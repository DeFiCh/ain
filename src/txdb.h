// Copyright (c) 2009-2010 Satoshi Nakamoto
// Copyright (c) 2009-2018 The Bitcoin Core developers
// Distributed under the MIT software license, see the accompanying
// file LICENSE or http://www.opensource.org/licenses/mit-license.php.

#ifndef DEFI_TXDB_H
#define DEFI_TXDB_H

#include <coins.h>
#include <dbwrapper.h>
#include <chain.h>
#include <primitives/block.h>

#include <map>
#include <memory>
#include <string>
#include <utility>
#include <vector>

class CBlockIndex;
class CCoinsViewDBCursor;
class uint256;

//! No need to periodic flush if at least this much space still available.
static constexpr int MAX_BLOCK_COINSDB_USAGE = 10;
//! -dbcache default (MiB)
<<<<<<< HEAD
static const int64_t nDefaultDbCache = 900;
=======
static const int64_t nDefaultDbCache = 512;
>>>>>>> 97ae43e5
//! -dbbatchsize default (bytes)
static const int64_t nDefaultDbBatchSize = 16 << 20;
//! max. -dbcache (MiB)
static const int64_t nMaxDbCache = sizeof(void*) > 4 ? 16384 : 1024;
//! min. -dbcache (MiB)
static const int64_t nMinDbCache = 4;
//! Max memory allocated to block tree DB specific cache, if no -txindex (MiB)
static const int64_t nMaxBlockDBCache = 4;
//! Max memory allocated to block tree DB specific cache, if -txindex (MiB)
// Unlike for the UTXO database, for the txindex scenario the leveldb cache make
// a meaningful difference: https://github.com/bitcoin/bitcoin/pull/8273#issuecomment-229601991
static const int64_t nMaxTxIndexCache = 1024;
//! Max memory allocated to all block filter index caches combined in MiB.
static const int64_t max_filter_index_cache = 1024;
//! Max memory allocated to coin DB specific cache (MiB)
static const int64_t nMaxCoinsDBCache = 8;

/** CCoinsView backed by the coin database (chainstate/) */
class CCoinsViewDB final : public CCoinsView
{
protected:
    CDBWrapper db;
public:
    /**
     * @param[in] ldb_path    Location in the filesystem where leveldb data will be stored.
     */
    explicit CCoinsViewDB(fs::path ldb_path, size_t nCacheSize, bool fMemory, bool fWipe);

    bool GetCoin(const COutPoint &outpoint, Coin &coin) const override;
    bool HaveCoin(const COutPoint &outpoint) const override;
    uint256 GetBestBlock() const override;
    std::vector<uint256> GetHeadBlocks() const override;
    bool BatchWrite(CCoinsMap &mapCoins, const uint256 &hashBlock) override;
    CCoinsViewCursor *Cursor() const override;

    //! Attempt to update from an older database format. Returns whether an error occurred.
    bool Upgrade();
    size_t EstimateSize() const override;
};

/** Specialization of CCoinsViewCursor to iterate over a CCoinsViewDB */
class CCoinsViewDBCursor: public CCoinsViewCursor
{
public:
    ~CCoinsViewDBCursor() {}

    bool GetKey(COutPoint &key) const override;
    bool GetValue(Coin &coin) const override;
    unsigned int GetValueSize() const override;

    bool Valid() const override;
    void Next() override;

private:
    CCoinsViewDBCursor(CDBIterator* pcursorIn, const uint256 &hashBlockIn):
        CCoinsViewCursor(hashBlockIn), pcursor(pcursorIn) {}
    std::unique_ptr<CDBIterator> pcursor;
    std::pair<char, COutPoint> keyTmp;

    friend class CCoinsViewDB;
};

/** Access to the block database (blocks/index/) */
class CBlockTreeDB : public CDBWrapper
{
public:
    explicit CBlockTreeDB(size_t nCacheSize, bool fMemory = false, bool fWipe = false);

    bool WriteBatchSync(const std::vector<std::pair<int, const CBlockFileInfo*> >& fileInfo, int nLastFile, const std::vector<const CBlockIndex*>& blockinfo);
    bool ReadBlockFileInfo(int nFile, CBlockFileInfo &info);
    bool ReadLastBlockFile(int &nFile);
    bool WriteReindexing(bool fReindexing);
    void ReadReindexing(bool &fReindexing);
    bool WriteFlag(const std::string &name, bool fValue);
    bool ReadFlag(const std::string &name, bool &fValue);
    bool LoadBlockIndexGuts(const Consensus::Params& consensusParams, std::function<CBlockIndex*(const uint256&)> insertBlockIndex, bool skipSigCheck);
};

#endif // DEFI_TXDB_H<|MERGE_RESOLUTION|>--- conflicted
+++ resolved
@@ -24,11 +24,7 @@
 //! No need to periodic flush if at least this much space still available.
 static constexpr int MAX_BLOCK_COINSDB_USAGE = 10;
 //! -dbcache default (MiB)
-<<<<<<< HEAD
-static const int64_t nDefaultDbCache = 900;
-=======
 static const int64_t nDefaultDbCache = 512;
->>>>>>> 97ae43e5
 //! -dbbatchsize default (bytes)
 static const int64_t nDefaultDbBatchSize = 16 << 20;
 //! max. -dbcache (MiB)
