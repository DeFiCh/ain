--- conflicted
+++ resolved
@@ -120,11 +120,7 @@
     {
         return nType;
     }
-<<<<<<< HEAD
-    int size() const {
-=======
     size_t size() const {
->>>>>>> 76060e24
         return vchData.size();
     }
 private:
