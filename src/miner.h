// Copyright (c) 2009-2010 Satoshi Nakamoto
// Copyright (c) 2009-2019 The Bitcoin Core developers
// Distributed under the MIT software license, see the accompanying
// file LICENSE or http://www.opensource.org/licenses/mit-license.php.

#ifndef DEFI_MINER_H
#define DEFI_MINER_H

#include <primitives/block.h>
#include <key.h>
#include <timedata.h>
#include <txmempool.h>
#include <validation.h>

#include <memory>
#include <optional>
#include <stdint.h>

#include <boost/multi_index_container.hpp>
#include <boost/multi_index/ordered_index.hpp>

class CBlockIndex;
class CChainParams;
class CScript;
class CAnchor;

namespace Consensus { struct Params; };

static const bool DEFAULT_GENERATE = false;

static const bool DEFAULT_PRINTPRIORITY = false;

extern TxOrderings txOrdering;

struct CBlockTemplate
{
    CBlock block;
    std::vector<CAmount> vTxFees;
    std::vector<int64_t> vTxSigOpsCost;
    std::vector<unsigned char> vchCoinbaseCommitment;
};

// Container for tracking updates to ancestor feerate as we include (parent)
// transactions in a block
struct CTxMemPoolModifiedEntry {
    explicit CTxMemPoolModifiedEntry(CTxMemPool::txiter entry)
    {
        iter = entry;
        nSizeWithAncestors = entry->GetSizeWithAncestors();
        nModFeesWithAncestors = entry->GetModFeesWithAncestors();
        nSigOpCostWithAncestors = entry->GetSigOpCostWithAncestors();
    }

    int64_t GetModifiedFee() const { return iter->GetModifiedFee(); }
    uint64_t GetSizeWithAncestors() const { return nSizeWithAncestors; }
    CAmount GetModFeesWithAncestors() const { return nModFeesWithAncestors; }
    size_t GetTxSize() const { return iter->GetTxSize(); }
    const CTransaction& GetTx() const { return iter->GetTx(); }

    CTxMemPool::txiter iter;
    uint64_t nSizeWithAncestors;
    CAmount nModFeesWithAncestors;
    int64_t nSigOpCostWithAncestors;
};

/** Comparator for CTxMemPool::txiter objects.
 *  It simply compares the internal memory address of the CTxMemPoolEntry object
 *  pointed to. This means it has no meaning, and is only useful for using them
 *  as key in other indexes.
 */
struct CompareCTxMemPoolIter {
    bool operator()(const CTxMemPool::txiter& a, const CTxMemPool::txiter& b) const
    {
        return &(*a) < &(*b);
    }
};

struct modifiedentry_iter {
    typedef CTxMemPool::txiter result_type;
    result_type operator() (const CTxMemPoolModifiedEntry &entry) const
    {
        return entry.iter;
    }
};

// A comparator that sorts transactions based on number of ancestors.
// This is sufficient to sort an ancestor package in an order that is valid
// to appear in a block.
struct CompareTxIterByAncestorCount {
    bool operator()(const CTxMemPool::txiter &a, const CTxMemPool::txiter &b) const
    {
        if (a->GetCountWithAncestors() != b->GetCountWithAncestors())
            return a->GetCountWithAncestors() < b->GetCountWithAncestors();
        return CompareTxMemPoolEntryByEntryTime()(*a, *b);
    }
};

// A comparator that sorts transactions based on tx entry time.
struct CompareTxIterByEntryTime {
    bool operator()(const CTxMemPool::txiter &a, const CTxMemPool::txiter &b) const
    {
        if (a->GetTime() == b->GetTime())
            return CompareTxIterByAncestorCount()(a, b);
        return CompareTxMemPoolEntryByEntryTime()(*a, *b);
    }
};

typedef boost::multi_index_container<
    CTxMemPoolModifiedEntry,
    boost::multi_index::indexed_by<
        boost::multi_index::ordered_unique<
            modifiedentry_iter,
            CompareCTxMemPoolIter
        >,
        // sorted by modified ancestor fee rate
        boost::multi_index::ordered_non_unique<
            // Reuse same tag from CTxMemPool's similar index
            boost::multi_index::tag<ancestor_score>,
            boost::multi_index::identity<CTxMemPoolModifiedEntry>,
            CompareTxMemPoolEntryByAncestorFee
        >
    >
> indexed_modified_transaction_set;

typedef indexed_modified_transaction_set::nth_index<0>::type::iterator modtxiter;
typedef indexed_modified_transaction_set::index<ancestor_score>::type::iterator modtxscoreiter;

struct update_for_parent_inclusion
{
    explicit update_for_parent_inclusion(CTxMemPool::txiter it) : iter(it) {}

    void operator() (CTxMemPoolModifiedEntry &e)
    {
        e.nModFeesWithAncestors -= iter->GetFee();
        e.nSizeWithAncestors -= iter->GetTxSize();
        e.nSigOpCostWithAncestors -= iter->GetSigOpCost();
    }

    CTxMemPool::txiter iter;
};

/** Generate a new block, without valid proof-of-work */
class BlockAssembler
{
private:
    // The constructed block template
    std::unique_ptr<CBlockTemplate> pblocktemplate;
    // A convenience pointer that always refers to the CBlock in pblocktemplate
    CBlock* pblock;

    // Configuration parameters for the block size
    bool fIncludeWitness;
    unsigned int nBlockMaxWeight;
    CFeeRate blockMinFeeRate;

    // Information on the current status of the block
    uint64_t nBlockWeight;
    uint64_t nBlockTx;
    uint64_t nBlockSigOpsCost;
    CAmount nFees;
    CTxMemPool::setEntries inBlock;

    // Chain context for the block
    int nHeight;
    int64_t nLockTimeCutoff;
    const CChainParams& chainparams;

public:
    struct Options {
        Options();
        size_t nBlockMaxWeight;
        CFeeRate blockMinFeeRate;
    };

    explicit BlockAssembler(const CChainParams& params);
    BlockAssembler(const CChainParams& params, const Options& options);

    /** Construct a new block template with coinbase to scriptPubKeyIn */
    std::unique_ptr<CBlockTemplate> CreateNewBlock(const CScript& scriptPubKeyIn, int64_t blockTime = 0);

    inline static std::optional<int64_t> m_last_block_num_txs{};
    inline static std::optional<int64_t> m_last_block_weight{};

private:
    // utility functions
    /** Clear the block's state and prepare for assembling a new block */
    void resetBlock();
    /** Add a tx to the block */
    void AddToBlock(CTxMemPool::txiter iter);

    // Methods for how to add transactions to a block.
    /** Add transactions based on feerate including unconfirmed ancestors
      * Increments nPackagesSelected / nDescendantsUpdated with corresponding
      * statistics from the package selection (for logging statistics). */
    template<class T>
<<<<<<< HEAD
    void addPackageTxs(int &nPackagesSelected, int &nDescendantsUpdated, int nHeight, CCustomCSView &view, const uint64_t evmContext, std::map<uint256, CAmount> &txFees) EXCLUSIVE_LOCKS_REQUIRED(mempool.cs);
=======
    void addPackageTxs(int &nPackagesSelected, int &nDescendantsUpdated, int nHeight, CCustomCSView &view, const uint64_t evmContext, std::map<uint256, CAmount> &txFees, const CBlockIndex* pindexPrev) EXCLUSIVE_LOCKS_REQUIRED(mempool.cs);
>>>>>>> 3708c2de

    // helper functions for addPackageTxs()
    /** Remove confirmed (inBlock) entries from given set */
    void onlyUnconfirmed(CTxMemPool::setEntries& testSet);
    /** Test if a new package would "fit" in the block */
    bool TestPackage(uint64_t packageSize, int64_t packageSigOpsCost) const;
    /** Perform checks on each transaction in a package:
      * locktime, premature-witness, serialized size (if necessary)
      * These checks should always succeed, and they're here
      * only as an extra check in case of suboptimal node configuration */
    bool TestPackageTransactions(const CTxMemPool::setEntries& package);
    /** Return true if given transaction from mapTx has already been evaluated,
      * or if the transaction's cached data in mapTx is incorrect. */
    bool SkipMapTxEntry(CTxMemPool::txiter it, indexed_modified_transaction_set &mapModifiedTx, CTxMemPool::setEntries &failedTx) EXCLUSIVE_LOCKS_REQUIRED(mempool.cs);
    /** Sort the package in an order that is valid to appear in a block */
    void SortForBlock(const CTxMemPool::setEntries& package, std::vector<CTxMemPool::txiter>& sortedEntries);
    /** Add descendants of given transactions to mapModifiedTx with ancestor
      * state updated assuming given transactions are inBlock. Returns number
      * of updated descendants. */
    int UpdatePackagesForAdded(const CTxMemPool::setEntries& alreadyAdded, indexed_modified_transaction_set &mapModifiedTx) EXCLUSIVE_LOCKS_REQUIRED(mempool.cs);
    /** Remove failed EVM transactions from the block */
    void RemoveFailedTransactions(const std::vector<std::string> &failedTransactions, const std::map<uint256, CAmount> &txFees);
};

/** Modify the extranonce in a block */
void IncrementExtraNonce(CBlock* pblock, const CBlockIndex* pindexPrev, unsigned int& nExtraNonce);
int64_t UpdateTime(CBlockHeader* pblock, const Consensus::Params& consensusParams, const CBlockIndex* pindexPrev);

namespace pos {
// The main staking routine.
// Creates stakes using CWallet API, creates PoS kernels and mints blocks.
// Uses Args.getWallets() to receive and update wallets list.

    extern AtomicMutex cs_MNLastBlockCreationAttemptTs;

    class ThreadStaker {
    public:

        struct Args {
            int32_t nMint = -1;
            int64_t nMaxTries = -1;
            CScript coinbaseScript = CScript();
            CKey minterKey = CKey();
            CKeyID operatorID = {};
        };

        /// always forward by value to avoid dangling pointers
        void operator()(std::vector<Args> stakerParams, CChainParams chainparams);
    };

    class Staker {
    private:
        static uint256 lastBlockSeen;

    public:
        enum class Status {
            error,
            initWaiting,
            stakeWaiting,
            stakeReady,
            minted,
        };

        Staker::Status init(const CChainParams& chainparams);
        Staker::Status stake(const CChainParams& chainparams, const ThreadStaker::Args& args);

        // declaration static variables
        // Map to store [master node id : last block creation attempt timestamp] for local master nodes
        static std::map<uint256, int64_t> mapMNLastBlockCreationAttemptTs;

        // Variables to manage search time across threads
        static int64_t nLastCoinStakeSearchTime;
        static int64_t nFutureTime;

    private:
        template <typename F>
        void withSearchInterval(F&& f, int64_t height);
    };
}

#endif // DEFI_MINER_H<|MERGE_RESOLUTION|>--- conflicted
+++ resolved
@@ -193,11 +193,7 @@
       * Increments nPackagesSelected / nDescendantsUpdated with corresponding
       * statistics from the package selection (for logging statistics). */
     template<class T>
-<<<<<<< HEAD
-    void addPackageTxs(int &nPackagesSelected, int &nDescendantsUpdated, int nHeight, CCustomCSView &view, const uint64_t evmContext, std::map<uint256, CAmount> &txFees) EXCLUSIVE_LOCKS_REQUIRED(mempool.cs);
-=======
     void addPackageTxs(int &nPackagesSelected, int &nDescendantsUpdated, int nHeight, CCustomCSView &view, const uint64_t evmContext, std::map<uint256, CAmount> &txFees, const CBlockIndex* pindexPrev) EXCLUSIVE_LOCKS_REQUIRED(mempool.cs);
->>>>>>> 3708c2de
 
     // helper functions for addPackageTxs()
     /** Remove confirmed (inBlock) entries from given set */
