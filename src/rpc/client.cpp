--- conflicted
+++ resolved
@@ -176,12 +176,9 @@
     { "stop", 0, "wait" },
     { "createmasternode", 2, "inputs" },
     { "resignmasternode", 1, "inputs" },
-<<<<<<< HEAD
-    { "updatemasternode", 2, "inputs" },
-=======
     { "setforcedrewardaddress", 2, "inputs" },
     { "remforcedrewardaddress", 1, "inputs" },
->>>>>>> 94213c9d
+    { "updatemasternode", 2, "inputs" },
     { "listmasternodes", 0, "pagination" },
     { "listmasternodes", 1, "verbose" },
     { "getmasternodeblocks", 0, "identifier"},
