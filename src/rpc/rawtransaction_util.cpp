--- conflicted
+++ resolved
@@ -60,11 +60,7 @@
         return {{tokenId, parsed.val->first}, Res::Ok()};
     } catch (...) {
         // assuming it's token symbol, read DCT_ID from DB
-<<<<<<< HEAD
-        const auto token = chain.existTokenGuessId(parsed.val->second, tokenId);
-=======
         auto token = chain.existTokenGuessId(parsed.val->second, tokenId);
->>>>>>> 57c099c1
         if (!token) {
             return Res::Err("Invalid Defi token: %s", parsed.val->second);
         }
