--- conflicted
+++ resolved
@@ -1308,14 +1308,9 @@
     case MSG_ANCHOR_AUTH:
         return panchorauths->ExistAuth(inv.hash) != nullptr;
     case MSG_ANCHOR:
-<<<<<<< HEAD
         return panchors->ExistsAnchor(inv.hash);
-=======
-//        return LookupAnchorAuth(inv.hash) != nullptr;
-        return true;
     case MSG_ANCHOR_CONFIRM:
        return panchorconfirms->Exist(inv.hash) != nullptr;
->>>>>>> 97b67ae2
     }
     // Don't know what it is, just say we already got one
     return true;
@@ -1335,7 +1330,6 @@
     });
 }
 
-<<<<<<< HEAD
 void RelayAnchor(const uint256& hash, CConnman& connman, CNode* skipNode)
 {
     CInv inv(MSG_ANCHOR, hash);
@@ -1348,7 +1342,8 @@
 //        pnode->PushInventory(inv);
         }
     });
-=======
+}
+
 void RelayAnchorConfirm(const uint256& hash, CConnman& connman, CNode* skipNode)
 {
     CInv inv(MSG_ANCHOR_CONFIRM, hash);
@@ -1361,7 +1356,6 @@
         //        pnode->PushInventory(inv);
             }
         });
->>>>>>> 97b67ae2
 }
 
 void RelayTransaction(const uint256& txid, const CConnman& connman)
@@ -1628,20 +1622,21 @@
                     connman->PushMessage(pfrom, msgMaker.Make(NetMsgType::ANCHORAUTH, *auth));
                 }
             }
-            if (inv.type == MSG_ANCHOR) {
+            else if (inv.type == MSG_ANCHOR) {
                 CAnchorMessage anchor;
                 if (panchors->ReadAnchor(inv.hash, anchor)) {
                     LogPrintf("PushMessage anchor, hash: %s\n", anchor.GetHash().ToString());
                     connman->PushMessage(pfrom, msgMaker.Make(NetMsgType::ANCHOR, anchor));
                 }
             }
-            if (it->type == MSG_ANCHOR_CONFIRM) {
+            else if (inv.type == MSG_ANCHOR_CONFIRM) {
                 CAnchorConfirmMessage const * message = panchorconfirms->Exist(inv.hash);
                 if (message) {
                     LogPrintf("PushMessage anchorconfirm, hash: %s\n", message->GetHash().ToString());
                     connman->PushMessage(pfrom, msgMaker.Make(NetMsgType::ANCHORCONFIRM, *message));
                 }
             }
+
         }
     }
 
