#include <clientversion.h>
#include <dfi/mn_rpc.h>
#include <ffi/ffiexports.h>
#include <httprpc.h>
#include <key_io.h>
#include <logging.h>
<<<<<<< HEAD
#include <clientversion.h>
#include <httprpc.h>
#include <array>
#include <cstdint>
=======
#include <net.h>
#include <util/system.h>
>>>>>>> eedc40f6

// TODO: Later switch this to u8 so we skip the
// conversion and is more efficient.
// Direct const* char ptr is not allowed due to CXX, but
// we can convert ourselves and pass the final u8.
void CppLogPrintf(rust::string message) {
    LogPrintf(message.c_str());
}

uint64_t getChainId() {
    return Params().GetConsensus().evmChainId;
}

bool isMining() {
    return gArgs.GetBoolArg("-gen", false);
}

rust::string publishEthTransaction(rust::Vec<uint8_t> rawTransaction) {
    std::vector<uint8_t> evmTx(rawTransaction.size());
    std::copy(rawTransaction.begin(), rawTransaction.end(), evmTx.begin());
    CDataStream metadata(DfTxMarker, SER_NETWORK, PROTOCOL_VERSION);
    metadata << static_cast<unsigned char>(CustomTxType::EvmTx) << CEvmTxMessage{evmTx};

    CScript scriptMeta;
    scriptMeta << OP_RETURN << ToByteVector(metadata);

    int targetHeight;
    {
        LOCK(cs_main);
        targetHeight = ::ChainActive().Height() + 1;
    }

    const auto txVersion = GetTransactionVersion(targetHeight);
    CMutableTransaction rawTx(txVersion);

    rawTx.vin.resize(2);
    rawTx.vin[0].scriptSig = CScript() << OP_0;
    rawTx.vin[1].scriptSig = CScript() << OP_0;

    rawTx.vout.emplace_back(0, scriptMeta);

    // check execution
    CTransactionRef optAuthTx;

    // TODO Replace execTestTx with non-throwing function
    try {
        execTestTx(CTransaction(rawTx), targetHeight, optAuthTx);
        send(MakeTransactionRef(std::move(rawTx)), optAuthTx)->GetHash().ToString();
    } catch (std::runtime_error &e) {
        return e.what();
    } catch (const UniValue &objError) {
        const auto obj = objError.get_obj();

        return obj["message"].get_str();
    }

    return {};
}

rust::vec<rust::string> getAccounts() {
    rust::vec<rust::string> addresses;
    const std::vector<std::shared_ptr<CWallet>> wallets = GetWallets();
    for (const std::shared_ptr<CWallet> &wallet : wallets) {
        for (auto &it : wallet->mapAddressBook) {
            if (std::holds_alternative<WitnessV16EthHash>(it.first)) {
                addresses.push_back(EncodeDestination(it.first));
            }
        }
    }
    return addresses;
}

rust::string getDatadir() {
#ifdef WIN32
    // https://learn.microsoft.com/en-us/cpp/cpp/char-wchar-t-char16-t-char32-t?view=msvc-170
    // We're sidestepping this for now unsafely making an assumption. Can crash on Windows
    // if odd paths are used. Require testing.
    return rust::String(reinterpret_cast<const char16_t *>(GetDataDir().c_str()));
#else
    return GetDataDir().c_str();
#endif
}

rust::string getNetwork() {
    return Params().NetworkIDString();
}

uint32_t getDifficulty(std::array<uint8_t, 32> blockHash) {
    uint256 hash{};
    std::copy(blockHash.begin(), blockHash.end(), hash.begin());

    const CBlockIndex *pblockindex;
    uint32_t difficulty{};
    {
        LOCK(cs_main);
        pblockindex = LookupBlockIndex(hash);

        if (!pblockindex) {
            return difficulty;
        }

        difficulty = pblockindex->nBits;
    }

    return difficulty;
}

std::array<uint8_t, 32> getChainWork(std::array<uint8_t, 32> blockHash) {
    uint256 hash{};
    std::copy(blockHash.begin(), blockHash.end(), hash.begin());

    const CBlockIndex *pblockindex;
    std::array<uint8_t, 32> chainWork{};
    {
        LOCK(cs_main);
        pblockindex = LookupBlockIndex(hash);

        if (!pblockindex) {
            return chainWork;
        }

        const auto sourceWork = ArithToUint256(pblockindex->nChainWork);
        std::copy(sourceWork.begin(), sourceWork.end(), chainWork.begin());
    }

    return chainWork;
}

rust::vec<TransactionData> getPoolTransactions() {
    std::multimap<uint64_t, TransactionData> poolTransactionsByFee;

    for (auto mi = mempool.mapTx.get<entry_time>().begin(); mi != mempool.mapTx.get<entry_time>().end(); ++mi) {
        const auto &tx = mi->GetTx();

        std::vector<unsigned char> metadata;
        const auto txType = GuessCustomTxType(tx, metadata, true);
        if (txType == CustomTxType::EvmTx) {
            CCustomTxMessage txMessage{CEvmTxMessage{}};
            const auto res =
                CustomMetadataParse(std::numeric_limits<uint32_t>::max(), Params().GetConsensus(), metadata, txMessage);
            if (!res) {
                continue;
            }

            const auto obj = std::get<CEvmTxMessage>(txMessage);
            poolTransactionsByFee.emplace(mi->GetEVMRbfMinTipFee(),
                                          TransactionData{
                                              static_cast<uint8_t>(TransactionDataTxType::EVM),
                                              HexStr(obj.evmTx),
                                              static_cast<uint8_t>(TransactionDataDirection::None),
                                          });
        } else if (txType == CustomTxType::TransferDomain) {
            CCustomTxMessage txMessage{CTransferDomainMessage{}};
            const auto res =
                CustomMetadataParse(std::numeric_limits<uint32_t>::max(), Params().GetConsensus(), metadata, txMessage);
            if (!res) {
                continue;
            }

            const auto obj = std::get<CTransferDomainMessage>(txMessage);
            if (obj.transfers.size() != 1) {
                continue;
            }

            if (obj.transfers[0].first.domain == static_cast<uint8_t>(VMDomain::DVM) &&
                obj.transfers[0].second.domain == static_cast<uint8_t>(VMDomain::EVM)) {
                poolTransactionsByFee.emplace(mi->GetEVMRbfMinTipFee(),
                                              TransactionData{
                                                  static_cast<uint8_t>(TransactionDataTxType::TransferDomain),
                                                  HexStr(obj.transfers[0].second.data),
                                                  static_cast<uint8_t>(TransactionDataDirection::DVMToEVM),
                                              });
            } else if (obj.transfers[0].first.domain == static_cast<uint8_t>(VMDomain::EVM) &&
                       obj.transfers[0].second.domain == static_cast<uint8_t>(VMDomain::DVM)) {
                poolTransactionsByFee.emplace(mi->GetEVMRbfMinTipFee(),
                                              TransactionData{
                                                  static_cast<uint8_t>(TransactionDataTxType::TransferDomain),
                                                  HexStr(obj.transfers[0].first.data),
                                                  static_cast<uint8_t>(TransactionDataDirection::EVMToDVM),
                                              });
            }
        }
    }

    rust::vec<TransactionData> poolTransactions;
    for (const auto &[key, txData] : poolTransactionsByFee) {
        poolTransactions.push_back(txData);
    }

    return poolTransactions;
}

uint64_t getNativeTxSize(rust::Vec<uint8_t> rawTransaction) {
    std::vector<uint8_t> evmTx(rawTransaction.size());
    std::copy(rawTransaction.begin(), rawTransaction.end(), evmTx.begin());
    CDataStream metadata(DfTxMarker, SER_NETWORK, PROTOCOL_VERSION);
    metadata << static_cast<unsigned char>(CustomTxType::EvmTx) << CEvmTxMessage{evmTx};

    CScript scriptMeta;
    scriptMeta << OP_RETURN << ToByteVector(metadata);

    int targetHeight;
    {
        LOCK(cs_main);
        targetHeight = ::ChainActive().Height() + 1;
    }

    const auto txVersion = GetTransactionVersion(targetHeight);
    CMutableTransaction rawTx(txVersion);

    rawTx.vin.resize(2);
    rawTx.vin[0].scriptSig = CScript() << OP_0;
    rawTx.vin[1].scriptSig = CScript() << OP_0;

    rawTx.vout.emplace_back(0, scriptMeta);

    CTransaction tx(rawTx);

    return tx.GetTotalSize();
}

uint64_t getMinRelayTxFee() {
    return ::minRelayTxFee.GetFeePerK() * 10000000;
}

std::array<uint8_t, 32> getEthPrivKey(rust::string key) {
    const auto dest = DecodeDestination(std::string(key.begin(), key.length()));
    if (dest.index() != WitV16KeyEthHashType) {
        return {};
    }
    const auto keyID = std::get<WitnessV16EthHash>(dest);
    const CKeyID ethKeyID{keyID};

    CKey ethPrivKey;
    for (const auto &wallet : GetWallets()) {
        if (wallet->GetKey(ethKeyID, ethPrivKey)) {
            std::array<uint8_t, 32> privKeyArray{};
            std::copy(ethPrivKey.begin(), ethPrivKey.end(), privKeyArray.begin());
            return privKeyArray;
        }
    }
    return {};
}

rust::string getStateInputJSON() {
    return gArgs.GetArg("-ethstartstate", "");
}

<<<<<<< HEAD
=======
int getHighestBlock() {
    return pindexBestHeader ? pindexBestHeader->nHeight
                            : (int)::ChainActive().Height();  // return current block count if no peers
}

>>>>>>> eedc40f6
// Returns Major, Minor, Revision in format: "X.Y.Z"
rust::string getClientVersion() {
    return rust::String(FormatVersionAndSuffix());
}

std::array<int64_t, 2> getEthSyncStatus() {
    LOCK(cs_main);
<<<<<<< HEAD
    
    auto currentHeight = ::ChainActive().Height() ? (int) ::ChainActive().Height() : -1;
    auto highestBlock = pindexBestHeader ? pindexBestHeader->nHeight
                            : (int) ::ChainActive().Height(); // return current block count if no peers

    return std::array<int64_t, 2>{ currentHeight, highestBlock };
=======
    return ::ChainActive().Height() ? (int)::ChainActive().Height() : -1;
>>>>>>> eedc40f6
}

Attributes getAttributeDefaults() {
    return Attributes::Default();
}

uint32_t getEthMaxConnections() {
    return gArgs.GetArg("-ethmaxconnections", DEFAULT_ETH_MAX_CONNECTIONS);
}

rust::vec<DST20Token> getDST20Tokens(std::size_t mnview_ptr) {
    LOCK(cs_main);

    rust::vec<DST20Token> tokens;
    CCustomCSView *cache = reinterpret_cast<CCustomCSView *>(static_cast<uintptr_t>(mnview_ptr));
    cache->ForEachToken(
        [&](DCT_ID const &id, CTokensView::CTokenImpl token) {
            if (!token.IsDAT() || token.IsPoolShare()) {
                return true;
            }

            tokens.push_back({id.v, token.name, token.symbol});
            return true;
        },
        DCT_ID{1});  // start from non-DFI
    return tokens;
}

int32_t getNumCores() {
    const auto n = GetNumCores() - 1;
    return std::max(1, n);
}

rust::string getCORSAllowedOrigin() {
    return gArgs.GetArg("-rpcallowcors", "");
}

int32_t getNumConnections() {
    return (int32_t)g_connman->GetNodeCount(CConnman::CONNECTIONS_ALL);
}

size_t getEccLruCacheCount() {
    return gArgs.GetArg("-ecclrucache", DEFAULT_ECC_LRU_CACHE_COUNT);
}

size_t getEvmValidationLruCacheCount() {
    return gArgs.GetArg("-evmvlrucache", DEFAULT_EVMV_LRU_CACHE_COUNT);
}

bool isEthDebugRPCEnabled() {
    return gArgs.GetBoolArg("-ethdebug", DEFAULT_ETH_DEBUG_ENABLED);
}

bool isEthDebugTraceRPCEnabled() {
    return gArgs.GetBoolArg("-ethdebugtrace", DEFAULT_ETH_DEBUG_TRACE_ENABLED);
}<|MERGE_RESOLUTION|>--- conflicted
+++ resolved
@@ -4,15 +4,10 @@
 #include <httprpc.h>
 #include <key_io.h>
 #include <logging.h>
-<<<<<<< HEAD
-#include <clientversion.h>
-#include <httprpc.h>
 #include <array>
 #include <cstdint>
-=======
 #include <net.h>
 #include <util/system.h>
->>>>>>> eedc40f6
 
 // TODO: Later switch this to u8 so we skip the
 // conversion and is more efficient.
@@ -261,14 +256,6 @@
     return gArgs.GetArg("-ethstartstate", "");
 }
 
-<<<<<<< HEAD
-=======
-int getHighestBlock() {
-    return pindexBestHeader ? pindexBestHeader->nHeight
-                            : (int)::ChainActive().Height();  // return current block count if no peers
-}
-
->>>>>>> eedc40f6
 // Returns Major, Minor, Revision in format: "X.Y.Z"
 rust::string getClientVersion() {
     return rust::String(FormatVersionAndSuffix());
@@ -276,16 +263,12 @@
 
 std::array<int64_t, 2> getEthSyncStatus() {
     LOCK(cs_main);
-<<<<<<< HEAD
     
     auto currentHeight = ::ChainActive().Height() ? (int) ::ChainActive().Height() : -1;
     auto highestBlock = pindexBestHeader ? pindexBestHeader->nHeight
                             : (int) ::ChainActive().Height(); // return current block count if no peers
 
     return std::array<int64_t, 2>{ currentHeight, highestBlock };
-=======
-    return ::ChainActive().Height() ? (int)::ChainActive().Height() : -1;
->>>>>>> eedc40f6
 }
 
 Attributes getAttributeDefaults() {
