--- conflicted
+++ resolved
@@ -414,11 +414,5 @@
 }
 
 bool migrateTokensFromEVM(std::size_t mnview_ptr, TokenAmount old_amount, TokenAmount &new_amount) {
-<<<<<<< HEAD
-    if (!ExecuteTokenMigrationEVM(mnview_ptr, old_amount, new_amount)) {
-        return false;
-    }
-=======
     return ExecuteTokenMigrationEVM(mnview_ptr, old_amount, new_amount);
->>>>>>> 3d6663dd
 }