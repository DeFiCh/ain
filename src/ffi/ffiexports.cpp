--- conflicted
+++ resolved
@@ -415,11 +415,6 @@
     return gArgs.GetBoolArg("-ethdebugtrace", DEFAULT_ETH_DEBUG_TRACE_ENABLED);
 }
 
-<<<<<<< HEAD
-bool isOceanEnabled() {
-    return gArgs.GetBoolArg("-oceanarchive", DEFAULT_OCEAN_ARCHIVE_ENABLED);
-}
-=======
 rust::vec<SystemTxData> getEVMSystemTxsFromBlock(std::array<uint8_t, 32> evmBlockHash) {
     LOCK(cs_main);
 
@@ -542,7 +537,6 @@
     return out;
 }
 
->>>>>>> bedff8af
 uint64_t getDF23Height() {
     return Params().GetConsensus().DF23Height;
 }
