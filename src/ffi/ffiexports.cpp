#include <ffi/ffiexports.h>
#include <util/system.h>
#include <masternodes/mn_rpc.h>
#include <key_io.h>
#include <logging.h>

// TODO: Later switch this to u8 so we skip the
// conversion and is more efficient.
// Direct const* char ptr is not allowed due to CXX, but
// we can convert ourselves and pass the final u8.
void CppLogPrintf(rust::string message) {
    LogPrintf(message.c_str());
}

uint64_t getChainId() {
    return Params().GetConsensus().evmChainId;
}

bool isMining() {
    return gArgs.GetBoolArg("-gen", false);
}

rust::string publishEthTransaction(rust::Vec<uint8_t> rawTransaction) {
    std::vector<uint8_t> evmTx(rawTransaction.size());
    std::copy(rawTransaction.begin(), rawTransaction.end(), evmTx.begin());
    CDataStream metadata(DfTxMarker, SER_NETWORK, PROTOCOL_VERSION);
    metadata << static_cast<unsigned char>(CustomTxType::EvmTx)
             << CEvmTxMessage{evmTx};

    CScript scriptMeta;
    scriptMeta << OP_RETURN << ToByteVector(metadata);

    int targetHeight;
    {
        LOCK(cs_main);
        targetHeight = ::ChainActive().Height() + 1;
    }

    const auto txVersion = GetTransactionVersion(targetHeight);
    CMutableTransaction rawTx(txVersion);

    rawTx.vin.resize(2);
    rawTx.vin[0].scriptSig = CScript() << OP_0;
    rawTx.vin[1].scriptSig = CScript() << OP_0;

    rawTx.vout.emplace_back(0, scriptMeta);

    // check execution
    CTransactionRef optAuthTx;

    // TODO Replace execTestTx with non-throwing function
    try {
        execTestTx(CTransaction(rawTx), targetHeight, optAuthTx);
        send(MakeTransactionRef(std::move(rawTx)), optAuthTx)->GetHash().ToString();
    } catch (std::runtime_error &e) {
        return e.what();
    } catch (const UniValue &objError) {
        const auto obj = objError.get_obj();

        return obj["message"].get_str();
    }

    return {};
}

rust::vec<rust::string> getAccounts() {
    rust::vec<rust::string> addresses;
    std::vector<std::shared_ptr<CWallet>> const wallets = GetWallets();
    for (const std::shared_ptr<CWallet> &wallet: wallets) {
        for (auto &it: wallet->mapAddressBook)
            if (std::holds_alternative<WitnessV16EthHash>(it.first)) {
                addresses.push_back(EncodeDestination(it.first));
            }
    }
    return addresses;
}

rust::string getDatadir() {
#ifdef WIN32
    // https://learn.microsoft.com/en-us/cpp/cpp/char-wchar-t-char16-t-char32-t?view=msvc-170
    // We're sidestepping this for now unsafely making an assumption. Can crash on Windows
    // if odd paths are used. Require testing.
    return rust::String(reinterpret_cast<const char16_t*>(GetDataDir().c_str()));
#else
    return GetDataDir().c_str();
#endif
}

rust::string getNetwork() {
    return Params().NetworkIDString();
}

uint32_t getDifficulty(std::array<uint8_t, 32> blockHash) {
    uint256 hash{};
    std::copy(blockHash.begin(), blockHash.end(), hash.begin());

    const CBlockIndex *pblockindex;
    uint32_t difficulty{};
    {
        LOCK(cs_main);
        pblockindex = LookupBlockIndex(hash);

        if (!pblockindex) {
            return difficulty;
        }

        difficulty = pblockindex->nBits;
    }

    return difficulty;
}

std::array<uint8_t, 32> getChainWork(std::array<uint8_t, 32> blockHash) {
    uint256 hash{};
    std::copy(blockHash.begin(), blockHash.end(), hash.begin());

    const CBlockIndex *pblockindex;
    std::array<uint8_t, 32> chainWork{};
    {
        LOCK(cs_main);
        pblockindex = LookupBlockIndex(hash);

        if (!pblockindex) {
            return chainWork;
        }

        const auto sourceWork = ArithToUint256(pblockindex->nChainWork);
        std::copy(sourceWork.begin(), sourceWork.end(), chainWork.begin());
    }

    return chainWork;
}

rust::vec<rust::string> getPoolTransactions() {
    rust::vec<rust::string> poolTransactions;

    for (auto mi = mempool.mapTx.get<entry_time>().begin(); mi != mempool.mapTx.get<entry_time>().end(); ++mi) {
        const auto &tx = mi->GetTx();
        if (!IsEVMTx(tx)) {
            continue;
        }

        std::vector<unsigned char> metadata;
        const auto txType = GuessCustomTxType(tx, metadata, true);
        if (txType != CustomTxType::EvmTx) {
            continue;
        }

        CCustomTxMessage txMessage{CEvmTxMessage{}};
        const auto res = CustomMetadataParse(std::numeric_limits<uint32_t>::max(), Params().GetConsensus(), metadata,
                                             txMessage);
        if (!res) {
            continue;
        }

        const auto obj = std::get<CEvmTxMessage>(txMessage);
        poolTransactions.push_back(HexStr(obj.evmTx.begin(), obj.evmTx.end()));
    }

    return poolTransactions;
}

uint64_t getNativeTxSize(rust::Vec<uint8_t> rawTransaction) {
    std::vector<uint8_t> evmTx(rawTransaction.size());
    std::copy(rawTransaction.begin(), rawTransaction.end(), evmTx.begin());
    CDataStream metadata(DfTxMarker, SER_NETWORK, PROTOCOL_VERSION);
    metadata << static_cast<unsigned char>(CustomTxType::EvmTx)
             << CEvmTxMessage{evmTx};

    CScript scriptMeta;
    scriptMeta << OP_RETURN << ToByteVector(metadata);

    int targetHeight;
    {
        LOCK(cs_main);
        targetHeight = ::ChainActive().Height() + 1;
    }

    const auto txVersion = GetTransactionVersion(targetHeight);
    CMutableTransaction rawTx(txVersion);

    rawTx.vin.resize(2);
    rawTx.vin[0].scriptSig = CScript() << OP_0;
    rawTx.vin[1].scriptSig = CScript() << OP_0;

    rawTx.vout.emplace_back(0, scriptMeta);

    CTransaction tx(rawTx);

    return tx.GetTotalSize();
}

uint64_t getMinRelayTxFee() {
    return ::minRelayTxFee.GetFeePerK() * 10000000;
}

std::array<uint8_t, 32> getEthPrivKey(std::array<uint8_t, 20> keyID) {
    CKey ethPrivKey;
    const auto ethKeyID = CKeyID{uint160{std::vector<uint8_t>(keyID.begin(), keyID.end())}};
    for (const auto &wallet: GetWallets()) {
        if (wallet->GetKey(ethKeyID, ethPrivKey)) {
            std::array<uint8_t, 32> privKeyArray{};
            std::copy(ethPrivKey.begin(), ethPrivKey.end(), privKeyArray.begin());
            return privKeyArray;
        }
    }
    return {};
}

rust::string getStateInputJSON() {
    return gArgs.GetArg("-ethstartstate", "");
}

int getHighestBlock() {
    return pindexBestHeader ? pindexBestHeader->nHeight
                            : (int) ::ChainActive().Height(); // return current block count if no peers
}

int getCurrentHeight() {
    LOCK(cs_main);
    return ::ChainActive().Height() ? (int) ::ChainActive().Height() : -1;
<<<<<<< HEAD
=======
}

bool pastChangiIntermediateHeight2() {
    LOCK(cs_main);
    return ::ChainActive().Height() >= Params().GetConsensus().ChangiIntermediateHeight2;
}

bool pastChangiIntermediateHeight3() {
    LOCK(cs_main);
    return ::ChainActive().Height() >= Params().GetConsensus().ChangiIntermediateHeight3;
}

bool pastChangiIntermediateHeight4() {
    LOCK(cs_main);
    return ::ChainActive().Height() >= Params().GetConsensus().ChangiIntermediateHeight4;
}

bool pastChangiIntermediateHeight5() {
    LOCK(cs_main);
    return ::ChainActive().Height() >= Params().GetConsensus().ChangiIntermediateHeight5;
>>>>>>> 5f00e62f
}<|MERGE_RESOLUTION|>--- conflicted
+++ resolved
@@ -219,27 +219,4 @@
 int getCurrentHeight() {
     LOCK(cs_main);
     return ::ChainActive().Height() ? (int) ::ChainActive().Height() : -1;
-<<<<<<< HEAD
-=======
-}
-
-bool pastChangiIntermediateHeight2() {
-    LOCK(cs_main);
-    return ::ChainActive().Height() >= Params().GetConsensus().ChangiIntermediateHeight2;
-}
-
-bool pastChangiIntermediateHeight3() {
-    LOCK(cs_main);
-    return ::ChainActive().Height() >= Params().GetConsensus().ChangiIntermediateHeight3;
-}
-
-bool pastChangiIntermediateHeight4() {
-    LOCK(cs_main);
-    return ::ChainActive().Height() >= Params().GetConsensus().ChangiIntermediateHeight4;
-}
-
-bool pastChangiIntermediateHeight5() {
-    LOCK(cs_main);
-    return ::ChainActive().Height() >= Params().GetConsensus().ChangiIntermediateHeight5;
->>>>>>> 5f00e62f
 }