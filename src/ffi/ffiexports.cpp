--- conflicted
+++ resolved
@@ -315,13 +315,8 @@
 bool getDST20Tokens(std::size_t mnview_ptr, rust::vec<DST20Token> &tokens) {
     LOCK(cs_main);
 
-<<<<<<< HEAD
-    rust::vec<DST20Token> tokens;
-    auto *cache = reinterpret_cast<CCustomCSView *>(static_cast<uintptr_t>(mnview_ptr));
-=======
     bool res = true;
-    CCustomCSView *cache = reinterpret_cast<CCustomCSView *>(static_cast<uintptr_t>(mnview_ptr));
->>>>>>> 73489ee2
+    auto cache = reinterpret_cast<CCustomCSView *>(static_cast<uintptr_t>(mnview_ptr));
     cache->ForEachToken(
         [&](DCT_ID const &id, CTokensView::CTokenImpl token) {
             if (!token.IsDAT() || token.IsPoolShare()) {
