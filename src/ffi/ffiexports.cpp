--- conflicted
+++ resolved
@@ -108,7 +108,6 @@
     return chainWork;
 }
 
-<<<<<<< HEAD
 rust::vec<rust::string> getPoolTransactions() {
     rust::vec<rust::string> poolTransactions;
 
@@ -135,7 +134,8 @@
     }
 
     return poolTransactions;
-=======
+}
+
 uint64_t getNativeTxSize(rust::Vec<uint8_t> rawTransaction) {
     std::vector<uint8_t> evmTx(rawTransaction.size());
     std::copy(rawTransaction.begin(), rawTransaction.end(), evmTx.begin());
@@ -168,5 +168,4 @@
 
 uint64_t getMinRelayTxFee() {
     return ::minRelayTxFee.GetFeePerK() * 10000000;
->>>>>>> 0dbeda1a
 }