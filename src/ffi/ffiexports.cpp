--- conflicted
+++ resolved
@@ -2,8 +2,8 @@
 #include <util/system.h>
 #include <masternodes/mn_rpc.h>
 #include <key_io.h>
-<<<<<<< HEAD
 #include <logging.h>
+#include <clientversion.h>
 
 // TODO: Later switch this to u8 so we skip the
 // conversion and is more efficient.
@@ -12,10 +12,6 @@
 void CppLogPrintf(rust::string message) {
     LogPrintf(message.c_str());
 }
-=======
-#include <clientversion.h>
-
->>>>>>> df222289
 
 uint64_t getChainId() {
     return Params().GetConsensus().evmChainId;
