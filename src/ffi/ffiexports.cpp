#include <clientversion.h>
#include <dfi/govvariables/attributes.h>
#include <dfi/mn_rpc.h>
#include <dfi/validation.h>
#include <ffi/ffiexports.h>
#include <ffi/ffihelpers.h>
#include <httprpc.h>
#include <key_io.h>
#include <logging.h>
#include <net.h>
#include <util/system.h>

#include <algorithm>
#include <array>
#include <cstdint>

// TODO: Later switch this to u8 so we skip the
// conversion and is more efficient.
// Direct const* char ptr is not allowed due to CXX, but
// we can convert ourselves and pass the final u8.
void CppLogPrintf(rust::string message) {
    LogPrintf(message.c_str());
}

uint64_t getChainId() {
    return Params().GetConsensus().evmChainId;
}

int getRPCPort() {
    return gArgs.GetArg("-rpcport", BaseParams().RPCPort());
}

rust::string getRPCAuth() {
    // Get credentials
    std::string strRPCUserColonPass;
    if (gArgs.GetArg("-rpcpassword", "") == "") {
        // Try fall back to cookie-based authentication if no password is provided
        GetAuthCookie(&strRPCUserColonPass);
    } else {
        strRPCUserColonPass = gArgs.GetArg("-rpcuser", "") + ":" + gArgs.GetArg("-rpcpassword", "");
    }
    return strRPCUserColonPass;
}

bool isMining() {
    return gArgs.GetBoolArg("-gen", false);
}

rust::string publishEthTransaction(rust::Vec<uint8_t> rawTransaction) {
    std::vector<uint8_t> evmTx(rawTransaction.size());
    std::copy(rawTransaction.begin(), rawTransaction.end(), evmTx.begin());
    CDataStream metadata(DfTxMarker, SER_NETWORK, PROTOCOL_VERSION);
    metadata << static_cast<unsigned char>(CustomTxType::EvmTx) << CEvmTxMessage{evmTx};

    CScript scriptMeta;
    scriptMeta << OP_RETURN << ToByteVector(metadata);

    int targetHeight;
    {
        LOCK(cs_main);
        targetHeight = ::ChainActive().Height() + 1;
    }

    const auto txVersion = GetTransactionVersion(targetHeight);
    CMutableTransaction rawTx(txVersion);

    rawTx.vin.resize(2);
    rawTx.vin[0].scriptSig = CScript() << OP_0;
    rawTx.vin[1].scriptSig = CScript() << OP_0;

    rawTx.vout.emplace_back(0, scriptMeta);

    // check execution
    CTransactionRef optAuthTx;

    // TODO Replace execTestTx with non-throwing function
    try {
        execTestTx(CTransaction(rawTx), targetHeight, optAuthTx);
        send(MakeTransactionRef(std::move(rawTx)), optAuthTx)->GetHash().ToString();
    } catch (std::runtime_error &e) {
        return e.what();
    } catch (const UniValue &objError) {
        const auto obj = objError.get_obj();

        return obj["message"].get_str();
    }

    return {};
}

rust::vec<rust::string> getAccounts() {
    rust::vec<rust::string> addresses;
    const std::vector<std::shared_ptr<CWallet>> wallets = GetWallets();
    for (const std::shared_ptr<CWallet> &wallet : wallets) {
        for (auto &it : wallet->mapAddressBook) {
            if (std::holds_alternative<WitnessV16EthHash>(it.first)) {
                addresses.push_back(EncodeDestination(it.first));
            }
        }
    }
    return addresses;
}

rust::string getDatadir() {
#ifdef WIN32
    // https://learn.microsoft.com/en-us/cpp/cpp/char-wchar-t-char16-t-char32-t?view=msvc-170
    // We're sidestepping this for now unsafely making an assumption. Can crash on Windows
    // if odd paths are used. Require testing.
    return rust::String(reinterpret_cast<const char16_t *>(GetDataDir().c_str()));
#else
    return GetDataDir().c_str();
#endif
}

rust::string getNetwork() {
    return Params().NetworkIDString();
}

uint32_t getDifficulty(std::array<uint8_t, 32> blockHash) {
    uint256 hash{};
    std::copy(blockHash.begin(), blockHash.end(), hash.begin());

    const CBlockIndex *pblockindex;
    uint32_t difficulty{};
    {
        LOCK(cs_main);
        pblockindex = LookupBlockIndex(hash);

        if (!pblockindex) {
            return difficulty;
        }

        difficulty = pblockindex->nBits;
    }

    return difficulty;
}

std::array<uint8_t, 32> getChainWork(std::array<uint8_t, 32> blockHash) {
    uint256 hash{};
    std::copy(blockHash.begin(), blockHash.end(), hash.begin());

    const CBlockIndex *pblockindex;
    std::array<uint8_t, 32> chainWork{};
    {
        LOCK(cs_main);
        pblockindex = LookupBlockIndex(hash);

        if (!pblockindex) {
            return chainWork;
        }

        const auto sourceWork = ArithToUint256(pblockindex->nChainWork);
        std::copy(sourceWork.begin(), sourceWork.end(), chainWork.begin());
    }

    return chainWork;
}

rust::vec<TransactionData> getPoolTransactions() {
    std::multimap<int64_t, TransactionData> poolTransactionsByEntryTime;

    for (auto mi = mempool.mapTx.get<entry_time>().begin(); mi != mempool.mapTx.get<entry_time>().end(); ++mi) {
        const auto &tx = mi->GetTx();

        std::vector<unsigned char> metadata;
        const auto txType = GuessCustomTxType(tx, metadata, true);
        if (txType == CustomTxType::EvmTx) {
            CCustomTxMessage txMessage{CEvmTxMessage{}};
            const auto res =
                CustomMetadataParse(std::numeric_limits<uint32_t>::max(), Params().GetConsensus(), metadata, txMessage);
            if (!res) {
                continue;
            }

            const auto obj = std::get<CEvmTxMessage>(txMessage);
            poolTransactionsByEntryTime.emplace(mi->GetTime(),
                                                TransactionData{
                                                    static_cast<uint8_t>(TransactionDataTxType::EVM),
                                                    HexStr(obj.evmTx),
                                                    static_cast<uint8_t>(TransactionDataDirection::None),
                                                    mi->GetTime(),
                                                });
        } else if (txType == CustomTxType::TransferDomain) {
            CCustomTxMessage txMessage{CTransferDomainMessage{}};
            const auto res =
                CustomMetadataParse(std::numeric_limits<uint32_t>::max(), Params().GetConsensus(), metadata, txMessage);
            if (!res) {
                continue;
            }

            const auto obj = std::get<CTransferDomainMessage>(txMessage);
            if (obj.transfers.size() != 1) {
                continue;
            }

            if (obj.transfers[0].first.domain == static_cast<uint8_t>(VMDomain::DVM) &&
                obj.transfers[0].second.domain == static_cast<uint8_t>(VMDomain::EVM)) {
                poolTransactionsByEntryTime.emplace(mi->GetTime(),
                                                    TransactionData{
                                                        static_cast<uint8_t>(TransactionDataTxType::TransferDomain),
                                                        HexStr(obj.transfers[0].second.data),
                                                        static_cast<uint8_t>(TransactionDataDirection::DVMToEVM),
                                                        mi->GetTime(),
                                                    });
            } else if (obj.transfers[0].first.domain == static_cast<uint8_t>(VMDomain::EVM) &&
                       obj.transfers[0].second.domain == static_cast<uint8_t>(VMDomain::DVM)) {
                poolTransactionsByEntryTime.emplace(mi->GetTime(),
                                                    TransactionData{
                                                        static_cast<uint8_t>(TransactionDataTxType::TransferDomain),
                                                        HexStr(obj.transfers[0].first.data),
                                                        static_cast<uint8_t>(TransactionDataDirection::EVMToDVM),
                                                        mi->GetTime(),
                                                    });
            }
        }
    }

    rust::vec<TransactionData> poolTransactions;
    for (const auto &[key, txData] : poolTransactionsByEntryTime) {
        poolTransactions.push_back(txData);
    }

    return poolTransactions;
}

uint64_t getNativeTxSize(rust::Vec<uint8_t> rawTransaction) {
    std::vector<uint8_t> evmTx(rawTransaction.size());
    std::copy(rawTransaction.begin(), rawTransaction.end(), evmTx.begin());
    CDataStream metadata(DfTxMarker, SER_NETWORK, PROTOCOL_VERSION);
    metadata << static_cast<unsigned char>(CustomTxType::EvmTx) << CEvmTxMessage{evmTx};

    CScript scriptMeta;
    scriptMeta << OP_RETURN << ToByteVector(metadata);

    int targetHeight;
    {
        LOCK(cs_main);
        targetHeight = ::ChainActive().Height() + 1;
    }

    const auto txVersion = GetTransactionVersion(targetHeight);
    CMutableTransaction rawTx(txVersion);

    rawTx.vin.resize(2);
    rawTx.vin[0].scriptSig = CScript() << OP_0;
    rawTx.vin[1].scriptSig = CScript() << OP_0;

    rawTx.vout.emplace_back(0, scriptMeta);

    CTransaction tx(rawTx);

    return tx.GetTotalSize();
}

uint64_t getMinRelayTxFee() {
    return ::minRelayTxFee.GetFeePerK() * 10000000;
}

std::array<uint8_t, 32> getEthPrivKey(EvmAddressData key) {
    CKey ethPrivKey;
    const auto ethKeyID = CKeyID(uint160::FromByteArray(key));
    for (const auto &wallet : GetWallets()) {
        if (wallet->GetKey(ethKeyID, ethPrivKey)) {
            std::array<uint8_t, 32> privKeyArray{};
            std::copy(ethPrivKey.begin(), ethPrivKey.end(), privKeyArray.begin());
            return privKeyArray;
        }
    }
    return {};
}

rust::string getStateInputJSON() {
    return gArgs.GetArg("-ethstartstate", "");
}

// Returns Major, Minor, Revision in format: "X.Y.Z"
rust::string getClientVersion() {
    return rust::String(FormatVersionAndSuffix());
}

std::array<int64_t, 2> getEthSyncStatus() {
    LOCK(cs_main);

    auto currentHeight = ::ChainActive().Height() ? (int)::ChainActive().Height() : -1;
    auto highestBlock = pindexBestHeader ? pindexBestHeader->nHeight
                                         : (int)::ChainActive().Height();  // return current block count if no peers

    return std::array<int64_t, 2>{currentHeight, highestBlock};
}

Attributes getAttributeValues(std::size_t mnview_ptr) {
    auto val = Attributes::Default();

    LOCK(cs_main);
    auto view = reinterpret_cast<CCustomCSView *>(static_cast<uintptr_t>(mnview_ptr));
    if (!view) {
        view = pcustomcsview.get();
    }

    const auto attributes = view->GetAttributes();

    CDataStructureV0 blockGasTargetFactorKey{AttributeTypes::EVMType, EVMIDs::Block, EVMKeys::GasTargetFactor};
    CDataStructureV0 blockGasLimitKey{AttributeTypes::EVMType, EVMIDs::Block, EVMKeys::GasLimit};
    CDataStructureV0 finalityCountKey{AttributeTypes::EVMType, EVMIDs::Block, EVMKeys::Finalized};
    CDataStructureV0 rbfIncrementMinPctKey{AttributeTypes::EVMType, EVMIDs::Block, EVMKeys::RbfIncrementMinPct};

    if (attributes->CheckKey(blockGasTargetFactorKey)) {
        val.blockGasTargetFactor = attributes->GetValue(blockGasTargetFactorKey, DEFAULT_EVM_BLOCK_GAS_TARGET_FACTOR);
    }
    if (attributes->CheckKey(blockGasLimitKey)) {
        val.blockGasLimit = attributes->GetValue(blockGasLimitKey, DEFAULT_EVM_BLOCK_GAS_LIMIT);
    }
    if (attributes->CheckKey(finalityCountKey)) {
        val.finalityCount = attributes->GetValue(finalityCountKey, DEFAULT_EVM_FINALITY_COUNT);
    }
    if (attributes->CheckKey(rbfIncrementMinPctKey)) {
        val.rbfIncrementMinPct = attributes->GetValue(rbfIncrementMinPctKey, DEFAULT_EVM_RBF_FEE_INCREMENT);
    }

    return val;
}

uint32_t getEthMaxConnections() {
    return gArgs.GetArg("-ethmaxconnections", DEFAULT_ETH_MAX_CONNECTIONS);
}

uint32_t getEthMaxResponseByteSize() {
    const auto max_response_size_mb = gArgs.GetArg("-ethmaxresponsesize", DEFAULT_ETH_MAX_RESPONSE_SIZE_MB);
    return max_response_size_mb * 1024 * 1024;
}

int64_t getSuggestedPriorityFeePercentile() {
    return gArgs.GetArg("-evmtxpriorityfeepercentile", DEFAULT_SUGGESTED_PRIORITY_FEE_PERCENTILE);
}

uint64_t getEstimateGasErrorRatio() {
    return gArgs.GetArg("-evmestimategaserrorratio", DEFAULT_ESTIMATE_GAS_ERROR_RATIO);
}

bool getDST20Tokens(std::size_t mnview_ptr, rust::vec<DST20Token> &tokens) {
    LOCK(cs_main);

    bool res = true;
    CCustomCSView *cache = reinterpret_cast<CCustomCSView *>(static_cast<uintptr_t>(mnview_ptr));
    cache->ForEachToken(
        [&](DCT_ID const &id, CTokensView::CTokenImpl token) {
            if (!token.IsDAT() || token.IsPoolShare()) {
                return true;
            }
            if (token.name.size() > CToken::POST_METACHAIN_TOKEN_NAME_BYTE_SIZE) {
                res = false;
                return false;
            }

            CrossBoundaryResult result;
            auto token_name = rs_try_from_utf8(result, ffi_from_string_to_slice(token.name));
            if (!result.ok) {
                LogPrintf("Error migrating DST20 token, token name not valid UTF-8\n");
                res = false;
                return false;
            }
            auto token_symbol = rs_try_from_utf8(result, ffi_from_string_to_slice(token.symbol));
            if (!result.ok) {
                LogPrintf("Error migrating DST20 token, token symbol not valid UTF-8\n");
                res = false;
                return false;
            }
            tokens.push_back({id.v, token_name, token_symbol});
            return true;
        },
        DCT_ID{1});  // start from non-DFI
    return res;
}

int32_t getNumCores() {
    const auto n = GetNumCores() - 1;
    return std::max(1, n);
}

rust::string getCORSAllowedOrigin() {
    return gArgs.GetArg("-rpcallowcors", "");
}

int32_t getNumConnections() {
    return (int32_t)g_connman->GetNodeCount(CConnman::CONNECTIONS_ALL);
}

size_t getEccLruCacheCount() {
    return gArgs.GetArg("-ecclrucache", DEFAULT_ECC_LRU_CACHE_COUNT);
}

size_t getEvmValidationLruCacheCount() {
    return gArgs.GetArg("-evmvlrucache", DEFAULT_EVMV_LRU_CACHE_COUNT);
}

size_t getEvmNotificationChannelBufferSize() {
    return gArgs.GetArg("-evmnotificationchannel", DEFAULT_EVM_NOTIFICATION_CHANNEL_BUFFER_SIZE);
}

bool isEthDebugRPCEnabled() {
    return gArgs.GetBoolArg("-ethdebug", DEFAULT_ETH_DEBUG_ENABLED);
}

bool isEthDebugTraceRPCEnabled() {
    return gArgs.GetBoolArg("-ethdebugtrace", DEFAULT_ETH_DEBUG_TRACE_ENABLED);
}

<<<<<<< HEAD
bool isOceanEnabled() {
    return gArgs.GetBoolArg("-oceanarchive", DEFAULT_OCEAN_ARCHIVE_ENABLED);
=======
uint64_t getDF23Height() {
    return Params().GetConsensus().DF23Height;
}

bool migrateTokensFromEVM(std::size_t mnview_ptr, TokenAmount old_amount, TokenAmount &new_amount) {
    if (!ExecuteTokenMigrationEVM(mnview_ptr, old_amount, new_amount)) {
        return false;
    }
    return true;
>>>>>>> 154da5a9
}<|MERGE_RESOLUTION|>--- conflicted
+++ resolved
@@ -406,10 +406,9 @@
     return gArgs.GetBoolArg("-ethdebugtrace", DEFAULT_ETH_DEBUG_TRACE_ENABLED);
 }
 
-<<<<<<< HEAD
 bool isOceanEnabled() {
     return gArgs.GetBoolArg("-oceanarchive", DEFAULT_OCEAN_ARCHIVE_ENABLED);
-=======
+}
 uint64_t getDF23Height() {
     return Params().GetConsensus().DF23Height;
 }
@@ -418,6 +417,4 @@
     if (!ExecuteTokenMigrationEVM(mnview_ptr, old_amount, new_amount)) {
         return false;
     }
-    return true;
->>>>>>> 154da5a9
 }