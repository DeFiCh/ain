--- conflicted
+++ resolved
@@ -190,10 +190,7 @@
         { consensus.EunosHeight,            "called before Eunos height" },
         { consensus.FortCanningHeight,      "called before FortCanning height" },
         { consensus.FortCanningHillHeight,  "called before FortCanningHill height" },
-<<<<<<< HEAD
         { consensus.FortCanningRoadHeight,  "called before FortCanningRoad height" },
-=======
->>>>>>> 1a4fbaed
         { consensus.GreatWorldHeight,       "called before GreatWorld height" },
     };
 
