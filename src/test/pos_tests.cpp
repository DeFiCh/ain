--- conflicted
+++ resolved
@@ -111,11 +111,7 @@
 
     // Check stake modifier calculated on owner address after fork
     auto blockTip = *::ChainActive().Tip();
-<<<<<<< HEAD
-    blockTip.nHeight = Params().GetConsensus().GreatWorldHeight;
-=======
     blockTip.nHeight = Params().GetConsensus().GrandCentralHeight;
->>>>>>> b38966ff
     const auto newModifierBlock = FinalizeBlock(
             Block(blockTip.GetBlockHash(), blockTip.nHeight, blockTip.mintedBlocks),
             newMinterKey,
