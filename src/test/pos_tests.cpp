#include <chainparams.h>
#include <consensus/merkle.h>
#include <masternodes/masternodes.h>
#include <miner.h>
#include <pos.h>
#include <pos_kernel.h>
#include <script/signingprovider.h>

#include <test/setup_common.h>

#include <boost/test/unit_test.hpp>

static const std::vector<unsigned char> V_OP_TRUE{OP_TRUE};

struct RegtestingSetup : public TestingSetup {
    RegtestingSetup() : TestingSetup(CBaseChainParams::REGTEST) {}
};
BOOST_FIXTURE_TEST_SUITE(pos_tests, RegtestingSetup)

std::shared_ptr<CBlock> Block( const uint256& prev_hash, const uint64_t& height, const uint64_t& mintedBlocks)
{
    CScript pubKey = CScript() << OP_TRUE;

    auto ptemplate = BlockAssembler(Params()).CreateNewBlock(pubKey);
    auto pblock = std::make_shared<CBlock>(ptemplate->block);
    pblock->hashPrevBlock = prev_hash;
    pblock->mintedBlocks = mintedBlocks;
    pblock->deprecatedHeight = height;

    return pblock;
}

std::shared_ptr<CBlock> FinalizeBlock(std::shared_ptr<CBlock> pblock, const CKey& minterKey, const uint256& prevStakeModifier, const CKeyID& modifierKey)
{
    static uint64_t time = Params().GenesisBlock().nTime;
    pblock->stakeModifier = pos::ComputeStakeModifier(prevStakeModifier, modifierKey);
    pblock->hashMerkleRoot = BlockMerkleRoot(*pblock);
    pblock->nTime = time + 10;
    BOOST_CHECK(!pos::SignPosBlock(pblock, minterKey));

    return pblock;
}

BOOST_AUTO_TEST_CASE(calc_kernel)
{
    uint256 stakeModifier = uint256S("1234567890abcdef1234567890abcdef1234567890abcdef1234567890abcdef");
    uint256 mnID = uint256S("fedcba0987654321fedcba0987654321fedcba0987654321fedcba0987654321");
    int64_t coinstakeTime = 10000000;
    BOOST_CHECK(uint256S("2a30e655ae8018566092750052a01bdef3ad8e1951beb87a9d503e1bcfe4bd2a") ==
                pos::CalcKernelHash(stakeModifier, 1, coinstakeTime, mnID));

    uint32_t target = 0x1effffff;
    CheckContextState ctxState;
    BOOST_CHECK(pos::CheckKernelHash(stakeModifier, target, 1, coinstakeTime, 0, mnID, Params().GetConsensus(), {0, 0, 0, 0}, 0, ctxState));

    uint32_t unattainableTarget = 0x00ffffff;
    BOOST_CHECK(!pos::CheckKernelHash(stakeModifier, unattainableTarget, 1, coinstakeTime, 0, mnID, Params().GetConsensus(), {0, 0, 0, 0}, 0, ctxState));

//    CKey key;
//    key.MakeNewKey(true); // Need to use compressed keys in segwit or the signing will fail
//    FillableSigningProvider keystore;
//    BOOST_CHECK(keystore.AddKeyPubKey(key, key.GetPubKey()));
//    CKeyID keyID = key.GetPubKey().GetID();
//
//    uint256 prevStakeModifier = uint256S("fedcba0987654321fedcba0987654321fedcba0987654321fedcba0987654321");
//    CDataStream ss(SER_GETHASH, 0);
//    ss << prevStakeModifier << keyID;
//    uint256 targetStakeModifier = Hash(ss.begin(), ss.end());
//
//    BOOST_CHECK(pos::ComputeStakeModifier(prevStakeModifier, keyID) == targetStakeModifier);
}

BOOST_AUTO_TEST_CASE(check_stake_modifier)
{
    uint256 masternodeID = testMasternodeKeys.begin()->first;
    auto pos = testMasternodeKeys.find(masternodeID);
    BOOST_CHECK(pos != testMasternodeKeys.end());
    CKey minterKey = pos->second.operatorKey;

    uint256 prev_hash = uint256S("1234567890abcdef1234567890abcdef1234567890abcdef1234567890abcdef");
    uint64_t height = 1;
    uint64_t mintedBlocks = 1;
    std::shared_ptr<CBlock> block = Block(prev_hash, height, mintedBlocks);
    BOOST_CHECK(!pos::CheckStakeModifier(::ChainActive().Tip(), *(CBlockHeader*)block.get()));

    uint256 prevStakeModifier = Params().GenesisBlock().stakeModifier;
    block->stakeModifier = pos::ComputeStakeModifier(prevStakeModifier, minterKey.GetPubKey().GetID());
    BOOST_CHECK(!pos::CheckStakeModifier(::ChainActive().Tip(), *(CBlockHeader*)block.get()));

    std::shared_ptr<CBlock> correctBlock = FinalizeBlock(
        Block(Params().GenesisBlock().GetHash(), height, mintedBlocks),
        minterKey,
        prevStakeModifier,
        minterKey.GetPubKey().GetID());
    BOOST_CHECK(pos::CheckStakeModifier(::ChainActive().Tip(), *(CBlockHeader*)correctBlock.get()));

    correctBlock->SetNull();
    correctBlock->hashPrevBlock = prev_hash;
    BOOST_CHECK(!pos::CheckStakeModifier(::ChainActive().Tip(), *(CBlockHeader*)correctBlock.get()));

    // Create masternode
    const auto mnID = uint256S(std::string(64, 1));
    CKey newMinterKey;
    newMinterKey.MakeNewKey(true);
    CMasternode masternode;
    masternode.operatorType = 1;
    masternode.ownerType = 1;
    masternode.ownerAuthAddress = CKeyID{uint160{std::vector<unsigned char>(20, '0')}};
    masternode.operatorAuthAddress = newMinterKey.GetPubKey().GetID();
    BOOST_CHECK(pcustomcsview->CreateMasternode(mnID, masternode, 0));

    // Check stake modifier calculated on owner address after fork
    auto blockTip = *::ChainActive().Tip();
<<<<<<< HEAD
    blockTip.nHeight = Params().GetConsensus().GreatWorldHeight;
=======
    blockTip.nHeight = Params().GetConsensus().GrandCentralHeight;
>>>>>>> cef1a577
    const auto newModifierBlock = FinalizeBlock(
            Block(blockTip.GetBlockHash(), blockTip.nHeight, blockTip.mintedBlocks),
            newMinterKey,
            blockTip.stakeModifier,
            masternode.ownerAuthAddress);
    BOOST_CHECK(pos::CheckStakeModifier(&blockTip, static_cast<CBlockHeader>(*newModifierBlock)));
}

BOOST_AUTO_TEST_CASE(check_header_signature)
{
    uint256 masternodeID = testMasternodeKeys.begin()->first;
    auto pos = testMasternodeKeys.find(masternodeID);
    BOOST_CHECK(pos != testMasternodeKeys.end());
    CKey minterKey = pos->second.operatorKey;

    BOOST_CHECK(pos::CheckHeaderSignature((CBlockHeader)Params().GenesisBlock()));

    uint256 prev_hash = uint256S("1234567890abcdef1234567890abcdef1234567890abcdef1234567890abcdef");
    uint64_t height = 1;
    uint64_t mintedBlocks = 1;
    std::shared_ptr<CBlock> block = Block(prev_hash, height, mintedBlocks);

    BOOST_CHECK(!pos::CheckHeaderSignature(*(CBlockHeader*)block.get()));

    FinalizeBlock(
        block,
        minterKey,
        prev_hash,
        minterKey.GetPubKey().GetID());

    BOOST_CHECK(pos::CheckHeaderSignature(*(CBlockHeader*)block.get()));

//    block->sig[0] = 0xff;
//    block->sig[1] = 0xff;
//    BOOST_CHECK(!pos::CheckHeaderSignature(*(CBlockHeader*)block.get()));
}

BOOST_AUTO_TEST_CASE(contextual_check_pos)
{
    uint256 masternodeID = testMasternodeKeys.begin()->first;
    auto pos = testMasternodeKeys.find(masternodeID);
    BOOST_CHECK(pos != testMasternodeKeys.end());
    CKey minterKey = pos->second.operatorKey;
    CheckContextState ctxState;

    BOOST_CHECK(pos::ContextualCheckProofOfStake((CBlockHeader)Params().GenesisBlock(), Params().GetConsensus(), pcustomcsview.get(), ctxState, 0));

//    uint256 prev_hash = uint256S("1234567890abcdef1234567890abcdef1234567890abcdef1234567890abcdef");
    uint64_t height = 0;
    uint64_t mintedBlocks = 1;
    std::shared_ptr<CBlock> block = Block(Params().GenesisBlock().GetHash(), height, mintedBlocks);

    BOOST_CHECK(!pos::ContextualCheckProofOfStake(*(CBlockHeader*)block.get(), Params().GetConsensus(), pcustomcsview.get(), ctxState, 0));

    // Failure against a height of 1
    BOOST_CHECK(!pos::ContextualCheckProofOfStake(*(CBlockHeader*)block.get(), Params().GetConsensus(), pcustomcsview.get(), ctxState, 1));
}

BOOST_AUTO_TEST_CASE(sign_pos_block)
{
    uint256 masternodeID = testMasternodeKeys.begin()->first;
    auto pos = testMasternodeKeys.find(masternodeID);
    BOOST_CHECK(pos != testMasternodeKeys.end());
    CKey minterKey = pos->second.operatorKey;

    uint256 prev_hash = uint256S("1234567890abcdef1234567890abcdef1234567890abcdef1234567890abcdef");
    uint64_t height = 1;
    uint64_t mintedBlocks = 1;
    std::shared_ptr<CBlock> block = Block(prev_hash, height, mintedBlocks);

    block->stakeModifier = pos::ComputeStakeModifier(prev_hash, minterKey.GetPubKey().GetID());

    block->hashMerkleRoot = BlockMerkleRoot(*block);

    BOOST_CHECK(pos::SignPosBlock(block, CKey()) == std::string{"Block signing error"});
    BOOST_CHECK(!pos::SignPosBlock(block, minterKey));
    BOOST_CHECK_THROW(pos::SignPosBlock(block, minterKey), std::logic_error);

    BOOST_CHECK(!pos::CheckProofOfStake(*(CBlockHeader*)block.get(), ::ChainActive().Tip(), Params().GetConsensus(), pcustomcsview.get()));
}

BOOST_AUTO_TEST_CASE(check_subnode)
{
    const auto stakeModifier = uint256S(std::string(64, '1'));
    const auto masternodeID = stakeModifier;
    uint32_t nBits{486604799};
    int64_t creationHeight{0};
    uint64_t blockHeight{10000000};
    const std::vector<int64_t> subNodesBlockTime{0, 0, 0, 0};
    const uint16_t timelock{520}; // 10 year timelock
    CheckContextState ctxState;

    // Subnode 0
    int64_t coinstakeTime{7};
    BOOST_CHECK(pos::CheckKernelHash(stakeModifier, nBits, creationHeight, coinstakeTime, blockHeight, masternodeID, Params().GetConsensus(), subNodesBlockTime, timelock, ctxState));
    BOOST_CHECK_EQUAL(ctxState.subNode, 0);

    // Subnode 1
    coinstakeTime = 0;
    BOOST_CHECK(pos::CheckKernelHash(stakeModifier, nBits, creationHeight, coinstakeTime, blockHeight, masternodeID, Params().GetConsensus(), subNodesBlockTime, timelock, ctxState));
    BOOST_CHECK_EQUAL(ctxState.subNode, 1);

    // Subnode 2
    coinstakeTime = 23;
    BOOST_CHECK(pos::CheckKernelHash(stakeModifier, nBits, creationHeight, coinstakeTime, blockHeight, masternodeID, Params().GetConsensus(), subNodesBlockTime, timelock, ctxState));
    BOOST_CHECK_EQUAL(ctxState.subNode, 2);

    // Subnode 3
    coinstakeTime = 5;
    BOOST_CHECK(pos::CheckKernelHash(stakeModifier, nBits, creationHeight, coinstakeTime, blockHeight, masternodeID, Params().GetConsensus(), subNodesBlockTime, timelock, ctxState));
    BOOST_CHECK_EQUAL(ctxState.subNode, 3);
}


BOOST_AUTO_TEST_SUITE_END()<|MERGE_RESOLUTION|>--- conflicted
+++ resolved
@@ -111,11 +111,7 @@
 
     // Check stake modifier calculated on owner address after fork
     auto blockTip = *::ChainActive().Tip();
-<<<<<<< HEAD
-    blockTip.nHeight = Params().GetConsensus().GreatWorldHeight;
-=======
     blockTip.nHeight = Params().GetConsensus().GrandCentralHeight;
->>>>>>> cef1a577
     const auto newModifierBlock = FinalizeBlock(
             Block(blockTip.GetBlockHash(), blockTip.nHeight, blockTip.mintedBlocks),
             newMinterKey,
