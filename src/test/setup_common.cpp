// Copyright (c) 2011-2019 The Bitcoin Core developers
// Distributed under the MIT software license, see the accompanying
// file LICENSE or http://www.opensource.org/licenses/mit-license.php.

#include <test/setup_common.h>

#include <banman.h>
#include <chainparams.h>
#include <consensus/consensus.h>
#include <consensus/params.h>
#include <consensus/validation.h>
#include <crypto/sha256.h>
#include <init.h>
#include <masternodes/anchors.h>
#include <masternodes/masternodes.h>
#include <miner.h>
#include <net.h>
#include <noui.h>
#include <pos.h>
#include <pos_kernel.h>
#include <rpc/register.h>
#include <rpc/server.h>
#include <script/sigcache.h>
#include <streams.h>
#include <execinfo.h>
#include <txdb.h>
#include <util/strencodings.h>
#include <util/time.h>
#include <util/translation.h>
#include <util/validation.h>
#include <validation.h>
#include <validationinterface.h>
#include <functional>

const std::function<std::string(const char*)> G_TRANSLATION_FUN = nullptr;

FastRandomContext g_insecure_rand_ctx;

std::map<uint256, TestMasternodeKeys> testMasternodeKeys;

std::ostream& operator<<(std::ostream& os, const uint256& num)
{
    os << num.ToString();
    return os;
}

BasicTestingSetup::BasicTestingSetup(const std::string& chainName)
    : m_path_root(fs::temp_directory_path() / "test_common_" PACKAGE_NAME / strprintf("%lu_%i", (unsigned long)GetTime(), (int)(InsecureRandRange(1 << 30))))
{
    fs::create_directories(m_path_root);
    gArgs.ForceSetArg("-datadir", m_path_root.string());
    ClearDatadirCache();
    SelectParams(chainName);
    gArgs.ForceSetArg("-printtoconsole", "0");
    InitLogging();
    LogInstance().StartLogging();
    SHA256AutoDetect();
    ECC_Start();
    SetupEnvironment();
    SetupNetworking();
    InitSignatureCache();
    InitScriptExecutionCache();
    fCheckBlockIndex = true;
    static bool noui_connected = false;
    if (!noui_connected) {
        noui_connect();
        noui_connected = true;
    }

    testMasternodeKeys[uint256S("0x18a2c79448e8feeed9ee3e6a5ea9b2640062557ddac8e9ac2ee04f62ed484f24")] =            // [1] from chainparams
                        TestMasternodeKeys{DecodeSecret("cSCmN1tjcR2yR1eaQo9WmjTMR85SjEoNPqMPWGAApQiTLJH8JF7W"),
                                           DecodeSecret("cVNTRYV43guugJoDgaiPZESvNtnfnUW19YEjhybihwDbLKjyrZNV")};
    testMasternodeKeys[uint256S("0xe86c027861cc0af423313f4152a44a83296a388eb51bf1a6dde9bd75bed55fb4")] =            // [0] from chainparams
                        TestMasternodeKeys{DecodeSecret("cRiRQ9cHmy5evDqNDdEV8f6zfbK6epi9Fpz4CRZsmLEmkwy54dWz"),
                                           DecodeSecret("cPGEaz8AGiM71NGMRybbCqFNRcuUhg3uGvyY4TFE1BZC26EW2PkC")};

    gArgs.ForceSetArg("-masternode_operator", "mps7BdmwEF2vQ9DREDyNPibqsuSRZ8LuwQ"); // matches with [1] masternode from regtest chainparams (and with testMasternodeKeys.begin())
    CTxOut::SERIALIZE_FORCED_TO_OLD_IN_TESTS = true;
    fIsFakeNet = true;
}

BasicTestingSetup::~BasicTestingSetup()
{
    testMasternodeKeys.clear();
    LogInstance().DisconnectTestLogger();
    fs::remove_all(m_path_root);
    ECC_Stop();
}

TestingSetup::TestingSetup(const std::string& chainName) : BasicTestingSetup(chainName)
{
    const CChainParams& chainparams = Params();
    // Ideally we'd move all the RPC tests to the functional testing framework
    // instead of unit tests, but for now we need these here.
    RegisterAllCoreRPCCommands(tableRPC);

    // We have to run a scheduler thread to prevent ActivateBestChain
    // from blocking due to queue overrun.
    scheduler.m_service_thread = std::thread([&] { TraceThread("scheduler", [&] { scheduler.serviceQueue(); }); });
    GetMainSignals().RegisterBackgroundSignalScheduler(scheduler);

    mempool.setSanityCheck(1.0);
    pblocktree.reset(new CBlockTreeDB(1 << 20, true));
    g_chainstate = std::make_unique<CChainState>();
    ::ChainstateActive().InitCoinsDB(
        /* cache_size_bytes */ 1 << 23, /* in_memory */ true, /* should_wipe */ false);
    assert(!::ChainstateActive().CanFlushToDisk());
    ::ChainstateActive().InitCoinsCache();
    assert(::ChainstateActive().CanFlushToDisk());

    {
        LOCK(cs_main);

        pcustomcsDB.reset();
        pcustomcsDB = std::make_unique<CStorageLevelDB>(GetDataDir() / "enhancedcs", nMinDbCache << 20, true, true);
        pcustomcsview = std::make_unique<CCustomCSView>(*pcustomcsDB.get());

        panchorauths.reset();
        panchorauths = std::make_unique<CAnchorAuthIndex>();
        panchorAwaitingConfirms.reset();
        panchorAwaitingConfirms = std::make_unique<CAnchorAwaitingConfirms>();
        panchors.reset();
        panchors = std::make_unique<CAnchorIndex>(nMinDbCache << 20, true, true);
        panchors->Load();
    }

    if (!LoadGenesisBlock(chainparams)) {
        throw std::runtime_error("LoadGenesisBlock failed.");
    }

    CValidationState state;
    if (!ActivateBestChain(state, chainparams)) {
        throw std::runtime_error(strprintf("ActivateBestChain failed. (%s)", FormatStateMessage(state)));
    }

    constexpr int script_check_threads = 2;
    StartScriptCheckWorkerThreads(script_check_threads);
    g_parallel_script_checks = true;

    g_banman = std::make_unique<BanMan>(GetDataDir() / "banlist.dat", nullptr, DEFAULT_MISBEHAVING_BANTIME);
    g_connman = std::make_unique<CConnman>(0x1337, 0x1337); // Deterministic randomness for tests.
}

TestingSetup::~TestingSetup()
{
    scheduler.stop();
    StopScriptCheckWorkerThreads();
    GetMainSignals().FlushBackgroundCallbacks();
    GetMainSignals().UnregisterBackgroundSignalScheduler();
    g_connman.reset();
    g_banman.reset();
    UnloadBlockIndex();
    g_chainstate.reset();

    panchors.reset();
    panchorAwaitingConfirms.reset();
    panchorauths.reset();
    pcustomcsview.reset();
    pcustomcsDB.reset();

    pblocktree.reset();
}

TestChain100Setup::TestChain100Setup() : TestingSetup(CBaseChainParams::REGTEST)
{
    // CreateAndProcessBlock() does not support building SegWit blocks, so don't activate in these tests.
    // TODO: fix the code to support SegWit blocks.
    gArgs.ForceSetArg("-segwitheight", "432");
    SelectParams(CBaseChainParams::REGTEST);

    uint256 masternodeID = testMasternodeKeys.begin()->first;

    // Generate a 100-block chain:
//    coinbaseKey.MakeNewKey(true);
    coinbaseKey = testMasternodeKeys.begin()->second.operatorKey;

    CScript scriptPubKey = CScript() <<  ToByteVector(coinbaseKey.GetPubKey()) << OP_CHECKSIG;
    for (int i = 0; i < COINBASE_MATURITY; i++)
    {
        std::vector<CMutableTransaction> noTxns;
        CBlock b = CreateAndProcessBlock(noTxns, scriptPubKey, masternodeID);
        m_coinbase_txns.push_back(b.vtx[0]);
    }
}

//
// Create a new block with just given transactions, coinbase paying to
// scriptPubKey, and try to add it to the current chain.
//
CBlock
TestChain100Setup::CreateAndProcessBlock(const std::vector<CMutableTransaction>& txns, const CScript& scriptPubKey, const uint256 masternodeID)
{
    const CChainParams& chainparams = Params();
    std::unique_ptr<CBlockTemplate> pblocktemplate = BlockAssembler(chainparams).CreateNewBlock(scriptPubKey);
    CBlock& block = pblocktemplate->block;

    uint32_t mintedBlocks(0);
    CKey minterKey;
    std::map<uint256, TestMasternodeKeys>::const_iterator pos = testMasternodeKeys.find(masternodeID);  /// @todo no self-sufficient logic: BlockAssembler(chainparams).CreateNewBlock() checks AmIOperator():
                                                                                                        /// so, arg "-masternode_operator" should match with masternodeID !!
    if (pos == testMasternodeKeys.end())
        throw std::runtime_error(std::string(__func__) + ": masternodeID not found");

    minterKey = pos->second.operatorKey;
    CBlockIndex *tip;
    {
        LOCK(cs_main);
        tip = ::ChainActive().Tip();

        auto nodePtr = pcustomcsview->GetMasternode(masternodeID);
        if (!nodePtr || !nodePtr->IsActive(tip->nHeight, *pcustomcsview))
            throw std::runtime_error(std::string(__func__) + ": nodePtr does not exist");

        mintedBlocks = nodePtr->mintedBlocks;
    }
    block.deprecatedHeight = tip->nHeight + 1;
    block.mintedBlocks = mintedBlocks + 1;
    block.stakeModifier = pos::ComputeStakeModifier(tip->stakeModifier, minterKey.GetPubKey().GetID());

    // Replace mempool-selected txns with just coinbase plus passed-in txns:
    block.vtx.resize(1);
    for (const CMutableTransaction& tx : txns)
        block.vtx.push_back(MakeTransactionRef(tx));
    // IncrementExtraNonce creates a valid coinbase and merkleRoot
    {
        LOCK(cs_main);
        unsigned int extraNonce = 0;
        IncrementExtraNonce(&block, ::ChainActive().Tip(), extraNonce);
    }
    bool signingRes = minterKey.SignCompact(block.GetHashToSign(), block.sig);
    assert(signingRes);

 //   while (!CheckProofOfWork(block.GetHash(), block.nBits, chainparams.GetConsensus())) ++block.nNonce;

    std::shared_ptr<const CBlock> shared_pblock = std::make_shared<const CBlock>(block);
    bool ret = ProcessNewBlock(chainparams, shared_pblock, true, nullptr);
    assert(ret);

    CBlock result = block;
    return result;
}

TestChain100Setup::~TestChain100Setup()
{
}


CTxMemPoolEntry TestMemPoolEntryHelper::FromTx(const CMutableTransaction &tx) {
    return FromTx(MakeTransactionRef(tx));
}

CTxMemPoolEntry TestMemPoolEntryHelper::FromTx(const CTransactionRef& tx)
{
    return CTxMemPoolEntry(tx, nFee, nTime, nHeight,
                           spendsCoinbase, sigOpCost, lp);
}

/**
 * @returns a real block (0000000000013b8ab2cd513b0261a14096412195a72a0c4827d229dcc7e0f7af)
 *      with 9 txs.
 */
CBlock getBlock13b8a()
{
    CBlock block;
    CDataStream stream(ParseHex("0100000090f0a9f110702f808219ebea1173056042a714bad51b916cb6800000000000005275289558f51c9966699404ae2294730c3c9f9bda53523ce50e9b95e558da2fdb261b4d4c86041b1ab1bf930901000000010000000000000000000000000000000000000000000000000000000000000000ffffffff07044c86041b0146ffffffff0100f2052a01000000434104e18f7afbe4721580e81e8414fc8c24d7cfacf254bb5c7b949450c3e997c2dc1242487a8169507b631eb3771f2b425483fb13102c4eb5d858eef260fe70fbfae0ac00000000010000000196608ccbafa16abada902780da4dc35dafd7af05fa0da08cf833575f8cf9e836000000004a493046022100dab24889213caf43ae6adc41cf1c9396c08240c199f5225acf45416330fd7dbd022100fe37900e0644bf574493a07fc5edba06dbc07c311b947520c2d514bc5725dcb401ffffffff0100f2052a010000001976a914f15d1921f52e4007b146dfa60f369ed2fc393ce288ac000000000100000001fb766c1288458c2bafcfec81e48b24d98ec706de6b8af7c4e3c29419bfacb56d000000008c493046022100f268ba165ce0ad2e6d93f089cfcd3785de5c963bb5ea6b8c1b23f1ce3e517b9f022100da7c0f21adc6c401887f2bfd1922f11d76159cbc597fbd756a23dcbb00f4d7290141042b4e8625a96127826915a5b109852636ad0da753c9e1d5606a50480cd0c40f1f8b8d898235e571fe9357d9ec842bc4bba1827daaf4de06d71844d0057707966affffffff0280969800000000001976a9146963907531db72d0ed1a0cfb471ccb63923446f388ac80d6e34c000000001976a914f0688ba1c0d1ce182c7af6741e02658c7d4dfcd388ac000000000100000002c40297f730dd7b5a99567eb8d27b78758f607507c52292d02d4031895b52f2ff010000008b483045022100f7edfd4b0aac404e5bab4fd3889e0c6c41aa8d0e6fa122316f68eddd0a65013902205b09cc8b2d56e1cd1f7f2fafd60a129ed94504c4ac7bdc67b56fe67512658b3e014104732012cb962afa90d31b25d8fb0e32c94e513ab7a17805c14ca4c3423e18b4fb5d0e676841733cb83abaf975845c9f6f2a8097b7d04f4908b18368d6fc2d68ecffffffffca5065ff9617cbcba45eb23726df6498a9b9cafed4f54cbab9d227b0035ddefb000000008a473044022068010362a13c7f9919fa832b2dee4e788f61f6f5d344a7c2a0da6ae740605658022006d1af525b9a14a35c003b78b72bd59738cd676f845d1ff3fc25049e01003614014104732012cb962afa90d31b25d8fb0e32c94e513ab7a17805c14ca4c3423e18b4fb5d0e676841733cb83abaf975845c9f6f2a8097b7d04f4908b18368d6fc2d68ecffffffff01001ec4110200000043410469ab4181eceb28985b9b4e895c13fa5e68d85761b7eee311db5addef76fa8621865134a221bd01f28ec9999ee3e021e60766e9d1f3458c115fb28650605f11c9ac000000000100000001cdaf2f758e91c514655e2dc50633d1e4c84989f8aa90a0dbc883f0d23ed5c2fa010000008b48304502207ab51be6f12a1962ba0aaaf24a20e0b69b27a94fac5adf45aa7d2d18ffd9236102210086ae728b370e5329eead9accd880d0cb070aea0c96255fae6c4f1ddcce1fd56e014104462e76fd4067b3a0aa42070082dcb0bf2f388b6495cf33d789904f07d0f55c40fbd4b82963c69b3dc31895d0c772c812b1d5fbcade15312ef1c0e8ebbb12dcd4ffffffff02404b4c00000000001976a9142b6ba7c9d796b75eef7942fc9288edd37c32f5c388ac002d3101000000001976a9141befba0cdc1ad56529371864d9f6cb042faa06b588ac000000000100000001b4a47603e71b61bc3326efd90111bf02d2f549b067f4c4a8fa183b57a0f800cb010000008a4730440220177c37f9a505c3f1a1f0ce2da777c339bd8339ffa02c7cb41f0a5804f473c9230220585b25a2ee80eb59292e52b987dad92acb0c64eced92ed9ee105ad153cdb12d001410443bd44f683467e549dae7d20d1d79cbdb6df985c6e9c029c8d0c6cb46cc1a4d3cf7923c5021b27f7a0b562ada113bc85d5fda5a1b41e87fe6e8802817cf69996ffffffff0280651406000000001976a9145505614859643ab7b547cd7f1f5e7e2a12322d3788ac00aa0271000000001976a914ea4720a7a52fc166c55ff2298e07baf70ae67e1b88ac00000000010000000586c62cd602d219bb60edb14a3e204de0705176f9022fe49a538054fb14abb49e010000008c493046022100f2bc2aba2534becbdf062eb993853a42bbbc282083d0daf9b4b585bd401aa8c9022100b1d7fd7ee0b95600db8535bbf331b19eed8d961f7a8e54159c53675d5f69df8c014104462e76fd4067b3a0aa42070082dcb0bf2f388b6495cf33d789904f07d0f55c40fbd4b82963c69b3dc31895d0c772c812b1d5fbcade15312ef1c0e8ebbb12dcd4ffffffff03ad0e58ccdac3df9dc28a218bcf6f1997b0a93306faaa4b3a28ae83447b2179010000008b483045022100be12b2937179da88599e27bb31c3525097a07cdb52422d165b3ca2f2020ffcf702200971b51f853a53d644ebae9ec8f3512e442b1bcb6c315a5b491d119d10624c83014104462e76fd4067b3a0aa42070082dcb0bf2f388b6495cf33d789904f07d0f55c40fbd4b82963c69b3dc31895d0c772c812b1d5fbcade15312ef1c0e8ebbb12dcd4ffffffff2acfcab629bbc8685792603762c921580030ba144af553d271716a95089e107b010000008b483045022100fa579a840ac258871365dd48cd7552f96c8eea69bd00d84f05b283a0dab311e102207e3c0ee9234814cfbb1b659b83671618f45abc1326b9edcc77d552a4f2a805c0014104462e76fd4067b3a0aa42070082dcb0bf2f388b6495cf33d789904f07d0f55c40fbd4b82963c69b3dc31895d0c772c812b1d5fbcade15312ef1c0e8ebbb12dcd4ffffffffdcdc6023bbc9944a658ddc588e61eacb737ddf0a3cd24f113b5a8634c517fcd2000000008b4830450221008d6df731df5d32267954bd7d2dda2302b74c6c2a6aa5c0ca64ecbabc1af03c75022010e55c571d65da7701ae2da1956c442df81bbf076cdbac25133f99d98a9ed34c014104462e76fd4067b3a0aa42070082dcb0bf2f388b6495cf33d789904f07d0f55c40fbd4b82963c69b3dc31895d0c772c812b1d5fbcade15312ef1c0e8ebbb12dcd4ffffffffe15557cd5ce258f479dfd6dc6514edf6d7ed5b21fcfa4a038fd69f06b83ac76e010000008b483045022023b3e0ab071eb11de2eb1cc3a67261b866f86bf6867d4558165f7c8c8aca2d86022100dc6e1f53a91de3efe8f63512850811f26284b62f850c70ca73ed5de8771fb451014104462e76fd4067b3a0aa42070082dcb0bf2f388b6495cf33d789904f07d0f55c40fbd4b82963c69b3dc31895d0c772c812b1d5fbcade15312ef1c0e8ebbb12dcd4ffffffff01404b4c00000000001976a9142b6ba7c9d796b75eef7942fc9288edd37c32f5c388ac00000000010000000166d7577163c932b4f9690ca6a80b6e4eb001f0a2fa9023df5595602aae96ed8d000000008a4730440220262b42546302dfb654a229cefc86432b89628ff259dc87edd1154535b16a67e102207b4634c020a97c3e7bbd0d4d19da6aa2269ad9dded4026e896b213d73ca4b63f014104979b82d02226b3a4597523845754d44f13639e3bf2df5e82c6aab2bdc79687368b01b1ab8b19875ae3c90d661a3d0a33161dab29934edeb36aa01976be3baf8affffffff02404b4c00000000001976a9144854e695a02af0aeacb823ccbc272134561e0a1688ac40420f00000000001976a914abee93376d6b37b5c2940655a6fcaf1c8e74237988ac0000000001000000014e3f8ef2e91349a9059cb4f01e54ab2597c1387161d3da89919f7ea6acdbb371010000008c49304602210081f3183471a5ca22307c0800226f3ef9c353069e0773ac76bb580654d56aa523022100d4c56465bdc069060846f4fbf2f6b20520b2a80b08b168b31e66ddb9c694e240014104976c79848e18251612f8940875b2b08d06e6dc73b9840e8860c066b7e87432c477e9a59a453e71e6d76d5fe34058b800a098fc1740ce3012e8fc8a00c96af966ffffffff02c0e1e400000000001976a9144134e75a6fcb6042034aab5e18570cf1f844f54788ac404b4c00000000001976a9142b6ba7c9d796b75eef7942fc9288edd37c32f5c388ac00000000"), SER_NETWORK, PROTOCOL_VERSION);
    stream >> block;
    return block;
}

void print_backtrace()
{
    void* array[10];
    char** strings;
    int size, i;
    size = backtrace(array, 10);
    strings = backtrace_symbols(array, size);
    if (strings != NULL) {
<<<<<<< HEAD
        printf("Obtained %d stack frames.\n", size);
        for (i = 0; i < size; i++) {
            printf("%s\n", strings[i]);
=======
        std::cout << "Obtained " << size << "stack frames.\n";
        for (i = 0; i < size; i++) {
            std::cout << strings[i] << "\n";
>>>>>>> 43600c26
        }
    }
    free(strings);
}<|MERGE_RESOLUTION|>--- conflicted
+++ resolved
@@ -275,15 +275,9 @@
     size = backtrace(array, 10);
     strings = backtrace_symbols(array, size);
     if (strings != NULL) {
-<<<<<<< HEAD
-        printf("Obtained %d stack frames.\n", size);
-        for (i = 0; i < size; i++) {
-            printf("%s\n", strings[i]);
-=======
         std::cout << "Obtained " << size << "stack frames.\n";
         for (i = 0; i < size; i++) {
             std::cout << strings[i] << "\n";
->>>>>>> 43600c26
         }
     }
     free(strings);
