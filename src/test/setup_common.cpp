// Copyright (c) 2011-2019 The Bitcoin Core developers
// Distributed under the MIT software license, see the accompanying
// file LICENSE or http://www.opensource.org/licenses/mit-license.php.

#include <test/setup_common.h>

#include <banman.h>
#include <chainparams.h>
#include <consensus/consensus.h>
#include <consensus/params.h>
#include <consensus/validation.h>
#include <crypto/sha256.h>
#include <init.h>
#include <masternodes/anchors.h>
#include <masternodes/masternodes.h>
#include <miner.h>
#include <net.h>
#include <noui.h>
#include <pos.h>
#include <pos_kernel.h>
#include <rpc/register.h>
#include <rpc/server.h>
#include <script/sigcache.h>
#include <streams.h>
#include <txdb.h>
#include <util/strencodings.h>
#include <util/time.h>
#include <util/translation.h>
#include <util/validation.h>
#include <validation.h>
#include <validationinterface.h>
#include <functional>

#ifdef __linux__
#include <execinfo.h>

<<<<<<< HEAD
=======
// Use addr2line for symbols. Eg: 
// addr2line --exe=$(pwd)/build/src/test/test_defi -afCp 0x3ce23a2

>>>>>>> c9fc0ec2
void print_backtrace()
{
    void* array[10];
    char** strings;
    int size, i;
    size = backtrace(array, 10);
    strings = backtrace_symbols(array, size);
    if (strings != NULL) {
        std::cout << "Obtained " << size << "stack frames.\n";
        for (i = 0; i < size; i++) {
            std::cout << strings[i] << "\n";
        }
    }
    free(strings);
}

#endif // defined (__linux__)

const std::function<std::string(const char*)> G_TRANSLATION_FUN = nullptr;

FastRandomContext g_insecure_rand_ctx;

std::map<uint256, TestMasternodeKeys> testMasternodeKeys;

std::ostream& operator<<(std::ostream& os, const uint256& num)
{
    os << num.ToString();
    return os;
}

BasicTestingSetup::BasicTestingSetup(const std::string& chainName)
    : m_path_root(fs::temp_directory_path() / "test_common_" PACKAGE_NAME / strprintf("%lu_%i", (unsigned long)GetTime(), (int)(InsecureRandRange(1 << 30))))
{
    fs::create_directories(m_path_root);
    gArgs.ForceSetArg("-datadir", m_path_root.string());
    ClearDatadirCache();
    SelectParams(chainName);
    gArgs.ForceSetArg("-printtoconsole", "0");
    InitLogging();
    LogInstance().StartLogging();
    SHA256AutoDetect();
    ECC_Start();
    SetupEnvironment();
    SetupNetworking();
    InitSignatureCache();
    InitScriptExecutionCache();
    fCheckBlockIndex = true;
    static bool noui_connected = false;
    if (!noui_connected) {
        noui_connect();
        noui_connected = true;
    }

    testMasternodeKeys[uint256S("0x18a2c79448e8feeed9ee3e6a5ea9b2640062557ddac8e9ac2ee04f62ed484f24")] =            // [1] from chainparams
                        TestMasternodeKeys{DecodeSecret("cSCmN1tjcR2yR1eaQo9WmjTMR85SjEoNPqMPWGAApQiTLJH8JF7W"),
                                           DecodeSecret("cVNTRYV43guugJoDgaiPZESvNtnfnUW19YEjhybihwDbLKjyrZNV")};
    testMasternodeKeys[uint256S("0xe86c027861cc0af423313f4152a44a83296a388eb51bf1a6dde9bd75bed55fb4")] =            // [0] from chainparams
                        TestMasternodeKeys{DecodeSecret("cRiRQ9cHmy5evDqNDdEV8f6zfbK6epi9Fpz4CRZsmLEmkwy54dWz"),
                                           DecodeSecret("cPGEaz8AGiM71NGMRybbCqFNRcuUhg3uGvyY4TFE1BZC26EW2PkC")};

    gArgs.ForceSetArg("-masternode_operator", "mps7BdmwEF2vQ9DREDyNPibqsuSRZ8LuwQ"); // matches with [1] masternode from regtest chainparams (and with testMasternodeKeys.begin())
    CTxOut::SERIALIZE_FORCED_TO_OLD_IN_TESTS = true;
    fIsFakeNet = true;
}

BasicTestingSetup::~BasicTestingSetup()
{
    testMasternodeKeys.clear();
    LogInstance().DisconnectTestLogger();
    fs::remove_all(m_path_root);
    ECC_Stop();
}

TestingSetup::TestingSetup(const std::string& chainName) : BasicTestingSetup(chainName)
{
    const CChainParams& chainparams = Params();
    // Ideally we'd move all the RPC tests to the functional testing framework
    // instead of unit tests, but for now we need these here.
    RegisterAllCoreRPCCommands(tableRPC);

    // We have to run a scheduler thread to prevent ActivateBestChain
    // from blocking due to queue overrun.
    scheduler.m_service_thread = std::thread([&] { TraceThread("scheduler", [&] { scheduler.serviceQueue(); }); });
    GetMainSignals().RegisterBackgroundSignalScheduler(scheduler);

    mempool.setSanityCheck(1.0);
    pblocktree.reset(new CBlockTreeDB(1 << 20, true));
    g_chainstate = std::make_unique<CChainState>();
    ::ChainstateActive().InitCoinsDB(
        /* cache_size_bytes */ 1 << 23, /* in_memory */ true, /* should_wipe */ false);
    assert(!::ChainstateActive().CanFlushToDisk());
    ::ChainstateActive().InitCoinsCache();
    assert(::ChainstateActive().CanFlushToDisk());

    {
        LOCK(cs_main);

        pcustomcsDB.reset();
        pcustomcsDB = std::make_unique<CStorageLevelDB>(GetDataDir() / "enhancedcs", nMinDbCache << 20, true, true);
        pcustomcsview = std::make_unique<CCustomCSView>(*pcustomcsDB.get());

        panchorauths.reset();
        panchorauths = std::make_unique<CAnchorAuthIndex>();
        panchorAwaitingConfirms.reset();
        panchorAwaitingConfirms = std::make_unique<CAnchorAwaitingConfirms>();
        panchors.reset();
        panchors = std::make_unique<CAnchorIndex>(nMinDbCache << 20, true, true);
        panchors->Load();
    }

    if (!LoadGenesisBlock(chainparams)) {
        throw std::runtime_error("LoadGenesisBlock failed.");
    }

    CValidationState state;
    if (!ActivateBestChain(state, chainparams)) {
        throw std::runtime_error(strprintf("ActivateBestChain failed. (%s)", FormatStateMessage(state)));
    }

    constexpr int script_check_threads = 2;
    StartScriptCheckWorkerThreads(script_check_threads);
    g_parallel_script_checks = true;

    g_banman = std::make_unique<BanMan>(GetDataDir() / "banlist.dat", nullptr, DEFAULT_MISBEHAVING_BANTIME);
    g_connman = std::make_unique<CConnman>(0x1337, 0x1337); // Deterministic randomness for tests.
}

TestingSetup::~TestingSetup()
{
    scheduler.stop();
    StopScriptCheckWorkerThreads();
    GetMainSignals().FlushBackgroundCallbacks();
    GetMainSignals().UnregisterBackgroundSignalScheduler();
    g_connman.reset();
    g_banman.reset();
    UnloadBlockIndex();
    g_chainstate.reset();

    panchors.reset();
    panchorAwaitingConfirms.reset();
    panchorauths.reset();
    pcustomcsview.reset();
    pcustomcsDB.reset();

    pblocktree.reset();
}

TestChain100Setup::TestChain100Setup() : TestingSetup(CBaseChainParams::REGTEST)
{
    // CreateAndProcessBlock() does not support building SegWit blocks, so don't activate in these tests.
    // TODO: fix the code to support SegWit blocks.
    gArgs.ForceSetArg("-segwitheight", "432");
    SelectParams(CBaseChainParams::REGTEST);

    uint256 masternodeID = testMasternodeKeys.begin()->first;

    // Generate a 100-block chain:
//    coinbaseKey.MakeNewKey(true);
    coinbaseKey = testMasternodeKeys.begin()->second.operatorKey;

    CScript scriptPubKey = CScript() <<  ToByteVector(coinbaseKey.GetPubKey()) << OP_CHECKSIG;
    for (int i = 0; i < COINBASE_MATURITY; i++)
    {
        std::vector<CMutableTransaction> noTxns;
        CBlock b = CreateAndProcessBlock(noTxns, scriptPubKey, masternodeID);
        m_coinbase_txns.push_back(b.vtx[0]);
    }
}

//
// Create a new block with just given transactions, coinbase paying to
// scriptPubKey, and try to add it to the current chain.
//
CBlock
TestChain100Setup::CreateAndProcessBlock(const std::vector<CMutableTransaction>& txns, const CScript& scriptPubKey, const uint256 masternodeID)
{
    const CChainParams& chainparams = Params();
    std::unique_ptr<CBlockTemplate> pblocktemplate = BlockAssembler(chainparams).CreateNewBlock(scriptPubKey);
    CBlock& block = pblocktemplate->block;

    uint32_t mintedBlocks(0);
    CKey minterKey;
    std::map<uint256, TestMasternodeKeys>::const_iterator pos = testMasternodeKeys.find(masternodeID);  /// @todo no self-sufficient logic: BlockAssembler(chainparams).CreateNewBlock() checks AmIOperator():
                                                                                                        /// so, arg "-masternode_operator" should match with masternodeID !!
    if (pos == testMasternodeKeys.end())
        throw std::runtime_error(std::string(__func__) + ": masternodeID not found");

    minterKey = pos->second.operatorKey;
    CBlockIndex *tip;
    {
        LOCK(cs_main);
        tip = ::ChainActive().Tip();

        auto nodePtr = pcustomcsview->GetMasternode(masternodeID);
        if (!nodePtr || !nodePtr->IsActive(tip->nHeight, *pcustomcsview))
            throw std::runtime_error(std::string(__func__) + ": nodePtr does not exist");

        mintedBlocks = nodePtr->mintedBlocks;
    }
    block.deprecatedHeight = tip->nHeight + 1;
    block.mintedBlocks = mintedBlocks + 1;
    block.stakeModifier = pos::ComputeStakeModifier(tip->stakeModifier, minterKey.GetPubKey().GetID());

    // Replace mempool-selected txns with just coinbase plus passed-in txns:
    block.vtx.resize(1);
    for (const CMutableTransaction& tx : txns)
        block.vtx.push_back(MakeTransactionRef(tx));
    // IncrementExtraNonce creates a valid coinbase and merkleRoot
    {
        LOCK(cs_main);
        unsigned int extraNonce = 0;
        IncrementExtraNonce(&block, ::ChainActive().Tip(), extraNonce);
    }
    bool signingRes = minterKey.SignCompact(block.GetHashToSign(), block.sig);
    assert(signingRes);

 //   while (!CheckProofOfWork(block.GetHash(), block.nBits, chainparams.GetConsensus())) ++block.nNonce;

    std::shared_ptr<const CBlock> shared_pblock = std::make_shared<const CBlock>(block);
    bool ret = ProcessNewBlock(chainparams, shared_pblock, true, nullptr);
    assert(ret);

    CBlock result = block;
    return result;
}

TestChain100Setup::~TestChain100Setup()
{
}


CTxMemPoolEntry TestMemPoolEntryHelper::FromTx(const CMutableTransaction &tx) {
    return FromTx(MakeTransactionRef(tx));
}

CTxMemPoolEntry TestMemPoolEntryHelper::FromTx(const CTransactionRef& tx)
{
    return CTxMemPoolEntry(tx, nFee, nTime, nHeight,
                           spendsCoinbase, sigOpCost, lp);
}

/**
 * @returns a real block (0000000000013b8ab2cd513b0261a14096412195a72a0c4827d229dcc7e0f7af)
 *      with 9 txs.
 */
CBlock getBlock13b8a()
{
    CBlock block;
    CDataStream stream(ParseHex("0100000090f0a9f110702f808219ebea1173056042a714bad51b916cb6800000000000005275289558f51c9966699404ae2294730c3c9f9bda53523ce50e9b95e558da2fdb261b4d4c86041b1ab1bf930901000000010000000000000000000000000000000000000000000000000000000000000000ffffffff07044c86041b0146ffffffff0100f2052a01000000434104e18f7afbe4721580e81e8414fc8c24d7cfacf254bb5c7b949450c3e997c2dc1242487a8169507b631eb3771f2b425483fb13102c4eb5d858eef260fe70fbfae0ac00000000010000000196608ccbafa16abada902780da4dc35dafd7af05fa0da08cf833575f8cf9e836000000004a493046022100dab24889213caf43ae6adc41cf1c9396c08240c199f5225acf45416330fd7dbd022100fe37900e0644bf574493a07fc5edba06dbc07c311b947520c2d514bc5725dcb401ffffffff0100f2052a010000001976a914f15d1921f52e4007b146dfa60f369ed2fc393ce288ac000000000100000001fb766c1288458c2bafcfec81e48b24d98ec706de6b8af7c4e3c29419bfacb56d000000008c493046022100f268ba165ce0ad2e6d93f089cfcd3785de5c963bb5ea6b8c1b23f1ce3e517b9f022100da7c0f21adc6c401887f2bfd1922f11d76159cbc597fbd756a23dcbb00f4d7290141042b4e8625a96127826915a5b109852636ad0da753c9e1d5606a50480cd0c40f1f8b8d898235e571fe9357d9ec842bc4bba1827daaf4de06d71844d0057707966affffffff0280969800000000001976a9146963907531db72d0ed1a0cfb471ccb63923446f388ac80d6e34c000000001976a914f0688ba1c0d1ce182c7af6741e02658c7d4dfcd388ac000000000100000002c40297f730dd7b5a99567eb8d27b78758f607507c52292d02d4031895b52f2ff010000008b483045022100f7edfd4b0aac404e5bab4fd3889e0c6c41aa8d0e6fa122316f68eddd0a65013902205b09cc8b2d56e1cd1f7f2fafd60a129ed94504c4ac7bdc67b56fe67512658b3e014104732012cb962afa90d31b25d8fb0e32c94e513ab7a17805c14ca4c3423e18b4fb5d0e676841733cb83abaf975845c9f6f2a8097b7d04f4908b18368d6fc2d68ecffffffffca5065ff9617cbcba45eb23726df6498a9b9cafed4f54cbab9d227b0035ddefb000000008a473044022068010362a13c7f9919fa832b2dee4e788f61f6f5d344a7c2a0da6ae740605658022006d1af525b9a14a35c003b78b72bd59738cd676f845d1ff3fc25049e01003614014104732012cb962afa90d31b25d8fb0e32c94e513ab7a17805c14ca4c3423e18b4fb5d0e676841733cb83abaf975845c9f6f2a8097b7d04f4908b18368d6fc2d68ecffffffff01001ec4110200000043410469ab4181eceb28985b9b4e895c13fa5e68d85761b7eee311db5addef76fa8621865134a221bd01f28ec9999ee3e021e60766e9d1f3458c115fb28650605f11c9ac000000000100000001cdaf2f758e91c514655e2dc50633d1e4c84989f8aa90a0dbc883f0d23ed5c2fa010000008b48304502207ab51be6f12a1962ba0aaaf24a20e0b69b27a94fac5adf45aa7d2d18ffd9236102210086ae728b370e5329eead9accd880d0cb070aea0c96255fae6c4f1ddcce1fd56e014104462e76fd4067b3a0aa42070082dcb0bf2f388b6495cf33d789904f07d0f55c40fbd4b82963c69b3dc31895d0c772c812b1d5fbcade15312ef1c0e8ebbb12dcd4ffffffff02404b4c00000000001976a9142b6ba7c9d796b75eef7942fc9288edd37c32f5c388ac002d3101000000001976a9141befba0cdc1ad56529371864d9f6cb042faa06b588ac000000000100000001b4a47603e71b61bc3326efd90111bf02d2f549b067f4c4a8fa183b57a0f800cb010000008a4730440220177c37f9a505c3f1a1f0ce2da777c339bd8339ffa02c7cb41f0a5804f473c9230220585b25a2ee80eb59292e52b987dad92acb0c64eced92ed9ee105ad153cdb12d001410443bd44f683467e549dae7d20d1d79cbdb6df985c6e9c029c8d0c6cb46cc1a4d3cf7923c5021b27f7a0b562ada113bc85d5fda5a1b41e87fe6e8802817cf69996ffffffff0280651406000000001976a9145505614859643ab7b547cd7f1f5e7e2a12322d3788ac00aa0271000000001976a914ea4720a7a52fc166c55ff2298e07baf70ae67e1b88ac00000000010000000586c62cd602d219bb60edb14a3e204de0705176f9022fe49a538054fb14abb49e010000008c493046022100f2bc2aba2534becbdf062eb993853a42bbbc282083d0daf9b4b585bd401aa8c9022100b1d7fd7ee0b95600db8535bbf331b19eed8d961f7a8e54159c53675d5f69df8c014104462e76fd4067b3a0aa42070082dcb0bf2f388b6495cf33d789904f07d0f55c40fbd4b82963c69b3dc31895d0c772c812b1d5fbcade15312ef1c0e8ebbb12dcd4ffffffff03ad0e58ccdac3df9dc28a218bcf6f1997b0a93306faaa4b3a28ae83447b2179010000008b483045022100be12b2937179da88599e27bb31c3525097a07cdb52422d165b3ca2f2020ffcf702200971b51f853a53d644ebae9ec8f3512e442b1bcb6c315a5b491d119d10624c83014104462e76fd4067b3a0aa42070082dcb0bf2f388b6495cf33d789904f07d0f55c40fbd4b82963c69b3dc31895d0c772c812b1d5fbcade15312ef1c0e8ebbb12dcd4ffffffff2acfcab629bbc8685792603762c921580030ba144af553d271716a95089e107b010000008b483045022100fa579a840ac258871365dd48cd7552f96c8eea69bd00d84f05b283a0dab311e102207e3c0ee9234814cfbb1b659b83671618f45abc1326b9edcc77d552a4f2a805c0014104462e76fd4067b3a0aa42070082dcb0bf2f388b6495cf33d789904f07d0f55c40fbd4b82963c69b3dc31895d0c772c812b1d5fbcade15312ef1c0e8ebbb12dcd4ffffffffdcdc6023bbc9944a658ddc588e61eacb737ddf0a3cd24f113b5a8634c517fcd2000000008b4830450221008d6df731df5d32267954bd7d2dda2302b74c6c2a6aa5c0ca64ecbabc1af03c75022010e55c571d65da7701ae2da1956c442df81bbf076cdbac25133f99d98a9ed34c014104462e76fd4067b3a0aa42070082dcb0bf2f388b6495cf33d789904f07d0f55c40fbd4b82963c69b3dc31895d0c772c812b1d5fbcade15312ef1c0e8ebbb12dcd4ffffffffe15557cd5ce258f479dfd6dc6514edf6d7ed5b21fcfa4a038fd69f06b83ac76e010000008b483045022023b3e0ab071eb11de2eb1cc3a67261b866f86bf6867d4558165f7c8c8aca2d86022100dc6e1f53a91de3efe8f63512850811f26284b62f850c70ca73ed5de8771fb451014104462e76fd4067b3a0aa42070082dcb0bf2f388b6495cf33d789904f07d0f55c40fbd4b82963c69b3dc31895d0c772c812b1d5fbcade15312ef1c0e8ebbb12dcd4ffffffff01404b4c00000000001976a9142b6ba7c9d796b75eef7942fc9288edd37c32f5c388ac00000000010000000166d7577163c932b4f9690ca6a80b6e4eb001f0a2fa9023df5595602aae96ed8d000000008a4730440220262b42546302dfb654a229cefc86432b89628ff259dc87edd1154535b16a67e102207b4634c020a97c3e7bbd0d4d19da6aa2269ad9dded4026e896b213d73ca4b63f014104979b82d02226b3a4597523845754d44f13639e3bf2df5e82c6aab2bdc79687368b01b1ab8b19875ae3c90d661a3d0a33161dab29934edeb36aa01976be3baf8affffffff02404b4c00000000001976a9144854e695a02af0aeacb823ccbc272134561e0a1688ac40420f00000000001976a914abee93376d6b37b5c2940655a6fcaf1c8e74237988ac0000000001000000014e3f8ef2e91349a9059cb4f01e54ab2597c1387161d3da89919f7ea6acdbb371010000008c49304602210081f3183471a5ca22307c0800226f3ef9c353069e0773ac76bb580654d56aa523022100d4c56465bdc069060846f4fbf2f6b20520b2a80b08b168b31e66ddb9c694e240014104976c79848e18251612f8940875b2b08d06e6dc73b9840e8860c066b7e87432c477e9a59a453e71e6d76d5fe34058b800a098fc1740ce3012e8fc8a00c96af966ffffffff02c0e1e400000000001976a9144134e75a6fcb6042034aab5e18570cf1f844f54788ac404b4c00000000001976a9142b6ba7c9d796b75eef7942fc9288edd37c32f5c388ac00000000"), SER_NETWORK, PROTOCOL_VERSION);
    stream >> block;
    return block;
}
<|MERGE_RESOLUTION|>--- conflicted
+++ resolved
@@ -34,12 +34,9 @@
 #ifdef __linux__
 #include <execinfo.h>
 
-<<<<<<< HEAD
-=======
 // Use addr2line for symbols. Eg: 
 // addr2line --exe=$(pwd)/build/src/test/test_defi -afCp 0x3ce23a2
 
->>>>>>> c9fc0ec2
 void print_backtrace()
 {
     void* array[10];
