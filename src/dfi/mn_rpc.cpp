// Copyright (c) 2020 The DeFi Blockchain Developers
// Distributed under the MIT software license, see the accompanying
// file LICENSE or http://www.opensource.org/licenses/mit-license.php.

#include <base58.h>
#include <dfi/consensus/xvm.h>
#include <dfi/govvariables/attributes.h>
#include <dfi/mn_rpc.h>
#include <policy/settings.h>
#include <regex>

extern bool EnsureWalletIsAvailable(bool avoidException);                // in rpcwallet.cpp
extern bool DecodeHexTx(CTransaction &tx, const std::string &strHexTx);  // in core_io.h

CAccounts GetAllMineAccounts(CWallet *const pwallet) {
    CAccounts walletAccounts;

    LOCK(cs_main);
    CCustomCSView mnview(*pcustomcsview);
    auto targetHeight = ::ChainActive().Height() + 1;

    CalcMissingRewardTempFix(mnview, targetHeight, *pwallet);

    mnview.ForEachAccount([&](const CScript &account) {
        if (IsMineCached(*pwallet, account) == ISMINE_SPENDABLE) {
            mnview.CalculateOwnerRewards(account, targetHeight);
            mnview.ForEachBalance(
                [&](CScript const &owner, CTokenAmount balance) {
                    return account == owner && walletAccounts[owner].Add(balance);
                },
                {account, DCT_ID{}});
        }
        return true;
    });

    return walletAccounts;
}

CAccounts SelectAccountsByTargetBalances(const CAccounts &accounts,
                                         const CBalances &targetBalances,
                                         AccountSelectionMode selectionMode) {
    std::set<DCT_ID> tokenIds;
    std::vector<std::pair<CScript, CBalances>> foundAccountsBalances;
    // iterate at all accounts to finding all accounts with neccessaru token balances
    for (const auto &account : accounts) {
        // selectedBalances accumulates overlap between account balances and residual balances
        CBalances selectedBalances;
        // iterate at residual balances to find neccessary tokens in account
        for (const auto &balance : targetBalances.balances) {
            // find neccessary token amount from current account
            const auto &accountBalances = account.second.balances;
            auto foundTokenAmount = accountBalances.find(balance.first);
            // account balance has neccessary token
            if (foundTokenAmount != accountBalances.end()) {
                tokenIds.insert(foundTokenAmount->first);
                // add token amount to selected balances from current account
                selectedBalances.Add(CTokenAmount{foundTokenAmount->first, foundTokenAmount->second});
            }
        }
        if (!selectedBalances.balances.empty()) {
            // added account and selected balances from account to selected accounts
            foundAccountsBalances.emplace_back(account.first, selectedBalances);
        }
    }

    auto sortByTokenAmount = [selectionMode](const std::pair<CScript, CBalances> &p1,
                                             const std::pair<CScript, CBalances> &p2,
                                             const DCT_ID id) {
        auto it1 = p1.second.balances.find(id);
        auto it2 = p2.second.balances.find(id);
        if (it1 != p1.second.balances.end() && it2 != p2.second.balances.end()) {
            return selectionMode == SelectionCrumbs ? it1->second < it2->second : it1->second > it2->second;
        } else {
            return false;  // should never happen
        }
    };

    CAccounts selectedAccountsBalances;
    CBalances residualBalances(targetBalances);
    // selecting accounts balances
    for (const auto tokenId : tokenIds) {
        if (selectionMode != SelectionForward) {
            std::sort(foundAccountsBalances.begin(),
                      foundAccountsBalances.end(),
                      std::bind(sortByTokenAmount, std::placeholders::_1, std::placeholders::_2, tokenId));
        }
        for (const auto &accountBalances : foundAccountsBalances) {
            // Substract residualBalances and tokenBalance with remainder.
            // Substraction with remainder will remove tokenAmount from balances if remainder
            // of token's amount is not zero (we got negative result of substraction)
            auto itTokenAmount = accountBalances.second.balances.find(tokenId);
            if (itTokenAmount != accountBalances.second.balances.end()) {
                CTokenAmount tokenBalance{itTokenAmount->first, itTokenAmount->second};
                auto remainder = residualBalances.SubWithRemainder(tokenBalance);
                // calculate final balances by substraction account balances with remainder
                // it is necessary to get rid of excess
                if (remainder != tokenBalance) {
                    tokenBalance.Sub(remainder.nValue);
                    selectedAccountsBalances[accountBalances.first].Add(tokenBalance);
                }
            }
        }
        // if residual balances is empty we found all neccessary token amounts and can stop selecting
        if (residualBalances.balances.empty()) {
            break;
        }
    }

    const auto selectedBalancesSum = SumAllTransfers(selectedAccountsBalances);
    if (selectedBalancesSum != targetBalances) {
        // we have not enough tokens balance to transfer
        return {};
    }
    return selectedAccountsBalances;
}

CMutableTransaction fund(CMutableTransaction &mtx,
                         CWalletCoinsUnlocker &pwallet,
                         CTransactionRef optAuthTx,
                         CCoinControl *coin_control,
                         const CoinSelectionOptions &coinSelectOpts) {
    CAmount fee_out;
    int change_position = mtx.vout.size();

    std::string strFailReason;
    CCoinControl coinControl;
    if (coin_control) {
        coinControl = *coin_control;
    }
    // add outputs from possible linked auth tx into 'linkedCoins' pool
    if (optAuthTx) {
        for (size_t i = 0; i < optAuthTx->vout.size(); ++i) {
            const CTxOut &out = optAuthTx->vout[i];
            if (!out.scriptPubKey.IsUnspendable()) {  // skip for possible metadata
                coinControl.m_linkedCoins.emplace(COutPoint(optAuthTx->GetHash(), i), out);
            }
        }
    }

    // we does not honor non locking spends anymore
    // it ensures auto auth not overlap regular tx inputs
    const bool lockUnspents = true;
    if (!pwallet->FundTransaction(mtx,
                                  fee_out,
                                  change_position,
                                  strFailReason,
                                  lockUnspents,
                                  {} /*setSubtractFeeFromOutputs*/,
                                  coinControl,
                                  coinSelectOpts)) {
        throw JSONRPCError(RPC_WALLET_ERROR, strFailReason);
    }
    for (auto &txin : mtx.vin) {
        if (!coinControl.IsSelected(txin.prevout)) {
            pwallet.AddLockedCoin(txin.prevout);
        }
    }
    for (const auto &coin : coinControl.m_linkedCoins) {
        pwallet.AddLockedCoin(coin.first);
    }
    return mtx;
}

CTransactionRef sign(CMutableTransaction &mtx, CWallet *const pwallet, CTransactionRef optAuthTx) {
    // assemble prevouts from optional linked tx
    UniValue prevtxs(UniValue::VARR);
    if (optAuthTx) {
        for (size_t i = 0; i < optAuthTx->vout.size(); ++i) {
            if (!optAuthTx->vout[i].scriptPubKey.IsUnspendable()) {
                UniValue prevout(UniValue::VOBJ);
                prevout.pushKV("txid", optAuthTx->GetHash().GetHex());
                prevout.pushKV("vout", (uint64_t)i);
                prevout.pushKV("scriptPubKey", optAuthTx->vout[i].scriptPubKey.GetHex());
                // prevout.pushKV("redeemScript", );
                // prevout.pushKV("witnessScript", );
                prevout.pushKV("amount", ValueFromAmount(optAuthTx->vout[i].nValue));
                prevtxs.push_back(prevout);
            }
        }
    }

    /// from "signrawtransactionwithwallet":

    // Fetch previous transactions (inputs):
    std::map<COutPoint, Coin> coins;
    for (const CTxIn &txin : mtx.vin) {
        coins[txin.prevout];  // Create empty map entry keyed by prevout.
    }
    pwallet->chain().findCoins(coins);  // LOCK2(cs_main, ::mempool.cs);

    UniValue signedVal = SignTransaction(mtx, prevtxs, pwallet, coins, false, {} /*hashType*/);
    if (signedVal["complete"].getBool()) {
        if (!DecodeHexTx(mtx, signedVal["hex"].get_str(), true)) {
            throw JSONRPCError(RPC_DESERIALIZATION_ERROR, "Can't decode signed auth TX");
        }
    } else {
        throw JSONRPCError(RPC_VERIFY_ERROR, "Can't sign TX: " + signedVal["errors"].write());
    }
    return MakeTransactionRef(std::move(mtx));
}

CTransactionRef send(CTransactionRef tx, CTransactionRef optAuthTx) {
    if (optAuthTx) {
        send(optAuthTx, {});
    }

    // from "sendrawtransaction":
    CAmount max_raw_tx_fee = {COIN / 10};  /// @todo check it with 0

    std::string err_string;
    AssertLockNotHeld(cs_main);
    const TransactionError err = BroadcastTransaction(tx,
                                                      err_string,
                                                      max_raw_tx_fee, /*relay*/
                                                      true,
                                                      /*wait_callback*/ true);
    if (TransactionError::OK != err) {
        throw JSONRPCTransactionError(err, err_string);
    }
    return tx;
}

CWalletCoinsUnlocker::CWalletCoinsUnlocker(std::shared_ptr<CWallet> pwallet)
    : pwallet(std::move(pwallet)) {}

CWalletCoinsUnlocker::~CWalletCoinsUnlocker() {
    if (!coins.empty()) {
        LOCK(pwallet->cs_wallet);
        for (auto &coin : coins) {
            pwallet->UnlockCoin(coin);
        }
    }
}

CWallet *CWalletCoinsUnlocker::operator->() {
    return pwallet.get();
}

CWallet &CWalletCoinsUnlocker::operator*() {
    return *pwallet;
}

CWalletCoinsUnlocker::operator CWallet *() {
    return pwallet.get();
}

void CWalletCoinsUnlocker::AddLockedCoin(const COutPoint &coin) {
    coins.push_back(coin);
}

CTransactionRef signsend(CMutableTransaction &mtx, CWalletCoinsUnlocker &pwallet, CTransactionRef optAuthTx) {
    return send(sign(mtx, pwallet, optAuthTx), optAuthTx);
}

// returns either base58/bech32 address, or hex if format is unknown
std::string ScriptToString(const CScript &script) {
    CTxDestination dest;
    if (!ExtractDestination(script, dest)) {
        return script.GetHex();
    }
    return EncodeDestination(dest);
}

int chainHeight(interfaces::Chain::Lock &locked_chain) {
    LOCK(locked_chain.mutex());
    if (auto height = locked_chain.getHeight()) {
        return *height;
    }
    return 0;
}

static std::vector<CTxIn> GetInputs(const UniValue &inputs) {
    std::vector<CTxIn> vin{};
    for (unsigned int idx = 0; idx < inputs.size(); idx++) {
        const UniValue &input = inputs[idx];
        const UniValue &o = input.get_obj();

        uint256 txid = ParseHashO(o, "txid");

        const UniValue &vout_v = find_value(o, "vout");
        if (!vout_v.isNum()) {
            throw JSONRPCError(RPC_INVALID_PARAMETER, "Invalid parameter, missing vout key");
        }
        int nOutput = vout_v.get_int();
        if (nOutput < 0) {
            throw JSONRPCError(RPC_INVALID_PARAMETER, "Invalid parameter, vout must be positive");
        }

        vin.push_back(CTxIn(txid, nOutput));
    }
    return vin;
}

std::optional<CScript> AmIFounder(CWallet *const pwallet) {
    auto members = Params().GetConsensus().foundationMembers;
    const auto attributes = pcustomcsview->GetAttributes();
    assert(attributes);
    if (attributes->GetValue(CDataStructureV0{AttributeTypes::Param, ParamIDs::Feature, DFIPKeys::GovFoundation},
                             false)) {
        if (const auto databaseMembers = attributes->GetValue(
                CDataStructureV0{AttributeTypes::Param, ParamIDs::Foundation, DFIPKeys::Members}, std::set<CScript>{});
            !databaseMembers.empty()) {
            members = databaseMembers;
        }
    }

    for (const auto &script : members) {
        if (IsMineCached(*pwallet, script) == ISMINE_SPENDABLE) {
            return {script};
        }
    }
    return {};
}

static std::optional<CTxIn> GetAuthInputOnly(
    CWalletCoinsUnlocker &pwallet,
    const CTxDestination &auth,
    const CoinSelectionOptions &coinSelectOpts = CoinSelectionOptions::CreateDefault()) {
    std::vector<COutput> vecOutputs;
    CCoinControl cctl;
    cctl.m_min_depth = 1;
    cctl.matchDestination = auth;
    cctl.m_tokenFilter = {DCT_ID{0}};

    auto locked_chain = pwallet->chain().lock();
    LOCK2(pwallet->cs_wallet, locked_chain->mutex());

    // Note, for auth, we call this with 1 as max count, so should early exit
    pwallet->AvailableCoins(*locked_chain, vecOutputs, true, &cctl, 1, MAX_MONEY, MAX_MONEY, 1, coinSelectOpts);

    if (vecOutputs.empty()) {
        return {};
    }
    // any selected inputs should be mark as locked
    CTxIn txin(vecOutputs[0].tx->GetHash(), vecOutputs[0].i);
    pwallet->LockCoin(txin.prevout);
    pwallet.AddLockedCoin(txin.prevout);
    return txin;
}

static CTransactionRef CreateAuthTx(CWalletCoinsUnlocker &pwallet,
                                    const std::set<CScript> &auths,
                                    int32_t txVersion,
                                    const CoinSelectionOptions &coinSelectOpts) {
    CMutableTransaction mtx(txVersion);
    CCoinControl coinControl;

    // Encode
    CDataStream markedMetadata(DfTxMarker, SER_NETWORK, PROTOCOL_VERSION);
    markedMetadata << static_cast<unsigned char>(CustomTxType::AutoAuthPrep);

    CScript scriptMeta;
    scriptMeta << OP_RETURN << ToByteVector(markedMetadata);
    mtx.vout.push_back(CTxOut(0, scriptMeta));

    // Only set change to auth on single auth TXs
    if (auths.size() == 1) {
        // Get auth ScriptPubkey
        auto auth = *auths.cbegin();
        // Create output to cover 1KB transaction
        CTxOut authOut(GetMinimumFee(*pwallet, 1000, coinControl, nullptr), auth);
        mtx.vout.push_back(authOut);
        fund(mtx, pwallet, {}, &coinControl, coinSelectOpts);

        // AutoAuthPrep, auth output and change
        if (mtx.vout.size() == 3) {
            mtx.vout[1].nValue += mtx.vout[2].nValue;  // Combine values
            mtx.vout[1].scriptPubKey = auth;
            mtx.vout.erase(mtx.vout.begin() + 2);  // Delete "change" output
        }

        return sign(mtx, pwallet, {});
    }

    // create tx with one dust output per script
    for (const auto &auth : auths) {
        CTxOut authOut(1, auth);
        authOut.nValue = GetDustThreshold(authOut, mtx.nVersion, ::dustRelayFee);
        mtx.vout.push_back(authOut);
    }

    return fund(mtx, pwallet, {}, &coinControl, coinSelectOpts), sign(mtx, pwallet, {});
}

static std::optional<CTxIn> GetAnyFoundationAuthInput(CWalletCoinsUnlocker &pwallet) {
    auto members = Params().GetConsensus().foundationMembers;
    const auto attributes = pcustomcsview->GetAttributes();
    assert(attributes);
    if (attributes->GetValue(CDataStructureV0{AttributeTypes::Param, ParamIDs::Feature, DFIPKeys::GovFoundation},
                             false)) {
        if (const auto databaseMembers = attributes->GetValue(
                CDataStructureV0{AttributeTypes::Param, ParamIDs::Foundation, DFIPKeys::Members}, std::set<CScript>{});
            !databaseMembers.empty()) {
            members = databaseMembers;
        }
    }

    for (const auto &founderScript : members) {
        if (IsMineCached(*pwallet, founderScript) == ISMINE_SPENDABLE) {
            CTxDestination destination;
            if (ExtractDestination(founderScript, destination)) {
                if (auto auth = GetAuthInputOnly(pwallet, destination)) {
                    return auth;
                }
            }
        }
    }
    return {};
}

std::vector<CTxIn> GetAuthInputsSmart(CWalletCoinsUnlocker &pwallet,
                                      int32_t txVersion,
                                      std::set<CScript> &auths,
                                      bool needFounderAuth,
                                      CTransactionRef &optAuthTx,
                                      const UniValue &explicitInputs,
                                      const CoinSelectionOptions &coinSelectOpts) {
    if (!explicitInputs.isNull() && !explicitInputs.empty()) {
        return GetInputs(explicitInputs);
    }

    std::vector<CTxIn> result;
    std::set<CScript> notFoundYet;
    // first, look for "common" auth inputs, tracking missed
    for (const auto &auth : auths) {
        CTxDestination destination;
        if (!ExtractDestination(auth, destination)) {
            throw JSONRPCError(RPC_INVALID_ADDRESS_OR_KEY, "Can't extract destination for " + auth.GetHex());
        }
        if (IsMineCached(*pwallet, auth) != ISMINE_SPENDABLE) {
            throw JSONRPCError(RPC_INVALID_ADDRESS_OR_KEY,
                               "Incorrect authorization for " + EncodeDestination(destination));
        }
        auto authInput = GetAuthInputOnly(pwallet, destination, coinSelectOpts);
        if (authInput) {
            result.push_back(authInput.value());
        } else {
            notFoundYet.insert(auth);
        }
    }
    // Look for founder's auth. minttoken may already have an auth in result.
    if (needFounderAuth && result.empty()) {
        auto anyFounder = AmIFounder(pwallet);
        if (anyFounder) {
            auths.insert(anyFounder.value());
            auto authInput = GetAnyFoundationAuthInput(pwallet);
            if (authInput) {
                result.push_back(authInput.value());
            } else {
                notFoundYet.insert(anyFounder.value());
            }
        }
    }

    // at last, create additional tx for missed
    if (!notFoundYet.empty()) {
        try {
            optAuthTx = CreateAuthTx(pwallet, notFoundYet, txVersion, coinSelectOpts);  // success or throw
        } catch (const UniValue &objError) {
            throw JSONRPCError(objError["code"].get_int(), "Add-on auth TX failed: " + objError["message"].getValStr());
        }
        // if we are here - we've got signed optional auth tx - add all of the outputs into inputs (to do not miss any
        // coins for sure)
        for (size_t i = 0; i < optAuthTx->vout.size(); ++i) {
            if (!optAuthTx->vout[i].scriptPubKey.IsUnspendable()) {
                result.emplace_back(optAuthTx->GetHash(), i);
            }
        }
    }

    return result;
}

void execTestTx(const CTransaction &tx, uint32_t height, CTransactionRef optAuthTx) {
    std::vector<unsigned char> metadata;
    auto txType = GuessCustomTxType(tx, metadata);
    auto txMessage = customTypeToMessage(txType);
    auto res = CustomMetadataParse(height, Params().GetConsensus(), metadata, txMessage);
    if (res) {
        LOCK(cs_main);
        CCoinsViewCache coins(&::ChainstateActive().CoinsTip());
        if (optAuthTx) {
            AddCoins(coins, *optAuthTx, height);
        }
        CCustomCSView view(*pcustomcsview);
        auto consensus = Params().GetConsensus();
        const auto isEvmEnabledForBlock = IsEVMEnabled(view, consensus);
<<<<<<< HEAD
        std::shared_ptr<CScopedQueueID> evmQueueId{};
        auto blockCtx = BlockContext{
            isEvmEnabledForBlock,
            evmQueueId,
            true,
        };
=======
        std::shared_ptr<CScopedTemplateID> evmTemplateId{};
>>>>>>> 2cc17b7b
        res = CustomTxVisit(view,
                            coins,
                            tx,
                            height,
                            consensus,
                            txMessage,
                            ::ChainActive().Tip()->nTime,
                            0,
<<<<<<< HEAD
                            blockCtx);
=======
                            evmTemplateId,
                            isEvmEnabledForBlock,
                            true);
>>>>>>> 2cc17b7b
    }
    if (!res) {
        if (res.code == CustomTxErrCodes::NotEnoughBalance) {
            throw JSONRPCError(RPC_INVALID_REQUEST,
                               strprintf("Test %sTx execution failed: not enough balance on owner's account, call "
                                         "utxostoaccount to increase it.\n%s",
                                         ToString(txType),
                                         res.msg));
        }
        throw JSONRPCError(RPC_INVALID_REQUEST,
                           strprintf("Test %sTx execution failed:\n%s", ToString(txType), res.msg));
    }
}

CWalletCoinsUnlocker GetWallet(const JSONRPCRequest &request) {
    auto wallet = GetWalletForJSONRPCRequest(request);

    EnsureWalletIsAvailable(wallet.get(), request.fHelp);
    return CWalletCoinsUnlocker{std::move(wallet)};
}

std::optional<FutureSwapHeightInfo> GetFuturesBlock(const uint32_t typeId) {
    LOCK(cs_main);

    const auto attributes = pcustomcsview->GetAttributes();
    if (!attributes) {
        return {};
    }

    CDataStructureV0 activeKey{AttributeTypes::Param, typeId, DFIPKeys::Active};
    const auto active = attributes->GetValue(activeKey, false);
    if (!active) {
        return {};
    }

    CDataStructureV0 blockKey{AttributeTypes::Param, typeId, DFIPKeys::BlockPeriod};
    CDataStructureV0 rewardKey{AttributeTypes::Param, typeId, DFIPKeys::RewardPct};
    if (!attributes->CheckKey(blockKey) || !attributes->CheckKey(rewardKey)) {
        return {};
    }

    CDataStructureV0 startKey{AttributeTypes::Param, typeId, DFIPKeys::StartBlock};

    return FutureSwapHeightInfo{attributes->GetValue(startKey, CAmount{}), attributes->GetValue(blockKey, CAmount{})};
}

std::string CTransferDomainToString(const VMDomain domain) {
    switch (domain) {
        case VMDomain::NONE:
            return "NONE";
        case VMDomain::UTXO:
            return "UTXO";
        case VMDomain::DVM:
            return "DVM";
        case VMDomain::EVM:
            return "EVM";
    }
    return "Unknown";
}

UniValue setgov(const JSONRPCRequest &request) {
    auto pwallet = GetWallet(request);

    RPCHelpMan{
        "setgov",
        "\nSet special 'governance' variables:: ATTRIBUTES, ICX_TAKERFEE_PER_BTC, LP_LOAN_TOKEN_SPLITS, LP_SPLITS, "
        "ORACLE_BLOCK_INTERVAL, ORACLE_DEVIATION\n",
        {
          {
                "variables",
                RPCArg::Type::OBJ,
                RPCArg::Optional::NO,
                "Object with variables",
                {
                    {"name",
                     RPCArg::Type::STR,
                     RPCArg::Optional::NO,
                     "Variable's name is the key, value is the data. Exact data type depends on variable's name."},
                },
            }, {
                "inputs",
                RPCArg::Type::ARR,
                RPCArg::Optional::OMITTED_NAMED_ARG,
                "A json array of json objects",
                {
                    {
                        "",
                        RPCArg::Type::OBJ,
                        RPCArg::Optional::OMITTED,
                        "",
                        {
                            {"txid", RPCArg::Type::STR_HEX, RPCArg::Optional::NO, "The transaction id"},
                            {"vout", RPCArg::Type::NUM, RPCArg::Optional::NO, "The output number"},
                        },
                    },
                },
            }, },
        RPCResult{"\"hash\"                  (string) The hex-encoded hash of broadcasted transaction\n"},
        RPCExamples{HelpExampleCli("setgov", "'{\"LP_SPLITS\": {\"2\":0.2,\"3\":0.8}'") +
                    HelpExampleRpc("setgov", "'{\"ICX_TAKERFEE_PER_BTC\":109440}'")},
    }
        .Check(request);

    if (pwallet->chain().isInitialBlockDownload()) {
        throw JSONRPCError(RPC_CLIENT_IN_INITIAL_DOWNLOAD,
                           "Cannot create transactions while still in Initial Block Download");
    }
    pwallet->BlockUntilSyncedToCurrentChain();

    RPCTypeCheck(request.params, {UniValue::VOBJ, UniValue::VARR}, true);

    CDataStream varStream(SER_NETWORK, PROTOCOL_VERSION);
    if (request.params.size() > 0 && request.params[0].isObject()) {
        for (const std::string &name : request.params[0].getKeys()) {
            auto gv = GovVariable::Create(name);
            if (!gv) {
                throw JSONRPCError(RPC_INVALID_REQUEST, "Variable " + name + " not registered");
            }
            const auto res = gv->Import(request.params[0][name]);
            if (!res) {
                throw JSONRPCError(RPC_INVALID_ADDRESS_OR_KEY, res.msg);
            }

            if (name == "ATTRIBUTES") {
                const auto attributes = std::dynamic_pointer_cast<ATTRIBUTES>(gv);
                if (!attributes) {
                    throw JSONRPCError(RPC_INVALID_REQUEST, "Failed to convert Gov var to attributes");
                }

                LOCK(cs_main);
                const auto attrMap = attributes->GetAttributesMap();
                for (const auto &[key, value] : attrMap) {
                    if (const auto attrV0 = std::get_if<CDataStructureV0>(&key)) {
                        DCT_ID tokenID{attrV0->typeId};
                        if (attrV0->type == AttributeTypes::Consortium) {
                            bool isDAT{};
                            if (auto token = pcustomcsview->GetToken(tokenID)) {
                                isDAT = token->IsDAT();
                            }

                            if (attrV0->typeId == 0 || !isDAT || pcustomcsview->GetLoanTokenByID({attrV0->typeId})) {
                                throw JSONRPCError(RPC_INVALID_REQUEST,
                                                   "Cannot set consortium on DFI, loan tokens and non-DAT tokens");
                            }
                        }
                    }
                }
            }

            varStream << name << *gv;
        }
    }

    CDataStream metadata(DfTxMarker, SER_NETWORK, PROTOCOL_VERSION);
    metadata << static_cast<unsigned char>(CustomTxType::SetGovVariable) << varStream;

    CScript scriptMeta;
    scriptMeta << OP_RETURN << ToByteVector(metadata);

    int targetHeight = chainHeight(*pwallet->chain().lock()) + 1;

    const auto txVersion = GetTransactionVersion(targetHeight);
    CMutableTransaction rawTx(txVersion);
    rawTx.vout.push_back(CTxOut(0, scriptMeta));

    const UniValue &txInputs = request.params[1];
    CTransactionRef optAuthTx;
    std::set<CScript> auths;
    rawTx.vin =
        GetAuthInputsSmart(pwallet, rawTx.nVersion, auths, true, optAuthTx, txInputs, request.metadata.coinSelectOpts);

    CCoinControl coinControl;

    // Set change to selected foundation address
    if (!auths.empty()) {
        CTxDestination dest;
        ExtractDestination(*auths.cbegin(), dest);
        if (IsValidDestination(dest)) {
            coinControl.destChange = dest;
        }
    }

    fund(rawTx, pwallet, optAuthTx, &coinControl, request.metadata.coinSelectOpts);

    // check execution
    execTestTx(CTransaction(rawTx), targetHeight, optAuthTx);

    return signsend(rawTx, pwallet, optAuthTx)->GetHash().GetHex();
}

UniValue unsetgov(const JSONRPCRequest &request) {
    auto pwallet = GetWallet(request);

    RPCHelpMan{
        "unsetgov",
        "\nUnset special 'governance' variables:: ATTRIBUTES, ICX_TAKERFEE_PER_BTC, LP_LOAN_TOKEN_SPLITS, LP_SPLITS, "
        "ORACLE_BLOCK_INTERVAL, ORACLE_DEVIATION\n",
        {
          {
                "variables",
                RPCArg::Type::OBJ,
                RPCArg::Optional::NO,
                "Object with variables",
                {
                    {"name", RPCArg::Type::STR, RPCArg::Optional::NO, "Variable's name is the key."},
                },
            }, {
                "inputs",
                RPCArg::Type::ARR,
                RPCArg::Optional::OMITTED_NAMED_ARG,
                "A json array of json objects",
                {
                    {
                        "",
                        RPCArg::Type::OBJ,
                        RPCArg::Optional::OMITTED,
                        "",
                        {
                            {"txid", RPCArg::Type::STR_HEX, RPCArg::Optional::NO, "The transaction id"},
                            {"vout", RPCArg::Type::NUM, RPCArg::Optional::NO, "The output number"},
                        },
                    },
                },
            }, },
        RPCResult{"\"hash\"                  (string) The hex-encoded hash of broadcasted transaction\n"},
        RPCExamples{HelpExampleCli("unsetgov", "'{\"LP_SPLITS\": [\"2\",\"3\"]'") +
                    HelpExampleRpc("unsetgov", "'{\"ICX_TAKERFEE_PER_BTC\"}'")},
    }
        .Check(request);

    if (pwallet->chain().isInitialBlockDownload()) {
        throw JSONRPCError(RPC_CLIENT_IN_INITIAL_DOWNLOAD,
                           "Cannot create transactions while still in Initial Block Download");
    }
    pwallet->BlockUntilSyncedToCurrentChain();

    RPCTypeCheck(request.params, {UniValue::VOBJ, UniValue::VARR}, true);

    std::map<std::string, std::vector<std::string>> govs;
    if (request.params.size() > 0 && request.params[0].isObject()) {
        for (const std::string &name : request.params[0].getKeys()) {
            auto gv = GovVariable::Create(name);
            if (!gv) {
                throw JSONRPCError(RPC_INVALID_REQUEST, "Variable " + name + " not registered");
            }
            auto &keys = govs[name];
            const auto &value = request.params[0][name];
            if (value.isArray()) {
                for (const auto &key : value.getValues()) {
                    keys.push_back(key.get_str());
                }
            }
        }
    }

    CDataStream metadata(DfTxMarker, SER_NETWORK, PROTOCOL_VERSION);
    metadata << static_cast<unsigned char>(CustomTxType::UnsetGovVariable) << govs;

    CScript scriptMeta;
    scriptMeta << OP_RETURN << ToByteVector(metadata);

    int targetHeight = pcustomcsview->GetLastHeight() + 1;

    const auto txVersion = GetTransactionVersion(targetHeight);
    CMutableTransaction rawTx(txVersion);
    rawTx.vout.push_back(CTxOut(0, scriptMeta));

    const UniValue &txInputs = request.params[1];
    CTransactionRef optAuthTx;
    std::set<CScript> auths;
    rawTx.vin =
        GetAuthInputsSmart(pwallet, rawTx.nVersion, auths, true, optAuthTx, txInputs, request.metadata.coinSelectOpts);

    CCoinControl coinControl;

    // Set change to selected foundation address
    if (!auths.empty()) {
        CTxDestination dest;
        ExtractDestination(*auths.cbegin(), dest);
        if (IsValidDestination(dest)) {
            coinControl.destChange = dest;
        }
    }

    fund(rawTx, pwallet, optAuthTx, &coinControl, request.metadata.coinSelectOpts);

    // check execution
    execTestTx(CTransaction(rawTx), targetHeight, optAuthTx);

    return signsend(rawTx, pwallet, optAuthTx)->GetHash().GetHex();
}

UniValue setgovheight(const JSONRPCRequest &request) {
    auto pwallet = GetWallet(request);

    RPCHelpMan{
        "setgovheight",
        "\nChange governance variable at height: ATTRIBUTES, ICX_TAKERFEE_PER_BTC, LP_LOAN_TOKEN_SPLITS, LP_SPLITS, "
        "ORACLE_DEVIATION\n",
        {
          {
                "variables",
                RPCArg::Type::OBJ,
                RPCArg::Optional::NO,
                "Object with variable",
                {
                    {"name",
                     RPCArg::Type::STR,
                     RPCArg::Optional::NO,
                     "Variable name is the key, value is the data. Exact data type depends on variable name."},
                },
            }, {"height", RPCArg::Type::NUM, RPCArg::Optional::NO, "Start height for the changes to take effect."},
          {
                "inputs",
                RPCArg::Type::ARR,
                RPCArg::Optional::OMITTED_NAMED_ARG,
                "A json array of json objects",
                {
                    {
                        "",
                        RPCArg::Type::OBJ,
                        RPCArg::Optional::OMITTED,
                        "",
                        {
                            {"txid", RPCArg::Type::STR_HEX, RPCArg::Optional::NO, "The transaction id"},
                            {"vout", RPCArg::Type::NUM, RPCArg::Optional::NO, "The output number"},
                        },
                    },
                },
            }, },
        RPCResult{"\"hash\"                  (string) The hex-encoded hash of broadcasted transaction\n"},
        RPCExamples{HelpExampleCli("setgovheight", "'{\"LP_SPLITS\": {\"2\":0.2,\"3\":0.8}' 100000") +
                    HelpExampleRpc("setgovheight", "'{\"ICX_TAKERFEE_PER_BTC\":109440}', 100000")},
    }
        .Check(request);

    if (pwallet->chain().isInitialBlockDownload()) {
        throw JSONRPCError(RPC_CLIENT_IN_INITIAL_DOWNLOAD,
                           "Cannot create transactions while still in Initial Block Download");
    }
    pwallet->BlockUntilSyncedToCurrentChain();

    RPCTypeCheck(request.params, {UniValue::VOBJ, UniValue::VNUM, UniValue::VARR}, true);

    CDataStream varStream(SER_NETWORK, PROTOCOL_VERSION);
    const auto keys = request.params[0].getKeys();
    if (!keys.empty()) {
        const std::string &name = request.params[0].getKeys()[0];
        auto gv = GovVariable::Create(name);
        if (!gv) {
            throw JSONRPCError(RPC_INVALID_REQUEST, "Variable " + name + " not registered");
        }
        const auto res = gv->Import(request.params[0][name]);
        if (!res) {
            throw JSONRPCError(RPC_INVALID_ADDRESS_OR_KEY, res.msg);
        }
        varStream << name << *gv;

        if (name == "ATTRIBUTES") {
            const auto attributes = std::dynamic_pointer_cast<ATTRIBUTES>(gv);
            if (!attributes) {
                throw JSONRPCError(RPC_INVALID_REQUEST, "Failed to convert Gov var to attributes");
            }

            LOCK(cs_main);
            const auto attrMap = attributes->GetAttributesMap();
            for (const auto &[key, value] : attrMap) {
                if (const auto attrV0 = std::get_if<CDataStructureV0>(&key)) {
                    DCT_ID tokenID{attrV0->typeId};
                    if (attrV0->type == AttributeTypes::Consortium) {
                        bool isDAT{};
                        if (auto token = pcustomcsview->GetToken(tokenID)) {
                            isDAT = token->IsDAT();
                        }

                        if (attrV0->typeId == 0 || !isDAT || pcustomcsview->GetLoanTokenByID({attrV0->typeId})) {
                            throw JSONRPCError(RPC_INVALID_REQUEST,
                                               "Cannot set consortium on DFI, loan tokens and non-DAT tokens");
                        }
                    }
                }
            }
        }
    } else {
        throw JSONRPCError(RPC_INVALID_REQUEST, "No Governance variable provided.");
    }

    const uint32_t startHeight = request.params[1].get_int();

    CDataStream metadata(DfTxMarker, SER_NETWORK, PROTOCOL_VERSION);
    metadata << static_cast<unsigned char>(CustomTxType::SetGovVariableHeight) << varStream << startHeight;

    CScript scriptMeta;
    scriptMeta << OP_RETURN << ToByteVector(metadata);

    int targetHeight = chainHeight(*pwallet->chain().lock()) + 1;

    const auto txVersion = GetTransactionVersion(targetHeight);
    CMutableTransaction rawTx(txVersion);
    rawTx.vout.emplace_back(0, scriptMeta);

    const UniValue &txInputs = request.params[2];
    CTransactionRef optAuthTx;
    std::set<CScript> auths;
    rawTx.vin =
        GetAuthInputsSmart(pwallet, rawTx.nVersion, auths, true, optAuthTx, txInputs, request.metadata.coinSelectOpts);

    CCoinControl coinControl;

    // Set change to selected foundation address
    if (!auths.empty()) {
        CTxDestination dest;
        ExtractDestination(*auths.cbegin(), dest);
        if (IsValidDestination(dest)) {
            coinControl.destChange = dest;
        }
    }

    fund(rawTx, pwallet, optAuthTx, &coinControl, request.metadata.coinSelectOpts);

    // check execution
    execTestTx(CTransaction(rawTx), targetHeight, optAuthTx);

    return signsend(rawTx, pwallet, optAuthTx)->GetHash().GetHex();
}

UniValue getgov(const JSONRPCRequest &request) {
    RPCHelpMan{
        "getgov",
        "\nReturns information about governance variable:\n"
        "ATTRIBUTES, ICX_TAKERFEE_PER_BTC, LP_DAILY_LOAN_TOKEN_REWARD, LP_LOAN_TOKEN_SPLITS, LP_DAILY_DFI_REWARD,\n"
        "LOAN_LIQUIDATION_PENALTY, LP_SPLITS, ORACLE_BLOCK_INTERVAL, ORACLE_DEVIATION\n",
        {
          {"name", RPCArg::Type::STR, RPCArg::Optional::NO, "Variable name"},
          },
        RPCResult{"{id:{...}}     (array) Json object with variable information\n"},
        RPCExamples{HelpExampleCli("getgov", "LP_SPLITS") + HelpExampleRpc("getgov", "LP_DAILY_DFI_REWARD")},
    }
        .Check(request);
    if (auto res = GetRPCResultCache().TryGet(request)) {
        return *res;
    }

    LOCK(cs_main);

    const auto name = request.params[0].getValStr();
    if (const auto var = pcustomcsview->GetVariable(name)) {
        UniValue ret(UniValue::VOBJ);
        ret.pushKV(var->GetName(), var->Export());
        return GetRPCResultCache().Set(request, ret);
    }
    throw JSONRPCError(RPC_INVALID_REQUEST, "Variable '" + name + "' not registered");
}

static void AddDefaultVars(uint64_t height, CChainParams params, ATTRIBUTES &attrs) {
    // OpReturnLimits
    const auto opReturnLimits = OpReturnLimits::From(height, params.GetConsensus(), attrs);
    opReturnLimits.SetToAttributesIfNotExists(attrs);

    // TransferDomainConfig
    const auto tdConfig = TransferDomainConfig::From(*pcustomcsview);
    tdConfig.SetToAttributesIfNotExists(attrs);
}

UniValue listgovs(const JSONRPCRequest &request) {
    RPCHelpMan{
        "listgovs",
        "\nReturns information about all governance variables including pending changes\n",
        {
          {"prefix",
             RPCArg::Type::STR,
             RPCArg::Optional::OMITTED,
             "One of all, gov, attrs, live. Defaults to the all view. Any other string is treated as\n"
             "a prefix of attributes to filter with. `v0/` is assumed if not explicitly provided."},
          },
        RPCResult{"[[{id:{...}},{height:{...}},...], ...]     (array) Json array with JSON objects with variable "
                  "information\n"},
        RPCExamples{HelpExampleCli("listgovs", "") + HelpExampleCli("listgovs", "gov") +
                    HelpExampleCli("listgovs", "live") + HelpExampleCli("listgovs", "token/") +
                    HelpExampleCli("listgovs", "token/15") + HelpExampleRpc("listgovs", "") +
                    HelpExampleRpc("listgovs", "live") + HelpExampleCli("listgovs", "token/") +
                    HelpExampleRpc("listgovs", "token/15")},
    }
        .Check(request);

    if (auto res = GetRPCResultCache().TryGet(request)) {
        return *res;
    }

    GovVarsFilter mode{GovVarsFilter::All};
    std::string prefix;
    if (request.params.size() > 0) {
        prefix = request.params[0].getValStr();
    }
    if (!prefix.empty()) {
        if (prefix == "all") {
            mode = GovVarsFilter::All;
        } else if (prefix == "gov") {
            mode = GovVarsFilter::NoAttributes;
        } else if (prefix == "attrs") {
            mode = GovVarsFilter::AttributesOnly;
        } else if (prefix == "v/2.7") {
            // Undocumented. Make be removed or deprecated without notice.
            // Only here for unforeseen compatibility concern downstream
            // for transitions.
            mode = GovVarsFilter::Version2Dot7;
        } else if (prefix == "live") {
            mode = GovVarsFilter::LiveAttributes;
        } else {
            mode = GovVarsFilter::PrefixedAttributes;
            const std::regex versionRegex("^v[0-9].*");
            if (!std::regex_match(prefix.begin(), prefix.end(), versionRegex)) {
                prefix = "v0/" + prefix;
            }
        }
    }

    std::vector<std::string> vars{"ICX_TAKERFEE_PER_BTC",
                                  "LP_DAILY_LOAN_TOKEN_REWARD",
                                  "LP_LOAN_TOKEN_SPLITS",
                                  "LP_DAILY_DFI_REWARD",
                                  "LOAN_LIQUIDATION_PENALTY",
                                  "LP_SPLITS",
                                  "ORACLE_BLOCK_INTERVAL",
                                  "ORACLE_DEVIATION",
                                  "ATTRIBUTES"};

    LOCK(cs_main);

    // Get all stored Gov var changes
    auto pending = pcustomcsview->GetAllStoredVariables();
    const auto height = pcustomcsview->GetLastHeight();

    UniValue result(UniValue::VARR);
    for (const auto &name : vars) {
        UniValue innerResult(UniValue::VARR);
        auto var = pcustomcsview->GetVariable(name);
        if (var) {
            UniValue ret(UniValue::VOBJ);
            UniValue val;
            bool skip = false;
            auto name = var->GetName();
            if (name == "ATTRIBUTES") {
                if (mode == GovVarsFilter::NoAttributes) {
                    skip = true;
                } else {
                    if (height >= Params().GetConsensus().DF22MetachainHeight) {
                        if (auto attributes = dynamic_cast<ATTRIBUTES *>(var.get()); attributes) {
                            AddDefaultVars(height, Params(), *attributes);
                        }
                    }
                    auto a = std::dynamic_pointer_cast<ATTRIBUTES>(var);
                    val = a->ExportFiltered(mode, prefix);
                }
            } else {
                if (mode == GovVarsFilter::LiveAttributes || mode == GovVarsFilter::PrefixedAttributes ||
                    mode == GovVarsFilter::AttributesOnly) {
                    continue;
                }
                val = var->Export();
            }
            if (!skip) {
                ret.pushKV(name, val);
                innerResult.push_back(ret);
            }
        }

        // Get and add any pending changes
        for (const auto &items : pending[name]) {
            UniValue ret(UniValue::VOBJ);
            ret.pushKV(std::to_string(items.first), items.second->Export());
            innerResult.push_back(ret);
        }
        result.push_back(innerResult);
    }

    return GetRPCResultCache().Set(request, result);
}

UniValue isappliedcustomtx(const JSONRPCRequest &request) {
    RPCHelpMan{
        "isappliedcustomtx",
        "\nChecks that custom transaction was affected on chain\n",
        {{"txid", RPCArg::Type::STR_HEX, RPCArg::Optional::NO, "A transaction hash"},
          {"blockHeight", RPCArg::Type::NUM, RPCArg::Optional::NO, "The height of block which contain tx"}},
        RPCResult{"(bool) The boolean indicate that custom transaction was affected on chain\n"},
        RPCExamples{HelpExampleCli("isappliedcustomtx",
          "b2bb09ffe9f9b292f13d23bafa1225ef26d0b9906da7af194c5738b63839b235 1005") +
                    HelpExampleRpc("isappliedcustomtx",
          "b2bb09ffe9f9b292f13d23bafa1225ef26d0b9906da7af194c5738b63839b235 1005")},
    }
        .Check(request);

    RPCTypeCheck(request.params, {UniValue::VSTR, UniValue::VNUM}, false);

    LOCK(cs_main);

    UniValue result(UniValue::VBOOL);
    result.setBool(false);

    uint256 txHash = ParseHashV(request.params[0], "txid");
    int blockHeight = request.params[1].get_int();

    auto blockindex = ::ChainActive()[blockHeight];
    if (!blockindex) {
        return result;
    }

    uint256 hashBlock;
    CTransactionRef tx;
    if (!GetTransaction(txHash, tx, Params().GetConsensus(), hashBlock, blockindex)) {
        return result;
    }

    if (tx->IsCoinBase() && blockHeight > 0) {
        return result;
    }

    std::vector<unsigned char> metadata;
    auto txType = GuessCustomTxType(*tx, metadata);
    if (txType == CustomTxType::None) {
        return result;
    }

    // post Dakota it's not allowed tx to be skipped
    // so tx that can be found in a block is applyed
    if (blockHeight >= Params().GetConsensus().DF6DakotaHeight) {
        result.setBool(true);
    } else {
        result.setBool(!IsSkippedTx(tx->GetHash()));
    }

    return result;
}

static std::string GetContractCall(const std::string &str) {
    if (str == "DFIP2201") {
        return "dbtcdfiswap";
    }

    return str;
}

UniValue listsmartcontracts(const JSONRPCRequest &request) {
    RPCHelpMan{
        "listsmartcontracts",
        "\nReturns information on smart contracts\n",
        {},
        RPCResult{"(array) JSON array with smart contract information\n"
                  "\"name\":\"name\"         smart contract name\n"
                  "\"address\":\"address\"   smart contract address\n"
                  "\"token id\":x.xxxxxxxx   smart contract balance per token\n"},
        RPCExamples{HelpExampleCli("listsmartcontracts", "") + HelpExampleRpc("listsmartcontracts", "")},
    }
        .Check(request);

    UniValue arr(UniValue::VARR);
    for (const auto &item : Params().GetConsensus().smartContracts) {
        UniValue obj(UniValue::VOBJ);
        CTxDestination dest;
        ExtractDestination(item.second, dest);
        obj.pushKV("name", item.first);
        obj.pushKV("call", GetContractCall(item.first));
        obj.pushKV("address", EncodeDestination(dest));

        pcustomcsview->ForEachBalance(
            [&](const CScript &owner, CTokenAmount balance) {
                if (owner != item.second) {
                    return false;
                }
                obj.pushKV(balance.nTokenId.ToString(), ValueFromAmount(balance.nValue));
                return true;
            },
            BalanceKey{item.second, {0}});

        arr.push_back(obj);
    }
    return arr;
}

static UniValue clearmempool(const JSONRPCRequest &request) {
    auto pwallet = GetWallet(request);

    RPCHelpMan("clearmempool",
               "\nClears the memory pool and returns a list of the removed transactions.\n",
               {},
               RPCResult{"[                     (json array of string)\n"
                         "  \"hash\"              (string) The transaction hash\n"
                         "  ,...\n"
                         "]\n"},
               RPCExamples{HelpExampleCli("clearmempool", "") + HelpExampleRpc("clearmempool", "")})
        .Check(request);

    SyncWithValidationInterfaceQueue();

    std::vector<uint256> vtxid;
    {
        LOCK(mempool.cs);
        mempool.queryHashes(vtxid);
        mempool.clear();
    }

    {
        auto locked_chain = pwallet->chain().lock();
        LOCK2(pwallet->cs_wallet, locked_chain->mutex());

        const auto &byHash = pwallet->mapWallet.get<ByHash>();
        for (const auto &wtx : byHash) {
            if (wtx.GetDepthInMainChain(*locked_chain) == 0 && !wtx.IsCoinBase()) {
                vtxid.push_back(wtx.GetHash());
            }
        }

        std::vector<uint256> vHashOut;
        if (pwallet->ZapSelectTx(vtxid, vHashOut) != DBErrors::LOAD_OK) {
            throw JSONRPCError(RPC_WALLET_ERROR, "Could not delete mempool transactions from wallet");
        }
    }

    UniValue removed(UniValue::VARR);
    for (const uint256 &hash : vtxid) {
        removed.push_back(hash.ToString());
    }

    return removed;
}

static const CRPCCommand commands[] = {
  //  category        name                     actor (function)        params
  //  --------------  ----------------------   --------------------    ----------,
    {"blockchain", "setgov",             &setgov,             {"variables", "inputs"}          },
    {"blockchain", "unsetgov",           &unsetgov,           {"variables", "inputs"}          },
    {"blockchain", "setgovheight",       &setgovheight,       {"variables", "height", "inputs"}},
    {"blockchain", "getgov",             &getgov,             {"name"}                         },
    {"blockchain", "listgovs",           &listgovs,           {"prefix"}                       },
    {"blockchain", "isappliedcustomtx",  &isappliedcustomtx,  {"txid", "blockHeight"}          },
    {"blockchain", "listsmartcontracts", &listsmartcontracts, {}                               },
    {"blockchain", "clearmempool",       &clearmempool,       {}                               },
};

void RegisterMNBlockchainRPCCommands(CRPCTable &tableRPC) {
    for (unsigned int vcidx = 0; vcidx < ARRAYLEN(commands); vcidx++) {
        tableRPC.appendCommand(commands[vcidx].name, &commands[vcidx]);
    }
}<|MERGE_RESOLUTION|>--- conflicted
+++ resolved
@@ -485,16 +485,12 @@
         CCustomCSView view(*pcustomcsview);
         auto consensus = Params().GetConsensus();
         const auto isEvmEnabledForBlock = IsEVMEnabled(view, consensus);
-<<<<<<< HEAD
-        std::shared_ptr<CScopedQueueID> evmQueueId{};
+        std::shared_ptr<CScopedTemplateID> evmTemplateId{};
         auto blockCtx = BlockContext{
             isEvmEnabledForBlock,
-            evmQueueId,
+            evmTemplateId,
             true,
         };
-=======
-        std::shared_ptr<CScopedTemplateID> evmTemplateId{};
->>>>>>> 2cc17b7b
         res = CustomTxVisit(view,
                             coins,
                             tx,
@@ -503,13 +499,7 @@
                             txMessage,
                             ::ChainActive().Tip()->nTime,
                             0,
-<<<<<<< HEAD
                             blockCtx);
-=======
-                            evmTemplateId,
-                            isEvmEnabledForBlock,
-                            true);
->>>>>>> 2cc17b7b
     }
     if (!res) {
         if (res.code == CustomTxErrCodes::NotEnoughBalance) {
