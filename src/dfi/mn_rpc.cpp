--- conflicted
+++ resolved
@@ -616,24 +616,8 @@
                 LOCK(cs_main);
                 attributes->ForEach(
                     [](const CDataStructureV0 &attr, const CAttributeValue &) {
-<<<<<<< HEAD
-                        DCT_ID tokenID{attr.typeId};
-                        if (attr.type == AttributeTypes::Consortium) {
-                            bool isDAT{};
-                            if (auto token = pcustomcsview->GetToken(tokenID)) {
-                                isDAT = token->IsDAT();
-                            }
-
-                            if (attr.typeId == 0 || !isDAT || pcustomcsview->GetLoanTokenByID({attr.typeId})) {
-                                throw JSONRPCError(RPC_INVALID_REQUEST,
-                                                   "Cannot set consortium on DFI, loan tokens and non-DAT tokens");
-                            }
-                        } else if (Params().NetworkIDString() != CBaseChainParams::REGTEST &&
-                                   attr.type == AttributeTypes::Oracles && attr.typeId == OracleIDs::Splits) {
-=======
                         if (Params().NetworkIDString() != CBaseChainParams::REGTEST &&
                             attr.type == AttributeTypes::Oracles && attr.typeId == OracleIDs::Splits) {
->>>>>>> 4d7e2ddd
                             // Note: This is expected to be removed after DF23
                             throw JSONRPCError(RPC_INVALID_REQUEST, "Token splits disabled");
                         }
@@ -861,24 +845,8 @@
             LOCK(cs_main);
             attributes->ForEach(
                 [](const CDataStructureV0 &attr, const CAttributeValue &) {
-<<<<<<< HEAD
-                    DCT_ID tokenID{attr.typeId};
-                    if (attr.type == AttributeTypes::Consortium) {
-                        bool isDAT{};
-                        if (auto token = pcustomcsview->GetToken(tokenID)) {
-                            isDAT = token->IsDAT();
-                        }
-
-                        if (attr.typeId == 0 || !isDAT || pcustomcsview->GetLoanTokenByID({attr.typeId})) {
-                            throw JSONRPCError(RPC_INVALID_REQUEST,
-                                               "Cannot set consortium on DFI, loan tokens and non-DAT tokens");
-                        }
-                    } else if (Params().NetworkIDString() != CBaseChainParams::REGTEST &&
-                               attr.type == AttributeTypes::Oracles && attr.typeId == OracleIDs::Splits) {
-=======
                     if (Params().NetworkIDString() != CBaseChainParams::REGTEST &&
                         attr.type == AttributeTypes::Oracles && attr.typeId == OracleIDs::Splits) {
->>>>>>> 4d7e2ddd
                         throw JSONRPCError(RPC_INVALID_REQUEST, "Token splits disabled");
                     }
 
