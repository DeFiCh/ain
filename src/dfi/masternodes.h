--- conflicted
+++ resolved
@@ -500,13 +500,8 @@
             CTeamView               ::  AuthTeam, ConfirmTeam, CurrentTeam,
             CFoundationsDebtView    ::  Debt,
             CAnchorRewardsView      ::  BtcTx,
-<<<<<<< HEAD
-            CTokensView             ::  ID, Symbol, CreationTx, LastDctId, TokenSplitMultiplier,
+            CTokensView             ::  ID, Symbol, CreationTx, LastDctId, TokenSplitMultiplier, NewTokenCollateralTXID, NewTokenCollateralID,
             CAccountsView           ::  ByBalanceKey, ByHeightKey, ByFuturesSwapKey, ByTokenLockKey, ByFuturesDUSDKey,
-=======
-            CTokensView             ::  ID, Symbol, CreationTx, LastDctId, TokenSplitMultiplier, NewTokenCollateralTXID, NewTokenCollateralID,
-            CAccountsView           ::  ByBalanceKey, ByHeightKey, ByFuturesSwapKey, ByFuturesDUSDKey,
->>>>>>> 59ff7f06
             CCommunityBalancesView  ::  ById,
             CUndosView              ::  ByUndoKey,
             CPoolPairView           ::  ByID, ByPair, ByShare, ByIDPair, ByPoolSwap, ByReserves, ByRewardPct, ByRewardLoanPct,
