// Copyright (c) 2020 The DeFi Blockchain Developers
// Distributed under the MIT software license, see the accompanying
// file LICENSE or http://www.opensource.org/licenses/mit-license.php.

#ifndef DEFI_DFI_MASTERNODES_H
#define DEFI_DFI_MASTERNODES_H

#include <amount.h>
#include <dfi/accounts.h>
#include <dfi/anchors.h>
#include <dfi/evm.h>
#include <dfi/gv.h>
#include <dfi/historywriter.h>
#include <dfi/icxorder.h>
#include <dfi/incentivefunding.h>
#include <dfi/loan.h>
#include <dfi/oracles.h>
#include <dfi/poolpairs.h>
#include <dfi/proposals.h>
#include <dfi/tokens.h>
#include <dfi/undos.h>
#include <dfi/vault.h>
#include <flushablestorage.h>
#include <pubkey.h>
#include <serialize.h>
#include <uint256.h>
#include <wallet/ismine.h>

#include <stdint.h>
#include <functional>
#include <iostream>
#include <map>
#include <set>

class CAccountHistoryStorage;
class CBlockIndex;
class CMasternodesView;
class CTransaction;
class CVaultHistoryStorage;

// Works instead of constants cause 'regtest' differs (don't want to overcharge chainparams)
int GetMnActivationDelay(int height);
int GetMnResignDelay(int height);
CAmount GetTokenCollateralAmount();
CAmount GetMnCreationFee(int height);
CAmount GetTokenCreationFee(int height);
CAmount GetMnCollateralAmount(int height);
CAmount GetProposalCreationFee(int height, const CCustomCSView &view, const CCreateProposalMessage &msg);

// Update owner rewards for MNs missing call to CalculateOwnerRewards after voter fee distributions.
// Missing call fixed in: https://github.com/DeFiCh/ain/pull/1766
void CalcMissingRewardTempFix(CCustomCSView &mnview, const uint32_t targetHeight, const CWallet &wallet);

enum class UpdateMasternodeType : uint8_t {
    None = 0x00,
    OwnerAddress = 0x01,
    OperatorAddress = 0x02,
    SetRewardAddress = 0x03,
    RemRewardAddress = 0x04
};

constexpr uint8_t SUBNODE_COUNT{4};

class CMasternode {
public:
    enum State {
        PRE_ENABLED,
        ENABLED,
        PRE_RESIGNED,
        RESIGNED,
        TRANSFERRING,
        UNKNOWN  // unreachable
    };

    enum TimeLock { ZEROYEAR, FIVEYEAR = 260, TENYEAR = 520 };

    enum Version : int32_t {
        PRE_FORT_CANNING = -1,
        VERSION0 = 0,
    };

    //! Minted blocks counter
    uint32_t mintedBlocks;

    //! Owner auth address == collateral address. Can be used as an ID.
    CKeyID ownerAuthAddress;
    char ownerType;

    //! Operator auth address. Can be equal to ownerAuthAddress. Can be used as an ID
    CKeyID operatorAuthAddress;
    char operatorType;

    //! Consensus-enforced address for operator rewards.
    CKeyID rewardAddress;
    char rewardAddressType{0};

    //! MN creation block height
    int32_t creationHeight;
    //! Resign height
    int32_t resignHeight;
    //! Was used to set a ban height but is now unused
    int32_t version;

    //! This fields are for transaction rollback (by disconnecting block)
    uint256 resignTx;
    uint256 collateralTx;

    //! empty constructor
    CMasternode();

    State GetState(int height, const CMasternodesView &mnview) const;
    bool IsActive(int height, const CMasternodesView &mnview) const;

    static std::string GetHumanReadableState(State state);
    static std::string GetTimelockToString(TimeLock timelock);

    ADD_SERIALIZE_METHODS;

    template <typename Stream, typename Operation>
    inline void SerializationOp(Stream &s, Operation ser_action) {
        READWRITE(mintedBlocks);
        READWRITE(ownerAuthAddress);
        READWRITE(ownerType);
        READWRITE(operatorAuthAddress);
        READWRITE(operatorType);

        READWRITE(creationHeight);
        READWRITE(resignHeight);
        READWRITE(version);

        READWRITE(resignTx);
        READWRITE(collateralTx);

        // Only available after FortCanning
        if (version > PRE_FORT_CANNING) {
            READWRITE(rewardAddress);
            READWRITE(rewardAddressType);
        }
    }

    //! equality test
    friend bool operator==(const CMasternode &a, const CMasternode &b);
    friend bool operator!=(const CMasternode &a, const CMasternode &b);
};

struct CCreateMasterNodeMessage {
    char operatorType;
    CKeyID operatorAuthAddress;
    uint16_t timelock{0};

    ADD_SERIALIZE_METHODS;
    template <typename Stream, typename Operation>
    inline void SerializationOp(Stream &s, Operation ser_action) {
        READWRITE(operatorType);
        READWRITE(operatorAuthAddress);

        // Only available after EunosPaya
        if (!s.eof()) {
            READWRITE(timelock);
        }
    }
};

struct CResignMasterNodeMessage : public uint256 {
    using uint256::uint256;

    ADD_SERIALIZE_METHODS;
    template <typename Stream, typename Operation>
    inline void SerializationOp(Stream &s, Operation ser_action) {
        READWRITEAS(uint256, *this);
    }
};

struct CUpdateMasterNodeMessage {
    uint256 mnId;
    std::vector<std::pair<uint8_t, std::pair<char, std::vector<unsigned char>>>> updates;

    ADD_SERIALIZE_METHODS;
    template <typename Stream, typename Operation>
    inline void SerializationOp(Stream &s, Operation ser_action) {
        READWRITE(mnId);
        READWRITE(updates);
    }
};

struct MNBlockTimeKey {
    uint256 masternodeID;
    uint32_t blockHeight;

    ADD_SERIALIZE_METHODS;

    template <typename Stream, typename Operation>
    inline void SerializationOp(Stream &s, Operation ser_action) {
        READWRITE(masternodeID);

        if (ser_action.ForRead()) {
            READWRITE(WrapBigEndian(blockHeight));
            blockHeight = ~blockHeight;
        } else {
            uint32_t blockHeight_ = ~blockHeight;
            READWRITE(WrapBigEndian(blockHeight_));
        }
    }
};

struct SubNodeBlockTimeKey {
    uint256 masternodeID;
    uint8_t subnode;
    uint32_t blockHeight;

    ADD_SERIALIZE_METHODS;

    template <typename Stream, typename Operation>
    inline void SerializationOp(Stream &s, Operation ser_action) {
        READWRITE(masternodeID);
        READWRITE(subnode);

        if (ser_action.ForRead()) {
            READWRITE(WrapBigEndian(blockHeight));
            blockHeight = ~blockHeight;
        } else {
            uint32_t blockHeight_ = ~blockHeight;
            READWRITE(WrapBigEndian(blockHeight_));
        }
    }
};

struct MNNewOwnerHeightValue {
    uint32_t blockHeight;
    uint256 masternodeID;

    ADD_SERIALIZE_METHODS;

    template <typename Stream, typename Operation>
    inline void SerializationOp(Stream &s, Operation ser_action) {
        READWRITE(blockHeight);
        READWRITE(masternodeID);
    }
};

class CMasternodesView : public virtual CStorageView {
    std::map<CKeyID, std::pair<uint32_t, int64_t>> minterTimeCache;

public:
    std::optional<CMasternode> GetMasternode(const uint256 &id) const;
    std::optional<uint256> GetMasternodeIdByOperator(const CKeyID &id) const;
    std::optional<uint256> GetMasternodeIdByOwner(const CKeyID &id) const;
    void ForEachMasternode(std::function<bool(const uint256 &, CLazySerialize<CMasternode>)> callback,
                           const uint256 &start = uint256());

    void IncrementMintedBy(const uint256 &nodeId);
    void DecrementMintedBy(const uint256 &nodeId);

    std::optional<std::pair<CKeyID, uint256>> AmIOperator() const;
    std::optional<std::pair<CKeyID, uint256>> AmIOwner() const;

    // Multiple operator support
    std::set<std::pair<CKeyID, uint256>> GetOperatorsMulti() const;

    Res CreateMasternode(const uint256 &nodeId, const CMasternode &node, uint16_t timelock);
    Res ResignMasternode(CMasternode &node, const uint256 &nodeId, const uint256 &txid, int height);

    // Masternode updates
    void SetForcedRewardAddress(const uint256 &nodeId,
                                CMasternode &node,
                                const char rewardAddressType,
                                const CKeyID &rewardAddress,
                                int height);
    void RemForcedRewardAddress(const uint256 &nodeId, CMasternode &node, int height);
    void UpdateMasternodeOperator(const uint256 &nodeId,
                                  CMasternode &node,
                                  const char operatorType,
                                  const CKeyID &operatorAuthAddress,
                                  int height);
    void UpdateMasternodeOwner(const uint256 &nodeId,
                               CMasternode &node,
                               const char ownerType,
                               const CKeyID &ownerAuthAddress);
    void UpdateMasternodeCollateral(const uint256 &nodeId,
                                    CMasternode &node,
                                    const uint256 &newCollateralTx,
                                    const int height);
    [[nodiscard]] std::optional<MNNewOwnerHeightValue> GetNewCollateral(const uint256 &txid) const;
    [[nodiscard]] std::optional<uint32_t> GetPendingHeight(const CKeyID &ownerAuthAddress) const;
    void ForEachNewCollateral(std::function<bool(const uint256 &, CLazySerialize<MNNewOwnerHeightValue>)> callback);
    void ForEachPendingHeight(std::function<bool(const CKeyID &ownerAuthAddress, const uint32_t &height)> callback);
    void ErasePendingHeight(const CKeyID &ownerAuthAddress);

    // Get blocktimes for non-subnode and subnode with fork logic
    std::vector<int64_t> GetBlockTimes(const CKeyID &keyID,
                                       const uint32_t blockHeight,
                                       const int32_t creationHeight,
                                       const uint16_t timelock);

    // Non-subnode block times
    void SetMasternodeLastBlockTime(const CKeyID &minter, const uint32_t &blockHeight, const int64_t &time);
    std::optional<int64_t> GetMasternodeLastBlockTime(const CKeyID &minter, const uint32_t height);
    void EraseMasternodeLastBlockTime(const uint256 &minter, const uint32_t &blockHeight);
    void ForEachMinterNode(std::function<bool(const MNBlockTimeKey &, CLazySerialize<int64_t>)> callback,
                           const MNBlockTimeKey &start = {uint256{}, std::numeric_limits<uint32_t>::max()});

    // Subnode block times
    void SetSubNodesBlockTime(const CKeyID &minter, const uint32_t &blockHeight, const uint8_t id, const int64_t &time);
    std::vector<int64_t> GetSubNodesBlockTime(const CKeyID &minter, const uint32_t height);
    void EraseSubNodesLastBlockTime(const uint256 &nodeId, const uint32_t &blockHeight);
    void ForEachSubNode(std::function<bool(const SubNodeBlockTimeKey &, CLazySerialize<int64_t>)> callback,
                        const SubNodeBlockTimeKey &start = {uint256{},
                                                            uint8_t{},
                                                            std::numeric_limits<uint32_t>::max()});

    std::optional<uint16_t> GetTimelock(const uint256 &nodeId, const CMasternode &node, const uint64_t height) const;

    // tags
    struct ID {
        static constexpr uint8_t prefix() { return 'M'; }
    };
    struct Operator {
        static constexpr uint8_t prefix() { return 'o'; }
    };
    struct Owner {
        static constexpr uint8_t prefix() { return 'w'; }
    };
    struct NewCollateral {
        static constexpr uint8_t prefix() { return 's'; }
    };
    struct PendingHeight {
        static constexpr uint8_t prefix() { return 'E'; }
    };

    // For storing last staked block time
    struct Staker {
        static constexpr uint8_t prefix() { return 'X'; }
    };
    struct SubNode {
        static constexpr uint8_t prefix() { return 'Z'; }
    };

    // Store long term time lock
    struct Timelock {
        static constexpr uint8_t prefix() { return 'K'; }
    };
};

class CLastHeightView : public virtual CStorageView {
public:
    int GetLastHeight() const;
    void SetLastHeight(int height);

    struct Height {
        static constexpr uint8_t prefix() { return 'H'; }
    };
};

class CFoundationsDebtView : public virtual CStorageView {
public:
    CAmount GetFoundationsDebt() const;
    void SetFoundationsDebt(CAmount debt);

    struct Debt {
        static constexpr uint8_t prefix() { return 'd'; }
    };
};

class CTeamView : public virtual CStorageView {
public:
    using CTeam = CAnchorData::CTeam;

    void SetTeam(const CTeam &newTeam);
    void SetAnchorTeams(const CTeam &authTeam, const CTeam &confirmTeam, const int height);

    CTeam GetCurrentTeam() const;
    std::optional<CTeam> GetAuthTeam(int height) const;
    std::optional<CTeam> GetConfirmTeam(int height) const;

    struct AuthTeam {
        static constexpr uint8_t prefix() { return 'v'; }
    };
    struct ConfirmTeam {
        static constexpr uint8_t prefix() { return 'V'; }
    };
    struct CurrentTeam {
        static constexpr uint8_t prefix() { return 't'; }
    };
};

class CAnchorRewardsView : public virtual CStorageView {
public:
    using RewardTxHash = uint256;
    using AnchorTxHash = uint256;

    std::optional<RewardTxHash> GetRewardForAnchor(const AnchorTxHash &btcTxHash) const;

    void AddRewardForAnchor(const AnchorTxHash &btcTxHash, const RewardTxHash &rewardTxHash);
    void RemoveRewardForAnchor(const AnchorTxHash &btcTxHash);
    void ForEachAnchorReward(std::function<bool(const AnchorTxHash &, CLazySerialize<RewardTxHash>)> callback);

    struct BtcTx {
        static constexpr uint8_t prefix() { return 'r'; }
    };
};

class CAnchorConfirmsView : public virtual CStorageView {
public:
    using AnchorTxHash = uint256;

    std::vector<CAnchorConfirmDataPlus> GetAnchorConfirmData();

    void AddAnchorConfirmData(const CAnchorConfirmDataPlus &data);
    void EraseAnchorConfirmData(const uint256 btcTxHash);
    void ForEachAnchorConfirmData(
        std::function<bool(const AnchorTxHash &, CLazySerialize<CAnchorConfirmDataPlus>)> callback);

    struct BtcTx {
        static constexpr uint8_t prefix() { return 'x'; }
    };
};

class CSettingsView : public virtual CStorageView {
public:
    const std::string DEX_STATS_LAST_HEIGHT = "DexStatsLastHeight";
    const std::string DEX_STATS_ENABLED = "DexStatsEnabled";
    const std::string MN_REWARD_ADDRESSES = "MNRewardAddresses";

    void SetDexStatsLastHeight(int32_t height);
    std::optional<int32_t> GetDexStatsLastHeight();
    void SetDexStatsEnabled(bool enabled);
    std::optional<bool> GetDexStatsEnabled();

    std::optional<std::set<CScript>> SettingsGetRewardAddresses();
    void SettingsSetRewardAddresses(const std::set<CScript> &addresses);

    struct KVSettings {
        static constexpr uint8_t prefix() { return '0'; }
    };
};

class CVaultAssets {  // in USD

    double calcRatio(uint64_t maxRatio) const;

public:
    uint64_t totalCollaterals;
    uint64_t totalLoans;
    std::vector<CTokenAmount> collaterals;
    std::vector<CTokenAmount> loans;

    uint32_t ratio() const;
    CAmount precisionRatio() const;

    ADD_SERIALIZE_METHODS;

    template <typename Stream, typename Operation>
    inline void SerializationOp(Stream &s, Operation ser_action) {
        READWRITE(totalCollaterals);
        READWRITE(totalLoans);
        READWRITE(collaterals);
        READWRITE(loans);
    }
};

template <typename T>
inline void CheckPrefix() {}

template <typename T1, typename T2, typename... TN>
inline void CheckPrefix() {
    static_assert(T1::prefix() != T2::prefix(), "prefixes are equal");
    CheckPrefix<T1, TN...>();
    CheckPrefix<T2, TN...>();
}

class CCustomCSView : public CMasternodesView,
                      public CLastHeightView,
                      public CTeamView,
                      public CFoundationsDebtView,
                      public CAnchorRewardsView,
                      public CTokensView,
                      public CAccountsView,
                      public CCommunityBalancesView,
                      public CUndosView,
                      public CPoolPairView,
                      public CGovView,
                      public CAnchorConfirmsView,
                      public COracleView,
                      public CICXOrderView,
                      public CLoanView,
                      public CVaultView,
                      public CSettingsView,
                      public CProposalView,
                      public CVMDomainGraphView {
    // clang-format off
    void CheckPrefixes()
    {
        CheckPrefix<
            CMasternodesView        ::  ID, NewCollateral, PendingHeight, Operator, Owner, Staker, SubNode, Timelock,
            CLastHeightView         ::  Height,
            CTeamView               ::  AuthTeam, ConfirmTeam, CurrentTeam,
            CFoundationsDebtView    ::  Debt,
            CAnchorRewardsView      ::  BtcTx,
<<<<<<< HEAD
            CTokensView             ::  ID, Symbol, CreationTx, LastDctId, NewTokenCollateralTXID, NewTokenCollateralID,
            CAccountsView           ::  ByBalanceKey, ByHeightKey, ByFuturesSwapKey,
=======
            CTokensView             ::  ID, Symbol, CreationTx, LastDctId, TokenSplitMultiplier,
            CAccountsView           ::  ByBalanceKey, ByHeightKey, ByFuturesSwapKey, ByFuturesDUSDKey,
>>>>>>> cd46ef77
            CCommunityBalancesView  ::  ById,
            CUndosView              ::  ByUndoKey,
            CPoolPairView           ::  ByID, ByPair, ByShare, ByIDPair, ByPoolSwap, ByReserves, ByRewardPct, ByRewardLoanPct,
                                        ByPoolReward, ByDailyReward, ByCustomReward, ByTotalLiquidity, ByDailyLoanReward,
                                        ByPoolLoanReward, ByTokenDexFeePct, ByLoanTokenLiquidityPerBlock, ByLoanTokenLiquidityAverage,
                                        ByTotalRewardPerShare, ByTotalLoanRewardPerShare, ByTotalCustomRewardPerShare, ByTotalCommissionPerShare,
            CGovView                ::  ByName, ByHeightVars,
            CAnchorConfirmsView     ::  BtcTx,
            COracleView             ::  ByName, FixedIntervalBlockKey, FixedIntervalPriceKey, PriceDeviation,
            CICXOrderView           ::  ICXOrderCreationTx, ICXMakeOfferCreationTx, ICXSubmitDFCHTLCCreationTx,
                                        ICXSubmitEXTHTLCCreationTx, ICXClaimDFCHTLCCreationTx, ICXCloseOrderCreationTx,
                                        ICXCloseOfferCreationTx, ICXOrderOpenKey, ICXOrderCloseKey, ICXMakeOfferOpenKey,
                                        ICXMakeOfferCloseKey, ICXSubmitDFCHTLCOpenKey, ICXSubmitDFCHTLCCloseKey,
                                        ICXSubmitEXTHTLCOpenKey, ICXSubmitEXTHTLCCloseKey, ICXClaimDFCHTLCKey,
                                        ICXOrderStatus, ICXOfferStatus, ICXSubmitDFCHTLCStatus, ICXSubmitEXTHTLCStatus, ICXVariables,
            CLoanView               ::  LoanSetCollateralTokenCreationTx, LoanSetCollateralTokenKey, LoanSetLoanTokenCreationTx,
                                        LoanSetLoanTokenKey, LoanSchemeKey, DefaultLoanSchemeKey, DelayedLoanSchemeKey,
                                        DestroyLoanSchemeKey, LoanInterestByVault, LoanTokenAmount, LoanLiquidationPenalty, LoanInterestV2ByVault,
                                        LoanInterestV3ByVault,
            CVaultView              ::  VaultKey, OwnerVaultKey, CollateralKey, AuctionBatchKey, AuctionHeightKey, AuctionBidKey, HeightAndFeeKey,
            CSettingsView           ::  KVSettings,
            CProposalView           ::  ByType, ByCycle, ByMnVote, ByStatus, ByVoting,
            CVMDomainGraphView      ::  VMDomainBlockEdge, VMDomainTxEdge
        >();
    }
    // clang-format on

private:
    Res PopulateLoansData(CVaultAssets &result,
                          const CVaultId &vaultId,
                          uint32_t height,
                          int64_t blockTime,
                          bool useNextPrice,
                          bool requireLivePrice);
    Res PopulateCollateralData(CVaultAssets &result,
                               const CVaultId &vaultId,
                               const CBalances &collaterals,
                               uint32_t height,
                               int64_t blockTime,
                               bool useNextPrice,
                               bool requireLivePrice);

protected:
    CHistoryWriters writers;

public:
    // Increase version when underlaying tables are changed
    static constexpr const int DbVersion = 1;

    // Normal constructors
    CCustomCSView();
    explicit CCustomCSView(CStorageKV &st);

    // Snapshot constructor
    explicit CCustomCSView(std::unique_ptr<CStorageLevelDB> &st, MapKV &changed);

    // Cache-upon-a-cache constructors
    CCustomCSView(CCustomCSView &other);
    CCustomCSView(CCustomCSView &other,
                  CAccountHistoryStorage *historyView,
                  CBurnHistoryStorage *burnView,
                  CVaultHistoryStorage *vaultView);

    ~CCustomCSView() = default;

    // cause depends on current mns:
    CTeamView::CTeam CalcNextTeam(int height, const uint256 &stakeModifier);

    // Generate auth and custom anchor teams based on current block
    void CalcAnchoringTeams(const uint256 &stakeModifier, const CBlockIndex *pindexNew);

    /// @todo newbase move to networking?
    void CreateAndRelayConfirmMessageIfNeed(const CAnchorIndex::AnchorRec *anchor,
                                            const uint256 &btcTxHash,
                                            const CKey &masternodeKey);

    // simplified version of undo, without any unnecessary undo data
    void OnUndoTx(const uint256 &txid, uint32_t height);

    bool CanSpend(const uint256 &txId, int height) const;

    bool CalculateOwnerRewards(const CScript &owner, uint32_t height);

    ResVal<CAmount> GetAmountInCurrency(CAmount amount,
                                        CTokenCurrencyPair priceFeedId,
                                        bool useNextPrice = false,
                                        bool requireLivePrice = true);

    ResVal<CVaultAssets> GetVaultAssets(const CVaultId &vaultId,
                                        const CBalances &collaterals,
                                        uint32_t height,
                                        int64_t blockTime,
                                        bool useNextPrice = false,
                                        bool requireLivePrice = true);

    ResVal<CAmount> GetValidatedIntervalPrice(const CTokenCurrencyPair &priceFeedId,
                                              bool useNextPrice,
                                              bool requireLivePrice);

    [[nodiscard]] bool AreTokensLocked(const std::set<uint32_t> &tokenIds) const override;
    [[nodiscard]] std::optional<CTokenImpl> GetTokenGuessId(const std::string &str, DCT_ID &id) const override;
    [[nodiscard]] std::optional<CLoanSetLoanTokenImpl> GetLoanTokenByID(DCT_ID const &id) const override;
    [[nodiscard]] std::optional<CLoanSetLoanTokenImplementation> GetLoanTokenFromAttributes(
        const DCT_ID &id) const override;
    [[nodiscard]] std::optional<CLoanSetCollateralTokenImpl> GetCollateralTokenFromAttributes(
        const DCT_ID &id) const override;

    void SetDbVersion(int version);

    int GetDbVersion() const;

    uint256 MerkleRoot();

    virtual CHistoryWriters &GetHistoryWriters() { return writers; }

    // we construct it as it
    CFlushableStorageKV &GetStorage() { return static_cast<CFlushableStorageKV &>(DB()); }

    uint32_t GetVotingPeriodFromAttributes() const override;
    uint32_t GetEmergencyPeriodFromAttributes(const CProposalType &type) const override;
    CAmount GetApprovalThresholdFromAttributes(const CProposalType &type) const override;
    CAmount GetQuorumFromAttributes(const CProposalType &type, bool emergency = false) const override;
    CAmount GetFeeBurnPctFromAttributes() const override;

    struct DbVersion {
        static constexpr uint8_t prefix() { return 'D'; }
    };
};

std::map<CKeyID, CKey> AmISignerNow(int height, const CAnchorData::CTeam &team);

/** Global DB and view that holds enhanced chainstate data (should be protected by cs_main) */
extern std::unique_ptr<CStorageLevelDB> pcustomcsDB;
extern std::unique_ptr<CCustomCSView> pcustomcsview;

#endif  // DEFI_DFI_MASTERNODES_H<|MERGE_RESOLUTION|>--- conflicted
+++ resolved
@@ -496,13 +496,8 @@
             CTeamView               ::  AuthTeam, ConfirmTeam, CurrentTeam,
             CFoundationsDebtView    ::  Debt,
             CAnchorRewardsView      ::  BtcTx,
-<<<<<<< HEAD
-            CTokensView             ::  ID, Symbol, CreationTx, LastDctId, NewTokenCollateralTXID, NewTokenCollateralID,
-            CAccountsView           ::  ByBalanceKey, ByHeightKey, ByFuturesSwapKey,
-=======
-            CTokensView             ::  ID, Symbol, CreationTx, LastDctId, TokenSplitMultiplier,
+            CTokensView             ::  ID, Symbol, CreationTx, LastDctId, TokenSplitMultiplier, NewTokenCollateralTXID, NewTokenCollateralID,
             CAccountsView           ::  ByBalanceKey, ByHeightKey, ByFuturesSwapKey, ByFuturesDUSDKey,
->>>>>>> cd46ef77
             CCommunityBalancesView  ::  ById,
             CUndosView              ::  ByUndoKey,
             CPoolPairView           ::  ByID, ByPair, ByShare, ByIDPair, ByPoolSwap, ByReserves, ByRewardPct, ByRewardLoanPct,
