--- conflicted
+++ resolved
@@ -319,34 +319,15 @@
 // -- -- -- -- -- -- -- -DONE
 
 class CCustomTxApplyVisitor {
-<<<<<<< HEAD
     BlockContext &blockCtx;
     const TransactionContext &txCtx;
-=======
-    const CTransaction &tx;
-    const uint32_t height;
-    const CCoinsViewCache &coins;
-    CCustomCSView &mnview;
-    const Consensus::Params &consensus;
-    uint64_t time;
-    uint32_t txn;
-    const std::shared_ptr<CScopedTemplate> &evmTemplate;
-    bool isEvmEnabledForBlock;
-    bool evmPreValidate;
->>>>>>> e9aa06e6
 
     template <typename T, typename T1, typename... Args>
     Res ConsensusHandler(const T &obj) const {
         static_assert(std::is_base_of_v<CCustomTxVisitor, T1>, "CCustomTxVisitor base required");
 
         if constexpr (std::is_invocable_v<T1, T>) {
-<<<<<<< HEAD
             return T1{blockCtx, txCtx}(obj);
-=======
-            return T1{
-                tx, height, coins, mnview, consensus, time, txn, evmTemplate, isEvmEnabledForBlock, evmPreValidate}(
-                obj);
->>>>>>> e9aa06e6
         } else if constexpr (sizeof...(Args) != 0) {
             return ConsensusHandler<T, Args...>(obj);
         } else {
@@ -357,34 +338,10 @@
     }
 
 public:
-<<<<<<< HEAD
     CCustomTxApplyVisitor(BlockContext &blockCtx, const TransactionContext &txCtx)
 
         : blockCtx(blockCtx),
           txCtx(txCtx) {}
-=======
-    CCustomTxApplyVisitor(const CTransaction &tx,
-                          uint32_t height,
-                          const CCoinsViewCache &coins,
-                          CCustomCSView &mnview,
-                          const Consensus::Params &consensus,
-                          uint64_t time,
-                          uint32_t txn,
-                          const std::shared_ptr<CScopedTemplate> &evmTemplate,
-                          const bool isEvmEnabledForBlock,
-                          const bool evmPreValidate)
-
-        : tx(tx),
-          height(height),
-          coins(coins),
-          mnview(mnview),
-          consensus(consensus),
-          time(time),
-          txn(txn),
-          evmTemplate(evmTemplate),
-          isEvmEnabledForBlock(isEvmEnabledForBlock),
-          evmPreValidate(evmPreValidate) {}
->>>>>>> e9aa06e6
 
     template <typename T>
     Res operator()(const T &obj) const {
@@ -451,57 +408,29 @@
     return IsDisabledTx(height, txType, consensus);
 }
 
-<<<<<<< HEAD
 Res CustomTxVisit(const CCustomTxMessage &txMessage, BlockContext &blockCtx, const TransactionContext &txCtx) {
     const auto &consensus = txCtx.GetConsensus();
     const auto height = txCtx.GetHeight();
     const auto time = txCtx.GetTime();
     const auto &tx = txCtx.GetTransaction();
 
-=======
-Res CustomTxVisit(CCustomCSView &mnview,
-                  const CCoinsViewCache &coins,
-                  const CTransaction &tx,
-                  const uint32_t height,
-                  const Consensus::Params &consensus,
-                  const CCustomTxMessage &txMessage,
-                  const uint64_t time,
-                  const uint32_t txn,
-                  std::shared_ptr<CScopedTemplate> &evmTemplate,
-                  const bool isEvmEnabledForBlock,
-                  const bool evmPreValidate) {
->>>>>>> e9aa06e6
     if (IsDisabledTx(height, tx, consensus)) {
         return Res::ErrCode(CustomTxErrCodes::Fatal, "Disabled custom transaction");
     }
 
-<<<<<<< HEAD
     const auto isEvmEnabledForBlock = blockCtx.GetEVMEnabledForBlock();
-    const auto &evmTemplateId = blockCtx.GetEVMTemplateId();
-
-    if (!evmTemplateId && isEvmEnabledForBlock) {
+    const auto &evmTemplate = blockCtx.GetEVMTemplateId();
+
+    if (!evmTemplate && isEvmEnabledForBlock) {
         std::string minerAddress{};
         blockCtx.SetEVMTemplateId(CScopedTemplateID::Create(height, minerAddress, 0u, time));
-        if (!evmTemplateId) {
-=======
-    if (!evmTemplate && isEvmEnabledForBlock) {
-        std::string minerAddress{};
-        evmTemplate = CScopedTemplate::Create(height, minerAddress, 0u, time);
         if (!evmTemplate) {
->>>>>>> e9aa06e6
             return Res::Err("Failed to create queue");
         }
     }
 
     try {
-<<<<<<< HEAD
         auto res = std::visit(CCustomTxApplyVisitor(blockCtx, txCtx), txMessage);
-=======
-        auto res = std::visit(
-            CCustomTxApplyVisitor(
-                tx, height, coins, mnview, consensus, time, txn, evmTemplate, isEvmEnabledForBlock, evmPreValidate),
-            txMessage);
->>>>>>> e9aa06e6
         return res;
     } catch (const std::bad_variant_access &e) {
         return Res::Err(e.what());
@@ -582,7 +511,6 @@
     }
 }
 
-<<<<<<< HEAD
 Res ApplyCustomTx(BlockContext &blockCtx, const TransactionContext &txCtx, uint256 *canSpend) {
     auto &mnview = blockCtx.GetView();
     const auto isEvmEnabledForBlock = blockCtx.GetEVMEnabledForBlock();
@@ -591,19 +519,6 @@
     const auto &tx = txCtx.GetTransaction();
     const auto &txn = txCtx.GetTxn();
 
-=======
-Res ApplyCustomTx(CCustomCSView &mnview,
-                  const CCoinsViewCache &coins,
-                  const CTransaction &tx,
-                  const Consensus::Params &consensus,
-                  uint32_t height,
-                  uint64_t time,
-                  uint256 *canSpend,
-                  uint32_t txn,
-                  std::shared_ptr<CScopedTemplate> &evmTemplate,
-                  const bool isEvmEnabledForBlock,
-                  const bool evmPreValidate) {
->>>>>>> e9aa06e6
     auto res = Res::Ok();
     if (tx.IsCoinBase() && height > 0) {  // genesis contains custom coinbase txs
         return res;
@@ -641,7 +556,6 @@
             PopulateVaultHistoryData(mnview.GetHistoryWriters(), view, txMessage, txType, txCtx);
         }
 
-<<<<<<< HEAD
         // TX changes are applied on a different view which
         // is then used to create the TX undo based on the
         // difference between the original and the copy.
@@ -649,19 +563,6 @@
         blockCtxTxView.SetView(view);
 
         res = CustomTxVisit(txMessage, blockCtxTxView, txCtx);
-=======
-        res = CustomTxVisit(view,
-                            coins,
-                            tx,
-                            height,
-                            consensus,
-                            txMessage,
-                            time,
-                            txn,
-                            evmTemplate,
-                            isEvmEnabledForBlock,
-                            evmPreValidate);
->>>>>>> e9aa06e6
 
         if (res) {
             if (canSpend && txType == CustomTxType::UpdateMasternode) {
