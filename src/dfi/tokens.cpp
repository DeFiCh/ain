// Copyright (c) 2020 The DeFi Foundation
// Distributed under the MIT software license, see the accompanying
// file LICENSE or http://www.opensource.org/licenses/mit-license.php.

#include <dfi/tokens.h>

#include <ain_rs_exports.h>
#include <amount.h>
#include <chainparams.h>  // Params()
#include <core_io.h>
#include <dfi/evm.h>
#include <dfi/mn_checks.h>
#include <ffi/cxx.h>
#include <ffi/ffihelpers.h>
#include <primitives/transaction.h>
#include <util/strencodings.h>

#include <univalue.h>

const DCT_ID CTokensView::DCT_ID_START = DCT_ID{128};

extern const std::string CURRENCY_UNIT;

std::optional<CTokensView::CTokenImpl> CTokensView::GetToken(DCT_ID id) const {
    return ReadBy<ID, CTokenImpl>(id);
}

std::optional<CTokensView::TokenIDPair> CTokensView::GetToken(const std::string &symbolKey) const {
    DCT_ID id;
    if (ReadBy<Symbol, std::string>(symbolKey, id)) {
        return std::make_pair(id, GetToken(id));
    }

    return {};
}

std::optional<std::pair<DCT_ID, CTokensView::CTokenImpl>> CTokensView::GetTokenByCreationTx(const uint256 &txid) const {
    DCT_ID id;
    if (ReadBy<CreationTx, uint256>(txid, id)) {
        if (auto tokenImpl = ReadBy<ID, CTokenImpl>(id)) {
            return std::make_pair(id, std::move(*tokenImpl));
        }
    }

    return {};
}

void CTokensView::ForEachToken(std::function<bool(const DCT_ID &, CLazySerialize<CTokenImpl>)> callback,
                               DCT_ID const &start) {
    ForEach<ID, DCT_ID, CTokenImpl>(callback, start);
}

Res CTokensView::CreateDFIToken() {
    CTokenImpl token;
    token.symbol = CURRENCY_UNIT;
    token.name = "Default Defi token";
    token.creationTx = uint256();
    token.creationHeight = 0;
    token.flags = '\0';
    token.flags |= (uint8_t)CToken::TokenFlags::DAT;
    token.flags |= (uint8_t)CToken::TokenFlags::Tradeable;
    token.flags |= (uint8_t)CToken::TokenFlags::Finalized;

    DCT_ID id{0};
    WriteBy<ID>(id, token);
    WriteBy<Symbol>(token.symbol, id);
    WriteBy<CreationTx>(token.creationTx, id);
    return Res::Ok();
}

ResVal<DCT_ID> CTokensView::CreateToken(const CTokensView::CTokenImpl &token,
                                        BlockContext &blockCtx,
                                        bool isPreBayfront) {
    if (GetTokenByCreationTx(token.creationTx)) {
        return Res::Err("token with creation tx %s already exists!", token.creationTx.ToString());
    }
    if (auto r = token.IsValidSymbol(); !r) {
        return r;
    }

    DCT_ID id{0};
    if (token.IsDAT()) {
        if (GetToken(token.symbol)) {
            return Res::Err("token '%s' already exists!", token.symbol);
        }

        ForEachToken(
            [&](DCT_ID const &currentId, CLazySerialize<CTokenImplementation>) {
                if (currentId < DCT_ID_START) {
                    id.v = currentId.v + 1;
                }
                return currentId < DCT_ID_START;
            },
            id);
        if (id == DCT_ID_START) {
            if (isPreBayfront) {
                return Res::Err("Critical fault: trying to create DCT_ID same as DCT_ID_START for Foundation owner\n");
            }

            id = IncrementLastDctId();
            LogPrintf("Warning! Range <DCT_ID_START already filled. Using \"common\" id=%s for new token\n",
                      id.ToString().c_str());
        }

        const auto &evmTemplate = blockCtx.GetEVMTemplate();
        const auto shouldCreateDst20 = blockCtx.GetEVMEnabledForBlock();
        if (shouldCreateDst20 && evmTemplate) {
            CrossBoundaryResult result;
            rust::string token_name{};
            rust::string token_symbol{};
            const auto &height = blockCtx.GetHeight();
            if (height >= static_cast<uint32_t>(Params().GetConsensus().DF23Height)) {
                if (token.name.size() > CToken::POST_METACHAIN_TOKEN_NAME_BYTE_SIZE) {
                    return Res::Err("Error creating DST20 token, token name is larger than max bytes\n");
                }
<<<<<<< HEAD
                token_name = rs_try_from_utf8(result, ffi_from_string_to_slice(token.name));
=======
                evm_try_unsafe_create_dst20(result,
                                            evmTemplate->GetTemplate(),
                                            token.creationTx.GetByteArray(),
                                            DST20TokenInfo{
                                                id.v,
                                                token_name,
                                                token_symbol,
                                            });
>>>>>>> 4d7e2ddd
                if (!result.ok) {
                    return Res::Err("Error creating DST20 token, token name not valid UTF-8\n");
                }
                token_symbol = rs_try_from_utf8(result, ffi_from_string_to_slice(token.symbol));
                if (!result.ok) {
                    return Res::Err("Error creating DST20 token, token symbol not valid UTF-8\n");
                }
            } else {
                token_name = rust::string(token.name);
                token_symbol = rust::string(token.symbol);
            }
            evm_try_unsafe_create_dst20(result,
                                        evmTemplate->GetTemplate(),
                                        token.creationTx.GetHex(),
                                        DST20TokenInfo{
                                            id.v,
                                            token_name,
                                            token_symbol,
                                        });
            if (!result.ok) {
                return Res::Err("Error creating DST20 token: %s", result.reason);
            }
        }
    } else {
        id = IncrementLastDctId();
    }

    const auto symbolKey = token.CreateSymbolKey(id);
    WriteBy<ID>(id, token);
    WriteBy<Symbol>(symbolKey, id);
    WriteBy<CreationTx>(token.creationTx, id);
    return {id, Res::Ok()};
}

Res CTokensView::UpdateToken(const CTokenImpl &newToken, bool isPreBayfront, const bool tokenSplitUpdate) {
    auto pair = GetTokenByCreationTx(newToken.creationTx);
    if (!pair) {
        return Res::Err("token with creationTx %s does not exist!", newToken.creationTx.ToString());
    }

    DCT_ID id = pair->first;
    CTokenImpl &oldToken = pair->second;

    if (!isPreBayfront) {
        // for compatibility, in potential case when someone cheat and create finalized token with old node (and then
        // alter dat for ex.)
        if (oldToken.IsFinalized()) {
            return Res::Err("can't alter 'Finalized' tokens");
        }
    }

    // 'name' and 'symbol' were trimmed in 'Apply'
    oldToken.name = newToken.name;

    // check new symbol correctness
    if (!tokenSplitUpdate) {
        if (auto res = newToken.IsValidSymbol(); !res) {
            return res;
        }
    }

    // deal with DB symbol indexes before touching symbols/DATs:
    if (oldToken.symbol != newToken.symbol ||
        oldToken.IsDAT() != newToken.IsDAT()) {  // in both cases it leads to index changes
        // create keys with regard of new flag
        std::string oldSymbolKey = oldToken.CreateSymbolKey(id);
        std::string newSymbolKey = newToken.CreateSymbolKey(id);
        if (GetToken(newSymbolKey)) {
            return Res::Err("token with key '%s' already exists!", newSymbolKey);
        }

        EraseBy<Symbol>(oldSymbolKey);
        WriteBy<Symbol>(newSymbolKey, id);
    }

    // apply DAT flag and symbol only AFTER dealing with symbol indexes:
    oldToken.symbol = newToken.symbol;
    if (oldToken.IsDAT() != newToken.IsDAT()) {
        oldToken.flags ^= (uint8_t)CToken::TokenFlags::DAT;
    }

    // regular flags:
    if (oldToken.IsMintable() != newToken.IsMintable()) {
        oldToken.flags ^= (uint8_t)CToken::TokenFlags::Mintable;
    }

    if (oldToken.IsTradeable() != newToken.IsTradeable()) {
        oldToken.flags ^= (uint8_t)CToken::TokenFlags::Tradeable;
    }

    if (!oldToken.IsFinalized() && newToken.IsFinalized()) {  // IsFinalized() itself was checked upthere (with Err)
        oldToken.flags |= (uint8_t)CToken::TokenFlags::Finalized;
    }

    if (tokenSplitUpdate && oldToken.IsLoanToken() != newToken.IsLoanToken()) {
        oldToken.flags ^= (uint8_t)CToken::TokenFlags::LoanToken;
    }

    if (oldToken.destructionHeight != newToken.destructionHeight) {
        oldToken.destructionHeight = newToken.destructionHeight;
    }

    if (oldToken.destructionTx != newToken.destructionTx) {
        oldToken.destructionTx = newToken.destructionTx;
    }

    WriteBy<ID>(id, oldToken);
    return Res::Ok();
}

/*
 * Removes `Finalized` and/or `LPS` flags _possibly_set_ by bytecoded (cheated) txs before bayfront fork
 * Call this EXECTLY at the 'bayfrontHeight-1' block
 */
Res CTokensView::BayfrontFlagsCleanup() {
    ForEachToken(
        [&](DCT_ID const &id, CTokenImpl token) {
            bool changed{false};
            if (token.IsFinalized()) {
                token.flags ^= (uint8_t)CToken::TokenFlags::Finalized;
                LogPrintf("Warning! Got `Finalized` token, id=%s\n", id.ToString().c_str());
                changed = true;
            }
            if (token.IsPoolShare()) {
                token.flags ^= (uint8_t)CToken::TokenFlags::LPS;
                LogPrintf("Warning! Got `LPS` token, id=%s\n", id.ToString().c_str());
                changed = true;
            }
            if (changed) {
                WriteBy<ID>(id, token);
            }

            return true;
        },
        DCT_ID{1});  // start from non-DFI
    return Res::Ok();
}

Res CTokensView::AddMintedTokens(DCT_ID const &id, const CAmount &amount) {
    auto tokenImpl = GetToken(id);
    if (!tokenImpl) {
        return Res::Err("token with id %d does not exist!", id.v);
    }

    auto resMinted = SafeAdd(tokenImpl->minted, amount);
    if (!resMinted) {
        return Res::Err("overflow when adding to minted");
    }

    tokenImpl->minted = resMinted;

    WriteBy<ID>(id, *tokenImpl);
    return Res::Ok();
}

Res CTokensView::SubMintedTokens(DCT_ID const &id, const CAmount &amount) {
    auto tokenImpl = GetToken(id);
    if (!tokenImpl) {
        return Res::Err("token with id %d does not exist!", id.v);
    }

    auto resMinted = tokenImpl->minted - amount;
    if (resMinted < 0) {
        return Res::Err("not enough tokens exist to subtract this amount");
    }

    tokenImpl->minted = resMinted;

    WriteBy<ID>(id, *tokenImpl);
    return Res::Ok();
}

DCT_ID CTokensView::IncrementLastDctId() {
    DCT_ID result{DCT_ID_START};
    auto lastDctId = ReadLastDctId();
    if (lastDctId) {
        result = DCT_ID{std::max(lastDctId->v + 1, result.v)};
    }
    assert(Write(LastDctId::prefix(), result));
    return result;
}

std::optional<DCT_ID> CTokensView::ReadLastDctId() const {
    DCT_ID lastDctId{DCT_ID_START};
    if (Read(LastDctId::prefix(), lastDctId)) {
        return {lastDctId};
    }
    return {};
}

inline Res CTokenImplementation::IsValidSymbol() const {
    auto invalidTokenSymbol = []() {
        return Res::Err("Invalid token symbol. Valid: Start with an alphabet, non-empty, not contain # or /");
    };

    if (symbol.empty() || IsDigit(symbol[0])) {
        return invalidTokenSymbol();
    }
    if (symbol.find('#') != std::string::npos) {
        return invalidTokenSymbol();
    }
    if (creationHeight >= Params().GetConsensus().DF16FortCanningCrunchHeight) {
        if (symbol.find('/') != std::string::npos) {
            return invalidTokenSymbol();
        };
    }
    return Res::Ok();
}<|MERGE_RESOLUTION|>--- conflicted
+++ resolved
@@ -113,18 +113,7 @@
                 if (token.name.size() > CToken::POST_METACHAIN_TOKEN_NAME_BYTE_SIZE) {
                     return Res::Err("Error creating DST20 token, token name is larger than max bytes\n");
                 }
-<<<<<<< HEAD
                 token_name = rs_try_from_utf8(result, ffi_from_string_to_slice(token.name));
-=======
-                evm_try_unsafe_create_dst20(result,
-                                            evmTemplate->GetTemplate(),
-                                            token.creationTx.GetByteArray(),
-                                            DST20TokenInfo{
-                                                id.v,
-                                                token_name,
-                                                token_symbol,
-                                            });
->>>>>>> 4d7e2ddd
                 if (!result.ok) {
                     return Res::Err("Error creating DST20 token, token name not valid UTF-8\n");
                 }
@@ -138,7 +127,7 @@
             }
             evm_try_unsafe_create_dst20(result,
                                         evmTemplate->GetTemplate(),
-                                        token.creationTx.GetHex(),
+                                        token.creationTx.GetByteArray(),
                                         DST20TokenInfo{
                                             id.v,
                                             token_name,
