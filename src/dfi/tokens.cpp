--- conflicted
+++ resolved
@@ -102,20 +102,8 @@
                       id.ToString().c_str());
         }
 
-<<<<<<< HEAD
         const auto &evmTemplate = blockCtx.GetEVMTemplate();
         if (evmTemplate) {
-            CrossBoundaryResult result;
-            evm_try_unsafe_create_dst20(result,
-                                        evmTemplate->GetTemplate(),
-                                        token.creationTx.GetHex(),
-                                        rust::string(token.name.c_str()),
-                                        rust::string(token.symbol.c_str()),
-                                        id.v);
-            if (!result.ok) {
-                return Res::Err("Error creating DST20 token: %s", result.reason);
-=======
-        if (blockCtx) {
             const auto shouldCreateDst20 = blockCtx->GetEVMEnabledForBlock();
             const auto &evmTemplate = blockCtx->GetEVMTemplate();
             const auto &height = blockCtx->GetHeight();
@@ -150,7 +138,6 @@
                 if (!result.ok) {
                     return Res::Err("Error creating DST20 token: %s", result.reason);
                 }
->>>>>>> 73489ee2
             }
         }
     } else {
