--- conflicted
+++ resolved
@@ -148,9 +148,6 @@
     return {id, Res::Ok()};
 }
 
-<<<<<<< HEAD
-Res CTokensView::UpdateToken(const CTokenImpl &newToken, bool skipFinalisedCheck, const bool tokenSplitUpdate) {
-=======
 Res CTokensView::UpdateToken(UpdateTokenContext &ctx) {
     // checkFinalised is always true before the bayfront fork.
     const auto checkFinalised = ctx.checkFinalised;
@@ -159,7 +156,6 @@
     auto &blockCtx = ctx.blockCtx;
     const auto &newToken = ctx.newToken;
 
->>>>>>> 895cf23d
     auto pair = GetTokenByCreationTx(newToken.creationTx);
     if (!pair) {
         return Res::Err("token with creationTx %s does not exist!", newToken.creationTx.ToString());
@@ -167,11 +163,7 @@
 
     auto &[id, oldToken] = *pair;
 
-<<<<<<< HEAD
-    if (!skipFinalisedCheck) {
-=======
     if (checkFinalised) {
->>>>>>> 895cf23d
         // for compatibility, in potential case when someone cheat and create finalized token with old node (and then
         // alter dat for ex.)
         if (oldToken.IsFinalized()) {
