// Copyright (c) DeFi Blockchain Developers
// Distributed under the MIT software license, see the accompanying
// file LICENSE or http://www.opensource.org/licenses/mit-license.php.

#include <ain_rs_exports.h>
#include <chain.h>
#include <dfi/accountshistory.h>
#include <dfi/errors.h>
#include <dfi/govvariables/attributes.h>
#include <dfi/govvariables/loan_daily_reward.h>
#include <dfi/govvariables/loan_splits.h>
#include <dfi/govvariables/lp_daily_dfi_reward.h>
#include <dfi/govvariables/lp_splits.h>
#include <dfi/historywriter.h>
#include <dfi/masternodes.h>
#include <dfi/mn_checks.h>
#include <dfi/mn_rpc.h>
#include <dfi/threadpool.h>
#include <dfi/validation.h>
#include <dfi/vaulthistory.h>
#include <ffi/ffiexports.h>
#include <ffi/ffihelpers.h>
#include <validation.h>

#include <consensus/params.h>
#include <boost/asio.hpp>

#define MILLI 0.001

using LoanTokenCollection = std::vector<std::pair<DCT_ID, CLoanSetLoanTokenImplementation>>;

struct NullPoolSwapData {
    uint256 txid;
    uint32_t height;
    std::string address;
    CTokenAmount amount;
};

/*
 * Due to a bug in pool swap if a user failed to set a to address, the swap amount
 * was sent to an empty CScript address. The collection below is the list of such
 * transactions. For reference the transaction ID and height is provided along with
 * the address and amount. The address is the source of each pool swap and the amount
 * is the resulting amount of the original swap. These amounts reside on the empty
 * CScript address and will be restored to the original source address.
 *
 * This bug was fixed in the following PR.
 * https://github.com/DeFiCh/ain/pull/1534
 */
static std::vector<NullPoolSwapData> nullPoolSwapAmounts = {
    {uint256S("87606c8d4d4079b2aeeda669b5a17a15c16ddd1eebf11036913a8735b8ecf4ce"),
     582119,  "dX9bZ7XmWSwdArNjswpZLFe12rMcaFK5tC",
     {{2}, 2879}        },
    {uint256S("6726cfcbb6a00d605a5bf83bdcf80b7c3f6d24a7dbfeb4f84d094659380705bf"),
     588961,  "dYBEB3q9sd7e7wi4JKsPdtaWCcrAitQd3K",
     {{0}, 17746031907} },
    {uint256S("fe7f88fa179d5d42845a72ac8058a389f6f32c8f416ae27e807757ced15dfa0e"),
     603251,  "daRtigh64NnuNRvKpECgcpWWJxfXoysL1B",
     {{2}, 15733742}    },
    {uint256S("70933a17bd504198a23d0b76751fe2bc3ea3a59229b8f5bc824a172199a2149b"),
     1393664, "dF9ot6cxhKX8o6BLYYg8jRj29uykjMH4pj",
     {{0}, 38568286}    },
    {uint256S("85c0281c72c2c198e5d315174b8af17d34d0f8649593bb1f0d72820d72033583"),
     1394217, "dFvadXjXApXbzdPDbzHdqRtqi3FRgR4bJF",
     {{15}, 2786945615} },
    {uint256S("b1a46fdb400ebb802da48b92a55ed1a80f55389bc734d6b851a5d27657c2aab3"),
     1514756, "dYGKdwGU5QGMFUz8jhCEe54GjLKkyMoYmw",
     {{15}, 539588954}  },
    {uint256S("393609be8ab41bda8e139673aa63d03fd2d6a9b9d34aa79ffe059ac286acdebb"),
     1546518, "dEN8ASewehaiirxSi2wXh7uthuFyuByjWi",
     {{0}, 21555036213} },
    {uint256S("48589a782be651e76279cb2eaf3196c574cd28ec443d548cca3ac5a769a49915"),
     1634162, "dEzuYZ2ow4nRnzHYUiedj12DzCmKGpcwrX",
     {{0}, 0}           },
    {uint256S("17b7ab18074877dd35ea09925b9a00b17d450d1bcff631e000793f298a945586"),
     1791032, "dSBVE8ovbCMXCzjPRdpyEkGMspk6nfGHdo",
     {{26}, 1264}       },
    {uint256S("2f00758226522a43e7bb99104572f481268fa9d8da66ecd38069f32975ec5852"),
     1791050, "dSBVE8ovbCMXCzjPRdpyEkGMspk6nfGHdo",
     {{26}, 84}         },
    {uint256S("b6410b56257c4cb8e7299c3908db19971c70578e55ce7a297f064474ff2490c2"),
     1791054, "dSBVE8ovbCMXCzjPRdpyEkGMspk6nfGHdo",
     {{26}, 42}         },
    {uint256S("de1d6f9a701b458218dec5d98722b38d939a4cfb958ead0387b032b59cc77e1a"),
     1805337, "dSBVE8ovbCMXCzjPRdpyEkGMspk6nfGHdo",
     {{15}, 1467276}    },
    {uint256S("c511317d0a5da24246333aff63e0a941116fdbd595835bdf1dc31d153bb32075"),
     1805392, "dSBVE8ovbCMXCzjPRdpyEkGMspk6nfGHdo",
     {{15}, 132799941}  },
    {uint256S("f4d3732def5cc2aeab2e11312c9e9e4d98394b85fc9345d4377da49e2ee95496"),
     1805412, "dSBVE8ovbCMXCzjPRdpyEkGMspk6nfGHdo",
     {{0}, 263914}      },
    {uint256S("c18f19d355d6add3b9776f3195026b231fbf3047caa614794d927379939fa62d"),
     1808344, "dSBVE8ovbCMXCzjPRdpyEkGMspk6nfGHdo",
     {{0}, 451934}      },
    {uint256S("0a09b6d132661619f044a00992d5f0e129d79e20fe8b0c2098698c847979fe75"),
     1808505, "dSBVE8ovbCMXCzjPRdpyEkGMspk6nfGHdo",
     {{0}, 29492}       },
    {uint256S("403d2f69e1a7216b4b654c090424b3ac24de0951a2399ec7d12375b889b8636a"),
     1808517, "dSBVE8ovbCMXCzjPRdpyEkGMspk6nfGHdo",
     {{15}, 3679962}    },
    {uint256S("42eb84e03d03200896a19608731989cccf7401be6439fe71f3aba3ba2d2d9aa3"),
     1808525, "dSBVE8ovbCMXCzjPRdpyEkGMspk6nfGHdo",
     {{15}, 43318576}   },
    {uint256S("30d4fc8d0940c8a27f72e7aff584e834e4225c6d65006008fbf4beefe1156d28"),
     1808534, "dSBVE8ovbCMXCzjPRdpyEkGMspk6nfGHdo",
     {{15}, 43318011}   },
    {uint256S("7bd6631a6f836f8fc9cf221924afdd70cbf6882baeafa5a58e5942a2920d368e"),
     1808594, "dSBVE8ovbCMXCzjPRdpyEkGMspk6nfGHdo",
     {{15}, 43316180}   },
    {uint256S("d0c731bc4ed71a832e96342db07207fc6ed72cc9e594f829d470f60f6dcdfb81"),
     1808614, "dSBVE8ovbCMXCzjPRdpyEkGMspk6nfGHdo",
     {{68}, 2}          },
    {uint256S("9767ce6592650ea8f33763c5c3413d19b66d9d981a1260441681ea559053623d"),
     1809421, "dSBVE8ovbCMXCzjPRdpyEkGMspk6nfGHdo",
     {{15}, 15603}      },
    {uint256S("2c95644f7e69029c0187d4fea3e0bada058db166b78bbb9085a33f7819152aa8"),
     1810446, "8FXJVWVwDDjqWvSspCmGQ2s1HayPyUkSi4",
     {{15}, 212403799}  },
    {uint256S("244c366093ea7ef8cd6e8830ccf3490a8d00475271d6aea3c06179791f72dcc1"),
     1812405, "8FXJVWVwDDjqWvSspCmGQ2s1HayPyUkSi4",
     {{0}, 54140884}    },
    {uint256S("f233573b41577a0b12abe82babb41faa5dd602e99798175df09204a59e40ce4c"),
     1919436, "dac8o4Qw9KyWPyuiSmvU4K91BHGkJ6Ne2y",
     {{15}, 191772603}  },
    {uint256S("d7a8807bc3e0aebf5db4b7cd392698a3e3213a2b33738091bf085b24b2d760fb"),
     1919436, "dac8o4Qw9KyWPyuiSmvU4K91BHGkJ6Ne2y",
     {{15}, 159432864}  },
    {uint256S("c2a1523edcc75043e0dc8fdd5d06a0c414658f6140cdfc85430c4dd93120f9df"),
     1919438, "dac8o4Qw9KyWPyuiSmvU4K91BHGkJ6Ne2y",
     {{15}, 97167004}   },
    {uint256S("fd7ee2e7f8b184cb02bea04f8aa0e0bbff038659e241316ae8846e57810a173d"),
     1919438, "dac8o4Qw9KyWPyuiSmvU4K91BHGkJ6Ne2y",
     {{15}, 32948497}   },
    {uint256S("72cb7e4bee5ed9ac59cd26d08f52d9db3147e9735c6360c94cafef0b13109538"),
     1919438, "dac8o4Qw9KyWPyuiSmvU4K91BHGkJ6Ne2y",
     {{15}, 2647089470} },
    {uint256S("9c262cda4088a3c2c5c16eef3d3df0e5917a16d01b83b7b6dddd6df14b7904e3"),
     1919438, "dac8o4Qw9KyWPyuiSmvU4K91BHGkJ6Ne2y",
     {{15}, 136219703}  },
    {uint256S("25f42fa88d8aae0442fb5f001a9408a152b5434cf33becf29f739ede7f179b2e"),
     1919438, "dac8o4Qw9KyWPyuiSmvU4K91BHGkJ6Ne2y",
     {{15}, 1108217183} },
    {uint256S("42bf12b1a847397186fa015a81fb74c13965fcef608b3dacfbc6b8a444717e4c"),
     1919438, "dac8o4Qw9KyWPyuiSmvU4K91BHGkJ6Ne2y",
     {{15}, 22813721}   },
    {uint256S("1a4075603abed93c640a89fcdb720d6bae82562dc7fa85969bf12b4e15da9de2"),
     1919438, "dac8o4Qw9KyWPyuiSmvU4K91BHGkJ6Ne2y",
     {{15}, 19564673}   },
    {uint256S("89fd2b6493283b3a6ffc65353d9d670bc72951b490d865b4d3a293ae749c6c5d"),
     1919438, "dac8o4Qw9KyWPyuiSmvU4K91BHGkJ6Ne2y",
     {{15}, 881176354}  },
    {uint256S("9b593d5d3c08b8357a72e4736b3629e4d0fa5bb6eda21626f97c55ab90f82603"),
     1919438, "dac8o4Qw9KyWPyuiSmvU4K91BHGkJ6Ne2y",
     {{15}, 1266342401} },
    {uint256S("18db206764c5a54df3308593c5df1f7c5b9cefe041b9da06ed637e9f873b33d9"),
     1919438, "dac8o4Qw9KyWPyuiSmvU4K91BHGkJ6Ne2y",
     {{15}, 637813546}  },
    {uint256S("7c2e806a317a573076f83948d5dea3725b5467fbe565fbbe2ac0f895eb50b2da"),
     2237402, "df1q734dll45dug5prgxznuvg7wdq2avsc20dpr3wl",
     {{13}, 49800219866}},
    {uint256S("5fd8479f4a3f831b36eff8d732893755c760d245d9d8f22bf7c16e541246c3cb"),
     2259206, "dJs8vikW87E1M3e5oe4N6hUpBs89Dhh77S",
     {{15}, 1}          },
    {uint256S("86934063307d74a32354cd07cb0969e5ff7eed592e5d8a88b4b5ace0ae55262b"),
     2269592, "dEPoXJzwGia1aAbz6ZRB7FFSKSeWPn1v7A",
     {{2}, 11472400}    },
};

template <typename GovVar>
static void UpdateDailyGovVariables(const std::map<CommunityAccountType, uint32_t>::const_iterator &incentivePair,
                                    CCustomCSView &cache,
                                    int nHeight) {
    if (incentivePair != Params().GetConsensus().blockTokenRewards.end()) {
        CAmount subsidy =
            CalculateCoinbaseReward(GetBlockSubsidy(nHeight, Params().GetConsensus()), incentivePair->second);
        subsidy *= Params().GetConsensus().blocksPerDay();
        // Change daily LP reward if it has changed
        auto var = cache.GetVariable(GovVar::TypeName());
        if (var) {
            // Cast to avoid UniValue in GovVariable Export/ImportserliazedSplits.emplace(it.first.v, it.second);
            auto lpVar = dynamic_cast<GovVar *>(var.get());
            if (lpVar && lpVar->dailyReward != subsidy) {
                lpVar->dailyReward = subsidy;
                lpVar->Apply(cache, nHeight);
                cache.SetVariable(*lpVar);
            }
        }
    }
}

static void ProcessRewardEvents(const CBlockIndex *pindex, CCustomCSView &cache, const Consensus::Params &consensus) {
    // Hard coded LP_DAILY_DFI_REWARD change
    if (pindex->nHeight >= consensus.DF8EunosHeight) {
        const auto &incentivePair = consensus.blockTokenRewards.find(CommunityAccountType::IncentiveFunding);
        UpdateDailyGovVariables<LP_DAILY_DFI_REWARD>(incentivePair, cache, pindex->nHeight);
    }

    // Hard coded LP_DAILY_LOAN_TOKEN_REWARD change
    if (pindex->nHeight >= consensus.DF11FortCanningHeight) {
        const auto &incentivePair = consensus.blockTokenRewards.find(CommunityAccountType::Loan);
        UpdateDailyGovVariables<LP_DAILY_LOAN_TOKEN_REWARD>(incentivePair, cache, pindex->nHeight);
    }

    // hardfork commissions update
    const auto distributed = cache.UpdatePoolRewards(
        [&](const CScript &owner, DCT_ID tokenID) {
            cache.CalculateOwnerRewards(owner, pindex->nHeight);
            return cache.GetBalance(owner, tokenID);
        },
        [&](const CScript &from, const CScript &to, CTokenAmount amount) {
            if (!from.empty()) {
                auto res = cache.SubBalance(from, amount);
                if (!res) {
                    LogPrintf("Custom pool rewards: can't subtract balance of %s: %s, height %ld\n",
                              from.GetHex(),
                              res.msg,
                              pindex->nHeight);
                    return res;
                }
            }
            if (!to.empty()) {
                auto res = cache.AddBalance(to, amount);
                if (!res) {
                    LogPrintf("Can't apply reward to %s: %s, %ld\n", to.GetHex(), res.msg, pindex->nHeight);
                    return res;
                }
                cache.UpdateBalancesHeight(to, pindex->nHeight + 1);
            }
            return Res::Ok();
        },
        pindex->nHeight);

    auto res = cache.SubCommunityBalance(CommunityAccountType::IncentiveFunding, distributed.first);
    if (!res.ok) {
        LogPrintf("Pool rewards: can't update community balance: %s. Block %ld (%s)\n",
                  res.msg,
                  pindex->nHeight,
                  pindex->phashBlock->GetHex());
    } else {
        if (distributed.first != 0) {
            LogPrint(BCLog::ACCOUNTCHANGE,
                     "AccountChange: event=ProcessRewardEvents fund=%s change=%s\n",
                     GetCommunityAccountName(CommunityAccountType::IncentiveFunding),
                     (CBalances{{{{0}, -distributed.first}}}.ToString()));
        }
    }

    if (pindex->nHeight >= consensus.DF11FortCanningHeight) {
        res = cache.SubCommunityBalance(CommunityAccountType::Loan, distributed.second);
        if (!res.ok) {
            LogPrintf("Pool rewards: can't update community balance: %s. Block %ld (%s)\n",
                      res.msg,
                      pindex->nHeight,
                      pindex->phashBlock->GetHex());
        } else {
            if (distributed.second != 0) {
                LogPrint(BCLog::ACCOUNTCHANGE,
                         "AccountChange: event=ProcessRewardEvents fund=%s change=%s\n",
                         GetCommunityAccountName(CommunityAccountType::Loan),
                         (CBalances{{{{0}, -distributed.second}}}.ToString()));
            }
        }
    }
}

static void ProcessICXEvents(const CBlockIndex *pindex, CCustomCSView &cache, const Consensus::Params &consensus) {
    if (pindex->nHeight < consensus.DF8EunosHeight) {
        return;
    }

    bool isPreEunosPaya = pindex->nHeight < consensus.DF10EunosPayaHeight;

    cache.ForEachICXOrderExpire(
        [&](const CICXOrderView::StatusKey &key, uint8_t status) {
            if (static_cast<int>(key.first) != pindex->nHeight) {
                return false;
            }

            auto order = cache.GetICXOrderByCreationTx(key.second);
            if (!order) {
                return true;
            }

            if (order->orderType == CICXOrder::TYPE_INTERNAL) {
                CTokenAmount amount{order->idToken, order->amountToFill};
                CScript txidaddr(order->creationTx.begin(), order->creationTx.end());
                auto res = cache.SubBalance(txidaddr, amount);
                if (!res) {
                    LogPrintf(
                        "Can't subtract balance from order (%s) txidaddr: %s\n", order->creationTx.GetHex(), res.msg);
                } else {
                    cache.CalculateOwnerRewards(order->ownerAddress, pindex->nHeight);
                    cache.AddBalance(order->ownerAddress, amount);
                }
            }

            cache.ICXCloseOrderTx(*order, status);

            return true;
        },
        pindex->nHeight);

    cache.ForEachICXMakeOfferExpire(
        [&](const CICXOrderView::StatusKey &key, uint8_t status) {
            if (static_cast<int>(key.first) != pindex->nHeight) {
                return false;
            }

            auto offer = cache.GetICXMakeOfferByCreationTx(key.second);
            if (!offer) {
                return true;
            }

            auto order = cache.GetICXOrderByCreationTx(offer->orderTx);
            if (!order) {
                return true;
            }

            CScript txidAddr(offer->creationTx.begin(), offer->creationTx.end());
            CTokenAmount takerFee{DCT_ID{0}, offer->takerFee};

            if ((order->orderType == CICXOrder::TYPE_INTERNAL &&
                 !cache.ExistedICXSubmitDFCHTLC(offer->creationTx, isPreEunosPaya)) ||
                (order->orderType == CICXOrder::TYPE_EXTERNAL &&
                 !cache.ExistedICXSubmitEXTHTLC(offer->creationTx, isPreEunosPaya))) {
                auto res = cache.SubBalance(txidAddr, takerFee);
                if (!res) {
                    LogPrintf(
                        "Can't subtract takerFee from offer (%s) txidAddr: %s\n", offer->creationTx.GetHex(), res.msg);
                } else {
                    cache.CalculateOwnerRewards(offer->ownerAddress, pindex->nHeight);
                    cache.AddBalance(offer->ownerAddress, takerFee);
                }
            }

            cache.ICXCloseMakeOfferTx(*offer, status);

            return true;
        },
        pindex->nHeight);

    cache.ForEachICXSubmitDFCHTLCExpire(
        [&](const CICXOrderView::StatusKey &key, uint8_t status) {
            if (static_cast<int>(key.first) != pindex->nHeight) {
                return false;
            }

            auto dfchtlc = cache.GetICXSubmitDFCHTLCByCreationTx(key.second);
            if (!dfchtlc) {
                return true;
            }

            auto offer = cache.GetICXMakeOfferByCreationTx(dfchtlc->offerTx);
            if (!offer) {
                return true;
            }

            auto order = cache.GetICXOrderByCreationTx(offer->orderTx);
            if (!order) {
                return true;
            }

            bool refund = false;

            if (status == CICXSubmitDFCHTLC::STATUS_EXPIRED && order->orderType == CICXOrder::TYPE_INTERNAL) {
                if (!cache.ExistedICXSubmitEXTHTLC(dfchtlc->offerTx, isPreEunosPaya)) {
                    CTokenAmount makerDeposit{DCT_ID{0}, offer->takerFee};
                    cache.CalculateOwnerRewards(order->ownerAddress, pindex->nHeight);
                    cache.AddBalance(order->ownerAddress, makerDeposit);
                    refund = true;
                }
            } else if (status == CICXSubmitDFCHTLC::STATUS_REFUNDED) {
                refund = true;
            }

            if (refund) {
                CScript ownerAddress;
                if (order->orderType == CICXOrder::TYPE_INTERNAL) {
                    ownerAddress = CScript(order->creationTx.begin(), order->creationTx.end());
                } else if (order->orderType == CICXOrder::TYPE_EXTERNAL) {
                    ownerAddress = offer->ownerAddress;
                }

                CTokenAmount amount{order->idToken, dfchtlc->amount};
                CScript txidaddr = CScript(dfchtlc->creationTx.begin(), dfchtlc->creationTx.end());
                auto res = cache.SubBalance(txidaddr, amount);
                if (!res) {
                    LogPrintf("Can't subtract balance from dfc htlc (%s) txidaddr: %s\n",
                              dfchtlc->creationTx.GetHex(),
                              res.msg);
                } else {
                    cache.CalculateOwnerRewards(ownerAddress, pindex->nHeight);
                    cache.AddBalance(ownerAddress, amount);
                }

                cache.ICXCloseDFCHTLC(*dfchtlc, status);
            }

            return true;
        },
        pindex->nHeight);

    cache.ForEachICXSubmitEXTHTLCExpire(
        [&](const CICXOrderView::StatusKey &key, uint8_t status) {
            if (static_cast<int>(key.first) != pindex->nHeight) {
                return false;
            }

            auto exthtlc = cache.GetICXSubmitEXTHTLCByCreationTx(key.second);
            if (!exthtlc) {
                return true;
            }

            auto offer = cache.GetICXMakeOfferByCreationTx(exthtlc->offerTx);
            if (!offer) {
                return true;
            }

            auto order = cache.GetICXOrderByCreationTx(offer->orderTx);
            if (!order) {
                return true;
            }

            if (status == CICXSubmitEXTHTLC::STATUS_EXPIRED && order->orderType == CICXOrder::TYPE_EXTERNAL) {
                if (!cache.ExistedICXSubmitDFCHTLC(exthtlc->offerTx, isPreEunosPaya)) {
                    CTokenAmount makerDeposit{DCT_ID{0}, offer->takerFee};
                    cache.CalculateOwnerRewards(order->ownerAddress, pindex->nHeight);
                    cache.AddBalance(order->ownerAddress, makerDeposit);
                    cache.ICXCloseEXTHTLC(*exthtlc, status);
                }
            }

            return true;
        },
        pindex->nHeight);
}

static uint32_t GetNextBurnPosition() {
    return nPhantomBurnTx++;
}

// Burn non-transaction amounts, that is burns that are not sent directly to the burn address
// in a account or UTXO transaction. When parsing TXs via ConnectBlock that result in a burn
// from an account in this way call the function below. This will add the burn to the map to
// be added to the burn index as a phantom TX appended to the end of the connecting block.
Res AddNonTxToBurnIndex(const CScript &from, const CBalances &amounts) {
    return mapBurnAmounts[from].AddBalances(amounts.balances);
}

static void ProcessEunosEvents(const CBlockIndex *pindex, CCustomCSView &cache, const Consensus::Params &consensus) {
    if (pindex->nHeight != consensus.DF8EunosHeight) {
        return;
    }

    // Move funds from old burn address to new one
    CBalances burnAmounts;
    cache.ForEachBalance(
        [&burnAmounts](const CScript &owner, CTokenAmount balance) {
            if (owner != Params().GetConsensus().retiredBurnAddress) {
                return false;
            }

            burnAmounts.Add({balance.nTokenId, balance.nValue});

            return true;
        },
        BalanceKey{consensus.retiredBurnAddress, DCT_ID{}});

    AddNonTxToBurnIndex(consensus.retiredBurnAddress, burnAmounts);

    // Zero foundation balances
    for (const auto &script : consensus.accountDestruction) {
        CBalances zeroAmounts;
        cache.ForEachBalance(
            [&zeroAmounts, script](const CScript &owner, CTokenAmount balance) {
                if (owner != script) {
                    return false;
                }

                zeroAmounts.Add({balance.nTokenId, balance.nValue});

                return true;
            },
            BalanceKey{script, DCT_ID{}});

        cache.SubBalances(script, zeroAmounts);
    }

    // Add any non-Tx burns to index as phantom Txs
    for (const auto &item : mapBurnAmounts) {
        for (const auto &subItem : item.second.balances) {
            // If amount cannot be deducted then burn skipped.
            auto result = cache.SubBalance(item.first, {subItem.first, subItem.second});
            if (result.ok) {
                cache.AddBalance(consensus.burnAddress, {subItem.first, subItem.second});

                // Add transfer as additional TX in block
                cache.GetHistoryWriters().WriteAccountHistory({Params().GetConsensus().burnAddress,
                                                               static_cast<uint32_t>(pindex->nHeight),
                                                               GetNextBurnPosition()},
                                                              {uint256{},
                                                               static_cast<uint8_t>(CustomTxType::AccountToAccount),
                                                               {{subItem.first, subItem.second}}});
            } else  // Log burn failure
            {
                CTxDestination dest;
                ExtractDestination(item.first, dest);
                LogPrintf("Burn failed: %s Address: %s Token: %d Amount: %d\n",
                          result.msg,
                          EncodeDestination(dest),
                          subItem.first.v,
                          subItem.second);
            }
        }
    }

    mapBurnAmounts.clear();
}

static void ProcessOracleEvents(const CBlockIndex *pindex, CCustomCSView &cache, const Consensus::Params &consensus) {
    if (pindex->nHeight < consensus.DF11FortCanningHeight) {
        return;
    }
    auto blockInterval = cache.GetIntervalBlock();
    if (pindex->nHeight % blockInterval != 0) {
        return;
    }
    cache.ForEachFixedIntervalPrice([&](const CTokenCurrencyPair &, CFixedIntervalPrice fixedIntervalPrice) {
        // Ensure that we update active and next regardless of state of things
        // And SetFixedIntervalPrice on each evaluation of this block.

        // As long as nextPrice exists, move the buffers.
        // If nextPrice doesn't exist, active price is retained.
        // nextPrice starts off as empty. Will be replaced by the next
        // aggregate, as long as there's a new price available.
        // If there is no price, nextPrice will remain empty.
        // This guarantees that the last price will continue to exists,
        // while the overall validity check still fails.

        // Furthermore, the time stamp is always indicative of the
        // last price time.
        auto nextPrice = fixedIntervalPrice.priceRecord[1];
        if (nextPrice > 0) {
            fixedIntervalPrice.priceRecord[0] = fixedIntervalPrice.priceRecord[1];
        }
        // keep timestamp updated
        fixedIntervalPrice.timestamp = pindex->nTime;
        // Use -1 to indicate empty price
        fixedIntervalPrice.priceRecord[1] = -1;
        auto aggregatePrice = GetAggregatePrice(
            cache, fixedIntervalPrice.priceFeedId.first, fixedIntervalPrice.priceFeedId.second, pindex->nTime);
        if (aggregatePrice) {
            fixedIntervalPrice.priceRecord[1] = aggregatePrice;
        } else {
            LogPrint(BCLog::ORACLE, "ProcessOracleEvents(): No aggregate price available: %s\n", aggregatePrice.msg);
        }
        auto res = cache.SetFixedIntervalPrice(fixedIntervalPrice);
        if (!res) {
            LogPrintf("Error: SetFixedIntervalPrice failed: %s\n", res.msg);
        }
        return true;
    });
}

std::vector<CAuctionBatch> CollectAuctionBatches(const CVaultAssets &vaultAssets,
                                                 const TAmounts &collBalances,
                                                 const TAmounts &loanBalances) {
    constexpr const uint64_t batchThreshold = 10000 * COIN;  // 10k USD
    auto totalCollateralsValue = vaultAssets.totalCollaterals;
    auto totalLoansValue = vaultAssets.totalLoans;

    auto maxCollateralsValue = totalCollateralsValue;
    auto maxLoansValue = totalLoansValue;
    auto maxCollBalances = collBalances;

    auto CreateAuctionBatch = [&maxCollBalances, &collBalances](CTokenAmount loanAmount, CAmount chunk) {
        CAuctionBatch batch{};
        batch.loanAmount = loanAmount;
        for (const auto &tAmount : collBalances) {
            auto &maxCollBalance = maxCollBalances[tAmount.first];
            auto collValue = std::min(MultiplyAmounts(tAmount.second, chunk), maxCollBalance);
            batch.collaterals.Add({tAmount.first, collValue});
            maxCollBalance -= collValue;
        }
        return batch;
    };

    std::vector<CAuctionBatch> batches;
    for (const auto &loan : vaultAssets.loans) {
        auto maxLoanAmount = loanBalances.at(loan.nTokenId);
        auto loanChunk = std::min(uint64_t(DivideAmounts(loan.nValue, totalLoansValue)), maxLoansValue);
        auto collateralChunkValue =
            std::min(uint64_t(MultiplyAmounts(loanChunk, totalCollateralsValue)), maxCollateralsValue);
        if (collateralChunkValue > batchThreshold) {
            auto chunk = DivideAmounts(batchThreshold, collateralChunkValue);
            auto loanAmount = MultiplyAmounts(maxLoanAmount, chunk);
            for (auto chunks = COIN; chunks > 0; chunks -= chunk) {
                chunk = std::min(static_cast<CAmount>(chunk), chunks);
                loanAmount = std::min(loanAmount, maxLoanAmount);
                auto collateralChunk = MultiplyAmounts(chunk, loanChunk);
                batches.push_back(CreateAuctionBatch({loan.nTokenId, loanAmount}, collateralChunk));
                maxLoanAmount -= loanAmount;
            }
        } else {
            auto loanAmount = CTokenAmount{loan.nTokenId, maxLoanAmount};
            batches.push_back(CreateAuctionBatch(loanAmount, loanChunk));
        }
        maxLoansValue -= loan.nValue;
        maxCollateralsValue -= collateralChunkValue;
    }
    // return precision loss balanced
    for (auto &collateral : maxCollBalances) {
        auto it = batches.begin();
        auto lastValue = collateral.second;
        while (collateral.second > 0) {
            if (it == batches.end()) {
                it = batches.begin();
                if (lastValue == collateral.second) {
                    // we fail to update any batch
                    // extreme small collateral going to first batch
                    it->collaterals.Add({collateral.first, collateral.second});
                    break;
                }
                lastValue = collateral.second;
            }
            if (it->collaterals.balances.count(collateral.first) > 0) {
                it->collaterals.Add({collateral.first, 1});
                --collateral.second;
            }
            ++it;
        }
    }
    return batches;
}

static void ProcessLoanEvents(const CBlockIndex *pindex, CCustomCSView &cache, const Consensus::Params &consensus) {
    if (pindex->nHeight < consensus.DF11FortCanningHeight) {
        return;
    }

    std::vector<CLoanSchemeMessage> loanUpdates;
    cache.ForEachDelayedLoanScheme(
        [&pindex, &loanUpdates](const std::pair<std::string, uint64_t> &key, const CLoanSchemeMessage &loanScheme) {
            if (key.second == static_cast<uint64_t>(pindex->nHeight)) {
                loanUpdates.push_back(loanScheme);
            }
            return true;
        });

    for (const auto &loanScheme : loanUpdates) {
        // Make sure loan still exist, that it has not been destroyed in the mean time.
        if (cache.GetLoanScheme(loanScheme.identifier)) {
            cache.StoreLoanScheme(loanScheme);
        }
        cache.EraseDelayedLoanScheme(loanScheme.identifier, pindex->nHeight);
    }

    std::vector<std::string> loanDestruction;
    cache.ForEachDelayedDestroyScheme([&pindex, &loanDestruction](const std::string &key, const uint64_t &height) {
        if (height == static_cast<uint64_t>(pindex->nHeight)) {
            loanDestruction.push_back(key);
        }
        return true;
    });

    for (const auto &loanDestroy : loanDestruction) {
        cache.EraseLoanScheme(loanDestroy);
        cache.EraseDelayedDestroyScheme(loanDestroy);
    }

    if (!loanDestruction.empty()) {
        CCustomCSView viewCache(cache);
        auto defaultLoanScheme = cache.GetDefaultLoanScheme();
        cache.ForEachVault([&](const CVaultId &vaultId, CVaultData vault) {
            if (!cache.GetLoanScheme(vault.schemeId)) {
                vault.schemeId = *defaultLoanScheme;
                viewCache.UpdateVault(vaultId, vault);
            }
            return true;
        });
        viewCache.Flush();
    }

    if (pindex->nHeight % consensus.blocksCollateralizationRatioCalculation() == 0) {
        bool useNextPrice = false, requireLivePrice = true;

        auto &pool = DfTxTaskPool->pool;

        struct VaultWithCollateralInfo {
            CVaultId vaultId;
            CBalances collaterals;
            CVaultAssets vaultAssets;
            CVaultData vault;
        };

        struct LiquidationVaults {
        public:
            AtomicMutex m;
            std::vector<VaultWithCollateralInfo> vaults;
        };
        LiquidationVaults lv;

        TaskGroup g;

        const auto markCompleted = [&g] { g.RemoveTask(); };

        cache.ForEachVaultCollateral([&](const CVaultId &vaultId, const CBalances &collaterals) {
            g.AddTask();

            CVaultId vaultIdCopy = vaultId;
            CBalances collateralsCopy = collaterals;

            boost::asio::post(
                pool,
                [vaultIdCopy, collateralsCopy, &cache, pindex, useNextPrice, requireLivePrice, &lv, &markCompleted] {
                    auto vaultId = vaultIdCopy;
                    auto collaterals = collateralsCopy;

                    auto vaultAssets = cache.GetVaultAssets(
                        vaultId, collaterals, pindex->nHeight, pindex->nTime, useNextPrice, requireLivePrice);

                    if (!vaultAssets) {
                        markCompleted();
                        return;
                    }

                    auto vault = cache.GetVault(vaultId);
                    assert(vault);

                    auto scheme = cache.GetLoanScheme(vault->schemeId);
                    assert(scheme);

                    if (scheme->ratio <= vaultAssets.val->ratio()) {
                        // All good, within ratio, nothing more to do.
                        markCompleted();
                        return;
                    }

                    {
                        std::unique_lock lock{lv.m};
                        lv.vaults.push_back(VaultWithCollateralInfo{vaultId, collaterals, vaultAssets, *vault});
                    }
                    markCompleted();
                });
            return true;
        });

        g.WaitForCompletion();

        {
            std::unique_lock lock{lv.m};
            for (auto &[vaultId, collaterals, vaultAssets, vault] : lv.vaults) {
                // Time to liquidate vault.
                vault.isUnderLiquidation = true;
                cache.StoreVault(vaultId, vault);
                auto loanTokens = cache.GetLoanTokens(vaultId);
                assert(loanTokens);

                // Get the interest rate for each loan token in the vault, find
                // the interest value and move it to the totals, removing it from the
                // vault, while also stopping the vault from accumulating interest
                // further. Note, however, it's added back so that it's accurate
                // for auction calculations.
                CBalances totalInterest;
                for (auto it = loanTokens->balances.begin(); it != loanTokens->balances.end();) {
                    const auto &[tokenId, tokenValue] = *it;

                    auto rate = cache.GetInterestRate(vaultId, tokenId, pindex->nHeight);
                    assert(rate);

                    auto subInterest = TotalInterest(*rate, pindex->nHeight);
                    if (subInterest > 0) {
                        totalInterest.Add({tokenId, subInterest});
                    }

                    // Remove loan from the vault
                    cache.SubLoanToken(vaultId, {tokenId, tokenValue});

                    if (const auto token = cache.GetToken("DUSD"); token && token->first == tokenId) {
                        TrackDUSDSub(cache, {tokenId, tokenValue});
                    }

                    // Remove interest from the vault
                    cache.DecreaseInterest(pindex->nHeight,
                                           vaultId,
                                           vault.schemeId,
                                           tokenId,
                                           tokenValue,
                                           subInterest < 0 || (!subInterest && rate->interestPerBlock.negative)
                                               ? std::numeric_limits<CAmount>::max()
                                               : subInterest);

                    // Putting this back in now for auction calculations.
                    it->second += subInterest;

                    // If loan amount fully negated then remove it
                    if (it->second < 0) {
                        TrackNegativeInterest(cache, {tokenId, tokenValue});

                        it = loanTokens->balances.erase(it);
                    } else {
                        if (subInterest < 0) {
                            TrackNegativeInterest(cache, {tokenId, std::abs(subInterest)});
                        }

                        ++it;
                    }
                }

                // Remove the collaterals out of the vault.
                // (Prep to get the auction batches instead)
                for (const auto &col : collaterals.balances) {
                    auto tokenId = col.first;
                    auto tokenValue = col.second;
                    cache.SubVaultCollateral(vaultId, {tokenId, tokenValue});
                }

                auto batches = CollectAuctionBatches(vaultAssets, collaterals.balances, loanTokens->balances);

                // Now, let's add the remaining amounts and store the batch.
                CBalances totalLoanInBatches{};
                for (auto i = 0u; i < batches.size(); i++) {
                    auto &batch = batches[i];
                    totalLoanInBatches.Add(batch.loanAmount);
                    auto tokenId = batch.loanAmount.nTokenId;
                    auto interest = totalInterest.balances[tokenId];
                    if (interest > 0) {
                        auto balance = loanTokens->balances[tokenId];
                        auto interestPart = DivideAmounts(batch.loanAmount.nValue, balance);
                        batch.loanInterest = MultiplyAmounts(interestPart, interest);
                        totalLoanInBatches.Sub({tokenId, batch.loanInterest});
                    }
                    cache.StoreAuctionBatch({vaultId, i}, batch);
                }

                // Check if more than loan amount was generated.
                CBalances balances;
                for (const auto &[tokenId, amount] : loanTokens->balances) {
                    if (totalLoanInBatches.balances.count(tokenId)) {
                        const auto interest =
                            totalInterest.balances.count(tokenId) ? totalInterest.balances[tokenId] : 0;
                        if (totalLoanInBatches.balances[tokenId] > amount - interest) {
                            balances.Add({tokenId, totalLoanInBatches.balances[tokenId] - (amount - interest)});
                        }
                    }
                }

                // Only store to attributes if there has been a rounding error.
                if (!balances.balances.empty()) {
                    TrackLiveBalances(cache, balances, EconomyKeys::BatchRoundingExcess);
                }

                // All done. Ready to save the overall auction.
                cache.StoreAuction(vaultId,
                                   CAuctionData{uint32_t(batches.size()),
                                                pindex->nHeight + consensus.blocksCollateralAuction(),
                                                cache.GetLoanLiquidationPenalty()});

                // Store state in vault DB
                if (pvaultHistoryDB) {
                    pvaultHistoryDB->WriteVaultState(cache, *pindex, vaultId, vaultAssets.ratio());
                }
            }
        }
    }

    CAccountsHistoryWriter view(cache, pindex->nHeight, ~0u, pindex->GetBlockHash(), uint8_t(CustomTxType::AuctionBid));

    view.ForEachVaultAuction(
        [&](const CVaultId &vaultId, const CAuctionData &data) {
            if (data.liquidationHeight != uint32_t(pindex->nHeight)) {
                return false;
            }
            auto vault = view.GetVault(vaultId);
            assert(vault);

            CBalances balances;
            for (uint32_t i = 0; i < data.batchCount; i++) {
                auto batch = view.GetAuctionBatch({vaultId, i});
                assert(batch);

                if (auto bid = view.GetAuctionBid({vaultId, i})) {
                    auto bidOwner = bid->first;
                    auto bidTokenAmount = bid->second;

                    auto penaltyAmount = MultiplyAmounts(batch->loanAmount.nValue, COIN + data.liquidationPenalty);
                    if (bidTokenAmount.nValue < penaltyAmount) {
                        LogPrintf("WARNING: bidTokenAmount.nValue(%d) < penaltyAmount(%d)\n",
                                  bidTokenAmount.nValue,
                                  penaltyAmount);
                    }
                    // penaltyAmount includes interest, batch as well, so we should put interest back
                    // in result we have 5% penalty + interest via DEX to DFI and burn
                    auto amountToBurn = penaltyAmount - batch->loanAmount.nValue + batch->loanInterest;
                    if (amountToBurn > 0) {
                        CScript tmpAddress(vaultId.begin(), vaultId.end());
                        view.AddBalance(tmpAddress, {bidTokenAmount.nTokenId, amountToBurn});
                        SwapToDFIorDUSD(view,
                                        bidTokenAmount.nTokenId,
                                        amountToBurn,
                                        tmpAddress,
                                        consensus.burnAddress,
                                        pindex->nHeight,
                                        consensus);
                    }

                    view.CalculateOwnerRewards(bidOwner, pindex->nHeight);

                    for (const auto &col : batch->collaterals.balances) {
                        auto tokenId = col.first;
                        auto tokenAmount = col.second;
                        view.AddBalance(bidOwner, {tokenId, tokenAmount});
                    }

                    auto amountToFill = bidTokenAmount.nValue - penaltyAmount;
                    if (amountToFill > 0) {
                        // return the rest as collateral to vault via DEX to DFI
                        CScript tmpAddress(vaultId.begin(), vaultId.end());
                        view.AddBalance(tmpAddress, {bidTokenAmount.nTokenId, amountToFill});

                        SwapToDFIorDUSD(view,
                                        bidTokenAmount.nTokenId,
                                        amountToFill,
                                        tmpAddress,
                                        tmpAddress,
                                        pindex->nHeight,
                                        consensus);
                        auto amount = view.GetBalance(tmpAddress, DCT_ID{0});
                        view.SubBalance(tmpAddress, amount);
                        view.AddVaultCollateral(vaultId, amount);
                    }

                    auto res = view.SubMintedTokens(batch->loanAmount.nTokenId,
                                                    batch->loanAmount.nValue - batch->loanInterest);
                    if (!res) {
                        LogPrintf("AuctionBid: SubMintedTokens failed: %s\n", res.msg);
                    }

                    AuctionHistoryKey key{data.liquidationHeight, bidOwner, vaultId, i};
                    AuctionHistoryValue value{bidTokenAmount, batch->collaterals.balances};
                    cache.GetHistoryWriters().WriteAuctionHistory(key, value);

                } else {
                    // we should return loan including interest
                    view.AddLoanToken(vaultId, batch->loanAmount);
                    balances.Add({batch->loanAmount.nTokenId, batch->loanInterest});

                    // When tracking loan amounts remove interest.
                    if (const auto token = view.GetToken("DUSD"); token && token->first == batch->loanAmount.nTokenId) {
                        TrackDUSDAdd(view,
                                     {batch->loanAmount.nTokenId, batch->loanAmount.nValue - batch->loanInterest});
                    }

                    if (auto token = view.GetLoanTokenByID(batch->loanAmount.nTokenId)) {
                        view.IncreaseInterest(pindex->nHeight,
                                              vaultId,
                                              vault->schemeId,
                                              batch->loanAmount.nTokenId,
                                              token->interest,
                                              batch->loanAmount.nValue);
                    }
                    for (const auto &col : batch->collaterals.balances) {
                        auto tokenId = col.first;
                        auto tokenAmount = col.second;
                        view.AddVaultCollateral(vaultId, {tokenId, tokenAmount});
                    }
                }
            }

            // Only store to attributes if there has been a rounding error.
            if (!balances.balances.empty()) {
                TrackLiveBalances(view, balances, EconomyKeys::ConsolidatedInterest);
            }

            vault->isUnderLiquidation = false;
            view.StoreVault(vaultId, *vault);
            view.EraseAuction(vaultId, pindex->nHeight);

            // Store state in vault DB
            cache.GetHistoryWriters().WriteVaultState(view, *pindex, vaultId);

            return true;
        },
        pindex->nHeight);

    view.Flush();
}

static void LiquidityForFuturesLimit(const CBlockIndex *pindex,
                                     CCustomCSView &cache,
                                     const Consensus::Params &consensus,
                                     const LoanTokenCollection &loanTokens,
                                     const bool futureSwapBlock) {
    // Skip on testnet until later height to avoid a TX that hit the limit and was not rejected
    // due to a bug in the initital FutureSwap implementation.
    if ((pindex->nHeight < consensus.DF23Height) ||
        (Params().NetworkIDString() == CBaseChainParams::TESTNET && pindex->nHeight < 1520000)) {
        return;
    }

    auto attributes = cache.GetAttributes();

    CDataStructureV0 activeKey{AttributeTypes::Param, ParamIDs::DFIP2211F, DFIPKeys::Active};
    if (!attributes->GetValue(activeKey, false)) {
        return;
    }

    CDataStructureV0 samplingKey{AttributeTypes::Param, ParamIDs::DFIP2211F, DFIPKeys::LiquidityCalcSamplingPeriod};
    const auto samplingPeriod = attributes->GetValue(samplingKey, DEFAULT_LIQUIDITY_CALC_SAMPLING_PERIOD);
    if ((pindex->nHeight - consensus.DF23Height) % samplingPeriod != 0) {
        return;
    }

    CDataStructureV0 blockKey{AttributeTypes::Param, ParamIDs::DFIP2211F, DFIPKeys::BlockPeriod};
    const auto blockPeriod = attributes->GetValue(blockKey, DEFAULT_FS_LIQUIDITY_BLOCK_PERIOD);

    const auto dusdToken = cache.GetToken("DUSD");
    if (!dusdToken) {
        return;
    }

    const auto &dusdID = dusdToken->first;

    std::set<DCT_ID> tokens;
    for (const auto &[id, loanToken] : loanTokens) {
        tokens.insert(id);
    }

    // Filter out DUSD
    tokens.erase(dusdID);

    // Store liquidity for loan tokens
    cache.ForEachPoolPair([&](const DCT_ID &, const CPoolPair &poolPair) {
        // Check for loan token
        const auto tokenA = tokens.count(poolPair.idTokenA);
        const auto tokenB = tokens.count(poolPair.idTokenB);
        if (!tokenA && !tokenB) {
            return true;
        }

        // Make sure this is the DUSD loan token pair
        const auto dusdA = poolPair.idTokenA == dusdID;
        const auto dusdB = poolPair.idTokenB == dusdID;
        if (!dusdA && !dusdB) {
            return true;
        }

        cache.SetLoanTokenLiquidityPerBlock(
            {static_cast<uint32_t>(pindex->nHeight), poolPair.idTokenA.v, poolPair.idTokenB.v}, poolPair.reserveA);
        cache.SetLoanTokenLiquidityPerBlock(
            {static_cast<uint32_t>(pindex->nHeight), poolPair.idTokenB.v, poolPair.idTokenA.v}, poolPair.reserveB);

        return true;
    });

    // Collect old entries to delete
    std::vector<LoanTokenLiquidityPerBlockKey> keysToDelete;
    cache.ForEachTokenLiquidityPerBlock(
        [&](const LoanTokenLiquidityPerBlockKey &key, const CAmount &liquidityPerBlock) {
            if (key.height <= pindex->nHeight - blockPeriod) {
                keysToDelete.push_back(key);
                return true;
            }
            return false;
        });

    // Delete old entries
    for (const auto &key : keysToDelete) {
        cache.EraseTokenLiquidityPerBlock(key);
    }

    if (!futureSwapBlock) {
        return;
    }

    // Get liquidity per block for each token
    std::map<LoanTokenAverageLiquidityKey, std::vector<CAmount>> liquidityPerBlockByToken;
    cache.ForEachTokenLiquidityPerBlock(
        [&](const LoanTokenLiquidityPerBlockKey &key, const CAmount &liquidityPerBlock) {
            liquidityPerBlockByToken[{key.sourceID, key.destID}].push_back(liquidityPerBlock);
            return true;
        });

    // Calculate average liquidity for each token
    const auto expectedEntries = blockPeriod / samplingPeriod;
    for (const auto &[key, liquidityPerBlock] : liquidityPerBlockByToken) {
        if (liquidityPerBlock.size() < expectedEntries) {
            cache.EraseTokenAverageLiquidity(key);
            continue;
        }

        arith_uint256 tokenTotal{};
        for (const auto &liquidity : liquidityPerBlock) {
            tokenTotal += liquidity;
        }

        const auto tokenAverage = tokenTotal / expectedEntries;
        LogPrint(BCLog::FUTURESWAP,
                 "Liquidity for future swap limit: token src id: %i, token dest id: %i, new average liquidity: %i\n",
                 key.sourceID,
                 key.destID,
                 tokenAverage.GetLow64());
        cache.SetLoanTokenAverageLiquidity(key, tokenAverage.GetLow64());
    }
}

static auto GetLoanTokensForLock(CCustomCSView &cache) {
    LoanTokenCollection loanTokens;
    const auto attributes = cache.GetAttributes();
    cache.ForEachLoanToken([&](const DCT_ID &id, const CLoanView::CLoanSetLoanTokenImpl &loanToken) {
        if (!loanToken.mintable) {
            return true;
        }

        loanTokens.emplace_back(id, loanToken);
        return true;
    });

    if (loanTokens.empty()) {
        attributes->ForEach(
            [&](const CDataStructureV0 &attr, const CAttributeValue &) {
                if (attr.type != AttributeTypes::Token) {
                    return false;
                }

                if (attr.key == TokenKeys::LoanMintingEnabled) {
                    auto tokenId = DCT_ID{attr.typeId};
                    if (auto loanToken = cache.GetLoanTokenFromAttributes(tokenId)) {
                        loanTokens.emplace_back(tokenId, *loanToken);
                    }
                }

                return true;
            },
            CDataStructureV0{AttributeTypes::Token});
    }

    return loanTokens;
}

static auto GetLoanTokensForFutures(CCustomCSView &cache, ATTRIBUTES attributes) {
    LoanTokenCollection loanTokens;

    CDataStructureV0 tokenKey{AttributeTypes::Token, 0, TokenKeys::DFIP2203Enabled};
    cache.ForEachLoanToken([&](const DCT_ID &id, const CLoanView::CLoanSetLoanTokenImpl &loanToken) {
        tokenKey.typeId = id.v;
        const auto enabled = attributes.GetValue(tokenKey, true);
        if (!enabled) {
            return true;
        }

        loanTokens.emplace_back(id, loanToken);

        return true;
    });

    if (loanTokens.empty()) {
        attributes.ForEach(
            [&](const CDataStructureV0 &attr, const CAttributeValue &) {
                if (attr.type != AttributeTypes::Token) {
                    return false;
                }

                tokenKey.typeId = attr.typeId;
                const auto enabled = attributes.GetValue(tokenKey, true);
                if (!enabled) {
                    return true;
                }

                if (attr.key == TokenKeys::LoanMintingEnabled) {
                    auto tokenId = DCT_ID{attr.typeId};
                    if (auto loanToken = cache.GetLoanTokenFromAttributes(tokenId)) {
                        loanTokens.emplace_back(tokenId, *loanToken);
                    }
                }

                return true;
            },
            CDataStructureV0{AttributeTypes::Token});
    }

    return loanTokens;
}

static void ProcessFutures(const CBlockIndex *pindex, CCustomCSView &cache, const Consensus::Params &consensus) {
    if (pindex->nHeight < consensus.DF15FortCanningRoadHeight) {
        return;
    }

    auto attributes = cache.GetAttributes();

    CDataStructureV0 activeKey{AttributeTypes::Param, ParamIDs::DFIP2203, DFIPKeys::Active};
    CDataStructureV0 blockKey{AttributeTypes::Param, ParamIDs::DFIP2203, DFIPKeys::BlockPeriod};
    CDataStructureV0 rewardKey{AttributeTypes::Param, ParamIDs::DFIP2203, DFIPKeys::RewardPct};
    if (!attributes->GetValue(activeKey, false) || !attributes->CheckKey(blockKey) ||
        !attributes->CheckKey(rewardKey)) {
        return;
    }

    CDataStructureV0 startKey{AttributeTypes::Param, ParamIDs::DFIP2203, DFIPKeys::StartBlock};
    const auto startBlock = attributes->GetValue(startKey, CAmount{});
    if (pindex->nHeight < startBlock) {
        return;
    }

    const auto loanTokens = GetLoanTokensForFutures(cache, *attributes);
    const auto blockPeriod = attributes->GetValue(blockKey, CAmount{});
    const auto futureSwapBlock = (pindex->nHeight - startBlock) % blockPeriod == 0;

    LiquidityForFuturesLimit(pindex, cache, consensus, loanTokens, futureSwapBlock);

    if (!futureSwapBlock) {
        return;
    }

    auto time = GetTimeMillis();
    LogPrintf("Future swap settlement in progress.. (height: %d)\n", pindex->nHeight);

    const auto rewardPct = attributes->GetValue(rewardKey, CAmount{});
    const auto discount{COIN - rewardPct};
    const auto premium{COIN + rewardPct};

    std::map<DCT_ID, CFuturesPrice> futuresPrices;

    for (const auto &[id, loanToken] : loanTokens) {
        const auto useNextPrice{false}, requireLivePrice{true};
        const auto discountPrice =
            cache.GetAmountInCurrency(discount, loanToken.fixedIntervalPriceId, useNextPrice, requireLivePrice);
        const auto premiumPrice =
            cache.GetAmountInCurrency(premium, loanToken.fixedIntervalPriceId, useNextPrice, requireLivePrice);
        if (!discountPrice || !premiumPrice) {
            continue;
        }

        futuresPrices.emplace(id, CFuturesPrice{*discountPrice, *premiumPrice});
    }

    CDataStructureV0 burnKey{AttributeTypes::Live, ParamIDs::Economy, EconomyKeys::DFIP2203Burned};
    CDataStructureV0 mintedKey{AttributeTypes::Live, ParamIDs::Economy, EconomyKeys::DFIP2203Minted};

    auto burned = attributes->GetValue(burnKey, CBalances{});
    auto minted = attributes->GetValue(mintedKey, CBalances{});

    std::map<CFuturesUserKey, CFuturesUserValue> unpaidContracts;
    std::set<CFuturesUserKey> deletionPending;

    auto dUsdToTokenSwapsCounter = 0;
    auto tokenTodUsdSwapsCounter = 0;

    cache.ForEachFuturesUserValues(
        [&](const CFuturesUserKey &key, const CFuturesUserValue &futuresValues) {
            CAccountsHistoryWriter view(cache,
                                        pindex->nHeight,
                                        GetNextAccPosition(),
                                        pindex->GetBlockHash(),
                                        uint8_t(CustomTxType::FutureSwapExecution));

            deletionPending.insert(key);

            const auto source = view.GetLoanTokenByID(futuresValues.source.nTokenId);
            assert(source);

            if (source->symbol == "DUSD") {
                const DCT_ID destId{futuresValues.destination};
                const auto destToken = view.GetLoanTokenByID(destId);
                assert(destToken);
                try {
                    const auto &premiumPrice = futuresPrices.at(destId).premium;
                    if (premiumPrice > 0) {
                        const auto total = DivideAmounts(futuresValues.source.nValue, premiumPrice);
                        view.AddMintedTokens(destId, total);
                        CTokenAmount destination{destId, total};
                        view.AddBalance(key.owner, destination);
                        burned.Add(futuresValues.source);
                        minted.Add(destination);
                        dUsdToTokenSwapsCounter++;
                        LogPrint(BCLog::FUTURESWAP,
                                 "ProcessFutures (): Owner %s source %s destination %s\n",
                                 key.owner.GetHex(),
                                 futuresValues.source.ToString(),
                                 destination.ToString());
                    }
                } catch (const std::out_of_range &) {
                    unpaidContracts.emplace(key, futuresValues);
                }

            } else {
                const auto tokenDUSD = view.GetToken("DUSD");
                assert(tokenDUSD);

                try {
                    const auto &discountPrice = futuresPrices.at(futuresValues.source.nTokenId).discount;
                    const auto total = MultiplyAmounts(futuresValues.source.nValue, discountPrice);
                    view.AddMintedTokens(tokenDUSD->first, total);
                    CTokenAmount destination{tokenDUSD->first, total};
                    view.AddBalance(key.owner, destination);
                    burned.Add(futuresValues.source);
                    minted.Add(destination);
                    tokenTodUsdSwapsCounter++;
                    LogPrint(BCLog::FUTURESWAP,
                             "ProcessFutures (): Payment Owner %s source %s destination %s\n",
                             key.owner.GetHex(),
                             futuresValues.source.ToString(),
                             destination.ToString());
                } catch (const std::out_of_range &) {
                    unpaidContracts.emplace(key, futuresValues);
                }
            }

            view.Flush();

            return true;
        },
        {static_cast<uint32_t>(pindex->nHeight), {}, std::numeric_limits<uint32_t>::max()});

    const auto contractAddressValue = GetFutureSwapContractAddress(SMART_CONTRACT_DFIP_2203);
    assert(contractAddressValue);

    CDataStructureV0 liveKey{AttributeTypes::Live, ParamIDs::Economy, EconomyKeys::DFIP2203Current};

    auto balances = attributes->GetValue(liveKey, CBalances{});

    auto failedContractsCounter = unpaidContracts.size();

    // Refund unpaid contracts
    for (const auto &[key, value] : unpaidContracts) {
        CAccountsHistoryWriter subView(cache,
                                       pindex->nHeight,
                                       GetNextAccPosition(),
                                       pindex->GetBlockHash(),
                                       uint8_t(CustomTxType::FutureSwapRefund));
        subView.SubBalance(*contractAddressValue, value.source);
        subView.Flush();

        CAccountsHistoryWriter addView(cache,
                                       pindex->nHeight,
                                       GetNextAccPosition(),
                                       pindex->GetBlockHash(),
                                       uint8_t(CustomTxType::FutureSwapRefund));
        addView.AddBalance(key.owner, value.source);
        addView.Flush();

        LogPrint(
            BCLog::FUTURESWAP, "%s: Refund Owner %s value %s\n", __func__, key.owner.GetHex(), value.source.ToString());
        balances.Sub(value.source);
    }

    for (const auto &key : deletionPending) {
        cache.EraseFuturesUserValues(key);
    }

    attributes->SetValue(burnKey, std::move(burned));
    attributes->SetValue(mintedKey, std::move(minted));

    if (!unpaidContracts.empty()) {
        attributes->SetValue(liveKey, std::move(balances));
    }

    LogPrintf(
        "Future swap settlement completed: (%d DUSD->Token swaps," /* Continued */
        " %d Token->DUSD swaps, %d refunds (height: %d, time: %dms)\n",
        dUsdToTokenSwapsCounter,
        tokenTodUsdSwapsCounter,
        failedContractsCounter,
        pindex->nHeight,
        GetTimeMillis() - time);

    cache.SetVariable(*attributes);
}

static void ProcessGovEvents(const CBlockIndex *pindex,
                             CCustomCSView &cache,
                             const Consensus::Params &consensus,
                             const std::shared_ptr<CScopedTemplate> &evmTemplate) {
    if (pindex->nHeight < consensus.DF11FortCanningHeight) {
        return;
    }

    // Apply any pending GovVariable changes. Will come into effect on the next block.
    auto storedGovVars = cache.GetStoredVariables(pindex->nHeight);
    for (const auto &var : storedGovVars) {
        if (var) {
            CCustomCSView govCache(cache);
            // Add to existing ATTRIBUTES instead of overwriting.
            if (var->GetName() == "ATTRIBUTES") {
                auto govVar = cache.GetAttributes();
                govVar->time = pindex->GetBlockTime();
                govVar->evmTemplate = evmTemplate;
                auto newVar = std::dynamic_pointer_cast<ATTRIBUTES>(var);
                assert(newVar);

                CDataStructureV0 key{AttributeTypes::Param, ParamIDs::Foundation, DFIPKeys::Members};
                auto memberRemoval = newVar->GetValue(key, std::set<std::string>{});

                if (!memberRemoval.empty()) {
                    auto existingMembers = govVar->GetValue(key, std::set<CScript>{});

                    for (auto &member : memberRemoval) {
                        if (member.empty()) {
                            continue;
                        }

                        if (member[0] == '-') {
                            auto memberCopy{member};
                            const auto dest = DecodeDestination(memberCopy.erase(0, 1));
                            if (!IsValidDestination(dest)) {
                                continue;
                            }
                            existingMembers.erase(GetScriptForDestination(dest));

                        } else {
                            const auto dest = DecodeDestination(member);
                            if (!IsValidDestination(dest)) {
                                continue;
                            }
                            existingMembers.insert(GetScriptForDestination(dest));
                        }
                    }

                    govVar->SetValue(key, existingMembers);

                    // Remove this key and apply any other changes
                    newVar->EraseKey(key);
                    if (govVar->Import(newVar->Export()) && govVar->Validate(govCache) &&
                        govVar->Apply(govCache, pindex->nHeight) && govCache.SetVariable(*govVar)) {
                        govCache.Flush();
                    }
                } else {
                    if (govVar->Import(var->Export()) && govVar->Validate(govCache) &&
                        govVar->Apply(govCache, pindex->nHeight) && govCache.SetVariable(*govVar)) {
                        govCache.Flush();
                    }
                }
            } else if (var->Validate(govCache) && var->Apply(govCache, pindex->nHeight) && govCache.SetVariable(*var)) {
                govCache.Flush();
            }
        }
    }
    cache.EraseStoredVariables(static_cast<uint32_t>(pindex->nHeight));
}

static bool ApplyGovVars(CCustomCSView &cache,
                         const CBlockIndex &pindex,
                         const std::map<std::string, std::string> &attrs) {
    if (auto govVar = cache.GetVariable("ATTRIBUTES")) {
        if (auto var = dynamic_cast<ATTRIBUTES *>(govVar.get())) {
            var->time = pindex.nTime;

            UniValue obj(UniValue::VOBJ);
            for (const auto &[key, value] : attrs) {
                obj.pushKV(key, value);
            }

            if (var->Import(obj) && var->Validate(cache) && var->Apply(cache, pindex.nHeight) &&
                cache.SetVariable(*var)) {
                return true;
            }
        }
    }

    return false;
}

static void ProcessTokenToGovVar(const CBlockIndex *pindex, CCustomCSView &cache, const Consensus::Params &consensus) {
    // Migrate at +1 height so that GetLastHeight() in Gov var
    // Validate() has a height equal to the GW fork.
    if (pindex->nHeight != consensus.DF16FortCanningCrunchHeight + 1) {
        return;
    }

    auto time = GetTimeMillis();
    LogPrintf("Token attributes migration in progress.. (height: %d)\n", pindex->nHeight);

    std::map<DCT_ID, CLoanSetLoanToken> loanTokens;
    std::vector<CLoanSetCollateralTokenImplementation> collateralTokens;

    cache.ForEachLoanToken([&](const DCT_ID &key, const CLoanSetLoanToken &loanToken) {
        loanTokens[key] = loanToken;
        return true;
    });

    cache.ForEachLoanCollateralToken([&](const CollateralTokenKey &key, const uint256 &collTokenTx) {
        auto collToken = cache.GetLoanCollateralToken(collTokenTx);
        if (collToken) {
            collateralTokens.push_back(*collToken);
        }
        return true;
    });

    // Apply fixed_interval_price_id first
    std::map<std::string, std::string> attrsFirst;
    std::map<std::string, std::string> attrsSecond;

    int loanCount = 0, collateralCount = 0;

    try {
        for (const auto &[id, token] : loanTokens) {
            std::string prefix = KeyBuilder(ATTRIBUTES::displayVersions().at(VersionTypes::v0),
                                            ATTRIBUTES::displayTypes().at(AttributeTypes::Token),
                                            id.v);
            attrsFirst[KeyBuilder(
                prefix, ATTRIBUTES::displayKeys().at(AttributeTypes::Token).at(TokenKeys::FixedIntervalPriceId))] =
                token.fixedIntervalPriceId.first + '/' + token.fixedIntervalPriceId.second;
            attrsSecond[KeyBuilder(
                prefix, ATTRIBUTES::displayKeys().at(AttributeTypes::Token).at(TokenKeys::LoanMintingEnabled))] =
                token.mintable ? "true" : "false";
            attrsSecond[KeyBuilder(
                prefix, ATTRIBUTES::displayKeys().at(AttributeTypes::Token).at(TokenKeys::LoanMintingInterest))] =
                KeyBuilder(ValueFromAmount(token.interest).get_real());
            ++loanCount;
        }

        for (const auto &token : collateralTokens) {
            std::string prefix = KeyBuilder(ATTRIBUTES::displayVersions().at(VersionTypes::v0),
                                            ATTRIBUTES::displayTypes().at(AttributeTypes::Token),
                                            token.idToken.v);
            attrsFirst[KeyBuilder(
                prefix, ATTRIBUTES::displayKeys().at(AttributeTypes::Token).at(TokenKeys::FixedIntervalPriceId))] =
                token.fixedIntervalPriceId.first + '/' + token.fixedIntervalPriceId.second;
            attrsSecond[KeyBuilder(
                prefix, ATTRIBUTES::displayKeys().at(AttributeTypes::Token).at(TokenKeys::LoanCollateralEnabled))] =
                "true";
            attrsSecond[KeyBuilder(
                prefix, ATTRIBUTES::displayKeys().at(AttributeTypes::Token).at(TokenKeys::LoanCollateralFactor))] =
                KeyBuilder(ValueFromAmount(token.factor).get_real());
            ++collateralCount;
        }

        CCustomCSView govCache(cache);
        if (ApplyGovVars(govCache, *pindex, attrsFirst) && ApplyGovVars(govCache, *pindex, attrsSecond)) {
            govCache.Flush();

            // Erase old tokens afterwards to avoid invalid state during transition
            for (const auto &item : loanTokens) {
                cache.EraseLoanToken(item.first);
            }

            for (const auto &token : collateralTokens) {
                cache.EraseLoanCollateralToken(token);
            }
        }

        LogPrintf(
            "Token attributes migration complete: " /* Continued */
            "(%d loan tokens, %d collateral tokens, height: %d, time: %dms)\n",
            loanCount,
            collateralCount,
            pindex->nHeight,
            GetTimeMillis() - time);

    } catch (std::out_of_range &) {
        LogPrintf("Non-existant map entry referenced in loan/collateral token to Gov var migration\n");
    }
}

template <typename T>
static inline T CalculateNewAmount(const CAmount multiplier, const T amount) {
    return multiplier < 0 ? DivideAmounts(amount, std::abs(multiplier)) : MultiplyAmounts(amount, multiplier);
}

template <typename T>
static inline T CalculateNewAmount(const int32_t multiplier, const T amount) {
    return multiplier < 0 ? amount / std::abs(multiplier) : amount * multiplier;
}

size_t RewardConsolidationWorkersCount() {
    const size_t workersMax = GetNumCores() - 1;
    return workersMax > 2 ? workersMax : 3;
}

// Note: Be careful with lambda captures and default args. GCC 11.2.0, appears the if the captures are
// unused in the function directly, but inside the lambda, it completely disassociates them from the fn
// possibly when the lambda is lifted up and with default args, ends up inling the default arg
// completely. TODO: verify with smaller test case.
// But scenario: If `interruptOnShutdown` is set as default arg to false, it will never be set true
// on the below as it's inlined by gcc 11.2.0 on Ubuntu 22.04 incorrectly. Behavior is correct
// in lower versions of gcc or across clang.
void ConsolidateRewards(CCustomCSView &view,
                        int height,
                        const std::set<CScript> &owners,
                        bool interruptOnShutdown,
                        int numWorkers) {
    int nWorkers = numWorkers < 1 ? RewardConsolidationWorkersCount() : numWorkers;
    auto rewardsTime = GetTimeMicros();
    boost::asio::thread_pool workerPool(nWorkers);
    boost::asio::thread_pool mergeWorker(1);
    std::atomic<uint64_t> tasksCompleted{0};
    std::atomic<uint64_t> reportedTs{0};

<<<<<<< HEAD
    std::set<CScript> uniqueOwners;

    for (auto &[owner, amount] : items) {
        if (uniqueOwners.count(owner) > 0) {
            LogPrintf("Warning: got double entry in ConsolidateRewards\n");
        }
        uniqueOwners.emplace(owner);
    }
    for (auto &owner : uniqueOwners) {
=======
    for (auto &owner : owners) {
>>>>>>> 5d04a653
        // See https://github.com/DeFiCh/ain/pull/1291
        // https://github.com/DeFiCh/ain/pull/1291#issuecomment-1137638060
        // Technically not fully synchronized, but avoid races
        // due to the segregated areas of operation.
        boost::asio::post(workerPool, [&, &account = owner]() {
            if (interruptOnShutdown && ShutdownRequested()) {
                return;
            }
            auto tempView = std::make_unique<CCustomCSView>(view);
            tempView->CalculateOwnerRewards(account, height);

            boost::asio::post(mergeWorker, [&, tempView = std::move(tempView)]() {
                if (interruptOnShutdown && ShutdownRequested()) {
                    return;
                }
                tempView->Flush();

                // This entire block is already serialized with single merge worker.
                // So, relaxed ordering is more than sufficient - don't even need
                // atomics really.
                auto itemsCompleted = tasksCompleted.fetch_add(1, std::memory_order::memory_order_relaxed);
                const auto logTimeIntervalMillis = 3 * 1000;
                if (GetTimeMillis() - reportedTs > logTimeIntervalMillis) {
                    LogPrintf("Reward consolidation: %.2f%% completed (%d/%d)\n",
                              (itemsCompleted * 1.f / owners.size()) * 100.0,
                              itemsCompleted,
                              owners.size());
                    reportedTs.store(GetTimeMillis(), std::memory_order::memory_order_relaxed);
                }
            });
        });
    }
    workerPool.join();
    mergeWorker.join();

    auto itemsCompleted = tasksCompleted.load();
    LogPrintf("Reward consolidation: 100%% completed (%d/%d, time: %dms)\n",
              itemsCompleted,
              itemsCompleted,
              MILLI * (GetTimeMicros() - rewardsTime));
}

template <typename GovVar>
static Res UpdateLiquiditySplits(CCustomCSView &view,
                                 const DCT_ID oldPoolId,
                                 const DCT_ID newPoolId,
                                 const uint32_t height) {
    if (auto var = view.GetVariable(GovVar::TypeName())) {
        if (auto lpVar = std::dynamic_pointer_cast<GovVar>(var)) {
            if (lpVar->splits.count(oldPoolId) > 0) {
                const auto value = lpVar->splits[oldPoolId];
                lpVar->splits.erase(oldPoolId);
                lpVar->splits[newPoolId] = value;
                lpVar->Apply(view, height);
                view.SetVariable(*lpVar);
            }
        }
    } else {
        return Res::Err("Failed to get %s", LP_SPLITS::TypeName());
    }

    return Res::Ok();
}

template <typename T>
static Res PoolSplits(CCustomCSView &view,
                      std::map<uint32_t, CAmount> &totalBalancePerNewToken,
                      ATTRIBUTES &attributes,
                      const std::map<uint32_t, DCT_ID> &tokenMap,
                      const CBlockIndex *pindex,
                      const Consensus::Params &consensus,
                      const std::vector<std::pair<DCT_ID, uint256>> &poolCreationTxs,
                      const T multiplier) {
    // TODO: print whole map
    LogPrintf("Pool migration in progress.. (token %d -> %d, height: %d, pools: %d)\n",
              tokenMap.begin()->first,
              tokenMap.begin()->second.v,
              pindex->nHeight,
              poolCreationTxs.size());

    try {
        const std::string oldPoolSuffix = "/v";
        assert(poolCreationTxs.size());
        for (const auto &[oldPoolId, creationTx] : poolCreationTxs) {
            auto loopTime = GetTimeMillis();
            auto oldPoolToken = view.GetToken(oldPoolId);
            if (!oldPoolToken) {
                throw std::runtime_error(strprintf("Failed to get related pool token: %d", oldPoolId.v));
            }

            CTokenImplementation newPoolToken{*oldPoolToken};
            newPoolToken.creationHeight = pindex->nHeight;
            newPoolToken.creationTx = creationTx;
            newPoolToken.minted = 0;

            size_t suffixCount{1};
            view.ForEachPoolPair([&](DCT_ID const &poolId, const CPoolPair &pool) {
                const auto tokenA = view.GetToken(pool.idTokenA);
                const auto tokenB = view.GetToken(pool.idTokenB);
                assert(tokenA);
                assert(tokenB);
                if ((tokenA->destructionHeight != -1 && tokenA->destructionTx != uint256{}) ||
                    (tokenB->destructionHeight != -1 && tokenB->destructionTx != uint256{})) {
                    const auto poolToken = view.GetToken(poolId);
                    assert(poolToken);
                    if (poolToken->symbol.find(oldPoolToken->symbol + oldPoolSuffix) != std::string::npos) {
                        ++suffixCount;
                    }
                }
                return true;
            });

            oldPoolToken->symbol += oldPoolSuffix + std::to_string(suffixCount);
            oldPoolToken->flags |= static_cast<uint8_t>(CToken::TokenFlags::Tradeable);
            oldPoolToken->destructionHeight = pindex->nHeight;
            oldPoolToken->destructionTx = pindex->GetBlockHash();

            // EVM Template will be null so no DST20 will be updated or created
            BlockContext dummyContext{std::numeric_limits<uint32_t>::max(), {}, Params().GetConsensus()};
            UpdateTokenContext ctx{*oldPoolToken, dummyContext, false, true, false};
            auto res = view.UpdateToken(ctx);
            if (!res) {
                throw std::runtime_error(res.msg);
            }

            auto oldPoolPair = view.GetPoolPair(oldPoolId);
            if (!oldPoolPair) {
                throw std::runtime_error(strprintf("Failed to get related pool: %d", oldPoolId.v));
            }

            CPoolPair newPoolPair{*oldPoolPair};
            if (tokenMap.count(oldPoolPair->idTokenA.v)) {
                newPoolPair.idTokenA = tokenMap.at(oldPoolPair->idTokenA.v);
            }
            if (tokenMap.count(oldPoolPair->idTokenB.v)) {
                newPoolPair.idTokenB = tokenMap.at(oldPoolPair->idTokenB.v);
            }

            const auto tokenA = view.GetToken(newPoolPair.idTokenA);
            const auto tokenB = view.GetToken(newPoolPair.idTokenB);
            // in case the symbol of the tokens changed during the split (happens on lock split DUSD->USDD)
            newPoolToken.symbol = tokenA->symbol + "-" + tokenB->symbol;

            auto resVal = view.CreateToken(newPoolToken, dummyContext);
            if (!resVal) {
                throw std::runtime_error(resVal.msg);
            }

            const DCT_ID newPoolId{resVal.val->v};

            LogPrintf("Pool migration: Old pair (id: %d, token a: %d, b: %d, reserve a: %d, b: %d, liquidity: %d)\n",
                      oldPoolId.v,
                      oldPoolPair->idTokenA.v,
                      oldPoolPair->idTokenB.v,
                      oldPoolPair->reserveA,
                      oldPoolPair->reserveB,
                      oldPoolPair->totalLiquidity);

            newPoolPair.creationTx = newPoolToken.creationTx;
            newPoolPair.creationHeight = pindex->nHeight;
            newPoolPair.reserveA = 0;
            newPoolPair.reserveB = 0;
            newPoolPair.totalLiquidity = 0;

            res = view.SetPoolPair(newPoolId, pindex->nHeight, newPoolPair);
            if (!res) {
                throw std::runtime_error(strprintf("SetPoolPair on new pool pair: %s", res.msg));
            }

            std::vector<std::pair<CScript, CAmount>> balancesToMigrate;
            std::set<CScript> ownersToConsolidate;
            uint64_t totalAccounts = 0;
            view.ForEachBalance([&, oldPoolId = oldPoolId](const CScript &owner, CTokenAmount balance) {
                if (oldPoolId.v == balance.nTokenId.v && balance.nValue > 0) {
                    balancesToMigrate.emplace_back(owner, balance.nValue);
                    ownersToConsolidate.emplace(owner);
                }
                totalAccounts++;
                return true;
            });

            auto nWorkers = RewardConsolidationWorkersCount();
            LogPrintf("Pool migration: Consolidating rewards (count: %d, total: %d, concurrency: %d)..\n",
                      balancesToMigrate.size(),
                      totalAccounts,
                      nWorkers);

            // Largest first to make sure we are over MINIMUM_LIQUIDITY on first call to AddLiquidity
            std::sort(balancesToMigrate.begin(),
                      balancesToMigrate.end(),
                      [](const std::pair<CScript, CAmount> &a, const std::pair<CScript, CAmount> &b) {
                          return a.second > b.second;
                      });

            ConsolidateRewards(view, pindex->nHeight, ownersToConsolidate, false, nWorkers);

            // Special case. No liquidity providers in a previously used pool.
            if (balancesToMigrate.empty() && oldPoolPair->totalLiquidity == CPoolPair::MINIMUM_LIQUIDITY) {
                balancesToMigrate.emplace_back(Params().GetConsensus().burnAddress,
                                               CAmount{CPoolPair::MINIMUM_LIQUIDITY});
            }

            for (auto &[owner, amount] : balancesToMigrate) {
                if (owner != Params().GetConsensus().burnAddress) {
                    CAccountsHistoryWriter subView(view,
                                                   pindex->nHeight,
                                                   GetNextAccPosition(),
                                                   pindex->GetBlockHash(),
                                                   uint8_t(CustomTxType::TokenSplit));

                    res = subView.SubBalance(owner, CTokenAmount{oldPoolId, amount});
                    if (!res.ok) {
                        throw std::runtime_error(strprintf("SubBalance failed: %s", res.msg));
                    }
                    subView.Flush();
                }

                if (oldPoolPair->totalLiquidity < CPoolPair::MINIMUM_LIQUIDITY) {
                    throw std::runtime_error("totalLiquidity less than minimum.");
                }

                // First deposit to the pool has MINIMUM_LIQUIDITY removed and does not
                // belong to anyone. Give this to the last person leaving the pool.
                if (oldPoolPair->totalLiquidity - amount == CPoolPair::MINIMUM_LIQUIDITY) {
                    amount += CPoolPair::MINIMUM_LIQUIDITY;
                }

                CAmount resAmountA =
                    (arith_uint256(amount) * oldPoolPair->reserveA / oldPoolPair->totalLiquidity).GetLow64();
                CAmount resAmountB =
                    (arith_uint256(amount) * oldPoolPair->reserveB / oldPoolPair->totalLiquidity).GetLow64();
                oldPoolPair->reserveA -= resAmountA;
                oldPoolPair->reserveB -= resAmountB;
                oldPoolPair->totalLiquidity -= amount;

                CAmount amountA{0}, amountB{0};
                if (tokenMap.count(oldPoolPair->idTokenA.v)) {
                    amountA = CalculateNewAmount(multiplier, resAmountA);
                    totalBalancePerNewToken[newPoolPair.idTokenA.v] += amountA;
                } else {
                    amountA = resAmountA;
                }
                if (tokenMap.count(oldPoolPair->idTokenB.v)) {
                    amountB = CalculateNewAmount(multiplier, resAmountB);
                    totalBalancePerNewToken[newPoolPair.idTokenB.v] += amountB;
                } else {
                    amountB = resAmountB;
                }

                CAccountsHistoryWriter addView(view,
                                               pindex->nHeight,
                                               GetNextAccPosition(),
                                               pindex->GetBlockHash(),
                                               uint8_t(CustomTxType::TokenSplit));

                auto refundBalances = [&, owner = owner]() {
                    addView.AddBalance(owner, {newPoolPair.idTokenA, amountA});
                    addView.AddBalance(owner, {newPoolPair.idTokenB, amountB});
                    addView.Flush();
                };

                if (amountA <= 0 || amountB <= 0 || owner == Params().GetConsensus().burnAddress) {
                    refundBalances();
                    continue;
                }

                CAmount liquidity{0};
                if (newPoolPair.totalLiquidity == 0) {
                    liquidity = (arith_uint256(amountA) * amountB).sqrt().GetLow64();
                    liquidity -= CPoolPair::MINIMUM_LIQUIDITY;
                    newPoolPair.totalLiquidity = CPoolPair::MINIMUM_LIQUIDITY;
                } else {
                    CAmount liqA =
                        (arith_uint256(amountA) * newPoolPair.totalLiquidity / newPoolPair.reserveA).GetLow64();
                    CAmount liqB =
                        (arith_uint256(amountB) * newPoolPair.totalLiquidity / newPoolPair.reserveB).GetLow64();
                    liquidity = std::min(liqA, liqB);

                    if (liquidity == 0) {
                        refundBalances();
                        continue;
                    }
                }

                auto resTotal = SafeAdd(newPoolPair.totalLiquidity, liquidity);
                if (!resTotal) {
                    refundBalances();
                    continue;
                }
                newPoolPair.totalLiquidity = resTotal;

                auto resA = SafeAdd(newPoolPair.reserveA, amountA);
                auto resB = SafeAdd(newPoolPair.reserveB, amountB);
                if (resA && resB) {
                    newPoolPair.reserveA = resA;
                    newPoolPair.reserveB = resB;
                } else {
                    refundBalances();
                    continue;
                }

                res = addView.AddBalance(owner, {newPoolId, liquidity});
                if (!res) {
                    refundBalances();
                    continue;
                }
                addView.Flush();
                auto oldPoolLogStr = CTokenAmount{oldPoolId, amount}.ToString();
                auto newPoolLogStr = CTokenAmount{newPoolId, liquidity}.ToString();
                LogPrint(BCLog::TOKENSPLIT,
                         "TokenSplit: LP (%s: %s => %s)\n",
                         ScriptToString(owner),
                         oldPoolLogStr,
                         newPoolLogStr);
                view.SetShare(newPoolId, owner, pindex->nHeight);
            }

            DCT_ID maxToken{std::numeric_limits<uint32_t>::max()};
            if (tokenMap.count(oldPoolPair->idTokenA.v)) {
                view.EraseDexFeePct(oldPoolPair->idTokenA, maxToken);
                view.EraseDexFeePct(maxToken, oldPoolPair->idTokenA);
            }
            if (tokenMap.count(oldPoolPair->idTokenB.v)) {
                view.EraseDexFeePct(oldPoolPair->idTokenB, maxToken);
                view.EraseDexFeePct(maxToken, oldPoolPair->idTokenB);
            }

            view.EraseDexFeePct(oldPoolId, oldPoolPair->idTokenA);
            view.EraseDexFeePct(oldPoolId, oldPoolPair->idTokenB);

            if (oldPoolPair->totalLiquidity != 0) {
                throw std::runtime_error(
                    strprintf("totalLiquidity should be zero. Remainder: %d", oldPoolPair->totalLiquidity));
            }

            LogPrintf("Pool migration: New pair (id: %d, token a: %d, b: %d, reserve a: %d, b: %d, liquidity: %d)\n",
                      newPoolId.v,
                      newPoolPair.idTokenA.v,
                      newPoolPair.idTokenB.v,
                      newPoolPair.reserveA,
                      newPoolPair.reserveB,
                      newPoolPair.totalLiquidity);

            res = view.SetPoolPair(newPoolId, pindex->nHeight, newPoolPair);
            if (!res) {
                throw std::runtime_error(strprintf("SetPoolPair on new pool pair: %s", res.msg));
            }

            res = view.SetPoolPair(oldPoolId, pindex->nHeight, *oldPoolPair);
            if (!res) {
                throw std::runtime_error(strprintf("SetPoolPair on old pool pair: %s", res.msg));
            }

            res = view.UpdatePoolPair(oldPoolId, pindex->nHeight, false, -1, CScript{}, CBalances{});
            if (!res) {
                throw std::runtime_error(strprintf("UpdatePoolPair on old pool pair: %s", res.msg));
            }

            std::vector<CDataStructureV0> eraseKeys;
            for (const auto &[key, value] : attributes.GetAttributesMap()) {
                if (const auto v0Key = std::get_if<CDataStructureV0>(&key);
                    v0Key->type == AttributeTypes::Poolpairs && v0Key->typeId == oldPoolId.v) {
                    CDataStructureV0 newKey{AttributeTypes::Poolpairs, newPoolId.v, v0Key->key, v0Key->keyId};
                    attributes.SetValue(newKey, value);
                    eraseKeys.push_back(*v0Key);
                }
            }

            for (const auto &key : eraseKeys) {
                attributes.EraseKey(key);
            }

            res = UpdateLiquiditySplits<LP_SPLITS>(view, oldPoolId, newPoolId, pindex->nHeight);
            if (!res) {
                throw std::runtime_error(res.msg);
            }

            res = UpdateLiquiditySplits<LP_LOAN_TOKEN_SPLITS>(view, oldPoolId, newPoolId, pindex->nHeight);
            if (!res) {
                throw std::runtime_error(res.msg);
            }
            LogPrintf("Pool migration complete: (%d -> %d, height: %d, time: %dms)\n",
                      oldPoolId.v,
                      newPoolId.v,
                      pindex->nHeight,
                      GetTimeMillis() - loopTime);
        }

    } catch (const std::runtime_error &e) {
        return Res::Err(e.what());
    }
    return Res::Ok();
}

template <typename T>
static Res VaultSplits(CCustomCSView &view,
                       ATTRIBUTES &attributes,
                       const DCT_ID oldTokenId,
                       const DCT_ID newTokenId,
                       const int height,
                       const T multiplier,
                       CAmount &totalBalance) {
    auto time = GetTimeMillis();
    LogPrintf("Vaults rebalance in progress.. (token %d -> %d, height: %d)\n", oldTokenId.v, newTokenId.v, height);

    std::vector<std::pair<CVaultId, CAmount>> collTokenAmounts;
    view.ForEachVaultCollateral([&](const CVaultId &vaultId, const CBalances &balances) {
        for (const auto &[tokenId, amount] : balances.balances) {
            if (tokenId == oldTokenId) {
                collTokenAmounts.emplace_back(vaultId, amount);
            }
        }
        return true;
    });

    for (auto &[vaultId, amount] : collTokenAmounts) {
        const auto res = view.SubVaultCollateral(vaultId, {oldTokenId, amount});
        if (!res) {
            return res;
        }
    }

    std::vector<std::pair<CVaultId, CAmount>> loanTokenAmounts;
    view.ForEachLoanTokenAmount([&](const CVaultId &vaultId, const CBalances &balances) {
        for (const auto &[tokenId, amount] : balances.balances) {
            if (tokenId == oldTokenId) {
                loanTokenAmounts.emplace_back(vaultId, amount);
            }
        }
        return true;
    });

    for (auto &[vaultId, amount] : loanTokenAmounts) {
        const auto res = view.SubLoanToken(vaultId, {oldTokenId, amount});
        if (!res) {
            return res;
        }
    }

    CVaultId failedVault;
    std::vector<std::tuple<CVaultId, CInterestRateV3, std::string>> loanInterestRates;
    if (height >= Params().GetConsensus().DF18FortCanningGreatWorldHeight) {
        view.ForEachVaultInterestV3([&](const CVaultId &vaultId, DCT_ID tokenId, const CInterestRateV3 &rate) {
            if (tokenId == oldTokenId) {
                const auto vaultData = view.GetVault(vaultId);
                if (!vaultData) {
                    failedVault = vaultId;
                    return false;
                }
                loanInterestRates.emplace_back(vaultId, rate, vaultData->schemeId);
            }
            return true;
        });
    } else {
        view.ForEachVaultInterestV2([&](const CVaultId &vaultId, DCT_ID tokenId, const CInterestRateV2 &rate) {
            if (tokenId == oldTokenId) {
                const auto vaultData = view.GetVault(vaultId);
                if (!vaultData) {
                    failedVault = vaultId;
                    return false;
                }
                loanInterestRates.emplace_back(vaultId, ConvertInterestRateToV3(rate), vaultData->schemeId);
            }
            return true;
        });
    }

    if (failedVault != CVaultId{}) {
        return Res::Err("Failed to get vault data for: %s", failedVault.ToString());
    }

    attributes.EraseKey(CDataStructureV0{AttributeTypes::Locks, ParamIDs::TokenID, oldTokenId.v});
    attributes.SetValue(CDataStructureV0{AttributeTypes::Locks, ParamIDs::TokenID, newTokenId.v}, true);

    if (auto res = attributes.Apply(view, height); !res) {
        return res;
    }
    view.SetVariable(attributes);

    for (const auto &[vaultId, amount] : collTokenAmounts) {
        auto newAmount = CalculateNewAmount(multiplier, amount);

        auto oldTokenAmount = CTokenAmount{oldTokenId, amount};
        auto newTokenAmount = CTokenAmount{newTokenId, newAmount};
        totalBalance += newAmount;

        LogPrint(BCLog::TOKENSPLIT,
                 "TokenSplit: V Collateral (%s: %s => %s)\n",
                 vaultId.ToString(),
                 oldTokenAmount.ToString(),
                 newTokenAmount.ToString());

        if (auto res = view.AddVaultCollateral(vaultId, newTokenAmount); !res) {
            return res;
        }

        // FIXME: make this clear to be a collateral change
        if (const auto vault = view.GetVault(vaultId)) {
            VaultHistoryKey subKey{static_cast<uint32_t>(height), vaultId, GetNextAccPosition(), vault->ownerAddress};
            VaultHistoryValue subValue{
                uint256{}, static_cast<uint8_t>(CustomTxType::TokenSplit), {{oldTokenId, -amount}}};
            view.GetHistoryWriters().WriteVaultHistory(subKey, subValue);

            VaultHistoryKey addKey{static_cast<uint32_t>(height), vaultId, GetNextAccPosition(), vault->ownerAddress};
            VaultHistoryValue addValue{
                uint256{}, static_cast<uint8_t>(CustomTxType::TokenSplit), {{newTokenId, newAmount}}};
            view.GetHistoryWriters().WriteVaultHistory(addKey, addValue);
        }
    }

    for (const auto &[vaultId, amount] : loanTokenAmounts) {
        auto newAmount = CalculateNewAmount(multiplier, amount);

        auto oldTokenAmount = CTokenAmount{oldTokenId, amount};
        auto newTokenAmount = CTokenAmount{newTokenId, newAmount};

        LogPrint(BCLog::TOKENSPLIT,
                 "TokenSplit: V Loan (%s: %s => %s)\n",
                 vaultId.ToString(),
                 oldTokenAmount.ToString(),
                 newTokenAmount.ToString());

        if (auto res = view.AddLoanToken(vaultId, newTokenAmount); !res) {
            return res;
        }

        if (const auto vault = view.GetVault(vaultId)) {
            VaultHistoryKey subKey{static_cast<uint32_t>(height), vaultId, GetNextAccPosition(), vault->ownerAddress};
            VaultHistoryValue subValue{
                uint256{}, static_cast<uint8_t>(CustomTxType::TokenSplit), {{oldTokenId, -amount}}};
            view.GetHistoryWriters().WriteVaultHistory(subKey, subValue);

            VaultHistoryKey addKey{static_cast<uint32_t>(height), vaultId, GetNextAccPosition(), vault->ownerAddress};
            VaultHistoryValue addValue{
                uint256{}, static_cast<uint8_t>(CustomTxType::TokenSplit), {{newTokenId, newAmount}}};
            view.GetHistoryWriters().WriteVaultHistory(addKey, addValue);
        }
    }

    const auto loanToken = view.GetLoanTokenByID(newTokenId);
    if (!loanToken) {
        return Res::Err("Failed to get loan token.");
    }

    // Pre-populate to save repeated calls to get loan scheme
    std::map<std::string, CAmount> loanSchemes;
    view.ForEachLoanScheme([&](const std::string &key, const CLoanSchemeData &data) {
        loanSchemes.emplace(key, data.rate);
        return true;
    });

    for (auto &[vaultId, rate, schemeId] : loanInterestRates) {
        CAmount loanSchemeRate{0};
        try {
            loanSchemeRate = loanSchemes.at(schemeId);
        } catch (const std::out_of_range &) {
            return Res::Err("Failed to get loan scheme.");
        }

        view.EraseInterest(vaultId, oldTokenId, height);
        auto oldRateToHeight = rate.interestToHeight;
        auto newRateToHeight = CalculateNewAmount(multiplier, rate.interestToHeight.amount);

        rate.interestToHeight.amount = newRateToHeight;

        auto oldInterestPerBlock = rate.interestPerBlock;
        CInterestAmount newInterestRatePerBlock{};

        auto amounts = view.GetLoanTokens(vaultId);
        if (amounts) {
            newInterestRatePerBlock =
                InterestPerBlockCalculationV3(amounts->balances[newTokenId], loanToken->interest, loanSchemeRate);
            rate.interestPerBlock = newInterestRatePerBlock;
        }

        if (LogAcceptCategory(BCLog::TOKENSPLIT)) {
            LogPrint(BCLog::TOKENSPLIT,
                     "TokenSplit: V Interest (%s: %s => %s, %s => %s)\n",
                     vaultId.ToString(),
                     GetInterestPerBlockHighPrecisionString(oldRateToHeight),
                     GetInterestPerBlockHighPrecisionString({oldRateToHeight.negative, newRateToHeight}),
                     GetInterestPerBlockHighPrecisionString(oldInterestPerBlock),
                     GetInterestPerBlockHighPrecisionString(newInterestRatePerBlock));
        }

        view.WriteInterestRate(std::make_pair(vaultId, newTokenId), rate, rate.height);
    }

    std::vector<std::pair<CVaultView::AuctionStoreKey, CAuctionBatch>> auctionBatches;
    view.ForEachAuctionBatch([&](const CVaultView::AuctionStoreKey &key, const CAuctionBatch &value) {
        if (value.loanAmount.nTokenId == oldTokenId || value.collaterals.balances.count(oldTokenId)) {
            auctionBatches.emplace_back(key, value);
        }
        return true;
    });

    for (auto &[key, value] : auctionBatches) {
        view.EraseAuctionBatch(key);

        if (value.loanAmount.nTokenId == oldTokenId) {
            auto oldLoanAmount = value.loanAmount;
            auto oldInterest = value.loanInterest;

            auto newLoanAmount = CTokenAmount{newTokenId, CalculateNewAmount(multiplier, value.loanAmount.nValue)};
            value.loanAmount.nTokenId = newLoanAmount.nTokenId;
            value.loanAmount.nValue = newLoanAmount.nValue;

            auto newLoanInterest = CalculateNewAmount(multiplier, value.loanInterest);
            value.loanInterest = newLoanInterest;

            LogPrint(BCLog::TOKENSPLIT,
                     "TokenSplit: V AuctionL (%s,%d: %s => %s, %d => %d)\n",
                     key.first.ToString(),
                     key.second,
                     oldLoanAmount.ToString(),
                     newLoanAmount.ToString(),
                     oldInterest,
                     newLoanInterest);
        }

        if (value.collaterals.balances.count(oldTokenId)) {
            auto oldAmount = CTokenAmount{oldTokenId, value.collaterals.balances[oldTokenId]};
            auto newAmount = CTokenAmount{newTokenId, CalculateNewAmount(multiplier, oldAmount.nValue)};

            value.collaterals.balances[newAmount.nTokenId] = newAmount.nValue;
            value.collaterals.balances.erase(oldAmount.nTokenId);

            LogPrint(BCLog::TOKENSPLIT,
                     "TokenSplit: V AuctionC (%s,%d: %s => %s)\n",
                     key.first.ToString(),
                     key.second,
                     oldAmount.ToString(),
                     newAmount.ToString());
        }

        view.StoreAuctionBatch(key, value);
    }

    std::vector<std::pair<CVaultView::AuctionStoreKey, CVaultView::COwnerTokenAmount>> auctionBids;
    view.ForEachAuctionBid([&](const CVaultView::AuctionStoreKey &key, const CVaultView::COwnerTokenAmount &value) {
        if (value.second.nTokenId == oldTokenId) {
            auctionBids.emplace_back(key, value);
        }
        return true;
    });

    for (auto &[key, value] : auctionBids) {
        view.EraseAuctionBid(key);

        auto oldTokenAmount = value.second;
        auto newTokenAmount = CTokenAmount{newTokenId, CalculateNewAmount(multiplier, oldTokenAmount.nValue)};

        value.second = newTokenAmount;

        view.StoreAuctionBid(key, value);

        LogPrint(BCLog::TOKENSPLIT,
                 "TokenSplit: V Bid (%s,%d: %s => %s)\n",
                 key.first.ToString(),
                 key.second,
                 oldTokenAmount.ToString(),
                 newTokenAmount.ToString());
    }

    LogPrintf("Vaults rebalance completed: (token %d -> %d, height: %d, time: %dms)\n",
              oldTokenId.v,
              newTokenId.v,
              height,
              GetTimeMillis() - time);

    return Res::Ok();
}

template <typename T>
static void MigrateV1Remnants(const CCustomCSView &cache,
                              ATTRIBUTES &attributes,
                              const uint8_t key,
                              const DCT_ID oldId,
                              const DCT_ID newId,
                              const T multiplier,
                              const uint8_t typeID = ParamIDs::Economy) {
    CDataStructureV0 attrKey{AttributeTypes::Live, typeID, key};
    auto balances = attributes.GetValue(attrKey, CBalances{});
    for (auto it = balances.balances.begin(); it != balances.balances.end(); ++it) {
        const auto &[tokenId, amount] = *it;
        if (tokenId != oldId) {
            continue;
        }
        balances.balances.erase(it);
        balances.Add({newId, CalculateNewAmount(multiplier, amount)});
        break;
    }
    attributes.SetValue(attrKey, balances);
}

Res GetTokenSuffix(const CCustomCSView &view, const ATTRIBUTES &attributes, const uint32_t id, std::string &newSuffix) {
    CDataStructureV0 ascendantKey{AttributeTypes::Token, id, TokenKeys::Ascendant};
    if (attributes.CheckKey(ascendantKey)) {
        const auto &[previousID, str] =
            attributes.GetValue(ascendantKey, AscendantValue{std::numeric_limits<uint32_t>::max(), ""});
        auto previousToken = view.GetToken(DCT_ID{previousID});
        if (!previousToken) {
            return Res::Err("Previous token %d not found\n", id);
        }

        const auto found = previousToken->symbol.find(newSuffix);
        if (found == std::string::npos) {
            return Res::Err("Previous token name not valid: %s\n", previousToken->symbol);
        }

        const auto versionNumber = previousToken->symbol.substr(found + newSuffix.size());
        uint32_t previousVersion{};
        try {
            previousVersion = std::stoi(versionNumber);
        } catch (...) {
            return Res::Err("Previous token name not valid.");
        }

        newSuffix += std::to_string(++previousVersion);
    } else {
        newSuffix += '1';
    }

    return Res::Ok();
}

template <typename T>
static void UpdateOracleSplitKeys(const uint32_t id, ATTRIBUTES &attributes) {
    std::map<CDataStructureV0, T> updateAttributesKeys;
    attributes.ForEach(
        [&](const CDataStructureV0 &attr, const CAttributeValue &value) {
            if (attr.type != AttributeTypes::Oracles) {
                return false;
            }

            if (attr.typeId != OracleIDs::Splits) {
                return true;
            }

            if (attr.key == OracleKeys::FractionalSplits) {
                return true;
            }

            if (const auto splitMap = std::get_if<T>(&value)) {
                for (auto [splitMapKey, splitMapValue] : *splitMap) {
                    if (splitMapKey == id) {
                        auto copyMap{*splitMap};
                        copyMap.erase(splitMapKey);
                        updateAttributesKeys.emplace(attr, copyMap);
                        break;
                    }
                }
            }

            return true;
        },
        CDataStructureV0{AttributeTypes::Oracles});

    for (const auto &[key, value] : updateAttributesKeys) {
        if (value.empty()) {
            attributes.EraseKey(key);
        } else {
            attributes.SetValue(key, value);
        }
    }
}

template <typename T>
static void ExecuteTokenSplits(const CBlockIndex *pindex,
                               CCustomCSView &cache,
                               const CreationTxs &creationTxs,
                               const Consensus::Params &consensus,
                               ATTRIBUTES &attributes,
                               const T &splits,
                               BlockContext &blockCtx,
                               bool &splitSuccess) {
    const std::string wantedSuffix = "/v";
    for (const auto &[id, multiplier] : splits) {
        auto time = GetTimeMillis();
        LogPrintf("Token split in progress.. (id: %d, mul: %d, height: %d)\n", id, multiplier, pindex->nHeight);

        if (!cache.AreTokensLocked({id})) {
            LogPrintf("Token split failed. No locks.\n");
            splitSuccess = false;
            continue;
        }

        auto view{cache};

        // Refund affected future swaps
        auto res = attributes.RefundFuturesContracts(view, std::numeric_limits<uint32_t>::max(), id);
        if (!res) {
            LogPrintf("Token split failed on refunding futures: %s\n", res.msg);
            splitSuccess = false;
            continue;
        }

        const DCT_ID oldTokenId{id};

        auto token = view.GetToken(oldTokenId);
        if (!token) {
            LogPrintf("Token split failed. Token %d not found\n", oldTokenId.v);
            splitSuccess = false;
            continue;
        }
        std::string newTokenSuffix = wantedSuffix;
        res = GetTokenSuffix(cache, attributes, oldTokenId.v, newTokenSuffix);
        if (!res) {
            LogPrintf("Token split failed on GetTokenSuffix %s\n", res.msg);
            splitSuccess = false;
            continue;
        }

        CTokenImplementation newToken{*token};
        newToken.creationHeight = pindex->nHeight;
        assert(creationTxs.count(id));
        newToken.creationTx = creationTxs.at(id).first;
        newToken.minted = 0;

        token->symbol += newTokenSuffix;
        token->destructionHeight = pindex->nHeight;
        token->destructionTx = pindex->GetBlockHash();
        token->flags &=
            ~(static_cast<uint8_t>(CToken::TokenFlags::Default) | static_cast<uint8_t>(CToken::TokenFlags::LoanToken));
        token->flags |= static_cast<uint8_t>(CToken::TokenFlags::Finalized);

        res = view.SubMintedTokens(oldTokenId, token->minted);
        if (!res) {
            LogPrintf("Token split failed on SubMintedTokens %s\n", res.msg);
            splitSuccess = false;
            continue;
        }

        UpdateTokenContext ctx{*token, blockCtx, true, true, false, pindex->GetBlockHash()};
        res = view.UpdateToken(ctx);
        if (!res) {
            LogPrintf("Token split failed on UpdateToken %s\n", res.msg);
            splitSuccess = false;
            continue;
        }

        auto resVal = view.CreateToken(newToken, blockCtx);
        if (!resVal) {
            LogPrintf("Token split failed on CreateToken %s\n", resVal.msg);
            splitSuccess = false;
            continue;
        }

        const DCT_ID newTokenId{resVal.val->v};
        LogPrintf("Token split info: (symbol: %s, id: %d -> %d)\n", newToken.symbol, oldTokenId.v, newTokenId.v);

        std::vector<CDataStructureV0> eraseKeys;
        for (const auto &[key, value] : attributes.GetAttributesMap()) {
            if (const auto v0Key = std::get_if<CDataStructureV0>(&key); v0Key->type == AttributeTypes::Token) {
                if (v0Key->typeId == oldTokenId.v && v0Key->keyId == oldTokenId.v) {
                    CDataStructureV0 newKey{AttributeTypes::Token, newTokenId.v, v0Key->key, newTokenId.v};
                    attributes.SetValue(newKey, value);
                    eraseKeys.push_back(*v0Key);
                } else if (v0Key->typeId == oldTokenId.v) {
                    CDataStructureV0 newKey{AttributeTypes::Token, newTokenId.v, v0Key->key, v0Key->keyId};
                    attributes.SetValue(newKey, value);
                    eraseKeys.push_back(*v0Key);
                } else if (v0Key->keyId == oldTokenId.v) {
                    CDataStructureV0 newKey{AttributeTypes::Token, v0Key->typeId, v0Key->key, newTokenId.v};
                    attributes.SetValue(newKey, value);
                    eraseKeys.push_back(*v0Key);
                }
            }
        }

        for (const auto &key : eraseKeys) {
            attributes.EraseKey(key);
        }

        CDataStructureV0 newAscendantKey{AttributeTypes::Token, newTokenId.v, TokenKeys::Ascendant};
        attributes.SetValue(newAscendantKey, AscendantValue{oldTokenId.v, "split"});

        CDataStructureV0 descendantKey{AttributeTypes::Token, oldTokenId.v, TokenKeys::Descendant};
        attributes.SetValue(descendantKey, DescendantValue{newTokenId.v, static_cast<int32_t>(pindex->nHeight)});

        MigrateV1Remnants(cache, attributes, EconomyKeys::DFIP2203Current, oldTokenId, newTokenId, multiplier);
        MigrateV1Remnants(cache, attributes, EconomyKeys::DFIP2203Burned, oldTokenId, newTokenId, multiplier);
        MigrateV1Remnants(cache, attributes, EconomyKeys::DFIP2203Minted, oldTokenId, newTokenId, multiplier);
        MigrateV1Remnants(
            cache, attributes, EconomyKeys::BatchRoundingExcess, oldTokenId, newTokenId, multiplier, ParamIDs::Auction);
        MigrateV1Remnants(cache,
                          attributes,
                          EconomyKeys::ConsolidatedInterest,
                          oldTokenId,
                          newTokenId,
                          multiplier,
                          ParamIDs::Auction);

        std::map<uint32_t, CAmount> totalBalanceMap;
        totalBalanceMap[newTokenId.v] = CAmount{0};

        std::map<uint32_t, DCT_ID> tokenMap;
        tokenMap[oldTokenId.v] = newTokenId;

        if (creationTxs.count(oldTokenId.v) && creationTxs.at(oldTokenId.v).second.size() > 0) {
            res = PoolSplits(view,
                             totalBalanceMap,
                             attributes,
                             tokenMap,
                             pindex,
                             consensus,
                             creationTxs.at(oldTokenId.v).second,
                             multiplier);
            if (!res) {
                LogPrintf("Pool splits failed %s\n", res.msg);
                splitSuccess = false;
                continue;
            }
        }

        auto totalBalance = totalBalanceMap[newTokenId.v];

        std::map<CScript, std::pair<CTokenAmount, CTokenAmount>> balanceUpdates;

        view.ForEachBalance([&, multiplier = multiplier](const CScript &owner, const CTokenAmount &balance) {
            if (oldTokenId.v == balance.nTokenId.v) {
                const auto newBalance = CalculateNewAmount(multiplier, balance.nValue);
                balanceUpdates.emplace(owner,
                                       std::pair<CTokenAmount, CTokenAmount>{
                                           {newTokenId, newBalance},
                                           balance
                });
                totalBalance += newBalance;

                auto newBalanceStr = CTokenAmount{newTokenId, newBalance}.ToString();
                LogPrint(BCLog::TOKENSPLIT,
                         "TokenSplit: T (%s: %s => %s)\n",
                         ScriptToString(owner),
                         balance.ToString(),
                         newBalanceStr);
            }
            return true;
        });

        // convert lock values
        if (pindex->nHeight >= consensus.DF24Height) {
            auto multi = multiplier;
            auto oldId = id;
            view.ForEachTokenLockUserValues([&](const auto &key, const auto &value) {
                auto newBalance = CTokenLockUserValue{};
                bool changed = false;
                for (const auto &[tokenId, amount] : value.balances) {
                    if (tokenId.v == oldId) {
                        newBalance.Add({newTokenId, CalculateNewAmount(multi, amount)});
                        changed = true;
                    } else {
                        newBalance.Add({tokenId, amount});
                    }
                }
                if (changed) {
                    view.StoreTokenLockUserValues(key, newBalance);
                }
                return true;
            });
        }

        LogPrintf(
            "Token split info: rebalance " /* Continued */
            "(id: %d, symbol: %s, accounts: %d, val: %d)\n",
            id,
            newToken.symbol,
            balanceUpdates.size(),
            totalBalance);

        try {
            for (const auto &[owner, balances] : balanceUpdates) {
                CAccountsHistoryWriter subView(view,
                                               pindex->nHeight,
                                               GetNextAccPosition(),
                                               pindex->GetBlockHash(),
                                               uint8_t(CustomTxType::TokenSplit));

                res = subView.SubBalance(owner, balances.second);
                if (!res) {
                    throw std::runtime_error(res.msg);
                }
                subView.Flush();

                CAccountsHistoryWriter addView(view,
                                               pindex->nHeight,
                                               GetNextAccPosition(),
                                               pindex->GetBlockHash(),
                                               uint8_t(CustomTxType::TokenSplit));

                res = addView.AddBalance(owner, balances.first);
                if (!res) {
                    throw std::runtime_error(res.msg);
                }
                addView.Flush();
            }
        } catch (const std::runtime_error &e) {
            LogPrintf("Token split failed. %s\n", res.msg);
            splitSuccess = false;
            continue;
        }

        res = VaultSplits(view, attributes, oldTokenId, newTokenId, pindex->nHeight, multiplier, totalBalance);
        if (!res) {
            LogPrintf("Token splits failed: %s\n", res.msg);
            splitSuccess = false;
            continue;
        }

        res = view.AddMintedTokens(newTokenId, totalBalance);
        if (!res) {
            LogPrintf("Token split failed on AddMintedTokens %s\n", res.msg);
            splitSuccess = false;
            continue;
        }

        UpdateOracleSplitKeys<OracleSplits>(oldTokenId.v, attributes);
        UpdateOracleSplitKeys<OracleSplits64>(oldTokenId.v, attributes);

        view.SetVariable(attributes);

        // Migrate stored unlock
        if (pindex->nHeight >= consensus.DF20GrandCentralHeight) {
            bool updateStoredVar{};
            auto storedGovVars = view.GetStoredVariablesRange(pindex->nHeight, std::numeric_limits<uint32_t>::max());
            for (const auto &[varHeight, var] : storedGovVars) {
                if (var->GetName() != "ATTRIBUTES") {
                    continue;
                }
                updateStoredVar = false;

                if (const auto attrVar = std::dynamic_pointer_cast<ATTRIBUTES>(var); attrVar) {
                    const auto attrMap = attrVar->GetAttributesMap();
                    std::vector<CDataStructureV0> keysToUpdate;
                    for (const auto &[key, value] : attrMap) {
                        if (const auto attrV0 = std::get_if<CDataStructureV0>(&key); attrV0) {
                            if (attrV0->type == AttributeTypes::Locks && attrV0->typeId == ParamIDs::TokenID &&
                                attrV0->key == oldTokenId.v) {
                                keysToUpdate.push_back(*attrV0);
                                updateStoredVar = true;
                            }
                        }
                    }
                    for (auto &key : keysToUpdate) {
                        const auto value = attrVar->GetValue(key, false);
                        attrVar->EraseKey(key);
                        key.key = newTokenId.v;
                        attrVar->SetValue(key, value);
                    }
                }

                if (updateStoredVar) {
                    view.SetStoredVariables({var}, varHeight);
                }
            }
        }

        if (pindex->nHeight >= consensus.DF23Height) {
            view.SetTokenSplitMultiplier(id, newTokenId.v, multiplier);
        }

        view.Flush();
        LogPrintf("Token split completed: (id: %d, mul: %d, time: %dms)\n", id, multiplier, GetTimeMillis() - time);
    }
}

// extracted logic for DUSD only from loans.cpp
static Res PaybackLoanWithTokenOrDUSDCollateral(
    CCustomCSView &cache,
    BlockContext &blockCtx,
    const CVaultId &vaultId,
    CAmount wantedPaybackAmount,  // in loanToken, or DUSD if useDUSDCollateral
    const DCT_ID &loanTokenId,
    bool useDUSDCollateral) {
    auto mnview(cache);

    const auto height = blockCtx.GetHeight();
    const auto &consensus = blockCtx.GetConsensus();
    auto attributes = mnview.GetAttributes();

    if (!IsVaultPriceValid(mnview, vaultId, height)) {
        return DeFiErrors::LoanAssetPriceInvalid();
    }

    const auto loanToken = mnview.GetLoanTokenByID(loanTokenId);
    if (!loanToken) {
        return DeFiErrors::LoanTokenIdInvalid(loanTokenId);
    }
    auto dusdToken = mnview.GetToken("DUSD");
    if (!dusdToken) {
        return DeFiErrors::TokenInvalidForName("DUSD");
    }

    const auto vault = mnview.GetVault(vaultId);
    if (!vault) {
        return DeFiErrors::VaultInvalid(vaultId);
    }

    const auto owner = vault->ownerAddress;
    if (useDUSDCollateral) {
        const auto collaterals = mnview.GetVaultCollaterals(vaultId);
        if (!collaterals) {
            return DeFiErrors::LoanInvalidVault(vaultId);
        }
        if (!collaterals->balances.count(dusdToken->first)) {
            // no more DUSD collateral, just return cause nothing to do
            return Res::Ok();
        }

        const auto &currentCollAmount = collaterals->balances.at(dusdToken->first);
        if (currentCollAmount < wantedPaybackAmount) {
            wantedPaybackAmount = currentCollAmount;
        }
    } else {
        // update and check if owner has balance
        mnview.CalculateOwnerRewards(owner, height);

        const auto balance = mnview.GetBalance(owner, loanTokenId);
        if (balance.nValue < wantedPaybackAmount) {
            wantedPaybackAmount = balance.nValue;
        }
    }
    if (wantedPaybackAmount == 0) {
        // nothing to pay back
        return Res::Ok();
    }

    // get price of loanToken
    CAmount loanUsdPrice{0};
    auto paybackAmountInLoanToken = wantedPaybackAmount;
    if (useDUSDCollateral && dusdToken->first != loanTokenId) {
        // Get dToken price in USD
        const CTokenCurrencyPair dTokenUsdPair{loanToken->symbol, "USD"};
        bool useNextPrice{false}, requireLivePrice{true};
        const auto resVal = mnview.GetValidatedIntervalPrice(dTokenUsdPair, useNextPrice, requireLivePrice);
        if (!resVal) {
            return std::move(resVal);
        }

        loanUsdPrice = *resVal.val;
        paybackAmountInLoanToken = DivideAmounts(wantedPaybackAmount, loanUsdPrice);
    }
    // get needed DUSD to payback
    // if not enough: pay only interest, then part of loan

    // get loan and interest to pay back
    const auto loanAmounts = mnview.GetLoanTokens(vaultId);
    if (!loanAmounts) {
        return DeFiErrors::LoanInvalidVault(vaultId);
    }

    if (!loanAmounts->balances.count(loanTokenId)) {
        return DeFiErrors::LoanInvalidTokenForSymbol(loanToken->symbol);
    }

    const auto &currentLoanAmount = loanAmounts->balances.at(loanTokenId);

    const auto rate = mnview.GetInterestRate(vaultId, loanTokenId, height);
    if (!rate) {
        return DeFiErrors::TokenInterestRateInvalid(loanToken->symbol);
    }

    auto subInterest = TotalInterest(*rate, height);

    if (subInterest < 0) {
        TrackNegativeInterest(
            mnview, {loanTokenId, currentLoanAmount > std::abs(subInterest) ? std::abs(subInterest) : subInterest});
    }

    // prepare numbers what to do (how much loan to substract, how much interest to reduce, etc)

    // In the case of negative subInterest the amount ends up being added to paybackAmount
    auto subLoan = paybackAmountInLoanToken - subInterest;

    if (paybackAmountInLoanToken < subInterest) {
        subInterest = paybackAmountInLoanToken;
        subLoan = 0;
    } else if (currentLoanAmount - subLoan < 0) {
        subLoan = currentLoanAmount;
    }

    if (loanTokenId == dusdToken->first) {
        TrackDUSDSub(mnview, {loanTokenId, subLoan});
    }

    // reduce loan, interest. afterwards "pay" for it

    auto res = mnview.SubLoanToken(vaultId, CTokenAmount{loanTokenId, subLoan});
    if (!res) {
        return res;
    }

    // Eraseinterest. On subInterest is nil interest ITH and IPB will be updated, if
    // subInterest is negative or IPB is negative and subLoan is equal to the loan amount
    // then IPB will be updated and ITH will be wiped.
    res = mnview.DecreaseInterest(height,
                                  vaultId,
                                  vault->schemeId,
                                  loanTokenId,
                                  subLoan,
                                  subInterest < 0 || (rate->interestPerBlock.negative && subLoan == currentLoanAmount)
                                      ? std::numeric_limits<CAmount>::max()
                                      : subInterest);
    if (!res) {
        return res;
    }
    //"pay" (from balance or collateral) and reduce minted
    if (!useDUSDCollateral || loanTokenId == dusdToken->first) {
        // negative Interest reduces the amount of no-longer-minted tokens
        res = mnview.SubMintedTokens(loanTokenId, subInterest > 0 ? subLoan : subLoan + subInterest);
        if (!res) {
            return res;
        }
        // If interest was negative remove it from sub amount
        if (subInterest < 0) {
            subLoan += subInterest;
        }

        // Do not sub balance if negative interest fully negates the current loan amount
        if (!(subInterest < 0 && std::abs(subInterest) >= currentLoanAmount)) {
            // If negative interest plus payback amount overpays then reduce payback amount by the
            // difference
            if (subInterest < 0 && paybackAmountInLoanToken - subInterest > currentLoanAmount) {
                subLoan = currentLoanAmount + subInterest;
            }

            // subtract loan amount first, interest is burning below
            if (!useDUSDCollateral) {
                res = mnview.SubBalance(owner, CTokenAmount{loanTokenId, subLoan});
            } else {
                // paying back DUSD loan with DUSD collateral -> no need to multiply
                res = mnview.SubVaultCollateral(vaultId, CTokenAmount{dusdToken->first, subLoan});
            }
            if (!res) {
                return res;
            }
        }

        if (subInterest > 0) {
            if (!useDUSDCollateral) {
                // burn interest Token->USD->DFI->burnAddress
                res =
                    SwapToDFIorDUSD(mnview, loanTokenId, subInterest, owner, consensus.burnAddress, height, consensus);
                if (!res) {
                    return res;
                }
            } else {
                // direct burn
                CTokenAmount dUSD{dusdToken->first, subInterest};

                if (auto res = mnview.SubVaultCollateral(vaultId, dUSD); !res) {
                    return res;
                }
                if (auto res = mnview.AddBalance(consensus.burnAddress, dUSD); !res) {
                    return res;
                }
            }
        }
    } else {
        // use DUSD collateral for dToken
        CAmount subInDUSD;
        const auto subAmount = subLoan + subInterest;

        // if payback overpay loan and interest amount
        if (paybackAmountInLoanToken > subAmount) {
            subInDUSD = MultiplyAmounts(subAmount, loanUsdPrice);
            if (DivideAmounts(subInDUSD, loanUsdPrice) != subAmount) {
                subInDUSD += 1;
            }
        } else {
            subInDUSD = wantedPaybackAmount;
        }

        CDataStructureV0 liveKey{AttributeTypes::Live, ParamIDs::Economy, EconomyKeys::PaybackTokens};
        auto balances = attributes->GetValue(liveKey, CTokenPayback{});

        balances.tokensPayback.Add(CTokenAmount{loanTokenId, subAmount});
        attributes->SetValue(liveKey, balances);
        mnview.SetVariable(*attributes);

        CTokenAmount collAmount{dusdToken->first, subInDUSD};

        if (auto res = mnview.SubVaultCollateral(vaultId, collAmount); !res) {
            LogPrintf("Error removing collateral %s\n", res);
            return res;
        }

        res = mnview.AddBalance(consensus.burnAddress, collAmount);
        if (!res) {
            return res;
        }
    }

    mnview.Flush();

    return Res::Ok();
}

namespace {
    struct CollToLoan {
        CVaultId vaultId;
        std::vector<std::pair<CTokenAmount, CAmount>> loansWithUSDValue;
        CAmount useableCollateralAmount;
        CAmount totalUSDNeeded = 0;
        CAmount usedCollateralAmount = 0;
    };

    struct SwapInfo {
        DCT_ID poolId;
        arith_uint256 feeFactorIn;
        arith_uint256 feeFactorOut;
        arith_uint256 commission;
        arith_uint256 reserveIn;
        arith_uint256 reserveOut;
    };
}  // namespace

static Res PaybackWithSwappedCollateral(const DCT_ID &collId,
                                        const std::map<DCT_ID, CAmount> &usdPrices,
                                        const CTokensView::TokenIDPair &dUsdToken,
                                        CCustomCSView &cache,
                                        BlockContext &blockCtx) {
    std::vector<CollToLoan> collToLoans;
    // collect all loanValues (in USD) of vaults which contain this collateral
    cache.ForEachLoanTokenAmount([&](const CVaultId &vaultId, const CBalances &balances) {
        auto colls = cache.GetVaultCollaterals(vaultId);
        if (colls->balances.count(collId)) {
            collToLoans.emplace_back(CollToLoan{vaultId, {}, 0});
            collToLoans.back().useableCollateralAmount = colls->balances.at(collId);
            for (const auto &[tokenId, amount] : balances.balances) {
                auto neededAmount = amount;
                const auto rate = cache.GetInterestRate(vaultId, tokenId, blockCtx.GetHeight());
                if (rate) {
                    neededAmount += TotalInterest(*rate, blockCtx.GetHeight());
                }
                // if divide leads to underpay of loantoken, we would not remove the loan completely with this DUSD
                // amount -> increase needed loanAmount by 1 fi to be safe.
                auto neededUSD = MultiplyAmounts(neededAmount, usdPrices.at(tokenId));
                if (DivideAmounts(neededUSD, usdPrices.at(tokenId)) < neededAmount) {
                    neededUSD = MultiplyAmounts(neededAmount + 1, usdPrices.at(tokenId));
                }
                collToLoans.back().loansWithUSDValue.emplace_back(CTokenAmount{tokenId, neededAmount}, neededUSD);
            }
        }
        return true;
    });

    arith_uint256 totalUSD = 0;
    for (auto &data : collToLoans) {
        data.totalUSDNeeded = 0;
        for (const auto &loan : data.loansWithUSDValue) {
            data.totalUSDNeeded += loan.second;
        }
        totalUSD += data.totalUSDNeeded;
    }
    if (totalUSD == 0) {
        // no loans, nothing to swap
        return Res::Ok();
    }
    LogPrintf("Swapping collateral %d, needing %s DUSD\n", collId.v, GetDecimalString(totalUSD.GetLow64()));

    const auto attributes = cache.GetAttributes();
    std::vector<SwapInfo> swapInfos;

    auto swapInfoFromPool = [&](const DCT_ID &poolId, const CPoolPair &pool, DCT_ID tokenIn) {
        auto isAtoB = pool.idTokenA == tokenIn;
        auto tokenOut = isAtoB ? pool.idTokenB : pool.idTokenA;

        CDataStructureV0 dirAKey{AttributeTypes::Poolpairs, poolId.v, PoolKeys::TokenAFeeDir};
        CDataStructureV0 dirBKey{AttributeTypes::Poolpairs, poolId.v, PoolKeys::TokenBFeeDir};
        const auto feeDirIn = attributes->GetValue(isAtoB ? dirAKey : dirBKey, CFeeDir{FeeDirValues::Both});
        const auto feeDirOut = attributes->GetValue(isAtoB ? dirBKey : dirAKey, CFeeDir{FeeDirValues::Both});

        SwapInfo result{poolId};
        auto dexfeeInPct = cache.GetDexFeeInPct(poolId, tokenIn);
        auto dexfeeOutPct = cache.GetDexFeeOutPct(poolId, tokenOut);
        result.feeFactorIn = feeDirIn.feeDir != Out ? COIN - dexfeeInPct : COIN;
        result.feeFactorOut = feeDirOut.feeDir != In ? COIN - dexfeeOutPct : COIN;
        result.reserveIn = isAtoB ? pool.reserveA : pool.reserveB;
        result.reserveOut = isAtoB ? pool.reserveB : pool.reserveA;
        result.commission = (COIN - pool.commission);
        LogPrintf("pool swap info %d (%d->%d). reserves: %s-%s, fee factors: %s-%s, comm: %s \n",
                  result.poolId.v,
                  tokenIn.v,
                  tokenOut.v,
                  GetDecimalString(result.reserveIn.GetLow64()),
                  GetDecimalString(result.reserveOut.GetLow64()),
                  GetDecimalString(result.feeFactorIn.GetLow64()),
                  GetDecimalString(result.feeFactorOut.GetLow64()),
                  GetDecimalString(result.commission.GetLow64()));

        return result;
    };

    // get affected pools and swapInfo from the pools
    const auto &poolView = cache.GetPoolPair(dUsdToken.first, collId);
    if (!poolView) {
        // no direct pool, go throu DFI
        const auto &toDfi = cache.GetPoolPair(collId, DCT_ID{0});
        const auto &DFItoDUSD = cache.GetPoolPair(DCT_ID{0}, dUsdToken.first);
        if (!toDfi || !DFItoDUSD) {
            // FIXME: better Error message?
            return Res::Err("No Path between collateral (%d) and DUSD", collId.v);
        }
        swapInfos.emplace_back(swapInfoFromPool(toDfi->first, toDfi->second, collId));
        swapInfos.emplace_back(swapInfoFromPool(DFItoDUSD->first, DFItoDUSD->second, DCT_ID{0}));
    } else {
        swapInfos.emplace_back(swapInfoFromPool(poolView->first, poolView->second, collId));
    }

    // initial run estimate price based on max DUSD impact
    auto output = totalUSD;
    for (auto rit = swapInfos.rbegin(); rit != swapInfos.rend(); ++rit) {
        const auto swap = *rit;
        auto swapOutput = (arith_uint256(output) * COIN) / swap.feeFactorOut;
        if (swap.reserveOut <= swapOutput) {
            return Res::Err("impossible to get needed swap output for DUSD payback");
        }
        auto swapInput = ((swap.reserveOut * swap.reserveIn) / (swap.reserveOut - swapOutput)) - swap.reserveIn;
        // resulting needed input= next wanted output
        output = swapInput * swap.feeFactorIn / swap.commission;
    }
    // this is the estimated price if all needed USD are swapped ->  max slipage
    // estimatedCollPerDUSD is a pair coll -> dUSD to prevent floating errors
    auto estimatedCollPerDUSD = std::make_pair(output.GetLow64(), totalUSD.GetLow64());
    // now see how much collateral is acutally useable per vault
    LogPrintf("first esimate (based on wanted DUSD output): %s (%s@%d -> %s@DUSD)\n",
              GetDecimalString(DivideAmounts(estimatedCollPerDUSD.first, estimatedCollPerDUSD.second)),
              GetDecimalString(output.GetLow64()),
              collId.v,
              GetDecimalString(totalUSD.GetLow64()));

    auto nextEstimate = [&](const std::pair<CAmount, CAmount> &lastEstimateCollPerDUSD) {
        CAmount totalCollateralUsed = 0;
        for (auto &data : collToLoans) {
            // multiply by estimate
            const auto &neededColl = MultiplyDivideAmounts(
                data.totalUSDNeeded, lastEstimateCollPerDUSD.first, lastEstimateCollPerDUSD.second);
            if (neededColl < data.useableCollateralAmount) {
                // divide by estimate
                if (MultiplyDivideAmounts(data.usedCollateralAmount,
                                          lastEstimateCollPerDUSD.second,
                                          lastEstimateCollPerDUSD.first) != data.totalUSDNeeded) {
                    // floating error, make sure its at least 1 fi extra DUSD (
                    //  if 1 fi collId is bigger than 1 fi DUSD: add 1 fi collId,
                    //  otherwise add coll for 1 fi DUSD)
                    if (lastEstimateCollPerDUSD.first > lastEstimateCollPerDUSD.second) {
                        data.usedCollateralAmount += (lastEstimateCollPerDUSD.first / lastEstimateCollPerDUSD.second);
                    } else {
                        data.usedCollateralAmount += 1;
                    }
                }
                totalCollateralUsed += neededColl;
            } else {
                totalCollateralUsed += data.useableCollateralAmount;
            }
        }

        arith_uint256 input = totalCollateralUsed;
        for (const auto &swap : swapInfos) {
            auto swapInput = (((input * swap.feeFactorIn) / COIN) * swap.commission) / COIN;
            auto swapOutput = swap.reserveOut - ((swap.reserveIn * swap.reserveOut) / (swap.reserveIn + swapInput));
            input = swapOutput * swap.feeFactorOut / COIN;
        }
        LogPrintf("estimating for coll used: %s@%d -> %s@DUSD\n",
                  GetDecimalString(totalCollateralUsed),
                  collId.v,
                  GetDecimalString(input.GetLow64()));
        return std::make_pair(totalCollateralUsed, input.GetLow64());
    };

    estimatedCollPerDUSD = nextEstimate(estimatedCollPerDUSD);
    LogPrintf("second estimate (based on av. coll) collPerDUSD: %s\n",
              GetDecimalString(DivideAmounts(estimatedCollPerDUSD.first, estimatedCollPerDUSD.second)));
    estimatedCollPerDUSD = nextEstimate(estimatedCollPerDUSD);
    LogPrintf("third estimate (based on av. coll) collPerDUSD: %s\n",
              GetDecimalString(DivideAmounts(estimatedCollPerDUSD.first, estimatedCollPerDUSD.second)));
    estimatedCollPerDUSD = nextEstimate(estimatedCollPerDUSD);
    LogPrintf("final estimate collPerDUSD: %s\n",
              GetDecimalString(DivideAmounts(estimatedCollPerDUSD.first, estimatedCollPerDUSD.second)));

    // move to contract and swap there
    const auto contractAddressValue = Params().GetConsensus().smartContracts.at(SMART_CONTRACT_TOKENLOCK);
    CPoolSwapMessage swapMessage;
    swapMessage.from = contractAddressValue;
    swapMessage.to = contractAddressValue;
    swapMessage.idTokenFrom = collId;
    swapMessage.idTokenTo = dUsdToken.first;
    swapMessage.amountFrom = 0;
    swapMessage.maxPrice = PoolPrice::getMaxValid();

    LogPrintf("preparing swap from %d from vaults\n", collToLoans.size());
    CAmount totalCollToSwap = 0;
    uint64_t reportedTs = 0;
    uint64_t done = 0;
    CAmount totalExpectedDUSD = 0;
    for (auto &data : collToLoans) {
        const auto &neededColl =
            MultiplyDivideAmounts(data.totalUSDNeeded, estimatedCollPerDUSD.first, estimatedCollPerDUSD.second);
        if (neededColl < data.useableCollateralAmount) {
            data.usedCollateralAmount = neededColl;
            // divide by estimate
            if (MultiplyDivideAmounts(data.usedCollateralAmount,
                                      estimatedCollPerDUSD.second,
                                      estimatedCollPerDUSD.first) != data.totalUSDNeeded) {
                // floating error, make sure its at least 1 fi extra DUSD (if 1 fi collId is worth less than 1 fi DUSD:
                // add coll for 1 fi DUSD, otherwise add 1 fi collId)
                if (estimatedCollPerDUSD.first > estimatedCollPerDUSD.second) {
                    // TODO: do we need an extra +1 here?
                    data.usedCollateralAmount += (estimatedCollPerDUSD.first / estimatedCollPerDUSD.second) + 1;
                } else {
                    data.usedCollateralAmount += 1;
                }
            }
            totalExpectedDUSD += data.totalUSDNeeded;
        } else {
            data.usedCollateralAmount = data.useableCollateralAmount;
            // divide by estimate
            totalExpectedDUSD += MultiplyDivideAmounts(
                data.usedCollateralAmount, estimatedCollPerDUSD.second, estimatedCollPerDUSD.first);
        }
        CTokenAmount moved = {collId, data.usedCollateralAmount};
        cache.SubVaultCollateral(data.vaultId, moved);
        cache.AddBalance(contractAddressValue, moved);
        totalCollToSwap += moved.nValue;
        ++done;
        if (GetTimeMillis() - reportedTs > 3000) {
            LogPrintf("payback with swapped collateral: %.2f%% completed (%d/%d)\n",
                      (done * 1.f / collToLoans.size()) * 100.0,
                      done,
                      collToLoans.size());
            reportedTs = GetTimeMillis();
        }
    }
    if (totalCollToSwap == 0) {
        return Res::Ok();  // nothing to swap.
    }
    swapMessage.amountFrom = totalCollToSwap;

    std::vector<DCT_ID> poolIds;
    for (const auto &info : swapInfos) {
        poolIds.emplace_back(info.poolId);
    }
    LogPrintf("swapping %s@%d to (expected) %s@DUSD\n",
              GetDecimalString(totalCollToSwap),
              collId.v,
              GetDecimalString(totalExpectedDUSD));
    auto poolSwap = CPoolSwap(swapMessage, blockCtx.GetHeight());
    poolSwap.ExecuteSwap(cache, poolIds, blockCtx.GetConsensus());
    auto availableDUSD = cache.GetBalance(contractAddressValue, dUsdToken.first);

    LogPrintf("moving %s DUSD to vaults and paying back via collateral\n", GetDecimalString(availableDUSD.nValue));
    CAmount totalBurnedExcessDUSD = 0;
    for (const auto &data : collToLoans) {
        CTokenAmount dusdResult = {
            dUsdToken.first, MultiplyDivideAmounts(availableDUSD.nValue, data.usedCollateralAmount, totalCollToSwap)};
        cache.AddVaultCollateral(data.vaultId, dusdResult);
        cache.SubBalance(contractAddressValue, dusdResult);
        if (data.usedCollateralAmount < data.useableCollateralAmount && dusdResult.nValue < data.totalUSDNeeded) {
            LogPrintf(
                "didn't use full collateral, but did not get all needed USD. usedColl: %s, availableColl: %s, "
                "neededUSD: %s, resultDUSD: %s\n",
                GetDecimalString(data.usedCollateralAmount),
                GetDecimalString(data.useableCollateralAmount),
                GetDecimalString(data.totalUSDNeeded),
                GetDecimalString(dusdResult.nValue));
        }
        for (const auto &loan : data.loansWithUSDValue) {
            auto res = PaybackLoanWithTokenOrDUSDCollateral(
                cache, blockCtx, data.vaultId, dusdResult.nValue, loan.first.nTokenId, true);
            if (!res) {
                return res;
            }
            if (loan.second < dusdResult.nValue) {
                // check if loan is gone
                const auto loanAmounts = cache.GetLoanTokens(data.vaultId);
                if (loanAmounts && loanAmounts->balances.count(loan.first.nTokenId)) {
                    LogPrintf("expected loan to be paid back completely, but still %s@%d left in vault %s\n",
                              GetDecimalString(loanAmounts->balances.at(loan.first.nTokenId)),
                              loan.first.nTokenId.v,
                              data.vaultId.ToString());
                }
                dusdResult.nValue -= loan.second;
            } else {
                dusdResult.nValue = 0;
                break;
            }
        }

        const auto collAmounts = cache.GetVaultCollaterals(data.vaultId);
        if (collAmounts && collAmounts->balances.count(dUsdToken.first)) {
            auto excessDUSD = collAmounts->balances.at(dUsdToken.first);
            // burn excess DUSD from swap
            totalBurnedExcessDUSD += excessDUSD;
            cache.SubVaultCollateral(data.vaultId, {dUsdToken.first, excessDUSD});
            cache.AddBalance(blockCtx.GetConsensus().burnAddress, {dUsdToken.first, excessDUSD});
        }
    }

    LogPrintf("done paying back with collateral %d, burned %s excess DUSD\n",
              collId.v,
              GetDecimalString(totalBurnedExcessDUSD));
    return Res::Ok();
}

static Res ForceCloseAllAuctions(const CBlockIndex *pindex, CCustomCSView &cache) {
    std::map<uint256, uint32_t> auctionsToErase;

    auto res = Res::Ok();
    cache.ForEachVaultAuction(
        [&](const auto &vaultId, const auto &auctionData) {
            auto vault = cache.GetVault(vaultId);
            if (!vault) {
                res = Res::Err("Vault not found");
                return false;
            }
            vault->isUnderLiquidation = false;
            cache.StoreVault(vaultId, *vault);
            for (uint32_t i = 0; i < auctionData.batchCount; i++) {
                if (auto bid = cache.GetAuctionBid({vaultId, i})) {
                    cache.CalculateOwnerRewards(bid->first, pindex->nHeight);
                    // repay bid
                    res = cache.AddBalance(bid->first, bid->second);
                    if (!res) {
                        return false;
                    }
                }
            }
            auctionsToErase.emplace(vaultId, auctionData.liquidationHeight);

            // Store state in vault DB
            cache.GetHistoryWriters().WriteVaultState(cache, *pindex, vaultId);
            return true;
        },
        pindex->nHeight);

    if (!res) {
        return res;
    }

    for (const auto &[vaultId, liquidationHeight] : auctionsToErase) {
        cache.EraseAuction(vaultId, liquidationHeight);
    }

    return res;
}

static Res ForceCloseAllLoans(const CBlockIndex *pindex, CCustomCSView &cache, BlockContext &blockCtx) {
    const auto dUsdToken = cache.GetToken("DUSD");
    if (!dUsdToken) {
        return Res::Err("DUSD token not found");
    }

    LogPrintf("starting forced payback of loans.\n");
    LogPrintf("unlooping DUSD vaults\n");
    // unloop all DUSD vaults
    auto res = Res::Ok();
    cache.ForEachVault([&](const CVaultId &vaultId, CVaultData vault) {
        const auto collAmounts = cache.GetVaultCollaterals(vaultId);
        if (!collAmounts || !collAmounts->balances.count(dUsdToken->first)) {
            // no dusd in collateral
            return true;
        }
        const auto loanAmounts = cache.GetLoanTokens(vaultId);
        if (!loanAmounts || !loanAmounts->balances.count(dUsdToken->first)) {
            // no dusd loan
            return true;
        }
        res = PaybackLoanWithTokenOrDUSDCollateral(
            cache, blockCtx, vaultId, collAmounts->balances.at(dUsdToken->first), dUsdToken->first, true);
        if (!res) {
            return false;
        }
        return true;
    });

    if (!res) {
        return res;
    }

    // payback all loans: first owner balance, then DUSD collateral (burn DUSD for loan at oracleprice),
    //                  then swap other collateral to DUSD and burn for loan

    LogPrintf("preparing payback with owner balance\n");
    // need to consolidate before payback to have all tokens for payback
    std::vector<std::pair<CScript, CAmount>> ownersToMigrate;
    std::vector<std::tuple<CVaultId, DCT_ID>> directPaybacks;
    cache.ForEachLoanTokenAmount([&](const CVaultId &vaultId, const CBalances &balances) {
        auto owner = cache.GetVault(vaultId)->ownerAddress;
        for (const auto &[tokenId, amount] : balances.balances) {
            directPaybacks.emplace_back(vaultId, tokenId);
            ownersToMigrate.emplace_back(owner, CAmount{});
        }
        return true;
    });

    auto nWorkers = RewardConsolidationWorkersCount();
    LogPrintf("Token Lock: Consolidating rewards before payback. total: %d, concurrency: %d..\n",
              ownersToMigrate.size(),
              nWorkers);
    ConsolidateRewards(cache, pindex->nHeight, ownersToMigrate, false, nWorkers);

    LogPrintf("paying back %d loans with owner balance\n", directPaybacks.size());
    uint64_t reportedTs = 0;
    uint64_t done = 0;
    for (const auto &[vaultId, tokenId] : directPaybacks) {
        auto owner = cache.GetVault(vaultId)->ownerAddress;
        auto amount = cache.GetBalance(owner, tokenId);
        if (amount.nValue > 0) {
            res = PaybackLoanWithTokenOrDUSDCollateral(cache, blockCtx, vaultId, amount.nValue, tokenId, false);
            if (!res) {
                return res;
            }
        }
        ++done;
        if (GetTimeMillis() - reportedTs > 5000) {
            LogPrintf("payback with owner balance: %.2f%% completed (%d/%d)\n",
                      (done * 1.f / directPaybacks.size()) * 100.0,
                      done,
                      directPaybacks.size());
            reportedTs = GetTimeMillis();
        }
    }

    LogPrintf("preparing payback with DUSD collateral\n");
    // any remaining loans? use collateral, first DUSD directly. TODO: can we optimize this?
    std::vector<std::tuple<CVaultId, CAmount, DCT_ID>> dusdPaybacks;
    std::set<DCT_ID> allUsedCollaterals;
    cache.ForEachLoanTokenAmount([&](const CVaultId &vaultId, const CBalances &balances) {
        auto colls = cache.GetVaultCollaterals(vaultId);
        for (const auto &[collId, collAmount] : colls->balances) {
            allUsedCollaterals.insert(collId);
        }
        if (colls->balances.count(dUsdToken->first)) {
            for (const auto &[tokenId, amount] : balances.balances) {
                dusdPaybacks.emplace_back(vaultId, colls->balances.at(dUsdToken->first), tokenId);
            }
        }
        return true;
    });
    LogPrintf("paying back %d loans with dusd collateral\n", dusdPaybacks.size());
    reportedTs = 0;
    done = 0;
    for (const auto &[vaultId, amount, tokenId] : dusdPaybacks) {
        // for multiple loans, the method fails/reduces used amount if no more collateral left
        res = PaybackLoanWithTokenOrDUSDCollateral(cache, blockCtx, vaultId, amount, tokenId, true);
        if (!res) {
            return res;
        }
        ++done;
        if (GetTimeMillis() - reportedTs > 5000) {
            LogPrintf("payback with DUSD collateral: %.2f%% completed (%d/%d)\n",
                      (done * 1.f / dusdPaybacks.size()) * 100.0,
                      done,
                      dusdPaybacks.size());
            reportedTs = GetTimeMillis();
        }
    }

    LogPrintf("preparing payback with swapped collaterals\n");
    // get possible collaterals from gateway pools
    std::map<DCT_ID, CAmount> usdPrices;
    std::vector<CPoolPair> gatewaypools;
    // Get dToken price in USD
    ForEachLockTokenAndPool(
        [&](const DCT_ID &id, const CLoanSetLoanTokenImplementation &token) {
            const CTokenCurrencyPair dTokenUsdPair{token.symbol, "USD"};
            bool useNextPrice{false}, requireLivePrice{true};
            const auto resVal = cache.GetValidatedIntervalPrice(dTokenUsdPair, useNextPrice, requireLivePrice);
            if (!resVal) {
                res = Res::Err(resVal.msg);
                return false;
            }
            usdPrices.emplace(id, *resVal.val);

            return true;
        },
        [&](const DCT_ID &, const CPoolPair &pool) {
            if (pool.idTokenA == dUsdToken->first && allUsedCollaterals.count(pool.idTokenB) > 0) {
                gatewaypools.emplace_back(pool);
            }
            if (pool.idTokenB == dUsdToken->first && allUsedCollaterals.count(pool.idTokenA) > 0) {
                gatewaypools.emplace_back(pool);
            }

            return true;
        },
        cache);

    std::sort(gatewaypools.begin(), gatewaypools.end(), [&](const CPoolPair &p1, const CPoolPair &p2) {
        auto dusd1reserve = p1.idTokenA == dUsdToken->first ? p1.reserveA : p1.reserveB;
        auto dusd2reserve = p2.idTokenA == dUsdToken->first ? p2.reserveA : p2.reserveB;
        return dusd1reserve > dusd2reserve;
    });

    for (const auto &pool : gatewaypools) {
        auto collId = pool.idTokenA == dUsdToken->first ? pool.idTokenB : pool.idTokenA;
        if (res = PaybackWithSwappedCollateral(collId, usdPrices, *dUsdToken, cache, blockCtx); !res) {
            return res;
        }
    }

    // remaining collaterals (no direct path, will go via DFI)
    allUsedCollaterals.clear();
    cache.ForEachLoanTokenAmount([&](const CVaultId &vaultId, const CBalances &balances) {
        bool gotLoan = false;
        for (const auto &loan : balances.balances) {
            if (loan.second > 0) {
                gotLoan = true;
                break;
            }
        }
        if (!gotLoan) {
            return true;
        }
        auto colls = cache.GetVaultCollaterals(vaultId);
        for (const auto &[collId, collAmount] : colls->balances) {
            allUsedCollaterals.insert(collId);
        }
        return true;
    });

    for (const auto &collId : allUsedCollaterals) {
        if (res = PaybackWithSwappedCollateral(collId, usdPrices, *dUsdToken, cache, blockCtx); !res) {
            return res;
        }
    }

    LogPrintf("forced paybacks done checking remaining vaults\n");

    // check if all are gone
    bool loansLeft = false;
    cache.ForEachVault([&](const CVaultId &vaultId, CVaultData vault) {
        const auto loanAmounts = cache.GetLoanTokens(vaultId);
        if (loanAmounts && loanAmounts->balances.size() > 0) {
            loansLeft = true;
            LogPrintf("got loans left after payback: vault %s, %d loans: \n",
                      vaultId.ToString(),
                      loanAmounts->balances.size());
            for (const auto &loan : loanAmounts->balances) {
                LogPrintf("    %s@%d\n", GetDecimalString(loan.second), loan.first.v);
            }
            const auto collAmounts = cache.GetVaultCollaterals(vaultId);
            LogPrintf("%d collaterals: \n", collAmounts->balances.size());
            for (const auto &loan : collAmounts->balances) {
                LogPrintf("    %s@%d\n", GetDecimalString(loan.second), loan.first.v);
            }
        }
        return true;
    });
    if (loansLeft) {
        return Res::Err("Error in Loan payback, still open loans left");
    }
    LogPrintf("forced paybacks done\n");
    return res;
}

// iterates over all locked tokens and affected pools
void ForEachLockTokenAndPool(std::function<bool(const DCT_ID &, const CLoanSetLoanTokenImplementation &)> tokenCallback,
                             std::function<bool(const DCT_ID &, const CPoolPair &)> poolCallback,
                             CCustomCSView &cache) {
    const auto attributes = cache.GetAttributes();
    const auto loanTokens = GetLoanTokensForLock(cache);
    std::unordered_set<uint32_t> addedPools;
    for (const auto &[id, token] : loanTokens) {
        tokenCallback(id, token);
        cache.ForEachPoolPair([&, id = id.v](DCT_ID const &poolId, const CPoolPair &pool) {
            if (addedPools.count(poolId.v) > 0) {
                return true;
            }
            if (pool.idTokenA.v == id || pool.idTokenB.v == id) {
                addedPools.emplace(poolId.v);
                const auto tokenA = cache.GetToken(pool.idTokenA);
                const auto tokenB = cache.GetToken(pool.idTokenB);
                assert(tokenA);
                assert(tokenB);
                if ((tokenA->destructionHeight == -1 && tokenA->destructionTx == uint256{}) &&
                    (tokenB->destructionHeight == -1 && tokenB->destructionTx == uint256{})) {
                    poolCallback(poolId, pool);
                }
            }
            return true;
        });
    }
}

static Res ConvertAllLoanTokenForTokenLock(const CBlock &block,
                                           const CBlockIndex *pindex,
                                           CCustomCSView &cache,
                                           BlockContext &blockCtx) {
    const auto &consensus = blockCtx.GetConsensus();
    // get creation txs
    bool opcodes{false};
    std::vector<unsigned char> metadata;
    uint32_t type;
    uint32_t metaId;
    int64_t metaMultiplier;
    std::map<uint32_t, uint256> creationTxPerId;

    LogPrintf("converting all loan tokens for locks\n");
    for (const auto &tx : block.vtx) {
        if (ParseScriptByMarker(tx->vout[0].scriptPubKey, DfTokenSplitMarker, metadata, opcodes)) {
            try {
                CDataStream ss(metadata, SER_NETWORK, PROTOCOL_VERSION);
                ss >> type;
                ss >> metaId;
                ss >> metaMultiplier;

                if (COIN == metaMultiplier) {
                    creationTxPerId[metaId] = tx->GetHash();
                }
            } catch (const std::ios_base::failure &) {
                LogPrintf("Failed to read ID and multiplier from token split coinbase TXs. TX: %s\n",
                          tx->GetHash().ToString());
            }
        }
    }

    auto attributes = cache.GetAttributes();
    // get tokens with matched with creationTx
    // get list of pools, matched with creationTx

    OracleSplits64 splits;
    CreationTxs creationTxs;
    std::vector<std::pair<DCT_ID, uint256>> emptyPoolPairs;

    CBalances lockedTokens;
    std::vector<std::pair<DCT_ID, uint256>> creationTxPerPoolId;
    std::set<DCT_ID> poolsForConsolidation;
    ForEachLockTokenAndPool(
        [&](const DCT_ID &id, const CLoanSetLoanTokenImplementation &token) {
            if (!creationTxPerId.count(id.v)) {
                LogPrintf("missing creationTx for Token %d\n", id.v);
                return true;
            }
            splits.emplace(id.v, COIN);
            creationTxs.emplace(id.v, std::make_pair(creationTxPerId[id.v], emptyPoolPairs));

            // TODO: normal token split requires token to be locked before
            CDataStructureV0 lockKey{AttributeTypes::Locks, ParamIDs::TokenID, id.v};
            attributes->SetValue(lockKey, true);
            lockedTokens.Add({id, COIN});
            return true;
        },
        [&](const DCT_ID &id, const CPoolPair &token) {
            if (!creationTxPerId.count(id.v)) {
                LogPrintf("missing creationTx for Pool %d\n", id.v);
                return true;
            }
            creationTxPerPoolId.emplace_back(id, creationTxPerId[id.v]);
            poolsForConsolidation.emplace(id);
            return true;
        },
        cache);

    CDataStructureV0 lockedTokenKey{AttributeTypes::Live, ParamIDs::Economy, EconomyKeys::LockedTokens};
    // TODO: this is mainly used to know what token ids got locked (for use in TD later on). maybe add real balances
    // for stats?

    attributes->SetValue(lockedTokenKey, lockedTokens);
    cache.SetVariable(*attributes);

    LogPrintf("got lock %d splits, %d pool creations\n", splits.size(), creationTxPerPoolId.size());

    // need to consolidate all before token split, otherwise commission might not be converted
    std::vector<std::pair<CScript, CAmount>> poolOwnersToMigrate;
    cache.ForEachBalance([&](const CScript &owner, CTokenAmount balance) {
        if (poolsForConsolidation.count(balance.nTokenId) > 0 && balance.nValue > 0) {
            poolOwnersToMigrate.emplace_back(owner, balance.nValue);
        }
        return true;
    });
    auto nWorkers = RewardConsolidationWorkersCount();
    LogPrintf(
        "Token Lock: Consolidating rewards. total: %d, concurrency: %d..\n", poolOwnersToMigrate.size(), nWorkers);
    ConsolidateRewards(cache, pindex->nHeight, poolOwnersToMigrate, false, nWorkers);

    // Execute Splits on tokens (without pools)
    bool splitSuccess = true;
    ExecuteTokenSplits(pindex, cache, creationTxs, consensus, *attributes, splits, blockCtx, splitSuccess);
    if (!splitSuccess) {
        return Res::Err("Token split failed");
    }

    LogPrintf("executed token 'splits' for locks\n");

    // get map oldTokenId->newTokenId
    std::map<uint32_t, DCT_ID> oldTokenToNewToken;
    std::map<uint32_t, CAmount> totalBalanceMap;

    CDataStructureV0 descendantKey{AttributeTypes::Token, 0, TokenKeys::Descendant};
    for (const auto &[id, multiplier] : splits) {
        descendantKey.typeId = id;
        const DescendantValue desc = attributes->GetValue(descendantKey, DescendantValue{});
        oldTokenToNewToken[id] = DCT_ID{desc.first};
        totalBalanceMap[id] = CAmount{0};
    }

    // convert pools, based on tokenMap (needed change in existing code)

    auto res = PoolSplits(
        cache, totalBalanceMap, *attributes, oldTokenToNewToken, pindex, consensus, creationTxPerPoolId, COIN);
    if (!res) {
        LogPrintf("Pool splits failed\n");
        return res;
    }
    // add balances to minted amount (pools where ignored in split)
    for (const auto &[id, amount] : totalBalanceMap) {
        res = cache.AddMintedTokens(DCT_ID{id}, amount);
        if (!res) {
            LogPrintf("TokenLock failed on AddMintedTokens\n");
            return res;
        }
    }

    // Unlock new token. Automatically locked as part of vault split.
    for (auto [oldToken, newToken] : oldTokenToNewToken) {
        attributes->EraseKey(CDataStructureV0{AttributeTypes::Locks, ParamIDs::TokenID, newToken.v});
    }
    cache.SetVariable(*attributes);

    LogPrintf("poolsplit done\n");

    return res;
}

static Res LockToken(CCustomCSView &cache,
                     const int height,
                     const uint256 refHash,
                     const CScript &owner,
                     const CTokenAmount &tokenAmount) {
    const auto contractAddressValue = Params().GetConsensus().smartContracts.at(SMART_CONTRACT_TOKENLOCK);

    CAccountsHistoryWriter addView(cache, height, GetNextAccPosition(), refHash, uint8_t(CustomTxType::TokenLock));
    addView.AddBalance(contractAddressValue, tokenAmount);
    addView.Flush();

    auto currentLock = cache.GetTokenLockUserValue({owner});
    currentLock.Add(tokenAmount);
    return cache.StoreTokenLockUserValues({owner}, currentLock);
}

static Res LockTokensOfBalancesCollAndPools(const CBlock &block,
                                            const CBlockIndex *pindex,
                                            CCustomCSView &cache,
                                            BlockContext &blockCtx,
                                            const CAmount lockRatio) {
    auto lockedAmount = [&](CAmount input) { return MultiplyAmounts(input, lockRatio); };

    std::unordered_set<uint32_t> tokensToBeLocked;
    std::unordered_set<uint32_t> affectedPools;
    ForEachLockTokenAndPool(
        [&](const DCT_ID &id, const CLoanSetLoanTokenImplementation &token) {
            tokensToBeLocked.emplace(id.v);
            return true;
        },
        [&](const DCT_ID &id, const CPoolPair &token) {
            affectedPools.emplace(id.v);
            return true;
        },
        cache);

    // from balances
    LogPrintf("locking %.2f%% of loan tokens in balances and pools\n", lockRatio * 100.0 / COIN);
    const auto contractAddressValue = blockCtx.GetConsensus().smartContracts.at(SMART_CONTRACT_TOKENLOCK);
    auto res = Res::Ok();
    std::vector<std::pair<CScript, DCT_ID>> ownersWithTokens;
    cache.ForEachBalance([&](const CScript &owner, const CTokenAmount &amount) {
        if (owner == blockCtx.GetConsensus().burnAddress || owner == contractAddressValue) {
            return true;  // no lock from burn or lock address
        }

        if (tokensToBeLocked.count(amount.nTokenId.v) && amount.nValue > 0) {
            ownersWithTokens.emplace_back(owner, amount.nTokenId);
        }
        if (affectedPools.count(amount.nTokenId.v) && amount.nValue > 0) {
            ownersWithTokens.emplace_back(owner, amount.nTokenId);
        }
        return true;
    });

    uint64_t reportedTs = 0;
    uint64_t done = 0;
    std::map<DCT_ID, CPoolPair> poolsCache;
    for (const auto &[owner, tokenId] : ownersWithTokens) {
        const auto amount = cache.GetBalance(owner, tokenId);

        if (tokensToBeLocked.count(amount.nTokenId.v) && amount.nValue > 0) {
            const auto amountToLock = lockedAmount(amount.nValue);
            CAccountsHistoryWriter subView(
                cache, pindex->nHeight, GetNextAccPosition(), pindex->GetBlockHash(), uint8_t(CustomTxType::TokenLock));

            res = subView.SubBalance(owner, CTokenAmount{amount.nTokenId, amountToLock});
            if (!res) {
                return res;
            }
            subView.Flush();

            res = LockToken(cache, pindex->nHeight, pindex->GetBlockHash(), owner, {amount.nTokenId, amountToLock});
            if (!res) {
                return res;
            }
        }
        if (affectedPools.count(amount.nTokenId.v) && amount.nValue > 0) {
            if (poolsCache.count(amount.nTokenId) == 0) {
                auto pp = cache.GetPoolPair(amount.nTokenId);
                if (!pp) {
                    return Res::Err("Pool not found durint dToken restart");
                }
                poolsCache.emplace(amount.nTokenId, *pp);
            }
            auto poolPair = &poolsCache.at(amount.nTokenId);
            auto amountToLock = lockedAmount(amount.nValue);
            CAccountsHistoryWriter subView(
                cache, pindex->nHeight, GetNextAccPosition(), pindex->GetBlockHash(), uint8_t(CustomTxType::TokenLock));

            res = subView.SubBalance(owner, CTokenAmount{amount.nTokenId, amountToLock});
            if (!res) {
                return res;
            }
            subView.Flush();
            CAmount resAmountA = MultiplyDivideAmounts(amountToLock, poolPair->reserveA, poolPair->totalLiquidity);
            CAmount resAmountB = MultiplyDivideAmounts(amountToLock, poolPair->reserveB, poolPair->totalLiquidity);
            poolPair->reserveA -= resAmountA;
            poolPair->reserveB -= resAmountB;
            poolPair->totalLiquidity -= amountToLock;

            CAccountsHistoryWriter addView(cache,
                                           pindex->nHeight,
                                           GetNextAccPosition(),
                                           pindex->GetBlockHash(),
                                           uint8_t(CustomTxType::TokenSplit));

            if (tokensToBeLocked.count(poolPair->idTokenA.v)) {
                res =
                    LockToken(cache, pindex->nHeight, pindex->GetBlockHash(), owner, {poolPair->idTokenA, resAmountA});
                if (!res) {
                    return res;
                }
            } else {
                addView.AddBalance(owner, {poolPair->idTokenA, resAmountA});
            }

            if (tokensToBeLocked.count(poolPair->idTokenB.v)) {
                res =
                    LockToken(cache, pindex->nHeight, pindex->GetBlockHash(), owner, {poolPair->idTokenB, resAmountB});
                if (!res) {
                    return res;
                }
            } else {
                res = addView.AddBalance(owner, {poolPair->idTokenB, resAmountB});
                if (!res) {
                    return res;
                }
            }
            addView.Flush();

            cache.SetShare(amount.nTokenId, owner, pindex->nHeight);
        }

        ++done;
        if (GetTimeMillis() - reportedTs > 3000) {
            LogPrintf("locking balances and pools: %.2f%% completed (%d/%d)\n",
                      (done * 1.f / ownersWithTokens.size()) * 100.0,
                      done,
                      ownersWithTokens.size());
            reportedTs = GetTimeMillis();
        }
    }

    for (const auto &[tokenId, poolPair] : poolsCache) {
        res = cache.SetPoolPair(tokenId, pindex->nHeight, poolPair);
        if (!res) {
            return res;
        }
    }

    // from vault collaterals (only USDD)
    LogPrintf("locking %.2f%% of loan tokens in collaterals\n", lockRatio * 100.0 / COIN);

    cache.ForEachVaultCollateral([&](const CVaultId &vaultId, const CBalances &balances) {
        for (const auto &[tokenId, amount] : balances.balances) {
            if (tokensToBeLocked.count(tokenId.v)) {
                auto owner = cache.GetVault(vaultId)->ownerAddress;

                const auto amountToLock = lockedAmount(amount);

                res = cache.SubVaultCollateral(vaultId, {tokenId, amountToLock});
                if (!res) {
                    return false;
                }
                res = LockToken(cache, pindex->nHeight, pindex->GetBlockHash(), owner, {tokenId, amountToLock});
                if (!res) {
                    return false;
                }
            }
        }
        return true;
    });

    if (!res) {
        return res;
    }

    CDataStructureV0 releaseKey{AttributeTypes::Live, ParamIDs::Economy, EconomyKeys::TokenLockRatio};
    auto attributes = cache.GetAttributes();
    attributes->SetValue(releaseKey, lockRatio);
    cache.SetVariable(*attributes);
    cache.Flush();
    LogPrintf("locking done\n");

    return res;
}

static void ProcessTokenLock(const CBlock &block,
                             const CBlockIndex *pindex,
                             CCustomCSView &cache,
                             BlockContext &blockCtx) {
    const auto &consensus = blockCtx.GetConsensus();
    if (pindex->nHeight < consensus.DF24Height) {
        return;
    }

    const auto attributes = cache.GetAttributes();
    CDataStructureV0 lockedTokenKey{AttributeTypes::Live, ParamIDs::Economy, EconomyKeys::LockedTokens};
    const auto lockedTokens = attributes->GetValue(lockedTokenKey, CBalances{});
    if (!lockedTokens.balances.empty()) {
        return;  // can't lock after already locked
    }

    CDataStructureV0 lockKey{AttributeTypes::Param, ParamIDs::dTokenRestart, static_cast<uint32_t>(pindex->nHeight)};
    const auto lockRatio = attributes->GetValue(lockKey, CAmount{});
    if (!lockRatio) {
        return;
    }

    attributes->EraseKey(lockKey);
    cache.SetVariable(*attributes);

    auto time = GetTimeMillis();
    LogPrintf("locking %s%% of dToken oversupply ...\n", GetDecimalString(lockRatio * 100));

    auto view(cache);

    auto res = ForceCloseAllAuctions(pindex, view);
    if (!res) {
        LogPrintf("Closing all auctions failed: %s\n", res.msg);
        return;
    }

    res = ForceCloseAllLoans(pindex, view, blockCtx);
    if (!res) {
        LogPrintf("dToken restart failed: %s\n", res.msg);
        return;
    }

    // create DB entries for locked tokens and lock ratio
    // create new tokens for all active loan tokens
    // convert all pools
    // no locking up yet
    res = ConvertAllLoanTokenForTokenLock(block, pindex, view, blockCtx);
    if (!res) {
        LogPrintf("Convert all loans tokens for token lock failed: %s\n", res.msg);
        return;
    }

    // lock (1-<lockRatio>) of all USDD (new DUSD) collateral
    // remove (1-<lockRatio>)% of liquidity of new pools, loantokens are locked as coins, non-lock-tokens in pools
    // go to address lock (1-<lockRatio>)% of balances for new tokens
    res = LockTokensOfBalancesCollAndPools(block, pindex, view, blockCtx, lockRatio);
    if (!res) {
        LogPrintf("Lock token balances failed: %s\n", res.msg);
        return;
    }

    view.Flush();

    LogPrintf("    - locking dToken oversupply took: %dms\n", GetTimeMillis() - time);
}

static void ProcessTokenSplits(const CBlockIndex *pindex,
                               CCustomCSView &cache,
                               const CreationTxs &creationTxs,
                               BlockContext &blockCtx) {
    const auto &consensus = blockCtx.GetConsensus();
    if (pindex->nHeight < consensus.DF16FortCanningCrunchHeight) {
        return;
    }
    const auto attributes = cache.GetAttributes();

    CDataStructureV0 splitKey{AttributeTypes::Oracles, OracleIDs::Splits, static_cast<uint32_t>(pindex->nHeight)};
    bool splitSuccess = true;

    if (const auto splits32 = attributes->GetValue(splitKey, OracleSplits{}); !splits32.empty()) {
        attributes->EraseKey(splitKey);
        cache.SetVariable(*attributes);
        ExecuteTokenSplits(pindex, cache, creationTxs, consensus, *attributes, splits32, blockCtx, splitSuccess);
    } else if (const auto splits64 = attributes->GetValue(splitKey, OracleSplits64{}); !splits64.empty()) {
        attributes->EraseKey(splitKey);
        cache.SetVariable(*attributes);
        ExecuteTokenSplits(pindex, cache, creationTxs, consensus, *attributes, splits64, blockCtx, splitSuccess);
    }
}

static void ProcessFuturesDUSD(const CBlockIndex *pindex, CCustomCSView &cache, const Consensus::Params &consensus) {
    if (pindex->nHeight < consensus.DF17FortCanningSpringHeight) {
        return;
    }

    auto attributes = cache.GetAttributes();

    CDataStructureV0 activeKey{AttributeTypes::Param, ParamIDs::DFIP2206F, DFIPKeys::Active};
    CDataStructureV0 blockKey{AttributeTypes::Param, ParamIDs::DFIP2206F, DFIPKeys::BlockPeriod};
    CDataStructureV0 rewardKey{AttributeTypes::Param, ParamIDs::DFIP2206F, DFIPKeys::RewardPct};
    if (!attributes->GetValue(activeKey, false) || !attributes->CheckKey(blockKey) ||
        !attributes->CheckKey(rewardKey)) {
        return;
    }

    CDataStructureV0 startKey{AttributeTypes::Param, ParamIDs::DFIP2206F, DFIPKeys::StartBlock};
    const auto startBlock = attributes->GetValue(startKey, CAmount{});
    if (pindex->nHeight < startBlock) {
        return;
    }

    const auto blockPeriod = attributes->GetValue(blockKey, CAmount{});
    if ((pindex->nHeight - startBlock) % blockPeriod != 0) {
        return;
    }

    auto time = GetTimeMillis();
    LogPrintf("Future swap DUSD settlement in progress.. (height: %d)\n", pindex->nHeight);

    const auto rewardPct = attributes->GetValue(rewardKey, CAmount{});
    const auto discount{COIN - rewardPct};

    const auto useNextPrice{false}, requireLivePrice{true};
    const auto discountPrice = cache.GetAmountInCurrency(discount, {"DFI", "USD"}, useNextPrice, requireLivePrice);

    CDataStructureV0 liveKey{AttributeTypes::Live, ParamIDs::Economy, EconomyKeys::DFIP2206FCurrent};
    auto balances = attributes->GetValue(liveKey, CBalances{});

    const auto contractAddressValue = GetFutureSwapContractAddress(SMART_CONTRACT_DFIP2206F);
    assert(contractAddressValue);

    const auto dfiID{DCT_ID{}};

    if (!discountPrice) {
        std::vector<std::pair<CFuturesUserKey, CAmount>> refunds;

        cache.ForEachFuturesDUSD(
            [&](const CFuturesUserKey &key, const CAmount &amount) {
                refunds.emplace_back(key, amount);
                return true;
            },
            {static_cast<uint32_t>(pindex->nHeight), {}, std::numeric_limits<uint32_t>::max()});

        for (const auto &[key, amount] : refunds) {
            cache.EraseFuturesDUSD(key);

            const CTokenAmount source{dfiID, amount};

            CAccountsHistoryWriter subView(cache,
                                           pindex->nHeight,
                                           GetNextAccPosition(),
                                           pindex->GetBlockHash(),
                                           uint8_t(CustomTxType::FutureSwapRefund));
            subView.SubBalance(*contractAddressValue, source);
            subView.Flush();

            CAccountsHistoryWriter addView(cache,
                                           pindex->nHeight,
                                           GetNextAccPosition(),
                                           pindex->GetBlockHash(),
                                           uint8_t(CustomTxType::FutureSwapRefund));
            addView.AddBalance(key.owner, source);
            addView.Flush();

            LogPrint(
                BCLog::FUTURESWAP, "%s: Refund Owner %s value %s\n", __func__, key.owner.GetHex(), source.ToString());
            balances.Sub(source);
        }

        if (!refunds.empty()) {
            attributes->SetValue(liveKey, std::move(balances));
        }

        cache.SetVariable(*attributes);

        LogPrintf("Future swap DUSD refunded due to no live price: (%d refunds (height: %d, time: %dms)\n",
                  refunds.size(),
                  pindex->nHeight,
                  GetTimeMillis() - time);

        return;
    }

    CDataStructureV0 burnKey{AttributeTypes::Live, ParamIDs::Economy, EconomyKeys::DFIP2206FBurned};
    CDataStructureV0 mintedKey{AttributeTypes::Live, ParamIDs::Economy, EconomyKeys::DFIP2206FMinted};

    auto burned = attributes->GetValue(burnKey, CBalances{});
    auto minted = attributes->GetValue(mintedKey, CBalances{});

    std::set<CFuturesUserKey> deletionPending;

    auto swapCounter{0};

    cache.ForEachFuturesDUSD(
        [&](const CFuturesUserKey &key, const CAmount &amount) {
            CAccountsHistoryWriter view(cache,
                                        pindex->nHeight,
                                        GetNextAccPosition(),
                                        pindex->GetBlockHash(),
                                        uint8_t(CustomTxType::FutureSwapExecution));

            deletionPending.insert(key);

            const auto tokenDUSD = view.GetToken("DUSD");
            assert(tokenDUSD);

            const auto total = MultiplyAmounts(amount, discountPrice);
            view.AddMintedTokens(tokenDUSD->first, total);
            CTokenAmount destination{tokenDUSD->first, total};
            view.AddBalance(key.owner, destination);
            burned.Add({dfiID, amount});
            minted.Add(destination);
            ++swapCounter;
            LogPrint(BCLog::FUTURESWAP,
                     "ProcessFuturesDUSD (): Payment Owner %s source %d destination %s\n",
                     key.owner.GetHex(),
                     amount,
                     destination.ToString());

            view.Flush();

            return true;
        },
        {static_cast<uint32_t>(pindex->nHeight), {}, std::numeric_limits<uint32_t>::max()});

    for (const auto &key : deletionPending) {
        cache.EraseFuturesDUSD(key);
    }

    attributes->SetValue(burnKey, std::move(burned));
    attributes->SetValue(mintedKey, std::move(minted));

    LogPrintf("Future swap DUSD settlement completed: (%d swaps (height: %d, time: %dms)\n",
              swapCounter,
              pindex->nHeight,
              GetTimeMillis() - time);

    cache.SetVariable(*attributes);
}

static void ProcessNegativeInterest(const CBlockIndex *pindex, CCustomCSView &cache) {
    if (!gArgs.GetBoolArg("-negativeinterest", DEFAULT_NEGATIVE_INTEREST)) {
        return;
    }

    auto attributes = cache.GetAttributes();

    DCT_ID dusd{};
    const auto token = cache.GetTokenGuessId("DUSD", dusd);
    if (!token) {
        return;
    }

    CDataStructureV0 negativeInterestKey{AttributeTypes::Live, ParamIDs::Economy, EconomyKeys::NegativeInt};
    auto negativeInterestBalances = attributes->GetValue(negativeInterestKey, CBalances{});
    negativeInterestKey.key = EconomyKeys::NegativeIntCurrent;

    cache.ForEachLoanTokenAmount([&](const CVaultId &vaultId, const CBalances &balances) {
        for (const auto &[tokenId, amount] : balances.balances) {
            if (tokenId == dusd) {
                const auto rate = cache.GetInterestRate(vaultId, tokenId, pindex->nHeight);
                if (!rate) {
                    continue;
                }

                const auto totalInterest = TotalInterest(*rate, pindex->nHeight);
                if (totalInterest < 0) {
                    negativeInterestBalances.Add(
                        {tokenId, amount > std::abs(totalInterest) ? std::abs(totalInterest) : amount});
                }
            }
        }
        return true;
    });

    if (!negativeInterestBalances.balances.empty()) {
        attributes->SetValue(negativeInterestKey, negativeInterestBalances);
        cache.SetVariable(*attributes);
    }
}

static void ProcessProposalEvents(const CBlockIndex *pindex, CCustomCSView &cache, const Consensus::Params &consensus) {
    if (pindex->nHeight < consensus.DF20GrandCentralHeight) {
        return;
    }

    CDataStructureV0 enabledKey{AttributeTypes::Param, ParamIDs::Feature, DFIPKeys::GovernanceEnabled};

    auto attributes = cache.GetAttributes();

    auto funds = cache.GetCommunityBalance(CommunityAccountType::CommunityDevFunds);
    if (!attributes->GetValue(enabledKey, false)) {
        if (funds > 0) {
            cache.SubCommunityBalance(CommunityAccountType::CommunityDevFunds, funds);
            cache.AddBalance(consensus.foundationShareScript, {DCT_ID{0}, funds});
        }

        return;
    }

    auto balance = cache.GetBalance(consensus.foundationShareScript, DCT_ID{0});
    if (balance.nValue > 0) {
        cache.SubBalance(consensus.foundationShareScript, balance);
        cache.AddCommunityBalance(CommunityAccountType::CommunityDevFunds, balance.nValue);
    }

    std::set<uint256> activeMasternodes;
    cache.ForEachCycleProposal(
        [&](const CProposalId &propId, const CProposalObject &prop) {
            if (prop.status != CProposalStatusType::Voting) {
                return true;
            }

            if (activeMasternodes.empty()) {
                cache.ForEachMasternode([&](uint256 const &mnId, CMasternode node) {
                    if (node.IsActive(pindex->nHeight, cache) && node.mintedBlocks) {
                        activeMasternodes.insert(mnId);
                    }
                    return true;
                });
                if (activeMasternodes.empty()) {
                    return false;
                }
            }

            uint32_t voteYes = 0, voteNeutral = 0;
            std::set<uint256> voters{};
            cache.ForEachProposalVote(
                [&](CProposalId const &pId, uint8_t cycle, uint256 const &mnId, CProposalVoteType vote) {
                    if (pId != propId || cycle != prop.cycle) {
                        return false;
                    }
                    if (activeMasternodes.count(mnId)) {
                        voters.insert(mnId);
                        if (vote == CProposalVoteType::VoteYes) {
                            ++voteYes;
                        } else if (vote == CProposalVoteType::VoteNeutral) {
                            ++voteNeutral;
                        }
                    }
                    return true;
                },
                CMnVotePerCycle{propId, prop.cycle});

            // Redistributes fee among voting masternodes
            CDataStructureV0 feeRedistributionKey{
                AttributeTypes::Governance, GovernanceIDs::Proposals, GovernanceKeys::FeeRedistribution};

            if (voters.size() > 0 && attributes->GetValue(feeRedistributionKey, false)) {
                // return half fee among voting masternodes, the rest is burned at creation
                auto feeBack = prop.fee - prop.feeBurnAmount;
                auto amountPerVoter = DivideAmounts(feeBack, voters.size() * COIN);
                for (const auto mnId : voters) {
                    auto const mn = cache.GetMasternode(mnId);
                    assert(mn);

                    CScript scriptPubKey;
                    if (mn->rewardAddressType != 0) {
                        scriptPubKey = GetScriptForDestination(FromOrDefaultKeyIDToDestination(
                            mn->rewardAddress, TxDestTypeToKeyType(mn->rewardAddressType), KeyType::MNRewardKeyType));
                    } else {
                        scriptPubKey = GetScriptForDestination(FromOrDefaultKeyIDToDestination(
                            mn->ownerAuthAddress, TxDestTypeToKeyType(mn->ownerType), KeyType::MNOwnerKeyType));
                    }

                    CAccountsHistoryWriter subView(cache,
                                                   pindex->nHeight,
                                                   GetNextAccPosition(),
                                                   pindex->GetBlockHash(),
                                                   uint8_t(CustomTxType::ProposalFeeRedistribution));

                    auto res = subView.AddBalance(scriptPubKey, {DCT_ID{0}, amountPerVoter});
                    if (!res) {
                        LogPrintf("Proposal fee redistribution failed: %s Address: %s Amount: %d\n",
                                  res.msg,
                                  scriptPubKey.GetHex(),
                                  amountPerVoter);
                    }

                    if (pindex->nHeight >= consensus.DF22MetachainHeight) {
                        subView.CalculateOwnerRewards(scriptPubKey, pindex->nHeight);
                    }

                    subView.Flush();
                }

                // Burn leftover sats.
                auto burnAmount = feeBack - MultiplyAmounts(amountPerVoter, voters.size() * COIN);
                if (burnAmount > 0) {
                    auto res = cache.AddBalance(Params().GetConsensus().burnAddress, {{0}, burnAmount});
                    if (!res) {
                        LogPrintf("Burn of proposal fee redistribution leftover failed. Amount: %d\n", burnAmount);
                    }
                }
            }

            if (lround(voters.size() * 10000.f / activeMasternodes.size()) <= prop.quorum) {
                cache.UpdateProposalStatus(propId, pindex->nHeight, CProposalStatusType::Rejected);
                return true;
            }

            if (pindex->nHeight < consensus.DF22MetachainHeight &&
                lround(voteYes * 10000.f / voters.size()) <= prop.approvalThreshold) {
                cache.UpdateProposalStatus(propId, pindex->nHeight, CProposalStatusType::Rejected);
                return true;
            } else if (pindex->nHeight >= consensus.DF22MetachainHeight) {
                auto onlyNeutral = voters.size() == voteNeutral;
                if (onlyNeutral ||
                    lround(voteYes * 10000.f / (voters.size() - voteNeutral)) <= prop.approvalThreshold) {
                    cache.UpdateProposalStatus(propId, pindex->nHeight, CProposalStatusType::Rejected);
                    return true;
                }
            }

            if (prop.nCycles == prop.cycle) {
                cache.UpdateProposalStatus(propId, pindex->nHeight, CProposalStatusType::Completed);
            } else {
                assert(prop.nCycles > prop.cycle);
                cache.UpdateProposalCycle(propId, prop.cycle + 1, pindex->nHeight, consensus);
            }

            CDataStructureV0 payoutKey{AttributeTypes::Param, ParamIDs::Feature, DFIPKeys::CFPPayout};

            if (prop.type == CProposalType::CommunityFundProposal && attributes->GetValue(payoutKey, false)) {
                auto res = cache.SubCommunityBalance(CommunityAccountType::CommunityDevFunds, prop.nAmount);
                if (res) {
                    cache.CalculateOwnerRewards(prop.address, pindex->nHeight);
                    cache.AddBalance(prop.address, {DCT_ID{0}, prop.nAmount});
                } else {
                    LogPrintf("Fails to subtract community developement funds: %s\n", res.msg);
                }
            }

            return true;
        },
        pindex->nHeight);
}

static void ProcessMasternodeUpdates(const CBlockIndex *pindex,
                                     CCustomCSView &cache,
                                     const CCoinsViewCache &view,
                                     const Consensus::Params &consensus) {
    if (pindex->nHeight < consensus.DF20GrandCentralHeight) {
        return;
    }
    // Apply any pending masternode owner changes
    cache.ForEachNewCollateral([&](const uint256 &key, const MNNewOwnerHeightValue &value) {
        if (value.blockHeight == static_cast<uint32_t>(pindex->nHeight)) {
            auto node = cache.GetMasternode(value.masternodeID);
            assert(node);
            assert(key == node->collateralTx);
            const auto &coin = view.AccessCoin({node->collateralTx, 1});
            assert(!coin.IsSpent());
            CTxDestination dest;
            assert(ExtractDestination(coin.out.scriptPubKey, dest));
            const CKeyID keyId = CKeyID::FromOrDefaultDestination(dest, KeyType::MNOwnerKeyType);
            cache.UpdateMasternodeOwner(value.masternodeID, *node, dest.index(), keyId);
        }
        return true;
    });

    std::set<CKeyID> pendingToErase;
    cache.ForEachPendingHeight([&](const CKeyID &ownerAuthAddress, const uint32_t &height) {
        if (height == static_cast<uint32_t>(pindex->nHeight)) {
            pendingToErase.insert(ownerAuthAddress);
        }
        return true;
    });

    for (const auto &keyID : pendingToErase) {
        cache.ErasePendingHeight(keyID);
    }
}

static void ProcessGrandCentralEvents(const CBlockIndex *pindex,
                                      CCustomCSView &cache,
                                      const Consensus::Params &consensus) {
    if (pindex->nHeight != consensus.DF20GrandCentralHeight) {
        return;
    }

    auto attributes = cache.GetAttributes();

    CDataStructureV0 key{AttributeTypes::Param, ParamIDs::Foundation, DFIPKeys::Members};
    attributes->SetValue(key, consensus.foundationMembers);
    cache.SetVariable(*attributes);
}

static void ProcessNullPoolSwapRefund(const CBlockIndex *pindex,
                                      CCustomCSView &cache,
                                      const Consensus::Params &consensus) {
    if (pindex->nHeight != consensus.DF23Height) {
        return;
    }

    const CScript nullSource{};
    for (const auto &[txid, height, address, amounts] : nullPoolSwapAmounts) {
        if (!cache.SubBalance(nullSource, amounts)) {
            continue;
        }
        const auto dest = DecodeDestination(address);
        if (!IsValidDestination(dest)) {
            continue;
        }
        const auto script = GetScriptForDestination(dest);
        if (!cache.AddBalance(script, amounts)) {
            continue;
        }
        LogPrintf("Null pool swap refund. Height: %d TX: %s Address: %s Amount: %s\n",
                  height,
                  txid.ToString(),
                  address,
                  amounts.ToString());
    }
}

static Res ValidateCoinbaseXVMOutput(const XVM &xvm, const FinalizeBlockCompletion &blockResult) {
    auto blockResultBlockHash = uint256::FromByteArray(blockResult.block_hash).GetHex();

    if (xvm.evm.blockHash != blockResultBlockHash) {
        return Res::Err("Incorrect EVM block hash in coinbase output");
    }

    if (xvm.evm.burntFee != blockResult.total_burnt_fees) {
        return Res::Err("Incorrect EVM burnt fee in coinbase output");
    }

    if (xvm.evm.priorityFee != blockResult.total_priority_fees) {
        return Res::Err("Incorrect EVM priority fee in coinbase output");
    }

    return Res::Ok();
}

static Res ProcessEVMQueue(const CBlock &block,
                           const CBlockIndex *pindex,
                           CCustomCSView &cache,
                           const CChainParams &chainparams,
                           BlockContext &blockCtx) {
    auto &evmTemplate = blockCtx.GetEVMTemplate();
    CKeyID minter;
    assert(block.ExtractMinterKey(minter));
    CScript minerAddress;

    if (!fMockNetwork) {
        const auto id = cache.GetMasternodeIdByOperator(minter);
        assert(id);
        const auto node = cache.GetMasternode(*id);
        assert(node);

        auto height = node->creationHeight;
        auto mnID = *id;
        if (!node->collateralTx.IsNull()) {
            const auto idHeight = cache.GetNewCollateral(node->collateralTx);
            assert(idHeight);
            height = idHeight->blockHeight - GetMnResignDelay(std::numeric_limits<int>::max());
            mnID = node->collateralTx;
        }

        const auto blockindex = ::ChainActive()[height];
        assert(blockindex);

        CTransactionRef tx;
        uint256 hash_block;
        assert(GetTransaction(mnID, tx, Params().GetConsensus(), hash_block, blockindex));
        assert(tx->vout.size() >= 2);

        CTxDestination dest;
        assert(ExtractDestination(tx->vout[1].scriptPubKey, dest));
        assert(dest.index() == PKHashType || dest.index() == WitV0KeyHashType);
        minerAddress = GetScriptForDestination(dest);
    } else {
        const auto dest = PKHash(minter);
        minerAddress = GetScriptForDestination(dest);
    }

    CrossBoundaryResult result;
    const auto blockResult = evm_try_unsafe_construct_block_in_template(result, evmTemplate->GetTemplate(), false);
    if (!result.ok) {
        return Res::Err(result.reason.c_str());
    }
    if (block.vtx[0]->vout.size() < 2) {
        return Res::Err("Not enough outputs in coinbase TX");
    }

    auto xvmRes = XVM::TryFrom(block.vtx[0]->vout[1].scriptPubKey);
    if (!xvmRes) {
        return std::move(xvmRes);
    }
    auto res = ValidateCoinbaseXVMOutput(*xvmRes, blockResult);
    if (!res) {
        return res;
    }

    auto evmBlockHash = uint256::FromByteArray(blockResult.block_hash).GetHex();
    res = cache.SetVMDomainBlockEdge(VMDomainEdge::DVMToEVM, block.GetHash().GetHex(), evmBlockHash);
    if (!res) {
        return res;
    }

    res = cache.SetVMDomainBlockEdge(VMDomainEdge::EVMToDVM, evmBlockHash, block.GetHash().GetHex());
    if (!res) {
        return res;
    }

    auto attributes = cache.GetAttributes();

    auto stats = attributes->GetValue(CEvmBlockStatsLive::Key, CEvmBlockStatsLive{});

    auto feeBurnt = static_cast<CAmount>(blockResult.total_burnt_fees);
    auto feePriority = static_cast<CAmount>(blockResult.total_priority_fees);
    stats.feeBurnt += feeBurnt;
    if (feeBurnt && stats.feeBurntMin > feeBurnt) {
        stats.feeBurntMin = feeBurnt;
        stats.feeBurntMinHash = block.GetHash();
    }
    if (stats.feeBurntMax < feeBurnt) {
        stats.feeBurntMax = feeBurnt;
        stats.feeBurntMaxHash = block.GetHash();
    }
    stats.feePriority += feePriority;
    if (feePriority && stats.feePriorityMin > feePriority) {
        stats.feePriorityMin = feePriority;
        stats.feePriorityMinHash = block.GetHash();
    }
    if (stats.feePriorityMax < feePriority) {
        stats.feePriorityMax = feePriority;
        stats.feePriorityMaxHash = block.GetHash();
    }

    auto transferDomainStats = attributes->GetValue(CTransferDomainStatsLive::Key, CTransferDomainStatsLive{});

    for (const auto &[id, amount] : transferDomainStats.dvmCurrent.balances) {
        if (id.v == 0) {
            if (amount + stats.feeBurnt + stats.feePriority > 0) {
                return Res::Err("More DFI moved from DVM to EVM than in. DVM Out: %s Fees: %s Total: %s\n",
                                GetDecimalString(amount),
                                GetDecimalString(stats.feeBurnt + stats.feePriority),
                                GetDecimalString(amount + stats.feeBurnt + stats.feePriority));
            }
        } else if (amount > 0) {
            return Res::Err(
                "More %s moved from DVM to EVM than in. DVM Out: %s\n", id.ToString(), GetDecimalString(amount));
        }
    }

    attributes->SetValue(CEvmBlockStatsLive::Key, stats);
    cache.SetVariable(*attributes);

    return Res::Ok();
}

static void FlushCacheCreateUndo(const CBlockIndex *pindex,
                                 CCustomCSView &mnview,
                                 CCustomCSView &cache,
                                 const uint256 hash) {
    // construct undo
    auto &flushable = cache.GetStorage();
    auto undo = CUndo::Construct(mnview.GetStorage(), flushable.GetRaw());
    // flush changes to underlying view
    cache.Flush();
    // write undo
    if (!undo.before.empty()) {
        mnview.SetUndo(UndoKey{static_cast<uint32_t>(pindex->nHeight), hash}, undo);
    }
}

Res ProcessDeFiEventFallible(const CBlock &block,
                             const CBlockIndex *pindex,
                             const CChainParams &chainparams,
                             const CreationTxs &creationTxs,
                             BlockContext &blockCtx) {
    auto isEvmEnabledForBlock = blockCtx.GetEVMEnabledForBlock();
    auto &mnview = blockCtx.GetView();
    CCustomCSView cache(mnview);

    // One time upgrade to lock away 90% of dToken supply.
    // Needs to execute before ProcessEVMQueue to avoid block hash mismatch.
    ProcessTokenLock(block, pindex, cache, blockCtx);

    // Loan splits
    ProcessTokenSplits(pindex, cache, creationTxs, blockCtx);

    if (isEvmEnabledForBlock) {
        // Process EVM block
        auto res = ProcessEVMQueue(block, pindex, cache, chainparams, blockCtx);
        if (!res) {
            return res;
        }
    }

    // Construct undo
    FlushCacheCreateUndo(pindex, mnview, cache, uint256S(std::string(64, '1')));

    return Res::Ok();
}

void ProcessDeFiEvent(const CBlock &block,
                      const CBlockIndex *pindex,
                      const CCoinsViewCache &view,
                      const CreationTxs &creationTxs,
                      BlockContext &blockCtx) {
    const auto &consensus = blockCtx.GetConsensus();
    auto &evmTemplate = blockCtx.GetEVMTemplate();
    auto &mnview = blockCtx.GetView();
    CCustomCSView cache(mnview);

    // calculate rewards to current block
    ProcessRewardEvents(pindex, cache, consensus);

    // close expired orders, refund all expired DFC HTLCs at this block height
    ProcessICXEvents(pindex, cache, consensus);

    // Remove `Finalized` and/or `LPS` flags _possibly_set_ by bytecoded (cheated) txs before bayfront fork
    if (pindex->nHeight == consensus.DF2BayfrontHeight - 1) {  // call at block _before_ fork
        cache.BayfrontFlagsCleanup();
    }

    // burn DFI on Eunos height
    ProcessEunosEvents(pindex, cache, consensus);

    // set oracle prices
    ProcessOracleEvents(pindex, cache, consensus);

    // loan scheme, collateral ratio, liquidations
    ProcessLoanEvents(pindex, cache, consensus);

    // Must be before set gov by height to clear futures in case there's a disabling of loan token in v3+
    ProcessFutures(pindex, cache, consensus);

    // update governance variables
    ProcessGovEvents(pindex, cache, consensus, evmTemplate);

    // Migrate loan and collateral tokens to Gov vars.
    ProcessTokenToGovVar(pindex, cache, consensus);

    // Set height for live dex data
    if (cache.GetDexStatsEnabled().value_or(false)) {
        cache.SetDexStatsLastHeight(pindex->nHeight);
    }

    // DFI-to-DUSD swaps
    ProcessFuturesDUSD(pindex, cache, consensus);

    // Tally negative interest across vaults
    ProcessNegativeInterest(pindex, cache);

    // proposal activations
    ProcessProposalEvents(pindex, cache, consensus);

    // Masternode updates
    ProcessMasternodeUpdates(pindex, cache, view, consensus);

    // Migrate foundation members to attributes
    ProcessGrandCentralEvents(pindex, cache, consensus);

    // Refund null pool swap amounts
    ProcessNullPoolSwapRefund(pindex, cache, consensus);

    // construct undo
    FlushCacheCreateUndo(pindex, mnview, cache, uint256());
}

bool ExecuteTokenMigrationEVM(std::size_t mnview_ptr, const TokenAmount oldAmount, TokenAmount &newAmount) {
    auto cache = reinterpret_cast<CCustomCSView *>(static_cast<uintptr_t>(mnview_ptr));
    CCustomCSView copy(*pcustomcsview);
    if (!cache) {
        // mnview_ptr will be 0 in case of a RPC `eth_call` or a debug_traceTransaction
        cache = &copy;
    }

    if (oldAmount.amount == 0) {
        return false;
    }

    const auto token = cache->GetToken(DCT_ID{oldAmount.id});
    if (!token) {
        return false;
    }

    CDataStructureV0 lockedKey{AttributeTypes::Live, ParamIDs::Economy, EconomyKeys::LockedTokens};
    CDataStructureV0 releaseKey{AttributeTypes::Live, ParamIDs::Economy, EconomyKeys::TokenLockRatio};
    auto attributes = cache->GetAttributes();
    const auto lockRatio = attributes->GetValue(releaseKey, CAmount{});
    const auto lockedTokens = attributes->GetValue(lockedKey, CBalances{});
    if (lockRatio > 0 && lockedTokens.balances.count(DCT_ID{oldAmount.id}) > 0) {
        return false;  // tokens that got locked must not be upgraded on EVM while lock is active (need to be TD to DVM,
                       // cause it gets locked)
    }

    const auto idMultiplierPair = cache->GetTokenSplitMultiplier(oldAmount.id);
    if (!idMultiplierPair) {
        newAmount = oldAmount;
        return true;
    }

    auto &[id, multiplierVariant] = *idMultiplierPair;

    newAmount.id = id;

    if (const auto multiplier64 = std::get_if<CAmount>(&multiplierVariant); multiplier64) {
        newAmount.amount = CalculateNewAmount(*multiplier64, oldAmount.amount);
    } else {
        const auto multiplier32 = std::get<int32_t>(multiplierVariant);
        newAmount.amount = CalculateNewAmount(multiplier32, oldAmount.amount);
    }

    // Only increment minted tokens if there is no additional split on new token.
    if (const auto additionalSplit = cache->GetTokenSplitMultiplier(newAmount.id); !additionalSplit) {
        if (const auto res = cache->AddMintedTokens({id}, newAmount.amount); !res) {
            return res;
        }
    }

    auto stats = attributes->GetValue(CTransferDomainStatsLive::Key, CTransferDomainStatsLive{});

    // Transfer out old token
    auto outAmount = CTokenAmount{{oldAmount.id}, static_cast<CAmount>(oldAmount.amount)};
    stats.evmOut.Add(outAmount);
    stats.evmCurrent.Sub(outAmount);
    stats.evmDvmTotal.Add(outAmount);
    stats.dvmIn.Add(outAmount);
    stats.dvmCurrent.Add(outAmount);

    // Transfer in new token
    auto inAmount = CTokenAmount{{newAmount.id}, static_cast<CAmount>(newAmount.amount)};
    stats.dvmEvmTotal.Add(inAmount);
    stats.dvmOut.Add(inAmount);
    stats.dvmCurrent.Sub(inAmount);
    stats.evmIn.Add(inAmount);
    stats.evmCurrent.Add(inAmount);

    attributes->SetValue(CTransferDomainStatsLive::Key, stats);
    if (const auto res = cache->SetVariable(*attributes); !res) {
        return res;
    }

    return true;
}

Res ExecuteTokenMigrationTransferDomain(CCustomCSView &view, CTokenAmount &amount, bool &includedLock) {
    if (amount.nValue == 0) {
        return Res::Ok();
    }
    CDataStructureV0 lockedKey{AttributeTypes::Live, ParamIDs::Economy, EconomyKeys::LockedTokens};
    auto attributes = view.GetAttributes();
    const auto lockedTokens = attributes->GetValue(lockedKey, CBalances{});

    while (true) {
        const auto idMultiplierPair = view.GetTokenSplitMultiplier(amount.nTokenId.v);
        if (!idMultiplierPair) {
            return Res::Ok();
        }

        if (const auto token = view.GetToken(amount.nTokenId); !token) {
            return Res::Err("Token not found");
        }
        if (lockedTokens.balances.count(amount.nTokenId) > 0) {
            includedLock = true;
        }

        auto &[id, multiplierVariant] = *idMultiplierPair;

        if (const auto multiplier64 = std::get_if<CAmount>(&multiplierVariant); multiplier64) {
            amount = {{id}, CalculateNewAmount(*multiplier64, amount.nValue)};
        } else {
            const auto multiplier32 = std::get<int32_t>(multiplierVariant);
            amount = {{id}, CalculateNewAmount(multiplier32, amount.nValue)};
        }

        if (const auto res = view.AddMintedTokens(amount.nTokenId, amount.nValue); !res) {
            return res;
        }
    }
}

Res ExecuteLockTransferDomain(CCustomCSView &view,
                              const int height,
                              const uint256 refHash,
                              const CScript &owner,
                              CTokenAmount &amount) {
    if (amount.nValue == 0) {
        return Res::Ok();
    }
    CDataStructureV0 releaseKey{AttributeTypes::Live, ParamIDs::Economy, EconomyKeys::TokenLockRatio};
    auto attributes = view.GetAttributes();
    const auto lockRatio = attributes->GetValue(releaseKey, CAmount{});

    if (lockRatio > 0) {
        const auto lockedAmount = MultiplyAmounts(amount.nValue, lockRatio);
        if (auto res = LockToken(view, height, refHash, owner, {amount.nTokenId, lockedAmount}); !res) {
            return res;
        }
        amount.nValue -= lockedAmount;
    }
    return Res::Ok();
}<|MERGE_RESOLUTION|>--- conflicted
+++ resolved
@@ -1588,19 +1588,7 @@
     std::atomic<uint64_t> tasksCompleted{0};
     std::atomic<uint64_t> reportedTs{0};
 
-<<<<<<< HEAD
-    std::set<CScript> uniqueOwners;
-
-    for (auto &[owner, amount] : items) {
-        if (uniqueOwners.count(owner) > 0) {
-            LogPrintf("Warning: got double entry in ConsolidateRewards\n");
-        }
-        uniqueOwners.emplace(owner);
-    }
-    for (auto &owner : uniqueOwners) {
-=======
     for (auto &owner : owners) {
->>>>>>> 5d04a653
         // See https://github.com/DeFiCh/ain/pull/1291
         // https://github.com/DeFiCh/ain/pull/1291#issuecomment-1137638060
         // Technically not fully synchronized, but avoid races
@@ -3285,14 +3273,14 @@
 
     LogPrintf("preparing payback with owner balance\n");
     // need to consolidate before payback to have all tokens for payback
-    std::vector<std::pair<CScript, CAmount>> ownersToMigrate;
+    std::set<CScript> ownersToMigrate;
     std::vector<std::tuple<CVaultId, DCT_ID>> directPaybacks;
     cache.ForEachLoanTokenAmount([&](const CVaultId &vaultId, const CBalances &balances) {
         auto owner = cache.GetVault(vaultId)->ownerAddress;
         for (const auto &[tokenId, amount] : balances.balances) {
             directPaybacks.emplace_back(vaultId, tokenId);
-            ownersToMigrate.emplace_back(owner, CAmount{});
-        }
+        }
+        ownersToMigrate.emplace(owner);
         return true;
     });
 
@@ -3565,10 +3553,10 @@
     LogPrintf("got lock %d splits, %d pool creations\n", splits.size(), creationTxPerPoolId.size());
 
     // need to consolidate all before token split, otherwise commission might not be converted
-    std::vector<std::pair<CScript, CAmount>> poolOwnersToMigrate;
+    std::set<CScript> poolOwnersToMigrate;
     cache.ForEachBalance([&](const CScript &owner, CTokenAmount balance) {
         if (poolsForConsolidation.count(balance.nTokenId) > 0 && balance.nValue > 0) {
-            poolOwnersToMigrate.emplace_back(owner, balance.nValue);
+            poolOwnersToMigrate.emplace(owner);
         }
         return true;
     });
