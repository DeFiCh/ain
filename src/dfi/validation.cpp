--- conflicted
+++ resolved
@@ -25,9 +25,8 @@
 
 #define MILLI 0.001
 
-<<<<<<< HEAD
 using LoanTokenCollection = std::vector<std::pair<DCT_ID, CLoanSetLoanTokenImplementation>>;
-=======
+
 struct NullPoolSwapData {
     uint256 txid;
     uint32_t height;
@@ -165,7 +164,6 @@
      2269592, "dEPoXJzwGia1aAbz6ZRB7FFSKSeWPn1v7A",
      {{2}, 11472400}    },
 };
->>>>>>> 26122951
 
 template <typename GovVar>
 static void UpdateDailyGovVariables(const std::map<CommunityAccountType, uint32_t>::const_iterator &incentivePair,
@@ -987,17 +985,12 @@
     view.Flush();
 }
 
-<<<<<<< HEAD
 static void LiquidityForFuturesLimit(const CBlockIndex *pindex,
                                      CCustomCSView &cache,
                                      const CChainParams &chainparams,
                                      const LoanTokenCollection &loanTokens,
                                      const bool futureSwapBlock) {
     if (pindex->nHeight < chainparams.GetConsensus().DF23Height) {
-=======
-static void ProcessFutures(const CBlockIndex *pindex, CCustomCSView &cache, const Consensus::Params &consensus) {
-    if (pindex->nHeight < consensus.DF15FortCanningRoadHeight) {
->>>>>>> 26122951
         return;
     }
 
@@ -1141,8 +1134,8 @@
     return loanTokens;
 }
 
-static void ProcessFutures(const CBlockIndex *pindex, CCustomCSView &cache, const CChainParams &chainparams) {
-    if (pindex->nHeight < chainparams.GetConsensus().DF15FortCanningRoadHeight) {
+static void ProcessFutures(const CBlockIndex *pindex, CCustomCSView &cache, const Consensus::Params &consensus) {
+    if (pindex->nHeight < consensus.DF15FortCanningRoadHeight) {
         return;
     }
 
