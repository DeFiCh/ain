--- conflicted
+++ resolved
@@ -2088,7 +2088,6 @@
     return Res::Ok();
 }
 
-<<<<<<< HEAD
 template <typename T>
 static void UpdateOracleSplitKeys(const uint32_t id, ATTRIBUTES &attributes) {
     std::map<CDataStructureV0, T> updateAttributesKeys;
@@ -2097,18 +2096,6 @@
             if (attr.type != AttributeTypes::Oracles) {
                 return false;
             }
-=======
-static void ProcessTokenSplits(const CBlock &block,
-                               const CBlockIndex *pindex,
-                               CCustomCSView &cache,
-                               const CreationTxs &creationTxs,
-                               BlockContext &blockCtx) {
-    const auto &consensus = blockCtx.GetConsensus();
-    if (pindex->nHeight < consensus.DF16FortCanningCrunchHeight) {
-        return;
-    }
-    const auto attributes = cache.GetAttributes();
->>>>>>> 0278791c
 
             if (attr.typeId != OracleIDs::Splits) {
                 return true;
@@ -2389,11 +2376,10 @@
     }
 }
 
-<<<<<<< HEAD
 static void ProcessTokenSplits(const CBlockIndex *pindex,
                                CCustomCSView &cache,
                                const CreationTxs &creationTxs,
-                               const CChainParams &chainparams) {
+                               const Consensus::Params &consensus) {
     if (pindex->nHeight < chainparams.GetConsensus().DF16FortCanningCrunchHeight) {
         return;
     }
@@ -2412,12 +2398,8 @@
     }
 }
 
-static void ProcessFuturesDUSD(const CBlockIndex *pindex, CCustomCSView &cache, const CChainParams &chainparams) {
-    if (pindex->nHeight < chainparams.GetConsensus().DF17FortCanningSpringHeight) {
-=======
 static void ProcessFuturesDUSD(const CBlockIndex *pindex, CCustomCSView &cache, const Consensus::Params &consensus) {
     if (pindex->nHeight < consensus.DF17FortCanningSpringHeight) {
->>>>>>> 0278791c
         return;
     }
 
@@ -3054,11 +3036,7 @@
     ProcessTokenToGovVar(pindex, cache, consensus);
 
     // Loan splits
-<<<<<<< HEAD
-    ProcessTokenSplits(pindex, cache, creationTxs, chainparams);
-=======
-    ProcessTokenSplits(block, pindex, cache, creationTxs, blockCtx);
->>>>>>> 0278791c
+    ProcessTokenSplits(pindex, cache, creationTxs, blockCtx);
 
     // Set height for live dex data
     if (cache.GetDexStatsEnabled().value_or(false)) {
