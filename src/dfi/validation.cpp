--- conflicted
+++ resolved
@@ -3040,12 +3040,6 @@
     // Migrate loan and collateral tokens to Gov vars.
     ProcessTokenToGovVar(pindex, cache, consensus);
 
-<<<<<<< HEAD
-=======
-    // Loan splits
-    ProcessTokenSplits(pindex, cache, creationTxs, blockCtx);
-
->>>>>>> 31347537
     // Set height for live dex data
     if (cache.GetDexStatsEnabled().value_or(false)) {
         cache.SetDexStatsLastHeight(pindex->nHeight);
