// Copyright (c) 2023 The DeFi Blockchain Developers
// Distributed under the MIT software license, see the accompanying
// file LICENSE or http://www.opensource.org/licenses/mit-license.php.

#include <coins.h>
#include <consensus/params.h>
#include <dfi/consensus/tokens.h>
#include <dfi/govvariables/attributes.h>
#include <dfi/masternodes.h>
#include <dfi/mn_checks.h>

Res CTokensConsensus::CheckTokenCreationTx() const {
    const auto height = txCtx.GetHeight();
    const auto &tx = txCtx.GetTransaction();

    if (tx.vout.size() < 2 || tx.vout[0].nValue < GetTokenCreationFee(height) || tx.vout[0].nTokenId != DCT_ID{0} ||
        tx.vout[1].nValue != GetTokenCollateralAmount() || tx.vout[1].nTokenId != DCT_ID{0}) {
        return Res::Err("malformed tx vouts (wrong creation fee or collateral amount)");
    }

    return Res::Ok();
}

ResVal<CScript> CTokensConsensus::MintableToken(DCT_ID id,
                                                const CTokenImplementation &token,
                                                bool anybodyCanMint) const {
    if (token.destructionTx != uint256{}) {
        return Res::Err("token %s already destroyed at height %i by tx %s",
                        token.symbol,
                        token.destructionHeight,
                        token.destructionTx.GetHex());
    }

    const auto &coins = txCtx.GetCoins();
    const auto &consensus = txCtx.GetConsensus();
    const auto height = txCtx.GetHeight();

    const Coin &auth = coins.AccessCoin(COutPoint(token.creationTx, 1));  // always n=1 output

    // pre-bayfront logic:
    if (static_cast<int>(height) < consensus.DF2BayfrontHeight) {
        if (id < CTokensView::DCT_ID_START) {
            return Res::Err("token %s is a 'stable coin', can't mint stable coin!", id.ToString());
        }

        if (!HasAuth(auth.out.scriptPubKey)) {
            return Res::Err("tx must have at least one input from token owner");
        }
        return {auth.out.scriptPubKey, Res::Ok()};
    }

    if (id == DCT_ID{0}) {
        return Res::Err("can't mint default DFI coin!");
    }

    if (token.IsPoolShare()) {
        return Res::Err("can't mint LPS token %s!", id.ToString());
    }

    static const auto isMainNet = Params().NetworkIDString() == CBaseChainParams::MAIN;
    // may be different logic with LPS, so, dedicated check:
    auto &mnview = blockCtx.GetView();
    if (!token.IsMintable() || (isMainNet && mnview.GetLoanTokenByID(id))) {
        return Res::Err("token %s is not mintable!", id.ToString());
    }

    ResVal<CScript> result = {auth.out.scriptPubKey, Res::Ok()};
    if (anybodyCanMint || HasAuth(auth.out.scriptPubKey)) {
        return result;
    }

    // Historic: in the case of DAT, it's ok to do not check foundation auth cause exact DAT owner is foundation
    // member himself The above is no longer true.

    if (token.IsDAT()) {
        // Is a DAT, check founders auth
        if (height < static_cast<uint32_t>(consensus.DF20GrandCentralHeight) && !HasFoundationAuth()) {
            return Res::Err("token is DAT and tx not from foundation member");
        }
    } else {
        return Res::Err("tx must have at least one input from token owner");
    }

    return result;
}

Res CTokensConsensus::operator()(const CCreateTokenMessage &obj) const {
    auto res = CheckTokenCreationTx();
    if (!res) {
        return res;
    }

    CTokenImplementation token;
    static_cast<CToken &>(token) = obj;

    auto tokenSymbol = trim_ws(token.symbol).substr(0, CToken::MAX_TOKEN_SYMBOL_LENGTH);
    auto tokenName = trim_ws(token.name).substr(0, CToken::MAX_TOKEN_NAME_LENGTH);

    const auto &consensus = txCtx.GetConsensus();
    const auto height = txCtx.GetHeight();
    const auto &tx = txCtx.GetTransaction();
    auto &mnview = blockCtx.GetView();

    token.symbol = tokenSymbol;
    token.name = tokenName;
    token.creationTx = tx.GetHash();
    token.creationHeight = height;

    if (token.IsDAT() && !HasFoundationAuth()) {
        return Res::Err("tx not from foundation member");
    }

    if (static_cast<int>(height) >= consensus.DF2BayfrontHeight) {
        if (token.IsPoolShare()) {
            return Res::Err("Can't manually create 'Liquidity Pool Share' token; use poolpair creation");
        }
    }

<<<<<<< HEAD
    auto tokenId = mnview.CreateToken(token, static_cast<int>(height) < consensus.DF2BayfrontHeight, blockCtx);
=======
    auto tokenId = mnview.CreateToken(
        token, static_cast<int>(height) < consensus.DF2BayfrontHeight, isEvmEnabledForBlock, evmTemplate);
>>>>>>> e9aa06e6
    return tokenId;
}

Res CTokensConsensus::operator()(const CUpdateTokenPreAMKMessage &obj) const {
    auto &mnview = blockCtx.GetView();
    auto pair = mnview.GetTokenByCreationTx(obj.tokenTx);
    if (!pair) {
        return Res::Err("token with creationTx %s does not exist", obj.tokenTx.ToString());
    }
    auto token = pair->second;

    // check foundation auth
    auto res = HasFoundationAuth();

    if (token.IsDAT() != obj.isDAT && pair->first >= CTokensView::DCT_ID_START) {
        token.flags ^= (uint8_t)CToken::TokenFlags::DAT;
        return !res ? res : mnview.UpdateToken(token, true);
    }
    return res;
}

Res CTokensConsensus::operator()(const CUpdateTokenMessage &obj) const {
    const auto &coins = txCtx.GetCoins();
    const auto &consensus = txCtx.GetConsensus();
    const auto height = txCtx.GetHeight();
    auto &mnview = blockCtx.GetView();

    auto pair = mnview.GetTokenByCreationTx(obj.tokenTx);
    if (!pair) {
        return Res::Err("token with creationTx %s does not exist", obj.tokenTx.ToString());
    }
    if (pair->first == DCT_ID{0}) {
        return Res::Err("Can't alter DFI token!");
    }

    if (mnview.AreTokensLocked({pair->first.v})) {
        return Res::Err("Cannot update token during lock");
    }

    const auto &token = pair->second;

    // need to check it exectly here cause lps has no collateral auth (that checked next)
    if (token.IsPoolShare()) {
        return Res::Err("token %s is the LPS token! Can't alter pool share's tokens!", obj.tokenTx.ToString());
    }

    // check auth, depends from token's "origins"
    const Coin &auth = coins.AccessCoin(COutPoint(token.creationTx, 1));  // always n=1 output

    const auto attributes = mnview.GetAttributes();
    std::set<CScript> databaseMembers;
    if (attributes->GetValue(CDataStructureV0{AttributeTypes::Param, ParamIDs::Feature, DFIPKeys::GovFoundation},
                             false)) {
        databaseMembers = attributes->GetValue(
            CDataStructureV0{AttributeTypes::Param, ParamIDs::Foundation, DFIPKeys::Members}, std::set<CScript>{});
    }
    bool isFoundersToken = !databaseMembers.empty() ? databaseMembers.count(auth.out.scriptPubKey) > 0
                                                    : consensus.foundationMembers.count(auth.out.scriptPubKey) > 0;

    if (isFoundersToken) {
        if (auto res = HasFoundationAuth(); !res) {
            return res;
        }
    } else {
        if (auto res = HasCollateralAuth(token.creationTx); !res) {
            return res;
        }
    }

    // Check for isDAT change in non-foundation token after set height
    if (static_cast<int>(height) >= consensus.DF3BayfrontMarinaHeight) {
        // check foundation auth
        if (obj.token.IsDAT() != token.IsDAT() && !HasFoundationAuth()) {
            return Res::Err("can't set isDAT to true, tx not from foundation member");
        }
    }

    CTokenImplementation updatedToken{obj.token};
    updatedToken.creationTx = token.creationTx;
    updatedToken.destructionTx = token.destructionTx;
    updatedToken.destructionHeight = token.destructionHeight;
    if (static_cast<int>(height) >= consensus.DF11FortCanningHeight) {
        updatedToken.symbol = trim_ws(updatedToken.symbol).substr(0, CToken::MAX_TOKEN_SYMBOL_LENGTH);
    }

    return mnview.UpdateToken(updatedToken);
}

Res CTokensConsensus::operator()(const CMintTokensMessage &obj) const {
    const auto &coins = txCtx.GetCoins();
    const auto &consensus = txCtx.GetConsensus();
    const auto height = txCtx.GetHeight();
    auto &mnview = blockCtx.GetView();

    const auto isRegTestSimulateMainnet = gArgs.GetArg("-regtest-minttoken-simulate-mainnet", false);
    const auto fortCanningCrunchHeight = static_cast<uint32_t>(consensus.DF16FortCanningCrunchHeight);
    const auto grandCentralHeight = static_cast<uint32_t>(consensus.DF20GrandCentralHeight);

    CDataStructureV0 enabledKey{AttributeTypes::Param, ParamIDs::Feature, DFIPKeys::MintTokens};
    const auto attributes = mnview.GetAttributes();
    const auto toAddressEnabled = attributes->GetValue(enabledKey, false);

    if (!toAddressEnabled && !obj.to.empty()) {
        return Res::Err("Mint tokens to address is not enabled");
    }

    // check auth and increase balance of token's owner
    for (const auto &[tokenId, amount] : obj.balances) {
        if (Params().NetworkIDString() == CBaseChainParams::MAIN && height >= fortCanningCrunchHeight &&
            mnview.GetLoanTokenByID(tokenId)) {
            return Res::Err("Loan tokens cannot be minted");
        }

        auto token = mnview.GetToken(tokenId);
        if (!token) {
            return Res::Err("token %s does not exist!", tokenId.ToString());
        }

        bool anybodyCanMint = IsRegtestNetwork() && !isRegTestSimulateMainnet;
        auto mintable = MintableToken(tokenId, *token, anybodyCanMint);

        auto mintTokensInternal = [&](DCT_ID tokenId, CAmount amount) {
            auto minted = mnview.AddMintedTokens(tokenId, amount);
            if (!minted) {
                return minted;
            }

            CScript mintTo{*mintable.val};
            if (!obj.to.empty()) {
                CTxDestination destination;
                if (ExtractDestination(obj.to, destination) && IsValidDestination(destination)) {
                    mintTo = obj.to;
                } else {
                    return Res::Err("Invalid \'to\' address provided");
                }
            }

            CalculateOwnerRewards(mintTo);
            auto res = mnview.AddBalance(mintTo, CTokenAmount{tokenId, amount});
            if (!res) {
                return res;
            }

            return Res::Ok();
        };

        if (!mintable) {
            return std::move(mintable);
        }

        if (anybodyCanMint || height < grandCentralHeight || !token->IsDAT() || HasFoundationAuth()) {
            auto res = mintTokensInternal(tokenId, amount);
            if (!res) {
                return res;
            }
            continue;
        }

        auto attributes = mnview.GetAttributes();

        CDataStructureV0 enableKey{AttributeTypes::Param, ParamIDs::Feature, DFIPKeys::ConsortiumEnabled};
        CDataStructureV0 membersKey{AttributeTypes::Consortium, tokenId.v, ConsortiumKeys::MemberValues};
        const auto members = attributes->GetValue(membersKey, CConsortiumMembers{});

        if (!attributes->GetValue(enableKey, false) || members.empty()) {
            const Coin &auth = coins.AccessCoin(COutPoint(token->creationTx, 1));  // always n=1 output
            if (!HasAuth(auth.out.scriptPubKey)) {
                return Res::Err("You are not a foundation member or token owner and cannot mint this token!");
            }

            auto res = mintTokensInternal(tokenId, amount);
            if (!res) {
                return res;
            }
            continue;
        }

        mintable.ok = false;

        CDataStructureV0 membersMintedKey{
            AttributeTypes::Live, ParamIDs::Economy, EconomyKeys::ConsortiumMembersMinted};
        auto membersBalances = attributes->GetValue(membersMintedKey, CConsortiumMembersMinted{});

        const auto dailyInterval = height / consensus.blocksPerDay() * consensus.blocksPerDay();

        for (const auto &[key, member] : members) {
            if (HasAuth(member.ownerAddress)) {
                if (member.status != CConsortiumMember::Status::Active) {
                    return Res::Err("Cannot mint token, not an active member of consortium for %s!", token->symbol);
                }

                auto add = SafeAdd(membersBalances[tokenId][key].minted, amount);
                if (!add) {
                    return (std::move(add));
                }
                membersBalances[tokenId][key].minted = add;

                if (dailyInterval == membersBalances[tokenId][key].dailyMinted.first) {
                    add = SafeAdd(membersBalances[tokenId][key].dailyMinted.second, amount);
                    if (!add) {
                        return (std::move(add));
                    }
                    membersBalances[tokenId][key].dailyMinted.second = add;
                } else {
                    membersBalances[tokenId][key].dailyMinted.first = dailyInterval;
                    membersBalances[tokenId][key].dailyMinted.second = amount;
                }

                if (membersBalances[tokenId][key].minted > member.mintLimit) {
                    return Res::Err("You will exceed your maximum mint limit for %s token by minting this amount!",
                                    token->symbol);
                }

                if (membersBalances[tokenId][key].dailyMinted.second > member.dailyMintLimit) {
                    return Res::Err("You will exceed your daily mint limit for %s token by minting this amount",
                                    token->symbol);
                }

                *mintable.val = member.ownerAddress;
                mintable.ok = true;
                break;
            }
        }

        if (!mintable) {
            return Res::Err("You are not a foundation or consortium member and cannot mint this token!");
        }

        CDataStructureV0 maxLimitKey{AttributeTypes::Consortium, tokenId.v, ConsortiumKeys::MintLimit};
        const auto maxLimit = attributes->GetValue(maxLimitKey, CAmount{0});

        CDataStructureV0 dailyLimitKey{AttributeTypes::Consortium, tokenId.v, ConsortiumKeys::DailyMintLimit};
        const auto dailyLimit = attributes->GetValue(dailyLimitKey, CAmount{0});

        CDataStructureV0 consortiumMintedKey{AttributeTypes::Live, ParamIDs::Economy, EconomyKeys::ConsortiumMinted};
        auto globalBalances = attributes->GetValue(consortiumMintedKey, CConsortiumGlobalMinted{});

        auto add = SafeAdd(globalBalances[tokenId].minted, amount);
        if (!add) {
            return (std::move(add));
        }

        globalBalances[tokenId].minted = add;

        if (maxLimit != -1 * COIN && globalBalances[tokenId].minted > maxLimit) {
            return Res::Err("You will exceed global maximum consortium mint limit for %s token by minting this amount!",
                            token->symbol);
        }

        CAmount totalDaily{};
        for (const auto &[key, value] : membersBalances[tokenId]) {
            if (value.dailyMinted.first == dailyInterval) {
                totalDaily += value.dailyMinted.second;
            }
        }

        if (dailyLimit != -1 * COIN && totalDaily > dailyLimit) {
            return Res::Err(
                "You will exceed global daily maximum consortium mint limit for %s token by minting this "
                "amount.",
                token->symbol);
        }

        attributes->SetValue(consortiumMintedKey, globalBalances);
        attributes->SetValue(membersMintedKey, membersBalances);

        auto saved = mnview.SetVariable(*attributes);
        if (!saved) {
            return saved;
        }

        auto minted = mintTokensInternal(tokenId, amount);
        if (!minted) {
            return minted;
        }
    }

    return Res::Ok();
}

Res CTokensConsensus::operator()(const CBurnTokensMessage &obj) const {
    if (obj.amounts.balances.empty()) {
        return Res::Err("tx must have balances to burn");
    }

    const auto &consensus = txCtx.GetConsensus();
    auto &mnview = blockCtx.GetView();

    for (const auto &[tokenId, amount] : obj.amounts.balances) {
        // check auth
        if (!HasAuth(obj.from)) {
            return Res::Err("tx must have at least one input from account owner");
        }

        if (obj.burnType != CBurnTokensMessage::BurnType::TokenBurn) {
            return Res::Err("Currently only burn type 0 - TokenBurn is supported!");
        }

        CScript ownerAddress;

        if (auto address = std::get_if<CScript>(&obj.context); address && !address->empty()) {
            ownerAddress = *address;
        } else {
            ownerAddress = obj.from;
        }

        auto attributes = mnview.GetAttributes();

        CDataStructureV0 membersKey{AttributeTypes::Consortium, tokenId.v, ConsortiumKeys::MemberValues};
        const auto members = attributes->GetValue(membersKey, CConsortiumMembers{});
        CDataStructureV0 membersMintedKey{
            AttributeTypes::Live, ParamIDs::Economy, EconomyKeys::ConsortiumMembersMinted};
        auto membersBalances = attributes->GetValue(membersMintedKey, CConsortiumMembersMinted{});
        CDataStructureV0 consortiumMintedKey{AttributeTypes::Live, ParamIDs::Economy, EconomyKeys::ConsortiumMinted};
        auto globalBalances = attributes->GetValue(consortiumMintedKey, CConsortiumGlobalMinted{});

        bool setVariable = false;
        for (const auto &tmp : members) {
            if (tmp.second.ownerAddress == ownerAddress) {
                auto add = SafeAdd(membersBalances[tokenId][tmp.first].burnt, amount);
                if (!add) {
                    return (std::move(add));
                }

                membersBalances[tokenId][tmp.first].burnt = add;

                add = SafeAdd(globalBalances[tokenId].burnt, amount);
                if (!add) {
                    return (std::move(add));
                }

                globalBalances[tokenId].burnt = add;

                setVariable = true;
                break;
            }
        }

        if (setVariable) {
            attributes->SetValue(membersMintedKey, membersBalances);
            attributes->SetValue(consortiumMintedKey, globalBalances);

            auto saved = mnview.SetVariable(*attributes);
            if (!saved) {
                return saved;
            }
        }

        CalculateOwnerRewards(obj.from);

        auto res = TransferTokenBalance(tokenId, amount, obj.from, consensus.burnAddress);
        if (!res) {
            return res;
        }
    }

    return Res::Ok();
}<|MERGE_RESOLUTION|>--- conflicted
+++ resolved
@@ -116,12 +116,7 @@
         }
     }
 
-<<<<<<< HEAD
     auto tokenId = mnview.CreateToken(token, static_cast<int>(height) < consensus.DF2BayfrontHeight, blockCtx);
-=======
-    auto tokenId = mnview.CreateToken(
-        token, static_cast<int>(height) < consensus.DF2BayfrontHeight, isEvmEnabledForBlock, evmTemplate);
->>>>>>> e9aa06e6
     return tokenId;
 }
 
