// Copyright (c) 2023 The DeFi Blockchain Developers
// Distributed under the MIT software license, see the accompanying
// file LICENSE or http://www.opensource.org/licenses/mit-license.php.

#include <coins.h>
#include <consensus/params.h>
#include <dfi/consensus/tokens.h>
#include <dfi/govvariables/attributes.h>
#include <dfi/masternodes.h>
#include <dfi/mn_checks.h>

Res CTokensConsensus::CheckTokenCreationTx() const {
    const auto height = txCtx.GetHeight();
    const auto &tx = txCtx.GetTransaction();

    if (tx.vout.size() < 2 || tx.vout[0].nValue < GetTokenCreationFee(height) || tx.vout[0].nTokenId != DCT_ID{0} ||
        tx.vout[1].nValue != GetTokenCollateralAmount() || tx.vout[1].nTokenId != DCT_ID{0}) {
        return Res::Err("malformed tx vouts (wrong creation fee or collateral amount)");
    }

    return Res::Ok();
}

ResVal<CScript> CTokensConsensus::MintableToken(DCT_ID id,
                                                const CTokenImplementation &token,
                                                bool anybodyCanMint) const {
    if (token.destructionTx != uint256{}) {
        return Res::Err("token %s already destroyed at height %i by tx %s",
                        token.symbol,
                        token.destructionHeight,
                        token.destructionTx.GetHex());
    }

    const auto &coins = txCtx.GetCoins();
    const auto &consensus = txCtx.GetConsensus();
    const auto height = txCtx.GetHeight();

    const Coin &auth = coins.AccessCoin(COutPoint(token.creationTx, 1));  // always n=1 output

    // pre-bayfront logic:
    if (static_cast<int>(height) < consensus.DF2BayfrontHeight) {
        if (id < CTokensView::DCT_ID_START) {
            return Res::Err("token %s is a 'stable coin', can't mint stable coin!", id.ToString());
        }

        if (!HasAuth(auth.out.scriptPubKey)) {
            return Res::Err("tx must have at least one input from token owner");
        }
        return {auth.out.scriptPubKey, Res::Ok()};
    }

    if (id == DCT_ID{0}) {
        return Res::Err("can't mint default DFI coin!");
    }

    if (token.IsPoolShare()) {
        return Res::Err("can't mint LPS token %s!", id.ToString());
    }

    static const auto isMainNet = Params().NetworkIDString() == CBaseChainParams::MAIN;
    // may be different logic with LPS, so, dedicated check:
    auto &mnview = blockCtx.GetView();
    if (!token.IsMintable() || (isMainNet && mnview.GetLoanTokenByID(id))) {
        return Res::Err("token %s is not mintable!", id.ToString());
    }

    ResVal<CScript> result{auth.out.scriptPubKey, Res::Ok()};
    if (anybodyCanMint || HasAuth(auth.out.scriptPubKey)) {
        return result;
    }

    if (!token.IsDAT()) {
        return Res::Err("tx must have at least one input from token owner");
    }

    // It is a DAT, check founders auth
    if (!HasFoundationAuth()) {
        return Res::Err("token is DAT and tx not from foundation member");
    }

    return result;
}

Res CTokensConsensus::operator()(const CCreateTokenMessage &obj) const {
    auto res = CheckTokenCreationTx();
    if (!res) {
        return res;
    }

    CTokenImplementation token;
    static_cast<CToken &>(token) = obj;

    auto tokenSymbol = trim_ws(token.symbol).substr(0, CToken::MAX_TOKEN_SYMBOL_LENGTH);
    auto tokenName = trim_ws(token.name).substr(0, CToken::MAX_TOKEN_NAME_LENGTH);

    const auto &consensus = txCtx.GetConsensus();
    const auto height = txCtx.GetHeight();
    const auto &tx = txCtx.GetTransaction();
    auto &mnview = blockCtx.GetView();

    token.symbol = tokenSymbol;
    token.name = tokenName;
    token.creationTx = tx.GetHash();
    token.creationHeight = height;

    if (token.IsDAT() && !HasFoundationAuth()) {
        return Res::Err("tx not from foundation member");
    }

    if (static_cast<int>(height) >= consensus.DF2BayfrontHeight) {
        if (token.IsPoolShare()) {
            return Res::Err("Can't manually create 'Liquidity Pool Share' token; use poolpair creation");
        }
    }

    const auto isPreBayFront = static_cast<int>(height) < consensus.DF2BayfrontHeight;
    auto tokenId = mnview.CreateToken(token, blockCtx, isPreBayFront);
    return tokenId;
}

Res CTokensConsensus::operator()(const CUpdateTokenPreAMKMessage &obj) const {
    auto &mnview = blockCtx.GetView();
    auto pair = mnview.GetTokenByCreationTx(obj.tokenTx);
    if (!pair) {
        return Res::Err("token with creationTx %s does not exist", obj.tokenTx.ToString());
    }
    auto token = pair->second;

    // check foundation auth
    auto res = HasFoundationAuth();

    if (token.IsDAT() != obj.isDAT && pair->first >= CTokensView::DCT_ID_START) {
        token.flags ^= (uint8_t)CToken::TokenFlags::DAT;
        return !res ? res : mnview.UpdateToken(token, true);
    }
    return res;
}

Res CTokensConsensus::operator()(const CUpdateTokenMessage &obj) const {
    const auto &coins = txCtx.GetCoins();
    const auto &consensus = txCtx.GetConsensus();
    const auto height = txCtx.GetHeight();
    auto &mnview = blockCtx.GetView();

    auto pair = mnview.GetTokenByCreationTx(obj.tokenTx);
    if (!pair) {
        return Res::Err("token with creationTx %s does not exist", obj.tokenTx.ToString());
    }
    if (pair->first == DCT_ID{0}) {
        return Res::Err("Can't alter DFI token!");
    }

    if (mnview.AreTokensLocked({pair->first.v})) {
        return Res::Err("Cannot update token during lock");
    }

    const auto &token = pair->second;

    // need to check it exectly here cause lps has no collateral auth (that checked next)
    if (token.IsPoolShare()) {
        return Res::Err("token %s is the LPS token! Can't alter pool share's tokens!", obj.tokenTx.ToString());
    }

    // check auth, depends from token's "origins"
    const Coin &auth = coins.AccessCoin(COutPoint(token.creationTx, 1));  // always n=1 output

    std::set<CScript> databaseMembers;
    if (mnview.GetValue(CDataStructureV0{AttributeTypes::Param, ParamIDs::Feature, DFIPKeys::GovFoundation}, false)) {
        databaseMembers = mnview.GetValue(
            CDataStructureV0{AttributeTypes::Param, ParamIDs::Foundation, DFIPKeys::Members}, std::set<CScript>{});
    }
    bool isFoundersToken = !databaseMembers.empty() ? databaseMembers.count(auth.out.scriptPubKey) > 0
                                                    : consensus.foundationMembers.count(auth.out.scriptPubKey) > 0;

    if (isFoundersToken) {
        if (auto res = HasFoundationAuth(); !res) {
            return res;
        }
    } else {
        if (auto res = HasCollateralAuth(token.creationTx); !res) {
            return res;
        }
    }

    // Check for isDAT change in non-foundation token after set height
    if (static_cast<int>(height) >= consensus.DF3BayfrontMarinaHeight) {
        // check foundation auth
        if (obj.token.IsDAT() != token.IsDAT() && !HasFoundationAuth()) {
            return Res::Err("can't set isDAT to true, tx not from foundation member");
        }
    }

    CTokenImplementation updatedToken{obj.token};
    updatedToken.creationTx = token.creationTx;
    updatedToken.destructionTx = token.destructionTx;
    updatedToken.destructionHeight = token.destructionHeight;
    if (static_cast<int>(height) >= consensus.DF11FortCanningHeight) {
        updatedToken.symbol = trim_ws(updatedToken.symbol).substr(0, CToken::MAX_TOKEN_SYMBOL_LENGTH);
    }

    return mnview.UpdateToken(updatedToken);
}

Res CTokensConsensus::operator()(const CMintTokensMessage &obj) const {
    auto &mnview = blockCtx.GetView();

    const auto isRegTestSimulateMainnet = gArgs.GetArg("-regtest-minttoken-simulate-mainnet", false);
    const auto anybodyCanMint = IsRegtestNetwork() && !isRegTestSimulateMainnet;

    CDataStructureV0 enabledKey{AttributeTypes::Param, ParamIDs::Feature, DFIPKeys::MintTokens};
    const auto toAddressEnabled = mnview.GetValue(enabledKey, false);

    if (!toAddressEnabled && !obj.to.empty()) {
        return Res::Err("Mint tokens to address is not enabled");
    }

    // check auth and increase balance of token's owner
    for (const auto &[tokenId, amount] : obj.balances) {
        const auto token = mnview.GetToken(tokenId);
        if (!token) {
            return Res::Err("token %s does not exist!", tokenId.ToString());
        }

        auto mintable = MintableToken(tokenId, *token, anybodyCanMint);
        if (!mintable) {
            return std::move(mintable);
        }

<<<<<<< HEAD
        if (anybodyCanMint || height < grandCentralHeight || !token->IsDAT() || HasFoundationAuth()) {
            auto res = mintTokensInternal(tokenId, amount);
            if (!res) {
                return res;
            }
            continue;
        }

        CDataStructureV0 enableKey{AttributeTypes::Param, ParamIDs::Feature, DFIPKeys::ConsortiumEnabled};
        CDataStructureV0 membersKey{AttributeTypes::Consortium, tokenId.v, ConsortiumKeys::MemberValues};
        const auto members = mnview.GetValue(membersKey, CConsortiumMembers{});

        if (!mnview.GetValue(enableKey, false) || members.empty()) {
            const Coin &auth = coins.AccessCoin(COutPoint(token->creationTx, 1));  // always n=1 output
            if (!HasAuth(auth.out.scriptPubKey)) {
                return Res::Err("You are not a foundation member or token owner and cannot mint this token!");
            }

            auto res = mintTokensInternal(tokenId, amount);
            if (!res) {
                return res;
            }
            continue;
        }

        mintable.ok = false;

        CDataStructureV0 membersMintedKey{
            AttributeTypes::Live, ParamIDs::Economy, EconomyKeys::ConsortiumMembersMinted};
        auto membersBalances = mnview.GetValue(membersMintedKey, CConsortiumMembersMinted{});

        const auto dailyInterval = height / consensus.blocksPerDay() * consensus.blocksPerDay();

        for (const auto &[key, member] : members) {
            if (HasAuth(member.ownerAddress)) {
                if (member.status != CConsortiumMember::Status::Active) {
                    return Res::Err("Cannot mint token, not an active member of consortium for %s!", token->symbol);
                }

                auto add = SafeAdd(membersBalances[tokenId][key].minted, amount);
                if (!add) {
                    return (std::move(add));
                }
                membersBalances[tokenId][key].minted = add;

                if (dailyInterval == membersBalances[tokenId][key].dailyMinted.first) {
                    add = SafeAdd(membersBalances[tokenId][key].dailyMinted.second, amount);
                    if (!add) {
                        return (std::move(add));
                    }
                    membersBalances[tokenId][key].dailyMinted.second = add;
                } else {
                    membersBalances[tokenId][key].dailyMinted.first = dailyInterval;
                    membersBalances[tokenId][key].dailyMinted.second = amount;
                }

                if (membersBalances[tokenId][key].minted > member.mintLimit) {
                    return Res::Err("You will exceed your maximum mint limit for %s token by minting this amount!",
                                    token->symbol);
                }

                if (membersBalances[tokenId][key].dailyMinted.second > member.dailyMintLimit) {
                    return Res::Err("You will exceed your daily mint limit for %s token by minting this amount",
                                    token->symbol);
                }

                *mintable.val = member.ownerAddress;
                mintable.ok = true;
                break;
            }
        }

        if (!mintable) {
            return Res::Err("You are not a foundation or consortium member and cannot mint this token!");
        }

        CDataStructureV0 maxLimitKey{AttributeTypes::Consortium, tokenId.v, ConsortiumKeys::MintLimit};
        const auto maxLimit = mnview.GetValue(maxLimitKey, CAmount{0});

        CDataStructureV0 dailyLimitKey{AttributeTypes::Consortium, tokenId.v, ConsortiumKeys::DailyMintLimit};
        const auto dailyLimit = mnview.GetValue(dailyLimitKey, CAmount{0});

        CDataStructureV0 consortiumMintedKey{AttributeTypes::Live, ParamIDs::Economy, EconomyKeys::ConsortiumMinted};
        auto globalBalances = mnview.GetValue(consortiumMintedKey, CConsortiumGlobalMinted{});

        auto add = SafeAdd(globalBalances[tokenId].minted, amount);
        if (!add) {
            return (std::move(add));
        }

        globalBalances[tokenId].minted = add;

        if (maxLimit != -1 * COIN && globalBalances[tokenId].minted > maxLimit) {
            return Res::Err("You will exceed global maximum consortium mint limit for %s token by minting this amount!",
                            token->symbol);
=======
        if (auto minted = mnview.AddMintedTokens(tokenId, amount); !minted) {
            return minted;
>>>>>>> 4d7e2ddd
        }

        auto mintTo{*mintable.val};
        if (!obj.to.empty()) {
            CTxDestination destination;
            if (ExtractDestination(obj.to, destination) && IsValidDestination(destination)) {
                mintTo = obj.to;
            } else {
                return Res::Err("Invalid \'to\' address provided");
            }
        }

<<<<<<< HEAD
        if (dailyLimit != -1 * COIN && totalDaily > dailyLimit) {
            return Res::Err(
                "You will exceed global daily maximum consortium mint limit for %s token by minting this "
                "amount.",
                token->symbol);
        }

        mnview.SetValue(consortiumMintedKey, globalBalances);
        mnview.SetValue(membersMintedKey, membersBalances);

        auto minted = mintTokensInternal(tokenId, amount);
        if (!minted) {
            return minted;
=======
        CalculateOwnerRewards(mintTo);
        if (auto res = mnview.AddBalance(mintTo, CTokenAmount{tokenId, amount}); !res) {
            return res;
>>>>>>> 4d7e2ddd
        }
    }

    return Res::Ok();
}

Res CTokensConsensus::operator()(const CBurnTokensMessage &obj) const {
    if (obj.amounts.balances.empty()) {
        return Res::Err("tx must have balances to burn");
    }

    const auto &consensus = txCtx.GetConsensus();

    for (const auto &[tokenId, amount] : obj.amounts.balances) {
        // check auth
        if (!HasAuth(obj.from)) {
            return Res::Err("tx must have at least one input from account owner");
        }

        if (obj.burnType != CBurnTokensMessage::BurnType::TokenBurn) {
            return Res::Err("Currently only burn type 0 - TokenBurn is supported!");
        }

<<<<<<< HEAD
        CScript ownerAddress;

        if (auto address = std::get_if<CScript>(&obj.context); address && !address->empty()) {
            ownerAddress = *address;
        } else {
            ownerAddress = obj.from;
        }

        CDataStructureV0 membersKey{AttributeTypes::Consortium, tokenId.v, ConsortiumKeys::MemberValues};
        const auto members = mnview.GetValue(membersKey, CConsortiumMembers{});
        CDataStructureV0 membersMintedKey{
            AttributeTypes::Live, ParamIDs::Economy, EconomyKeys::ConsortiumMembersMinted};
        auto membersBalances = mnview.GetValue(membersMintedKey, CConsortiumMembersMinted{});
        CDataStructureV0 consortiumMintedKey{AttributeTypes::Live, ParamIDs::Economy, EconomyKeys::ConsortiumMinted};
        auto globalBalances = mnview.GetValue(consortiumMintedKey, CConsortiumGlobalMinted{});

        bool setVariable = false;
        for (const auto &tmp : members) {
            if (tmp.second.ownerAddress == ownerAddress) {
                auto add = SafeAdd(membersBalances[tokenId][tmp.first].burnt, amount);
                if (!add) {
                    return (std::move(add));
                }

                membersBalances[tokenId][tmp.first].burnt = add;

                add = SafeAdd(globalBalances[tokenId].burnt, amount);
                if (!add) {
                    return (std::move(add));
                }

                globalBalances[tokenId].burnt = add;

                setVariable = true;
                break;
            }
        }

        if (setVariable) {
            mnview.SetValue(membersMintedKey, membersBalances);
            mnview.SetValue(consortiumMintedKey, globalBalances);
        }

=======
>>>>>>> 4d7e2ddd
        CalculateOwnerRewards(obj.from);

        auto res = TransferTokenBalance(tokenId, amount, obj.from, consensus.burnAddress);
        if (!res) {
            return res;
        }
    }

    return Res::Ok();
}<|MERGE_RESOLUTION|>--- conflicted
+++ resolved
@@ -226,106 +226,8 @@
             return std::move(mintable);
         }
 
-<<<<<<< HEAD
-        if (anybodyCanMint || height < grandCentralHeight || !token->IsDAT() || HasFoundationAuth()) {
-            auto res = mintTokensInternal(tokenId, amount);
-            if (!res) {
-                return res;
-            }
-            continue;
-        }
-
-        CDataStructureV0 enableKey{AttributeTypes::Param, ParamIDs::Feature, DFIPKeys::ConsortiumEnabled};
-        CDataStructureV0 membersKey{AttributeTypes::Consortium, tokenId.v, ConsortiumKeys::MemberValues};
-        const auto members = mnview.GetValue(membersKey, CConsortiumMembers{});
-
-        if (!mnview.GetValue(enableKey, false) || members.empty()) {
-            const Coin &auth = coins.AccessCoin(COutPoint(token->creationTx, 1));  // always n=1 output
-            if (!HasAuth(auth.out.scriptPubKey)) {
-                return Res::Err("You are not a foundation member or token owner and cannot mint this token!");
-            }
-
-            auto res = mintTokensInternal(tokenId, amount);
-            if (!res) {
-                return res;
-            }
-            continue;
-        }
-
-        mintable.ok = false;
-
-        CDataStructureV0 membersMintedKey{
-            AttributeTypes::Live, ParamIDs::Economy, EconomyKeys::ConsortiumMembersMinted};
-        auto membersBalances = mnview.GetValue(membersMintedKey, CConsortiumMembersMinted{});
-
-        const auto dailyInterval = height / consensus.blocksPerDay() * consensus.blocksPerDay();
-
-        for (const auto &[key, member] : members) {
-            if (HasAuth(member.ownerAddress)) {
-                if (member.status != CConsortiumMember::Status::Active) {
-                    return Res::Err("Cannot mint token, not an active member of consortium for %s!", token->symbol);
-                }
-
-                auto add = SafeAdd(membersBalances[tokenId][key].minted, amount);
-                if (!add) {
-                    return (std::move(add));
-                }
-                membersBalances[tokenId][key].minted = add;
-
-                if (dailyInterval == membersBalances[tokenId][key].dailyMinted.first) {
-                    add = SafeAdd(membersBalances[tokenId][key].dailyMinted.second, amount);
-                    if (!add) {
-                        return (std::move(add));
-                    }
-                    membersBalances[tokenId][key].dailyMinted.second = add;
-                } else {
-                    membersBalances[tokenId][key].dailyMinted.first = dailyInterval;
-                    membersBalances[tokenId][key].dailyMinted.second = amount;
-                }
-
-                if (membersBalances[tokenId][key].minted > member.mintLimit) {
-                    return Res::Err("You will exceed your maximum mint limit for %s token by minting this amount!",
-                                    token->symbol);
-                }
-
-                if (membersBalances[tokenId][key].dailyMinted.second > member.dailyMintLimit) {
-                    return Res::Err("You will exceed your daily mint limit for %s token by minting this amount",
-                                    token->symbol);
-                }
-
-                *mintable.val = member.ownerAddress;
-                mintable.ok = true;
-                break;
-            }
-        }
-
-        if (!mintable) {
-            return Res::Err("You are not a foundation or consortium member and cannot mint this token!");
-        }
-
-        CDataStructureV0 maxLimitKey{AttributeTypes::Consortium, tokenId.v, ConsortiumKeys::MintLimit};
-        const auto maxLimit = mnview.GetValue(maxLimitKey, CAmount{0});
-
-        CDataStructureV0 dailyLimitKey{AttributeTypes::Consortium, tokenId.v, ConsortiumKeys::DailyMintLimit};
-        const auto dailyLimit = mnview.GetValue(dailyLimitKey, CAmount{0});
-
-        CDataStructureV0 consortiumMintedKey{AttributeTypes::Live, ParamIDs::Economy, EconomyKeys::ConsortiumMinted};
-        auto globalBalances = mnview.GetValue(consortiumMintedKey, CConsortiumGlobalMinted{});
-
-        auto add = SafeAdd(globalBalances[tokenId].minted, amount);
-        if (!add) {
-            return (std::move(add));
-        }
-
-        globalBalances[tokenId].minted = add;
-
-        if (maxLimit != -1 * COIN && globalBalances[tokenId].minted > maxLimit) {
-            return Res::Err("You will exceed global maximum consortium mint limit for %s token by minting this amount!",
-                            token->symbol);
-=======
         if (auto minted = mnview.AddMintedTokens(tokenId, amount); !minted) {
             return minted;
->>>>>>> 4d7e2ddd
         }
 
         auto mintTo{*mintable.val};
@@ -338,25 +240,9 @@
             }
         }
 
-<<<<<<< HEAD
-        if (dailyLimit != -1 * COIN && totalDaily > dailyLimit) {
-            return Res::Err(
-                "You will exceed global daily maximum consortium mint limit for %s token by minting this "
-                "amount.",
-                token->symbol);
-        }
-
-        mnview.SetValue(consortiumMintedKey, globalBalances);
-        mnview.SetValue(membersMintedKey, membersBalances);
-
-        auto minted = mintTokensInternal(tokenId, amount);
-        if (!minted) {
-            return minted;
-=======
         CalculateOwnerRewards(mintTo);
         if (auto res = mnview.AddBalance(mintTo, CTokenAmount{tokenId, amount}); !res) {
             return res;
->>>>>>> 4d7e2ddd
         }
     }
 
@@ -380,52 +266,6 @@
             return Res::Err("Currently only burn type 0 - TokenBurn is supported!");
         }
 
-<<<<<<< HEAD
-        CScript ownerAddress;
-
-        if (auto address = std::get_if<CScript>(&obj.context); address && !address->empty()) {
-            ownerAddress = *address;
-        } else {
-            ownerAddress = obj.from;
-        }
-
-        CDataStructureV0 membersKey{AttributeTypes::Consortium, tokenId.v, ConsortiumKeys::MemberValues};
-        const auto members = mnview.GetValue(membersKey, CConsortiumMembers{});
-        CDataStructureV0 membersMintedKey{
-            AttributeTypes::Live, ParamIDs::Economy, EconomyKeys::ConsortiumMembersMinted};
-        auto membersBalances = mnview.GetValue(membersMintedKey, CConsortiumMembersMinted{});
-        CDataStructureV0 consortiumMintedKey{AttributeTypes::Live, ParamIDs::Economy, EconomyKeys::ConsortiumMinted};
-        auto globalBalances = mnview.GetValue(consortiumMintedKey, CConsortiumGlobalMinted{});
-
-        bool setVariable = false;
-        for (const auto &tmp : members) {
-            if (tmp.second.ownerAddress == ownerAddress) {
-                auto add = SafeAdd(membersBalances[tokenId][tmp.first].burnt, amount);
-                if (!add) {
-                    return (std::move(add));
-                }
-
-                membersBalances[tokenId][tmp.first].burnt = add;
-
-                add = SafeAdd(globalBalances[tokenId].burnt, amount);
-                if (!add) {
-                    return (std::move(add));
-                }
-
-                globalBalances[tokenId].burnt = add;
-
-                setVariable = true;
-                break;
-            }
-        }
-
-        if (setVariable) {
-            mnview.SetValue(membersMintedKey, membersBalances);
-            mnview.SetValue(consortiumMintedKey, globalBalances);
-        }
-
-=======
->>>>>>> 4d7e2ddd
         CalculateOwnerRewards(obj.from);
 
         auto res = TransferTokenBalance(tokenId, amount, obj.from, consensus.burnAddress);
