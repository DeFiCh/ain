// Copyright (c) 2023 The DeFi Blockchain Developers
// Distributed under the MIT software license, see the accompanying
// file LICENSE or http://www.opensource.org/licenses/mit-license.php.

#include <ain_rs_exports.h>
#include <coins.h>
#include <consensus/params.h>
#include <dfi/consensus/txvisitor.h>
#include <dfi/consensus/xvm.h>
#include <dfi/errors.h>
#include <dfi/govvariables/attributes.h>
#include <dfi/masternodes.h>
#include <dfi/mn_checks.h>
#include <ffi/cxx.h>

constexpr uint32_t MAX_TRANSFERDOMAIN_EVM_DATA_LEN = 1024;

static bool IsTransferDomainEnabled(const int height, CCustomCSView &view, const Consensus::Params &consensus) {
    if (height < consensus.DF22MetachainHeight) {
        return false;
    }

    const CDataStructureV0 enabledKey{AttributeTypes::Param, ParamIDs::Feature, DFIPKeys::TransferDomain};
    return view.GetValue(enabledKey, false);
}

static XVmAddressFormatTypes FromTxDestType(const size_t index) {
    switch (index) {
        case PKHashType:
            return XVmAddressFormatTypes::PkHash;
        case WitV0KeyHashType:
            return XVmAddressFormatTypes::Bech32;
        case WitV16KeyEthHashType:
            return XVmAddressFormatTypes::Erc55;
        default:
            return XVmAddressFormatTypes::None;
    }
}

static Res ValidateTransferDomainScripts(const CScript &srcScript,
                                         const CScript &destScript,
                                         VMDomainEdge edge,
                                         const TransferDomainConfig &config,
                                         TransferDomainInfo &context) {
    CTxDestination src, dest;
    auto res = ExtractDestination(srcScript, src);
    if (!res) {
        return DeFiErrors::ScriptUnexpected(srcScript);
    }

    res = ExtractDestination(destScript, dest);
    if (!res) {
        return DeFiErrors::ScriptUnexpected(destScript);
    }

    const auto srcType = FromTxDestType(src.index());
    const auto destType = FromTxDestType(dest.index());

    if (edge == VMDomainEdge::DVMToEVM) {
        if (!config.dvmToEvmSrcAddresses.count(srcType)) {
            return DeFiErrors::TransferDomainDVMSourceAddress();
        }
        if (!config.dvmToEvmDestAddresses.count(destType)) {
            return DeFiErrors::TransferDomainETHDestAddress();
        }
        context.to = CKeyID::FromOrDefaultDestination(dest).GetByteArray();
        context.native_address = EncodeDestination(src);
        return Res::Ok();

    } else if (edge == VMDomainEdge::EVMToDVM) {
        if (!config.evmToDvmSrcAddresses.count(srcType)) {
            return DeFiErrors::TransferDomainETHSourceAddress();
        }
        if (!config.evmToDvmDestAddresses.count(destType)) {
            return DeFiErrors::TransferDomainDVMDestAddress();
        }
        context.from = CKeyID::FromOrDefaultDestination(src).GetByteArray();
        context.native_address = EncodeDestination(dest);
        return Res::Ok();
    }

    return DeFiErrors::TransferDomainUnknownEdge();
}

static Res ValidateTransferDomainEdge(const CTransaction &tx,
                                      const TransferDomainConfig &config,
                                      const CCustomCSView &mnview,
                                      const uint32_t height,
                                      const CCoinsViewCache &coins,
                                      const CTransferDomainItem &src,
                                      const CTransferDomainItem &dst,
                                      TransferDomainInfo &context) {
    if (src.domain == dst.domain) {
        return DeFiErrors::TransferDomainSameDomain();
    }

    if (src.amount.nValue != dst.amount.nValue) {
        return DeFiErrors::TransferDomainUnequalAmount();
    }

    if (src.amount.nTokenId != dst.amount.nTokenId) {
        return DeFiErrors::TransferDomainDifferentTokens();
    }

    // We allow 0 here, just if we need to touch something
    // on either sides or special case later.
    if (src.amount.nValue < 0) {
        return DeFiErrors::TransferDomainInvalid();
    }

    auto tokenId = src.amount.nTokenId;
    context.token_id = tokenId.v;
    context.value = dst.amount.nValue;

    if (tokenId != DCT_ID{0}) {
        auto token = mnview.GetToken(tokenId);
        if (!token || !token->IsDAT() || token->IsPoolShare()) {
            return DeFiErrors::TransferDomainIncorrectToken();
        }
    }

    if (src.domain == static_cast<uint8_t>(VMDomain::DVM) && dst.domain == static_cast<uint8_t>(VMDomain::EVM)) {
        if (!config.dvmToEvmEnabled) {
            return DeFiErrors::TransferDomainDVMEVMNotEnabled();
        }

        if (tokenId == DCT_ID{0} && !config.dvmToEvmNativeTokenEnabled) {
            return DeFiErrors::TransferDomainDVMToEVMNativeTokenNotEnabled();
        }

        if (tokenId != DCT_ID{0} && !config.dvmToEvmDatEnabled) {
            return DeFiErrors::TransferDomainDVMToEVMDATNotEnabled();
        }

        // DVM to EVM
        auto res = ValidateTransferDomainScripts(src.address, dst.address, VMDomainEdge::DVMToEVM, config, context);
        if (!res) {
            return res;
        }
        context.direction = true;

        CScript from;
        res = GetERC55AddressFromAuth(tx, coins, from);
        if (!res) {
            return res;
        }
        CTxDestination dest;
        if (!ExtractDestination(from, dest)) {
            return DeFiErrors::ScriptUnexpected(from);
        }
        context.from = CKeyID::FromOrDefaultDestination(dest).GetByteArray();

        return HasAuth(tx, coins, src.address);

    } else if (src.domain == static_cast<uint8_t>(VMDomain::EVM) && dst.domain == static_cast<uint8_t>(VMDomain::DVM)) {
        if (!config.evmToDvmEnabled) {
            return DeFiErrors::TransferDomainEVMDVMNotEnabled();
        }

        if (tokenId == DCT_ID{0} && !config.evmToDvmNativeTokenEnabled) {
            return DeFiErrors::TransferDomainEVMToDVMNativeTokenNotEnabled();
        }

        if (tokenId != DCT_ID{0} && !config.evmToDvmDatEnabled) {
            return DeFiErrors::TransferDomainEVMToDVMDATNotEnabled();
        }

        // EVM to DVM
        auto res = ValidateTransferDomainScripts(src.address, dst.address, VMDomainEdge::EVMToDVM, config, context);
        if (!res) {
            return res;
        }
        context.direction = false;

        auto authType = AuthFlags::None;
        for (const auto &value : config.evmToDvmAuthFormats) {
            if (value == XVmAddressFormatTypes::PkHashProxyErc55) {
                authType = static_cast<AuthFlags::Type>(authType | AuthFlags::PKHashInSource);
            } else if (value == XVmAddressFormatTypes::Bech32ProxyErc55) {
                authType = static_cast<AuthFlags::Type>(authType | AuthFlags::Bech32InSource);
            }
        }
        return HasAuth(tx, coins, src.address, AuthStrategy::Mapped, authType);
    }

    return DeFiErrors::TransferDomainUnknownEdge();
}

static Res ValidateTransferDomain(const CTransaction &tx,
                                  uint32_t height,
                                  const CCoinsViewCache &coins,
                                  CCustomCSView &mnview,
                                  const Consensus::Params &consensus,
                                  const CTransferDomainMessage &obj,
                                  const bool isEvmEnabledForBlock,
                                  std::vector<TransferDomainInfo> &contexts) {
    if (!IsTransferDomainEnabled(height, mnview, consensus)) {
        return DeFiErrors::TransferDomainNotEnabled();
    }

    if (!isEvmEnabledForBlock) {
        return DeFiErrors::TransferDomainEVMNotEnabled();
    }

    if (obj.transfers.size() != 1) {
        return DeFiErrors::TransferDomainMultipleTransfers();
    }

    if (tx.vin.size() > 1) {
        return DeFiErrors::TransferDomainInvalid();
    }

    auto config = TransferDomainConfig::From(mnview);

    for (const auto &[src, dst] : obj.transfers) {
        TransferDomainInfo context;
        auto res = ValidateTransferDomainEdge(tx, config, mnview, height, coins, src, dst, context);
        if (!res) {
            return res;
        }
        contexts.push_back(context);
    }

    return Res::Ok();
}

Res CXVMConsensus::operator()(const CTransferDomainMessage &obj) const {
    const auto &coins = txCtx.GetCoins();
    const auto &consensus = txCtx.GetConsensus();
    const auto height = txCtx.GetHeight();
    const auto &tx = txCtx.GetTransaction();
    const auto isEvmEnabledForBlock = blockCtx.GetEVMEnabledForBlock();
    const auto &evmTemplate = blockCtx.GetEVMTemplate();
    const auto evmPreValidate = blockCtx.GetEVMPreValidate();
    auto &mnview = blockCtx.GetView();

    std::vector<TransferDomainInfo> contexts;
    auto res = ValidateTransferDomain(tx, height, coins, mnview, consensus, obj, isEvmEnabledForBlock, contexts);
    if (!res) {
        return res;
    }

    auto stats = mnview.GetValue(CTransferDomainStatsLive::Key, CTransferDomainStatsLive{});
    std::string evmTxHash;
    CrossBoundaryResult result;

    // Iterate over array of transfers
    auto idx = 0;
    for (const auto &[src, dst] : obj.transfers) {
        if (src.domain == static_cast<uint8_t>(VMDomain::DVM) && dst.domain == static_cast<uint8_t>(VMDomain::EVM)) {
            CTxDestination dest;
            if (!ExtractDestination(dst.address, dest)) {
                return DeFiErrors::TransferDomainETHDestAddress();
            }
            const auto toAddress = std::get_if<WitnessV16EthHash>(&dest);
            if (!toAddress) {
                return DeFiErrors::TransferDomainETHSourceAddress();
            }

            // Check if destination address is a contract
            auto isSmartContract = evm_try_unsafe_is_smart_contract_in_template(
                result, toAddress->GetByteArray(), evmTemplate->GetTemplate());
            if (!result.ok) {
                return Res::Err("Error checking contract address: %s", result.reason);
            }
            if (isSmartContract) {
                return DeFiErrors::TransferDomainSmartContractDestAddress();
            }

            // Once Changi is retired remove this guard. Added to avoid unintentional
            // fork on Changi or the need to perform another rollback.
            if (Params().NetworkIDString() != CBaseChainParams::CHANGI) {
                // Calculate source address rewards
                CalculateOwnerRewards(src.address);
            }

            // Subtract balance from DFI address
            res = mnview.SubBalance(src.address, src.amount);
            if (!res) {
                return res;
            }
            stats.dvmEvmTotal.Add(src.amount);
            stats.dvmOut.Add(src.amount);
            stats.dvmCurrent.Sub(src.amount);

            if (dst.data.size() > MAX_TRANSFERDOMAIN_EVM_DATA_LEN) {
                return DeFiErrors::TransferDomainInvalidDataSize(MAX_TRANSFERDOMAIN_EVM_DATA_LEN);
            }
            const auto evmTx = HexStr(dst.data);
            evm_try_unsafe_validate_transferdomain_tx_in_template(
                result, evmTemplate->GetTemplate(), evmTx, contexts[idx]);
            if (!result.ok) {
                return Res::Err("transferdomain evm tx failed to pre-validate : %s", result.reason);
            }
            if (evmPreValidate) {
                return Res::Ok();
            }

            auto hash = evm_try_get_tx_hash(result, evmTx);
            if (!result.ok) {
                return Res::Err("Error getting tx hash: %s", result.reason);
            }
            evmTxHash = uint256::FromByteArray(hash).GetHex();
            // Add balance to ERC55 address
            auto tokenId = dst.amount.nTokenId;
            if (tokenId == DCT_ID{0}) {
                evm_try_unsafe_add_balance_in_template(
                    result, evmTemplate->GetTemplate(), evmTx, tx.GetHash().GetByteArray());
                if (!result.ok) {
                    return Res::Err("Error bridging DFI: %s", result.reason);
                }
            } else {
                evm_try_unsafe_bridge_dst20(
                    result, evmTemplate->GetTemplate(), evmTx, tx.GetHash().GetByteArray(), tokenId.v, true);
                if (!result.ok) {
                    return Res::Err("Error bridging DST20: %s", result.reason);
                }
            }
            auto tokenAmount = CTokenAmount{tokenId, dst.amount.nValue};
            stats.evmIn.Add(tokenAmount);
            stats.evmCurrent.Add(tokenAmount);
        } else if (src.domain == static_cast<uint8_t>(VMDomain::EVM) &&
                   dst.domain == static_cast<uint8_t>(VMDomain::DVM)) {
            CTxDestination dest;
            if (!ExtractDestination(src.address, dest)) {
                return DeFiErrors::TransferDomainETHSourceAddress();
            }
            const auto fromAddress = std::get_if<WitnessV16EthHash>(&dest);
            if (!fromAddress) {
                return DeFiErrors::TransferDomainETHSourceAddress();
            }

            // Check if source address is a contract
            auto isSmartContract = evm_try_unsafe_is_smart_contract_in_template(
                result, fromAddress->GetByteArray(), evmTemplate->GetTemplate());
            if (!result.ok) {
                return Res::Err("Error checking contract address: %s", result.reason);
            }
            if (isSmartContract) {
                return DeFiErrors::TransferDomainSmartContractSourceAddress();
            }

            if (src.data.size() > MAX_TRANSFERDOMAIN_EVM_DATA_LEN) {
                return DeFiErrors::TransferDomainInvalidDataSize(MAX_TRANSFERDOMAIN_EVM_DATA_LEN);
            }
            const auto evmTx = HexStr(src.data);
            evm_try_unsafe_validate_transferdomain_tx_in_template(
                result, evmTemplate->GetTemplate(), evmTx, contexts[idx]);
            if (!result.ok) {
                return Res::Err("transferdomain evm tx failed to pre-validate %s", result.reason);
            }
            if (evmPreValidate) {
                return Res::Ok();
            }

            auto hash = evm_try_get_tx_hash(result, evmTx);
            if (!result.ok) {
                return Res::Err("Error getting tx hash: %s", result.reason);
            }
            evmTxHash = uint256::FromByteArray(hash).GetHex();

            // Subtract balance from ERC55 address
            auto tokenId = dst.amount.nTokenId;
            if (tokenId == DCT_ID{0}) {
                if (!evm_try_unsafe_sub_balance_in_template(
                        result, evmTemplate->GetTemplate(), evmTx, tx.GetHash().GetByteArray())) {
                    return DeFiErrors::TransferDomainNotEnoughBalance(EncodeDestination(dest));
                }
                if (!result.ok) {
                    return Res::Err("Error bridging DFI: %s", result.reason);
                }
            } else {
                evm_try_unsafe_bridge_dst20(
                    result, evmTemplate->GetTemplate(), evmTx, tx.GetHash().GetByteArray(), tokenId.v, false);
                if (!result.ok) {
                    return Res::Err("Error bridging DST20: %s", result.reason);
                }
            }
            auto tokenAmount = CTokenAmount{tokenId, src.amount.nValue};
            stats.evmOut.Add(tokenAmount);
            stats.evmCurrent.Sub(tokenAmount);

            // Add balance to DFI address
            res = mnview.AddBalance(dst.address, dst.amount);
            if (!res) {
                evm_try_unsafe_remove_txs_above_hash_in_template(
                    result, evmTemplate->GetTemplate(), tx.GetHash().GetByteArray());
                return res;
            }
            stats.evmDvmTotal.Add(dst.amount);
            stats.dvmIn.Add(dst.amount);
            stats.dvmCurrent.Add(dst.amount);
        } else {
            return DeFiErrors::TransferDomainInvalidDomain();
        }

        ++idx;
    }

    auto txHash = tx.GetHash().GetHex();
    res = mnview.SetVMDomainTxEdge(VMDomainEdge::DVMToEVM, txHash, evmTxHash);
    if (!res) {
        LogPrintf("Failed to store DVMtoEVM TX hash for DFI TX %s\n", txHash);
    }
    res = mnview.SetVMDomainTxEdge(VMDomainEdge::EVMToDVM, evmTxHash, txHash);
    if (!res) {
        LogPrintf("Failed to store EVMToDVM TX hash for DFI TX %s\n", txHash);
    }

<<<<<<< HEAD
    mnview.SetValue(CTransferDomainStatsLive::Key, stats);

=======
    attributes->SetValue(CTransferDomainStatsLive::Key, stats);
    res = mnview.SetVariable(*attributes);
    if (!res) {
        evm_try_unsafe_remove_txs_above_hash_in_template(
            result, evmTemplate->GetTemplate(), tx.GetHash().GetByteArray());
        return res;
    }
>>>>>>> 4d7e2ddd
    return Res::Ok();
}

Res CXVMConsensus::operator()(const CEvmTxMessage &obj) const {
    const auto &tx = txCtx.GetTransaction();
    const auto isEvmEnabledForBlock = blockCtx.GetEVMEnabledForBlock();
    const auto &evmTemplate = blockCtx.GetEVMTemplate();
    const auto evmPreValidate = blockCtx.GetEVMPreValidate();
    auto &mnview = blockCtx.GetView();

    if (!isEvmEnabledForBlock) {
        return Res::Err("Cannot create tx, EVM is not enabled");
    }

    CrossBoundaryResult result;
    if (evmPreValidate) {
        evm_try_unsafe_validate_raw_tx_in_template(result, evmTemplate->GetTemplate(), HexStr(obj.evmTx));
        if (!result.ok) {
            return Res::Err("evm tx failed to pre-validate %s", result.reason);
        }
        return Res::Ok();
    }

    const auto validateResults = evm_try_unsafe_push_tx_in_template(
        result, evmTemplate->GetTemplate(), HexStr(obj.evmTx), tx.GetHash().GetByteArray());
    if (!result.ok) {
        LogPrintf("[evm_try_push_tx_in_template] failed, reason : %s\n", result.reason);
        return Res::Err("evm tx failed to queue %s\n", result.reason);
    }

    auto txHash = tx.GetHash().GetHex();
    auto evmTxHash = uint256::FromByteArray(validateResults.tx_hash).GetHex();
    auto res = mnview.SetVMDomainTxEdge(VMDomainEdge::DVMToEVM, txHash, evmTxHash);
    if (!res) {
        LogPrintf("Failed to store DVMtoEVM TX hash for DFI TX %s\n", txHash);
    }
    res = mnview.SetVMDomainTxEdge(VMDomainEdge::EVMToDVM, evmTxHash, txHash);
    if (!res) {
        LogPrintf("Failed to store EVMToDVM TX hash for DFI TX %s\n", txHash);
    }

    return Res::Ok();
}<|MERGE_RESOLUTION|>--- conflicted
+++ resolved
@@ -407,18 +407,7 @@
         LogPrintf("Failed to store EVMToDVM TX hash for DFI TX %s\n", txHash);
     }
 
-<<<<<<< HEAD
     mnview.SetValue(CTransferDomainStatsLive::Key, stats);
-
-=======
-    attributes->SetValue(CTransferDomainStatsLive::Key, stats);
-    res = mnview.SetVariable(*attributes);
-    if (!res) {
-        evm_try_unsafe_remove_txs_above_hash_in_template(
-            result, evmTemplate->GetTemplate(), tx.GetHash().GetByteArray());
-        return res;
-    }
->>>>>>> 4d7e2ddd
     return Res::Ok();
 }
 
