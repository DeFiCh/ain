--- conflicted
+++ resolved
@@ -97,13 +97,7 @@
                                    const Consensus::Params &consensus,
                                    const uint64_t time,
                                    const uint32_t txn,
-<<<<<<< HEAD
                                    const BlockContext& blockCtx)
-=======
-                                   const std::shared_ptr<CScopedTemplateID> &evmTemplateId,
-                                   const bool isEvmEnabledForBlock,
-                                   const bool evmPreValidate)
->>>>>>> 2cc17b7b
     : height(height),
       mnview(mnview),
       tx(tx),
@@ -111,15 +105,9 @@
       consensus(consensus),
       time(time),
       txn(txn),
-<<<<<<< HEAD
-      evmQueueId(blockCtx.evmQueueId),
+      evmTemplateId(blockCtx.evmTemplateId),
       isEvmEnabledForBlock(blockCtx.isEvmEnabledForBlock),
       evmPreValidate(blockCtx.evmPreValidate) {}
-=======
-      evmTemplateId(evmTemplateId),
-      isEvmEnabledForBlock(isEvmEnabledForBlock),
-      evmPreValidate(evmPreValidate) {}
->>>>>>> 2cc17b7b
 
 Res CCustomTxVisitor::HasAuth(const CScript &auth) const {
     return ::HasAuth(tx, coins, auth);
