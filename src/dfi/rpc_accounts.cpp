#include <ain_rs_exports.h>
#include <dfi/accountshistory.h>
#include <dfi/govvariables/attributes.h>
#include <dfi/mn_rpc.h>
#include <dfi/threadpool.h>
#include <dfi/validation.h>
#include <ffi/ffihelpers.h>
#include <boost/asio.hpp>

std::string tokenAmountString(const CTokenAmount &amount, AmountFormat format = AmountFormat::Symbol) {
    const auto token = pcustomcsview->GetToken(amount.nTokenId);
    const auto amountString = ValueFromAmount(amount.nValue).getValStr();

    std::string tokenStr = {};
    switch (format) {
        case AmountFormat::Id:
            tokenStr = amount.nTokenId.ToString();
            break;
        case AmountFormat::Symbol:
            tokenStr = token->CreateSymbolKey(amount.nTokenId);
            break;
        case AmountFormat::Combined:
            tokenStr = amount.nTokenId.ToString() + "#" + token->CreateSymbolKey(amount.nTokenId);
            break;
        case AmountFormat::Unknown:
            tokenStr = "unknown";
            break;
    }
    return amountString + "@" + tokenStr;
}

UniValue AmountsToJSON(const TAmounts &diffs, AmountFormat format = AmountFormat::Symbol) {
    UniValue obj(UniValue::VARR);

    for (const auto &diff : diffs) {
        obj.push_back(tokenAmountString({diff.first, diff.second}, format));
    }
    return obj;
}

UniValue accountToJSON(const CScript &owner,
                       const CTokenAmount &amount,
                       bool verbose,
                       bool indexed_amounts,
                       AmountFormat format = AmountFormat::Symbol) {
    // encode CScript into JSON
    UniValue ownerObj(UniValue::VOBJ);
    ScriptPubKeyToUniv(owner, ownerObj, true);
    if (!verbose) {  // cut info
        if (ownerObj["addresses"].isArray() && !ownerObj["addresses"].get_array().empty()) {
            ownerObj = ownerObj["addresses"].get_array().getValues()[0];
        } else {
            ownerObj = {UniValue::VSTR};
            ownerObj.setStr(owner.GetHex());
        }
    }

    UniValue obj(UniValue::VOBJ);
    obj.pushKV("key", owner.GetHex() + "@" + amount.nTokenId.ToString());
    obj.pushKV("owner", ownerObj);

    if (indexed_amounts) {
        UniValue amountObj(UniValue::VOBJ);
        amountObj.pushKV(amount.nTokenId.ToString(), ValueFromAmount(amount.nValue));
        obj.pushKV("amount", amountObj);
    } else {
        obj.pushKV("amount", tokenAmountString(amount, format));
    }

    return obj;
}

UniValue accounthistoryToJSON(const AccountHistoryKey &key,
                              const AccountHistoryValue &value,
                              AmountFormat format = AmountFormat::Symbol) {
    UniValue obj(UniValue::VOBJ);

    obj.pushKV("owner", ScriptToString(key.owner));
    obj.pushKV("blockHeight", (uint64_t)key.blockHeight);
    if (auto block = ::ChainActive()[key.blockHeight]) {
        obj.pushKV("blockHash", block->GetBlockHash().GetHex());
        obj.pushKV("blockTime", block->GetBlockTime());
    }
    obj.pushKV("type", ToString(CustomTxCodeToType(value.category)));
    obj.pushKV("txn", (uint64_t)key.txn);
    obj.pushKV("txid", value.txid.ToString());
    obj.pushKV("amounts", AmountsToJSON(value.diff, format));
    return obj;
}

UniValue rewardhistoryToJSON(const CScript &owner,
                             uint32_t height,
                             DCT_ID const &poolId,
                             RewardType type,
                             CTokenAmount amount,
                             AmountFormat format = AmountFormat::Id) {
    UniValue obj(UniValue::VOBJ);
    obj.pushKV("owner", ScriptToString(owner));
    obj.pushKV("blockHeight", (uint64_t)height);
    if (auto block = ::ChainActive()[height]) {
        obj.pushKV("blockHash", block->GetBlockHash().GetHex());
        obj.pushKV("blockTime", block->GetBlockTime());
    }
    obj.pushKV("type", RewardToString(type));
    if (type & RewardType::Rewards) {
        obj.pushKV("rewardType", RewardTypeToString(type));
    }
    obj.pushKV("poolID", poolId.ToString());
    TAmounts amounts({
        {amount.nTokenId, amount.nValue}
    });
    obj.pushKV("amounts", AmountsToJSON(amounts, format));
    return obj;
}

UniValue outputEntryToJSON(const COutputEntry &entry,
                           const CBlockIndex *index,
                           const CWalletTx *pwtx,
                           AmountFormat format = AmountFormat::Symbol) {
    UniValue obj(UniValue::VOBJ);

    obj.pushKV("owner", EncodeDestination(entry.destination));
    obj.pushKV("blockHeight", index->nHeight);
    obj.pushKV("blockHash", index->GetBlockHash().GetHex());
    obj.pushKV("blockTime", index->GetBlockTime());
    if (pwtx->IsCoinBase()) {
        obj.pushKV("type", "blockReward");
    } else if (entry.amount < 0) {
        obj.pushKV("type", "sent");
    } else {
        obj.pushKV("type", "receive");
    }
    obj.pushKV("txn", (uint64_t)pwtx->nIndex);
    obj.pushKV("txid", pwtx->GetHash().ToString());
    TAmounts amounts({
        {DCT_ID{0}, entry.amount}
    });
    obj.pushKV("amounts", AmountsToJSON(amounts, format));
    return obj;
}

static void onPoolRewards(CCustomCSView &view,
                          const CScript &owner,
                          uint32_t begin,
                          uint32_t end,
                          std::function<void(uint32_t, DCT_ID, RewardType, CTokenAmount)> onReward) {
    CCustomCSView mnview(view);
    static const uint32_t eunosHeight = Params().GetConsensus().DF8EunosHeight;
    view.ForEachPoolId([&](DCT_ID const &poolId) {
        auto height = view.GetShare(poolId, owner);
        if (!height || *height >= end) {
            return true;  // no share or target height is before a pool share' one
        }
        auto onLiquidity = [&]() -> CAmount { return mnview.GetBalance(owner, poolId).nValue; };
        uint32_t firstHeight = 0;
        auto beginHeight = std::max(*height, begin);
        view.CalculatePoolRewards(
            poolId, onLiquidity, beginHeight, end, [&](RewardType type, CTokenAmount amount, uint32_t height) {
                if (amount.nValue == 0) {
                    return;
                }
                onReward(height, poolId, type, amount);
                // prior Eunos account balance includes rewards
                // thus we don't need to increment it by first one
                if (!firstHeight) {
                    firstHeight = height;
                }
                if (height >= eunosHeight || firstHeight != height) {
                    mnview.AddBalance(owner, amount);  // update owner liquidity
                }
            });
        return true;
    });
}

static void searchInWallet(const CWallet *pwallet,
                           const CScript &account,
                           isminetype filter,
                           std::function<bool(const CBlockIndex *, const CWalletTx *)> shouldSkipTx,
                           std::function<bool(const COutputEntry &, const CBlockIndex *, const CWalletTx *)> txEntry) {
    CTxDestination destination;
    ExtractDestination(account, destination);

    CAmount nFee;
    std::list<COutputEntry> listSent;
    std::list<COutputEntry> listReceived;

    auto locked_chain = pwallet->chain().lock();
    LOCK2(pwallet->cs_wallet, locked_chain->mutex());

    const auto &txOrdered = pwallet->mapWallet.get<ByOrder>();

    for (auto it = txOrdered.rbegin(); it != txOrdered.rend(); ++it) {
        auto *pwtx = &(*it);

        auto index = LookupBlockIndex(pwtx->hashBlock);
        if (!index || index->nHeight == 0) {  // skip genesis block
            continue;
        }

        if (shouldSkipTx(index, pwtx)) {
            continue;
        }

        if (!pwtx->IsTrusted(*locked_chain)) {
            continue;
        }

        pwtx->GetAmounts(listReceived, listSent, nFee, filter);

        for (auto &sent : listSent) {
            if (!IsValidDestination(sent.destination)) {
                continue;
            }
            if (IsValidDestination(destination) && account != GetScriptForDestination(sent.destination)) {
                continue;
            }
            sent.amount = -sent.amount;
            if (!txEntry(sent, index, pwtx)) {
                return;
            }
        }

        for (const auto &recv : listReceived) {
            if (!IsValidDestination(recv.destination)) {
                continue;
            }
            if (IsValidDestination(destination) && account != GetScriptForDestination(recv.destination)) {
                continue;
            }
            if (!txEntry(recv, index, pwtx)) {
                return;
            }
        }
    }
}

static CScript hexToScript(const std::string &str) {
    if (!IsHex(str)) {
        throw JSONRPCError(RPC_INVALID_PARAMETER, "(" + str + ") doesn't represent a correct hex:\n");
    }
    const auto raw = ParseHex(str);
    return CScript{raw.begin(), raw.end()};
}

static BalanceKey decodeBalanceKey(const std::string &str) {
    const auto pair = SplitAmount(str);
    DCT_ID tokenID{};
    if (!pair.second.empty()) {
        auto id = DCT_ID::FromString(pair.second);
        if (!id.ok) {
            throw JSONRPCError(RPC_INVALID_PARAMETER,
                               "(" + str + ") doesn't represent a correct balance key:\n" + id.msg);
        }
        tokenID = *id.val;
    }
    return {hexToScript(pair.first), tokenID};
}

static UniValue DecodeRecipientsGetRecipients(const UniValue &values) {
    UniValue recipients(UniValue::VOBJ);
    for (const auto &key : values.getKeys()) {
        recipients.pushKV(key, values[key]);
    }
    return recipients;
}

static CAccounts DecodeRecipientsDefaultInternal(CWallet *const pwallet, const UniValue &values) {
    const auto recipients = DecodeRecipientsGetRecipients(values);
    auto accounts = DecodeRecipients(pwallet->chain(), recipients);
    for (const auto &account : accounts) {
        if (IsMineCached(*pwallet, account.first) != ISMINE_SPENDABLE &&
            account.second.balances.find(DCT_ID{0}) != account.second.balances.end()) {
            throw JSONRPCError(RPC_INVALID_ADDRESS_OR_KEY,
                               strprintf("The address (%s) is not your own address", ScriptToString(account.first)));
        }
    }
    return accounts;
}

static AccountSelectionMode ParseAccountSelectionParam(const std::string selectionParam) {
    if (selectionParam == "forward") {
        return SelectionForward;
    } else if (selectionParam == "crumbs") {
        return SelectionCrumbs;
    } else if (selectionParam == "pie") {
        return SelectionPie;
    } else {
        throw JSONRPCError(RPC_INVALID_PARAMETER, "Invalide accounts selection mode.");
    }
}

UniValue listaccounts(const JSONRPCRequest &request) {
    auto pwallet = GetWallet(request);

    RPCHelpMan{
        "listaccounts",
        "\nReturns information about all accounts on chain.\n",
        {
          {
                "pagination",
                RPCArg::Type::OBJ,
                RPCArg::Optional::OMITTED,
                "",
                {
                    {"start",
                     RPCArg::Type::STR,
                     RPCArg::Optional::OMITTED,
                     "Optional first key to iterate from, in lexicographical order."
                     "Typically it's set to last ID from previous request."},
                    {"including_start",
                     RPCArg::Type::BOOL,
                     RPCArg::Optional::OMITTED,
                     "If true, then iterate including starting position. False by default"},
                    {"limit",
                     RPCArg::Type::NUM,
                     RPCArg::Optional::OMITTED,
                     "Maximum number of orders to return, 100 by default"},
                },
            }, {"verbose",
             RPCArg::Type::BOOL,
             RPCArg::Optional::OMITTED,
             "Flag for verbose list (default = true), otherwise limited objects are listed"},
          {"indexed_amounts",
             RPCArg::Type::BOOL,
             RPCArg::Optional::OMITTED,
             "Format of amounts output (default = false): (true: {tokenid:amount}, false: \"amount@tokenid\")"},
          {"is_mine_only",
             RPCArg::Type::BOOL,
             RPCArg::Optional::OMITTED,
             "Get balances about all accounts belonging to the wallet"},
          },
        RPCResult{"{id:{...},...}     (array) Json object with accounts information\n"},
        RPCExamples{HelpExampleCli("listaccounts", "") + HelpExampleRpc("listaccounts", "'{}' false") +
                    HelpExampleRpc("listaccounts",
          "'{\"start\":\"a914b12ecde1759f792e0228e4fa6d262902687ca7eb87@0\","
                                   "\"limit\":100"
                                   "}'")},
    }
        .Check(request);

    if (auto res = GetRPCResultCache().TryGet(request)) {
        return *res;
    }

    // parse pagination
    size_t limit = 100;
    BalanceKey start = {};
    bool including_start = true;
    {
        if (request.params.size() > 0) {
            UniValue paginationObj = request.params[0].get_obj();
            if (!paginationObj["limit"].isNull()) {
                limit = (size_t)paginationObj["limit"].get_int64();
            }
            if (!paginationObj["start"].isNull()) {
                including_start = false;
                start = decodeBalanceKey(paginationObj["start"].get_str());
            }
            if (!paginationObj["including_start"].isNull()) {
                including_start = paginationObj["including_start"].getBool();
            }
            if (!including_start) {
                start.tokenID.v++;
            }
        }
        if (limit == 0) {
            limit = std::numeric_limits<decltype(limit)>::max();
        }
    }
    bool verbose = true;
    if (request.params.size() > 1) {
        verbose = request.params[1].get_bool();
    }
    bool indexed_amounts = false;
    if (request.params.size() > 2) {
        indexed_amounts = request.params[2].get_bool();
    }
    bool isMineOnly = false;
    if (request.params.size() > 3) {
        isMineOnly = request.params[3].get_bool();
    }

    UniValue ret(UniValue::VARR);

    LOCK(cs_main);
    CCustomCSView mnview(*pcustomcsview);
    auto targetHeight = ::ChainActive().Height() + 1;

    CalcMissingRewardTempFix(mnview, targetHeight, *pwallet);

    mnview.ForEachAccount(
        [&](const CScript &account) {
            if (isMineOnly && IsMineCached(*pwallet, account) != ISMINE_SPENDABLE) {
                return true;
            }

            mnview.CalculateOwnerRewards(account, targetHeight);

            // output the relavant balances only for account
            mnview.ForEachBalance(
                [&](CScript const &owner, CTokenAmount balance) {
                    if (account != owner) {
                        return false;
                    }
                    ret.push_back(accountToJSON(owner, balance, verbose, indexed_amounts));
                    return --limit != 0;
                },
                {account, start.tokenID});

            start.tokenID = DCT_ID{};  // reset to start id
            return limit != 0;
        },
        start.owner);

    return GetRPCResultCache().Set(request, ret);
}

UniValue getaccount(const JSONRPCRequest &request) {
    RPCHelpMan{
        "getaccount",
        "\nReturns information about account.\n",
        {
          {"owner", RPCArg::Type::STR, RPCArg::Optional::NO, "Owner address in base58/bech32/hex encoding"},
          {
                "pagination",
                RPCArg::Type::OBJ,
                RPCArg::Optional::OMITTED,
                "",
                {
                    {"start",
                     RPCArg::Type::STR,
                     RPCArg::Optional::OMITTED,
                     "Optional first key to iterate from, in lexicographical order."
                     "Typically it's set to last tokenID from previous request."},
                    {"including_start",
                     RPCArg::Type::BOOL,
                     RPCArg::Optional::OMITTED,
                     "If true, then iterate including starting position. False by default"},
                    {"limit",
                     RPCArg::Type::NUM,
                     RPCArg::Optional::OMITTED,
                     "Maximum number of orders to return, 100 by default"},
                },
            }, {"indexed_amounts",
             RPCArg::Type::BOOL,
             RPCArg::Optional::OMITTED,
             "Format of amounts output (default = false): (true: obj = {tokenid:amount,...}, false: array = "
             "[\"amount@tokenid\"...])"},
          },
        RPCResult{"{...}     (array) Json object with order information\n"},
        RPCExamples{HelpExampleCli("getaccount", "owner_address")},
    }
        .Check(request);

    if (auto res = GetRPCResultCache().TryGet(request)) {
        return *res;
    }

    // decode owner
    const auto reqOwner = GetScriptForDestination(DecodeDestination(request.params[0].get_str()));

    // parse pagination
    size_t limit = 100;
    DCT_ID start = {};
    bool including_start = true;
    {
        if (request.params.size() > 1) {
            UniValue paginationObj = request.params[1].get_obj();
            if (!paginationObj["limit"].isNull()) {
                limit = (size_t)paginationObj["limit"].get_int64();
            }
            if (!paginationObj["start"].isNull()) {
                including_start = false;
                start.v = (uint32_t)paginationObj["start"].get_int64();
            }
            if (!paginationObj["including_start"].isNull()) {
                including_start = paginationObj["including_start"].getBool();
            }
            if (!including_start) {
                start.v++;
            }
        }
        if (limit == 0) {
            limit = std::numeric_limits<decltype(limit)>::max();
        }
    }
    bool indexed_amounts = false;
    if (request.params.size() > 2) {
        indexed_amounts = request.params[2].get_bool();
    }

    UniValue ret(UniValue::VARR);
    if (indexed_amounts) {
        ret.setObject();
    }

    LOCK(cs_main);
    CCustomCSView mnview(*pcustomcsview);
    auto targetHeight = ::ChainActive().Height() + 1;

    mnview.CalculateOwnerRewards(reqOwner, targetHeight);

    std::map<DCT_ID, CAmount> balances{};
    CTxDestination dest;
    if (ExtractDestination(reqOwner, dest) && dest.index() == WitV16KeyEthHashType) {
        const auto keyID = std::get<WitnessV16EthHash>(dest);
        auto r = XResultValue(evm_try_get_balance(result, keyID.GetByteArray()));
        if (!r) {
            throw JSONRPCError(RPC_MISC_ERROR, r.msg);
        }
        if (const auto balance = *r) {
            balances[DCT_ID{}] = balance;
        }
    }

    mnview.ForEachBalance(
        [&](const CScript &owner, CTokenAmount balance) {
            if (owner != reqOwner) {
                return false;
            }

            balances[balance.nTokenId] += balance.nValue;

            limit--;
            return limit != 0;
        },
        BalanceKey{reqOwner, start});

    for (const auto &[id, amount] : balances) {
        if (indexed_amounts) {
            ret.pushKV(id.ToString(), ValueFromAmount(amount));
        } else {
            ret.push_back(tokenAmountString({id, amount}));
        }
    }

    return GetRPCResultCache().Set(request, ret);
}

UniValue gettokenbalances(const JSONRPCRequest &request) {
    auto pwallet = GetWallet(request);

    RPCHelpMan{
        "gettokenbalances",
        "\nReturns the balances of all accounts that belong to the wallet.\n",
        {
          {
                "pagination",
                RPCArg::Type::OBJ,
                RPCArg::Optional::OMITTED,
                "",
                {
                    {"start",
                     RPCArg::Type::STR,
                     RPCArg::Optional::OMITTED,
                     "Optional first key to iterate from, in lexicographical order."
                     "Typically it's set to last tokenID from previous request."},
                    {"including_start",
                     RPCArg::Type::BOOL,
                     RPCArg::Optional::OMITTED,
                     "If true, then iterate including starting position. False by default"},
                    {"limit",
                     RPCArg::Type::NUM,
                     RPCArg::Optional::OMITTED,
                     "Maximum number of tokens to return, 100 by default"},
                },
            }, {"indexed_amounts",
             RPCArg::Type::BOOL,
             RPCArg::Optional::OMITTED,
             "Format of amounts output (default = false): (true: obj = {tokenid:amount,...}, false: array = "
             "[\"amount@tokenid\"...])"},
          {"symbol_lookup",
             RPCArg::Type::BOOL,
             RPCArg::Optional::OMITTED,
             "Use token symbols in output (default = false)"},
          {"evm",
             RPCArg::Type::BOOL,
             RPCArg::Optional::OMITTED,
             "Include DFI balances in the EVM layer (default = false): Note: This does not include DST20 tokens"},
          },
        RPCResult{"{...}     (array) Json object with balances information\n"},
        RPCExamples{HelpExampleCli("gettokenbalances", "")},
    }
        .Check(request);

    if (auto res = GetRPCResultCache().TryGet(request)) {
        return *res;
    }

    // parse pagination
    size_t limit = 100;
    DCT_ID start = {};
    bool including_start = true;
    {
        if (request.params.size() > 0) {
            UniValue paginationObj = request.params[0].get_obj();
            if (!paginationObj["limit"].isNull()) {
                limit = (size_t)paginationObj["limit"].get_int64();
            }
            if (!paginationObj["start"].isNull()) {
                including_start = false;
                start.v = (uint32_t)paginationObj["start"].get_int64();
            }
            if (!paginationObj["including_start"].isNull()) {
                including_start = paginationObj["including_start"].getBool();
            }
            if (!including_start) {
                start.v++;
            }
        }
        if (limit == 0) {
            limit = std::numeric_limits<decltype(limit)>::max();
        }
    }
    bool indexed_amounts = false;
    if (request.params.size() > 1) {
        indexed_amounts = request.params[1].getBool();
    }
    bool symbol_lookup = false;
    if (request.params.size() > 2) {
        symbol_lookup = request.params[2].getBool();
    }
    auto evm_dfi_lookup = false;
    if (request.params.size() > 3) {
        evm_dfi_lookup = request.params[3].getBool();
    }

    UniValue ret(UniValue::VARR);
    if (indexed_amounts) {
        ret.setObject();
    }

    LOCK(cs_main);
    CBalances totalBalances;
    CCustomCSView mnview(*pcustomcsview);
    auto targetHeight = ::ChainActive().Height() + 1;

    CalcMissingRewardTempFix(mnview, targetHeight, *pwallet);

    mnview.ForEachAccount([&](const CScript &account) {
        if (IsMineCached(*pwallet, account) == ISMINE_SPENDABLE) {
            mnview.CalculateOwnerRewards(account, targetHeight);
            mnview.ForEachBalance([&](CScript const &owner,
                                      CTokenAmount balance) { return account == owner && totalBalances.Add(balance); },
                                  {account, DCT_ID{}});
        }
        return true;
    });

    if (evm_dfi_lookup) {
        for (const auto keyID : pwallet->GetKeys()) {
            // TODO: Use GetHex when eth key is fixed to be stored in LE
            auto res = XResultValue(evm_try_get_balance(result, keyID.GetByteArray()));
            if (res) {
                auto evmAmount = *res;
                totalBalances.Add({{}, static_cast<CAmount>(evmAmount)});
            } else {
                throw JSONRPCError(RPC_MISC_ERROR, res.msg);
            }
        }
    }

    auto it = totalBalances.balances.lower_bound(start);
    for (size_t i = 0; it != totalBalances.balances.end() && i < limit; it++, i++) {
        auto bal = CTokenAmount{(*it).first, (*it).second};
        std::string tokenIdStr = bal.nTokenId.ToString();
        if (symbol_lookup) {
            auto token = mnview.GetToken(bal.nTokenId);
            tokenIdStr = token->CreateSymbolKey(bal.nTokenId);
        }
        if (indexed_amounts) {
            ret.pushKV(tokenIdStr, ValueFromAmount(bal.nValue));
        } else {
            ret.push_back(ValueFromAmount(bal.nValue).getValStr() + "@" + tokenIdStr);
        }
    }
    return GetRPCResultCache().Set(request, ret);
}

UniValue utxostoaccount(const JSONRPCRequest &request) {
    auto pwallet = GetWallet(request);

    RPCHelpMan{
        "utxostoaccount",
        "\nCreates (and submits to local node and network) a transfer transaction from the wallet UTXOs to specfied "
        "account.\n"
        "The second optional argument (may be empty array) is an array of specific UTXOs to spend." +
            HelpRequiringPassphrase(pwallet) + "\n",
        {
                          {
                "amounts",
                RPCArg::Type::OBJ,
                RPCArg::Optional::NO,
                "",
                {{"address",
                  RPCArg::Type::STR,
                  RPCArg::Optional::NO,
                  "The defi address is the key, the value is amount in amount@token format. "
                  "If multiple tokens are to be transferred, specify an array [\"amount1@t1\", \"amount2@t2\"]"}},
            }, {
                "inputs",
                RPCArg::Type::ARR,
                RPCArg::Optional::OMITTED_NAMED_ARG,
                "A json array of json objects",
                {
                    {
                        "",
                        RPCArg::Type::OBJ,
                        RPCArg::Optional::OMITTED,
                        "",
                        {
                            {"txid", RPCArg::Type::STR_HEX, RPCArg::Optional::NO, "The transaction id"},
                            {"vout", RPCArg::Type::NUM, RPCArg::Optional::NO, "The output number"},
                        },
                    },
                },
            }, },
        RPCResult{"\"hash\"                  (string) The hex-encoded hash of broadcasted transaction\n"},
        RPCExamples{HelpExampleCli("utxostoaccount",
                          "'{\"address1\":\"1.0@DFI\","
                                   "\"address2\":[\"2.0@BTC\", \"3.0@ETH\"]"
                                   "}' '[]'")},
    }
        .Check(request);

    if (pwallet->chain().isInitialBlockDownload()) {
        throw JSONRPCError(RPC_CLIENT_IN_INITIAL_DOWNLOAD,
                           "Cannot create transactions while still in Initial Block Download");
    }
    pwallet->BlockUntilSyncedToCurrentChain();

    RPCTypeCheck(request.params, {UniValue::VOBJ, UniValue::VARR}, false);

    // decode recipients
    CUtxosToAccountMessage msg{};
    msg.to = DecodeRecipientsDefaultInternal(pwallet, request.params[0].get_obj());

    for (const auto &[to, amount] : msg.to) {
        RejectErc55Address(to);
    }

    // encode
    CDataStream markedMetadata(DfTxMarker, SER_NETWORK, PROTOCOL_VERSION);
    markedMetadata << static_cast<unsigned char>(CustomTxType::UtxosToAccount) << msg;
    CScript scriptMeta;
    scriptMeta << OP_RETURN << ToByteVector(markedMetadata);
    CScript scriptBurn;
    scriptBurn << OP_RETURN;

    // burn
    const auto toBurn = SumAllTransfers(msg.to);
    if (toBurn.balances.empty()) {
        throw JSONRPCError(RPC_INVALID_PARAMETER, "zero amounts");
    }

    int targetHeight = chainHeight(*pwallet->chain().lock()) + 1;

    const auto txVersion = GetTransactionVersion(targetHeight);
    CMutableTransaction rawTx(txVersion);

    for (const auto &kv : toBurn.balances) {
        if (rawTx.vout.empty()) {  // first output is metadata
            rawTx.vout.push_back(CTxOut(kv.second, scriptMeta, kv.first));
        } else {
            rawTx.vout.push_back(CTxOut(kv.second, scriptBurn, kv.first));
        }
    }

    // fund
    fund(rawTx, pwallet, {}, nullptr, request.metadata.coinSelectOpts);

    // check execution
    execTestTx(CTransaction(rawTx), targetHeight);

    return signsend(rawTx, pwallet, {})->GetHash().GetHex();
}

UniValue sendutxosfrom(const JSONRPCRequest &request) {
    auto pwallet = GetWallet(request);

    RPCHelpMan{
        "sendutxosfrom",
        "\nSend a transaction using UTXOs from the specfied address.\n" + HelpRequiringPassphrase(pwallet) + "\n",
        {
                                                    {"from", RPCArg::Type::STR, RPCArg::Optional::NO, "The address of sender"},
                                                    {"to", RPCArg::Type::STR, RPCArg::Optional::NO, "The address of receiver"},
                                                    {"amount", RPCArg::Type::NUM, RPCArg::Optional::NO, "The amount to send"},
                                                    {"change",
             RPCArg::Type::STR,
             RPCArg::Optional::OMITTED,
             "The address to send change to (Default: from address)"},
                                                    },
        RPCResult{"\"hash\"                  (string) The hex-encoded hash of broadcasted transaction\n"},
        RPCExamples{HelpExampleCli("sendutxosfrom", R"("from" "to" 100)") +
                    HelpExampleRpc("sendutxosfrom", R"("from", "to", 100")")},
    }
        .Check(request);

    if (pwallet->chain().isInitialBlockDownload()) {
        throw JSONRPCError(RPC_CLIENT_IN_INITIAL_DOWNLOAD,
                           "Cannot create transactions while still in Initial Block Download");
    }
    pwallet->BlockUntilSyncedToCurrentChain();

    auto locked_chain = pwallet->chain().lock();
    LOCK2(pwallet->cs_wallet, locked_chain->mutex());

    CTxDestination fromDest = DecodeDestination(request.params[0].get_str());
    if (!IsValidDestination(fromDest)) {
        throw JSONRPCError(RPC_INVALID_ADDRESS_OR_KEY, "Invalid from address");
    }

    CTxDestination toDest = DecodeDestination(request.params[1].get_str());
    if (!IsValidDestination(toDest)) {
        throw JSONRPCError(RPC_INVALID_ADDRESS_OR_KEY, "Invalid to address");
    }

    // Amount
    CAmount nAmount = AmountFromValue(request.params[2]);

    CCoinControl coin_control;
    if (request.params[3].isNull()) {
        coin_control.destChange = fromDest;
    } else {
        CTxDestination changeDest = DecodeDestination(request.params[3].get_str());
        if (!IsValidDestination(changeDest)) {
            throw JSONRPCError(RPC_INVALID_ADDRESS_OR_KEY, "Invalid change address");
        }
        coin_control.destChange = changeDest;
    }

    // Only match from address destination
    coin_control.matchDestination = fromDest;

    EnsureWalletIsUnlocked(pwallet);

    CTransactionRef tx =
        SendMoney(*locked_chain, pwallet, toDest, nAmount, {0}, false /* fSubtractFeeFromAmount */, coin_control, {});
    return tx->GetHash().GetHex();
}

UniValue accounttoaccount(const JSONRPCRequest &request) {
    auto pwallet = GetWallet(request);

    RPCHelpMan{
        "accounttoaccount",
        "\nCreates (and submits to local node and network) a transfer transaction from the specified account to the "
        "specfied accounts.\n"
        "The first optional argument (may be empty array) is an array of specific UTXOs to spend." +
            HelpRequiringPassphrase(pwallet) + "\n",
        {
                          {"from", RPCArg::Type::STR, RPCArg::Optional::NO, "The defi address of sender"},
                          {
                "to",
                RPCArg::Type::OBJ,
                RPCArg::Optional::NO,
                "",
                {
                    {"address",
                     RPCArg::Type::STR,
                     RPCArg::Optional::NO,
                     "The defi address is the key, the value is amount in amount@token format. "
                     "If multiple tokens are to be transferred, specify an array [\"amount1@t1\", \"amount2@t2\"]"},
                },
            }, {
                "inputs",
                RPCArg::Type::ARR,
                RPCArg::Optional::OMITTED_NAMED_ARG,
                "A json array of json objects",
                {
                    {
                        "",
                        RPCArg::Type::OBJ,
                        RPCArg::Optional::OMITTED,
                        "",
                        {
                            {"txid", RPCArg::Type::STR_HEX, RPCArg::Optional::NO, "The transaction id"},
                            {"vout", RPCArg::Type::NUM, RPCArg::Optional::NO, "The output number"},
                        },
                    },
                },
            }, },
        RPCResult{"\"hash\"                  (string) The hex-encoded hash of broadcasted transaction\n"},
        RPCExamples{HelpExampleCli("accounttoaccount",
                          "sender_address "
                                   "'{\"address1\":\"1.0@DFI\",\"address2\":[\"2.0@BTC\", \"3.0@ETH\"]}' "
                                   "'[]'")},
    }
        .Check(request);

    if (pwallet->chain().isInitialBlockDownload()) {
        throw JSONRPCError(RPC_CLIENT_IN_INITIAL_DOWNLOAD,
                           "Cannot create transactions while still in Initial Block Download");
    }
    pwallet->BlockUntilSyncedToCurrentChain();

    RPCTypeCheck(request.params, {UniValue::VSTR, UniValue::VOBJ, UniValue::VARR}, false);

    // decode sender and recipients
    CAccountToAccountMessage msg{};
    msg.to = DecodeRecipientsDefaultInternal(pwallet, request.params[1].get_obj());

    if (SumAllTransfers(msg.to).balances.empty()) {
        throw JSONRPCError(RPC_INVALID_PARAMETER, "zero amounts");
    }

    msg.from = DecodeScript(request.params[0].get_str());

    for (const auto &[to, amount] : msg.to) {
        RejectErc55Address(to);
    }
    RejectErc55Address(msg.from);

    // encode
    CDataStream markedMetadata(DfTxMarker, SER_NETWORK, PROTOCOL_VERSION);
    markedMetadata << static_cast<unsigned char>(CustomTxType::AccountToAccount) << msg;
    CScript scriptMeta;
    scriptMeta << OP_RETURN << ToByteVector(markedMetadata);

    int targetHeight = chainHeight(*pwallet->chain().lock()) + 1;

    const auto txVersion = GetTransactionVersion(targetHeight);
    CMutableTransaction rawTx(txVersion);

    rawTx.vout.push_back(CTxOut(0, scriptMeta));

    const UniValue &txInputs = request.params[2];

    CTransactionRef optAuthTx;
    std::set<CScript> auths{msg.from};
    rawTx.vin =
        GetAuthInputsSmart(pwallet, rawTx.nVersion, auths, false, optAuthTx, txInputs, request.metadata.coinSelectOpts);

    CCoinControl coinControl;

    // Set change to from address
    CTxDestination dest;
    ExtractDestination(msg.from, dest);
    if (IsValidDestination(dest)) {
        coinControl.destChange = dest;
    }

    // fund
    fund(rawTx, pwallet, optAuthTx, &coinControl, request.metadata.coinSelectOpts);

    // check execution
    execTestTx(CTransaction(rawTx), targetHeight, optAuthTx);

    return signsend(rawTx, pwallet, optAuthTx)->GetHash().GetHex();
}

UniValue accounttoutxos(const JSONRPCRequest &request) {
    auto pwallet = GetWallet(request);

    RPCHelpMan{
        "accounttoutxos",
        "\nCreates (and submits to local node and network) a transfer transaction from the specified account to "
        "UTXOs.\n"
        "The third optional argument (may be empty array) is an array of specific UTXOs to spend." +
            HelpRequiringPassphrase(pwallet) + "\n",
        {
                          {"from", RPCArg::Type::STR, RPCArg::Optional::NO, "The defi address of sender"},
                          {
                "to",
                RPCArg::Type::OBJ,
                RPCArg::Optional::NO,
                "",
                {
                    {"address",
                     RPCArg::Type::STR,
                     RPCArg::Optional::NO,
                     "The defi address is the key, the value is amount in amount@token format. "
                     "If multiple tokens are to be transferred, specify an array [\"amount1@t1\", \"amount2@t2\"]"},
                },
            }, {
                "inputs",
                RPCArg::Type::ARR,
                RPCArg::Optional::OMITTED_NAMED_ARG,
                "A json array of json objects",
                {
                    {
                        "",
                        RPCArg::Type::OBJ,
                        RPCArg::Optional::OMITTED,
                        "",
                        {
                            {"txid", RPCArg::Type::STR_HEX, RPCArg::Optional::NO, "The transaction id"},
                            {"vout", RPCArg::Type::NUM, RPCArg::Optional::NO, "The output number"},
                        },
                    },
                },
            }, },
        RPCResult{"\"hash\"                  (string) The hex-encoded hash of broadcasted transaction\n"},
        RPCExamples{
                          HelpExampleCli("accounttoutxos", "sender_address '{\"address1\":\"100@DFI\"}' '[]'") +
            HelpExampleCli("accounttoutxos",
                          "sender_address '{\"address1\":\"1.0@DFI\",\"address2\":[\"2.0@BTC\", \"3.0@ETH\"]}' '[]'")},
    }
        .Check(request);

    if (pwallet->chain().isInitialBlockDownload()) {
        throw JSONRPCError(RPC_CLIENT_IN_INITIAL_DOWNLOAD,
                           "Cannot create transactions while still in Initial Block Download");
    }
    pwallet->BlockUntilSyncedToCurrentChain();

    RPCTypeCheck(request.params, {UniValue::VSTR, UniValue::VOBJ, UniValue::VARR}, true);

    // decode sender and recipients
    CAccountToUtxosMessage msg{};
    msg.from = DecodeScript(request.params[0].get_str());
    RejectErc55Address(msg.from);
    const auto to = DecodeRecipients(pwallet->chain(), request.params[1]);
    msg.balances = SumAllTransfers(to);
    if (msg.balances.balances.empty()) {
        throw JSONRPCError(RPC_INVALID_PARAMETER, "zero amounts");
    }

    // dummy encode, mintingOutputsStart isn't filled
    CScript scriptMeta;
    {
        CDataStream dummyMetadata(DfTxMarker, SER_NETWORK, PROTOCOL_VERSION);
        dummyMetadata << static_cast<unsigned char>(CustomTxType::AccountToUtxos) << msg;

        std::vector<unsigned char> padding(10);
        for (const auto &recip : to) {
            for (const auto &amount : recip.second.balances) {
                if (amount.second != 0) {
                    CTxOut out{amount.second, recip.first, amount.first};
                    dummyMetadata << out << padding;
                    LogPrint(BCLog::ESTIMATEFEE,
                             "%s: out size %d padding %d\n",
                             __func__,
                             sizeof(out),
                             sizeof(unsigned char) * padding.size());
                }
            }
        }

        scriptMeta << OP_RETURN << ToByteVector(dummyMetadata);
        LogPrint(BCLog::ESTIMATEFEE, "%s: dummyMetadata size %d\n", __func__, dummyMetadata.size());
    }

    int targetHeight = chainHeight(*pwallet->chain().lock()) + 1;

    const auto txVersion = GetTransactionVersion(targetHeight);
    CMutableTransaction rawTx(txVersion);
    rawTx.vout.push_back(CTxOut(0, scriptMeta));

    // auth
    const UniValue &txInputs = request.params[2];
    CTransactionRef optAuthTx;
    std::set<CScript> auths{msg.from};
    rawTx.vin =
        GetAuthInputsSmart(pwallet, rawTx.nVersion, auths, false, optAuthTx, txInputs, request.metadata.coinSelectOpts);

    CCoinControl coinControl;

    // Set change to from address
    CTxDestination dest;
    ExtractDestination(msg.from, dest);
    if (IsValidDestination(dest)) {
        coinControl.destChange = dest;
    }

    // fund
    fund(rawTx, pwallet, optAuthTx, &coinControl, request.metadata.coinSelectOpts);

    // re-encode with filled mintingOutputsStart
    {
        scriptMeta = {};
        msg.mintingOutputsStart = rawTx.vout.size();
        CDataStream markedMetadata(DfTxMarker, SER_NETWORK, PROTOCOL_VERSION);
        markedMetadata << static_cast<unsigned char>(CustomTxType::AccountToUtxos) << msg;
        scriptMeta << OP_RETURN << ToByteVector(markedMetadata);
    }
    rawTx.vout[0].scriptPubKey = scriptMeta;

    // add outputs starting from mintingOutputsStart (must be unfunded, because it's minting)
    for (const auto &recip : to) {
        for (const auto &amount : recip.second.balances) {
            if (amount.second != 0) {
                rawTx.vout.push_back(CTxOut(amount.second, recip.first, amount.first));
            }
        }
    }

    // check execution
    execTestTx(CTransaction(rawTx), targetHeight, optAuthTx);

    return signsend(rawTx, pwallet, optAuthTx)->GetHash().GetHex();
}

class CScopeAccountReverter {
    CCustomCSView &view;
    const CScript &owner;
    const TAmounts &balances;

public:
    CScopeAccountReverter(CCustomCSView &view, const CScript &owner, const TAmounts &balances)
        : view(view),
          owner(owner),
          balances(balances) {}

    ~CScopeAccountReverter() {
        for (const auto &balance : balances) {
            auto amount = -balance.second;
            auto token = view.GetToken(balance.first);
            auto IsPoolShare = token && token->IsPoolShare();
            if (amount > 0) {
                view.AddBalance(owner, {balance.first, amount});
                if (IsPoolShare) {
                    if (view.GetBalance(owner, balance.first).nValue == amount) {
                        view.SetShare(balance.first, owner, 0);
                    }
                }
            } else {
                view.SubBalance(owner, {balance.first, -amount});
                if (IsPoolShare) {
                    if (view.GetBalance(owner, balance.first).nValue == 0) {
                        view.DelShare(balance.first, owner);
                    } else {
                        view.SetShare(balance.first, owner, 0);
                    }
                }
            }
        }
    }
};

UniValue listaccounthistory(const JSONRPCRequest &request) {
    auto pwallet = GetWallet(request);

    RPCHelpMan{
        "listaccounthistory",
        "\nReturns information about account history.\n",
        {
          {"owner",
             RPCArg::Type::STR,
             RPCArg::Optional::OMITTED,
             "Single account ID (CScript or address) or reserved words: \"mine\" - to list history for all owned "
             "accounts or \"all\" to list whole DB (default = \"mine\")."},
          {
                "options",
                RPCArg::Type::OBJ,
                RPCArg::Optional::OMITTED,
                "",
                {
                    {"maxBlockHeight",
                     RPCArg::Type::NUM,
                     RPCArg::Optional::OMITTED,
                     "Optional height to iterate from (downto genesis block), (default = chaintip)."},
                    {"depth",
                     RPCArg::Type::NUM,
                     RPCArg::Optional::OMITTED,
                     "Maximum depth, from the genesis block is the default"},
                    {"no_rewards", RPCArg::Type::BOOL, RPCArg::Optional::OMITTED, "Filter out rewards"},
                    {"token", RPCArg::Type::STR, RPCArg::Optional::OMITTED, "Filter by token"},
                    {
                        "txtype",
                        RPCArg::Type::STR,
                        RPCArg::Optional::OMITTED,
                        "Filter by transaction type, supported letter from {CustomTxType}. Ignored if txtypes is "
                        "provided",
                    },
                    {"txtypes",
                     RPCArg::Type::ARR,
                     RPCArg::Optional::OMITTED,
                     "Filter multiple transaction types, supported letter from {CustomTxType}",
                     {
                         {
                             "Transaction Type",
                             RPCArg::Type::STR,
                             RPCArg::Optional::OMITTED,
                             "letter from {CustomTxType}",
                         },
                     }},
                    {"limit",
                     RPCArg::Type::NUM,
                     RPCArg::Optional::OMITTED,
                     "Maximum number of records to return, 100 by default"},
                    {"start", RPCArg::Type::NUM, RPCArg::Optional::OMITTED, "Number of entries to skip"},
                    {"including_start",
                     RPCArg::Type::BOOL,
                     RPCArg::Optional::OMITTED,
                     "If true, then iterate including starting position. False by default"},
                    {"txn", RPCArg::Type::NUM, RPCArg::Optional::OMITTED, "Order in block, unlimited by default"},
                    {"format",
                     RPCArg::Type::STR,
                     RPCArg::Optional::OMITTED,
                     "Return amounts with the following: 'id' -> <amount>@id; (default)'symbol' -> <amount>@symbol"},

                },
            }, },
        RPCResult{"[{},{}...]     (array) Objects with account history information\n"},
        RPCExamples{HelpExampleCli("listaccounthistory", "all '{\"maxBlockHeight\":160,\"depth\":10}'") +
                    HelpExampleRpc("listaccounthistory", "address false")},
    }
        .Check(request);

    if (!paccountHistoryDB) {
        throw JSONRPCError(RPC_INVALID_REQUEST, "-acindex is needed for account history");
    }

    if (auto res = GetRPCResultCache().TryGet(request)) {
        return *res;
    }

    uint32_t maxBlockHeight = std::numeric_limits<uint32_t>::max();
    uint32_t depth = maxBlockHeight;
    bool noRewards = false;
    std::string tokenFilter;
    uint32_t limit = 100;
    std::set<CustomTxType> txTypes{};
    bool hasTxFilter = false;
    uint32_t start{0};
    bool includingStart = true;
    uint32_t txn = std::numeric_limits<uint32_t>::max();
    AmountFormat format = AmountFormat::Symbol;

    if (request.params.size() > 1) {
        UniValue optionsObj = request.params[1].get_obj();
        RPCTypeCheckObj(optionsObj,
                        {
                            {"maxBlockHeight",  UniValueType(UniValue::VNUM) },
                            {"depth",           UniValueType(UniValue::VNUM) },
                            {"no_rewards",      UniValueType(UniValue::VBOOL)},
                            {"token",           UniValueType(UniValue::VSTR) },
                            {"txtype",          UniValueType(UniValue::VSTR) },
                            {"txtypes",         UniValueType(UniValue::VARR) },
                            {"limit",           UniValueType(UniValue::VNUM) },
                            {"start",           UniValueType(UniValue::VNUM) },
                            {"including_start", UniValueType(UniValue::VBOOL)},
                            {"txn",             UniValueType(UniValue::VNUM) },
                            {"format",          UniValueType(UniValue::VSTR) }
        },
                        true,
                        true);

        if (!optionsObj["maxBlockHeight"].isNull()) {
            maxBlockHeight = (uint32_t)optionsObj["maxBlockHeight"].get_int64();
        }
        if (!optionsObj["depth"].isNull()) {
            depth = (uint32_t)optionsObj["depth"].get_int64();
        }

        if (!optionsObj["no_rewards"].isNull()) {
            noRewards = optionsObj["no_rewards"].get_bool();
        }

        if (!optionsObj["token"].isNull()) {
            tokenFilter = optionsObj["token"].get_str();
        }
        if (!optionsObj["txtypes"].isNull()) {
            hasTxFilter = true;
            const auto types = optionsObj["txtypes"].get_array().getValues();
            if (!types.empty()) {
                for (const auto &type : types) {
                    auto str = type.get_str();
                    if (str.size() == 1) {
                        txTypes.insert(CustomTxCodeToType(str[0]));
                    } else {
                        txTypes.insert(FromString(str));
                    }
                }
            }
        } else if (!optionsObj["txtype"].isNull()) {
            hasTxFilter = true;
            const auto str = optionsObj["txtype"].get_str();
            if (str.size() == 1) {
                txTypes.insert(CustomTxCodeToType(str[0]));
            } else {
                txTypes.insert(FromString(str));
            }
        }
        if (!optionsObj["limit"].isNull()) {
            limit = (uint32_t)optionsObj["limit"].get_int64();
        }
        if (!optionsObj["start"].isNull()) {
            start = (uint32_t)optionsObj["start"].get_int64();
            includingStart = false;
        }
        if (!optionsObj["including_start"].isNull()) {
            includingStart = (uint32_t)optionsObj["including_start"].get_bool();
        }
        if (limit == 0) {
            limit = std::numeric_limits<decltype(limit)>::max();
        }

        if (!optionsObj["txn"].isNull()) {
            txn = (uint32_t)optionsObj["txn"].get_int64();
        }

        if (!optionsObj["format"].isNull()) {
            const auto formatStr = optionsObj["format"].getValStr();
            if (formatStr == "symbol") {
                format = AmountFormat::Symbol;
            } else if (formatStr == "id") {
                format = AmountFormat::Id;
            } else {
                throw JSONRPCError(RPC_INVALID_REQUEST, "format must be one of the following: \"id\", \"symbol\"");
            }
        }

        if (!includingStart) {
            start++;
        }
    }

    std::function<bool(const CScript &)> isMatchOwner = [](const CScript &) { return true; };

    std::string accounts = "mine";
    if (request.params.size() > 0) {
        accounts = request.params[0].getValStr();
    }

    bool isMine = false;
    isminetype filter = ISMINE_ALL;

    std::set<CScript> accountSet{CScript{}};

    if (accounts == "mine") {
        isMine = true;
        filter = ISMINE_SPENDABLE;
    } else if (accounts != "all") {
        if (request.params[0].isArray()) {
            accountSet.clear();
            for (const auto &acc : request.params[0].get_array().getValues()) {
                accountSet.emplace(DecodeScript(acc.get_str()));
            }
        } else {
            accountSet.clear();
            accountSet.emplace(DecodeScript(accounts));
        }
    }

    std::set<uint256> txs;
    const bool shouldSearchInWallet = (tokenFilter.empty() || tokenFilter == "DFI") && !hasTxFilter;

    auto hasToken = [&tokenFilter](const TAmounts &diffs) {
        for (auto const &diff : diffs) {
            auto token = pcustomcsview->GetToken(diff.first);
            auto const tokenIdStr = token->CreateSymbolKey(diff.first);
            if (tokenIdStr == tokenFilter) {
                return true;
            }
        }
        return false;
    };

    LOCK(cs_main);
    CCustomCSView view(*pcustomcsview);
    CCoinsViewCache coins(&::ChainstateActive().CoinsTip());
    std::map<uint32_t, UniValue, std::greater<uint32_t>> ret;

    maxBlockHeight = std::min(maxBlockHeight, uint32_t(::ChainActive().Height()));
    depth = std::min(depth, maxBlockHeight);

    for (const auto &account : accountSet) {
        const auto startBlock = maxBlockHeight - depth;
        auto shouldSkipBlock = [startBlock, maxBlockHeight](uint32_t blockHeight) {
            return startBlock > blockHeight || blockHeight > maxBlockHeight;
        };

        CScript lastOwner;
        auto count = limit + start;
        auto lastHeight = maxBlockHeight;

        if (!account.empty()) {
            isMatchOwner = [&account](const CScript &owner) { return owner == account; };
        } else {
            isMatchOwner = [](const CScript &owner) { return true; };
        }

        auto shouldContinueToNextAccountHistory = [&](const AccountHistoryKey &key, AccountHistoryValue value) -> bool {
            if (!isMatchOwner(key.owner)) {
                return false;
            }

            std::unique_ptr<CScopeAccountReverter> reverter;
            if (!noRewards) {
                reverter = std::make_unique<CScopeAccountReverter>(view, key.owner, value.diff);
            }

            bool accountRecord = true;
            auto workingHeight = key.blockHeight;

            if (shouldSkipBlock(key.blockHeight)) {
                // show rewards in interval [startBlock, lastHeight)
                if (!noRewards && startBlock > workingHeight) {
                    accountRecord = false;
                    workingHeight = startBlock;
                } else {
                    return true;
                }
            }

            if (isMine && !(IsMineCached(*pwallet, key.owner) & filter)) {
                return true;
            }

            if (hasTxFilter && txTypes.find(CustomTxCodeToType(value.category)) == txTypes.end()) {
                return true;
            }

            if (isMine) {
                // starts new account owned by the wallet
                if (lastOwner != key.owner) {
                    count = limit + start;
                } else if (count == 0) {
                    return true;
                }
            }

            // starting new account
            if (account.empty() && lastOwner != key.owner) {
                lastOwner = key.owner;
                lastHeight = maxBlockHeight;
            }

            if (accountRecord && (tokenFilter.empty() || hasToken(value.diff))) {
                auto &array = ret.emplace(workingHeight, UniValue::VARR).first->second;
                array.push_back(accounthistoryToJSON(key, value, format));
                if (shouldSearchInWallet) {
                    txs.insert(value.txid);
                }
                --count;
            }

            if (!noRewards && count && lastHeight > workingHeight) {
                onPoolRewards(
                    view,
                    key.owner,
                    workingHeight,
                    lastHeight,
                    [&](int32_t height, DCT_ID poolId, RewardType type, CTokenAmount amount) {
                        if (tokenFilter.empty() || hasToken({
                                                       {amount.nTokenId, amount.nValue}
                        })) {
                            auto &array = ret.emplace(height, UniValue::VARR).first->second;
                            array.push_back(rewardhistoryToJSON(key.owner, height, poolId, type, amount, format));
                            count ? --count : 0;
                        }
                    });
            }

            lastHeight = workingHeight;

            return count != 0 || isMine;
        };

        if (!noRewards && !account.empty()) {
            // revert previous tx to restore account balances to maxBlockHeight
            paccountHistoryDB->ForEachAccountHistory(
                [&](const AccountHistoryKey &key, const AccountHistoryValue &value) {
                    if (maxBlockHeight > key.blockHeight) {
                        return false;
                    }
                    if (!isMatchOwner(key.owner)) {
                        return false;
                    }
                    CScopeAccountReverter(view, key.owner, value.diff);
                    return true;
                },
                account);
        }

        paccountHistoryDB->ForEachAccountHistory(shouldContinueToNextAccountHistory, account, maxBlockHeight, txn);

        if (shouldSearchInWallet) {
            count = limit + start;
            searchInWallet(
                pwallet,
                account,
                filter,
                [&](const CBlockIndex *index, const CWalletTx *pwtx) {
                    uint32_t height = index->nHeight;
                    return txs.count(pwtx->GetHash()) || startBlock > height || height > maxBlockHeight;
                },
                [&](const COutputEntry &entry, const CBlockIndex *index, const CWalletTx *pwtx) {
                    uint32_t height = index->nHeight;
                    uint32_t nIndex = pwtx->nIndex;
                    if (txn != std::numeric_limits<uint32_t>::max() && height == maxBlockHeight && nIndex > txn) {
                        return true;
                    }
                    auto &array = ret.emplace(index->nHeight, UniValue::VARR).first->second;
                    array.push_back(outputEntryToJSON(entry, index, pwtx, format));
                    return --count != 0;
                });
        }
    }

    UniValue slice(UniValue::VARR);
    for (auto it = ret.cbegin(); limit != 0 && it != ret.cend(); ++it) {
        const auto &array = it->second.get_array();
        for (size_t i = 0; limit != 0 && i < array.size(); ++i) {
            if (start != 0) {
                --start;
                continue;
            }
            slice.push_back(array[i]);
            --limit;
        }
    }

    return GetRPCResultCache().Set(request, slice);
}

UniValue getaccounthistory(const JSONRPCRequest &request) {
    RPCHelpMan{
        "getaccounthistory",
        "\nReturns information about account history.\n",
        {
          {"owner", RPCArg::Type::STR, RPCArg::Optional::NO, "Single account ID (CScript or address)."},
          {"blockHeight", RPCArg::Type::NUM, RPCArg::Optional::NO, "Block Height to search in."},
          {"txn", RPCArg::Type::NUM, RPCArg::Optional::NO, "for order in block."},
          },
        RPCResult{"{}  An object with account history information\n"},
        RPCExamples{HelpExampleCli("getaccounthistory", "mxxA2sQMETJFbXcNbNbUzEsBCTn1JSHXST 103 2") +
                    HelpExampleCli("getaccounthistory", "mxxA2sQMETJFbXcNbNbUzEsBCTn1JSHXST, 103, 2")},
    }
        .Check(request);

    if (!paccountHistoryDB) {
        throw JSONRPCError(RPC_INVALID_REQUEST, "-acindex is needed for account history");
    }

    if (auto res = GetRPCResultCache().TryGet(request)) {
        return *res;
    }

    auto owner = DecodeScript(request.params[0].getValStr());
    uint32_t blockHeight = request.params[1].get_int();
    uint32_t txn = request.params[2].get_int();

    LOCK(cs_main);

    UniValue result(UniValue::VOBJ);
    AccountHistoryKey AccountKey{owner, blockHeight, txn};
    if (auto value = paccountHistoryDB->ReadAccountHistory(AccountKey)) {
        result = accounthistoryToJSON(AccountKey, *value);
    }

    return GetRPCResultCache().Set(request, result);
}

UniValue listburnhistory(const JSONRPCRequest &request) {
    auto pwallet = GetWallet(request);

    RPCHelpMan{
        "listburnhistory",
        "\nReturns information about burn history.\n",
        {
          {
                "options",
                RPCArg::Type::OBJ,
                RPCArg::Optional::OMITTED,
                "",
                {
                    {"maxBlockHeight",
                     RPCArg::Type::NUM,
                     RPCArg::Optional::OMITTED,
                     "Optional height to iterate from (down to genesis block), (default = chaintip)."},
                    {"depth",
                     RPCArg::Type::NUM,
                     RPCArg::Optional::OMITTED,
                     "Maximum depth, from the genesis block is the default"},
                    {"token", RPCArg::Type::STR, RPCArg::Optional::OMITTED, "Filter by token"},
                    {"txtype",
                     RPCArg::Type::STR,
                     RPCArg::Optional::OMITTED,
                     "Filter by transaction type, supported letter from {CustomTxType}"},
                    {"limit",
                     RPCArg::Type::NUM,
                     RPCArg::Optional::OMITTED,
                     "Maximum number of records to return, 100 by default"},
                },
            }, },
        RPCResult{"[{},{}...]     (array) Objects with burn history information\n"},
        RPCExamples{HelpExampleCli("listburnhistory", "'{\"maxBlockHeight\":160,\"depth\":10}'") +
                    HelpExampleRpc("listburnhistory", "")},
    }
        .Check(request);

    if (auto res = GetRPCResultCache().TryGet(request)) {
        return *res;
    }

    uint32_t maxBlockHeight = std::numeric_limits<uint32_t>::max();
    uint32_t depth = maxBlockHeight;
    std::string tokenFilter;
    uint32_t limit = 100;
    auto txType = CustomTxType::None;
    bool txTypeSearch{false};

    if (request.params.size() == 1) {
        UniValue optionsObj = request.params[0].get_obj();
        RPCTypeCheckObj(optionsObj,
                        {
                            {"maxBlockHeight", UniValueType(UniValue::VNUM)},
                            {"depth",          UniValueType(UniValue::VNUM)},
                            {"token",          UniValueType(UniValue::VSTR)},
                            {"txtype",         UniValueType(UniValue::VSTR)},
                            {"limit",          UniValueType(UniValue::VNUM)},
        },
                        true,
                        true);

        if (!optionsObj["maxBlockHeight"].isNull()) {
            maxBlockHeight = (uint32_t)optionsObj["maxBlockHeight"].get_int64();
        }

        if (!optionsObj["depth"].isNull()) {
            depth = (uint32_t)optionsObj["depth"].get_int64();
        }

        if (!optionsObj["token"].isNull()) {
            tokenFilter = optionsObj["token"].get_str();
        }

        if (!optionsObj["txtype"].isNull()) {
            const auto str = optionsObj["txtype"].get_str();
            if (str.size() == 1) {
                // Will search for type ::None if txtype not found.
                txType = CustomTxCodeToType(str[0]);
                txTypeSearch = true;
            }
        }

        if (!optionsObj["limit"].isNull()) {
            limit = (uint32_t)optionsObj["limit"].get_int64();
        }

        if (limit == 0) {
            limit = std::numeric_limits<decltype(limit)>::max();
        }
    }

    std::function<bool(const CScript &)> isMatchOwner = [](const CScript &) { return true; };

    std::set<uint256> txs;

    auto hasToken = [&tokenFilter](const TAmounts &diffs) {
        for (auto const &diff : diffs) {
            auto token = pcustomcsview->GetToken(diff.first);
            auto const tokenIdStr = token->CreateSymbolKey(diff.first);
            if (tokenIdStr == tokenFilter) {
                return true;
            }
        }
        return false;
    };

    LOCK(cs_main);
    CCustomCSView view(*pcustomcsview);
    CCoinsViewCache coins(&::ChainstateActive().CoinsTip());
    std::map<uint32_t, UniValue, std::greater<uint32_t>> ret;

    maxBlockHeight = std::min(maxBlockHeight, uint32_t(::ChainActive().Height()));
    depth = std::min(depth, maxBlockHeight);

    const auto startBlock = maxBlockHeight - depth;
    auto shouldSkipBlock = [startBlock, maxBlockHeight](uint32_t blockHeight) {
        return startBlock > blockHeight || blockHeight > maxBlockHeight;
    };

    auto count = limit;

    auto shouldContinueToNextAccountHistory = [&](const AccountHistoryKey &key, AccountHistoryValue value) -> bool {
        if (!isMatchOwner(key.owner)) {
            return false;
        }

        if (shouldSkipBlock(key.blockHeight)) {
            return true;
        }

        if (txTypeSearch && value.category != uint8_t(txType)) {
            return true;
        }

        if (!tokenFilter.empty() && !hasToken(value.diff)) {
            return true;
        }

        auto &array = ret.emplace(key.blockHeight, UniValue::VARR).first->second;
        array.push_back(accounthistoryToJSON(key, value));

        --count;

        return count != 0;
    };

    pburnHistoryDB->ForEachAccountHistory(shouldContinueToNextAccountHistory, {}, maxBlockHeight);

    UniValue slice(UniValue::VARR);
    for (auto it = ret.cbegin(); limit != 0 && it != ret.cend(); ++it) {
        const auto &array = it->second.get_array();
        for (size_t i = 0; limit != 0 && i < array.size(); ++i) {
            slice.push_back(array[i]);
            --limit;
        }
    }

    return GetRPCResultCache().Set(request, slice);
}

UniValue accounthistorycount(const JSONRPCRequest &request) {
    auto pwallet = GetWallet(request);

    RPCHelpMan{
        "accounthistorycount",
        "\nReturns count of account history.\n",
        {
          {"owner",
             RPCArg::Type::STR,
             RPCArg::Optional::OMITTED,
             "Single account ID (CScript or address) or reserved words: \"mine\" - to list history for all owned "
             "accounts or \"all\" to list whole DB (default = \"mine\")."},

          {
                "options",
                RPCArg::Type::OBJ,
                RPCArg::Optional::OMITTED,
                "",
                {
                    {"no_rewards", RPCArg::Type::BOOL, RPCArg::Optional::OMITTED, "Filter out rewards"},
                    {"token", RPCArg::Type::STR, RPCArg::Optional::OMITTED, "Filter by token"},
                    {"txtype",
                     RPCArg::Type::STR,
                     RPCArg::Optional::OMITTED,
                     "Filter by transaction type, supported letter from {CustomTxType}"},
                    {"txtypes",
                     RPCArg::Type::ARR,
                     RPCArg::Optional::OMITTED,
                     "Filter multiple transaction types, supported letter from {CustomTxType}",
                     {
                         {
                             "Transaction Type",
                             RPCArg::Type::STR,
                             RPCArg::Optional::OMITTED,
                             "letter from {CustomTxType}",
                         },
                     }},
                },
            }, },
        RPCResult{"count     (int) Count of account history\n"},
        RPCExamples{HelpExampleCli("accounthistorycount", "all '{no_rewards: true}'") +
                    HelpExampleRpc("accounthistorycount", "")},
    }
        .Check(request);

    if (!paccountHistoryDB) {
        throw JSONRPCError(RPC_INVALID_REQUEST, "-acindex is need for account history");
    }

    if (auto res = GetRPCResultCache().TryGet(request)) {
        return *res;
    }

    std::string accounts = "mine";
    if (request.params.size() > 0) {
        accounts = request.params[0].getValStr();
    }

    bool noRewards = false;
    std::string tokenFilter;
    std::set<CustomTxType> txTypes{};
    bool hasTxFilter = false;

    if (request.params.size() > 1) {
        UniValue optionsObj = request.params[1].get_obj();
        RPCTypeCheckObj(optionsObj,
                        {
                            {"no_rewards", UniValueType(UniValue::VBOOL)},
                            {"token",      UniValueType(UniValue::VSTR) },
                            {"txtype",     UniValueType(UniValue::VSTR) },
                            {"txtypes",    UniValueType(UniValue::VARR) },
        },
                        true,
                        true);

        noRewards = optionsObj["no_rewards"].getBool();

        if (!optionsObj["token"].isNull()) {
            tokenFilter = optionsObj["token"].get_str();
        }

        if (!optionsObj["txtypes"].isNull()) {
            hasTxFilter = true;
            const auto types = optionsObj["txtypes"].get_array().getValues();
            if (!types.empty()) {
                for (const auto &type : types) {
                    auto str = type.get_str();
                    if (str.size() == 1) {
                        txTypes.insert(CustomTxCodeToType(str[0]));
                    } else {
                        txTypes.insert(FromString(str));
                    }
                }
            }
        } else if (!optionsObj["txtype"].isNull()) {
            hasTxFilter = true;
            const auto str = optionsObj["txtype"].get_str();
            if (str.size() == 1) {
                txTypes.insert(CustomTxCodeToType(str[0]));
            } else {
                txTypes.insert(FromString(str));
            }
        }
    }

    std::set<CScript> accountSet{CScript{}};
    bool isMine = false;
    isminetype filter = ISMINE_ALL;

    if (accounts == "mine") {
        isMine = true;
        filter = ISMINE_SPENDABLE;
    } else if (accounts != "all") {
        accountSet.clear();
        if (request.params[0].isArray()) {
            for (const auto &acc : request.params[0].get_array().getValues()) {
                accountSet.emplace(DecodeScript(acc.get_str()));
            }
        } else {
            const auto owner = DecodeScript(accounts);
            accountSet.emplace(owner);
            isMine = IsMineCached(*pwallet, owner) & ISMINE_ALL;
        }
    }

    std::set<uint256> txs;
    const bool shouldSearchInWallet = (tokenFilter.empty() || tokenFilter == "DFI") && !hasTxFilter;

    auto hasToken = [&tokenFilter](const TAmounts &diffs) {
        for (auto const &diff : diffs) {
            auto token = pcustomcsview->GetToken(diff.first);
            auto const tokenIdStr = token->CreateSymbolKey(diff.first);
            if (tokenIdStr == tokenFilter) {
                return true;
            }
        }
        return false;
    };

    LOCK(cs_main);
    CCustomCSView view(*pcustomcsview);
    CCoinsViewCache coins(&::ChainstateActive().CoinsTip());
    uint64_t count = 0;

    for (const auto &owner : accountSet) {
        CScript lastOwner;
        auto lastHeight = uint32_t(::ChainActive().Height());
        const auto currentHeight = lastHeight;

        auto shouldContinueToNextAccountHistory = [&](const AccountHistoryKey &key, AccountHistoryValue value) -> bool {
            if (!owner.empty() && owner != key.owner) {
                return false;
            }

            if (isMine && !(IsMineCached(*pwallet, key.owner) & filter)) {
                return true;
            }

            std::unique_ptr<CScopeAccountReverter> reverter;
            if (!noRewards) {
                reverter = std::make_unique<CScopeAccountReverter>(view, key.owner, value.diff);
            }

            if (hasTxFilter && txTypes.find(CustomTxCodeToType(value.category)) == txTypes.end()) {
                return true;
            }

            if (tokenFilter.empty() || hasToken(value.diff)) {
                if (shouldSearchInWallet) {
                    txs.insert(value.txid);
                }
                ++count;
            }

            if (!noRewards) {
                // starting new account
                if (lastOwner != key.owner) {
                    lastOwner = key.owner;
                    lastHeight = currentHeight;
                }
                onPoolRewards(view,
                              key.owner,
                              key.blockHeight,
                              lastHeight,
                              [&](int32_t, DCT_ID, RewardType, CTokenAmount amount) {
                                  if (tokenFilter.empty() || hasToken({
                                                                 {amount.nTokenId, amount.nValue}
                                  })) {
                                      ++count;
                                  }
                              });
                lastHeight = key.blockHeight;
            }

            return true;
        };

        paccountHistoryDB->ForEachAccountHistory(shouldContinueToNextAccountHistory, owner, currentHeight);

        if (shouldSearchInWallet) {
            searchInWallet(
                pwallet,
                owner,
                filter,
                [&](const CBlockIndex *index, const CWalletTx *pwtx) {
                    return txs.count(pwtx->GetHash()) || static_cast<uint32_t>(index->nHeight) > currentHeight;
                },
                [&count](const COutputEntry &, const CBlockIndex *, const CWalletTx *) {
                    ++count;
                    return true;
                });
        }
    }

    return GetRPCResultCache().Set(request, count);
}

UniValue listcommunitybalances(const JSONRPCRequest &request) {
    RPCHelpMan{
        "listcommunitybalances",
        "\nReturns information about all community balances.\n",
        {},
        RPCResult{"{balance_type:value,...}     (array) Json object with accounts information\n"},
        RPCExamples{HelpExampleCli("listcommunitybalances", "") + HelpExampleRpc("listcommunitybalances", "")},
    }
        .Check(request);

    if (auto res = GetRPCResultCache().TryGet(request)) {
        return *res;
    }
    UniValue ret(UniValue::VOBJ);

    LOCK(cs_main);
    CAmount burnt{0};
    for (const auto &kv : Params().GetConsensus().blockTokenRewards) {
        // Skip these as any unused balance will be burnt.
        if (kv.first == CommunityAccountType::Options) {
            continue;
        }
        if (kv.first == CommunityAccountType::Unallocated || kv.first == CommunityAccountType::IncentiveFunding) {
            burnt += pcustomcsview->GetCommunityBalance(kv.first);
            continue;
        }

        if (kv.first == CommunityAccountType::Loan) {
            if (::ChainActive().Height() >= Params().GetConsensus().DF11FortCanningHeight) {
                burnt += pcustomcsview->GetCommunityBalance(kv.first);
            }
            continue;
        }

        ret.pushKV(GetCommunityAccountName(kv.first), ValueFromAmount(pcustomcsview->GetCommunityBalance(kv.first)));
    }
    ret.pushKV("Burnt", ValueFromAmount(burnt));

    return GetRPCResultCache().Set(request, ret);
}

UniValue sendtokenstoaddress(const JSONRPCRequest &request) {
    auto pwallet = GetWallet(request);

    RPCHelpMan{
        "sendtokenstoaddress",
        "\nCreates (and submits to local node and network) a transfer transaction from your accounts balances (may be "
        "picked manualy or autoselected) to the specfied accounts.\n" +
            HelpRequiringPassphrase(pwallet) + "\n",
        {
                          {
                "from",
                RPCArg::Type::OBJ,
                RPCArg::Optional::NO,
                "",
                {
                    {"address",
                     RPCArg::Type::STR,
                     RPCArg::Optional::OMITTED,
                     "The source defi address is the key, the value is amount in amount@token format. "
                     "If obj is empty (no address keys exists) then will try to auto-select accounts from wallet "
                     "with necessary balances to transfer."},
                },
            }, {
                "to",
                RPCArg::Type::OBJ,
                RPCArg::Optional::NO,
                "",
                {
                    {"address",
                     RPCArg::Type::STR,
                     RPCArg::Optional::NO,
                     "The defi address is the key, the value is amount in amount@token format. "
                     "If multiple tokens are to be transferred, specify an array [\"amount1@t1\", \"amount2@t2\"]"},
                },
            }, {"selectionMode",
             RPCArg::Type::STR,
             /* default */ "pie",
             "If param \"from\" is empty this param indicates accounts autoselection mode."
             "May be once of:\n"
             "  \"forward\" - Selecting accounts without sorting, just as address list sorted.\n"
             "  \"crumbs\" - Selecting accounts by ascending of sum token amounts.\n"
             "    It means that we will select first accounts with minimal sum of neccessary token amounts.\n"
             "  \"pie\" - Selecting accounts by descending of sum token amounts.\n"
             "    It means that we will select first accounts with maximal sum of neccessary token amounts."},
                          },
        RPCResult{"\"hash\"                  (string) The hex-encoded hash of broadcasted transaction\n"},
        RPCExamples{
                          HelpExampleCli("sendtokenstoaddress",
                          "'{}' "
                           "'{\"dstAddress1\":\"1.0@DFI\",\"dstAddress2\":[\"2.0@BTC\", \"3.0@ETH\"]}' \"crumbs\"") +
            HelpExampleCli("sendtokenstoaddress",
                          "'{\"srcAddress1\":\"2.0@DFI\", \"srcAddress2\":[\"3.0@DFI\", \"2.0@ETH\"]}' "
                           "'{\"dstAddress1\":[\"5.0@DFI\", \"2.0@ETH\"]}'")},
    }
        .Check(request);

    if (pwallet->chain().isInitialBlockDownload()) {
        throw JSONRPCError(RPC_CLIENT_IN_INITIAL_DOWNLOAD,
                           "Cannot create transactions while still in Initial Block Download");
    }
    pwallet->BlockUntilSyncedToCurrentChain();

    RPCTypeCheck(request.params, {UniValue::VOBJ, UniValue::VOBJ, UniValue::VSTR}, false);

    CAnyAccountsToAccountsMessage msg;
    msg.to = DecodeRecipientsDefaultInternal(pwallet, request.params[1].get_obj());

    const CBalances sumTransfersTo = SumAllTransfers(msg.to);
    if (sumTransfersTo.balances.empty()) {
        throw JSONRPCError(RPC_INVALID_PARAMETER, "zero amounts in \"to\" param");
    }

    if (request.params[0].get_obj().empty()) {  // autoselection
        CAccounts foundMineAccounts = GetAllMineAccounts(pwallet);

        AccountSelectionMode selectionMode = SelectionPie;
        if (request.params[2].isStr()) {
            selectionMode = ParseAccountSelectionParam(request.params[2].get_str());
        }

        msg.from = SelectAccountsByTargetBalances(foundMineAccounts, sumTransfersTo, selectionMode);

        if (msg.from.empty()) {
            throw JSONRPCError(RPC_INVALID_REQUEST,
                               "Not enough balance on wallet accounts, call utxostoaccount to increase it.\n");
        }
    } else {
        msg.from = DecodeRecipients(pwallet->chain(), request.params[0].get_obj());
    }

    for (const auto &[to, amount] : msg.to) {
        RejectErc55Address(to);
    }
    for (const auto &[from, amount] : msg.from) {
        RejectErc55Address(from);
    }

    // encode
    CDataStream markedMetadata(DfTxMarker, SER_NETWORK, PROTOCOL_VERSION);
    markedMetadata << static_cast<unsigned char>(CustomTxType::AnyAccountsToAccounts) << msg;
    CScript scriptMeta;
    scriptMeta << OP_RETURN << ToByteVector(markedMetadata);

    if (scriptMeta.size() > nMaxDatacarrierBytes) {
        throw JSONRPCError(
            RPC_VERIFY_REJECTED,
            "The output custom script size has exceeded the maximum OP_RETURN script size."
            "It may happened because too many \"from\" or \"to\" accounts balances."
            "If you use autoselection, you can try to use \"pie\" selection mode for decreasing accounts count.");
    }

    int targetHeight = chainHeight(*pwallet->chain().lock()) + 1;

    const auto txVersion = GetTransactionVersion(targetHeight);
    CMutableTransaction rawTx(txVersion);

    rawTx.vout.push_back(CTxOut(0, scriptMeta));

    UniValue txInputs(UniValue::VARR);

    // auth
    std::set<CScript> auths;
    for (const auto &acc : msg.from) {
        auths.emplace(acc.first);
    }
    CTransactionRef optAuthTx;
    rawTx.vin =
        GetAuthInputsSmart(pwallet, rawTx.nVersion, auths, false, optAuthTx, txInputs, request.metadata.coinSelectOpts);

    CCoinControl coinControl;

    // Set change to from address if there's only one auth address
    if (auths.size() == 1) {
        CTxDestination dest;
        ExtractDestination(*auths.cbegin(), dest);
        if (IsValidDestination(dest)) {
            coinControl.destChange = dest;
        }
    }

    // fund
    fund(rawTx, pwallet, optAuthTx, &coinControl, request.metadata.coinSelectOpts);

    // check execution
    execTestTx(CTransaction(rawTx), targetHeight, optAuthTx);

    return signsend(rawTx, pwallet, optAuthTx)->GetHash().GetHex();
}

UniValue transferdomain(const JSONRPCRequest &request) {
    auto pwallet = GetWallet(request);
    // TODO: Add support for non-JSON parameteric input that's human friendly and intuitive
    RPCHelpMan{
        "transferdomain",
        "Creates (and submits to local node and network) a tx to transfer assets across domains. DVM to EVM/EVM to "
        "DVM, etc.\n" +
            HelpRequiringPassphrase(pwallet) + "\n",
        {
                          {
                "array",
                RPCArg::Type::ARR,
                RPCArg::Optional::NO,
                "A json array of src and dst json objects",
                {
                    {
                        "",
                        RPCArg::Type::OBJ,
                        RPCArg::Optional::OMITTED,
                        "",
                        {
                            {
                                "src",
                                RPCArg::Type::OBJ,
                                RPCArg::Optional::OMITTED,
                                "Source arguments",
                                {
                                    {"address", RPCArg::Type::STR, RPCArg::Optional::NO, "Source address"},
                                    {"amount",
                                     RPCArg::Type::STR,
                                     RPCArg::Optional::NO,
                                     "Amount transfered, the value is amount in amount@token format"},
                                    {"domain",
                                     RPCArg::Type::NUM,
                                     RPCArg::Optional::NO,
                                     "Domain of source: 2 - DVM, 3 - EVM"},
                                    // {"data", RPCArg::Type::STR, RPCArg::Optional::OMITTED, "Optional data"},
                                },
                            },
                            {
                                "dst",
                                RPCArg::Type::OBJ,
                                RPCArg::Optional::OMITTED,
                                "Destination arguments",
                                {
                                    {"address", RPCArg::Type::STR, RPCArg::Optional::NO, "Destination address"},
                                    {"amount",
                                     RPCArg::Type::STR,
                                     RPCArg::Optional::NO,
                                     "Amount transfered, the value is amount in amount@token format"},
                                    {"domain",
                                     RPCArg::Type::NUM,
                                     RPCArg::Optional::NO,
                                     "Domain of source: 2 - DVM, 3 - EVM"},
                                    // {"data", RPCArg::Type::STR, RPCArg::Optional::OMITTED, "Optional data"},
                                },
                            },
                            {
                                "nonce",
                                RPCArg::Type::NUM,
                                RPCArg::Optional::OMITTED,
                                "Optional parameter to specify the transaction nonce",
                            },
                            {
                                "singlekeycheck",
                                RPCArg::Type::BOOL,
                                RPCArg::Optional::OMITTED,
                                "Optional flag to ensure single key check between the corresponding address types "
                                "(default = true)",
                            },
                        },
                    },
                },
            }, },
        RPCResult{"\"hash\"                  (string) The hex-encoded hash of broadcasted transaction\n"},
        RPCExamples{
                          HelpExampleCli(
                "transferdomain", R"('[{"src":{"address":"<DFI_address>", "amount":"1.0@DFI", "domain": 2}, "dst":{"address":"<ETH_address>", "amount":"1.0@DFI", "domain": 3}}]')") +
            HelpExampleCli(
                "transferdomain", R"('[{"src":{"address":"<ETH_address>", "amount":"1.0@DFI", "domain": 3}, "dst":{"address":"<DFI_address>", "amount":"1.0@DFI", "domain": 2}}]')")},
    }
        .Check(request);

    if (pwallet->chain().isInitialBlockDownload()) {
        throw JSONRPCError(RPC_CLIENT_IN_INITIAL_DOWNLOAD,
                           "Cannot transferdomain while still in Initial Block Download");
    }

    pwallet->BlockUntilSyncedToCurrentChain();

    EnsureWalletIsUnlocked(pwallet);

    RPCTypeCheck(request.params, {UniValue::VARR}, false);

    UniValue srcDstArray(UniValue::VARR);

    srcDstArray = request.params[0].get_array();

    CrossBoundaryResult result;
    CTransferDomainMessage msg;
    std::set<CScript> auths;
    std::vector<std::pair<EvmAddressData, uint64_t>> nonce_cache;

    for (unsigned int i = 0; i < srcDstArray.size(); i++) {
        const UniValue &elem = srcDstArray[i].get_obj();
        RPCTypeCheckObj(elem,
                        {
                            {"src",            UniValueType(UniValue::VOBJ) },
                            {"dst",            UniValueType(UniValue::VOBJ) },
                            {"nonce",          UniValueType(UniValue::VNUM) },
                            {"singlekeycheck", UniValueType(UniValue::VBOOL)},
        },
                        true,
                        true);

        const UniValue &srcObj = elem["src"].get_obj();
        const UniValue &dstObj = elem["dst"].get_obj();
        const UniValue &nonceObj = elem["nonce"];
        const UniValue &singlekeycheckObj = elem["singlekeycheck"];

        CTransferDomainItem src, dst;
        CTxDestination srcDest, dstDest;

        if (!srcObj["address"].isNull()) {
            srcDest = DecodeDestination(srcObj["address"].getValStr());
            if (!IsValidDestination(srcDest)) {
                throw JSONRPCError(RPC_INVALID_PARAMETER, "Invalid src address provided");
            }
            src.address = GetScriptForDestination(srcDest);
        } else {
            throw JSONRPCError(RPC_INVALID_PARAMETER, "Invalid parameters, src argument \"address\" must not be null");
        }

        if (!srcObj["amount"].isNull()) {
            src.amount = DecodeAmount(pwallet->chain(), srcObj["amount"], "");
        } else {
            throw JSONRPCError(RPC_INVALID_PARAMETER, "Invalid parameters, src argument \"amount\" must not be null");
        }

        if (!srcObj["domain"].isNull()) {
            src.domain = srcObj["domain"].get_int();
        } else {
            throw JSONRPCError(RPC_INVALID_PARAMETER, "Invalid parameters, src argument \"domain\" must not be null");
        }
        auto isEVMIn = src.domain == static_cast<uint8_t>(VMDomain::DVM);

        auto srcKey = AddrToPubKey(pwallet, ScriptToString(src.address));
        if (isEVMIn) {
            auths.insert(src.address);
        } else if (src.domain == static_cast<uint8_t>(VMDomain::EVM)) {
            if (srcKey.Compress()) {
                const auto auth = GetScriptForDestination(WitnessV0KeyHash(srcKey.GetID()));
                auths.insert(auth);
            } else {
                throw JSONRPCError(
                    RPC_INVALID_PARAMETER,
                    strprintf("Failed to get compressed address for Bech32 equivilent of ERC55 address"));
            }
        } else {
            throw JSONRPCError(RPC_INVALID_PARAMETER,
                               strprintf("Invalid parameters, src argument \"domain\" must be either %d (DFI token to "
                                         "EVM) or %d (EVM to DFI token)",
                                         static_cast<uint8_t>(VMDomain::DVM),
                                         static_cast<uint8_t>(VMDomain::EVM)));
        }

        // if (!srcObj["data"].isNull())
        //     src.data.assign(srcObj["data"].getValStr().begin(), srcObj["data"].getValStr().end());

        if (!dstObj["address"].isNull()) {
            dstDest = DecodeDestination(dstObj["address"].getValStr());
            if (!IsValidDestination(dstDest)) {
                throw JSONRPCError(RPC_INVALID_PARAMETER, "Invalid dst address provided");
            }
            dst.address = GetScriptForDestination(dstDest);
        } else {
            throw JSONRPCError(RPC_INVALID_PARAMETER, "Invalid parameters, dst argument \"address\" must not be null");
        }

        if (!dstObj["amount"].isNull()) {
            dst.amount = DecodeAmount(pwallet->chain(), dstObj["amount"], "");
        } else {
            throw JSONRPCError(RPC_INVALID_PARAMETER, "Invalid parameters, dst argument \"amount\" must not be null");
        }

        if (!dstObj["domain"].isNull()) {
            dst.domain = dstObj["domain"].get_int();
        } else {
            throw JSONRPCError(RPC_INVALID_PARAMETER, "Invalid parameters, dst argument \"domain\" must not be null");
        }

        // if (!dstObj["data"].isNull())
        //     dst.data.assign(dstObj["data"].getValStr().begin(), dstObj["data"].getValStr().end());

        // Single key check
        auto singlekeycheck = gArgs.GetBoolArg("-tdsinglekeycheck", true);
        if (!singlekeycheckObj.isNull()) {
            singlekeycheck = singlekeycheckObj.getBool();
        }
        if (singlekeycheck) {
            auto dstKey = AddrToPubKey(pwallet, ScriptToString(dst.address));
            auto [uncompSrcKey, compSrcKey] = GetBothPubkeyCompressions(srcKey);
            auto [uncompDstKey, compDstKey] = GetBothPubkeyCompressions(dstKey);
            if (uncompSrcKey != uncompDstKey || compSrcKey != compDstKey) {
                throw JSONRPCError(RPC_INVALID_ADDRESS_OR_KEY, "Dst address does not match source key");
            }
        }

        // Create signed EVM TX
        CKey key;
        if (!pwallet->GetKey(srcKey.GetID(), key)) {
            throw JSONRPCError(RPC_WALLET_ERROR, "Private key for from address not found in wallet");
        }
        std::array<uint8_t, 32> privKey{};
        std::copy(key.begin(), key.end(), privKey.begin());

        EvmAddressData to{};
        std::string nativeAddress = "";
        if (isEVMIn) {
            to = CKeyID::FromOrDefaultDestination(dstDest).GetByteArray();
            nativeAddress = ScriptToString(src.address);
        } else {
            nativeAddress = ScriptToString(dst.address);
        }
        auto dest = GetDestinationForKey(srcKey, OutputType::ERC55);
        auto from = CKeyID::FromOrDefaultDestination(dest).GetByteArray();

        uint64_t nonce = 0;
        bool useNonce = !nonceObj.isNull();
        if (useNonce) {
            nonce = nonceObj.get_int64();
        }
        const auto createResult = evm_try_create_and_sign_transfer_domain_tx(
            result,
            CreateTransferDomainContext{from,
                                        to,
                                        nativeAddress,
                                        isEVMIn,
                                        static_cast<uint64_t>(dst.amount.nValue),
                                        dst.amount.nTokenId.v,
                                        Params().GetConsensus().evmChainId,
                                        privKey,
                                        useNonce,
                                        nonce});
        if (!result.ok) {
            throw JSONRPCError(RPC_MISC_ERROR, strprintf("Failed to create and sign TX: %s", result.reason.c_str()));
        }

        std::vector<uint8_t> evmTx(createResult.tx.size());
        std::copy(createResult.tx.begin(), createResult.tx.end(), evmTx.begin());
        if (isEVMIn) {
            dst.data = evmTx;
        } else {
            src.data = evmTx;
        }

        nonce_cache.push_back({from, createResult.nonce});
        msg.transfers.push_back({src, dst});
    }

    int targetHeight;
    {
        LOCK(cs_main);
        targetHeight = ::ChainActive().Height() + 1;
    }

    CDataStream metadata(DfTxMarker, SER_NETWORK, PROTOCOL_VERSION);

    metadata << static_cast<unsigned char>(CustomTxType::TransferDomain) << msg;

    CScript scriptMeta;
    scriptMeta << OP_RETURN << ToByteVector(metadata);

    const auto txVersion = GetTransactionVersion(targetHeight);
    CMutableTransaction rawTx(txVersion);

    CTransactionRef optAuthTx;
    UniValue txInputs(UniValue::VARR);
    rawTx.vin = GetAuthInputsSmart(pwallet, rawTx.nVersion, auths, false, optAuthTx, txInputs);

    rawTx.vout.emplace_back(0, scriptMeta);

    CCoinControl coinControl;

    // Return change to auth address
    CTxDestination dest;
    ExtractDestination(*auths.cbegin(), dest);
    if (IsValidDestination(dest)) {
        coinControl.destChange = dest;
    }

    fund(rawTx, pwallet, optAuthTx, &coinControl);

    auto txRef = sign(rawTx, pwallet, optAuthTx);
    // check execution
    execTestTx(*txRef, targetHeight, optAuthTx);
    for (auto &nonce : nonce_cache) {
        evm_try_store_account_nonce(result, nonce.first, nonce.second);
        if (!result.ok) {
            throw JSONRPCError(RPC_DATABASE_ERROR, "Could not cache nonce");
        }
    }

    return send(txRef, optAuthTx)->GetHash().GetHex();
}

UniValue getburninfo(const JSONRPCRequest &request) {
    RPCHelpMan{
        "getburninfo",
        "\nReturns burn address and burnt coin and token information.\n"
        "Requires full acindex for correct amount, tokens and feeburn values.\n",
        {},
        RPCResult{"{\n"
                  "  \"address\" : \"address\",        (string) The defi burn address\n"
                  "  \"amount\" : n.nnnnnnnn,        (string) The amount of DFI burnt\n"
                  "  \"tokens\" :  [\n"
                  "      { (array of burnt tokens)"
                  "      \"name\" : \"name\"\n"
                  "      \"amount\" : n.nnnnnnnn\n"
                  "    ]\n"
                  "  \"feeburn\" : n.nnnnnnnn,        (string) The amount of fees burnt\n"
                  "  \"emissionburn\" : n.nnnnnnnn,   (string) The amount of non-utxo coinbase rewards burnt\n"
                  "}\n"},
        RPCExamples{HelpExampleCli("getburninfo", "") + HelpExampleRpc("getburninfo", "")},
    }
        .Check(request);

    if (auto res = GetRPCResultCache().TryGet(request)) {
        return *res;
    }
    auto initialResult = GetMemoizedResultCache().GetOrDefault(request);
    auto totalResult = std::get_if<CGetBurnInfoResult>(&initialResult.data);

    CAmount dfiPaybackFee{0};
    CAmount burnt{0};

    CBalances paybackfees;
    CBalances paybacktokens;
    CBalances dfi2203Tokens;
    CBalances dfipaybacktokens;
    CBalances dfiToDUSDTokens;

    LOCK(cs_main);

    auto height = ::ChainActive().Height();
    auto hash = ::ChainActive().Tip()->GetBlockHash();
    auto fortCanningHeight = Params().GetConsensus().DF11FortCanningHeight;
    auto burnAddress = Params().GetConsensus().burnAddress;

    CDataStructureV0 liveKey{AttributeTypes::Live, ParamIDs::Economy, EconomyKeys::PaybackDFITokens};
    auto tokenBalances = pcustomcsview->GetValue(liveKey, CBalances{});
    for (const auto &balance : tokenBalances.balances) {
        if (balance.first == DCT_ID{0}) {
            dfiPaybackFee = balance.second;
        } else {
            dfipaybacktokens.Add({balance.first, balance.second});
        }
    }
    liveKey = {AttributeTypes::Live, ParamIDs::Economy, EconomyKeys::PaybackTokens};
    auto paybacks = pcustomcsview->GetValue(liveKey, CTokenPayback{});
    paybackfees = std::move(paybacks.tokensFee);
    paybacktokens = std::move(paybacks.tokensPayback);

    liveKey = {AttributeTypes::Live, ParamIDs::Economy, EconomyKeys::DFIP2203Burned};
    dfi2203Tokens = pcustomcsview->GetValue(liveKey, CBalances{});

    liveKey = {AttributeTypes::Live, ParamIDs::Economy, EconomyKeys::DFIP2206FBurned};
    dfiToDUSDTokens = pcustomcsview->GetValue(liveKey, CBalances{});

    for (const auto &kv : Params().GetConsensus().blockTokenRewards) {
        if (kv.first == CommunityAccountType::Unallocated || kv.first == CommunityAccountType::IncentiveFunding ||
            (height >= fortCanningHeight && kv.first == CommunityAccountType::Loan)) {
            burnt += pcustomcsview->GetCommunityBalance(kv.first);
        }
    }

    auto nWorkers = DfTxTaskPool->GetAvailableThreads();
    if (static_cast<size_t>(height) < nWorkers) {
        nWorkers = height;
    }

    const auto chunkSize = height / nWorkers;

    TaskGroup g;
    BufferPool<CGetBurnInfoResult> resultsPool{nWorkers};

    auto &pool = DfTxTaskPool->pool;
    auto processedHeight = initialResult.height;
    auto i = 0;
    while (processedHeight < height) {
        auto startHeight = initialResult.height + (chunkSize * (i + 1));
        auto stopHeight = initialResult.height + (chunkSize * (i));

        g.AddTask();
        boost::asio::post(pool, [startHeight, stopHeight, &g, &resultsPool] {
            auto currentResult = resultsPool.Acquire();

            pburnHistoryDB->ForEachAccountHistory(
                [currentResult, stopHeight](const AccountHistoryKey &key, const AccountHistoryValue &value) {
                    // Stop on chunk range for worker
                    if (key.blockHeight <= stopHeight) {
                        return false;
                    }

                    // UTXO burn
                    if (value.category == uint8_t(CustomTxType::None)) {
                        for (auto const &diff : value.diff) {
                            currentResult->burntDFI += diff.second;
                        }
                        return true;
                    }

                    // Fee burn
                    if (value.category == uint8_t(CustomTxType::CreateMasternode) ||
                        value.category == uint8_t(CustomTxType::CreateToken) ||
                        value.category == uint8_t(CustomTxType::Vault) ||
                        value.category == uint8_t(CustomTxType::CreateCfp) ||
                        value.category == uint8_t(CustomTxType::CreateVoc)) {
                        for (auto const &diff : value.diff) {
                            currentResult->burntFee += diff.second;
                        }
                        return true;
                    }

                    // withdraw burn
                    if (value.category == uint8_t(CustomTxType::PaybackLoan) ||
                        value.category == uint8_t(CustomTxType::PaybackLoanV2) ||
                        value.category == uint8_t(CustomTxType::PaybackWithCollateral)) {
                        for (const auto &[id, amount] : value.diff) {
                            currentResult->paybackFee.Add({id, amount});
                        }
                        return true;
                    }

                    // auction burn
                    if (value.category == uint8_t(CustomTxType::AuctionBid)) {
                        for (auto const &diff : value.diff) {
                            currentResult->auctionFee += diff.second;
                        }
                        return true;
                    }

                    // dex fee burn
                    if (value.category == uint8_t(CustomTxType::PoolSwap) ||
                        value.category == uint8_t(CustomTxType::PoolSwapV2)) {
                        for (auto const &diff : value.diff) {
                            currentResult->dexfeeburn.Add({diff.first, diff.second});
                        }
                        return true;
                    }

                    // token burn with burnToken tx
                    if (value.category == uint8_t(CustomTxType::BurnToken)) {
                        for (auto const &diff : value.diff) {
                            currentResult->burntTokens.Add({diff.first, diff.second});
                        }
                        return true;
                    }

                    // Token burn
                    for (auto const &diff : value.diff) {
                        currentResult->burntTokens.Add({diff.first, diff.second});
                    }

                    return true;
                },
                {},
                startHeight,
                std::numeric_limits<uint32_t>::max());

            resultsPool.Release(currentResult);
            g.RemoveTask();
        });

        // perfect accuracy: processedHeight += (startHeight > height) ? chunksRemainder : chunkSize;
        processedHeight += chunkSize;
        i++;
    }

    g.WaitForCompletion();

    for (const auto &r : resultsPool.GetBuffer()) {
        totalResult->burntDFI += r->burntDFI;
        totalResult->burntFee += r->burntFee;
        totalResult->auctionFee += r->auctionFee;
        totalResult->burntTokens.AddBalances(r->burntTokens.balances);
        totalResult->dexfeeburn.AddBalances(r->dexfeeburn.balances);
        totalResult->paybackFee.AddBalances(r->paybackFee.balances);
    }

    GetMemoizedResultCache().Set(request, {height, hash, *totalResult});

<<<<<<< HEAD
    liveKey = {AttributeTypes::Live, ParamIDs::Economy, EconomyKeys::ConsortiumMinted};
    auto balances = pcustomcsview->GetValue(liveKey, CConsortiumGlobalMinted{});

    for (const auto &token : totalResult->nonConsortiumTokens.balances) {
        TAmounts amount;
        amount[token.first] = balances[token.first].burnt;
        consortiumTokens.AddBalances(amount);
    }

    totalResult->nonConsortiumTokens.SubBalances(consortiumTokens.balances);
    totalResult->burntTokens.AddBalances(totalResult->nonConsortiumTokens.balances);

=======
>>>>>>> 4d7e2ddd
    UniValue result(UniValue::VOBJ);
    result.pushKV("address", ScriptToString(burnAddress));
    result.pushKV("amount", ValueFromAmount(totalResult->burntDFI));

    result.pushKV("tokens", AmountsToJSON(totalResult->burntTokens.balances));
    result.pushKV("feeburn", ValueFromAmount(totalResult->burntFee));
    result.pushKV("auctionburn", ValueFromAmount(totalResult->auctionFee));
    result.pushKV("paybackburn", AmountsToJSON(totalResult->paybackFee.balances));
    result.pushKV("dexfeetokens", AmountsToJSON(totalResult->dexfeeburn.balances));

    result.pushKV("dfipaybackfee", ValueFromAmount(dfiPaybackFee));
    result.pushKV("dfipaybacktokens", AmountsToJSON(dfipaybacktokens.balances));

    result.pushKV("paybackfees", AmountsToJSON(paybackfees.balances));
    result.pushKV("paybacktokens", AmountsToJSON(paybacktokens.balances));

    result.pushKV("emissionburn", ValueFromAmount(burnt));
    result.pushKV("dfip2203", AmountsToJSON(dfi2203Tokens.balances));
    result.pushKV("dfip2206f", AmountsToJSON(dfiToDUSDTokens.balances));

    return GetRPCResultCache().Set(request, result);
}

UniValue HandleSendDFIP2201DFIInput(const JSONRPCRequest &request,
                                    CWalletCoinsUnlocker pwallet,
                                    const std::pair<std::string, CScript> &contractPair,
                                    CTokenAmount amount) {
    CUtxosToAccountMessage msg{};
    msg.to = {
        {contractPair.second, {{{{0}, amount.nValue}}}}
    };

    CDataStream metadata(DfTxMarker, SER_NETWORK, PROTOCOL_VERSION);
    metadata << static_cast<unsigned char>(CustomTxType::UtxosToAccount) << msg;
    CScript scriptMeta;
    scriptMeta << OP_RETURN << ToByteVector(metadata);

    int targetHeight = chainHeight(*pwallet->chain().lock()) + 1;

    const auto txVersion = GetTransactionVersion(targetHeight);
    CMutableTransaction rawTx(txVersion);

    rawTx.vout.push_back(CTxOut(amount.nValue, scriptMeta));

    // change
    CCoinControl coinControl;
    CTxDestination dest;
    ExtractDestination(Params().GetConsensus().foundationShareScript, dest);
    coinControl.destChange = dest;

    // Only use inputs from dest
    coinControl.matchDestination = dest;

    // fund
    fund(rawTx, pwallet, {}, &coinControl, request.metadata.coinSelectOpts);

    // check execution
    execTestTx(CTransaction(rawTx), targetHeight);

    return signsend(rawTx, pwallet, {})->GetHash().GetHex();
}

UniValue HandleSendDFIP2201BTCInput(const JSONRPCRequest &request,
                                    CWalletCoinsUnlocker pwallet,
                                    const std::pair<std::string, CScript> &contractPair,
                                    CTokenAmount amount) {
    if (request.params[2].isNull()) {
        throw JSONRPCError(RPC_INVALID_PARAMETER, "BTC source address must be provided for " + contractPair.first);
    }
    CTxDestination dest = DecodeDestination(request.params[2].get_str());
    if (!IsValidDestination(dest)) {
        throw JSONRPCError(RPC_INVALID_ADDRESS_OR_KEY, "Invalid address");
    }
    const auto script = GetScriptForDestination(dest);
    RejectErc55Address(script);

    CSmartContractMessage msg{};
    msg.name = contractPair.first;
    msg.accounts = {
        {script, {{{amount.nTokenId, amount.nValue}}}}
    };
    // encode
    CDataStream metadata(DfTxMarker, SER_NETWORK, PROTOCOL_VERSION);
    metadata << static_cast<unsigned char>(CustomTxType::SmartContract) << msg;
    CScript scriptMeta;
    scriptMeta << OP_RETURN << ToByteVector(metadata);

    int targetHeight = chainHeight(*pwallet->chain().lock()) + 1;

    const auto txVersion = GetTransactionVersion(targetHeight);
    CMutableTransaction rawTx(txVersion);

    rawTx.vout.emplace_back(0, scriptMeta);

    CTransactionRef optAuthTx;
    std::set<CScript> auth{script};
    rawTx.vin = GetAuthInputsSmart(
        pwallet, rawTx.nVersion, auth, false, optAuthTx, request.params[3], request.metadata.coinSelectOpts);

    // Set change address
    CCoinControl coinControl;
    coinControl.destChange = dest;

    // fund
    fund(rawTx, pwallet, optAuthTx, &coinControl, request.metadata.coinSelectOpts);

    // check execution
    execTestTx(CTransaction(rawTx), targetHeight, optAuthTx);

    return signsend(rawTx, pwallet, optAuthTx)->GetHash().GetHex();
}

UniValue HandleSendDFIP2201(const JSONRPCRequest &request, CWalletCoinsUnlocker pwallet) {
    auto contracts = Params().GetConsensus().smartContracts;
    const auto &contractPair = contracts.find(SMART_CONTRACT_DFIP_2201);
    assert(contractPair != contracts.end());

    CTokenAmount amount = DecodeAmount(pwallet->chain(), request.params[1].get_str(), "amount");

    if (amount.nTokenId.v == 0) {
        return HandleSendDFIP2201DFIInput(request, std::move(pwallet), *contractPair, amount);
    } else {
        return HandleSendDFIP2201BTCInput(request, std::move(pwallet), *contractPair, amount);
    }
}

UniValue executesmartcontract(const JSONRPCRequest &request) {
    auto pwallet = GetWallet(request);

    RPCHelpMan{
        "executesmartcontract",
        "\nCreates and sends a transaction to either fund or execute a smart contract. Available contracts: "
        "dbtcdfiswap" +
            HelpRequiringPassphrase(pwallet) + "\n",
        {
                          {"name", RPCArg::Type::STR, RPCArg::Optional::NO, "Name of the smart contract to send funds to"},
                          {"amount", RPCArg::Type::STR, RPCArg::Optional::NO, "Amount to send in amount@token format"},
                          {"address",
             RPCArg::Type::STR,
             RPCArg::Optional::OMITTED,
             "Address to be used in contract execution if required"},
                          {
                "inputs",
                RPCArg::Type::ARR,
                RPCArg::Optional::OMITTED_NAMED_ARG,
                "A json array of json objects",
                {
                    {
                        "",
                        RPCArg::Type::OBJ,
                        RPCArg::Optional::OMITTED,
                        "",
                        {
                            {"txid", RPCArg::Type::STR_HEX, RPCArg::Optional::NO, "The transaction id"},
                            {"vout", RPCArg::Type::NUM, RPCArg::Optional::NO, "The output number"},
                        },
                    },
                },
            }, },
        RPCResult{"\"hash\"                  (string) The hex-encoded hash of broadcasted transaction\n"},
        RPCExamples{HelpExampleCli("executesmartcontract", "dbtcdfiswap 1000@DFI") +
                    HelpExampleRpc("executesmartcontract", "dbtcdfiswap, 1000@DFI")},
    }
        .Check(request);

    if (pwallet->chain().isInitialBlockDownload()) {
        throw JSONRPCError(RPC_CLIENT_IN_INITIAL_DOWNLOAD,
                           "Cannot create transactions while still in Initial Block Download");
    }
    pwallet->BlockUntilSyncedToCurrentChain();

    const auto &contractName = request.params[0].get_str();
    if (contractName == "dbtcdfiswap") {
        return HandleSendDFIP2201(request, std::move(pwallet));
    } else {
        throw JSONRPCError(RPC_INVALID_PARAMETER, "Specified smart contract not found");
    }
    return NullUniValue;
}

UniValue futureswap(const JSONRPCRequest &request) {
    auto pwallet = GetWallet(request);

    RPCHelpMan{
        "futureswap",
        "\nCreates and submits to the network a futures contract" + HelpRequiringPassphrase(pwallet) + "\n",
        {
                                                    {"address",
             RPCArg::Type::STR,
             RPCArg::Optional::NO,
             "Address to fund contract and receive resulting token"},
                                                    {"amount", RPCArg::Type::STR, RPCArg::Optional::NO, "Amount to send in amount@token format"},
                                                    {"destination", RPCArg::Type::STR, RPCArg::Optional::OMITTED_NAMED_ARG, "Expected dToken if DUSD supplied"},
                                                    {
                "inputs",
                RPCArg::Type::ARR,
                RPCArg::Optional::OMITTED_NAMED_ARG,
                "A json array of json objects",
                {
                    {
                        "",
                        RPCArg::Type::OBJ,
                        RPCArg::Optional::OMITTED,
                        "",
                        {
                            {"txid", RPCArg::Type::STR_HEX, RPCArg::Optional::NO, "The transaction id"},
                            {"vout", RPCArg::Type::NUM, RPCArg::Optional::NO, "The output number"},
                        },
                    },
                },
            }, },
        RPCResult{"\"hash\"                  (string) The hex-encoded hash of broadcasted transaction\n"},
        RPCExamples{HelpExampleCli("futureswap", "dLb2jq51qkaUbVkLyCiVQCoEHzRSzRPEsJ 1000@TSLA") +
                    HelpExampleCli("futureswap", "dLb2jq51qkaUbVkLyCiVQCoEHzRSzRPEsJ 1000@DUSD TSLA") +
                    HelpExampleRpc("futureswap", "dLb2jq51qkaUbVkLyCiVQCoEHzRSzRPEsJ, 1000@TSLA") +
                    HelpExampleRpc("futureswap", "dLb2jq51qkaUbVkLyCiVQCoEHzRSzRPEsJ, 1000@DUSD, TSLA")},
    }
        .Check(request);

    if (pwallet->chain().isInitialBlockDownload()) {
        throw JSONRPCError(RPC_CLIENT_IN_INITIAL_DOWNLOAD,
                           "Cannot create transactions while still in Initial Block Download");
    }
    pwallet->BlockUntilSyncedToCurrentChain();

    const auto dest = DecodeDestination(request.params[0].getValStr());
    if (!IsValidDestination(dest)) {
        throw JSONRPCError(RPC_INVALID_ADDRESS_OR_KEY, "Invalid address");
    }

    CFutureSwapMessage msg{};
    msg.owner = GetScriptForDestination(dest);
    msg.source = DecodeAmount(pwallet->chain(), request.params[1], "");

    RejectErc55Address(msg.owner);

    if (!request.params[2].isNull()) {
        DCT_ID destTokenID{};

        const auto destToken = pcustomcsview->GetTokenGuessId(request.params[2].getValStr(), destTokenID);
        if (!destToken) {
            throw JSONRPCError(RPC_INVALID_ADDRESS_OR_KEY, "Destination token not found");
        }

        msg.destination = destTokenID.v;
    }

    // Encode
    CDataStream metadata(DfTxMarker, SER_NETWORK, PROTOCOL_VERSION);
    metadata << static_cast<unsigned char>(CustomTxType::FutureSwap) << msg;

    CScript scriptMeta;
    scriptMeta << OP_RETURN << ToByteVector(metadata);

    int targetHeight = chainHeight(*pwallet->chain().lock()) + 1;

    const auto txVersion = GetTransactionVersion(targetHeight);
    CMutableTransaction rawTx(txVersion);

    rawTx.vout.emplace_back(0, scriptMeta);

    CTransactionRef optAuthTx;
    std::set<CScript> auth{msg.owner};
    rawTx.vin = GetAuthInputsSmart(
        pwallet, rawTx.nVersion, auth, false, optAuthTx, request.params[3], request.metadata.coinSelectOpts);

    // Set change address
    CCoinControl coinControl;
    coinControl.destChange = dest;

    // Fund
    fund(rawTx, pwallet, optAuthTx, &coinControl, request.metadata.coinSelectOpts);

    // Check execution
    execTestTx(CTransaction(rawTx), targetHeight, optAuthTx);

    return signsend(rawTx, pwallet, optAuthTx)->GetHash().GetHex();
}

UniValue withdrawfutureswap(const JSONRPCRequest &request) {
    auto pwallet = GetWallet(request);

    RPCHelpMan{
        "withdrawfutureswap",
        "\nCreates and submits to the network a withdrawal from futures contract transaction.\n"
        " Withdrawal will be back to the address specified in the futures contract." +
            HelpRequiringPassphrase(pwallet) + "\n",
        {
                          {"address", RPCArg::Type::STR, RPCArg::Optional::NO, "Address used to fund contract with"},
                          {"amount", RPCArg::Type::STR, RPCArg::Optional::NO, "Amount to withdraw in amount@token format"},
                          {"destination", RPCArg::Type::STR, RPCArg::Optional::OMITTED_NAMED_ARG, "The dToken if DUSD supplied"},
                          {
                "inputs",
                RPCArg::Type::ARR,
                RPCArg::Optional::OMITTED_NAMED_ARG,
                "A json array of json objects",
                {
                    {
                        "",
                        RPCArg::Type::OBJ,
                        RPCArg::Optional::OMITTED,
                        "",
                        {
                            {"txid", RPCArg::Type::STR_HEX, RPCArg::Optional::NO, "The transaction id"},
                            {"vout", RPCArg::Type::NUM, RPCArg::Optional::NO, "The output number"},
                        },
                    },
                },
            }, },
        RPCResult{"\"hash\"                  (string) The hex-encoded hash of broadcasted transaction\n"},
        RPCExamples{HelpExampleCli("withdrawfutureswap", "dLb2jq51qkaUbVkLyCiVQCoEHzRSzRPEsJ 1000@TSLA") +
                    HelpExampleRpc("withdrawfutureswap", "dLb2jq51qkaUbVkLyCiVQCoEHzRSzRPEsJ, 1000@TSLA")},
    }
        .Check(request);

    if (pwallet->chain().isInitialBlockDownload()) {
        throw JSONRPCError(RPC_CLIENT_IN_INITIAL_DOWNLOAD,
                           "Cannot create transactions while still in Initial Block Download");
    }
    pwallet->BlockUntilSyncedToCurrentChain();

    const auto dest = DecodeDestination(request.params[0].getValStr());
    if (!IsValidDestination(dest)) {
        throw JSONRPCError(RPC_INVALID_ADDRESS_OR_KEY, "Invalid address");
    }

    CFutureSwapMessage msg{};
    msg.owner = GetScriptForDestination(dest);
    msg.source = DecodeAmount(pwallet->chain(), request.params[1], "");
    msg.withdraw = true;

    if (!request.params[2].isNull()) {
        DCT_ID destTokenID{};

        const auto destToken = pcustomcsview->GetTokenGuessId(request.params[2].getValStr(), destTokenID);
        if (!destToken) {
            throw JSONRPCError(RPC_INVALID_ADDRESS_OR_KEY, "Destination token not found");
        }

        msg.destination = destTokenID.v;
    }

    RejectErc55Address(msg.owner);

    // Encode
    CDataStream metadata(DfTxMarker, SER_NETWORK, PROTOCOL_VERSION);
    metadata << static_cast<unsigned char>(CustomTxType::FutureSwap) << msg;

    CScript scriptMeta;
    scriptMeta << OP_RETURN << ToByteVector(metadata);

    int targetHeight = chainHeight(*pwallet->chain().lock()) + 1;

    const auto txVersion = GetTransactionVersion(targetHeight);
    CMutableTransaction rawTx(txVersion);

    rawTx.vout.emplace_back(0, scriptMeta);

    CTransactionRef optAuthTx;
    std::set<CScript> auth{msg.owner};
    rawTx.vin = GetAuthInputsSmart(
        pwallet, rawTx.nVersion, auth, false, optAuthTx, request.params[3], request.metadata.coinSelectOpts);

    // Set change address
    CCoinControl coinControl;
    coinControl.destChange = dest;

    // Fund
    fund(rawTx, pwallet, optAuthTx, &coinControl, request.metadata.coinSelectOpts);

    // Check execution
    execTestTx(CTransaction(rawTx), targetHeight, optAuthTx);

    return signsend(rawTx, pwallet, optAuthTx)->GetHash().GetHex();
}

UniValue listpendingfutureswaps(const JSONRPCRequest &request) {
    RPCHelpMan{
        "listpendingfutureswaps",
        "Get all pending futures.\n",
        {},
        RPCResult{"\"json\"          (string) array containing json-objects having following fields:\n"
                  "    owner :       \"address\"\n"
                  "    values : [{\n"
                  "        tokenSymbol : \"SYMBOL\"\n"
                  "        amount :      n.nnnnnnnn\n"
                  "        destination : \"SYMBOL\"\n"
                  "    }...]\n"},
        RPCExamples{HelpExampleCli("listpendingfutureswaps", "")},
    }
        .Check(request);

    if (auto res = GetRPCResultCache().TryGet(request)) {
        return *res;
    }
    UniValue listFutures{UniValue::VARR};

    LOCK(cs_main);

    pcustomcsview->ForEachFuturesUserValues([&](const CFuturesUserKey &key, const CFuturesUserValue &futuresValues) {
        CTxDestination dest;
        ExtractDestination(key.owner, dest);
        if (!IsValidDestination(dest)) {
            return true;
        }

        const auto source = pcustomcsview->GetToken(futuresValues.source.nTokenId);
        if (!source) {
            return true;
        }

        UniValue value{UniValue::VOBJ};
        value.pushKV("owner", EncodeDestination(dest));
        value.pushKV("source", ValueFromAmount(futuresValues.source.nValue).getValStr() + '@' + source->symbol);

        if (source->symbol == "DUSD") {
            const auto destination = pcustomcsview->GetLoanTokenByID({futuresValues.destination});
            if (!destination) {
                return true;
            }
            value.pushKV("destination", destination->symbol);
        } else {
            value.pushKV("destination", "DUSD");
        }

        listFutures.push_back(value);

        return true;
    });

    return GetRPCResultCache().Set(request, listFutures);
}

UniValue getpendingfutureswaps(const JSONRPCRequest &request) {
    RPCHelpMan{
        "getpendingfutureswaps",
        "Get specific pending futures.\n",
        {
          {"address", RPCArg::Type::STR, RPCArg::Optional::NO, "Address to get all pending future swaps"},
          },
        RPCResult{"{\n"
                  "    owner :       \"address\"\n"
                  "    values : [{\n"
                  "    tokenSymbol : \"SYMBOL\"\n"
                  "    amount :      n.nnnnnnnn\n"
                  "    destination : \"SYMBOL\"\n"
                  "    }...]\n"
                  "}\n"},
        RPCExamples{HelpExampleCli("getpendingfutureswaps", "address")},
    }
        .Check(request);

    if (auto res = GetRPCResultCache().TryGet(request)) {
        return *res;
    }
    UniValue listValues{UniValue::VARR};

    const auto owner = DecodeScript(request.params[0].get_str());

    LOCK(cs_main);

    std::vector<CFuturesUserValue> storedFutures;
    pcustomcsview->ForEachFuturesUserValues(
        [&](const CFuturesUserKey &key, const CFuturesUserValue &futuresValues) {
            if (key.owner == owner) {
                storedFutures.push_back(futuresValues);
            }

            return true;
        },
        {static_cast<uint32_t>(::ChainActive().Height()), owner, std::numeric_limits<uint32_t>::max()});

    for (const auto &item : storedFutures) {
        UniValue value{UniValue::VOBJ};

        const auto source = pcustomcsview->GetToken(item.source.nTokenId);
        if (!source) {
            continue;
        }

        value.pushKV("source", ValueFromAmount(item.source.nValue).getValStr() + '@' + source->symbol);

        if (source->symbol == "DUSD") {
            const auto destination = pcustomcsview->GetLoanTokenByID({item.destination});
            if (!destination) {
                continue;
            }
            value.pushKV("destination", destination->symbol);
        } else {
            value.pushKV("destination", "DUSD");
        }

        listValues.push_back(value);
    }

    UniValue obj{UniValue::VOBJ};
    obj.pushKV("owner", request.params[0].get_str());
    obj.pushKV("values", listValues);
    return GetRPCResultCache().Set(request, obj);
}

UniValue logaccountbalances(const JSONRPCRequest &request) {
    RPCHelpMan{
        "logaccountbalances",
        "\nLogs all account balances in accounts for debugging.\n",
        {
          {"logfile",
             RPCArg::Type::BOOL,
             RPCArg::Optional::OMITTED,
             "Log file (default = false), if set to true, prints to the log file, otherwise no log output"},
          {"rpcresult",
             RPCArg::Type::BOOL,
             RPCArg::Optional::OMITTED,
             "RPC Result (default = true), if set to true, returns an RPC result, otherwise no RPC output"},
          },
        RPCResult{"{...} (array) Json object with account balances if rpcresult is enabled."
                  "This is for debugging purposes only.\n"},
        RPCExamples{HelpExampleCli("logaccountbalances", "true true")},
    }
        .Check(request);

    auto &p = request.params;
    auto outToLog = false;
    auto outToRpc = true;

    if (p.size() > 0) {
        outToLog = p[0].get_bool();
    }
    if (p.size() > 1) {
        outToRpc = p[1].get_bool();
    }

    LOCK(cs_main);

    std::map<std::string, std::vector<CTokenAmount>> accounts;
    size_t count{};
    pcustomcsview->ForEachBalance([&](const CScript &owner, CTokenAmount balance) {
        ++count;
        auto ownerStr = ScriptToString(owner);
        if (outToLog) {
            LogPrintf("AccountBalance: (%s: %d@%d)\n", ownerStr, balance.nValue, balance.nTokenId.v);
        }
        if (outToRpc) {
            accounts[ownerStr].push_back(CTokenAmount{{balance.nTokenId.v}, balance.nValue});
        }
        return true;
    });

    if (outToLog) {
        LogPrintf("IndexStats: (balances: %d)\n", count);
    }

    if (!outToRpc) {
        return {};
    }

    UniValue result{UniValue::VOBJ};
    UniValue accountsJson{UniValue::VOBJ};
    for (auto &[key, v] : accounts) {
        UniValue b{UniValue::VARR};
        for (auto &item : v) {
            b.push_back(item.ToString());
        }
        accountsJson.pushKV(key, b);
    }

    result.pushKV("accounts", accountsJson);
    result.pushKV("count", static_cast<uint64_t>(count));
    return result;
}

UniValue listpendingdusdswaps(const JSONRPCRequest &request) {
    RPCHelpMan{
        "listpendingdusdswaps",
        "Get all pending DFI-to_DUSD swaps.\n",
        {},
        RPCResult{"\"json\"          (string) array containing json-objects having following fields:\n"
                  "[{\n"
                  "    owner :       \"address\"\n"
                  "    amount :      n.nnnnnnnn\n"
                  "}...]\n"},
        RPCExamples{HelpExampleCli("listpendingdusdswaps", "")},
    }
        .Check(request);

    if (auto res = GetRPCResultCache().TryGet(request)) {
        return *res;
    }
    UniValue listFutures{UniValue::VARR};

    LOCK(cs_main);

    pcustomcsview->ForEachFuturesDUSD([&](const CFuturesUserKey &key, const CAmount &amount) {
        CTxDestination dest;
        ExtractDestination(key.owner, dest);
        if (!IsValidDestination(dest)) {
            return true;
        }

        UniValue value{UniValue::VOBJ};
        value.pushKV("owner", EncodeDestination(dest));
        value.pushKV("amount", ValueFromAmount(amount));

        listFutures.push_back(value);

        return true;
    });

    return GetRPCResultCache().Set(request, listFutures);
}

UniValue getpendingdusdswaps(const JSONRPCRequest &request) {
    RPCHelpMan{
        "getpendingdusdswaps",
        "Get specific pending DFI-to-DUSD swap.\n",
        {
          {"address", RPCArg::Type::STR, RPCArg::Optional::NO, "Address to get all pending future swaps"},
          },
        RPCResult{"{\n"
                  "    owner :       \"address\"\n"
                  "    amount :      n.nnnnnnnn\n"
                  "}\n"},
        RPCExamples{HelpExampleCli("getpendingfutureswaps", "address")},
    }
        .Check(request);

    if (auto res = GetRPCResultCache().TryGet(request)) {
        return *res;
    }
    UniValue listValues{UniValue::VARR};

    const auto owner = DecodeScript(request.params[0].get_str());

    LOCK(cs_main);

    CAmount total{};
    pcustomcsview->ForEachFuturesDUSD(
        [&](const CFuturesUserKey &key, const CAmount &amount) {
            if (key.owner == owner) {
                total += amount;
            }

            return true;
        },
        {static_cast<uint32_t>(::ChainActive().Height()), owner, std::numeric_limits<uint32_t>::max()});

    UniValue obj{UniValue::VOBJ};
    if (total) {
        obj.pushKV("owner", request.params[0].get_str());
        obj.pushKV("amount", ValueFromAmount(total));
    }

    return GetRPCResultCache().Set(request, obj);
}

static const CRPCCommand commands[] = {
  //  category       name                     actor (function)        params
  //  -------------  ------------------------ ----------------------  ----------
    {"accounts", "listaccounts",           &listaccounts,           {"pagination", "verbose", "indexed_amounts", "is_mine_only"}},
    {"accounts", "getaccount",             &getaccount,             {"owner", "pagination", "indexed_amounts"}                  },
    {"accounts",
     "gettokenbalances",                   &gettokenbalances,
     {"pagination", "indexed_amounts", "symbol_lookup", "include_eth"}                                                          },
    {"accounts", "utxostoaccount",         &utxostoaccount,         {"amounts", "inputs"}                                       },
    {"accounts", "sendutxosfrom",          &sendutxosfrom,          {"from", "to", "amount", "change"}                          },
    {"accounts", "accounttoaccount",       &accounttoaccount,       {"from", "to", "inputs"}                                    },
    {"accounts", "accounttoutxos",         &accounttoutxos,         {"from", "to", "inputs"}                                    },
    {"accounts", "listaccounthistory",     &listaccounthistory,     {"owner", "options"}                                        },
    {"accounts", "getaccounthistory",      &getaccounthistory,      {"owner", "blockHeight", "txn"}                             },
    {"accounts", "listburnhistory",        &listburnhistory,        {"options"}                                                 },
    {"accounts", "accounthistorycount",    &accounthistorycount,    {"owner", "options"}                                        },
    {"accounts", "listcommunitybalances",  &listcommunitybalances,  {}                                                          },
    {"accounts", "sendtokenstoaddress",    &sendtokenstoaddress,    {"from", "to", "selectionMode"}                             },
    {"accounts", "transferdomain",         &transferdomain,         {"array"}                                                   },
    {"accounts", "getburninfo",            &getburninfo,            {}                                                          },
    {"accounts", "executesmartcontract",   &executesmartcontract,   {"name", "amount", "inputs"}                                },
    {"accounts", "futureswap",             &futureswap,             {"address", "amount", "destination", "inputs"}              },
    {"accounts", "withdrawfutureswap",     &withdrawfutureswap,     {"address", "amount", "destination", "inputs"}              },
    {"accounts", "listpendingfutureswaps", &listpendingfutureswaps, {}                                                          },
    {"accounts", "getpendingfutureswaps",  &getpendingfutureswaps,  {"address"}                                                 },
    {"accounts", "listpendingdusdswaps",   &listpendingdusdswaps,   {}                                                          },
    {"accounts", "getpendingdusdswaps",    &getpendingdusdswaps,    {"address"}                                                 },
    {"hidden",   "logaccountbalances",     &logaccountbalances,     {"logfile", "rpcresult"}                                    },
};

void RegisterAccountsRPCCommands(CRPCTable &tableRPC) {
    for (unsigned int vcidx = 0; vcidx < ARRAYLEN(commands); vcidx++) {
        tableRPC.appendCommand(commands[vcidx].name, &commands[vcidx]);
    }
}<|MERGE_RESOLUTION|>--- conflicted
+++ resolved
@@ -2605,21 +2605,6 @@
 
     GetMemoizedResultCache().Set(request, {height, hash, *totalResult});
 
-<<<<<<< HEAD
-    liveKey = {AttributeTypes::Live, ParamIDs::Economy, EconomyKeys::ConsortiumMinted};
-    auto balances = pcustomcsview->GetValue(liveKey, CConsortiumGlobalMinted{});
-
-    for (const auto &token : totalResult->nonConsortiumTokens.balances) {
-        TAmounts amount;
-        amount[token.first] = balances[token.first].burnt;
-        consortiumTokens.AddBalances(amount);
-    }
-
-    totalResult->nonConsortiumTokens.SubBalances(consortiumTokens.balances);
-    totalResult->burntTokens.AddBalances(totalResult->nonConsortiumTokens.balances);
-
-=======
->>>>>>> 4d7e2ddd
     UniValue result(UniValue::VOBJ);
     result.pushKV("address", ScriptToString(burnAddress));
     result.pushKV("amount", ValueFromAmount(totalResult->burntDFI));
