#include <dfi/mn_rpc.h>

#include <dfi/govvariables/attributes.h>

#include <index/txindex.h>

UniValue createtoken(const JSONRPCRequest &request) {
    auto pwallet = GetWallet(request);

    RPCHelpMan{
        "createtoken",
        "\nCreates (and submits to local node and network) a token creation transaction with given metadata.\n"
        "The second optional argument (may be empty array) is an array of specific UTXOs to spend." +
            HelpRequiringPassphrase(pwallet) + "\n",
        {
                          {
                "metadata",
                RPCArg::Type::OBJ,
                RPCArg::Optional::OMITTED,
                "",
                {
                    {"symbol",
                     RPCArg::Type::STR,
                     RPCArg::Optional::NO,
                     "Token's symbol (unique), no longer than " + std::to_string(CToken::MAX_TOKEN_SYMBOL_LENGTH)},
                    {"name",
                     RPCArg::Type::STR,
                     RPCArg::Optional::OMITTED,
                     "Token's name (optional), no longer than " +
                         std::to_string(CToken::POST_METACHAIN_TOKEN_NAME_BYTE_SIZE)},
                    {"isDAT",
                     RPCArg::Type::BOOL,
                     RPCArg::Optional::OMITTED,
                     "Token's 'isDAT' property (bool, optional), default is 'False'"},
                    {"decimal",
                     RPCArg::Type::NUM,
                     RPCArg::Optional::OMITTED,
                     "Token's decimal places (optional, fixed to 8 for now, unchecked)"},
                    {"limit",
                     RPCArg::Type::NUM,
                     RPCArg::Optional::OMITTED,
                     "Token's total supply limit (optional, zero for now, unchecked)"},
                    {"mintable",
                     RPCArg::Type::BOOL,
                     RPCArg::Optional::OMITTED,
                     "Token's 'Mintable' property (bool, optional), default is 'True'"},
                    {"tradeable",
                     RPCArg::Type::BOOL,
                     RPCArg::Optional::OMITTED,
                     "Token's 'Tradeable' property (bool, optional), default is 'True'"},
                    {"collateralAddress",
                     RPCArg::Type::STR,
                     RPCArg::Optional::NO,
                     "Any valid destination for keeping collateral amount - used as token's owner auth"},
                },
            }, {
                "inputs",
                RPCArg::Type::ARR,
                RPCArg::Optional::OMITTED_NAMED_ARG,
                "A json array of json objects",
                {
                    {
                        "",
                        RPCArg::Type::OBJ,
                        RPCArg::Optional::OMITTED,
                        "",
                        {
                            {"txid", RPCArg::Type::STR_HEX, RPCArg::Optional::NO, "The transaction id"},
                            {"vout", RPCArg::Type::NUM, RPCArg::Optional::NO, "The output number"},
                        },
                    },
                },
            }, },
        RPCResult{"\"hash\"                  (string) The hex-encoded hash of broadcasted transaction\n"},
        RPCExamples{HelpExampleCli("createtoken",
                          "'{\"symbol\":\"MyToken\","
                                   "\"collateralAddress\":\"address\"}'") +
                    HelpExampleCli("createtoken",
                          "'{\"symbol\":\"MyToken\","
                                   "\"collateralAddress\":\"address\"}' "
                                   "'[{\"txid\":\"id\",\"vout\":0}]'") +
                    HelpExampleRpc("createtoken",
                          "'{\"symbol\":\"MyToken\","
                                   "\"collateralAddress\":\"address\"}' "
                                   "'[{\"txid\":\"id\",\"vout\":0}]'")},
    }
        .Check(request);

    if (pwallet->chain().isInitialBlockDownload()) {
        throw JSONRPCError(RPC_CLIENT_IN_INITIAL_DOWNLOAD, "Cannot create token while still in Initial Block Download");
    }
    pwallet->BlockUntilSyncedToCurrentChain();

    RPCTypeCheck(request.params, {UniValue::VOBJ, UniValue::VARR}, true);
    if (request.params[0].isNull()) {
        throw JSONRPCError(RPC_INVALID_PARAMETER,
                           "Invalid parameters, arguments 1 must be non-null and expected as object at least with "
                           "{\"symbol\",\"collateralAddress\"}");
    }

    const UniValue metaObj = request.params[0].get_obj();
    const UniValue &txInputs = request.params[1];

    std::string collateralAddress = metaObj["collateralAddress"].getValStr();
    CTxDestination collateralDest = DecodeDestination(collateralAddress);
    if (collateralDest.index() == 0) {
        throw JSONRPCError(RPC_INVALID_PARAMETER,
                           "collateralAddress (" + collateralAddress + ") does not refer to any valid address");
    }

    CToken token;
    token.symbol = trim_ws(metaObj["symbol"].getValStr()).substr(0, CToken::MAX_TOKEN_SYMBOL_LENGTH);
    token.name = trim_ws(metaObj["name"].getValStr()).substr(0, CToken::MAX_TOKEN_NAME_LENGTH);
    token.flags =
        metaObj["isDAT"].getBool() ? token.flags | (uint8_t)CToken::TokenFlags::DAT : token.flags;  // setting isDAT

    if (!metaObj["tradeable"].isNull()) {
        token.flags = metaObj["tradeable"].getBool() ? token.flags | uint8_t(CToken::TokenFlags::Tradeable)
                                                     : token.flags & ~uint8_t(CToken::TokenFlags::Tradeable);
    }
    if (!metaObj["mintable"].isNull()) {
        token.flags = metaObj["mintable"].getBool() ? token.flags | uint8_t(CToken::TokenFlags::Mintable)
                                                    : token.flags & ~uint8_t(CToken::TokenFlags::Mintable);
    }

    CDataStream metadata(DfTxMarker, SER_NETWORK, PROTOCOL_VERSION);
    metadata << static_cast<unsigned char>(CustomTxType::CreateToken) << token;

    CScript scriptMeta;
    scriptMeta << OP_RETURN << ToByteVector(metadata);

    int targetHeight = chainHeight(*pwallet->chain().lock()) + 1;

    const auto txVersion = GetTransactionVersion(targetHeight);
    CMutableTransaction rawTx(txVersion);

    CTransactionRef optAuthTx;
    std::set<CScript> auths;
    rawTx.vin = GetAuthInputsSmart(pwallet,
                                   rawTx.nVersion,
                                   auths,
                                   metaObj["isDAT"].getBool(),
                                   optAuthTx,
                                   txInputs,
                                   request.metadata.coinSelectOpts);

    rawTx.vout.push_back(CTxOut(GetTokenCreationFee(targetHeight), scriptMeta));
    rawTx.vout.push_back(CTxOut(GetTokenCollateralAmount(), GetScriptForDestination(collateralDest)));

    CCoinControl coinControl;

    // Return change to auth address
    if (auths.size() == 1) {
        CTxDestination dest;
        ExtractDestination(*auths.cbegin(), dest);
        if (IsValidDestination(dest)) {
            coinControl.destChange = dest;
        }
    }

    fund(rawTx, pwallet, optAuthTx, &coinControl, request.metadata.coinSelectOpts);

    // check execution
    execTestTx(CTransaction(rawTx), targetHeight, optAuthTx);

    return signsend(rawTx, pwallet, optAuthTx)->GetHash().GetHex();
}

UniValue updatetoken(const JSONRPCRequest &request) {
    auto pwallet = GetWallet(request);

    RPCHelpMan{
        "updatetoken",
        "\nCreates (and submits to local node and network) a transaction of token promotion to isDAT or demotion from "
        "isDAT. Collateral will be unlocked.\n"
        "The second optional argument (may be empty array) is an array of specific UTXOs to spend. One of UTXO's must "
        "belong to the token's owner (collateral) address" +
            HelpRequiringPassphrase(pwallet) + "\n",
        {
                          {"token", RPCArg::Type::STR, RPCArg::Optional::NO, "The tokens's symbol, id or creation tx"},
                          {
                "metadata",
                RPCArg::Type::OBJ,
                RPCArg::Optional::OMITTED,
                "",
                {
                    {"symbol",
                     RPCArg::Type::STR,
                     RPCArg::Optional::OMITTED,
                     "New token's symbol, no longer than " + std::to_string(CToken::MAX_TOKEN_SYMBOL_LENGTH)},
                    {"name",
                     RPCArg::Type::STR,
                     RPCArg::Optional::OMITTED,
                     "New token's name (optional), no longer than " + std::to_string(CToken::MAX_TOKEN_NAME_LENGTH)},
                    {"isDAT",
                     RPCArg::Type::BOOL,
                     RPCArg::Optional::OMITTED,
                     "Token's 'isDAT' property (bool, optional), default is 'False'"},
                    {"mintable",
                     RPCArg::Type::BOOL,
                     RPCArg::Optional::OMITTED,
                     "Token's 'Mintable' property (bool, optional)"},
                    {"tradeable",
                     RPCArg::Type::BOOL,
                     RPCArg::Optional::OMITTED,
                     "Token's 'Tradeable' property (bool, optional)"},
                    {"finalize",
                     RPCArg::Type::BOOL,
                     RPCArg::Optional::OMITTED,
                     "Lock token properties forever (bool, optional)"},
                    // it is possible to transfer token's owner. but later
                    //                           {"collateralAddress", RPCArg::Type::STR, RPCArg::Optional::NO,
                    //                            "Any valid destination for keeping collateral amount - used as token's
                    //                            owner auth"},
                    // omitted for now, need to research/discuss
                    //                           {"decimal", RPCArg::Type::NUM, RPCArg::Optional::OMITTED,
                    //                            "Token's decimal places (optional, fixed to 8 for now, unchecked)"},
                    //                           {"limit", RPCArg::Type::NUM, RPCArg::Optional::OMITTED,
                    //                            "Token's total supply limit (optional, zero for now, unchecked)"},
                },
            }, {
                "inputs",
                RPCArg::Type::ARR,
                RPCArg::Optional::OMITTED_NAMED_ARG,
                "A json array of json objects. Provide it if you want to spent specific UTXOs",
                {
                    {
                        "",
                        RPCArg::Type::OBJ,
                        RPCArg::Optional::OMITTED,
                        "",
                        {
                            {"txid", RPCArg::Type::STR_HEX, RPCArg::Optional::NO, "The transaction id"},
                            {"vout", RPCArg::Type::NUM, RPCArg::Optional::NO, "The output number"},
                        },
                    },
                },
            }, },
        RPCResult{"\"hash\"                  (string) The hex-encoded hash of broadcasted transaction\n"},
        RPCExamples{HelpExampleCli("updatetoken",
                          "token '{\"isDAT\":true}' "
                                   "'[{\"txid\":\"id\",\"vout\":0}]'") +
                    HelpExampleRpc("updatetoken",
                          "token '{\"isDAT\":true}' "
                                   "'[{\"txid\":\"id\",\"vout\":0}]'")},
    }
        .Check(request);

    if (pwallet->chain().isInitialBlockDownload()) {
        throw JSONRPCError(RPC_CLIENT_IN_INITIAL_DOWNLOAD, "Cannot update token while still in Initial Block Download");
    }
    pwallet->BlockUntilSyncedToCurrentChain();

    RPCTypeCheck(request.params, {UniValueType(), UniValue::VOBJ, UniValue::VARR}, true);  // first means "any"

    /// @todo RPCTypeCheckObj or smth to help with option's names and old/new tx type

    const std::string tokenStr = trim_ws(request.params[0].getValStr());
    UniValue metaObj = request.params[1].get_obj();
    const UniValue &txInputs = request.params[2];

    CTokenImplementation tokenImpl;
    CTxDestination ownerDest;
    CScript owner;
    int targetHeight;
    {
        LOCK(cs_main);
        DCT_ID id;
        auto token = pcustomcsview->GetTokenGuessId(tokenStr, id);
        if (id == DCT_ID{0}) {
            throw JSONRPCError(RPC_INVALID_PARAMETER, strprintf("Can't alter DFI token!"));
        }
        if (!token) {
            throw JSONRPCError(RPC_INVALID_PARAMETER, strprintf("Token %s does not exist!", tokenStr));
        }
        // Note: This is expected to be removed after DF23
        if (Params().NetworkIDString() != CBaseChainParams::REGTEST && token->IsDAT()) {
            throw JSONRPCError(RPC_INVALID_PARAMETER, "Cannot update DAT token");
        }
        tokenImpl = static_cast<const CTokenImplementation &>(*token);
        if (tokenImpl.IsPoolShare()) {
            throw JSONRPCError(RPC_INVALID_PARAMETER,
                               strprintf("Token %s is the LPS token! Can't alter pool share's tokens!", tokenStr));
        }

        const Coin &authCoin =
            ::ChainstateActive().CoinsTip().AccessCoin(COutPoint(tokenImpl.creationTx, 1));  // always n=1 output
        if (!ExtractDestination(authCoin.out.scriptPubKey, ownerDest)) {
            throw JSONRPCError(RPC_INVALID_PARAMETER,
                               strprintf("Can't extract destination for token's %s collateral", tokenImpl.symbol));
        }
        owner = authCoin.out.scriptPubKey;
        targetHeight = ::ChainActive().Height() + 1;
    }

    if (!metaObj["symbol"].isNull()) {
        tokenImpl.symbol = trim_ws(metaObj["symbol"].getValStr()).substr(0, CToken::MAX_TOKEN_SYMBOL_LENGTH);
    }
    if (!metaObj["name"].isNull()) {
        tokenImpl.name = trim_ws(metaObj["name"].getValStr()).substr(0, CToken::MAX_TOKEN_NAME_LENGTH);
    }
    if (!metaObj["isDAT"].isNull()) {
        tokenImpl.flags = metaObj["isDAT"].getBool() ? tokenImpl.flags | (uint8_t)CToken::TokenFlags::DAT
                                                     : tokenImpl.flags & ~(uint8_t)CToken::TokenFlags::DAT;
    }
    if (!metaObj["tradeable"].isNull()) {
        tokenImpl.flags = metaObj["tradeable"].getBool() ? tokenImpl.flags | (uint8_t)CToken::TokenFlags::Tradeable
                                                         : tokenImpl.flags & ~(uint8_t)CToken::TokenFlags::Tradeable;
    }
    if (!metaObj["mintable"].isNull()) {
        tokenImpl.flags = metaObj["mintable"].getBool() ? tokenImpl.flags | (uint8_t)CToken::TokenFlags::Mintable
                                                        : tokenImpl.flags & ~(uint8_t)CToken::TokenFlags::Mintable;
    }
    if (!metaObj["finalize"].isNull()) {
        tokenImpl.flags =
            metaObj["finalize"].getBool() ? tokenImpl.flags | (uint8_t)CToken::TokenFlags::Finalized : tokenImpl.flags;
    }

    const auto txVersion = GetTransactionVersion(targetHeight);
    CMutableTransaction rawTx(txVersion);
    CTransactionRef optAuthTx;
    std::set<CScript> auths;

    if (targetHeight < Params().GetConsensus().DF2BayfrontHeight) {
        if (metaObj.size() > 1 || !metaObj.exists("isDAT")) {
            throw JSONRPCError(RPC_INVALID_PARAMETER,
                               "Only 'isDAT' flag modification allowed before Bayfront fork (<" +
                                   std::to_string(Params().GetConsensus().DF2BayfrontHeight) + ")");
        }

        // before DF2BayfrontHeight it needs only founders auth
        rawTx.vin = GetAuthInputsSmart(
            pwallet, rawTx.nVersion, auths, true, optAuthTx, txInputs, request.metadata.coinSelectOpts);
    } else {  // post-bayfront auth
        std::set<CScript> databaseMembers;
        if (pcustomcsview->GetValue(CDataStructureV0{AttributeTypes::Param, ParamIDs::Feature, DFIPKeys::GovFoundation},
                                    false)) {
            databaseMembers = pcustomcsview->GetValue(
                CDataStructureV0{AttributeTypes::Param, ParamIDs::Foundation, DFIPKeys::Members}, std::set<CScript>{});
        }
        bool isFoundersToken = !databaseMembers.empty() ? databaseMembers.find(owner) != databaseMembers.end()
                                                        : Params().GetConsensus().foundationMembers.find(owner) !=
                                                              Params().GetConsensus().foundationMembers.end();

        if (isFoundersToken) {  // need any founder's auth
            rawTx.vin = GetAuthInputsSmart(
                pwallet, rawTx.nVersion, auths, true, optAuthTx, txInputs, request.metadata.coinSelectOpts);
        } else {  // "common" auth
            auths.insert(owner);
            rawTx.vin = GetAuthInputsSmart(
                pwallet, rawTx.nVersion, auths, false, optAuthTx, txInputs, request.metadata.coinSelectOpts);
        }
    }

    CDataStream metadata(DfTxMarker, SER_NETWORK, PROTOCOL_VERSION);

    // tx type and serialized data differ:
    if (targetHeight < Params().GetConsensus().DF2BayfrontHeight) {
        metadata << static_cast<unsigned char>(CustomTxType::UpdateToken) << tokenImpl.creationTx
                 << metaObj["isDAT"].getBool();
    } else {
        metadata << static_cast<unsigned char>(CustomTxType::UpdateTokenAny) << tokenImpl.creationTx
                 << static_cast<CToken>(tokenImpl);  // casting to base token's data
    }

    CScript scriptMeta;
    scriptMeta << OP_RETURN << ToByteVector(metadata);

    rawTx.vout.push_back(CTxOut(0, scriptMeta));

    CCoinControl coinControl;

    // Set change to auth address
    CTxDestination dest;
    ExtractDestination(*auths.cbegin(), dest);
    if (IsValidDestination(dest)) {
        coinControl.destChange = dest;
    }

    fund(rawTx, pwallet, optAuthTx, &coinControl, request.metadata.coinSelectOpts);

    // check execution
    execTestTx(CTransaction(rawTx), targetHeight, optAuthTx);

    return signsend(rawTx, pwallet, optAuthTx)->GetHash().GetHex();
}

UniValue tokenToJSON(CCustomCSView &view, DCT_ID const &id, const CTokenImplementation &token, bool verbose) {
    UniValue tokenObj(UniValue::VOBJ);
    tokenObj.pushKV("symbol", token.symbol);
    tokenObj.pushKV("symbolKey", token.CreateSymbolKey(id));

    tokenObj.pushKV("name", token.name);
    if (verbose) {
        tokenObj.pushKV("decimal", token.decimal);
        tokenObj.pushKV("limit", token.limit);
        tokenObj.pushKV("mintable", token.IsMintable());
        tokenObj.pushKV("tradeable", token.IsTradeable());
        tokenObj.pushKV("isDAT", token.IsDAT());
        tokenObj.pushKV("isLPS", token.IsPoolShare());
        tokenObj.pushKV("finalized", token.IsFinalized());
        auto loanToken{token.IsLoanToken()};
        if (!loanToken) {
            CDataStructureV0 mintingKey{AttributeTypes::Token, id.v, TokenKeys::LoanMintingEnabled};
            CDataStructureV0 interestKey{AttributeTypes::Token, id.v, TokenKeys::LoanMintingInterest};
            loanToken = view.GetValue(mintingKey, false) && view.CheckKey(interestKey);
        }
        tokenObj.pushKV("isLoanToken", loanToken);

        tokenObj.pushKV("minted", ValueFromAmount(token.minted));
        tokenObj.pushKV("creationTx", token.creationTx.ToString());
        tokenObj.pushKV("creationHeight", token.creationHeight);
        tokenObj.pushKV("destructionTx", token.destructionTx.ToString());
        tokenObj.pushKV("destructionHeight", token.destructionHeight);
        if (!token.IsPoolShare()) {
            const Coin &authCoin =
                ::ChainstateActive().CoinsTip().AccessCoin(COutPoint(token.creationTx, 1));  // always n=1 output
            tokenObj.pushKV("collateralAddress", ScriptToString(authCoin.out.scriptPubKey));
        } else {
            tokenObj.pushKV("collateralAddress", "undefined");
        }
    }
    UniValue ret(UniValue::VOBJ);
    ret.pushKV(id.ToString(), tokenObj);
    return ret;
}

UniValue listtokens(const JSONRPCRequest &request) {
    RPCHelpMan{
        "listtokens",
        "\nReturns information about tokens.\n",
        {
          {
                "pagination",
                RPCArg::Type::OBJ,
                RPCArg::Optional::OMITTED,
                "",
                {
                    {"start",
                     RPCArg::Type::NUM,
                     RPCArg::Optional::OMITTED,
                     "Optional first key to iterate from, in lexicographical order."
                     "Typically it's set to last ID from previous request."},
                    {"including_start",
                     RPCArg::Type::BOOL,
                     RPCArg::Optional::OMITTED,
                     "If true, then iterate including starting position. False by default"},
                    {"limit",
                     RPCArg::Type::NUM,
                     RPCArg::Optional::OMITTED,
                     "Maximum number of tokens to return, 100 by default"},
                },
            }, {"verbose",
             RPCArg::Type::BOOL,
             RPCArg::Optional::OMITTED,
             "Flag for verbose list (default = true), otherwise only ids, symbols and names are listed"},
          },
        RPCResult{"{id:{...},...}     (array) Json object with tokens information\n"},
        RPCExamples{HelpExampleCli("listtokens", "'{\"start\":128}' false") +
                    HelpExampleRpc("listtokens", "'{\"start\":128}' false")},
    }
        .Check(request);

    if (auto res = GetRPCResultCache().TryGet(request)) {
        return *res;
    }

    bool verbose = true;
    if (request.params.size() > 1) {
        verbose = request.params[1].get_bool();
    }

    // parse pagination
    size_t limit = 100;
    DCT_ID start{0};
    bool including_start = true;
    {
        if (request.params.size() > 0) {
            UniValue paginationObj = request.params[0].get_obj();
            if (!paginationObj["limit"].isNull()) {
                limit = (size_t)paginationObj["limit"].get_int64();
            }
            if (!paginationObj["start"].isNull()) {
                including_start = false;
                start.v = (uint32_t)paginationObj["start"].get_int();
            }
            if (!paginationObj["including_start"].isNull()) {
                including_start = paginationObj["including_start"].getBool();
            }
            if (!including_start) {
                ++start.v;
            }
        }
        if (limit == 0) {
            limit = std::numeric_limits<decltype(limit)>::max();
        }
    }

    LOCK(cs_main);

    UniValue ret(UniValue::VOBJ);
    pcustomcsview->ForEachToken(
        [&](DCT_ID const &id, CTokenImplementation token) {
            ret.pushKVs(tokenToJSON(*pcustomcsview, id, token, verbose));

            limit--;
            return limit != 0;
        },
        start);

    return GetRPCResultCache().Set(request, ret);
}

UniValue gettoken(const JSONRPCRequest &request) {
    RPCHelpMan{
        "gettoken",
        "\nReturns information about token.\n",
        {
          {"key", RPCArg::Type::STR, RPCArg::Optional::NO, "One of the keys may be specified (id/symbol/creationTx)"},
          },
        RPCResult{"{id:{...}}     (array) Json object with token information\n"},
        RPCExamples{HelpExampleCli("gettoken", "GOLD") + HelpExampleRpc("gettoken", "GOLD")},
    }
        .Check(request);

    if (auto res = GetRPCResultCache().TryGet(request)) {
        return *res;
    }

    LOCK(cs_main);

    DCT_ID id;
    auto token = pcustomcsview->GetTokenGuessId(request.params[0].getValStr(), id);
    if (token) {
        auto res = tokenToJSON(*pcustomcsview, id, *token, true);
        return GetRPCResultCache().Set(request, res);
    }
    throw JSONRPCError(RPC_INVALID_ADDRESS_OR_KEY, "Token not found");
}

UniValue getcustomtx(const JSONRPCRequest &request) {
    const std::shared_ptr<CWallet> wallet = GetWalletForJSONRPCRequest(request);
    CWallet *const pwallet = wallet.get();

    RPCHelpMan{
        "getcustomtx",
        "\nGet detailed information about a DeFiChain custom transaction. Will search wallet transactions and mempool "
        "transaction,\n"
        "if a blockhash is provided and that block is available then details for that transaction can be returned. "
        "-txindex\n"
        "can be enabled to return details for any transaction.",
        {
          {"txid", RPCArg::Type::STR, RPCArg::Optional::NO, "The transaction id"},
          {"blockhash",
             RPCArg::Type::STR_HEX,
             RPCArg::Optional::OMITTED_NAMED_ARG,
             "The block in which to look for the transaction"},
          },
        RPCResult{"{\n"
                  "  \"type\":               (string) The transaction type.\n"
                  "  \"valid\"               (bool) Whether the transaction was valid.\n"
                  "  \"results\"             (json object) Set of results related to the transaction type\n"
                  "  \"block height\"        (string) The block height containing the transaction.\n"
                  "  \"blockhash\"           (string) The block hash containing the transaction.\n"
                  "  \"confirmations\": n,   (numeric) The number of confirmations for the transaction."
                  "}\n"},
        RPCExamples{
          HelpExampleCli("getcustomtx", "\"66ea2ac081e2917f075e2cca7c1c0baa12fb85c469f34561185fa64d7d2f9305\"") +
            HelpExampleRpc("getcustomtx", "\"66ea2ac081e2917f075e2cca7c1c0baa12fb85c469f34561185fa64d7d2f9305\"")},
    }
        .Check(request);

    const uint256 hash(ParseHashV(request.params[0], "txid"));

    CTransactionRef tx;
    uint256 hashBlock;

    // Search wallet if available
    if (pwallet) {
        LOCK(pwallet->cs_wallet);
        if (auto wtx = pwallet->GetWalletTx(hash)) {
            tx = wtx->tx;
            hashBlock = wtx->hashBlock;
        }
    }

    CBlockIndex *blockindex{nullptr};

    // No wallet or not a wallet TX, try mempool, txindex and a block if hash provided
    if (!pwallet || !tx) {
        if (!request.params[1].isNull()) {
            LOCK(cs_main);

            uint256 blockhash = ParseHashV(request.params[1], "blockhash");
            blockindex = LookupBlockIndex(blockhash);
            if (!blockindex) {
                throw JSONRPCError(RPC_INVALID_ADDRESS_OR_KEY, "Block hash not found");
            }
        }

        bool f_txindex_ready{false};
        if (g_txindex && !blockindex) {
            f_txindex_ready = g_txindex->BlockUntilSyncedToCurrentChain();
        }

        if (!GetTransaction(hash, tx, Params().GetConsensus(), hashBlock, blockindex)) {
            std::string errmsg;
            if (blockindex) {
                if (!(blockindex->nStatus & BLOCK_HAVE_DATA)) {
                    throw JSONRPCError(RPC_MISC_ERROR, "Block not available");
                }
                errmsg = "No such transaction found in the provided block.";
            } else if (!g_txindex) {
                errmsg = "No such mempool or wallet transaction. Use -txindex or provide a block hash.";
            } else if (!f_txindex_ready) {
                errmsg =
                    "No such mempool or wallet transaction. Transactions are still in the process of being indexed.";
            } else {
                errmsg = "No such mempool, wallet or blockchain transaction.";
            }
            throw JSONRPCError(RPC_INVALID_ADDRESS_OR_KEY, errmsg);
        }
    }

    int nHeight{0};
    bool actualHeight{false};
    CustomTxType guess;
    UniValue txResults(UniValue::VOBJ);
    Res res{};

    if (tx) {
        LOCK(cs_main);

        // Found a block hash but no block index yet
        if (!hashBlock.IsNull() && !blockindex) {
            blockindex = LookupBlockIndex(hashBlock);
        }

        // Default to next block height
        nHeight = ::ChainActive().Height() + 1;

        // Get actual height if blockindex avaiable
        if (blockindex) {
            nHeight = blockindex->nHeight;
            actualHeight = true;
        }

        // Skip coinbase TXs except for genesis block
        if ((tx->IsCoinBase() && nHeight > 0)) {
            return "Coinbase transaction. Not a custom transaction.";
        }

        res = RpcInfo(*tx, nHeight, guess, txResults);
        if (guess == CustomTxType::None) {
            return "Not a custom transaction";
        }

    } else {
        // Should not really get here without prior failure.
        return "Could not find matching transaction.";
    }

    UniValue result(UniValue::VOBJ);

    result.pushKV("type", ToString(guess));
    if (!actualHeight) {
        LOCK(cs_main);
        BlockContext blockCtx(nHeight, ::ChainActive().Tip()->nTime, Params().GetConsensus());
        CCoinsViewCache view(&::ChainstateActive().CoinsTip());

        auto txCtx = TransactionContext{
            view,
            *tx,
            blockCtx,
        };

        auto res = ApplyCustomTx(blockCtx, txCtx);

        result.pushKV("valid", res.ok);
    } else {
        if (nHeight >= Params().GetConsensus().DF6DakotaHeight) {
            result.pushKV("valid", actualHeight);
        } else {
            result.pushKV("valid", !IsSkippedTx(tx->GetHash()));
        }
    }

    if (!res.ok) {
        result.pushKV("error", res.msg);
    } else {
        result.pushKV("results", txResults);
    }

    if (!hashBlock.IsNull()) {
        LOCK(cs_main);

        result.pushKV("blockhash", hashBlock.GetHex());
        if (blockindex) {
            result.pushKV("blockHeight", blockindex->nHeight);
            result.pushKV("blockTime", blockindex->GetBlockTime());
            result.pushKV("confirmations", 1 + ::ChainActive().Height() - blockindex->nHeight);
        } else {
            result.pushKV("confirmations", 0);
        }
    }

    return result;
}

UniValue minttokens(const JSONRPCRequest &request) {
    auto pwallet = GetWallet(request);

    RPCHelpMan{
        "minttokens",
        "\nCreates (and submits to local node and network) a transaction minting your token (for accounts and/or "
        "UTXOs). \n"
        "The second optional argument (may be empty array) is an array of specific UTXOs to spend. One of UTXO's must "
        "belong to the token's owner (collateral) address. \n"
        "All arguments may optionally be passed in a JSON object." +
            HelpRequiringPassphrase(pwallet) + "\n",
        {
                          {"amounts",
             RPCArg::Type::STR,
             RPCArg::Optional::NO,
             "Amount as json string, or array. Example: '[ \"amount@token\" ]'"},
                          {
                "inputs",
                RPCArg::Type::ARR,
                RPCArg::Optional::OMITTED_NAMED_ARG,
                "A json array of json objects. Provide it if you want to spent specific UTXOs",
                {
                    {
                        "",
                        RPCArg::Type::OBJ,
                        RPCArg::Optional::OMITTED,
                        "",
                        {
                            {"txid", RPCArg::Type::STR_HEX, RPCArg::Optional::NO, "The transaction id"},
                            {"vout", RPCArg::Type::NUM, RPCArg::Optional::NO, "The output number"},
                        },
                    },
                },
            }, {"to", RPCArg::Type::STR, RPCArg::Optional::OMITTED, "Address to mint tokens to"},
                          },
        RPCResult{"\"hash\"                  (string) The hex-encoded hash of broadcasted transaction\n"},
        RPCExamples{
                          HelpExampleCli("minttokens", "10@symbol") +
            HelpExampleCli("minttokens", R"(10@symbol '[{"txid":"id","vout":0}]')") +
            HelpExampleCli("minttokens", R"(10@symbol '[{"txid":"id","vout":0}]' address)") +
            HelpExampleCli("minttokens", R"(10@symbol '' address)") +
            HelpExampleCli("minttokens", R"('{"amounts": ["10@symbol"], "to": "address"}')") +
            HelpExampleCli("minttokens",
                          R"('{"amounts": ["10@symbol"], "to": "address", "inputs": "[{"txid": "id","vout": 0}]"}')") +
            HelpExampleRpc("minttokens", R"(10@symbol '[{"txid":"id","vout":0}]')")},
    }
        .Check(request);

    if (pwallet->chain().isInitialBlockDownload()) {
        throw JSONRPCError(RPC_CLIENT_IN_INITIAL_DOWNLOAD, "Cannot mint tokens while still in Initial Block Download");
    }
    pwallet->BlockUntilSyncedToCurrentChain();

    CBalances minted;
    UniValue txInputs;
    CScript to;

    if (request.params[0].isObject()) {
        auto optionsObj = request.params[0].get_obj();
        minted = DecodeAmounts(pwallet->chain(), optionsObj["amounts"].get_array(), "");

        if (optionsObj.exists("inputs")) {
            txInputs = optionsObj["inputs"].get_array();
        }

        if (optionsObj.exists("to")) {
            to = DecodeScript(optionsObj["to"].get_str());
        }
    } else {
        minted = DecodeAmounts(pwallet->chain(), request.params[0], "");
        txInputs = request.params[1];

        if (request.params.size() > 2) {
            to = DecodeScript(request.params[2].get_str());
        }
    }

    CMintTokensMessage mintTokensMessage;
    mintTokensMessage.balances = minted.balances;
    if (!to.empty()) {
        mintTokensMessage.to = to;
    }

    int targetHeight = chainHeight(*pwallet->chain().lock()) + 1;

    const auto txVersion = GetTransactionVersion(targetHeight);
    CMutableTransaction rawTx(txVersion);
    CTransactionRef optAuthTx;

    // auth
    std::set<CScript> auths;
    auto needFoundersAuth{false};
    if (txInputs.isNull() || txInputs.empty()) {
        LOCK(cs_main);  // needed for coins tip
        for (const auto &[id, amount] : minted.balances) {
            const auto token = pcustomcsview->GetToken(id);
            if (!token) {
                throw JSONRPCError(RPC_INVALID_PARAMETER, strprintf("Token %s does not exist!", id.ToString()));
            }

            if (token->IsDAT()) {
<<<<<<< HEAD
                auto found{false};

                CDataStructureV0 enableKey{AttributeTypes::Param, ParamIDs::Feature, DFIPKeys::ConsortiumEnabled};
                if (pcustomcsview->GetValue(enableKey, false)) {
                    CDataStructureV0 membersKey{AttributeTypes::Consortium, id.v, ConsortiumKeys::MemberValues};
                    auto members = pcustomcsview->GetValue(membersKey, CConsortiumMembers{});

                    for (const auto &member : members) {
                        if (IsMineCached(*pwallet, member.second.ownerAddress)) {
                            auths.insert(member.second.ownerAddress);
                            found = true;
                        }
                    }
                }

                if (!found) {
                    needFoundersAuth = true;
                }
=======
                needFoundersAuth = true;
>>>>>>> 4d7e2ddd
            }
            // Get token owner auth if present
            const Coin &authCoin =
                ::ChainstateActive().CoinsTip().AccessCoin(COutPoint(token->creationTx, 1));  // always n=1 output
            if (IsMineCached(*pwallet, authCoin.out.scriptPubKey)) {
                auths.insert(authCoin.out.scriptPubKey);
            }
        }
    }

    rawTx.vin = GetAuthInputsSmart(
        pwallet, rawTx.nVersion, auths, needFoundersAuth, optAuthTx, txInputs, request.metadata.coinSelectOpts);

    CDataStream metadata(DfTxMarker, SER_NETWORK, PROTOCOL_VERSION);
    metadata << static_cast<unsigned char>(CustomTxType::MintToken) << mintTokensMessage;

    CScript scriptMeta;
    scriptMeta << OP_RETURN << ToByteVector(metadata);

    rawTx.vout.push_back(CTxOut(0, scriptMeta));

    CCoinControl coinControl;

    // Set change to auth address if there's only one auth address
    if (auths.size() == 1) {
        CTxDestination dest;
        ExtractDestination(*auths.cbegin(), dest);
        if (IsValidDestination(dest)) {
            coinControl.destChange = dest;
        }
    }

    // fund
    fund(rawTx, pwallet, optAuthTx, &coinControl, request.metadata.coinSelectOpts);

    // check execution
    execTestTx(CTransaction(rawTx), targetHeight, optAuthTx);

    return signsend(rawTx, pwallet, optAuthTx)->GetHash().GetHex();
}

UniValue burntokens(const JSONRPCRequest &request) {
    auto pwallet = GetWallet(request);

    RPCHelpMan{
        "burntokens",
        "\nCreates (and submits to local node and network) a transaction burning your token (for accounts and/or "
        "UTXOs). \n"
        "The second optional argument (may be empty array) is an array of specific UTXOs to spend. One of UTXO's must "
        "belong to the token's owner (collateral) address" +
            HelpRequiringPassphrase(pwallet) + "\n",
        {
                          {"metadata",
             RPCArg::Type::OBJ,
             RPCArg::Optional::NO,
             "",
             {
                 {"amounts",
                  RPCArg::Type::STR,
                  RPCArg::Optional::NO,
                  "Amount as json string, or array. Example: '[ \"amount@token\" ]'"},
                 {"from", RPCArg::Type::STR, RPCArg::Optional::OMITTED, "Address containing tokens to be burned."},
                 {"context",
                  RPCArg::Type::STR,
                  RPCArg::Optional::OMITTED,
                  "Additional data necessary for specific burn type"},
             }},
                          {
                "inputs",
                RPCArg::Type::ARR,
                RPCArg::Optional::OMITTED_NAMED_ARG,
                "A json array of json objects. Provide it if you want to spent specific UTXOs",
                {
                    {
                        "",
                        RPCArg::Type::OBJ,
                        RPCArg::Optional::OMITTED,
                        "",
                        {
                            {"txid", RPCArg::Type::STR_HEX, RPCArg::Optional::NO, "The transaction id"},
                            {"vout", RPCArg::Type::NUM, RPCArg::Optional::NO, "The output number"},
                        },
                    },
                },
            }, },
        RPCResult{"\"hash\"                  (string) The hex-encoded hash of broadcasted transaction\n"},
        RPCExamples{
                          HelpExampleCli("burntokens", "'{\"amounts\":\"10@symbol\",\"from\":\"address\"}'") +
            HelpExampleCli(
                "burntokens", "'{\"amounts\":\"10@symbol\",\"from\":\"address\",\"context\":\"consortium_member_address\"}'") +
            HelpExampleCli("burntokens",
                          "'{\"amounts\":\"10@symbol\",\"from\":\"address\"}' '[{\"txid\":\"id\",\"vout\":0}]'") +
            HelpExampleRpc("burntokens",
                          "'{\"amounts\":\"10@symbol\",\"from\":\"address\"}' '[{\"txid\":\"id\",\"vout\":0}]'")},
    }
        .Check(request);

    if (pwallet->chain().isInitialBlockDownload()) {
        throw JSONRPCError(RPC_CLIENT_IN_INITIAL_DOWNLOAD, "Cannot burn tokens while still in Initial Block Download");
    }
    pwallet->BlockUntilSyncedToCurrentChain();

    CBurnTokensMessage burnedTokens;
    UniValue metaObj = request.params[0].get_obj();

    burnedTokens.burnType = CBurnTokensMessage::BurnType::TokenBurn;

    if (!metaObj["amounts"].isNull()) {
        burnedTokens.amounts = DecodeAmounts(pwallet->chain(), metaObj["amounts"].getValStr(), "");
    } else {
        throw JSONRPCError(RPC_INVALID_PARAMETER, "Invalid parameters, argument \"amounts\" must not be null");
    }

    if (burnedTokens.amounts.balances.size() == 1 && metaObj["from"].isNull() && metaObj["context"].isNull()) {
<<<<<<< HEAD
        CDataStructureV0 enableKey{AttributeTypes::Param, ParamIDs::Feature, DFIPKeys::ConsortiumEnabled};
        if (pcustomcsview->GetValue(enableKey, false)) {
            CDataStructureV0 membersKey{AttributeTypes::Consortium,
                                        burnedTokens.amounts.balances.begin()->first.v,
                                        ConsortiumKeys::MemberValues};
            auto members = pcustomcsview->GetValue(membersKey, CConsortiumMembers{});

            for (const auto &member : members) {
                if (IsMineCached(*pwallet, member.second.ownerAddress)) {
                    burnedTokens.from = member.second.ownerAddress;
                    break;
                }
            }
        }
=======
>>>>>>> 4d7e2ddd
        if (burnedTokens.from.empty()) {
            throw JSONRPCError(
                RPC_INVALID_PARAMETER,
                "No valid addresses could be found, use the \"from\" argument to set address to burn from");
        }
    } else {
        if (!metaObj["from"].isNull()) {
            burnedTokens.from = DecodeScript(metaObj["from"].getValStr());
        } else {
            throw JSONRPCError(RPC_INVALID_PARAMETER, "Invalid parameters, argument \"from\" must not be null");
        }

        if (!metaObj["context"].isNull()) {
            burnedTokens.context = DecodeScript(metaObj["context"].getValStr());
        }
    }

    const UniValue &txInputs = request.params[2];

    int targetHeight = chainHeight(*pwallet->chain().lock()) + 1;

    std::set<CScript> auths{burnedTokens.from};
    const auto txVersion = GetTransactionVersion(targetHeight);
    CMutableTransaction rawTx(txVersion);
    CTransactionRef optAuthTx;

    rawTx.vin =
        GetAuthInputsSmart(pwallet, rawTx.nVersion, auths, false, optAuthTx, txInputs, request.metadata.coinSelectOpts);

    CDataStream metadata(DfTxMarker, SER_NETWORK, PROTOCOL_VERSION);
    metadata << static_cast<unsigned char>(CustomTxType::BurnToken) << burnedTokens;

    CScript scriptMeta;
    scriptMeta << OP_RETURN << ToByteVector(metadata);

    rawTx.vout.push_back(CTxOut(0, scriptMeta));

    CCoinControl coinControl;

    // Set change to auth address if there's only one auth address
    if (auths.size() == 1) {
        CTxDestination dest;
        ExtractDestination(*auths.cbegin(), dest);
        if (IsValidDestination(dest)) {
            coinControl.destChange = dest;
        }
    }

    // fund
    fund(rawTx, pwallet, optAuthTx, &coinControl, request.metadata.coinSelectOpts);

    // check execution
    execTestTx(CTransaction(rawTx), targetHeight, optAuthTx);

    return signsend(rawTx, pwallet, optAuthTx)->GetHash().GetHex();
}

UniValue decodecustomtx(const JSONRPCRequest &request) {
    RPCHelpMan{
        "decodecustomtx",
        "\nGet detailed information about a DeFiChain custom transaction.\n",
        {
          {"hexstring", RPCArg::Type::STR_HEX, RPCArg::Optional::NO, "The transaction hex string"},
          {"iswitness",
             RPCArg::Type::BOOL,
             /* default */ "depends on heuristic tests",
             "Whether the transaction hex is a serialized witness transaction.\n"
             "If iswitness is not present, heuristic tests will be used in decoding.\n"
             "If true, only witness deserialization will be tried.\n"
             "If false, only non-witness deserialization will be tried.\n"
             "This boolean should reflect whether the transaction has inputs\n"
             "(e.g. fully valid, or on-chain transactions), if known by the caller."},
          },
        RPCResult{"{\n"
                  "  \"txid\":               (string) The transaction id.\n"
                  "  \"type\":               (string) The transaction type.\n"
                  "  \"valid\"               (bool) Whether the transaction was valid.\n"
                  "  \"results\"             (json object) Set of results related to the transaction type\n"
                  "}\n"},
        RPCExamples{HelpExampleCli("decodecustomtx", "\"hexstring\"") +
                    HelpExampleRpc("decodecustomtx", "\"hexstring\"")},
    }
        .Check(request);

    RPCTypeCheck(request.params, {UniValue::VSTR, UniValue::VBOOL});

    bool try_witness = request.params[1].isNull() ? true : request.params[1].get_bool();
    bool try_no_witness = request.params[1].isNull() ? true : !request.params[1].get_bool();

    CMutableTransaction mtx;
    if (!DecodeHexTx(mtx, request.params[0].get_str(), try_no_witness, try_witness)) {
        throw JSONRPCError(RPC_DESERIALIZATION_ERROR, "TX decode failed");
    }

    CustomTxType guess;
    UniValue txResults(UniValue::VOBJ);
    Res res{};
    CTransactionRef tx = MakeTransactionRef(std::move(mtx));
    std::string warnings;

    if (tx) {
        LOCK(cs_main);

        // Skip coinbase TXs except for genesis block
        if (tx->IsCoinBase()) {
            return "Coinbase transaction. Not a custom transaction.";
        }
        // get custom tx info. We pass nHeight INT_MAX,
        // just to get over hardfork validations. txResults are based on transaction metadata.
        res = RpcInfo(*tx, std::numeric_limits<int>::max(), guess, txResults);
        if (guess == CustomTxType::None) {
            return "Not a custom transaction";
        }

        UniValue result(UniValue::VOBJ);
        result.pushKV("txid", tx->GetHash().GetHex());
        result.pushKV("type", ToString(guess));
        result.pushKV("valid", res.ok && !IsSkippedTx(tx->GetHash()));

        if (!res.ok) {
            result.pushKV("error", res.msg);
        } else {
            result.pushKV("results", txResults);
        }

        return result;
    } else {
        // Should not get here without prior failure.
        return "Could not decode the input transaction hexstring.";
    }
}

static const CRPCCommand commands[] = {
  //  category        name                     actor (function)        params
  //  -------------   ---------------------    --------------------    ----------
    {"tokens", "createtoken",    &createtoken,    {"metadata", "inputs"}         },
    {"tokens", "updatetoken",    &updatetoken,    {"token", "metadata", "inputs"}},
    {"tokens", "listtokens",     &listtokens,     {"pagination", "verbose"}      },
    {"tokens", "gettoken",       &gettoken,       {"key"}                        },
    {"tokens", "getcustomtx",    &getcustomtx,    {"txid", "blockhash"}          },
    {"tokens", "minttokens",     &minttokens,     {"amounts", "inputs"}          },
    {"tokens", "burntokens",     &burntokens,     {"metadata", "inputs"}         },
    {"tokens", "decodecustomtx", &decodecustomtx, {"hexstring", "iswitness"}     },
};

void RegisterTokensRPCCommands(CRPCTable &tableRPC) {
    for (unsigned int vcidx = 0; vcidx < ARRAYLEN(commands); vcidx++) {
        tableRPC.appendCommand(commands[vcidx].name, &commands[vcidx]);
    }
}<|MERGE_RESOLUTION|>--- conflicted
+++ resolved
@@ -808,28 +808,7 @@
             }
 
             if (token->IsDAT()) {
-<<<<<<< HEAD
-                auto found{false};
-
-                CDataStructureV0 enableKey{AttributeTypes::Param, ParamIDs::Feature, DFIPKeys::ConsortiumEnabled};
-                if (pcustomcsview->GetValue(enableKey, false)) {
-                    CDataStructureV0 membersKey{AttributeTypes::Consortium, id.v, ConsortiumKeys::MemberValues};
-                    auto members = pcustomcsview->GetValue(membersKey, CConsortiumMembers{});
-
-                    for (const auto &member : members) {
-                        if (IsMineCached(*pwallet, member.second.ownerAddress)) {
-                            auths.insert(member.second.ownerAddress);
-                            found = true;
-                        }
-                    }
-                }
-
-                if (!found) {
-                    needFoundersAuth = true;
-                }
-=======
                 needFoundersAuth = true;
->>>>>>> 4d7e2ddd
             }
             // Get token owner auth if present
             const Coin &authCoin =
@@ -944,23 +923,6 @@
     }
 
     if (burnedTokens.amounts.balances.size() == 1 && metaObj["from"].isNull() && metaObj["context"].isNull()) {
-<<<<<<< HEAD
-        CDataStructureV0 enableKey{AttributeTypes::Param, ParamIDs::Feature, DFIPKeys::ConsortiumEnabled};
-        if (pcustomcsview->GetValue(enableKey, false)) {
-            CDataStructureV0 membersKey{AttributeTypes::Consortium,
-                                        burnedTokens.amounts.balances.begin()->first.v,
-                                        ConsortiumKeys::MemberValues};
-            auto members = pcustomcsview->GetValue(membersKey, CConsortiumMembers{});
-
-            for (const auto &member : members) {
-                if (IsMineCached(*pwallet, member.second.ownerAddress)) {
-                    burnedTokens.from = member.second.ownerAddress;
-                    break;
-                }
-            }
-        }
-=======
->>>>>>> 4d7e2ddd
         if (burnedTokens.from.empty()) {
             throw JSONRPCError(
                 RPC_INVALID_PARAMETER,
