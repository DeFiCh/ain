--- conflicted
+++ resolved
@@ -44,11 +44,8 @@
     Auction = 'i',
     Foundation = 'j',
     DFIP2211F = 'k',
-<<<<<<< HEAD
+    GovernanceParam = 'l',
     dTokenRestart = 'm',
-=======
-    GovernanceParam = 'l',
->>>>>>> 59ff7f06
 };
 
 enum OracleIDs : uint8_t {
