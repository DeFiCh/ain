// Copyright (c) 2020 The DeFi Foundation
// Distributed under the MIT software license, see the accompanying
// file LICENSE or http://www.opensource.org/licenses/mit-license.php.

#ifndef DEFI_DFI_GOVVARIABLES_ATTRIBUTES_H
#define DEFI_DFI_GOVVARIABLES_ATTRIBUTES_H

#include <amount.h>
#include <dfi/balances.h>
#include <dfi/evm.h>
#include <dfi/gv.h>
#include <dfi/oracles.h>

namespace Consensus {
    struct Params;
}

enum VersionTypes : uint8_t {
    v0 = 0,
};

enum AttributeTypes : uint8_t {
    Live = 'l',
    Oracles = 'o',
    Param = 'a',
    Token = 't',
    Poolpairs = 'p',
    Locks = 'L',
    Governance = 'g',
    Transfer = 'b',
    EVMType = 'e',
    Vaults = 'v',
    Rules = 'r',
};

enum ParamIDs : uint8_t {
    DFIP2201 = 'a',
    DFIP2203 = 'b',
    TokenID = 'c',
    Economy = 'e',
    DFIP2206A = 'f',
    DFIP2206F = 'g',
    Feature = 'h',
    Auction = 'i',
    Foundation = 'j',
    DFIP2211F = 'k',
    GovernanceParam = 'l',
    dTokenRestart = 'm',
};

enum OracleIDs : uint8_t {
    Splits = 'a',
};

enum EVMIDs : uint8_t {
    Block = 'a',
};

enum EVMKeys : uint8_t {
    Finalized = 'a',
    GasLimit = 'b',
    GasTargetFactor = 'c',
    RbfIncrementMinPct = 'd',
};

enum GovernanceIDs : uint8_t {
    Global = 'a',
    Proposals = 'b',
};

enum TransferIDs : uint8_t {
    DVMToEVM = 'a',
    EVMToDVM = 'b',
};

enum VaultIDs : uint8_t {
    DUSDVault = 'a',
    Parameters = 'b',
};

enum RulesIDs : uint8_t {
    TXRules = 'a',
};

enum EconomyKeys : uint8_t {
    PaybackDFITokens = 'a',
    PaybackTokens = 'b',
    DFIP2203Current = 'c',
    DFIP2203Burned = 'd',
    DFIP2203Minted = 'e',
    DFIP2206FCurrent = 'f',
    DFIP2206FBurned = 'g',
    DFIP2206FMinted = 'h',
    DexTokens = 'i',
    NegativeInt = 'j',
    NegativeIntCurrent = 'k',
    BatchRoundingExcess = 'n',        // Extra added to loan amounts on auction creation due to round errors.
    ConsolidatedInterest = 'o',       // Amount added to loan amounts after auction with no bids.
    PaybackDFITokensPrincipal = 'p',  // Same as PaybackDFITokens but without interest.
    Loans = 'q',
    TransferDomainStatsLive = 'r',
    EVMBlockStatsLive = 's',
    TokenLockRatio = 't',
    LockedTokens = 'u',
};

enum DFIPKeys : uint8_t {
    Active = 'a',
    Premium = 'b',
    MinSwap = 'c',
    RewardPct = 'd',
    BlockPeriod = 'e',
    DUSDInterestBurn = 'g',
    DUSDLoanBurn = 'h',
    StartBlock = 'i',
    GovUnset = 'j',
    GovFoundation = 'k',
    MNSetRewardAddress = 'l',
    MNSetOperatorAddress = 'm',
    MNSetOwnerAddress = 'n',
    Members = 'p',
    GovernanceEnabled = 'q',
    CFPPayout = 'r',
    EmissionUnusedFund = 's',
    MintTokens = 't',
    EVMEnabled = 'u',
    ICXEnabled = 'v',
    TransferDomain = 'w',
    LiquidityCalcSamplingPeriod = 'x',
    AverageLiquidityPercentage = 'y',
<<<<<<< HEAD
    UnfreezeMasternodes = 'z',
    CommunityGovernance = 'C',
=======
>>>>>>> 628ffa5d
    AscendingBlockTime = 'A',
    GovHeightMinBlocks = 'B',
    CommunityGovernance = 'C',
};

enum GovernanceKeys : uint8_t {
    FeeRedistribution = 'a',
    FeeBurnPct = 'b',
    CFPFee = 'd',
    CFPApprovalThreshold = 'e',
    VOCFee = 'f',
    VOCEmergencyFee = 'g',
    VOCEmergencyPeriod = 'h',
    VOCApprovalThreshold = 'i',
    Quorum = 'j',
    VotingPeriod = 'k',
    VOCEmergencyQuorum = 'l',
    CFPMaxCycles = 'm',
};

enum TokenKeys : uint8_t {
    PaybackDFI = 'a',
    PaybackDFIFeePCT = 'b',
    LoanPayback = 'c',
    LoanPaybackFeePCT = 'd',
    DexInFeePct = 'e',
    DexOutFeePct = 'f',
    DFIP2203Enabled = 'g',
    FixedIntervalPriceId = 'h',
    LoanCollateralEnabled = 'i',
    LoanCollateralFactor = 'j',
    LoanMintingEnabled = 'k',
    LoanMintingInterest = 'l',
    Ascendant = 'm',
    Descendant = 'n',
    Epitaph = 'o',
    LoanPaybackCollateral = 'p',
};

enum PoolKeys : uint8_t {
    TokenAFeePCT = 'a',
    TokenBFeePCT = 'b',
    TokenAFeeDir = 'c',
    TokenBFeeDir = 'd',
};

enum TransferKeys : uint8_t {
    TransferEnabled = 'a',
    SrcFormats = 'b',
    DestFormats = 'c',
    AuthFormats = 'd',
    NativeEnabled = 'e',
    DATEnabled = 'f',
    Disallowed = 'g',
};

enum VaultKeys : uint8_t {
    CreationFee = 'a',
    DUSDVaultEnabled = 'w',
};

enum OracleKeys : uint8_t {
    FractionalSplits = 0,
};

enum RulesKeys : uint8_t {
    CoreOPReturn = 'a',
    DVMOPReturn = 'b',
    EVMOPReturn = 'c',
};

struct CDataStructureV0 {
    uint8_t type;
    uint32_t typeId;
    uint32_t key;
    uint32_t keyId;

    ADD_SERIALIZE_METHODS;

    template <typename Stream, typename Operation>
    inline void SerializationOp(Stream &s, Operation ser_action) {
        READWRITE(type);
        READWRITE(typeId);
        READWRITE(VARINT(key));
        if (IsExtendedSize()) {
            READWRITE(keyId);
        } else {
            keyId = 0;
        }
    }

    bool IsExtendedSize() const {
        return type == AttributeTypes::Token && (key == TokenKeys::LoanPayback || key == TokenKeys::LoanPaybackFeePCT);
    }

    bool operator<(const CDataStructureV0 &o) const {
        return std::tie(type, typeId, key, keyId) < std::tie(o.type, o.typeId, o.key, o.keyId);
    }
};

// for future use
struct CDataStructureV1 {
    ADD_SERIALIZE_METHODS;

    template <typename Stream, typename Operation>
    inline void SerializationOp(Stream &s, Operation ser_action) {}

    bool operator<(const CDataStructureV1 &o) const { return false; }
};

struct CTokenPayback {
    CBalances tokensFee;
    CBalances tokensPayback;

    ADD_SERIALIZE_METHODS;

    template <typename Stream, typename Operation>
    inline void SerializationOp(Stream &s, Operation ser_action) {
        READWRITE(tokensFee);
        READWRITE(tokensPayback);
    }
};

struct CFeeDir {
    uint8_t feeDir;

    ADD_SERIALIZE_METHODS;

    template <typename Stream, typename Operation>
    inline void SerializationOp(Stream &s, Operation ser_action) {
        READWRITE(feeDir);
    }
};

ResVal<CScript> GetFutureSwapContractAddress(const std::string &contract);

struct CDexTokenInfo {
    struct CTokenInfo {
        uint64_t swaps;
        uint64_t feeburn;
        uint64_t commissions;

        ADD_SERIALIZE_METHODS;

        template <typename Stream, typename Operation>
        inline void SerializationOp(Stream &s, Operation ser_action) {
            READWRITE(swaps);
            READWRITE(feeburn);
            READWRITE(commissions);
        }
    };

    CTokenInfo totalTokenA;
    CTokenInfo totalTokenB;

    ADD_SERIALIZE_METHODS;

    template <typename Stream, typename Operation>
    inline void SerializationOp(Stream &s, Operation ser_action) {
        READWRITE(totalTokenA);
        READWRITE(totalTokenB);
    }
};

enum FeeDirValues : uint8_t { Both, In, Out };

struct CTransferDomainStatsLive {
    CStatsTokenBalances dvmEvmTotal;
    CStatsTokenBalances evmDvmTotal;
    CStatsTokenBalances dvmIn;
    CStatsTokenBalances evmIn;
    CStatsTokenBalances dvmOut;
    CStatsTokenBalances evmOut;
    CStatsTokenBalances dvmCurrent;
    CStatsTokenBalances evmCurrent;

    ADD_SERIALIZE_METHODS;

    template <typename Stream, typename Operation>
    inline void SerializationOp(Stream &s, Operation ser_action) {
        READWRITE(dvmEvmTotal);
        READWRITE(evmDvmTotal);
        READWRITE(dvmIn);
        READWRITE(evmIn);
        READWRITE(dvmOut);
        READWRITE(evmOut);
        READWRITE(dvmCurrent);
        READWRITE(evmCurrent);
    }

    static constexpr CDataStructureV0 Key = {AttributeTypes::Live,
                                             ParamIDs::Economy,
                                             EconomyKeys::TransferDomainStatsLive};
};

enum XVmAddressFormatTypes : uint8_t {
    None,
    Bech32,
    Bech32ProxyErc55,
    PkHash,
    PkHashProxyErc55,
    Erc55,
};

struct CEvmBlockStatsLive {
    CAmount feeBurnt;
    CAmount feeBurntMin = std::numeric_limits<CAmount>::max();
    uint256 feeBurntMinHash;
    CAmount feeBurntMax = std::numeric_limits<CAmount>::min();
    uint256 feeBurntMaxHash;
    CAmount feePriority;
    CAmount feePriorityMin = std::numeric_limits<CAmount>::max();
    uint256 feePriorityMinHash;
    CAmount feePriorityMax = std::numeric_limits<CAmount>::min();
    uint256 feePriorityMaxHash;

    ADD_SERIALIZE_METHODS;

    template <typename Stream, typename Operation>
    inline void SerializationOp(Stream &s, Operation ser_action) {
        READWRITE(feeBurnt);
        READWRITE(feeBurntMin);
        READWRITE(feeBurntMinHash);
        READWRITE(feeBurntMax);
        READWRITE(feeBurntMaxHash);
        READWRITE(feePriority);
        READWRITE(feePriorityMin);
        READWRITE(feePriorityMinHash);
        READWRITE(feePriorityMax);
        READWRITE(feePriorityMaxHash);
    }

    static constexpr CDataStructureV0 Key = {AttributeTypes::Live, ParamIDs::Economy, EconomyKeys::EVMBlockStatsLive};
};

using CDexBalances = std::map<DCT_ID, CDexTokenInfo>;
using OracleSplits = std::map<uint32_t, int32_t>;
using OracleSplits64 = std::map<uint32_t, CAmount>;
using DescendantValue = std::pair<uint32_t, int32_t>;
using AscendantValue = std::pair<uint32_t, std::string>;
using CAttributeType = std::variant<CDataStructureV0, CDataStructureV1>;

// Unused legacy types but can be changed and update for future use.
// Required for sync to maintain consistent variant indexing.
using LegacyEntry1 = std::map<std::string, std::string>;
using LegacyEntry2 = std::map<std::string, uint64_t>;
using LegacyEntry3 = std::map<std::string, int64_t>;

using CAttributeValue = std::variant<bool,
                                     CAmount,
                                     CBalances,
                                     CTokenPayback,
                                     CTokenCurrencyPair,
                                     OracleSplits,
                                     DescendantValue,
                                     AscendantValue,
                                     CFeeDir,
                                     CDexBalances,
                                     std::set<CScript>,
                                     std::set<std::string>,
                                     LegacyEntry1,
                                     LegacyEntry2,
                                     LegacyEntry3,
                                     int32_t,
                                     uint32_t,
                                     uint64_t,
                                     XVmAddressFormatItems,
                                     CTransferDomainStatsLive,
                                     CEvmBlockStatsLive,
                                     OracleSplits64>;

void TrackNegativeInterest(CCustomCSView &mnview, const CTokenAmount &amount);
void TrackLiveBalances(CCustomCSView &mnview, const CBalances &balances, const uint8_t key);
void TrackDUSDAdd(CCustomCSView &mnview, const CTokenAmount &amount);
void TrackDUSDSub(CCustomCSView &mnview, const CTokenAmount &amount);

bool IsEVMEnabled(const std::shared_ptr<ATTRIBUTES> attributes);
bool IsEVMEnabled(const CCustomCSView &view);
Res StoreGovVars(const CGovernanceHeightMessage &obj, CCustomCSView &view);
Res StoreUnsetGovVars(const CGovernanceUnsetHeightMessage &obj, CCustomCSView &view);
Res GovernanceMemberRemoval(ATTRIBUTES &newVar,
                            ATTRIBUTES &prevVar,
                            const CDataStructureV0 &memberKey,
                            const bool canFail = true);

enum GovVarsFilter {
    All,
    NoAttributes,
    AttributesOnly,
    PrefixedAttributes,
    LiveAttributes,
    Version2Dot7,
};

class ATTRIBUTES : public GovVariable, public AutoRegistrator<GovVariable, ATTRIBUTES> {
public:
    virtual ~ATTRIBUTES() override {}

    std::string GetName() const override { return TypeName(); }

    bool IsEmpty() const override;
    Res Import(const UniValue &val) override;
    UniValue Export() const override;
    UniValue ExportFiltered(GovVarsFilter filter, const std::string &prefix, CCustomCSView *view = nullptr) const;
    Res CheckKeys() const;

    Res Validate(const CCustomCSView &mnview) const override;
    Res Apply(CCustomCSView &mnview, const uint32_t height) override;
    Res Erase(CCustomCSView &mnview, uint32_t height, const std::vector<std::string> &) override;

    static constexpr const char *TypeName() { return "ATTRIBUTES"; }
    static GovVariable *Create() { return new ATTRIBUTES(); }

    template <typename T>
    static void GetIf(std::optional<T> &opt, const CAttributeValue &var) {
        if (auto value = std::get_if<T>(&var)) {
            opt = *value;
        }
    }

    template <typename T>
    static void GetIf(T &val, const CAttributeValue &var) {
        if (auto value = std::get_if<T>(&var)) {
            val = *value;
        }
    }

    template <typename K, typename T>
    [[nodiscard]] T GetValue(const K &key, T value) const {
        static_assert(std::is_convertible_v<K, CAttributeType>);
        auto it = attributes.find(key);
        if (it != attributes.end()) {
            GetIf(value, it->second);
        }
        return value;
    }

    template <typename K, typename T>
    void SetValue(const K &key, T &&value) {
        static_assert(std::is_convertible_v<K, CAttributeType>);
        static_assert(std::is_convertible_v<T, CAttributeValue>);
        changed.insert(key);
        attributes[key] = std::forward<T>(value);
    }

    template <typename K>
    bool EraseKey(const K &key) {
        static_assert(std::is_convertible_v<K, CAttributeType>);
        if (attributes.erase(key)) {
            changed.insert(key);
            return true;
        }
        return false;
    }

    template <typename K>
    [[nodiscard]] bool CheckKey(const K &key) const {
        static_assert(std::is_convertible_v<K, CAttributeType>);
        return attributes.count(key) > 0;
    }

    template <typename C, typename K>
    void ForEach(const C &callback, const K &key) const {
        static_assert(std::is_convertible_v<K, CAttributeType>);
        static_assert(std::is_invocable_r_v<bool, C, K, CAttributeValue>);
        for (auto it = attributes.lower_bound(key); it != attributes.end(); ++it) {
            if (auto attrV0 = std::get_if<K>(&it->first)) {
                if (!std::invoke(callback, *attrV0, it->second)) {
                    break;
                }
            }
        }
    }

    [[nodiscard]] const std::map<CAttributeType, CAttributeValue> &GetAttributesMap() const { return attributes; }

    ADD_OVERRIDE_VECTOR_SERIALIZE_METHODS
    ADD_OVERRIDE_SERIALIZE_METHODS(CDataStream)

    template <typename Stream, typename Operation>
    inline void SerializationOp(Stream &s, Operation ser_action) {
        READWRITE(attributes);
    }

    uint32_t time{0};
    std::shared_ptr<CScopedTemplate> evmTemplate{};

    // For formatting in export
    static const std::map<uint8_t, std::string> &displayVersions();
    static const std::map<uint8_t, std::string> &displayTypes();
    static const std::map<uint8_t, std::string> &displayParamsIDs();
    static const std::map<uint8_t, std::string> &allowedExportParamsIDs();
    static const std::map<uint8_t, std::string> &displayLocksIDs();
    static const std::map<uint8_t, std::string> &displayOracleIDs();
    static const std::map<uint8_t, std::string> &displayGovernanceIDs();
    static const std::map<uint8_t, std::string> &displayTransferIDs();
    static const std::map<uint8_t, std::string> &displayEVMIDs();
    static const std::map<uint8_t, std::string> &displayVaultIDs();
    static const std::map<uint8_t, std::string> &displayRulesIDs();
    static const std::map<uint8_t, std::map<uint8_t, std::string>> &displayKeys();

    Res RefundFuturesContracts(CCustomCSView &mnview,
                               const uint32_t height,
                               const uint32_t tokenID = std::numeric_limits<uint32_t>::max());

    void AddTokenSplit(const uint32_t tokenID) { tokenSplits.insert(tokenID); }
    static Res ProcessVariable(const std::string &key,
                               const std::optional<UniValue> &value,
                               std::function<Res(const CAttributeType &, const CAttributeValue &)> applyVariable);

private:
    friend class CGovView;
    bool futureUpdated{};
    bool futureDUSDUpdated{};
    bool dTokenRestartUpdated{};
    std::optional<uint64_t> unfreezeMasternodeHeight = std::nullopt;
    std::set<uint32_t> tokenSplits{};
    std::set<uint32_t> interestTokens{};
    std::set<CAttributeType> changed;
    std::map<CAttributeType, CAttributeValue> attributes;

    // Defined allowed arguments
    static const std::map<std::string, uint8_t> &allowedVersions();
    static const std::map<std::string, uint8_t> &allowedTypes();
    static const std::map<std::string, uint8_t> &allowedParamIDs();
    static const std::map<std::string, uint8_t> &allowedLocksIDs();
    static const std::map<std::string, uint8_t> &allowedOracleIDs();
    static const std::map<std::string, uint8_t> &allowedGovernanceIDs();
    static const std::map<std::string, uint8_t> &allowedTransferIDs();
    static const std::map<std::string, uint8_t> &allowedEVMIDs();
    static const std::map<std::string, uint8_t> &allowedVaultIDs();
    static const std::map<std::string, uint8_t> &allowedRulesIDs();
    static const std::map<uint8_t, std::map<std::string, uint8_t>> &allowedKeys();
    static const std::map<uint8_t, std::map<uint8_t, std::function<ResVal<CAttributeValue>(const std::string &)>>>
        &parseValue();

    Res RefundFuturesDUSD(CCustomCSView &mnview, const uint32_t height);
};

#endif  // DEFI_DFI_GOVVARIABLES_ATTRIBUTES_H<|MERGE_RESOLUTION|>--- conflicted
+++ resolved
@@ -128,11 +128,7 @@
     TransferDomain = 'w',
     LiquidityCalcSamplingPeriod = 'x',
     AverageLiquidityPercentage = 'y',
-<<<<<<< HEAD
     UnfreezeMasternodes = 'z',
-    CommunityGovernance = 'C',
-=======
->>>>>>> 628ffa5d
     AscendingBlockTime = 'A',
     GovHeightMinBlocks = 'B',
     CommunityGovernance = 'C',
