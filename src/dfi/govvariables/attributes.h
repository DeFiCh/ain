// Copyright (c) 2020 The DeFi Foundation
// Distributed under the MIT software license, see the accompanying
// file LICENSE or http://www.opensource.org/licenses/mit-license.php.

#ifndef DEFI_DFI_GOVVARIABLES_ATTRIBUTES_H
#define DEFI_DFI_GOVVARIABLES_ATTRIBUTES_H

#include <amount.h>
#include <dfi/balances.h>
#include <dfi/evm.h>
#include <dfi/gv.h>
#include <dfi/oracles.h>

namespace Consensus {
    struct Params;
}

enum VersionTypes : uint8_t {
    v0 = 0,
};

enum AttributeTypes : uint8_t {
    Live = 'l',
    Oracles = 'o',
    Param = 'a',
    Token = 't',
    Poolpairs = 'p',
    Locks = 'L',
    Governance = 'g',
    Transfer = 'b',
    EVMType = 'e',
    Vaults = 'v',
    Rules = 'r',
};

enum ParamIDs : uint8_t {
    DFIP2201 = 'a',
    DFIP2203 = 'b',
    TokenID = 'c',
    Economy = 'e',
    DFIP2206A = 'f',
    DFIP2206F = 'g',
    Feature = 'h',
    Auction = 'i',
    Foundation = 'j',
    DFIP2211F = 'k',
    GovernanceParam = 'l',
<<<<<<< HEAD
    BlockTime = 'n',
=======
    dTokenRestart = 'm',
>>>>>>> 95febdfc
};

enum OracleIDs : uint8_t {
    Splits = 'a',
};

enum EVMIDs : uint8_t {
    Block = 'a',
};

enum EVMKeys : uint8_t {
    Finalized = 'a',
    GasLimit = 'b',
    GasTargetFactor = 'c',
    RbfIncrementMinPct = 'd',
};

enum GovernanceIDs : uint8_t {
    Global = 'a',
    Proposals = 'b',
};

enum TransferIDs : uint8_t {
    DVMToEVM = 'a',
    EVMToDVM = 'b',
};

enum VaultIDs : uint8_t {
    DUSDVault = 'a',
    Parameters = 'b',
};

enum RulesIDs : uint8_t {
    TXRules = 'a',
};

enum EconomyKeys : uint8_t {
    PaybackDFITokens = 'a',
    PaybackTokens = 'b',
    DFIP2203Current = 'c',
    DFIP2203Burned = 'd',
    DFIP2203Minted = 'e',
    DFIP2206FCurrent = 'f',
    DFIP2206FBurned = 'g',
    DFIP2206FMinted = 'h',
    DexTokens = 'i',
    NegativeInt = 'j',
    NegativeIntCurrent = 'k',
    BatchRoundingExcess = 'n',        // Extra added to loan amounts on auction creation due to round errors.
    ConsolidatedInterest = 'o',       // Amount added to loan amounts after auction with no bids.
    PaybackDFITokensPrincipal = 'p',  // Same as PaybackDFITokens but without interest.
    Loans = 'q',
    TransferDomainStatsLive = 'r',
    EVMBlockStatsLive = 's',
    TokenLockRatio = 't',
    LockedTokens = 'u',
};

enum DFIPKeys : uint8_t {
    Active = 'a',
    Premium = 'b',
    MinSwap = 'c',
    RewardPct = 'd',
    BlockPeriod = 'e',
    DUSDInterestBurn = 'g',
    DUSDLoanBurn = 'h',
    StartBlock = 'i',
    GovUnset = 'j',
    GovFoundation = 'k',
    MNSetRewardAddress = 'l',
    MNSetOperatorAddress = 'm',
    MNSetOwnerAddress = 'n',
    Members = 'p',
    GovernanceEnabled = 'q',
    CFPPayout = 'r',
    EmissionUnusedFund = 's',
    MintTokens = 't',
    EVMEnabled = 'u',
    ICXEnabled = 'v',
    TransferDomain = 'w',
    LiquidityCalcSamplingPeriod = 'x',
    AverageLiquidityPercentage = 'y',
    CommunityGovernance = 'C',
    AscendingBlockTime = 'A',
    EmissionReduction = 'z',
    TargetSpacing = 'B',
    TargetTimespam = 'D',
};

enum GovernanceKeys : uint8_t {
    FeeRedistribution = 'a',
    FeeBurnPct = 'b',
    CFPFee = 'd',
    CFPApprovalThreshold = 'e',
    VOCFee = 'f',
    VOCEmergencyFee = 'g',
    VOCEmergencyPeriod = 'h',
    VOCApprovalThreshold = 'i',
    Quorum = 'j',
    VotingPeriod = 'k',
    VOCEmergencyQuorum = 'l',
    CFPMaxCycles = 'm',
};

enum TokenKeys : uint8_t {
    PaybackDFI = 'a',
    PaybackDFIFeePCT = 'b',
    LoanPayback = 'c',
    LoanPaybackFeePCT = 'd',
    DexInFeePct = 'e',
    DexOutFeePct = 'f',
    DFIP2203Enabled = 'g',
    FixedIntervalPriceId = 'h',
    LoanCollateralEnabled = 'i',
    LoanCollateralFactor = 'j',
    LoanMintingEnabled = 'k',
    LoanMintingInterest = 'l',
    Ascendant = 'm',
    Descendant = 'n',
    Epitaph = 'o',
    LoanPaybackCollateral = 'p',
};

enum PoolKeys : uint8_t {
    TokenAFeePCT = 'a',
    TokenBFeePCT = 'b',
    TokenAFeeDir = 'c',
    TokenBFeeDir = 'd',
};

enum TransferKeys : uint8_t {
    TransferEnabled = 'a',
    SrcFormats = 'b',
    DestFormats = 'c',
    AuthFormats = 'd',
    NativeEnabled = 'e',
    DATEnabled = 'f',
    Disallowed = 'g',
};

enum VaultKeys : uint8_t {
    CreationFee = 'a',
    DUSDVaultEnabled = 'w',
};

enum OracleKeys : uint8_t {
    FractionalSplits = 0,
};

enum RulesKeys : uint8_t {
    CoreOPReturn = 'a',
    DVMOPReturn = 'b',
    EVMOPReturn = 'c',
};

struct CDataStructureV0 {
    uint8_t type;
    uint32_t typeId;
    uint32_t key;
    uint32_t keyId;

    ADD_SERIALIZE_METHODS;

    template <typename Stream, typename Operation>
    inline void SerializationOp(Stream &s, Operation ser_action) {
        READWRITE(type);
        READWRITE(typeId);
        READWRITE(VARINT(key));
        if (IsExtendedSize()) {
            READWRITE(keyId);
        } else {
            keyId = 0;
        }
    }

    bool IsExtendedSize() const {
        return type == AttributeTypes::Token && (key == TokenKeys::LoanPayback || key == TokenKeys::LoanPaybackFeePCT);
    }

    bool operator<(const CDataStructureV0 &o) const {
        return std::tie(type, typeId, key, keyId) < std::tie(o.type, o.typeId, o.key, o.keyId);
    }
};

// for future use
struct CDataStructureV1 {
    ADD_SERIALIZE_METHODS;

    template <typename Stream, typename Operation>
    inline void SerializationOp(Stream &s, Operation ser_action) {}

    bool operator<(const CDataStructureV1 &o) const { return false; }
};

struct CTokenPayback {
    CBalances tokensFee;
    CBalances tokensPayback;

    ADD_SERIALIZE_METHODS;

    template <typename Stream, typename Operation>
    inline void SerializationOp(Stream &s, Operation ser_action) {
        READWRITE(tokensFee);
        READWRITE(tokensPayback);
    }
};

struct CFeeDir {
    uint8_t feeDir;

    ADD_SERIALIZE_METHODS;

    template <typename Stream, typename Operation>
    inline void SerializationOp(Stream &s, Operation ser_action) {
        READWRITE(feeDir);
    }
};

ResVal<CScript> GetFutureSwapContractAddress(const std::string &contract);

struct CDexTokenInfo {
    struct CTokenInfo {
        uint64_t swaps;
        uint64_t feeburn;
        uint64_t commissions;

        ADD_SERIALIZE_METHODS;

        template <typename Stream, typename Operation>
        inline void SerializationOp(Stream &s, Operation ser_action) {
            READWRITE(swaps);
            READWRITE(feeburn);
            READWRITE(commissions);
        }
    };

    CTokenInfo totalTokenA;
    CTokenInfo totalTokenB;

    ADD_SERIALIZE_METHODS;

    template <typename Stream, typename Operation>
    inline void SerializationOp(Stream &s, Operation ser_action) {
        READWRITE(totalTokenA);
        READWRITE(totalTokenB);
    }
};

enum FeeDirValues : uint8_t { Both, In, Out };

struct CTransferDomainStatsLive {
    CStatsTokenBalances dvmEvmTotal;
    CStatsTokenBalances evmDvmTotal;
    CStatsTokenBalances dvmIn;
    CStatsTokenBalances evmIn;
    CStatsTokenBalances dvmOut;
    CStatsTokenBalances evmOut;
    CStatsTokenBalances dvmCurrent;
    CStatsTokenBalances evmCurrent;

    ADD_SERIALIZE_METHODS;

    template <typename Stream, typename Operation>
    inline void SerializationOp(Stream &s, Operation ser_action) {
        READWRITE(dvmEvmTotal);
        READWRITE(evmDvmTotal);
        READWRITE(dvmIn);
        READWRITE(evmIn);
        READWRITE(dvmOut);
        READWRITE(evmOut);
        READWRITE(dvmCurrent);
        READWRITE(evmCurrent);
    }

    static constexpr CDataStructureV0 Key = {AttributeTypes::Live,
                                             ParamIDs::Economy,
                                             EconomyKeys::TransferDomainStatsLive};
};

enum XVmAddressFormatTypes : uint8_t {
    None,
    Bech32,
    Bech32ProxyErc55,
    PkHash,
    PkHashProxyErc55,
    Erc55,
};

struct CEvmBlockStatsLive {
    CAmount feeBurnt;
    CAmount feeBurntMin = std::numeric_limits<CAmount>::max();
    uint256 feeBurntMinHash;
    CAmount feeBurntMax = std::numeric_limits<CAmount>::min();
    uint256 feeBurntMaxHash;
    CAmount feePriority;
    CAmount feePriorityMin = std::numeric_limits<CAmount>::max();
    uint256 feePriorityMinHash;
    CAmount feePriorityMax = std::numeric_limits<CAmount>::min();
    uint256 feePriorityMaxHash;

    ADD_SERIALIZE_METHODS;

    template <typename Stream, typename Operation>
    inline void SerializationOp(Stream &s, Operation ser_action) {
        READWRITE(feeBurnt);
        READWRITE(feeBurntMin);
        READWRITE(feeBurntMinHash);
        READWRITE(feeBurntMax);
        READWRITE(feeBurntMaxHash);
        READWRITE(feePriority);
        READWRITE(feePriorityMin);
        READWRITE(feePriorityMinHash);
        READWRITE(feePriorityMax);
        READWRITE(feePriorityMaxHash);
    }

    static constexpr CDataStructureV0 Key = {AttributeTypes::Live, ParamIDs::Economy, EconomyKeys::EVMBlockStatsLive};
};

using CDexBalances = std::map<DCT_ID, CDexTokenInfo>;
using OracleSplits = std::map<uint32_t, int32_t>;
using OracleSplits64 = std::map<uint32_t, CAmount>;
using DescendantValue = std::pair<uint32_t, int32_t>;
using AscendantValue = std::pair<uint32_t, std::string>;
using CAttributeType = std::variant<CDataStructureV0, CDataStructureV1>;

// Unused legacy types but can be changed and update for future use.
// Required for sync to maintain consistent variant indexing.
using LegacyEntry1 = std::map<std::string, std::string>;
using LegacyEntry2 = std::map<std::string, uint64_t>;
using LegacyEntry3 = std::map<std::string, int64_t>;

using CAttributeValue = std::variant<bool,
                                     CAmount,
                                     CBalances,
                                     CTokenPayback,
                                     CTokenCurrencyPair,
                                     OracleSplits,
                                     DescendantValue,
                                     AscendantValue,
                                     CFeeDir,
                                     CDexBalances,
                                     std::set<CScript>,
                                     std::set<std::string>,
                                     LegacyEntry1,
                                     LegacyEntry2,
                                     LegacyEntry3,
                                     int32_t,
                                     uint32_t,
                                     uint64_t,
                                     XVmAddressFormatItems,
                                     CTransferDomainStatsLive,
                                     CEvmBlockStatsLive,
                                     OracleSplits64>;

void TrackNegativeInterest(CCustomCSView &mnview, const CTokenAmount &amount);
void TrackLiveBalances(CCustomCSView &mnview, const CBalances &balances, const uint8_t key);
void TrackDUSDAdd(CCustomCSView &mnview, const CTokenAmount &amount);
void TrackDUSDSub(CCustomCSView &mnview, const CTokenAmount &amount);

bool IsEVMEnabled(const std::shared_ptr<ATTRIBUTES> attributes);
bool IsEVMEnabled(const CCustomCSView &view);
Res StoreGovVars(const CGovernanceHeightMessage &obj, CCustomCSView &view);
Res GovernanceMemberRemoval(ATTRIBUTES &newVar,
                            ATTRIBUTES &prevVar,
                            const CDataStructureV0 &memberKey,
                            const bool canFail = true);

int64_t GetTargetSpacing(const CCustomCSView &view);
int64_t GetTargetTimespan(const CCustomCSView &view);
int64_t DifficultyAdjustment(const CCustomCSView &view);
int32_t GetEmissionReduction(const CCustomCSView &view);
uint32_t BlocksPerDay(const CCustomCSView &view);
uint32_t BlocksCollateralizationRatioCalculation(const CCustomCSView &view);
uint32_t BlocksCollateralAuction(const CCustomCSView &view);

enum GovVarsFilter {
    All,
    NoAttributes,
    AttributesOnly,
    PrefixedAttributes,
    LiveAttributes,
    Version2Dot7,
};

class ATTRIBUTES : public GovVariable, public AutoRegistrator<GovVariable, ATTRIBUTES> {
public:
    virtual ~ATTRIBUTES() override {}

    std::string GetName() const override { return TypeName(); }

    bool IsEmpty() const override;
    Res Import(const UniValue &val) override;
    UniValue Export() const override;
    UniValue ExportFiltered(GovVarsFilter filter, const std::string &prefix, CCustomCSView *view = nullptr) const;
    Res CheckKeys() const;

    Res Validate(const CCustomCSView &mnview) const override;
    Res Apply(CCustomCSView &mnview, const uint32_t height) override;
    Res Erase(CCustomCSView &mnview, uint32_t height, const std::vector<std::string> &) override;

    static constexpr const char *TypeName() { return "ATTRIBUTES"; }
    static GovVariable *Create() { return new ATTRIBUTES(); }

    template <typename T>
    static void GetIf(std::optional<T> &opt, const CAttributeValue &var) {
        if (auto value = std::get_if<T>(&var)) {
            opt = *value;
        }
    }

    template <typename T>
    static void GetIf(T &val, const CAttributeValue &var) {
        if (auto value = std::get_if<T>(&var)) {
            val = *value;
        }
    }

    template <typename K, typename T>
    [[nodiscard]] T GetValue(const K &key, T value) const {
        static_assert(std::is_convertible_v<K, CAttributeType>);
        auto it = attributes.find(key);
        if (it != attributes.end()) {
            GetIf(value, it->second);
        }
        return value;
    }

    template <typename K, typename T>
    void SetValue(const K &key, T &&value) {
        static_assert(std::is_convertible_v<K, CAttributeType>);
        static_assert(std::is_convertible_v<T, CAttributeValue>);
        changed.insert(key);
        attributes[key] = std::forward<T>(value);
    }

    template <typename K>
    bool EraseKey(const K &key) {
        static_assert(std::is_convertible_v<K, CAttributeType>);
        if (attributes.erase(key)) {
            changed.insert(key);
            return true;
        }
        return false;
    }

    template <typename K>
    [[nodiscard]] bool CheckKey(const K &key) const {
        static_assert(std::is_convertible_v<K, CAttributeType>);
        return attributes.count(key) > 0;
    }

    template <typename C, typename K>
    void ForEach(const C &callback, const K &key) const {
        static_assert(std::is_convertible_v<K, CAttributeType>);
        static_assert(std::is_invocable_r_v<bool, C, K, CAttributeValue>);
        for (auto it = attributes.lower_bound(key); it != attributes.end(); ++it) {
            if (auto attrV0 = std::get_if<K>(&it->first)) {
                if (!std::invoke(callback, *attrV0, it->second)) {
                    break;
                }
            }
        }
    }

    [[nodiscard]] const std::map<CAttributeType, CAttributeValue> &GetAttributesMap() const { return attributes; }

    ADD_OVERRIDE_VECTOR_SERIALIZE_METHODS
    ADD_OVERRIDE_SERIALIZE_METHODS(CDataStream)

    template <typename Stream, typename Operation>
    inline void SerializationOp(Stream &s, Operation ser_action) {
        READWRITE(attributes);
    }

    uint32_t time{0};
    std::shared_ptr<CScopedTemplate> evmTemplate{};

    // For formatting in export
    static const std::map<uint8_t, std::string> &displayVersions();
    static const std::map<uint8_t, std::string> &displayTypes();
    static const std::map<uint8_t, std::string> &displayParamsIDs();
    static const std::map<uint8_t, std::string> &allowedExportParamsIDs();
    static const std::map<uint8_t, std::string> &displayLocksIDs();
    static const std::map<uint8_t, std::string> &displayOracleIDs();
    static const std::map<uint8_t, std::string> &displayGovernanceIDs();
    static const std::map<uint8_t, std::string> &displayTransferIDs();
    static const std::map<uint8_t, std::string> &displayEVMIDs();
    static const std::map<uint8_t, std::string> &displayVaultIDs();
    static const std::map<uint8_t, std::string> &displayRulesIDs();
    static const std::map<uint8_t, std::map<uint8_t, std::string>> &displayKeys();

    Res RefundFuturesContracts(CCustomCSView &mnview,
                               const uint32_t height,
                               const uint32_t tokenID = std::numeric_limits<uint32_t>::max());

    void AddTokenSplit(const uint32_t tokenID) { tokenSplits.insert(tokenID); }
    static Res ProcessVariable(const std::string &key,
                               const std::optional<UniValue> &value,
                               std::function<Res(const CAttributeType &, const CAttributeValue &)> applyVariable);

private:
    friend class CGovView;
    bool futureUpdated{};
    bool futureDUSDUpdated{};
    bool dTokenRestartUpdated{};
    std::set<uint32_t> tokenSplits{};
    std::set<uint32_t> interestTokens{};
    std::set<CAttributeType> changed;
    std::map<CAttributeType, CAttributeValue> attributes;

    // Defined allowed arguments
    static const std::map<std::string, uint8_t> &allowedVersions();
    static const std::map<std::string, uint8_t> &allowedTypes();
    static const std::map<std::string, uint8_t> &allowedParamIDs();
    static const std::map<std::string, uint8_t> &allowedLocksIDs();
    static const std::map<std::string, uint8_t> &allowedOracleIDs();
    static const std::map<std::string, uint8_t> &allowedGovernanceIDs();
    static const std::map<std::string, uint8_t> &allowedTransferIDs();
    static const std::map<std::string, uint8_t> &allowedEVMIDs();
    static const std::map<std::string, uint8_t> &allowedVaultIDs();
    static const std::map<std::string, uint8_t> &allowedRulesIDs();
    static const std::map<uint8_t, std::map<std::string, uint8_t>> &allowedKeys();
    static const std::map<uint8_t, std::map<uint8_t, std::function<ResVal<CAttributeValue>(const std::string &)>>>
        &parseValue();

    Res RefundFuturesDUSD(CCustomCSView &mnview, const uint32_t height);
};

#endif  // DEFI_DFI_GOVVARIABLES_ATTRIBUTES_H<|MERGE_RESOLUTION|>--- conflicted
+++ resolved
@@ -45,11 +45,8 @@
     Foundation = 'j',
     DFIP2211F = 'k',
     GovernanceParam = 'l',
-<<<<<<< HEAD
+    dTokenRestart = 'm',
     BlockTime = 'n',
-=======
-    dTokenRestart = 'm',
->>>>>>> 95febdfc
 };
 
 enum OracleIDs : uint8_t {
