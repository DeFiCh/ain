--- conflicted
+++ resolved
@@ -1373,40 +1373,6 @@
                     return Res::Ok();
                 } else if (attrV0->type == AttributeTypes::Token && attrV0->key == TokenKeys::LoanMintingInterest) {
                     interestTokens.insert(attrV0->typeId);
-<<<<<<< HEAD
-                } else if (attrV0->type == AttributeTypes::Consortium && attrV0->key == ConsortiumKeys::MemberValues) {
-                    if (const auto newMembers = std::get_if<CConsortiumMembers>(&value)) {
-                        auto existingMembers = GetValue(*attrV0, CConsortiumMembers{});
-
-                        for (auto const &[newName, newMember] : *newMembers) {
-                            for (auto const &[oldName, oldMember] : existingMembers) {
-                                if (oldName != newName && oldMember.ownerAddress == newMember.ownerAddress) {
-                                    return Res::Err(
-                                        "Cannot add a member with an owner address of a existing consortium member!");
-                                }
-                            }
-
-                            existingMembers[newName] = newMember;
-                        }
-                        SetValue(attribute, existingMembers);
-                        return Res::Ok();
-                    } else {
-                        return Res::Err("Invalid member data");
-                    }
-=======
-                }
-
-                // apply DFI via old keys
-                if (attrV0->IsExtendedSize() && attrV0->keyId == 0) {
-                    auto newAttr = *attrV0;
-                    if (attrV0->key == TokenKeys::LoanPayback) {
-                        newAttr.key = TokenKeys::PaybackDFI;
-                    } else {
-                        newAttr.key = TokenKeys::PaybackDFIFeePCT;
-                    }
-                    SetValue(newAttr, value);
-                    return Res::Ok();
->>>>>>> 4d7e2ddd
                 }
 
                 // apply DFI via old keys
@@ -1846,62 +1812,6 @@
                 }
                 break;
 
-<<<<<<< HEAD
-            case AttributeTypes::Consortium:
-                if (view.GetLastHeight() >= Params().GetConsensus().DF22MetachainHeight && !IsRegtestNetwork()) {
-                    return Res::Err("Cannot be set after MetachainHeight");
-                }
-                switch (attrV0->key) {
-                    case ConsortiumKeys::MemberValues: {
-                        if (view.GetLastHeight() < Params().GetConsensus().DF20GrandCentralHeight) {
-                            return Res::Err("Cannot be set before GrandCentral");
-                        }
-
-                        if (!view.GetToken(DCT_ID{attrV0->typeId})) {
-                            return DeFiErrors::GovVarValidateToken(attrV0->typeId);
-                        }
-
-                        const auto members = std::get_if<CConsortiumMembers>(&value);
-                        if (!members) {
-                            return Res::Err("Unexpected value");
-                        }
-
-                        CDataStructureV0 maxLimitKey{
-                            AttributeTypes::Consortium, attrV0->typeId, ConsortiumKeys::MintLimit};
-                        const auto maxLimit = GetValue(maxLimitKey, CAmount{0});
-
-                        CDataStructureV0 dailyLimitKey{
-                            AttributeTypes::Consortium, attrV0->typeId, ConsortiumKeys::DailyMintLimit};
-                        const auto dailyLimit = GetValue(dailyLimitKey, CAmount{0});
-
-                        for (const auto &[id, member] : *members) {
-                            if (member.mintLimit > maxLimit && maxLimit != -1 * COIN) {
-                                return Res::Err("Mint limit higher than global mint limit");
-                            }
-
-                            if (member.dailyMintLimit > dailyLimit && dailyLimit != -1 * COIN) {
-                                return Res::Err("Daily mint limit higher than daily global mint limit");
-                            }
-                        }
-                        break;
-                    }
-                    case ConsortiumKeys::MintLimit:
-                    case ConsortiumKeys::DailyMintLimit:
-                        if (view.GetLastHeight() < Params().GetConsensus().DF20GrandCentralHeight) {
-                            return Res::Err("Cannot be set before GrandCentral");
-                        }
-
-                        if (!view.GetToken(DCT_ID{attrV0->typeId})) {
-                            return DeFiErrors::GovVarValidateToken(attrV0->typeId);
-                        }
-                        break;
-                    default:
-                        return Res::Err("Unsupported key");
-                }
-                break;
-
-=======
->>>>>>> 4d7e2ddd
             case AttributeTypes::Oracles:
                 if (view.GetLastHeight() < Params().GetConsensus().DF16FortCanningCrunchHeight) {
                     return DeFiErrors::GovVarValidateFortCanningCrunch();
