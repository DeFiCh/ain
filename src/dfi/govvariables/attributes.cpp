--- conflicted
+++ resolved
@@ -920,17 +920,7 @@
 
 bool IsEVMEnabled(CCustomCSView &view) {
     const CDataStructureV0 enabledKey{AttributeTypes::Param, ParamIDs::Feature, DFIPKeys::EVMEnabled};
-<<<<<<< HEAD
     return view.GetValue(enabledKey, false);
-=======
-    return attributes->GetValue(enabledKey, false);
-}
-
-bool IsEVMEnabled(const CCustomCSView &view) {
-    auto attributes = view.GetAttributes();
-
-    return IsEVMEnabled(attributes);
->>>>>>> 1b691c68
 }
 
 Res StoreGovVars(const CGovernanceHeightMessage &obj, CCustomCSView &view) {
@@ -1978,30 +1968,6 @@
                     return DeFiErrors::GovVarValidateFortCanningCrunch();
                 }
                 if (attrV0->typeId == OracleIDs::Splits) {
-<<<<<<< HEAD
-                    const auto splitMap = std::get_if<OracleSplits>(&value);
-                    if (!splitMap) {
-                        return DeFiErrors::GovVarUnsupportedValue();
-                    }
-
-                    for (const auto &[tokenNum, multipler] : *splitMap) {
-                        if (tokenNum == 0) {
-                            return DeFiErrors::GovVarValidateSplitDFI();
-                        }
-                        const DCT_ID tokenId{tokenNum};
-                        if (view.HasPoolPair(tokenId)) {
-                            return DeFiErrors::GovVarValidateSplitPool();
-                        }
-                        const auto token = view.GetToken(tokenId);
-                        if (!token) {
-                            return DeFiErrors::GovVarValidateTokenExist(tokenNum);
-                        }
-                        if (!token->IsDAT()) {
-                            return DeFiErrors::GovVarValidateSplitDAT();
-                        }
-                        if (!view.GetLoanTokenByIDFromStore(tokenId) && !GetLoanTokenByID(view, tokenId)) {
-                            return DeFiErrors::GovVarValidateLoanTokenID(tokenNum);
-=======
                     if (attrV0->key == OracleKeys::FractionalSplits) {
                         if (view.GetLastHeight() < Params().GetConsensus().DF23Height) {
                             return Res::Err("Cannot be set before DF23Height");
@@ -2020,7 +1986,6 @@
                             if (auto res = ValidateOracleSplits(*this, view, true, splitMap64); !res) {
                                 return res;
                             }
->>>>>>> 1b691c68
                         }
                     }
                 } else {
