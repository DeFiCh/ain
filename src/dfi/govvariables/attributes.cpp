--- conflicted
+++ resolved
@@ -298,7 +298,7 @@
              {"unfreeze_masternodes", DFIPKeys::UnfreezeMasternodes},
              {"governance", DFIPKeys::CommunityGovernance},
              {"ascending_block_time", DFIPKeys::AscendingBlockTime},
-<<<<<<< HEAD
+             {"govheight_min_blocks", DFIPKeys::GovHeightMinBlocks},
              {"emission_reduction", DFIPKeys::EmissionReduction},
              {"target_spacing", DFIPKeys::TargetSpacing},
              {"target_timespan", DFIPKeys::TargetTimespan},
@@ -312,9 +312,6 @@
              {"submit_min_timeout", DFIPKeys::SubmitMinTimeout},
              {"submit_min_2nd_timeout", DFIPKeys::SubmitMin2ndTimeout},
              {"btc_blocks_in_dfi", DFIPKeys::SubmitBTCBlocksInDFI},
-=======
-             {"govheight_min_blocks", DFIPKeys::GovHeightMinBlocks},
->>>>>>> 6582e1d4
          }},
         {AttributeTypes::EVMType,
          {
@@ -423,7 +420,7 @@
              {DFIPKeys::UnfreezeMasternodes, "unfreeze_masternodes"},
              {DFIPKeys::CommunityGovernance, "governance"},
              {DFIPKeys::AscendingBlockTime, "ascending_block_time"},
-<<<<<<< HEAD
+             {DFIPKeys::GovHeightMinBlocks, "govheight_min_blocks"},
              {DFIPKeys::EmissionReduction, "emission_reduction"},
              {DFIPKeys::TargetSpacing, "target_spacing"},
              {DFIPKeys::TargetTimespan, "target_timespan"},
@@ -437,9 +434,6 @@
              {DFIPKeys::SubmitMinTimeout, "submit_min_timeout"},
              {DFIPKeys::SubmitMin2ndTimeout, "submit_min_2nd_timeout"},
              {DFIPKeys::SubmitBTCBlocksInDFI, "btc_blocks_in_dfi"},
-=======
-             {DFIPKeys::GovHeightMinBlocks, "govheight_min_blocks"},
->>>>>>> 6582e1d4
          }},
         {AttributeTypes::EVMType,
          {
@@ -886,7 +880,7 @@
                  {DFIPKeys::UnfreezeMasternodes, VerifyMoreThenZeroUInt64},
                  {DFIPKeys::CommunityGovernance, VerifyBool},
                  {DFIPKeys::AscendingBlockTime, VerifyBool},
-<<<<<<< HEAD
+                 {DFIPKeys::GovHeightMinBlocks, VerifyMoreThenZeroUInt64},
                  {DFIPKeys::EmissionReduction, VerifyMoreThenZeroUInt32},
                  {DFIPKeys::TargetSpacing, VerifyMoreThenZeroInt64},
                  {DFIPKeys::TargetTimespan, VerifyMoreThenZeroInt64},
@@ -900,9 +894,6 @@
                  {DFIPKeys::SubmitMinTimeout, VerifyMoreThenZeroUInt32},
                  {DFIPKeys::SubmitMin2ndTimeout, VerifyMoreThenZeroUInt32},
                  {DFIPKeys::SubmitBTCBlocksInDFI, VerifyMoreThenZeroUInt32},
-=======
-                 {DFIPKeys::GovHeightMinBlocks, VerifyMoreThenZeroUInt64},
->>>>>>> 6582e1d4
              }},
             {AttributeTypes::Locks,
              {
