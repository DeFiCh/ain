// Copyright (c) 2009-2010 Satoshi Nakamoto
// Copyright (c) 2009-2019 The Bitcoin Core developers
// Distributed under the MIT software license, see the accompanying
// file LICENSE or http://www.opensource.org/licenses/mit-license.php.

#include <util/system.h>

#include <chainparamsbase.h>
#include <util/strencodings.h>
#include <util/translation.h>

#include <stdarg.h>

#if (defined(__FreeBSD__) || defined(__OpenBSD__) || defined(__DragonFly__))
#include <pthread.h>
#include <pthread_np.h>
#endif

#ifndef WIN32
// for posix_fallocate
#ifdef __linux__

#ifdef _POSIX_C_SOURCE
#undef _POSIX_C_SOURCE
#endif

#define _POSIX_C_SOURCE 200112L

#endif // __linux__

#include <algorithm>
#include <fcntl.h>
#include <sched.h>
#include <sys/resource.h>
#include <sys/stat.h>

#else

#ifdef _MSC_VER
#pragma warning(disable:4786)
#pragma warning(disable:4804)
#pragma warning(disable:4805)
#pragma warning(disable:4717)
#endif

#ifdef _WIN32_IE
#undef _WIN32_IE
#endif
#define _WIN32_IE 0x0501

#define WIN32_LEAN_AND_MEAN 1
#ifndef NOMINMAX
#define NOMINMAX
#endif
#include <codecvt>

#include <io.h> /* for _commit */
#include <shellapi.h>
#include <shlobj.h>
#endif

#ifdef HAVE_MALLOPT_ARENA_MAX
#include <malloc.h>
#endif

#include <thread>

// Application startup time (used for uptime calculation)
const int64_t nStartupTime = GetTime();

const char * const DEFI_CONF_FILENAME = "defi.conf";

ArgsManager gArgs;

/** A map that contains all the currently held directory locks. After
 * successful locking, these will be held here until the global destructor
 * cleans them up and thus automatically unlocks them, or ReleaseDirectoryLocks
 * is called.
 */
static std::map<std::string, std::unique_ptr<fsbridge::FileLock>> dir_locks;
/** Mutex to protect dir_locks. */
static std::mutex cs_dir_locks;

bool LockDirectory(const fs::path& directory, const std::string lockfile_name, bool probe_only)
{
    std::lock_guard<std::mutex> ulock(cs_dir_locks);
    fs::path pathLockFile = directory / lockfile_name;

    // If a lock for this directory already exists in the map, don't try to re-lock it
    if (dir_locks.count(pathLockFile.string())) {
        return true;
    }

    // Create empty lock file if it doesn't exist.
    FILE* file = fsbridge::fopen(pathLockFile, "a");
    if (file) fclose(file);
    auto lock = std::make_unique<fsbridge::FileLock>(pathLockFile);
    if (!lock->TryLock()) {
        return error("Error while attempting to lock directory %s: %s", directory.string(), lock->GetReason());
    }
    if (!probe_only) {
        // Lock successful and we're not just probing, put it into the map
        dir_locks.emplace(pathLockFile.string(), std::move(lock));
    }
    return true;
}

void UnlockDirectory(const fs::path& directory, const std::string& lockfile_name)
{
    std::lock_guard<std::mutex> lock(cs_dir_locks);
    dir_locks.erase((directory / lockfile_name).string());
}

void ReleaseDirectoryLocks()
{
    std::lock_guard<std::mutex> ulock(cs_dir_locks);
    dir_locks.clear();
}

bool DirIsWritable(const fs::path& directory)
{
    fs::path tmpFile = directory / fs::unique_path();

    FILE* file = fsbridge::fopen(tmpFile, "a");
    if (!file) return false;

    fclose(file);
    remove(tmpFile);

    return true;
}

bool CheckDiskSpace(const fs::path& dir, uint64_t additional_bytes)
{
    constexpr uint64_t min_disk_space = 52428800; // 50 MiB

    uint64_t free_bytes_available = fs::space(dir).available;
    return free_bytes_available >= min_disk_space + additional_bytes;
}

/**
 * Interpret a string argument as a boolean.
 *
 * The definition of atoi() requires that non-numeric string values like "foo",
 * return 0. This means that if a user unintentionally supplies a non-integer
 * argument here, the return value is always false. This means that -foo=false
 * does what the user probably expects, but -foo=true is well defined but does
 * not do what they probably expected.
 *
 * The return value of atoi() is undefined when given input not representable as
 * an int. On most systems this means string value between "-2147483648" and
 * "2147483647" are well defined (this method will return true). Setting
 * -txindex=2147483648 on most systems, however, is probably undefined.
 *
 * For a more extensive discussion of this topic (and a wide range of opinions
 * on the Right Way to change this code), see PR12713.
 */
static bool InterpretBool(const std::string& strValue)
{
    if (strValue.empty())
        return true;
    return (atoi(strValue) != 0);
}

/** Internal helper functions for ArgsManager */
class ArgsManagerHelper {
public:
    typedef std::map<std::string, std::vector<std::string>> MapArgs;

    /** Determine whether to use config settings in the default section,
     *  See also comments around ArgsManager::ArgsManager() below. */
    static inline bool UseDefaultSection(const ArgsManager& am, const std::string& arg) EXCLUSIVE_LOCKS_REQUIRED(am.cs_args)
    {
        return (am.m_network == CBaseChainParams::MAIN || am.m_network_only_args.count(arg) == 0);
    }

    /** Convert regular argument into the network-specific setting */
    static inline std::string NetworkArg(const ArgsManager& am, const std::string& arg)
    {
        assert(arg.length() > 1 && arg[0] == '-');
        return "-" + am.m_network + "." + arg.substr(1);
    }

    /** Find arguments in a map and add them to a vector */
    static inline void AddArgs(std::vector<std::string>& res, const MapArgs& map_args, const std::string& arg)
    {
        auto it = map_args.find(arg);
        if (it != map_args.end()) {
            res.insert(res.end(), it->second.begin(), it->second.end());
        }
    }

    /** Return true/false if an argument is set in a map, and also
     *  return the first (or last) of the possibly multiple values it has
     */
    static inline std::pair<bool,std::string> GetArgHelper(const MapArgs& map_args, const std::string& arg, bool getLast = false)
    {
        auto it = map_args.find(arg);

        if (it == map_args.end() || it->second.empty()) {
            return std::make_pair(false, std::string());
        }

        if (getLast) {
            return std::make_pair(true, it->second.back());
        } else {
            return std::make_pair(true, it->second.front());
        }
    }

    /* Get the string value of an argument, returning a pair of a boolean
     * indicating the argument was found, and the value for the argument
     * if it was found (or the empty string if not found).
     */
    static inline std::pair<bool,std::string> GetArg(const ArgsManager &am, const std::string& arg)
    {
        LOCK(am.cs_args);
        std::pair<bool,std::string> found_result(false, std::string());

        // We pass "true" to GetArgHelper in order to return the last
        // argument value seen from the command line (so "defid -foo=bar
        // -foo=baz" gives GetArg(am,"foo")=={true,"baz"}
        found_result = GetArgHelper(am.m_override_args, arg, true);
        if (found_result.first) {
            return found_result;
        }

        // But in contrast we return the first argument seen in a config file,
        // so "foo=bar \n foo=baz" in the config file gives
        // GetArg(am,"foo")={true,"bar"}
        if (!am.m_network.empty()) {
            found_result = GetArgHelper(am.m_config_args, NetworkArg(am, arg));
            if (found_result.first) {
                return found_result;
            }
        }

        if (UseDefaultSection(am, arg)) {
            found_result = GetArgHelper(am.m_config_args, arg);
            if (found_result.first) {
                return found_result;
            }
        }

        return found_result;
    }

    /* Special test for -testnet and -regtest args, because we
     * don't want to be confused by craziness like "[regtest] testnet=1"
     */
    static inline bool GetNetBoolArg(const ArgsManager &am, const std::string& net_arg) EXCLUSIVE_LOCKS_REQUIRED(am.cs_args)
    {
        std::pair<bool,std::string> found_result(false,std::string());
        found_result = GetArgHelper(am.m_override_args, net_arg, true);
        if (!found_result.first) {
            found_result = GetArgHelper(am.m_config_args, net_arg, true);
            if (!found_result.first) {
                return false; // not set
            }
        }
        return InterpretBool(found_result.second); // is set, so evaluate
    }
};

/**
 * Interpret -nofoo as if the user supplied -foo=0.
 *
 * This method also tracks when the -no form was supplied, and if so,
 * checks whether there was a double-negative (-nofoo=0 -> -foo=1).
 *
 * If there was not a double negative, it removes the "no" from the key
 * and clears the args vector to indicate a negated option.
 *
 * If there was a double negative, it removes "no" from the key, sets the
 * value to "1" and pushes the key and the updated value to the args vector.
 *
 * If there was no "no", it leaves key and value untouched and pushes them
 * to the args vector.
 *
 * Where an option was negated can be later checked using the
 * IsArgNegated() method. One use case for this is to have a way to disable
 * options that are not normally boolean (e.g. using -nodebuglogfile to request
 * that debug log output is not sent to any file at all).
 */

NODISCARD static bool InterpretOption(std::string key, std::string val, unsigned int flags,
                                      std::map<std::string, std::vector<std::string>>& args,
                                      std::string& error)
{
    assert(key[0] == '-');

    size_t option_index = key.find('.');
    if (option_index == std::string::npos) {
        option_index = 1;
    } else {
        ++option_index;
    }
    if (key.substr(option_index, 2) == "no") {
        key.erase(option_index, 2);
        if (flags & ArgsManager::ALLOW_BOOL) {
            if (InterpretBool(val)) {
                args[key].clear();
                return true;
            }
            // Double negatives like -nofoo=0 are supported (but discouraged)
            LogPrintf("Warning: parsed potentially confusing double-negative %s=%s\n", key, val);
            val = "1";
        } else {
            error = strprintf("Negating of %s is meaningless and therefore forbidden", key.c_str());
            return false;
        }
    }
    args[key].push_back(val);
    return true;
}

ArgsManager::ArgsManager()
{
    // nothing to do
}

const std::set<std::string> ArgsManager::GetUnsuitableSectionOnlyArgs() const
{
    std::set<std::string> unsuitables;

    LOCK(cs_args);

    // if there's no section selected, don't worry
    if (m_network.empty()) return std::set<std::string> {};

    // if it's okay to use the default section for this network, don't worry
    if (m_network == CBaseChainParams::MAIN) return std::set<std::string> {};

    for (const auto& arg : m_network_only_args) {
        std::pair<bool, std::string> found_result;

        // if this option is overridden it's fine
        found_result = ArgsManagerHelper::GetArgHelper(m_override_args, arg);
        if (found_result.first) continue;

        // if there's a network-specific value for this option, it's fine
        found_result = ArgsManagerHelper::GetArgHelper(m_config_args, ArgsManagerHelper::NetworkArg(*this, arg));
        if (found_result.first) continue;

        // if there isn't a default value for this option, it's fine
        found_result = ArgsManagerHelper::GetArgHelper(m_config_args, arg);
        if (!found_result.first) continue;

        // otherwise, issue a warning
        unsuitables.insert(arg);
    }
    return unsuitables;
}

const std::list<SectionInfo> ArgsManager::GetUnrecognizedSections() const
{
    // Section names to be recognized in the config file.
    static const std::set<std::string> available_sections{
        CBaseChainParams::REGTEST,
        CBaseChainParams::TESTNET,
        CBaseChainParams::DEVNET,
        CBaseChainParams::MAIN
    };

    LOCK(cs_args);
    std::list<SectionInfo> unrecognized = m_config_sections;
    unrecognized.remove_if([](const SectionInfo& appeared){ return available_sections.find(appeared.m_name) != available_sections.end(); });
    return unrecognized;
}

void ArgsManager::SelectConfigNetwork(const std::string& network)
{
    LOCK(cs_args);
    m_network = network;
}

bool ArgsManager::ParseParameters(int argc, const char* const argv[], std::string& error)
{
    LOCK(cs_args);
    m_override_args.clear();

    for (int i = 1; i < argc; i++) {
        std::string key(argv[i]);
        if (key == "-") break; //defi-tx using stdin
        std::string val;
        size_t is_index = key.find('=');
        if (is_index != std::string::npos) {
            val = key.substr(is_index + 1);
            key.erase(is_index);
        }
#ifdef WIN32
        key = ToLower(key);
        if (key[0] == '/')
            key[0] = '-';
#endif

        if (key[0] != '-')
            break;

        // Transform --foo to -foo
        if (key.length() > 1 && key[1] == '-')
            key.erase(0, 1);

        const unsigned int flags = FlagsOfKnownArg(key);
        if (flags) {
            if (!InterpretOption(key, val, flags, m_override_args, error)) {
                return false;
            }
        } else {
            error = strprintf("Invalid parameter %s", key.c_str());
            return false;
        }
    }

    // we do not allow -includeconf from command line, so we clear it here
    auto it = m_override_args.find("-includeconf");
    if (it != m_override_args.end()) {
        if (it->second.size() > 0) {
            for (const auto& ic : it->second) {
                error += "-includeconf cannot be used from commandline; -includeconf=" + ic + "\n";
            }
            return false;
        }
    }
    return true;
}

unsigned int ArgsManager::FlagsOfKnownArg(const std::string& key) const
{
    assert(key[0] == '-');

    size_t option_index = key.find('.');
    if (option_index == std::string::npos) {
        option_index = 1;
    } else {
        ++option_index;
    }
    if (key.substr(option_index, 2) == "no") {
        option_index += 2;
    }

    const std::string base_arg_name = '-' + key.substr(option_index);

    LOCK(cs_args);
    for (const auto& arg_map : m_available_args) {
        const auto search = arg_map.second.find(base_arg_name);
        if (search != arg_map.second.end()) {
            return search->second.m_flags;
        }
    }
    return ArgsManager::NONE;
}

std::vector<std::string> ArgsManager::GetArgs(const std::string& strArg) const
{
    std::vector<std::string> result = {};
    if (IsArgNegated(strArg)) return result; // special case

    LOCK(cs_args);

    ArgsManagerHelper::AddArgs(result, m_override_args, strArg);
    if (!m_network.empty()) {
        ArgsManagerHelper::AddArgs(result, m_config_args, ArgsManagerHelper::NetworkArg(*this, strArg));
    }

    if (ArgsManagerHelper::UseDefaultSection(*this, strArg)) {
        ArgsManagerHelper::AddArgs(result, m_config_args, strArg);
    }

    return result;
}

bool ArgsManager::IsArgSet(const std::string& strArg) const
{
    if (IsArgNegated(strArg)) return true; // special case
    return ArgsManagerHelper::GetArg(*this, strArg).first;
}

bool ArgsManager::IsArgNegated(const std::string& strArg) const
{
    LOCK(cs_args);

    const auto& ov = m_override_args.find(strArg);
    if (ov != m_override_args.end()) return ov->second.empty();

    if (!m_network.empty()) {
        const auto& cfs = m_config_args.find(ArgsManagerHelper::NetworkArg(*this, strArg));
        if (cfs != m_config_args.end()) return cfs->second.empty();
    }

    const auto& cf = m_config_args.find(strArg);
    if (cf != m_config_args.end()) return cf->second.empty();

    return false;
}

std::string ArgsManager::GetArg(const std::string& strArg, const std::string& strDefault) const
{
    if (IsArgNegated(strArg)) return "0";
    std::pair<bool,std::string> found_res = ArgsManagerHelper::GetArg(*this, strArg);
    if (found_res.first) return found_res.second;
    return strDefault;
}

int64_t ArgsManager::GetArg(const std::string& strArg, int64_t nDefault) const
{
    if (IsArgNegated(strArg)) return 0;
    std::pair<bool,std::string> found_res = ArgsManagerHelper::GetArg(*this, strArg);
    if (found_res.first) return atoi64(found_res.second);
    return nDefault;
}

<<<<<<< HEAD
std::optional<bool> ArgsManager::GetOptionalBoolArg(const std::string& strArg) const
=======
double ArgsManager::GetDoubleArg(const std::string& strArg, double fDefault) const
{
    if (IsArgNegated(strArg)) return 0;
    std::pair<bool,std::string> found_res = ArgsManagerHelper::GetArg(*this, strArg);
    if (found_res.first) return atof(found_res.second.c_str());
    return fDefault;
}

bool ArgsManager::GetBoolArg(const std::string& strArg, bool fDefault) const
>>>>>>> b13baca5
{
    if (IsArgNegated(strArg)) return false;
    std::pair<bool,std::string> found_res = ArgsManagerHelper::GetArg(*this, strArg);
    if (found_res.first) return InterpretBool(found_res.second);
    return {};
}

bool ArgsManager::GetBoolArg(const std::string& strArg, bool fDefault) const
{
    auto res = ArgsManager::GetOptionalBoolArg(strArg);
    return res ? *res : fDefault;
}

bool ArgsManager::SoftSetArg(const std::string& strArg, const std::string& strValue)
{
    LOCK(cs_args);
    if (IsArgSet(strArg)) return false;
    ForceSetArg(strArg, strValue);
    return true;
}

bool ArgsManager::SoftSetBoolArg(const std::string& strArg, bool fValue)
{
    if (fValue)
        return SoftSetArg(strArg, std::string("1"));
    else
        return SoftSetArg(strArg, std::string("0"));
}

void ArgsManager::ForceSetArg(const std::string& strArg, const std::string& strValue)
{
    LOCK(cs_args);
    m_override_args[strArg] = {strValue};
}

void ArgsManager::AddArg(const std::string& name, const std::string& help, unsigned int flags, const OptionsCategory& cat)
{
    // Split arg name from its help param
    size_t eq_index = name.find('=');
    if (eq_index == std::string::npos) {
        eq_index = name.size();
    }
    std::string arg_name = name.substr(0, eq_index);

    LOCK(cs_args);
    std::map<std::string, Arg>& arg_map = m_available_args[cat];
    auto ret = arg_map.emplace(arg_name, Arg{name.substr(eq_index, name.size() - eq_index), help, flags});
    assert(ret.second); // Make sure an insertion actually happened

    if (flags & ArgsManager::NETWORK_ONLY) {
        m_network_only_args.emplace(arg_name);
    }
}

void ArgsManager::AddHiddenArgs(const std::vector<std::string>& names)
{
    for (const std::string& name : names) {
        AddArg(name, "", ArgsManager::ALLOW_ANY, OptionsCategory::HIDDEN);
    }
}

std::string ArgsManager::GetHelpMessage() const
{
    const bool show_debug = gArgs.GetBoolArg("-help-debug", false);

    std::string usage = "";
    LOCK(cs_args);
    for (const auto& arg_map : m_available_args) {
        switch(arg_map.first) {
            case OptionsCategory::OPTIONS:
                usage += HelpMessageGroup("Options:");
                break;
            case OptionsCategory::CONNECTION:
                usage += HelpMessageGroup("Connection options:");
                break;
            case OptionsCategory::ZMQ:
                usage += HelpMessageGroup("ZeroMQ notification options:");
                break;
            case OptionsCategory::DEBUG_TEST:
                usage += HelpMessageGroup("Debugging/Testing options:");
                break;
            case OptionsCategory::NODE_RELAY:
                usage += HelpMessageGroup("Node relay options:");
                break;
            case OptionsCategory::BLOCK_CREATION:
                usage += HelpMessageGroup("Block creation options:");
                break;
            case OptionsCategory::RPC:
                usage += HelpMessageGroup("RPC server options:");
                break;
            case OptionsCategory::WALLET:
                usage += HelpMessageGroup("Wallet options:");
                break;
            case OptionsCategory::WALLET_DEBUG_TEST:
                if (show_debug) usage += HelpMessageGroup("Wallet debugging/testing options:");
                break;
            case OptionsCategory::CHAINPARAMS:
                usage += HelpMessageGroup("Chain selection options:");
                break;
            case OptionsCategory::GUI:
                usage += HelpMessageGroup("UI Options:");
                break;
            case OptionsCategory::COMMANDS:
                usage += HelpMessageGroup("Commands:");
                break;
            case OptionsCategory::REGISTER_COMMANDS:
                usage += HelpMessageGroup("Register Commands:");
                break;
            default:
                break;
        }

        // When we get to the hidden options, stop
        if (arg_map.first == OptionsCategory::HIDDEN) break;

        for (const auto& arg : arg_map.second) {
            if (show_debug || !(arg.second.m_flags & ArgsManager::DEBUG_ONLY)) {
                std::string name;
                if (arg.second.m_help_param.empty()) {
                    name = arg.first;
                } else {
                    name = arg.first + arg.second.m_help_param;
                }
                usage += HelpMessageOpt(name, arg.second.m_help_text);
            }
        }
    }
    return usage;
}

bool HelpRequested(const ArgsManager& args)
{
    return args.IsArgSet("-?") || args.IsArgSet("-h") || args.IsArgSet("-help") || args.IsArgSet("-help-debug");
}

void SetupHelpOptions(ArgsManager& args)
{
    args.AddArg("-?", "Print this help message and exit", ArgsManager::ALLOW_ANY, OptionsCategory::OPTIONS);
    args.AddHiddenArgs({"-h", "-help"});
}

static const int screenWidth = 79;
static const int optIndent = 2;
static const int msgIndent = 7;

std::string HelpMessageGroup(const std::string &message) {
    return std::string(message) + std::string("\n\n");
}

std::string HelpMessageOpt(const std::string &option, const std::string &message) {
    return std::string(optIndent,' ') + std::string(option) +
           std::string("\n") + std::string(msgIndent,' ') +
           FormatParagraph(message, screenWidth - msgIndent, msgIndent) +
           std::string("\n\n");
}

static std::string FormatException(const std::exception* pex, const char* pszThread)
{
#ifdef WIN32
    char pszModule[MAX_PATH] = "";
    GetModuleFileNameA(nullptr, pszModule, sizeof(pszModule));
#else
    const char* pszModule = "defi";
#endif
    if (pex)
        return strprintf(
            "EXCEPTION: %s       \n%s       \n%s in %s       \n", typeid(*pex).name(), pex->what(), pszModule, pszThread);
    else
        return strprintf(
            "UNKNOWN EXCEPTION       \n%s in %s       \n", pszModule, pszThread);
}

void PrintExceptionContinue(const std::exception* pex, const char* pszThread)
{
    std::string message = FormatException(pex, pszThread);
    LogPrintf("\n\n************************\n%s\n", message);
    tfm::format(std::cerr, "\n\n************************\n%s\n", message.c_str());
}

fs::path GetDefaultDataDir()
{
    // Windows < Vista: C:\Documents and Settings\Username\Application Data\DeFi
    // Windows >= Vista: C:\Users\Username\AppData\Roaming\DeFi
    // Mac: ~/Library/Application Support/DeFi
    // Unix: ~/.defi
#ifdef WIN32
    // Windows
    return GetSpecialFolderPath(CSIDL_APPDATA) / "DeFi Blockchain";
#else
    fs::path pathRet;
    char* pszHome = getenv("HOME");
    if (pszHome == nullptr || strlen(pszHome) == 0)
        pathRet = fs::path("/");
    else
        pathRet = fs::path(pszHome);
#ifdef MAC_OSX
    // Mac
    return pathRet / "Library/Application Support/DeFi";
#else
    // Unix
    return pathRet / ".defi";
#endif
#endif
}

static fs::path g_blocks_path_cache_net_specific;
static fs::path pathCached;
static fs::path pathCachedNetSpecific;
static RecursiveMutex csPathCached;

const fs::path &GetBlocksDir()
{
    LOCK(csPathCached);
    fs::path &path = g_blocks_path_cache_net_specific;

    // Cache the path to avoid calling fs::create_directories on every call of
    // this function
    if (!path.empty()) return path;

    if (gArgs.IsArgSet("-blocksdir")) {
        path = fs::system_complete(gArgs.GetArg("-blocksdir", ""));
        if (!fs::is_directory(path)) {
            path = "";
            return path;
        }
    } else {
        path = GetDataDir(false);
    }

    path /= BaseParams().DataDir();
    path /= "blocks";
    fs::create_directories(path);
    return path;
}

const fs::path &GetDataDir(bool fNetSpecific)
{
    LOCK(csPathCached);
    fs::path &path = fNetSpecific ? pathCachedNetSpecific : pathCached;

    // Cache the path to avoid calling fs::create_directories on every call of
    // this function
    if (!path.empty()) return path;

    std::string datadir = gArgs.GetArg("-datadir", "");
    if (!datadir.empty()) {
        path = fs::system_complete(datadir);
        if (!fs::is_directory(path)) {
            path = "";
            return path;
        }
    } else {
        path = GetDefaultDataDir();
    }
    if (fNetSpecific)
        path /= BaseParams().DataDir();

    if (fs::create_directories(path)) {
        // This is the first run, create wallets subdirectory too
        fs::create_directories(path / "wallets");
    }

    return path;
}

bool CheckDataDirOption()
{
    std::string datadir = gArgs.GetArg("-datadir", "");
    return datadir.empty() || fs::is_directory(fs::system_complete(datadir));
}

void ClearDatadirCache()
{
    LOCK(csPathCached);

    pathCached = fs::path();
    pathCachedNetSpecific = fs::path();
    g_blocks_path_cache_net_specific = fs::path();
}

fs::path GetConfigFile(const std::string& confPath)
{
    return AbsPathForConfigVal(fs::path(confPath), false);
}

static std::string TrimString(const std::string& str, const std::string& pattern)
{
    std::string::size_type front = str.find_first_not_of(pattern);
    if (front == std::string::npos) {
        return std::string();
    }
    std::string::size_type end = str.find_last_not_of(pattern);
    return str.substr(front, end - front + 1);
}

static bool GetConfigOptions(std::istream& stream, const std::string& filepath, std::string& error, std::vector<std::pair<std::string, std::string>>& options, std::list<SectionInfo>& sections)
{
    std::string str, prefix;
    std::string::size_type pos;
    int linenr = 1;
    while (std::getline(stream, str)) {
        bool used_hash = false;
        if ((pos = str.find('#')) != std::string::npos) {
            str = str.substr(0, pos);
            used_hash = true;
        }
        const static std::string pattern = " \t\r\n";
        str = TrimString(str, pattern);
        if (!str.empty()) {
            if (*str.begin() == '[' && *str.rbegin() == ']') {
                const std::string section = str.substr(1, str.size() - 2);
                sections.emplace_back(SectionInfo{section, filepath, linenr});
                prefix = section + '.';
            } else if (*str.begin() == '-') {
                error = strprintf("parse error on line %i: %s, options in configuration file must be specified without leading -", linenr, str);
                return false;
            } else if ((pos = str.find('=')) != std::string::npos) {
                std::string name = prefix + TrimString(str.substr(0, pos), pattern);
                std::string value = TrimString(str.substr(pos + 1), pattern);
                if (used_hash && name.find("rpcpassword") != std::string::npos) {
                    error = strprintf("parse error on line %i, using # in rpcpassword can be ambiguous and should be avoided", linenr);
                    return false;
                }
                options.emplace_back(name, value);
                if ((pos = name.rfind('.')) != std::string::npos && prefix.length() <= pos) {
                    sections.emplace_back(SectionInfo{name.substr(0, pos), filepath, linenr});
                }
            } else {
                error = strprintf("parse error on line %i: %s", linenr, str);
                if (str.size() >= 2 && str.substr(0, 2) == "no") {
                    error += strprintf(", if you intended to specify a negated option, use %s=1 instead", str);
                }
                return false;
            }
        }
        ++linenr;
    }
    return true;
}

bool ArgsManager::ReadConfigStream(std::istream& stream, const std::string& filepath, std::string& error, bool ignore_invalid_keys)
{
    LOCK(cs_args);
    std::vector<std::pair<std::string, std::string>> options;
    if (!GetConfigOptions(stream, filepath, error, options, m_config_sections)) {
        return false;
    }
    for (const std::pair<std::string, std::string>& option : options) {
        const std::string strKey = std::string("-") + option.first;
        const unsigned int flags = FlagsOfKnownArg(strKey);
        if (flags) {
            if (!InterpretOption(strKey, option.second, flags, m_config_args, error)) {
                return false;
            }
        } else {
            if (ignore_invalid_keys) {
                LogPrintf("Ignoring unknown configuration value %s\n", option.first);
            } else {
                error = strprintf("Invalid configuration value %s", option.first.c_str());
                return false;
            }
        }
    }
    return true;
}

bool ArgsManager::ReadConfigFiles(std::string& error, bool ignore_invalid_keys)
{
    {
        LOCK(cs_args);
        m_config_args.clear();
        m_config_sections.clear();
    }

    const std::string confPath = GetArg("-conf", DEFI_CONF_FILENAME);
    fsbridge::ifstream stream(GetConfigFile(confPath));

    // ok to not have a config file
    if (stream.good()) {
        if (!ReadConfigStream(stream, confPath, error, ignore_invalid_keys)) {
            return false;
        }
        // if there is an -includeconf in the override args, but it is empty, that means the user
        // passed '-noincludeconf' on the command line, in which case we should not include anything
        bool emptyIncludeConf;
        {
            LOCK(cs_args);
            emptyIncludeConf = m_override_args.count("-includeconf") == 0;
        }
        if (emptyIncludeConf) {
            std::string chain_id = GetChainName();
            std::vector<std::string> includeconf(GetArgs("-includeconf"));
            {
                // We haven't set m_network yet (that happens in SelectParams()), so manually check
                // for network.includeconf args.
                std::vector<std::string> includeconf_net(GetArgs(std::string("-") + chain_id + ".includeconf"));
                includeconf.insert(includeconf.end(), includeconf_net.begin(), includeconf_net.end());
            }

            // Remove -includeconf from configuration, so we can warn about recursion
            // later
            {
                LOCK(cs_args);
                m_config_args.erase("-includeconf");
                m_config_args.erase(std::string("-") + chain_id + ".includeconf");
            }

            for (const std::string& to_include : includeconf) {
                fsbridge::ifstream include_config(GetConfigFile(to_include));
                if (include_config.good()) {
                    if (!ReadConfigStream(include_config, to_include, error, ignore_invalid_keys)) {
                        return false;
                    }
                    LogPrintf("Included configuration file %s\n", to_include.c_str());
                } else {
                    error = "Failed to include configuration file " + to_include;
                    return false;
                }
            }

            // Warn about recursive -includeconf
            includeconf = GetArgs("-includeconf");
            {
                std::vector<std::string> includeconf_net(GetArgs(std::string("-") + chain_id + ".includeconf"));
                includeconf.insert(includeconf.end(), includeconf_net.begin(), includeconf_net.end());
                std::string chain_id_final = GetChainName();
                if (chain_id_final != chain_id) {
                    // Also warn about recursive includeconf for the chain that was specified in one of the includeconfs
                    includeconf_net = GetArgs(std::string("-") + chain_id_final + ".includeconf");
                    includeconf.insert(includeconf.end(), includeconf_net.begin(), includeconf_net.end());
                }
            }
            for (const std::string& to_include : includeconf) {
                tfm::format(std::cerr, "warning: -includeconf cannot be used from included files; ignoring -includeconf=%s\n", to_include.c_str());
            }
        }
    }

    // If datadir is changed in .conf file:
    ClearDatadirCache();
    if (!CheckDataDirOption()) {
        error = strprintf("specified data directory \"%s\" does not exist.", gArgs.GetArg("-datadir", "").c_str());
        return false;
    }
    return true;
}

std::string ArgsManager::GetChainName() const
{
    LOCK(cs_args);
    int fRegTest = ArgsManagerHelper::GetNetBoolArg(*this, "-regtest") ? 1 : 0;
    int fTestNet = ArgsManagerHelper::GetNetBoolArg(*this, "-testnet") ? 1 : 0;
    int fDevNet  = ArgsManagerHelper::GetNetBoolArg(*this, "-devnet") || ArgsManagerHelper::GetNetBoolArg(*this, "-devnet-bootstrap") ? 1 : 0;

    if (fTestNet + fDevNet + fRegTest > 1)
        throw std::runtime_error("Invalid combination of -regtest and -testnet."); // do not modify this message, it brakes unittests
    if (fRegTest)
        return CBaseChainParams::REGTEST;
    if (fTestNet)
        return CBaseChainParams::TESTNET;
    if (fDevNet)
        return CBaseChainParams::DEVNET;
    return CBaseChainParams::MAIN;
}

bool RenameOver(fs::path src, fs::path dest)
{
#ifdef WIN32
    return MoveFileExW(src.wstring().c_str(), dest.wstring().c_str(),
                       MOVEFILE_REPLACE_EXISTING) != 0;
#else
    int rc = std::rename(src.string().c_str(), dest.string().c_str());
    return (rc == 0);
#endif /* WIN32 */
}

/**
 * Ignores exceptions thrown by Boost's create_directories if the requested directory exists.
 * Specifically handles case where path p exists, but it wasn't possible for the user to
 * write to the parent directory.
 */
bool TryCreateDirectories(const fs::path& p)
{
    try
    {
        return fs::create_directories(p);
    } catch (const fs::filesystem_error&) {
        if (!fs::exists(p) || !fs::is_directory(p))
            throw;
    }

    // create_directories didn't create the directory, it had to have existed already
    return false;
}

bool FileCommit(FILE *file)
{
    if (fflush(file) != 0) { // harmless if redundantly called
        LogPrintf("%s: fflush failed: %d\n", __func__, errno);
        return false;
    }
#ifdef WIN32
    HANDLE hFile = (HANDLE)_get_osfhandle(_fileno(file));
    if (FlushFileBuffers(hFile) == 0) {
        LogPrintf("%s: FlushFileBuffers failed: %d\n", __func__, GetLastError());
        return false;
    }
#else
    #if defined(__linux__) || defined(__NetBSD__)
    if (fdatasync(fileno(file)) != 0 && errno != EINVAL) { // Ignore EINVAL for filesystems that don't support sync
        LogPrintf("%s: fdatasync failed: %d\n", __func__, errno);
        return false;
    }
    #elif defined(MAC_OSX) && defined(F_FULLFSYNC)
    if (fcntl(fileno(file), F_FULLFSYNC, 0) == -1) { // Manpage says "value other than -1" is returned on success
        LogPrintf("%s: fcntl F_FULLFSYNC failed: %d\n", __func__, errno);
        return false;
    }
    #else
    if (fsync(fileno(file)) != 0 && errno != EINVAL) {
        LogPrintf("%s: fsync failed: %d\n", __func__, errno);
        return false;
    }
    #endif
#endif
    return true;
}

bool TruncateFile(FILE *file, unsigned int length) {
#if defined(WIN32)
    return _chsize(_fileno(file), length) == 0;
#else
    return ftruncate(fileno(file), length) == 0;
#endif
}

/**
 * this function tries to raise the file descriptor limit to the requested number.
 * It returns the actual file descriptor limit (which may be more or less than nMinFD)
 */
int RaiseFileDescriptorLimit(int nMinFD) {
#if defined(WIN32)
    return 2048;
#else
    struct rlimit limitFD;
    if (getrlimit(RLIMIT_NOFILE, &limitFD) != -1) {
        if (limitFD.rlim_cur < (rlim_t)nMinFD) {
            limitFD.rlim_cur = nMinFD;
            if (limitFD.rlim_cur > limitFD.rlim_max)
                limitFD.rlim_cur = limitFD.rlim_max;
            setrlimit(RLIMIT_NOFILE, &limitFD);
            getrlimit(RLIMIT_NOFILE, &limitFD);
        }
        LogPrintf("conf: fd limit: req: %d, set %d, max: %d\n",
            nMinFD, limitFD.rlim_cur, limitFD.rlim_max);
        return limitFD.rlim_cur;
    }
    LogPrintf("conf: fd limit: %d, max: unknown\n", nMinFD);
    return nMinFD; // getrlimit failed, assume it's fine
#endif
}

/**
 * this function tries to make a particular range of a file allocated (corresponding to disk space)
 * it is advisory, and the range specified in the arguments will never contain live data
 */
void AllocateFileRange(FILE *file, unsigned int offset, unsigned int length) {
#if defined(WIN32)
    // Windows-specific version
    HANDLE hFile = (HANDLE)_get_osfhandle(_fileno(file));
    LARGE_INTEGER nFileSize;
    int64_t nEndPos = (int64_t)offset + length;
    nFileSize.u.LowPart = nEndPos & 0xFFFFFFFF;
    nFileSize.u.HighPart = nEndPos >> 32;
    SetFilePointerEx(hFile, nFileSize, 0, FILE_BEGIN);
    SetEndOfFile(hFile);
#elif defined(MAC_OSX)
    // OSX specific version
    fstore_t fst;
    fst.fst_flags = F_ALLOCATECONTIG;
    fst.fst_posmode = F_PEOFPOSMODE;
    fst.fst_offset = 0;
    fst.fst_length = (off_t)offset + length;
    fst.fst_bytesalloc = 0;
    if (fcntl(fileno(file), F_PREALLOCATE, &fst) == -1) {
        fst.fst_flags = F_ALLOCATEALL;
        fcntl(fileno(file), F_PREALLOCATE, &fst);
    }
    ftruncate(fileno(file), fst.fst_length);
#else
    #if defined(__linux__)
    // Version using posix_fallocate
    off_t nEndPos = (off_t)offset + length;
    if (0 == posix_fallocate(fileno(file), 0, nEndPos)) return;
    #endif
    // Fallback version
    // TODO: just write one byte per block
    static const char buf[65536] = {};
    if (fseek(file, offset, SEEK_SET)) {
        return;
    }
    while (length > 0) {
        unsigned int now = 65536;
        if (length < now)
            now = length;
        fwrite(buf, 1, now, file); // allowed to fail; this function is advisory anyway
        length -= now;
    }
#endif
}

#ifdef WIN32
fs::path GetSpecialFolderPath(int nFolder, bool fCreate)
{
    WCHAR pszPath[MAX_PATH] = L"";

    if(SHGetSpecialFolderPathW(nullptr, pszPath, nFolder, fCreate))
    {
        return fs::path(pszPath);
    }

    LogPrintf("SHGetSpecialFolderPathW() failed, could not obtain requested path.\n");
    return fs::path("");
}
#endif

#if HAVE_SYSTEM
void runCommand(const std::string& strCommand)
{
    if (strCommand.empty()) return;
#ifndef WIN32
    int nErr = ::system(strCommand.c_str());
#else
    int nErr = ::_wsystem(std::wstring_convert<std::codecvt_utf8_utf16<wchar_t>,wchar_t>().from_bytes(strCommand).c_str());
#endif
    if (nErr)
        LogPrintf("runCommand error: system(%s) returned %d\n", strCommand, nErr);
}
#endif

void SetupEnvironment()
{
#ifdef HAVE_MALLOPT_ARENA_MAX
    // glibc-specific: On 32-bit systems set the number of arenas to 1.
    // By default, since glibc 2.10, the C library will create up to two heap
    // arenas per core. This is known to cause excessive virtual address space
    // usage in our usage. Work around it by setting the maximum number of
    // arenas to 1.
    if (sizeof(void*) == 4) {
        mallopt(M_ARENA_MAX, 1);
    }
#endif
    // On most POSIX systems (e.g. Linux, but not BSD) the environment's locale
    // may be invalid, in which case the "C" locale is used as fallback.
#if !defined(WIN32) && !defined(MAC_OSX) && !defined(__FreeBSD__) && !defined(__OpenBSD__)
    try {
        std::locale(""); // Raises a runtime error if current locale is invalid
    } catch (const std::runtime_error&) {
        setenv("LC_ALL", "C", 1);
    }
#elif defined(WIN32)
    // Set the default input/output charset is utf-8
    SetConsoleCP(CP_UTF8);
    SetConsoleOutputCP(CP_UTF8);
#endif
    // The path locale is lazy initialized and to avoid deinitialization errors
    // in multithreading environments, it is set explicitly by the main thread.
    // A dummy locale is used to extract the internal default locale, used by
    // fs::path, which is then used to explicitly imbue the path.
    std::locale loc = fs::path::imbue(std::locale::classic());
#ifndef WIN32
    fs::path::imbue(loc);
#else
    fs::path::imbue(std::locale(loc, new std::codecvt_utf8_utf16<wchar_t>()));
#endif
}

bool SetupNetworking()
{
#ifdef WIN32
    // Initialize Windows Sockets
    WSADATA wsadata;
    int ret = WSAStartup(MAKEWORD(2,2), &wsadata);
    if (ret != NO_ERROR || LOBYTE(wsadata.wVersion ) != 2 || HIBYTE(wsadata.wVersion) != 2)
        return false;
#endif
    return true;
}

int GetNumCores()
{
    return std::thread::hardware_concurrency();
}

std::string CopyrightHolders(const std::string& strPrefix)
{
    const auto copyright_devs = strprintf(_(COPYRIGHT_HOLDERS).translated, COPYRIGHT_HOLDERS_SUBSTITUTION);
    std::string strCopyrightHolders = strPrefix + copyright_devs;

    // Make sure the Bitcoin Core copyright is not removed by accident
    if (copyright_devs.find("DeFi Blockchain Developers") == std::string::npos) {
        strCopyrightHolders += "\n" + strPrefix + "DeFi Blockchain Developers";
    }
    return strCopyrightHolders;
}

// Obtain the application startup time (used for uptime calculation)
int64_t GetStartupTime()
{
    return nStartupTime;
}

fs::path AbsPathForConfigVal(const fs::path& path, bool net_specific)
{
    if (path.is_absolute()) {
        return path;
    }
    return fs::absolute(path, GetDataDir(net_specific));
}

int ScheduleBatchPriority()
{
#ifdef SCHED_BATCH
    const static sched_param param{};
    if (int ret = pthread_setschedparam(pthread_self(), SCHED_BATCH, &param)) {
        LogPrintf("Failed to pthread_setschedparam: %s\n", strerror(errno));
        return ret;
    }
    return 0;
#else
    return 1;
#endif
}

namespace util {
#ifdef WIN32
WinCmdLineArgs::WinCmdLineArgs()
{
    wchar_t** wargv = CommandLineToArgvW(GetCommandLineW(), &argc);
    std::wstring_convert<std::codecvt_utf8_utf16<wchar_t>, wchar_t> utf8_cvt;
    argv = new char*[argc];
    args.resize(argc);
    for (int i = 0; i < argc; i++) {
        args[i] = utf8_cvt.to_bytes(wargv[i]);
        argv[i] = &*args[i].begin();
    }
    LocalFree(wargv);
}

WinCmdLineArgs::~WinCmdLineArgs()
{
    delete[] argv;
}

std::pair<int, char**> WinCmdLineArgs::get()
{
    return std::make_pair(argc, argv);
}
#endif
} // namespace util<|MERGE_RESOLUTION|>--- conflicted
+++ resolved
@@ -510,9 +510,6 @@
     return nDefault;
 }
 
-<<<<<<< HEAD
-std::optional<bool> ArgsManager::GetOptionalBoolArg(const std::string& strArg) const
-=======
 double ArgsManager::GetDoubleArg(const std::string& strArg, double fDefault) const
 {
     if (IsArgNegated(strArg)) return 0;
@@ -521,8 +518,7 @@
     return fDefault;
 }
 
-bool ArgsManager::GetBoolArg(const std::string& strArg, bool fDefault) const
->>>>>>> b13baca5
+std::optional<bool> ArgsManager::GetOptionalBoolArg(const std::string& strArg) const
 {
     if (IsArgNegated(strArg)) return false;
     std::pair<bool,std::string> found_res = ArgsManagerHelper::GetArg(*this, strArg);
