--- conflicted
+++ resolved
@@ -7,14 +7,10 @@
 primitive-types = { version = "0.12", default-features = false, features = ["serde"] }
 evm = { version = "0.37", default-features = false, features = ["with-serde"] }
 bincode = "1.3.3"
-<<<<<<< HEAD
-ethereum = "0.14.0"
-=======
 ethereum = "0.14.0"
 hex = "0.4.3"
 anyhow = "1.0"
 rand = "0.8.5"
 rlp = "0.5.2"
 
-ain-evm = { path = "../ain-evm" }
->>>>>>> edba21c2
+ain-evm = { path = "../ain-evm" }