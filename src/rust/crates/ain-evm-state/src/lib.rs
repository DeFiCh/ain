mod block;
mod evm;
pub mod handler;
pub mod traits;
<<<<<<< HEAD
pub mod tx_queue;
use std::collections::BTreeMap;

use crate::traits::PersistentState;

pub use evm::backend::Backend;
use evm::backend::MemoryAccount;
use primitive_types::H160;
use std::fs::File;
use std::io::{Read, Write};
use std::path::Path;

pub static GAS_LIMIT: u64 = u64::MAX;
pub static EVM_STATE_PATH: &str = "evm_state.bin";

pub type EVMState = BTreeMap<H160, MemoryAccount>;

impl PersistentState for EVMState {
    fn save_to_disk(&self, path: &str) -> Result<(), String> {
        let serialized_state = bincode::serialize(self).map_err(|e| e.to_string())?;
        let mut file = File::create(path).map_err(|e| e.to_string())?;
        file.write_all(&serialized_state).map_err(|e| e.to_string())
    }

    fn load_from_disk(path: &str) -> Result<Self, String> {
        if Path::new(path).exists() {
            let mut file = File::open(path).map_err(|e| e.to_string())?;
            let mut data = Vec::new();
            file.read_to_end(&mut data).map_err(|e| e.to_string())?;
            let new_state: BTreeMap<H160, MemoryAccount> =
                bincode::deserialize(&data).map_err(|e| e.to_string())?;
            Ok(new_state)
        } else {
            Ok(Self::new())
        }
    }
}

#[cfg(test)]
mod tests {
    use super::*;
    use crate::handler::{EVMHandler, ExitReason, ExitSucceed};
    use ethereum::AccessListItem;
    use primitive_types::{H160, H256, U256};
    use std::str::FromStr;

    const ALICE: &str = "0x0000000000000000000000000000000000000000";
    const BOB: &str = "0x0000000000000000000000000000000000000001";

    fn create_account(
        nonce: U256,
        balance: U256,
        code: Vec<u8>,
        storage: BTreeMap<H256, H256>,
    ) -> MemoryAccount {
        MemoryAccount {
            nonce,
            balance,
            code,
            storage,
        }
    }

    #[test]
    fn test_load_non_existent_file() {
        let state = EVMState::load_from_disk("non_existent_file.bin").unwrap();
        assert_eq!(state, EVMState::default());
    }

    #[test]
    fn test_empty_file() {
        let state = BTreeMap::new();
        let path = "empty_test.bin";

        // Save to an empty file
        state.save_to_disk(path).unwrap();

        let new_state = EVMState::load_from_disk(path).unwrap();

        assert_eq!(state, new_state);
    }

    #[test]
    fn test_invalid_file_format() {
        let invalid_data = b"invalid_data";
        let path = "invalid_file_format.bin";

        // Write invalid data to a file
        let mut file = File::create(path).unwrap();
        file.write_all(invalid_data).unwrap();

        let state = EVMState::load_from_disk(path);

        assert!(state.is_err());
    }

    #[test]
    fn test_save_and_load_empty_backend() {
        let path = "test_empty_backend.bin";
        let state = BTreeMap::new();

        state.save_to_disk(path).unwrap();

        let loaded_backend = EVMState::load_from_disk(path).unwrap();

        assert_eq!(state, loaded_backend);
    }

    #[test]
    fn test_save_and_load_single_account() {
        let path = "test_single_account.bin";
        let mut state = BTreeMap::new();

        let account = create_account(
            U256::from(1),
            U256::from(1000),
            vec![1, 2, 3],
            BTreeMap::new(),
        );
        let address = H160::from_low_u64_be(1);
        state.insert(address, account);

        state.save_to_disk(path).unwrap();

        let loaded_backend = EVMState::load_from_disk(path).unwrap();

        assert_eq!(state, loaded_backend);
    }

    #[test]
    fn test_save_and_load_multiple_accounts() {
        let path = "test_multiple_accounts.bin";
        let mut state = BTreeMap::new();

        let account1 = create_account(
            U256::from(1),
            U256::from(1000),
            vec![1, 2, 3],
            BTreeMap::new(),
        );
        let address1 = H160::from_low_u64_be(1);
        state.insert(address1, account1);

        let account2 = create_account(
            U256::from(2),
            U256::from(2000),
            vec![4, 5, 6],
            BTreeMap::new(),
        );
        let address2 = H160::from_low_u64_be(2);
        state.insert(address2, account2);

        state.save_to_disk(path).unwrap();

        let loaded_backend = EVMState::load_from_disk(path).unwrap();

        assert_eq!(state, loaded_backend);
    }

    #[test]
    fn should_call_evm() {
        let handler = EVMHandler::new();
        let _ = handler.add_balance(ALICE, U256::from(1000));
        let item = AccessListItem {
            address: H160::default(),
            storage_keys: vec![H256::default()],
        };

        let res = handler.call(
            Some(H160::from_str(ALICE).unwrap()),
            Some(H160::from_str(BOB).unwrap()),
            U256::from(1000u64),
            &vec![u8::default()],
            100000u64,
            vec![item],
        );
        assert_eq!(res, (ExitReason::Succeed(ExitSucceed::Stopped), vec![]))
    }
}
=======
mod tx_queue;
>>>>>>> 7b8102a4
<|MERGE_RESOLUTION|>--- conflicted
+++ resolved
@@ -2,186 +2,4 @@
 mod evm;
 pub mod handler;
 pub mod traits;
-<<<<<<< HEAD
-pub mod tx_queue;
-use std::collections::BTreeMap;
-
-use crate::traits::PersistentState;
-
-pub use evm::backend::Backend;
-use evm::backend::MemoryAccount;
-use primitive_types::H160;
-use std::fs::File;
-use std::io::{Read, Write};
-use std::path::Path;
-
-pub static GAS_LIMIT: u64 = u64::MAX;
-pub static EVM_STATE_PATH: &str = "evm_state.bin";
-
-pub type EVMState = BTreeMap<H160, MemoryAccount>;
-
-impl PersistentState for EVMState {
-    fn save_to_disk(&self, path: &str) -> Result<(), String> {
-        let serialized_state = bincode::serialize(self).map_err(|e| e.to_string())?;
-        let mut file = File::create(path).map_err(|e| e.to_string())?;
-        file.write_all(&serialized_state).map_err(|e| e.to_string())
-    }
-
-    fn load_from_disk(path: &str) -> Result<Self, String> {
-        if Path::new(path).exists() {
-            let mut file = File::open(path).map_err(|e| e.to_string())?;
-            let mut data = Vec::new();
-            file.read_to_end(&mut data).map_err(|e| e.to_string())?;
-            let new_state: BTreeMap<H160, MemoryAccount> =
-                bincode::deserialize(&data).map_err(|e| e.to_string())?;
-            Ok(new_state)
-        } else {
-            Ok(Self::new())
-        }
-    }
-}
-
-#[cfg(test)]
-mod tests {
-    use super::*;
-    use crate::handler::{EVMHandler, ExitReason, ExitSucceed};
-    use ethereum::AccessListItem;
-    use primitive_types::{H160, H256, U256};
-    use std::str::FromStr;
-
-    const ALICE: &str = "0x0000000000000000000000000000000000000000";
-    const BOB: &str = "0x0000000000000000000000000000000000000001";
-
-    fn create_account(
-        nonce: U256,
-        balance: U256,
-        code: Vec<u8>,
-        storage: BTreeMap<H256, H256>,
-    ) -> MemoryAccount {
-        MemoryAccount {
-            nonce,
-            balance,
-            code,
-            storage,
-        }
-    }
-
-    #[test]
-    fn test_load_non_existent_file() {
-        let state = EVMState::load_from_disk("non_existent_file.bin").unwrap();
-        assert_eq!(state, EVMState::default());
-    }
-
-    #[test]
-    fn test_empty_file() {
-        let state = BTreeMap::new();
-        let path = "empty_test.bin";
-
-        // Save to an empty file
-        state.save_to_disk(path).unwrap();
-
-        let new_state = EVMState::load_from_disk(path).unwrap();
-
-        assert_eq!(state, new_state);
-    }
-
-    #[test]
-    fn test_invalid_file_format() {
-        let invalid_data = b"invalid_data";
-        let path = "invalid_file_format.bin";
-
-        // Write invalid data to a file
-        let mut file = File::create(path).unwrap();
-        file.write_all(invalid_data).unwrap();
-
-        let state = EVMState::load_from_disk(path);
-
-        assert!(state.is_err());
-    }
-
-    #[test]
-    fn test_save_and_load_empty_backend() {
-        let path = "test_empty_backend.bin";
-        let state = BTreeMap::new();
-
-        state.save_to_disk(path).unwrap();
-
-        let loaded_backend = EVMState::load_from_disk(path).unwrap();
-
-        assert_eq!(state, loaded_backend);
-    }
-
-    #[test]
-    fn test_save_and_load_single_account() {
-        let path = "test_single_account.bin";
-        let mut state = BTreeMap::new();
-
-        let account = create_account(
-            U256::from(1),
-            U256::from(1000),
-            vec![1, 2, 3],
-            BTreeMap::new(),
-        );
-        let address = H160::from_low_u64_be(1);
-        state.insert(address, account);
-
-        state.save_to_disk(path).unwrap();
-
-        let loaded_backend = EVMState::load_from_disk(path).unwrap();
-
-        assert_eq!(state, loaded_backend);
-    }
-
-    #[test]
-    fn test_save_and_load_multiple_accounts() {
-        let path = "test_multiple_accounts.bin";
-        let mut state = BTreeMap::new();
-
-        let account1 = create_account(
-            U256::from(1),
-            U256::from(1000),
-            vec![1, 2, 3],
-            BTreeMap::new(),
-        );
-        let address1 = H160::from_low_u64_be(1);
-        state.insert(address1, account1);
-
-        let account2 = create_account(
-            U256::from(2),
-            U256::from(2000),
-            vec![4, 5, 6],
-            BTreeMap::new(),
-        );
-        let address2 = H160::from_low_u64_be(2);
-        state.insert(address2, account2);
-
-        state.save_to_disk(path).unwrap();
-
-        let loaded_backend = EVMState::load_from_disk(path).unwrap();
-
-        assert_eq!(state, loaded_backend);
-    }
-
-    #[test]
-    fn should_call_evm() {
-        let handler = EVMHandler::new();
-        let _ = handler.add_balance(ALICE, U256::from(1000));
-        let item = AccessListItem {
-            address: H160::default(),
-            storage_keys: vec![H256::default()],
-        };
-
-        let res = handler.call(
-            Some(H160::from_str(ALICE).unwrap()),
-            Some(H160::from_str(BOB).unwrap()),
-            U256::from(1000u64),
-            &vec![u8::default()],
-            100000u64,
-            vec![item],
-        );
-        assert_eq!(res, (ExitReason::Succeed(ExitSucceed::Stopped), vec![]))
-    }
-}
-=======
-mod tx_queue;
->>>>>>> 7b8102a4
+mod tx_queue;