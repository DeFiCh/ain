use crate::block::BlockHandler;
use crate::evm::EVMHandler;

pub struct Handlers {
    pub evm: EVMHandler,
    pub block: BlockHandler,
}

impl Handlers {
    pub fn new() -> Self {
        Self {
<<<<<<< HEAD
            state: Arc::new(RwLock::new(EVMState::new())),
            tx_queues: Arc::new(TransactionQueueMap::new()),
        }
    }

    pub fn call(
        &self,
        caller: Option<H160>,
        to: Option<H160>,
        value: U256,
        data: &[u8],
        gas_limit: u64,
        access_list: AccessList,
    ) -> (ExitReason, Vec<u8>) {
        // TODO Add actual gas, chain_id, block_number from header
        let vicinity = get_vicinity(caller, None);

        let state = self.state.read().unwrap().clone();
        let backend = MemoryBackend::new(&vicinity, state);
        let tx_response =
            AinExecutor::new(backend).call(caller, to, value, data, gas_limit, access_list, false);
        (tx_response.exit_reason, tx_response.data)
    }

    // TODO wrap in EVM transaction and dryrun with evm_call
    pub fn add_balance(&self, context: u64, address: H160, value: U256) {
        self.tx_queues.add_balance(context, address, value)
    }

    pub fn sub_balance(
        &self,
        context: u64,
        address: H160,
        value: U256,
    ) -> Result<(), Box<dyn Error>> {
        self.tx_queues
            .sub_balance(context, address, value)
            .map_err(|e| e.into())
    }

    pub fn validate_raw_tx(&self, tx: &str) -> Result<SignedTx, Box<dyn Error>> {
        let buffer = <Vec<u8>>::from_hex(tx)?;
        let tx: TransactionV2 = ethereum::EnvelopedDecodable::decode(&buffer)
            .map_err(|_| anyhow!("Error: decoding raw tx to TransactionV2"))?;

        // TODO Validate gas limit and chain_id

        let signed_tx: SignedTx = tx.try_into()?;

        // TODO validate account nonce and balance to pay gas
        // let account = self.get_account(&signed_tx.sender);
        // if account.nonce >= signed_tx.nonce() {
        //     return Err(anyhow!("Invalid nonce").into());
        // }
        // if account.balance < MIN_GAS {
        //     return Err(anyhow!("Insufficiant balance to pay fees").into());
        // }

        match self.call(
            Some(signed_tx.sender),
            signed_tx.to(),
            signed_tx.value(),
            signed_tx.data(),
            signed_tx.gas_limit().as_u64(),
            signed_tx.access_list(),
        ) {
            (exit_reason, _) if exit_reason.is_succeed() => Ok(signed_tx),
            _ => Err(anyhow!("Error calling EVM").into()),
        }
    }

    pub fn get_context(&self) -> u64 {
        let state = self.state.read().unwrap().clone();
        self.tx_queues.get_context(state)
    }

    pub fn discard_context(&self, context: u64) {
        self.tx_queues.clear(context)
    }

    pub fn queue_tx(&self, context: u64, raw_tx: &str) -> Result<(), Box<dyn Error>> {
        let signed_tx = self.validate_raw_tx(raw_tx)?;
        self.tx_queues.add_signed_tx(context, signed_tx);
        Ok(())
    }

    pub fn finalize_block(
        &self,
        context: u64,
        update_state: bool,
    ) -> Result<(Block<TransactionV2>, Vec<TransactionV2>), Box<dyn Error>> {
        let mut tx_hashes = Vec::with_capacity(self.tx_queues.len(context));
        let mut failed_tx_hashes = Vec::with_capacity(self.tx_queues.len(context));
        let vicinity = get_vicinity(None, None);
        let state = self.tx_queues.state(context).expect("Wrong context");
        let backend = MemoryBackend::new(&vicinity, state);
        let mut executor = AinExecutor::new(backend);

        for signed_tx in self.tx_queues.drain_all(context) {
            let tx_response = executor.exec(&signed_tx);
            println!("tx_response : {:#?}", tx_response);
            if tx_response.exit_reason.is_succeed() {
                // responses.push()
                tx_hashes.push(signed_tx.transaction);
            } else {
                failed_tx_hashes.push(signed_tx.transaction)
            }
        }

        self.tx_queues.remove(context);

        if update_state {
            let mut state = self.state.write().unwrap();
            *state = executor.backend().state().clone();
        }

        let block = Block::new(
            PartialHeader {
                parent_hash: Default::default(),
                beneficiary: Default::default(),
                state_root: Default::default(),
                receipts_root: Default::default(),
                logs_bloom: Default::default(),
                difficulty: Default::default(),
                number: Default::default(),
                gas_limit: Default::default(),
                gas_used: Default::default(),
                timestamp: Default::default(),
                extra_data: Default::default(),
                mix_hash: Default::default(),
                nonce: Default::default(),
            },
            tx_hashes,
            Vec::new(),
        );
        Ok((block, failed_tx_hashes))
    }
}

// TBD refine what vicinity we need. gas_price and origin only ?
fn get_vicinity(origin: Option<H160>, gas_price: Option<U256>) -> MemoryVicinity {
    MemoryVicinity {
        gas_price: gas_price.unwrap_or_else(|| U256::MAX),
        origin: origin.unwrap_or_default(),
        block_hashes: Vec::new(),
        block_number: Default::default(),
        block_coinbase: Default::default(),
        block_timestamp: Default::default(),
        block_difficulty: Default::default(),
        block_gas_limit: U256::MAX,
        chain_id: U256::one(),
        block_base_fee_per_gas: U256::MAX,
=======
            evm: EVMHandler::new(),
            block: BlockHandler::new(),
        }
>>>>>>> 3e943f97
    }
}<|MERGE_RESOLUTION|>--- conflicted
+++ resolved
@@ -9,7 +9,6 @@
 impl Handlers {
     pub fn new() -> Self {
         Self {
-<<<<<<< HEAD
             state: Arc::new(RwLock::new(EVMState::new())),
             tx_queues: Arc::new(TransactionQueueMap::new()),
         }
@@ -162,10 +161,5 @@
         block_gas_limit: U256::MAX,
         chain_id: U256::one(),
         block_base_fee_per_gas: U256::MAX,
-=======
-            evm: EVMHandler::new(),
-            block: BlockHandler::new(),
-        }
->>>>>>> 3e943f97
     }
 }