use ain_evm::transaction::SignedTx;
use anyhow::anyhow;
use ethereum::{AccessList, TransactionAction, TransactionV2};
use evm::{
    backend::{Basic, MemoryAccount, MemoryBackend, MemoryVicinity},
    executor::stack::{MemoryStackState, StackExecutor, StackSubstateMetadata},
<<<<<<< HEAD
};
pub use evm::{ExitReason, ExitSucceed};
use primitive_types::H160;
use primitive_types::{H256, U256};
use std::collections::BTreeMap;
=======
    ExitReason, Memory,
};
use hex::FromHex;
use primitive_types::{H160, H256, U256};
>>>>>>> 744d30b2
use std::error::Error;
use std::sync::{Arc, RwLock};
use std::{collections::BTreeMap, sync::Mutex};

use crate::traits::PersistentState;
use crate::{EVMState, CONFIG, EVM_STATE_PATH, GAS_LIMIT};

#[derive(Clone, Debug)]
pub struct EVMHandler {
    pub state: Arc<RwLock<EVMState>>,
    pub tx_queue: Arc<Mutex<Vec<SignedTx>>>,
}

impl EVMHandler {
    pub fn new() -> Self {
        Self {
            state: Arc::new(RwLock::new(
                EVMState::load_from_disk(EVM_STATE_PATH).unwrap(),
            )),
            tx_queue: Arc::new(Mutex::new(Vec::new())),
        }
    }

    pub fn call(
        &self,
        caller: Option<H160>,
        to: Option<H160>,
        value: U256,
        data: &[u8],
        gas_limit: u64,
        access_list: AccessList,
    ) -> (ExitReason, Vec<u8>) {
        // TODO Add actual gas, chain_id, block_number from header
        let vicinity = MemoryVicinity {
            gas_price: U256::zero(),
            origin: caller.unwrap_or_default(),
            block_hashes: Vec::new(),
            block_number: Default::default(),
            block_coinbase: Default::default(),
            block_timestamp: Default::default(),
            block_difficulty: Default::default(),
            block_gas_limit: Default::default(),
            chain_id: U256::one(),
            block_base_fee_per_gas: U256::zero(),
        };
        let state = self.state.read().unwrap().clone();
        let backend = MemoryBackend::new(&vicinity, state);

        let metadata = StackSubstateMetadata::new(GAS_LIMIT, &CONFIG);
        let state = MemoryStackState::new(metadata, &backend);
        let precompiles = BTreeMap::new(); // TODO Add precompile crate
        let mut executor = StackExecutor::new_with_precompiles(state, &CONFIG, &precompiles);
        let access_list = access_list
            .into_iter()
            .map(|x| (x.address, x.storage_keys))
            .collect::<Vec<_>>();
        match to {
            Some(address) => executor.transact_call(
                caller.unwrap_or_default(),
                address,
                value,
                data.to_vec(),
                gas_limit,
                access_list.into(),
            ),
            None => executor.transact_create(
                caller.unwrap_or_default(),
                value,
                data.to_vec(),
                gas_limit,
                access_list,
            ),
        }
    }

    // TODO wrap in EVM transaction and dryrun with evm_call
    pub fn add_balance(&self, address: &str, value: i64) -> Result<(), Box<dyn Error>> {
        let to = address.parse()?;
        let mut state = self.state.write().unwrap();
        let mut account = state.entry(to).or_default();
        account.balance = account.balance + value;
        Ok(())
    }

    pub fn sub_balance(&self, address: &str, value: i64) -> Result<(), Box<dyn Error>> {
        let address = address.parse()?;
        let mut state = self.state.write().unwrap();
        let mut account = state.get_mut(&address).unwrap();
        if account.balance > value.into() {
            account.balance = account.balance - value;
        }
        Ok(())
    }

    fn get_account(&self, address: &H160) -> MemoryAccount {
        self.state
            .read()
            .unwrap()
            .get(&address)
            .map(|account| account.clone())
            .unwrap_or_else(|| MemoryAccount {
                nonce: U256::default(),
                balance: U256::default(),
                storage: BTreeMap::new(),
                code: Vec::new(),
            })
    }

    pub fn validate_raw_tx(&self, tx: &str) -> Result<(), Box<dyn Error>> {
        let buffer = <Vec<u8>>::from_hex(tx)?;
        let tx: TransactionV2 = ethereum::EnvelopedDecodable::decode(&buffer)
            .map_err(|_| anyhow!("Error: decoding raw tx to TransactionV2"))?;

        // TODO Validate gas limit and chain_id

        let sign_tx: SignedTx = tx.try_into()?;

        // TODO validate account nonce and balance to pay gas
        // let account = self.get_account(&sign_tx.sender);
        // if account.nonce >= sign_tx.nonce() {
        //     return Err(anyhow!("Invalid nonce").into());
        // }
        // if account.balance < MIN_GAS {
        //     return Err(anyhow!("Insufficiant balance to pay fees").into());
        // }

        match self.call(
            Some(sign_tx.sender),
            sign_tx.to(),
            sign_tx.value(),
            sign_tx.data(),
            sign_tx.gas_limit().as_u64(),
            sign_tx.access_list(),
        ) {
            (exit_reason, _) if exit_reason.is_succeed() => Ok(()),
            _ => Err(anyhow!("Error calling EVM").into()),
        }
    }
}<|MERGE_RESOLUTION|>--- conflicted
+++ resolved
@@ -4,18 +4,11 @@
 use evm::{
     backend::{Basic, MemoryAccount, MemoryBackend, MemoryVicinity},
     executor::stack::{MemoryStackState, StackExecutor, StackSubstateMetadata},
-<<<<<<< HEAD
+    Memory,
 };
 pub use evm::{ExitReason, ExitSucceed};
-use primitive_types::H160;
-use primitive_types::{H256, U256};
-use std::collections::BTreeMap;
-=======
-    ExitReason, Memory,
-};
 use hex::FromHex;
 use primitive_types::{H160, H256, U256};
->>>>>>> 744d30b2
 use std::error::Error;
 use std::sync::{Arc, RwLock};
 use std::{collections::BTreeMap, sync::Mutex};
