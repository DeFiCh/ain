use ain_evm::*;
use ain_grpc::*;

use ain_evm_runtime::RUNTIME;
use std::error::Error;

#[cxx::bridge]
mod ffi {
    extern "Rust" {
        fn evm_add_balance(context: u64, address: &str, amount: [u8; 32]) -> Result<()>;
        fn evm_sub_balance(context: u64, address: &str, amount: [u8; 32]) -> Result<bool>;
        fn evm_validate_raw_tx(tx: &str) -> Result<bool>;

        fn evm_get_context() -> u64;
        fn evm_discard_context(context: u64);
        fn evm_queue_tx(context: u64, raw_tx: &str) -> Result<bool>;
        fn evm_finalise(context: u64, update_state: bool) -> Result<Vec<u8>>;

        fn init_runtime();
        fn start_servers(json_addr: &str, grpc_addr: &str) -> Result<()>;
        fn stop_runtime();

        fn create_and_sign_tx(
            chain_id: u64,
            nonce: [u8; 32],
            gas_price: [u8; 32],
            gas_limit: [u8; 32],
            to: [u8; 20],
            value: [u8; 32],
            input: Vec<u8>,
            priv_key: [u8; 32],
        ) -> Vec<u8>;
    }
}

<<<<<<< HEAD
pub fn evm_add_balance(
    context: u64,
    address: &str,
    amount: [u8; 32],
) -> Result<(), Box<dyn Error>> {
    let address = address.parse()?;
    Ok(RUNTIME.evm.add_balance(context, address, amount.into()))
}

pub fn evm_sub_balance(
    context: u64,
    address: &str,
    amount: [u8; 32],
) -> Result<bool, Box<dyn Error>> {
    let address = address.parse()?;
    match RUNTIME.evm.sub_balance(context, address, amount.into()) {
        Ok(_) => Ok(true),
        Err(_) => Ok(false),
    }
=======
pub fn evm_add_balance(address: &str, amount: [u8; 32]) -> Result<(), Box<dyn Error>> {
    RUNTIME.handlers.evm.add_balance(address, amount.into())
}

pub fn evm_sub_balance(address: &str, amount: [u8; 32]) -> Result<(), Box<dyn Error>> {
    RUNTIME.handlers.evm.sub_balance(address, amount.into())
>>>>>>> 33c0080c
}

pub fn evm_validate_raw_tx(tx: &str) -> Result<bool, Box<dyn Error>> {
    match RUNTIME.handlers.evm.validate_raw_tx(tx) {
        Ok(_) => Ok(true),
        Err(_) => Ok(false),
    }
}

pub fn evm_get_context() -> u64 {
    RUNTIME.handlers.evm.get_context()
}

fn evm_discard_context(context: u64) {
    // TODO discard
    RUNTIME.handlers.evm.discard_context(context)
}

fn evm_queue_tx(context: u64, raw_tx: &str) -> Result<bool, Box<dyn Error>> {
    match RUNTIME.handlers.evm.queue_tx(context, raw_tx) {
        Ok(_) => Ok(true),
        Err(_) => Ok(false),
    }
}

use rlp::Encodable;
fn evm_finalise(context: u64, update_state: bool) -> Result<Vec<u8>, Box<dyn Error>> {
    let (block, _failed_tx) = RUNTIME.handlers.evm.finalize_block(context, update_state)?;
    Ok(block.header.rlp_bytes().into())
}<|MERGE_RESOLUTION|>--- conflicted
+++ resolved
@@ -33,14 +33,16 @@
     }
 }
 
-<<<<<<< HEAD
 pub fn evm_add_balance(
     context: u64,
     address: &str,
     amount: [u8; 32],
 ) -> Result<(), Box<dyn Error>> {
     let address = address.parse()?;
-    Ok(RUNTIME.evm.add_balance(context, address, amount.into()))
+    Ok(RUNTIME
+        .handlers
+        .evm
+        .add_balance(context, address, amount.into()))
 }
 
 pub fn evm_sub_balance(
@@ -49,18 +51,14 @@
     amount: [u8; 32],
 ) -> Result<bool, Box<dyn Error>> {
     let address = address.parse()?;
-    match RUNTIME.evm.sub_balance(context, address, amount.into()) {
+    match RUNTIME
+        .handlers
+        .evm
+        .sub_balance(context, address, amount.into())
+    {
         Ok(_) => Ok(true),
         Err(_) => Ok(false),
     }
-=======
-pub fn evm_add_balance(address: &str, amount: [u8; 32]) -> Result<(), Box<dyn Error>> {
-    RUNTIME.handlers.evm.add_balance(address, amount.into())
-}
-
-pub fn evm_sub_balance(address: &str, amount: [u8; 32]) -> Result<(), Box<dyn Error>> {
-    RUNTIME.handlers.evm.sub_balance(address, amount.into())
->>>>>>> 33c0080c
 }
 
 pub fn evm_validate_raw_tx(tx: &str) -> Result<bool, Box<dyn Error>> {
