use ain_utils::{public_key_to_address, recover_public_key};
use ethereum::{
    AccessList, EnvelopedDecoderError, LegacyTransaction, TransactionAction, TransactionSignature,
    TransactionV2,
};
use libsecp256k1::PublicKey;
use primitive_types::{H160, H256, U256};

use rlp::RlpStream;
use sha3::Digest;

// Lowest acceptable value for r and s in sig.
pub const LOWER_H256: H256 = H256([
    0x00, 0x00, 0x00, 0x00, 0x00, 0x00, 0x00, 0x00, 0x00, 0x00, 0x00, 0x00, 0x00, 0x00, 0x00, 0x00,
    0x00, 0x00, 0x00, 0x00, 0x00, 0x00, 0x00, 0x00, 0x00, 0x00, 0x00, 0x00, 0x00, 0x00, 0x00, 0x01,
]);

pub struct LegacyUnsignedTransaction {
    pub nonce: U256,
    pub gas_price: U256,
    pub gas_limit: U256,
    pub action: TransactionAction,
    pub value: U256,
    pub input: Vec<u8>,
    pub sig: TransactionSignature,
}

impl LegacyUnsignedTransaction {
    fn signing_rlp_append(&self, s: &mut RlpStream, chain_id: u64) {
        s.begin_list(9);
        s.append(&self.nonce);
        s.append(&self.gas_price);
        s.append(&self.gas_limit);
        s.append(&self.action);
        s.append(&self.value);
        s.append(&self.input);
        s.append(&chain_id);
        s.append(&0u8);
        s.append(&0u8);
    }

    fn signing_hash(&self, chain_id: u64) -> H256 {
        let mut stream = RlpStream::new();
        self.signing_rlp_append(&mut stream, chain_id);
        let mut output = [0u8; 32];
        output.copy_from_slice(sha3::Keccak256::digest(&stream.out()).as_slice());
        H256::from(output)
    }

    pub fn sign(&self, key: &H256, chain_id: u64) -> Result<LegacyTransaction, TransactionError> {
        self.sign_with_chain_id(key, chain_id)
    }

    pub fn sign_with_chain_id(
        &self,
        key: &H256,
        chain_id: u64,
    ) -> Result<LegacyTransaction, TransactionError> {
        let hash = self.signing_hash(chain_id);
        let msg = libsecp256k1::Message::parse(hash.as_fixed_bytes());
        let s = libsecp256k1::sign(&msg, &libsecp256k1::SecretKey::parse_slice(&key[..])?);
        let sig = s.0.serialize();

        let sig = TransactionSignature::new(
            s.1.serialize() as u64 % 2 + chain_id * 2 + 35,
            H256::from_slice(&sig[0..32]),
            H256::from_slice(&sig[32..64]),
        )
        .ok_or(TransactionError::SignatureError)?;

        Ok(LegacyTransaction {
            nonce: self.nonce,
            gas_price: self.gas_price,
            gas_limit: self.gas_limit,
            action: self.action,
            value: self.value,
            input: self.input.clone(),
            signature: sig,
        })
    }
}

impl From<&LegacyTransaction> for LegacyUnsignedTransaction {
    fn from(src: &LegacyTransaction) -> LegacyUnsignedTransaction {
        LegacyUnsignedTransaction {
            nonce: src.nonce,
            gas_price: src.gas_price,
            gas_limit: src.gas_limit,
            action: src.action,
            value: src.value,
            input: src.input.clone(),
            sig: src.signature.clone(),
        }
    }
}

#[derive(Clone, Debug)]
pub struct SignedTx {
    pub transaction: TransactionV2,
    pub sender: H160,
    pub pubkey: PublicKey,
}

impl TryFrom<TransactionV2> for SignedTx {
    type Error = TransactionError;

    fn try_from(src: TransactionV2) -> Result<Self, Self::Error> {
        let pubkey = match &src {
            TransactionV2::Legacy(tx) => {
                let t = LegacyUnsignedTransaction {
                    nonce: tx.nonce,
                    gas_price: tx.gas_price,
                    gas_limit: tx.gas_limit,
                    action: tx.action,
                    value: tx.value,
                    input: tx.input.clone(),
                    sig: tx.signature.clone(),
                };

                recover_public_key(
                    &t.signing_hash(t.sig.chain_id().unwrap()),
                    tx.signature.r(),
                    tx.signature.s(),
                    tx.signature.standard_v(),
                )
            },
            TransactionV2::EIP2930(tx) => {
                let msg = ethereum::EIP2930TransactionMessage {
                    chain_id: tx.chain_id,
                    nonce: tx.nonce,
                    gas_price: tx.gas_price,
                    gas_limit: tx.gas_limit,
                    action: tx.action,
                    value: tx.value,
                    input: tx.input.clone(),
                    access_list: vec![],
                };

                let signing_message = libsecp256k1::Message::parse_slice(&msg.hash()[..]).unwrap();
                let hash = H256::from(signing_message.serialize());
                recover_public_key(&hash, &tx.r, &tx.s, tx.odd_y_parity as u8)
            }
            TransactionV2::EIP1559(tx) => {
                let msg = ethereum::EIP1559TransactionMessage {
                    chain_id: tx.chain_id,
                    nonce: tx.nonce,
                    max_priority_fee_per_gas: tx.max_priority_fee_per_gas,
                    max_fee_per_gas: tx.max_fee_per_gas,
                    gas_limit: tx.gas_limit,
                    action: tx.action,
                    value: tx.value,
                    input: tx.input.clone(),
                    access_list: vec![],
                };
                let signing_message = libsecp256k1::Message::parse_slice(&msg.hash()[..]).unwrap();
                let hash = H256::from(signing_message.serialize());
                recover_public_key(&hash, &tx.r, &tx.s, tx.odd_y_parity as u8)
            }
        }?;
        Ok(SignedTx {
            transaction: src,
            sender: public_key_to_address(&pubkey),
            pubkey,
        })
    }
}

use hex::FromHex;

impl TryFrom<&str> for SignedTx {
    type Error = TransactionError;

    fn try_from(src: &str) -> Result<Self, Self::Error> {
        let buffer = <Vec<u8>>::from_hex(src)?;
        let tx: TransactionV2 = ethereum::EnvelopedDecodable::decode(&buffer)?;

        tx.try_into()
    }
}

impl SignedTx {
    pub fn nonce(&self) -> U256 {
        match &self.transaction {
            TransactionV2::Legacy(t) => t.nonce,
            TransactionV2::EIP2930(t) => t.nonce,
            TransactionV2::EIP1559(t) => t.nonce,
        }
    }

    pub fn to(&self) -> Option<H160> {
        let action = self.action();
        match action {
            TransactionAction::Call(to) => Some(to),
            TransactionAction::Create => None,
        }
    }

    pub fn action(&self) -> TransactionAction {
        match &self.transaction {
            TransactionV2::Legacy(t) => t.action,
            TransactionV2::EIP2930(t) => t.action,
            TransactionV2::EIP1559(t) => t.action,
        }
    }

    pub fn access_list(&self) -> AccessList {
        match &self.transaction {
            TransactionV2::Legacy(_) => Vec::new(),
            TransactionV2::EIP2930(tx) => tx.access_list.clone(),
            TransactionV2::EIP1559(tx) => tx.access_list.clone(),
        }
    }

    pub fn value(&self) -> U256 {
        match &self.transaction {
            TransactionV2::Legacy(tx) => tx.value,
            TransactionV2::EIP2930(tx) => tx.value,
            TransactionV2::EIP1559(tx) => tx.value,
        }
    }

    pub fn gas_limit(&self) -> U256 {
        match &self.transaction {
            TransactionV2::Legacy(tx) => tx.gas_limit,
            TransactionV2::EIP2930(tx) => tx.gas_limit,
            TransactionV2::EIP1559(tx) => tx.gas_limit,
        }
    }

    pub fn gas_price(&self) -> U256 {
        match &self.transaction {
            TransactionV2::Legacy(tx) => tx.gas_price,
            TransactionV2::EIP2930(tx) => tx.gas_price,
            TransactionV2::EIP1559(tx) => tx.max_fee_per_gas.min(tx.max_priority_fee_per_gas), // TODO verify calculation
        }
    }

    pub fn data(&self) -> &[u8] {
        match &self.transaction {
            TransactionV2::Legacy(tx) => tx.input.as_ref(),
            TransactionV2::EIP2930(tx) => tx.input.as_ref(),
            TransactionV2::EIP1559(tx) => tx.input.as_ref(),
        }
    }
}

<<<<<<< HEAD
use std::convert::{TryFrom, TryInto};
use std::fmt;

#[derive(Debug)]
pub enum TransactionError {
    Secp256k1Error(libsecp256k1::Error),
    DecodingError,
    SignatureError,
    FromHexError(hex::FromHexError),
}

impl fmt::Display for TransactionError {
    fn fmt(&self, f: &mut fmt::Formatter<'_>) -> fmt::Result {
        match *self {
            TransactionError::Secp256k1Error(ref e) => write!(f, "Secp256k1 error: {}", e),
            TransactionError::DecodingError => {
                write!(f, "Error decoding raw transaction")
            }
            TransactionError::SignatureError => {
                write!(f, "Error creating new signature")
            }
            TransactionError::FromHexError(ref e) => {
                write!(f, "Error parsing hex: {}", e)
            }
        }
    }
}

impl std::error::Error for TransactionError {}

use std::convert::From;

impl From<libsecp256k1::Error> for TransactionError {
    fn from(e: libsecp256k1::Error) -> Self {
        TransactionError::Secp256k1Error(e)
    }
}

impl From<hex::FromHexError> for TransactionError {
    fn from(e: hex::FromHexError) -> Self {
        TransactionError::FromHexError(e)
    }
}

impl<T> From<EnvelopedDecoderError<T>> for TransactionError {
    fn from(_: EnvelopedDecoderError<T>) -> Self {
        TransactionError::DecodingError
    }
}
=======

mod tests {

    #[test]
    fn test_signed_tx_from_raw_tx() {
        // Legacy
        let signed_tx = crate::transaction::SignedTx::try_from("f86b8085689451eee18252089434c1ca09a2dc717d89baef2f30ff6a6b2975e17e872386f26fc10000802da0ae5c76f8073460cbc7a911d3cc1b367072db64848a9532343559ce6917c51a46a01d2e4928450c59acca3de8340eb15b7446b37936265a51ab35e63f749a048002").unwrap();

        assert_eq!(hex::encode(signed_tx.pubkey.serialize()), "044c6412f7cd3ac0e2538c3c9843d27d1e03b422eaf655c6a699da22b57a89802989318dbaeea62f5fc751fa8cd1404e687d67b8ab8513fe0d37bafbf407aa6cf7");
        assert_eq!(hex::encode(signed_tx.sender.as_fixed_bytes()), "f829754bae400b679febefdcfc9944c323e1f94e");

        // EIP-1559
        let signed_tx = crate::transaction::SignedTx::try_from("02f871018302fe7f80850735ebc84f827530942f777e9f26aa138ed21c404079e80656b448c7118774ab8279a9e27380c001a0f97db05e9814734c6d7bcca5ce644fc1b780c28e8617eec4a3142712777cabe7a01ad8667f28d7cc1b2e0884340c67d73644fac314da4bab3bfc068cf00c622774").unwrap();

        assert_eq!(hex::encode(signed_tx.sender.as_fixed_bytes()), "95222290dd7278aa3ddd389cc1e1d165cc4bafe5");

        // EIP-2930
        let signed_tx = crate::transaction::SignedTx::try_from("01f8bb01808522ecb25c008307a120942a48420d75777af4c99970c0ed3c25effd1c08be80843ccfd60bf84ff794fbfed54d426217bf75d2ce86622c1e5faf16b0a6e1a00000000000000000000000000000000000000000000000000000000000000000d694d9db270c1b5e3bd161e8c8503c55ceabee709552c080a03057d1077af1fc48bdfe2a8eac03caf686145b52342e77ad6982566fe39e0691a00507044aa767a50dc926d0daa4dd616b1e5a8d2e5781df5bc9feeee5a5139d61").unwrap();

        assert_eq!(hex::encode(signed_tx.sender.as_fixed_bytes()), "4e2b6cc39e22026d8ce21214646a657ab7eb92b3");
    }
}
>>>>>>> 35c61e68
<|MERGE_RESOLUTION|>--- conflicted
+++ resolved
@@ -123,7 +123,7 @@
                     tx.signature.s(),
                     tx.signature.standard_v(),
                 )
-            },
+            }
             TransactionV2::EIP2930(tx) => {
                 let msg = ethereum::EIP2930TransactionMessage {
                     chain_id: tx.chain_id,
@@ -244,7 +244,6 @@
     }
 }
 
-<<<<<<< HEAD
 use std::convert::{TryFrom, TryInto};
 use std::fmt;
 
@@ -294,7 +293,6 @@
         TransactionError::DecodingError
     }
 }
-=======
 
 mod tests {
 
@@ -304,17 +302,25 @@
         let signed_tx = crate::transaction::SignedTx::try_from("f86b8085689451eee18252089434c1ca09a2dc717d89baef2f30ff6a6b2975e17e872386f26fc10000802da0ae5c76f8073460cbc7a911d3cc1b367072db64848a9532343559ce6917c51a46a01d2e4928450c59acca3de8340eb15b7446b37936265a51ab35e63f749a048002").unwrap();
 
         assert_eq!(hex::encode(signed_tx.pubkey.serialize()), "044c6412f7cd3ac0e2538c3c9843d27d1e03b422eaf655c6a699da22b57a89802989318dbaeea62f5fc751fa8cd1404e687d67b8ab8513fe0d37bafbf407aa6cf7");
-        assert_eq!(hex::encode(signed_tx.sender.as_fixed_bytes()), "f829754bae400b679febefdcfc9944c323e1f94e");
+        assert_eq!(
+            hex::encode(signed_tx.sender.as_fixed_bytes()),
+            "f829754bae400b679febefdcfc9944c323e1f94e"
+        );
 
         // EIP-1559
         let signed_tx = crate::transaction::SignedTx::try_from("02f871018302fe7f80850735ebc84f827530942f777e9f26aa138ed21c404079e80656b448c7118774ab8279a9e27380c001a0f97db05e9814734c6d7bcca5ce644fc1b780c28e8617eec4a3142712777cabe7a01ad8667f28d7cc1b2e0884340c67d73644fac314da4bab3bfc068cf00c622774").unwrap();
 
-        assert_eq!(hex::encode(signed_tx.sender.as_fixed_bytes()), "95222290dd7278aa3ddd389cc1e1d165cc4bafe5");
+        assert_eq!(
+            hex::encode(signed_tx.sender.as_fixed_bytes()),
+            "95222290dd7278aa3ddd389cc1e1d165cc4bafe5"
+        );
 
         // EIP-2930
         let signed_tx = crate::transaction::SignedTx::try_from("01f8bb01808522ecb25c008307a120942a48420d75777af4c99970c0ed3c25effd1c08be80843ccfd60bf84ff794fbfed54d426217bf75d2ce86622c1e5faf16b0a6e1a00000000000000000000000000000000000000000000000000000000000000000d694d9db270c1b5e3bd161e8c8503c55ceabee709552c080a03057d1077af1fc48bdfe2a8eac03caf686145b52342e77ad6982566fe39e0691a00507044aa767a50dc926d0daa4dd616b1e5a8d2e5781df5bc9feeee5a5139d61").unwrap();
 
-        assert_eq!(hex::encode(signed_tx.sender.as_fixed_bytes()), "4e2b6cc39e22026d8ce21214646a657ab7eb92b3");
-    }
-}
->>>>>>> 35c61e68
+        assert_eq!(
+            hex::encode(signed_tx.sender.as_fixed_bytes()),
+            "4e2b6cc39e22026d8ce21214646a657ab7eb92b3"
+        );
+    }
+}