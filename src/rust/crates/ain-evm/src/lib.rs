--- conflicted
+++ resolved
@@ -3,7 +3,6 @@
 use ain_evm_runtime::RUNTIME;
 use std::error::Error;
 
-<<<<<<< HEAD
 use primitive_types::{H160, H256, U256};
 use transaction::{LOWER_H256, LegacyUnsignedTransaction};
 use ethereum::{EnvelopedEncodable, TransactionAction, TransactionSignature};
@@ -28,10 +27,7 @@
     }
 }
 
-fn evm_add_balance(address: &str, amount: i64) -> Result<(), Box<dyn Error>> {
-=======
 pub fn evm_add_balance(address: &str, amount: i64) -> Result<(), Box<dyn Error>> {
->>>>>>> 28c12a11
     RUNTIME.evm.add_balance(address, amount)
 }
 
