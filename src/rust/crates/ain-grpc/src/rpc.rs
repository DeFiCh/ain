--- conflicted
+++ resolved
@@ -1,24 +1,16 @@
 use crate::codegen::rpc::{
     ffi::{
-<<<<<<< HEAD
-        EthAccountsResult, EthBlockInfo, EthCallInput, EthCallResult, EthChainIdResult,
-        EthGetBalanceInput, EthGetBalanceResult, EthGetBlockByHashInput, EthGetBlockByHashResult,
-=======
         EthAccountsResult, EthBlockInfo, EthBlockNumberResult, EthCallInput, EthCallResult,
-        EthGetBalanceInput, EthGetBalanceResult, EthGetBlockByHashInput, EthGetBlockByNumberInput,
->>>>>>> 69892956
-        EthTransactionInfo,
+        EthChainIdResult, EthGetBalanceInput, EthGetBalanceResult, EthGetBlockByHashInput,
+        EthGetBlockByHashResult, EthGetBlockByNumberInput, EthTransactionInfo,
     },
     EthService,
 };
 use ain_evm::handler::Handlers;
-<<<<<<< HEAD
 use ain_evm_cpp_ffi::get_chain_id;
-=======
 use primitive_types::{H256, U256};
 use prost::Message;
 use std::hash::Hash;
->>>>>>> 69892956
 use std::mem::size_of_val;
 use std::str::FromStr;
 use std::sync::Arc;
@@ -40,14 +32,11 @@
     fn Eth_GetBlockByHash(
         handler: Arc<Handlers>,
         input: EthGetBlockByHashInput,
-<<<<<<< HEAD
-    ) -> Result<EthGetBlockByHashResult, jsonrpsee_core::Error>;
+    ) -> Result<EthBlockInfo, jsonrpsee_core::Error>;
 
     fn Eth_ChainId(handler: Arc<Handlers>) -> Result<EthChainIdResult, jsonrpsee_core::Error>;
 
     fn Net_Version(handler: Arc<Handlers>) -> Result<EthChainIdResult, jsonrpsee_core::Error>;
-=======
-    ) -> Result<EthBlockInfo, jsonrpsee_core::Error>;
 
     fn Eth_BlockNumber(
         handler: Arc<Handlers>,
@@ -57,7 +46,6 @@
         handler: Arc<Handlers>,
         input: EthGetBlockByNumberInput,
     ) -> Result<EthBlockInfo, jsonrpsee_core::Error>;
->>>>>>> 69892956
 }
 
 impl EthServiceApi for EthService {
@@ -153,6 +141,22 @@
         })
     }
 
+    fn Eth_ChainId(handler: Arc<Handlers>) -> Result<EthChainIdResult, jsonrpsee_core::Error> {
+        let chain_id = get_chain_id().unwrap();
+
+        Ok(EthChainIdResult {
+            id: format!("{:#x}", chain_id),
+        })
+    }
+
+    fn Net_Version(handler: Arc<Handlers>) -> Result<EthChainIdResult, jsonrpsee_core::Error> {
+        let chain_id = get_chain_id().unwrap();
+
+        Ok(EthChainIdResult {
+            id: format!("{}", chain_id),
+        })
+    }
+
     fn Eth_BlockNumber(
         handler: Arc<Handlers>,
     ) -> Result<EthBlockNumberResult, jsonrpsee_core::Error> {
@@ -163,23 +167,6 @@
         })
     }
 
-<<<<<<< HEAD
-    fn Eth_ChainId(handler: Arc<Handlers>) -> Result<EthChainIdResult, jsonrpsee_core::Error> {
-        let chain_id = get_chain_id().unwrap();
-
-        Ok(EthChainIdResult {
-            id: format!("{:#x}", chain_id),
-        })
-    }
-
-    fn Net_Version(handler: Arc<Handlers>) -> Result<EthChainIdResult, jsonrpsee_core::Error> {
-        let chain_id = get_chain_id().unwrap();
-
-        Ok(EthChainIdResult {
-            id: format!("{}", chain_id),
-        })
-    }
-=======
     fn Eth_GetBlockByNumber(
         handler: Arc<Handlers>,
         input: EthGetBlockByNumberInput,
@@ -227,5 +214,4 @@
 
 fn format_number(number: U256) -> String {
     return format!("{:#x}", number);
->>>>>>> 69892956
 }