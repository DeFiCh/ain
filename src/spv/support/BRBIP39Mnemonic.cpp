//
//  BRBIP39Mnemonic.c
//
//  Created by Aaron Voisine on 9/7/15.
//  Copyright (c) 2015 breadwallet LLC
//
//  Permission is hereby granted, free of charge, to any person obtaining a copy
//  of this software and associated documentation files (the "Software"), to deal
//  in the Software without restriction, including without limitation the rights
//  to use, copy, modify, merge, publish, distribute, sublicense, and/or sell
//  copies of the Software, and to permit persons to whom the Software is
//  furnished to do so, subject to the following conditions:
//
//  The above copyright notice and this permission notice shall be included in
//  all copies or substantial portions of the Software.
//
//  THE SOFTWARE IS PROVIDED "AS IS", WITHOUT WARRANTY OF ANY KIND, EXPRESS OR
//  IMPLIED, INCLUDING BUT NOT LIMITED TO THE WARRANTIES OF MERCHANTABILITY,
//  FITNESS FOR A PARTICULAR PURPOSE AND NONINFRINGEMENT. IN NO EVENT SHALL THE
//  AUTHORS OR COPYRIGHT HOLDERS BE LIABLE FOR ANY CLAIM, DAMAGES OR OTHER
//  LIABILITY, WHETHER IN AN ACTION OF CONTRACT, TORT OR OTHERWISE, ARISING FROM,
//  OUT OF OR IN CONNECTION WITH THE SOFTWARE OR THE USE OR OTHER DEALINGS IN
//  THE SOFTWARE.

#include "BRBIP39Mnemonic.h"
#include "BRCrypto.h"
#include "BRInt.h"
#include <string.h>
#include <assert.h>

// returns number of bytes written to phrase including NULL terminator, or phraseLen needed if phrase is NULL
size_t BRBIP39Encode(char *phrase, size_t phraseLen, const char *wordList[], const uint8_t *data, size_t dataLen)
{
    uint32_t x;
    std::vector<uint8_t> buf(dataLen + 32);
    const char *word;
    size_t i, len = 0;

    assert(wordList != NULL);
    assert(data != NULL || dataLen == 0);
    assert(dataLen > 0 && (dataLen % 4) == 0);
    if (! data || (dataLen % 4) != 0) return 0; // data length must be a multiple of 32 bits
    
    memcpy(buf.data(), data, dataLen);
    BRSHA256(&buf[dataLen], data, dataLen); // append SHA256 checksum

    for (i = 0; i < dataLen*3/4; i++) {
        x = UInt32GetBE(&buf[i*11/8]);
        word = wordList[(x >> (32 - (11 + ((i*11) % 8)))) % BIP39_WORDLIST_COUNT];
        if (i > 0 && phrase && len < phraseLen) phrase[len] = ' ';
        if (i > 0) len++;
        if (phrase && len < phraseLen) strncpy(&phrase[len], word, phraseLen - len);
        len += strlen(word);
    }

    var_clean(&word);
    var_clean(&x);
    mem_clean(buf.data(), buf.size());
    return (! phrase || len + 1 <= phraseLen) ? len + 1 : 0;
}

// returns number of bytes written to data, or dataLen needed if data is NULL
size_t BRBIP39Decode(uint8_t *data, size_t dataLen, const char *wordList[], const char *phrase)
{
    uint32_t x, y, count = 0, idx[24], i;
    uint8_t b = 0, hash[32];
    const char *word = phrase;
    size_t r = 0;

    assert(wordList != NULL);
    assert(phrase != NULL);
    
    while (word && *word && count < 24) {
        for (i = 0, idx[count] = INT32_MAX; i < BIP39_WORDLIST_COUNT; i++) { // not fast, but simple and correct
            if (strncmp(word, wordList[i], strlen(wordList[i])) != 0 ||
                (word[strlen(wordList[i])] != ' ' && word[strlen(wordList[i])] != '\0')) continue;
            idx[count] = i;
            break;
        }
        
        if (idx[count] == INT32_MAX) break; // phrase contains unknown word
        count++;
        word = strchr(word, ' ');
        if (word) word++;
    }

    if ((count % 3) == 0 && (! word || *word == '\0')) { // check that phrase has correct number of words
        std::vector<uint8_t> buf((count*11 + 7)/8);

        for (i = 0; i < (count*11 + 7)/8; i++) {
            x = idx[i*8/11];
            y = (i*8/11 + 1 < count) ? idx[i*8/11 + 1] : 0;
            b = ((x*BIP39_WORDLIST_COUNT + y) >> ((i*8/11 + 2)*11 - (i + 1)*8)) & 0xff;
            buf[i] = b;
        }
    
        BRSHA256(hash, buf.data(), count*4/3);

        if (b >> (8 - count/3) == (hash[0] >> (8 - count/3))) { // verify checksum
            r = count*4/3;
            if (data && r <= dataLen) memcpy(data, buf.data(), r);
        }
        
        mem_clean(buf.data(), buf.size());
    }

    var_clean(&b);
    var_clean(&x, &y);
    mem_clean(idx, sizeof(idx));
    return (! data || r <= dataLen) ? r : 0;
}

// verifies that all phrase words are contained in wordlist and checksum is valid
int BRBIP39PhraseIsValid(const char *wordList[], const char *phrase)
{
    assert(wordList != NULL);
    assert(phrase != NULL);
    return (BRBIP39Decode(NULL, 0, wordList, phrase) > 0);
}

// key64 must hold 64 bytes (512 bits), phrase and passphrase must be unicode NFKD normalized
// http://www.unicode.org/reports/tr15/#Norm_Forms
// BUG: does not currently support passphrases containing NULL characters
void BRBIP39DeriveKey(void *key64, const char *phrase, const char *passphrase)
{
    assert(key64 != NULL);
    assert(phrase != NULL);
    
    if (phrase) {
        std::string salt("mnemonic");
        if (passphrase) salt += passphrase;
        BRPBKDF2(key64, 64, BRSHA512, 512/8, phrase, strlen(phrase), salt.data(), salt.size(), 2048);
<<<<<<< HEAD
        mem_clean(salt.data(), salt.size());
=======
        mem_clean((void *) salt.data(), salt.size());
>>>>>>> db2b0438
    }
}<|MERGE_RESOLUTION|>--- conflicted
+++ resolved
@@ -130,10 +130,6 @@
         std::string salt("mnemonic");
         if (passphrase) salt += passphrase;
         BRPBKDF2(key64, 64, BRSHA512, 512/8, phrase, strlen(phrase), salt.data(), salt.size(), 2048);
-<<<<<<< HEAD
-        mem_clean(salt.data(), salt.size());
-=======
         mem_clean((void *) salt.data(), salt.size());
->>>>>>> db2b0438
     }
 }