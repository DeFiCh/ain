--- conflicted
+++ resolved
@@ -40,19 +40,7 @@
 
 #include <compat.h>
 
-<<<<<<< HEAD
-//#include <pthread.h>
-//#include <unistd.h>
-//#include <fcntl.h>
-//#include <errno.h>
-//#include <netdb.h>
-//#include <sys/socket.h>
 #include <sys/time.h>
-//#include <netinet/in.h>
-//#include <arpa/inet.h>
-=======
-#include <sys/time.h>
->>>>>>> 5ad2ca3e
 
 #define HEADER_LENGTH      24
 #define MAX_MSG_LENGTH     0x02000000
