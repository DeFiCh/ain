--- conflicted
+++ resolved
@@ -40,19 +40,6 @@
 
 #include <compat.h>
 
-<<<<<<< HEAD
-=======
-//#include <pthread.h>
-//#include <unistd.h>
-//#include <fcntl.h>
-//#include <errno.h>
-//#include <netdb.h>
-//#include <sys/socket.h>
-#include <sys/time.h>
-//#include <netinet/in.h>
-//#include <arpa/inet.h>
-
->>>>>>> 52c85262
 #define HEADER_LENGTH      24
 #define MAX_MSG_LENGTH     0x02000000
 #define MAX_GETDATA_HASHES 50000
