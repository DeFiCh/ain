--- conflicted
+++ resolved
@@ -197,11 +197,9 @@
 
         while (pcursor->Valid())
         {
-<<<<<<< HEAD
             // ShutdownRequested replaces interruption_point
             if (ShutdownRequested()) break;
-=======
->>>>>>> cef1a577
+
             std::pair<char, Key> key;
             if (pcursor->GetKey(key) && key.first == prefix)
             {
@@ -229,11 +227,9 @@
 
         while (pcursor->Valid())
         {
-<<<<<<< HEAD
             // ShutdownRequested replaces interruption_point
             if (ShutdownRequested()) break;
-=======
->>>>>>> cef1a577
+
             std::pair<char, Key> key;
             if (pcursor->GetKey(key) && key.first == prefix)
             {
