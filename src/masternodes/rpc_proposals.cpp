--- conflicted
+++ resolved
@@ -53,19 +53,7 @@
         votesPossible = votingInfo->votesPossible;
 
         votesPresentPct = lround(votesPresent * 10000.f / votesPossible);
-<<<<<<< HEAD
-        auto valid      = votesPresentPct > quorum;
-        if (valid) {
-            votesYesPct = lround(votesYes * 10000.f / votesPresent);
-        }
-        if (valid && votesYesPct > approvalThreshold) {
-            statusString = "Completed";
-        } else {
-            statusString = "Rejected";
-        }
-=======
         votesYesPct     = lround(votesYes * 10000.f / votesPresent);
->>>>>>> 16ea4588
 
         votesPresentPctString = strprintf("%d.%02d%%", votesPresentPct / 100, votesPresentPct % 100);
         votesYesPctString     = strprintf("%d.%02d%%", votesYesPct / 100, votesYesPct % 100);
@@ -167,17 +155,10 @@
         RPCExamples{
                                                     HelpExampleCli("creategovcfp",
                                                     "'{\"title\":\"The cfp title\",\"context\":\"The cfp "
-<<<<<<< HEAD
-                                                    "context\",\"amount\":10,\"payoutAddress\":\"address\"}' '[{\"txid\":\"id\",\"vout\":0}]'") +
-            HelpExampleRpc("creategovcfp",
-                                                    "'{\"title\":\"The cfp title\",\"context\":\"The cfp "
-                                                    "context\",\"amount\":10,\"payoutAddress\":\"address\"} '[{\"txid\":\"id\",\"vout\":0}]'")},
-=======
                            "context\",\"amount\":10,\"payoutAddress\":\"address\"}' '[{\"txid\":\"id\",\"vout\":0}]'") +
             HelpExampleRpc("creategovcfp",
                                                     "'{\"title\":\"The cfp title\",\"context\":\"The cfp "
                            "context\",\"amount\":10,\"payoutAddress\":\"address\"} '[{\"txid\":\"id\",\"vout\":0}]'")},
->>>>>>> 16ea4588
     }
         .Check(request);
 
@@ -517,7 +498,6 @@
     RPCHelpMan{
         "listgovproposalvotes",
         "\nReturns information about proposal votes.\n",
-<<<<<<< HEAD
         {
           {"proposalId", RPCArg::Type::STR, RPCArg::Optional::NO, "The proposal id)"},
           {"masternode", RPCArg::Type::STR, RPCArg::Optional::OMITTED, "mine/all/id (default = mine)"},
@@ -546,43 +526,16 @@
                      "Maximum number of votes to return, 100 by default"},
                 },
             }, },
-=======
-        {{"proposalId", RPCArg::Type::STR, RPCArg::Optional::NO, "The proposal id)"},
-          {"masternode", RPCArg::Type::STR, RPCArg::Optional::OMITTED, "mine/all/id (default = mine)"},
-          {"cycle",
-          RPCArg::Type::NUM,
-          RPCArg::Optional::OMITTED,
-          "cycle: 0 (show current), cycle: N (show cycle N), cycle: -1 (show all) (default = 0)"}},
->>>>>>> 16ea4588
         RPCResult{"{id:{...},...}     (array) Json object with proposal vote information\n"},
         RPCExamples{HelpExampleCli("listgovproposalvotes", "txid") + HelpExampleRpc("listgovproposalvotes", "txid")},
     }
         .Check(request);
-<<<<<<< HEAD
-=======
-
-    RPCTypeCheck(request.params, {UniValue::VSTR, UniValue::VSTR, UniValue::VNUM}, true);
->>>>>>> 16ea4588
 
     if (request.params[0].isObject())
         RPCTypeCheck(request.params, {UniValue::VOBJ}, true);
     else
         RPCTypeCheck(request.params, {UniValue::VSTR, UniValue::VSTR, UniValue::VNUM, UniValue::VOBJ}, true);
 
-<<<<<<< HEAD
-=======
-    uint256 mnId;
-    bool isMine = true;
-    if (request.params.size() > 1) {
-        auto str = request.params[1].get_str();
-        if (str == "all") {
-            isMine = false;
-        } else if (str != "mine") {
-            isMine = false;
-            mnId   = ParseHashV(str, "masternode");
-        }
-    }
->>>>>>> 16ea4588
     CCustomCSView view(*pcustomcsview);
 
     uint256 mnId;
@@ -590,7 +543,6 @@
     bool isMine = true;
     uint8_t cycle{1};
     int8_t inputCycle{0};
-<<<<<<< HEAD
 
     size_t limit         = 100;
     size_t start         = 0;
@@ -643,21 +595,6 @@
                 ++start;
             }
         }
-=======
-    if (request.params.size() > 2) {
-        inputCycle = request.params[2].get_int();
-    }
-    if (inputCycle == 0) {
-        auto prop = view.GetProp(propId);
-        if (!prop) {
-            throw JSONRPCError(RPC_INVALID_PARAMETER, strprintf("Proposal <%s> does not exist", propId.GetHex()));
-        }
-        cycle = prop->cycle;
-    } else if (inputCycle > 0) {
-        cycle = inputCycle;
-    } else if (inputCycle == -1) {
-        cycle = 1;
->>>>>>> 16ea4588
     } else {
         propId = ParseHashV(request.params[0].get_str(), "proposalId");
 
