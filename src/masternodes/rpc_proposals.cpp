#include <masternodes/govvariables/attributes.h>
#include <masternodes/mn_rpc.h>

#include <functional>

struct VotingInfo {
    int32_t votesPossible;
    int32_t votesPresent;
    int32_t votesYes;
};

<<<<<<< HEAD
UniValue
proposalToJSON(const CProposalId &propId,
    const CProposalObject &prop,
    const CCustomCSView &view,
    const std::optional<VotingInfo> votingInfo) {

    auto proposalId = propId.GetHex();
    auto creationHeight = static_cast<int32_t>(prop.creationHeight);
    auto title = prop.title;
    auto context = prop.context;
    auto contextHash = prop.contextHash;
    auto type = static_cast<CProposalType>(prop.type);
    auto typeString = CProposalTypeToString(type);
    auto amountValue = ValueFromAmount(prop.nAmount);
    auto payoutAddress = ScriptToString(prop.address);
    auto currentCycle   = static_cast<int32_t>(prop.cycle);
    auto totalCycles = static_cast<int32_t>(prop.nCycles);
    auto cycleEndHeight = static_cast<int32_t>(prop.cycleEndHeight);
    auto proposalEndHeight = static_cast<int32_t>(prop.proposalEndHeight);
    auto votingPeriod = static_cast<int32_t>(prop.votingPeriod);
    bool isEmergency = prop.options & CProposalOption::Emergency;
    auto quorum = prop.quorum;
    auto approvalThreshold = prop.approvalThreshold;
    auto status = static_cast<CProposalStatusType>(prop.status);
    auto statusString = CProposalStatusToString(status);
    auto feeTotalValue =  ValueFromAmount(prop.fee);
    auto feeBurnValue = ValueFromAmount(prop.feeBurnAmount);
=======
UniValue proposalToJSON(const CPropId &propId,
                        const CPropObject &prop,
                        const CCustomCSView &view,
                        const std::optional<VotingInfo> votingInfo) {
    auto proposalId        = propId.GetHex();
    auto creationHeight    = static_cast<int32_t>(prop.creationHeight);
    auto title             = prop.title;
    auto context           = prop.context;
    auto contextHash       = prop.contextHash;
    auto type              = static_cast<CPropType>(prop.type);
    auto typeString        = CPropTypeToString(type);
    auto amountValue       = ValueFromAmount(prop.nAmount);
    auto payoutAddress     = ScriptToString(prop.address);
    auto currentCycle      = static_cast<int32_t>(prop.cycle);
    auto totalCycles       = static_cast<int32_t>(prop.nCycles);
    auto cycleEndHeight    = static_cast<int32_t>(prop.cycleEndHeight);
    auto proposalEndHeight = static_cast<int32_t>(prop.proposalEndHeight);
    auto votingPeriod      = static_cast<int32_t>(prop.votingPeriod);
    bool isEmergency       = prop.options & CPropOption::Emergency;
    auto quorum            = prop.quorum;
    auto approvalThreshold = prop.approvalThreshold;
    auto status            = static_cast<CPropStatusType>(prop.status);
    auto statusString      = CPropStatusToString(status);
    auto feeTotalValue     = ValueFromAmount(prop.fee);
    auto feeBurnValue      = ValueFromAmount(prop.feeBurnAmount);
>>>>>>> 16ea4588

    auto quorumString            = strprintf("%d.%02d%%", quorum / 100, quorum % 100);
    auto approvalThresholdString = strprintf("%d.%02d%%", approvalThreshold / 100, approvalThreshold % 100);

    auto votesPossible                = -1;
    auto votesPresent                 = -1;
    auto votesPresentPct              = -1;
    auto votesYes                     = -1;
    auto votesYesPct                  = -1;
    std::string votesPresentPctString = "-1";
    std::string votesYesPctString     = "-1";

    auto isVotingInfoAvailable = votingInfo.has_value();
    if (isVotingInfoAvailable) {
        votesPresent  = votingInfo->votesPresent;
        votesYes      = votingInfo->votesYes;
        votesPossible = votingInfo->votesPossible;

        votesPresentPct = lround(votesPresent * 10000.f / votesPossible);
        votesYesPct     = lround(votesYes * 10000.f / votesPresent);

        votesPresentPctString = strprintf("%d.%02d%%", votesPresentPct / 100, votesPresentPct % 100);
        votesYesPctString     = strprintf("%d.%02d%%", votesYesPct / 100, votesYesPct % 100);
    }

    UniValue ret(UniValue::VOBJ);

    ret.pushKV("proposalId", proposalId);
    ret.pushKV("creationHeight", creationHeight);
    ret.pushKV("title", title);
    ret.pushKV("context", context);
    ret.pushKV("contextHash", contextHash);
    ret.pushKV("status", statusString);
    ret.pushKV("type", typeString);
    if (type != CProposalType::VoteOfConfidence) {
        ret.pushKV("amount", amountValue);
        ret.pushKV("payoutAddress", payoutAddress);
    }
    ret.pushKV("currentCycle", currentCycle);
    ret.pushKV("totalCycles", totalCycles);
    ret.pushKV("cycleEndHeight", cycleEndHeight);
    ret.pushKV("proposalEndHeight", proposalEndHeight);
    ret.pushKV("votingPeriod", votingPeriod);
    ret.pushKV("quorum", quorumString);
    if (isVotingInfoAvailable) {
        ret.pushKV("votesPossible", votesPossible);
        ret.pushKV("votesPresent", votesPresent);
        ret.pushKV("votesPresentPct", votesPresentPctString);
        ret.pushKV("votesYes", votesYes);
        ret.pushKV("votesYesPct", votesYesPctString);
    }
    ret.pushKV("approvalThreshold", approvalThresholdString);
    ret.pushKV("fee", feeTotalValue);
    // ret.pushKV("feeBurn", feeBurnValue);
    if (prop.options) {
        UniValue opt = UniValue(UniValue::VARR);
        if (isEmergency)
            opt.push_back("emergency");

        ret.pushKV("options", opt);
    }
    return ret;
}

UniValue proposalVoteToJSON(const CProposalId &propId, uint8_t cycle, const uint256 &mnId, CProposalVoteType vote) {
    UniValue ret(UniValue::VOBJ);
    ret.pushKV("proposalId", propId.GetHex());
    ret.pushKV("masternodeId", mnId.GetHex());
    ret.pushKV("cycle", int(cycle));
    ret.pushKV("vote", CProposalVoteToString(vote));
    return ret;
}

/*
 *  Issued by: any
 */
UniValue creategovcfp(const JSONRPCRequest &request) {
    auto pwallet = GetWallet(request);

    RPCHelpMan{
        "creategovcfp",
        "\nCreates a Community Fund Proposal" + HelpRequiringPassphrase(pwallet) + "\n",
        {
                                                    {
                "data",
                RPCArg::Type::OBJ,
                RPCArg::Optional::OMITTED_NAMED_ARG,
                "data in json-form, containing cfp data",
                {
                    {"title", RPCArg::Type::STR, RPCArg::Optional::NO, "The title of community fund request"},
                    {"context", RPCArg::Type::STR, RPCArg::Optional::NO, "The context field of community fund request"},
                    {"contextHash",
                     RPCArg::Type::STR,
                     RPCArg::Optional::OMITTED,
                     "The hash of the content which context field point to of community fund request"},
                    {"cycles", RPCArg::Type::NUM, RPCArg::Optional::OMITTED, "Defaulted to one cycle"},
                    {"amount", RPCArg::Type::AMOUNT, RPCArg::Optional::NO, "Amount in DFI to request"},
                    {"payoutAddress", RPCArg::Type::STR, RPCArg::Optional::NO, "Any valid address for receiving"},
                },
            }, {
                "inputs",
                RPCArg::Type::ARR,
                RPCArg::Optional::OMITTED_NAMED_ARG,
                "A json array of json objects",
                {
                    {
                        "",
                        RPCArg::Type::OBJ,
                        RPCArg::Optional::OMITTED,
                        "",
                        {
                            {"txid", RPCArg::Type::STR_HEX, RPCArg::Optional::NO, "The transaction id"},
                            {"vout", RPCArg::Type::NUM, RPCArg::Optional::NO, "The output number"},
                        },
                    },
                },
            }, },
        RPCResult{"\"hash\"                  (string) The hex-encoded hash of broadcasted transaction\n"},
        RPCExamples{
                                                    HelpExampleCli("creategovcfp",
                                                    "'{\"title\":\"The cfp title\",\"context\":\"The cfp "
                           "context\",\"amount\":10,\"payoutAddress\":\"address\"}' '[{\"txid\":\"id\",\"vout\":0}]'") +
            HelpExampleRpc("creategovcfp",
                                                    "'{\"title\":\"The cfp title\",\"context\":\"The cfp "
                           "context\",\"amount\":10,\"payoutAddress\":\"address\"} '[{\"txid\":\"id\",\"vout\":0}]'")},
    }
        .Check(request);

    if (pwallet->chain().isInitialBlockDownload()) {
        throw JSONRPCError(RPC_CLIENT_IN_INITIAL_DOWNLOAD, "Cannot create a cfp while still in Initial Block Download");
    }
    pwallet->BlockUntilSyncedToCurrentChain();

    RPCTypeCheck(request.params, {UniValue::VOBJ, UniValue::VARR}, true);

    CAmount amount;
    int cycles = 1;
    std::string title, context, contextHash, addressStr;

    const UniValue &data = request.params[0].get_obj();

    if (!data["title"].isNull()) {
        title = data["title"].get_str();
    } else {
        throw JSONRPCError(RPC_INVALID_PARAMETER, "<title> is required");
    }

    if (!data["context"].isNull()) {
        context = data["context"].get_str();
    } else {
        throw JSONRPCError(RPC_INVALID_PARAMETER, "<context> is required");
    }

    if (!data["contextHash"].isNull())
        contextHash = data["contextHash"].get_str();

    if (!data["cycles"].isNull())
        cycles = data["cycles"].get_int();

    if (!data["amount"].isNull()) {
        amount = AmountFromValue(data["amount"]);
    } else {
        throw JSONRPCError(RPC_INVALID_PARAMETER, "<amount> is required");
    }

    if (!data["payoutAddress"].isNull()) {
        addressStr = data["payoutAddress"].get_str();
    } else {
        throw JSONRPCError(RPC_INVALID_PARAMETER, "<payoutAddress> is required");
    }

    const auto address = DecodeDestination(addressStr);
    // check type if a supported script
    if (!IsValidDestination(address)) {
        throw JSONRPCError(RPC_INVALID_PARAMETER, "Address (" + addressStr + ") is of an unknown type");
    }

<<<<<<< HEAD
    CCreateProposalMessage pm;
    pm.type = CProposalType::CommunityFund;
    pm.address = GetScriptForDestination(address);
    pm.nAmount = amount;
    pm.nCycles = cycles;
    pm.title = title;
    pm.context = context;
=======
    CCreatePropMessage pm;
    pm.type        = CPropType::CommunityFundProposal;
    pm.address     = GetScriptForDestination(address);
    pm.nAmount     = amount;
    pm.nCycles     = cycles;
    pm.title       = title;
    pm.context     = context;
>>>>>>> 16ea4588
    pm.contextHash = contextHash;
    pm.options     = 0;

    // encode
    CDataStream metadata(DfTxMarker, SER_NETWORK, PROTOCOL_VERSION);
    metadata << static_cast<unsigned char>(CustomTxType::CreateCfp) << pm;

    CScript scriptMeta;
    scriptMeta << OP_RETURN << ToByteVector(metadata);

    auto targetHeight    = pcustomcsview->GetLastHeight() + 1;
    const auto txVersion = GetTransactionVersion(targetHeight);
    CMutableTransaction rawTx(txVersion);

    CTransactionRef optAuthTx;
    std::set<CScript> auths{pm.address};
    rawTx.vin =
        GetAuthInputsSmart(pwallet, rawTx.nVersion, auths, false /*needFoundersAuth*/, optAuthTx, request.params[1]);

    auto cfpFee = GetProposalCreationFee(targetHeight, *pcustomcsview, pm);
    rawTx.vout.emplace_back(CTxOut(cfpFee, scriptMeta));

    CCoinControl coinControl;

    if (auths.size() == 1) {
        CTxDestination dest;
        ExtractDestination(*auths.cbegin(), dest);
        if (IsValidDestination(dest)) {
            coinControl.destChange = dest;
        }
    }

    fund(rawTx, pwallet, optAuthTx, &coinControl);

    // check execution
    execTestTx(CTransaction(rawTx), targetHeight, optAuthTx);

    return signsend(rawTx, pwallet, optAuthTx)->GetHash().GetHex();
}

UniValue creategovvoc(const JSONRPCRequest &request) {
    auto pwallet = GetWallet(request);

    RPCHelpMan{
        "creategovvoc",
        "\nCreates a Vote of Confidence" + HelpRequiringPassphrase(pwallet) + "\n",
        {
                                                    {
                "data",
                RPCArg::Type::OBJ,
                RPCArg::Optional::OMITTED_NAMED_ARG,
                "data in json-form, containing voc data",
                {
                    {"title", RPCArg::Type::STR, RPCArg::Optional::NO, "The title of vote of confidence"},
                    {"context", RPCArg::Type::STR, RPCArg::Optional::NO, "The context field for vote of confidence"},
                    {"contextHash",
                     RPCArg::Type::STR,
                     RPCArg::Optional::OMITTED,
                     "The hash of the content which context field point to of vote of confidence request"},
                    {"emergency", RPCArg::Type::BOOL, RPCArg::Optional::OMITTED, "Is this emergency VOC"},
                },
            }, {
                "inputs",
                RPCArg::Type::ARR,
                RPCArg::Optional::OMITTED_NAMED_ARG,
                "A json array of json objects",
                {
                    {
                        "",
                        RPCArg::Type::OBJ,
                        RPCArg::Optional::OMITTED,
                        "",
                        {
                            {"txid", RPCArg::Type::STR_HEX, RPCArg::Optional::NO, "The transaction id"},
                            {"vout", RPCArg::Type::NUM, RPCArg::Optional::NO, "The output number"},
                        },
                    },
                },
            }, },
        RPCResult{"\"hash\"                  (string) The hex-encoded hash of broadcasted transaction\n"},
        RPCExamples{
                                                    HelpExampleCli("creategovvoc", "'The voc title' 'The voc context' '[{\"txid\":\"id\",\"vout\":0}]'") +
            HelpExampleRpc("creategovvoc", "'The voc title' 'The voc context' '[{\"txid\":\"id\",\"vout\":0}]'")},
    }
        .Check(request);

    if (pwallet->chain().isInitialBlockDownload()) {
        throw JSONRPCError(RPC_CLIENT_IN_INITIAL_DOWNLOAD, "Cannot create a voc while still in Initial Block Download");
    }
    pwallet->BlockUntilSyncedToCurrentChain();

    RPCTypeCheck(request.params, {UniValue::VOBJ, UniValue::VARR}, true);

    std::string title, context, contextHash;
    bool emergency = false;

    const UniValue &data = request.params[0].get_obj();

    if (!data["title"].isNull()) {
        title = data["title"].get_str();
    } else {
        throw JSONRPCError(RPC_INVALID_PARAMETER, "<title> is required");
    }

    if (!data["context"].isNull()) {
        context = data["context"].get_str();
    } else {
        throw JSONRPCError(RPC_INVALID_PARAMETER, "<context> is required");
    }

    if (!data["contextHash"].isNull())
        contextHash = data["contextHash"].get_str();

    if (!data["emergency"].isNull()) {
        emergency = data["emergency"].get_bool();
    }

<<<<<<< HEAD
    CCreateProposalMessage pm;
    pm.type = CProposalType::VoteOfConfidence;
    pm.nAmount = 0;
    pm.nCycles = (emergency ? 1 : VOC_CYCLES);
    pm.title = title;
    pm.context = context;
    pm.contextHash = contextHash;
    pm.options = (emergency ? CProposalOption::Emergency : 0);
=======
    CCreatePropMessage pm;
    pm.type        = CPropType::VoteOfConfidence;
    pm.nAmount     = 0;
    pm.nCycles     = (emergency ? 1 : VOC_CYCLES);
    pm.title       = title;
    pm.context     = context;
    pm.contextHash = contextHash;
    pm.options     = (emergency ? CPropOption::Emergency : 0);
>>>>>>> 16ea4588

    // encode
    CDataStream metadata(DfTxMarker, SER_NETWORK, PROTOCOL_VERSION);
    metadata << static_cast<unsigned char>(CustomTxType::CreateVoc) << pm;

    CScript scriptMeta;
    scriptMeta << OP_RETURN << ToByteVector(metadata);

    auto targetHeight    = pcustomcsview->GetLastHeight() + 1;
    const auto txVersion = GetTransactionVersion(targetHeight);
    CMutableTransaction rawTx(txVersion);

    CTransactionRef optAuthTx;
    std::set<CScript> auths;
    rawTx.vin =
        GetAuthInputsSmart(pwallet, rawTx.nVersion, auths, false /*needFoundersAuth*/, optAuthTx, request.params[1]);

    auto vocFee = GetProposalCreationFee(targetHeight, *pcustomcsview, pm);
    rawTx.vout.emplace_back(CTxOut(vocFee, scriptMeta));

    CCoinControl coinControl;

    if (auths.size() == 1) {
        CTxDestination dest;
        ExtractDestination(*auths.cbegin(), dest);
        if (IsValidDestination(dest)) {
            coinControl.destChange = dest;
        }
    }

    fund(rawTx, pwallet, optAuthTx, &coinControl);

    // check execution
    execTestTx(CTransaction(rawTx), targetHeight, optAuthTx);

    return signsend(rawTx, pwallet, optAuthTx)->GetHash().GetHex();
}

UniValue votegov(const JSONRPCRequest &request) {
    auto pwallet = GetWallet(request);

    RPCHelpMan{
        "votegov",
        "\nVote for community proposal" + HelpRequiringPassphrase(pwallet) + "\n",
        {
                                                    {"proposalId", RPCArg::Type::STR, RPCArg::Optional::NO, "The proposal txid"},
                                                    {"masternodeId", RPCArg::Type::STR, RPCArg::Optional::NO, "The masternode id which made the vote"},
                                                    {"decision", RPCArg::Type::STR, RPCArg::Optional::NO, "The vote decision (yes/no/neutral)"},
                                                    {
                "inputs",
                RPCArg::Type::ARR,
                RPCArg::Optional::OMITTED_NAMED_ARG,
                "A json array of json objects",
                {
                    {
                        "",
                        RPCArg::Type::OBJ,
                        RPCArg::Optional::OMITTED,
                        "",
                        {
                            {"txid", RPCArg::Type::STR_HEX, RPCArg::Optional::NO, "The transaction id"},
                            {"vout", RPCArg::Type::NUM, RPCArg::Optional::NO, "The output number"},
                        },
                    },
                },
            }, },
        RPCResult{"\"hash\"                  (string) The hex-encoded hash of broadcasted transaction\n"},
        RPCExamples{HelpExampleCli("votegov", "txid masternodeId yes") +
                    HelpExampleRpc("votegov", "txid masternodeId yes")},
    }
        .Check(request);

    if (pwallet->chain().isInitialBlockDownload()) {
        throw JSONRPCError(RPC_CLIENT_IN_INITIAL_DOWNLOAD, "Cannot vote while still in Initial Block Download");
    }
    pwallet->BlockUntilSyncedToCurrentChain();

    RPCTypeCheck(request.params, {UniValue::VSTR, UniValue::VSTR, UniValue::VSTR, UniValue::VARR}, true);

    auto propId = ParseHashV(request.params[0].get_str(), "proposalId");
<<<<<<< HEAD
    auto mnId = ParseHashV(request.params[1].get_str(), "masternodeId");
    auto vote = CProposalVoteType::VoteNeutral;
=======
    auto mnId   = ParseHashV(request.params[1].get_str(), "masternodeId");
    auto vote   = CPropVoteType::VoteNeutral;
>>>>>>> 16ea4588

    auto voteStr = ToLower(request.params[2].get_str());
    if (voteStr == "no") {
        vote = CProposalVoteType::VoteNo;
    } else if (voteStr == "yes") {
        vote = CProposalVoteType::VoteYes;
    } else if (voteStr != "neutral") {
        throw JSONRPCError(RPC_INVALID_PARAMETER, "decision supports yes/no/neutral");
    }

    int targetHeight;
    CTxDestination ownerDest;
    {
        CCustomCSView view(*pcustomcsview);

        auto prop = view.GetProposal(propId);
        if (!prop) {
            throw JSONRPCError(RPC_INVALID_PARAMETER, strprintf("Proposal <%s> does not exist", propId.GetHex()));
        }
<<<<<<< HEAD
        if (prop->status != CProposalStatusType::Voting) {
            throw JSONRPCError(RPC_INVALID_PARAMETER, strprintf("Proposal <%s> is not in voting period", propId.GetHex()));
=======
        if (prop->status != CPropStatusType::Voting) {
            throw JSONRPCError(RPC_INVALID_PARAMETER,
                               strprintf("Proposal <%s> is not in voting period", propId.GetHex()));
>>>>>>> 16ea4588
        }
        auto node = view.GetMasternode(mnId);
        if (!node) {
            throw JSONRPCError(RPC_INVALID_PARAMETER, strprintf("The masternode %s does not exist", mnId.ToString()));
        }
        ownerDest = node->ownerType == 1 ? CTxDestination(PKHash(node->ownerAuthAddress))
                                         : CTxDestination(WitnessV0KeyHash(node->ownerAuthAddress));

        targetHeight = view.GetLastHeight() + 1;
    }

<<<<<<< HEAD
    CProposalVoteMessage msg;
    msg.propId = propId;
=======
    CPropVoteMessage msg;
    msg.propId       = propId;
>>>>>>> 16ea4588
    msg.masternodeId = mnId;
    msg.vote         = vote;

    // encode
    CDataStream metadata(DfTxMarker, SER_NETWORK, PROTOCOL_VERSION);
    metadata << static_cast<unsigned char>(CustomTxType::Vote) << msg;

    CScript scriptMeta;
    scriptMeta << OP_RETURN << ToByteVector(metadata);

    const auto txVersion = GetTransactionVersion(targetHeight);
    CMutableTransaction rawTx(txVersion);

    CTransactionRef optAuthTx;
    std::set<CScript> auths = {GetScriptForDestination(ownerDest)};
    rawTx.vin =
        GetAuthInputsSmart(pwallet, rawTx.nVersion, auths, false /*needFoundersAuth*/, optAuthTx, request.params[3]);

    rawTx.vout.emplace_back(CTxOut(0, scriptMeta));

    CCoinControl coinControl;
    if (IsValidDestination(ownerDest)) {
        coinControl.destChange = ownerDest;
    }

    fund(rawTx, pwallet, optAuthTx, &coinControl);

    // check execution
    execTestTx(CTransaction(rawTx), targetHeight, optAuthTx);

    return signsend(rawTx, pwallet, optAuthTx)->GetHash().GetHex();
}

UniValue listgovproposalvotes(const JSONRPCRequest &request) {
    auto pwallet = GetWallet(request);
    RPCHelpMan{
        "listgovproposalvotes",
        "\nReturns information about proposal votes.\n",
        {{"proposalId", RPCArg::Type::STR, RPCArg::Optional::NO, "The proposal id)"},
          {"masternode", RPCArg::Type::STR, RPCArg::Optional::OMITTED, "mine/all/id (default = mine)"},
          {"cycle",
          RPCArg::Type::NUM,
          RPCArg::Optional::OMITTED,
          "cycle: 0 (show current), cycle: N (show cycle N), cycle: -1 (show all) (default = 0)"}},
        RPCResult{"{id:{...},...}     (array) Json object with proposal vote information\n"},
        RPCExamples{HelpExampleCli("listgovproposalvotes", "txid") + HelpExampleRpc("listgovproposalvotes", "txid")},
    }
        .Check(request);

    RPCTypeCheck(request.params, {UniValue::VSTR, UniValue::VSTR, UniValue::VNUM}, true);

    auto propId = ParseHashV(request.params[0].get_str(), "proposalId");

    uint256 mnId;
    bool isMine = true;
    if (request.params.size() > 1) {
        auto str = request.params[1].get_str();
        if (str == "all") {
            isMine = false;
        } else if (str != "mine") {
            isMine = false;
            mnId   = ParseHashV(str, "masternode");
        }
    }
    CCustomCSView view(*pcustomcsview);

    uint8_t cycle{1};
    int8_t inputCycle{0};
    if (request.params.size() > 2) {
        inputCycle = request.params[2].get_int();
    }
<<<<<<< HEAD
    if (inputCycle==0){
        auto prop = view.GetProposal(propId);
        if (!prop){
=======
    if (inputCycle == 0) {
        auto prop = view.GetProp(propId);
        if (!prop) {
>>>>>>> 16ea4588
            throw JSONRPCError(RPC_INVALID_PARAMETER, strprintf("Proposal <%s> does not exist", propId.GetHex()));
        }
        cycle = prop->cycle;
    } else if (inputCycle > 0) {
        cycle = inputCycle;
    } else if (inputCycle == -1) {
        cycle = 1;
    } else {
        throw JSONRPCError(RPC_INVALID_PARAMETER, "Incorrect cycle value");
    }

    UniValue ret(UniValue::VARR);

    view.ForEachProposalVote(
        [&](const CProposalId &pId, uint8_t propCycle, const uint256 &id, CProposalVoteType vote) {
            if (pId != propId) {
                return false;
            }

            if (inputCycle != -1 && cycle != propCycle) {
                return false;
            }

            if (isMine) {
                auto node = view.GetMasternode(id);
                if (!node) {
                    return true;
                }
                auto ownerDest = node->ownerType == 1 ? CTxDestination(PKHash(node->ownerAuthAddress))
                                                      : CTxDestination(WitnessV0KeyHash(node->ownerAuthAddress));
                if (::IsMineCached(*pwallet, GetScriptForDestination(ownerDest))) {
                    ret.push_back(proposalVoteToJSON(propId, propCycle, id, vote));
                }
            } else if (mnId.IsNull() || mnId == id) {
                ret.push_back(proposalVoteToJSON(propId, propCycle, id, vote));
            }
            return true;
        },
        CMnVotePerCycle{propId, cycle, mnId});

    return ret;
}

UniValue getgovproposal(const JSONRPCRequest &request) {
    RPCHelpMan{
        "getgovproposal",
        "\nReturns real time information about proposal state.\n",
        {
          {"proposalId", RPCArg::Type::STR, RPCArg::Optional::NO, "The proposal id)"},
          },
        RPCResult{"{id:{...},...}     (obj) Json object with proposal vote information\n"},
        RPCExamples{HelpExampleCli("getgovproposal", "txid") + HelpExampleRpc("getgovproposal", "txid")},
    }
        .Check(request);

    RPCTypeCheck(request.params, {UniValue::VSTR}, true);

    auto propId = ParseHashV(request.params[0].get_str(), "proposalId");
    CCustomCSView view(*pcustomcsview);
    auto prop = view.GetProposal(propId);
    if (!prop) {
        throw JSONRPCError(RPC_INVALID_PARAMETER, strprintf("Proposal <%s> does not exist", propId.GetHex()));
    }

    int targetHeight;
    if (prop->status == CProposalStatusType::Voting) {
        targetHeight = view.GetLastHeight() + 1;
    } else {
        targetHeight = prop->cycleEndHeight;
    }

    std::set<uint256> activeMasternodes;
    view.ForEachMasternode([&](const uint256 &mnId, CMasternode node) {
        if (node.IsActive(targetHeight, view) && node.mintedBlocks) {
            activeMasternodes.insert(mnId);
        }
        return true;
    });

    if (activeMasternodes.empty()) {
        return proposalToJSON(propId, *prop, view, std::nullopt);
    }

    uint32_t voteYes = 0, voters = 0;
    view.ForEachProposalVote(
        [&](const CProposalId &pId, uint8_t cycle, const uint256 &mnId, CProposalVoteType vote) {
            if (pId != propId || cycle != prop->cycle) {
                return false;
            }
            if (activeMasternodes.count(mnId)) {
                ++voters;
                if (vote == CProposalVoteType::VoteYes) {
                    ++voteYes;
                }
            }
            return true;
        },
        CMnVotePerCycle{propId, prop->cycle});

    if (!voters) {
        return proposalToJSON(propId, *prop, view, std::nullopt);
    }

    VotingInfo info;
    info.votesPossible = activeMasternodes.size();
    info.votesPresent  = voters;
    info.votesYes      = voteYes;

    return proposalToJSON(propId, *prop, view, info);
}

UniValue listgovproposals(const JSONRPCRequest &request) {
    RPCHelpMan{
        "listgovproposals",
        "\nReturns information about proposals.\n",
        {{"type", RPCArg::Type::STR, RPCArg::Optional::OMITTED, "cfp/voc/all (default = all)"},
          {"status", RPCArg::Type::STR, RPCArg::Optional::OMITTED, "voting/rejected/completed/all (default = all)"}},
        RPCResult{"{id:{...},...}     (array) Json object with proposals information\n"},
        RPCExamples{HelpExampleCli("listgovproposals", "") + HelpExampleRpc("listgovproposals", "")},
    }
        .Check(request);

    RPCTypeCheck(request.params, {UniValue::VSTR, UniValue::VSTR}, true);

    uint8_t type = 0;
    if (request.params.size() > 0) {
        auto str = request.params[0].get_str();
        if (str == "cfp") {
            type = uint8_t(CProposalType::CommunityFund);
        } else if (str == "voc") {
            type = uint8_t(CProposalType::VoteOfConfidence);
        } else if (str != "all") {
            throw JSONRPCError(RPC_INVALID_PARAMETER, "type supports cfp/voc/all");
        }
    }

    uint8_t status{0};
    if (request.params.size() > 1) {
        auto str = request.params[1].get_str();
        if (str == "voting") {
            status = uint8_t(CProposalStatusType::Voting);
        } else if (str == "rejected") {
            status = uint8_t(CProposalStatusType::Rejected);
        } else if (str == "completed") {
            status = uint8_t(CProposalStatusType::Completed);
        } else if (str != "all") {
            throw JSONRPCError(RPC_INVALID_PARAMETER, "status supports voting/rejected/completed/all");
        }
    }

    UniValue ret(UniValue::VARR);
    CCustomCSView view(*pcustomcsview);

    view.ForEachProposal(
        [&](const CProposalId &propId, const CProposalObject &prop) {
            if (status && status != uint8_t(prop.status)) {
                return false;
            }
            if (type && type != uint8_t(prop.type)) {
                return true;
            }
            ret.push_back(proposalToJSON(propId, prop, view, std::nullopt));
            return true;
        },
        status);

    return ret;
}

static const CRPCCommand commands[] = {
  //  category        name                     actor (function)        params
  //  --------------- ----------------------   ---------------------   ----------
    {"proposals", "creategovcfp",         &creategovcfp,         {"data", "inputs"}                                  },
    {"proposals", "creategovvoc",         &creategovvoc,         {"data", "inputs"}                                  },
    {"proposals", "votegov",              &votegov,              {"proposalId", "masternodeId", "decision", "inputs"}},
    {"proposals", "listgovproposalvotes", &listgovproposalvotes, {"proposalId", "masternode", "cycle"}               },
    {"proposals", "getgovproposal",       &getgovproposal,       {"proposalId"}                                      },
    {"proposals", "listgovproposals",     &listgovproposals,     {"type", "status"}                                  },
};

void RegisterProposalRPCCommands(CRPCTable &tableRPC) {
    for (unsigned int vcidx = 0; vcidx < ARRAYLEN(commands); vcidx++)
        tableRPC.appendCommand(commands[vcidx].name, &commands[vcidx]);
}<|MERGE_RESOLUTION|>--- conflicted
+++ resolved
@@ -9,37 +9,8 @@
     int32_t votesYes;
 };
 
-<<<<<<< HEAD
-UniValue
-proposalToJSON(const CProposalId &propId,
-    const CProposalObject &prop,
-    const CCustomCSView &view,
-    const std::optional<VotingInfo> votingInfo) {
-
-    auto proposalId = propId.GetHex();
-    auto creationHeight = static_cast<int32_t>(prop.creationHeight);
-    auto title = prop.title;
-    auto context = prop.context;
-    auto contextHash = prop.contextHash;
-    auto type = static_cast<CProposalType>(prop.type);
-    auto typeString = CProposalTypeToString(type);
-    auto amountValue = ValueFromAmount(prop.nAmount);
-    auto payoutAddress = ScriptToString(prop.address);
-    auto currentCycle   = static_cast<int32_t>(prop.cycle);
-    auto totalCycles = static_cast<int32_t>(prop.nCycles);
-    auto cycleEndHeight = static_cast<int32_t>(prop.cycleEndHeight);
-    auto proposalEndHeight = static_cast<int32_t>(prop.proposalEndHeight);
-    auto votingPeriod = static_cast<int32_t>(prop.votingPeriod);
-    bool isEmergency = prop.options & CProposalOption::Emergency;
-    auto quorum = prop.quorum;
-    auto approvalThreshold = prop.approvalThreshold;
-    auto status = static_cast<CProposalStatusType>(prop.status);
-    auto statusString = CProposalStatusToString(status);
-    auto feeTotalValue =  ValueFromAmount(prop.fee);
-    auto feeBurnValue = ValueFromAmount(prop.feeBurnAmount);
-=======
-UniValue proposalToJSON(const CPropId &propId,
-                        const CPropObject &prop,
+UniValue proposalToJSON(const CProposalId &propId,
+                        const CProposalObject &prop,
                         const CCustomCSView &view,
                         const std::optional<VotingInfo> votingInfo) {
     auto proposalId        = propId.GetHex();
@@ -47,8 +18,8 @@
     auto title             = prop.title;
     auto context           = prop.context;
     auto contextHash       = prop.contextHash;
-    auto type              = static_cast<CPropType>(prop.type);
-    auto typeString        = CPropTypeToString(type);
+    auto type              = static_cast<CProposalType>(prop.type);
+    auto typeString        = CProposalTypeToString(type);
     auto amountValue       = ValueFromAmount(prop.nAmount);
     auto payoutAddress     = ScriptToString(prop.address);
     auto currentCycle      = static_cast<int32_t>(prop.cycle);
@@ -56,14 +27,13 @@
     auto cycleEndHeight    = static_cast<int32_t>(prop.cycleEndHeight);
     auto proposalEndHeight = static_cast<int32_t>(prop.proposalEndHeight);
     auto votingPeriod      = static_cast<int32_t>(prop.votingPeriod);
-    bool isEmergency       = prop.options & CPropOption::Emergency;
+    bool isEmergency       = prop.options & CProposalOption::Emergency;
     auto quorum            = prop.quorum;
     auto approvalThreshold = prop.approvalThreshold;
-    auto status            = static_cast<CPropStatusType>(prop.status);
-    auto statusString      = CPropStatusToString(status);
+    auto status            = static_cast<CProposalStatusType>(prop.status);
+    auto statusString      = CProposalStatusToString(status);
     auto feeTotalValue     = ValueFromAmount(prop.fee);
     auto feeBurnValue      = ValueFromAmount(prop.feeBurnAmount);
->>>>>>> 16ea4588
 
     auto quorumString            = strprintf("%d.%02d%%", quorum / 100, quorum % 100);
     auto approvalThresholdString = strprintf("%d.%02d%%", approvalThreshold / 100, approvalThreshold % 100);
@@ -241,23 +211,13 @@
         throw JSONRPCError(RPC_INVALID_PARAMETER, "Address (" + addressStr + ") is of an unknown type");
     }
 
-<<<<<<< HEAD
     CCreateProposalMessage pm;
-    pm.type = CProposalType::CommunityFund;
-    pm.address = GetScriptForDestination(address);
-    pm.nAmount = amount;
-    pm.nCycles = cycles;
-    pm.title = title;
-    pm.context = context;
-=======
-    CCreatePropMessage pm;
-    pm.type        = CPropType::CommunityFundProposal;
+    pm.type        = CProposalType::CommunityFund;
     pm.address     = GetScriptForDestination(address);
     pm.nAmount     = amount;
     pm.nCycles     = cycles;
     pm.title       = title;
     pm.context     = context;
->>>>>>> 16ea4588
     pm.contextHash = contextHash;
     pm.options     = 0;
 
@@ -375,25 +335,14 @@
         emergency = data["emergency"].get_bool();
     }
 
-<<<<<<< HEAD
     CCreateProposalMessage pm;
-    pm.type = CProposalType::VoteOfConfidence;
-    pm.nAmount = 0;
-    pm.nCycles = (emergency ? 1 : VOC_CYCLES);
-    pm.title = title;
-    pm.context = context;
-    pm.contextHash = contextHash;
-    pm.options = (emergency ? CProposalOption::Emergency : 0);
-=======
-    CCreatePropMessage pm;
-    pm.type        = CPropType::VoteOfConfidence;
+    pm.type        = CProposalType::VoteOfConfidence;
     pm.nAmount     = 0;
     pm.nCycles     = (emergency ? 1 : VOC_CYCLES);
     pm.title       = title;
     pm.context     = context;
     pm.contextHash = contextHash;
-    pm.options     = (emergency ? CPropOption::Emergency : 0);
->>>>>>> 16ea4588
+    pm.options     = (emergency ? CProposalOption::Emergency : 0);
 
     // encode
     CDataStream metadata(DfTxMarker, SER_NETWORK, PROTOCOL_VERSION);
@@ -474,13 +423,8 @@
     RPCTypeCheck(request.params, {UniValue::VSTR, UniValue::VSTR, UniValue::VSTR, UniValue::VARR}, true);
 
     auto propId = ParseHashV(request.params[0].get_str(), "proposalId");
-<<<<<<< HEAD
-    auto mnId = ParseHashV(request.params[1].get_str(), "masternodeId");
-    auto vote = CProposalVoteType::VoteNeutral;
-=======
     auto mnId   = ParseHashV(request.params[1].get_str(), "masternodeId");
-    auto vote   = CPropVoteType::VoteNeutral;
->>>>>>> 16ea4588
+    auto vote   = CProposalVoteType::VoteNeutral;
 
     auto voteStr = ToLower(request.params[2].get_str());
     if (voteStr == "no") {
@@ -500,14 +444,9 @@
         if (!prop) {
             throw JSONRPCError(RPC_INVALID_PARAMETER, strprintf("Proposal <%s> does not exist", propId.GetHex()));
         }
-<<<<<<< HEAD
         if (prop->status != CProposalStatusType::Voting) {
-            throw JSONRPCError(RPC_INVALID_PARAMETER, strprintf("Proposal <%s> is not in voting period", propId.GetHex()));
-=======
-        if (prop->status != CPropStatusType::Voting) {
             throw JSONRPCError(RPC_INVALID_PARAMETER,
                                strprintf("Proposal <%s> is not in voting period", propId.GetHex()));
->>>>>>> 16ea4588
         }
         auto node = view.GetMasternode(mnId);
         if (!node) {
@@ -519,13 +458,8 @@
         targetHeight = view.GetLastHeight() + 1;
     }
 
-<<<<<<< HEAD
     CProposalVoteMessage msg;
-    msg.propId = propId;
-=======
-    CPropVoteMessage msg;
     msg.propId       = propId;
->>>>>>> 16ea4588
     msg.masternodeId = mnId;
     msg.vote         = vote;
 
@@ -597,15 +531,9 @@
     if (request.params.size() > 2) {
         inputCycle = request.params[2].get_int();
     }
-<<<<<<< HEAD
-    if (inputCycle==0){
+    if (inputCycle == 0) {
         auto prop = view.GetProposal(propId);
-        if (!prop){
-=======
-    if (inputCycle == 0) {
-        auto prop = view.GetProp(propId);
         if (!prop) {
->>>>>>> 16ea4588
             throw JSONRPCError(RPC_INVALID_PARAMETER, strprintf("Proposal <%s> does not exist", propId.GetHex()));
         }
         cycle = prop->cycle;
