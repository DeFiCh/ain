#include <masternodes/govvariables/attributes.h>
#include <masternodes/mn_rpc.h>

#include <functional>

struct VotingInfo {
    int32_t votesPossible;
    int32_t votesPresent;
    int32_t votesYes;
};

UniValue proposalToJSON(const CProposalId &propId,
                        const CProposalObject &prop,
                        const CCustomCSView &view,
                        const std::optional<VotingInfo> votingInfo) {
    auto proposalId        = propId.GetHex();
    auto creationHeight    = static_cast<int32_t>(prop.creationHeight);
    auto title             = prop.title;
    auto context           = prop.context;
    auto contextHash       = prop.contextHash;
    auto type              = static_cast<CProposalType>(prop.type);
    auto typeString        = CProposalTypeToString(type);
    auto amountValue       = ValueFromAmount(prop.nAmount);
    auto payoutAddress     = ScriptToString(prop.address);
    auto currentCycle      = static_cast<int32_t>(prop.cycle);
    auto totalCycles       = static_cast<int32_t>(prop.nCycles);
    auto cycleEndHeight    = static_cast<int32_t>(prop.cycleEndHeight);
    auto proposalEndHeight = static_cast<int32_t>(prop.proposalEndHeight);
    auto votingPeriod      = static_cast<int32_t>(prop.votingPeriod);
    bool isEmergency       = prop.options & CProposalOption::Emergency;
    auto quorum            = prop.quorum;
    auto approvalThreshold = prop.approvalThreshold;
    auto status            = static_cast<CProposalStatusType>(prop.status);
    auto statusString      = CProposalStatusToString(status);
    auto feeTotalValue     = ValueFromAmount(prop.fee);
    auto feeBurnValue      = ValueFromAmount(prop.feeBurnAmount);

    auto quorumString            = strprintf("%d.%02d%%", quorum / 100, quorum % 100);
    auto approvalThresholdString = strprintf("%d.%02d%%", approvalThreshold / 100, approvalThreshold % 100);

    auto votesPossible                = -1;
    auto votesPresent                 = -1;
    auto votesPresentPct              = -1;
    auto votesYes                     = -1;
    auto votesYesPct                  = -1;
    std::string votesPresentPctString = "-1";
    std::string votesYesPctString     = "-1";

    auto isVotingInfoAvailable = votingInfo.has_value();
    if (isVotingInfoAvailable) {
        votesPresent  = votingInfo->votesPresent;
        votesYes      = votingInfo->votesYes;
        votesPossible = votingInfo->votesPossible;

        votesPresentPct = lround(votesPresent * 10000.f / votesPossible);
        votesYesPct     = lround(votesYes * 10000.f / votesPresent);

        votesPresentPctString = strprintf("%d.%02d%%", votesPresentPct / 100, votesPresentPct % 100);
        votesYesPctString     = strprintf("%d.%02d%%", votesYesPct / 100, votesYesPct % 100);
    }

    UniValue ret(UniValue::VOBJ);

    ret.pushKV("proposalId", proposalId);
    ret.pushKV("creationHeight", creationHeight);
    ret.pushKV("title", title);
    ret.pushKV("context", context);
    ret.pushKV("contextHash", contextHash);
    ret.pushKV("status", statusString);
    ret.pushKV("type", typeString);
    if (type != CProposalType::VoteOfConfidence) {
        ret.pushKV("amount", amountValue);
        ret.pushKV("payoutAddress", payoutAddress);
    }
    ret.pushKV("currentCycle", currentCycle);
    ret.pushKV("totalCycles", totalCycles);
    ret.pushKV("cycleEndHeight", cycleEndHeight);
    ret.pushKV("proposalEndHeight", proposalEndHeight);
    ret.pushKV("votingPeriod", votingPeriod);
    ret.pushKV("quorum", quorumString);
    if (isVotingInfoAvailable) {
        ret.pushKV("votesPossible", votesPossible);
        ret.pushKV("votesPresent", votesPresent);
        ret.pushKV("votesPresentPct", votesPresentPctString);
        ret.pushKV("votesYes", votesYes);
        ret.pushKV("votesYesPct", votesYesPctString);
    }
    ret.pushKV("approvalThreshold", approvalThresholdString);
    ret.pushKV("fee", feeTotalValue);
    // ret.pushKV("feeBurn", feeBurnValue);
    if (prop.options) {
        UniValue opt = UniValue(UniValue::VARR);
        if (isEmergency)
            opt.push_back("emergency");

        ret.pushKV("options", opt);
    }
    return ret;
}

UniValue proposalVoteToJSON(const CProposalId &propId, uint8_t cycle, const uint256 &mnId, CProposalVoteType vote) {
    UniValue ret(UniValue::VOBJ);
    ret.pushKV("proposalId", propId.GetHex());
    ret.pushKV("masternodeId", mnId.GetHex());
    ret.pushKV("cycle", int(cycle));
    ret.pushKV("vote", CProposalVoteToString(vote));
    return ret;
}

/*
 *  Issued by: any
 */
UniValue creategovcfp(const JSONRPCRequest &request) {
    auto pwallet = GetWallet(request);

    RPCHelpMan{
        "creategovcfp",
        "\nCreates a Community Fund Proposal" + HelpRequiringPassphrase(pwallet) + "\n",
        {
                                                    {
                "data",
                RPCArg::Type::OBJ,
                RPCArg::Optional::OMITTED_NAMED_ARG,
                "data in json-form, containing cfp data",
                {
                    {"title", RPCArg::Type::STR, RPCArg::Optional::NO, "The title of community fund request"},
                    {"context", RPCArg::Type::STR, RPCArg::Optional::NO, "The context field of community fund request"},
                    {"contextHash",
                     RPCArg::Type::STR,
                     RPCArg::Optional::OMITTED,
                     "The hash of the content which context field point to of community fund request"},
                    {"cycles", RPCArg::Type::NUM, RPCArg::Optional::OMITTED, "Defaulted to one cycle"},
                    {"amount", RPCArg::Type::AMOUNT, RPCArg::Optional::NO, "Amount in DFI to request"},
                    {"payoutAddress", RPCArg::Type::STR, RPCArg::Optional::NO, "Any valid address for receiving"},
                },
            }, {
                "inputs",
                RPCArg::Type::ARR,
                RPCArg::Optional::OMITTED_NAMED_ARG,
                "A json array of json objects",
                {
                    {
                        "",
                        RPCArg::Type::OBJ,
                        RPCArg::Optional::OMITTED,
                        "",
                        {
                            {"txid", RPCArg::Type::STR_HEX, RPCArg::Optional::NO, "The transaction id"},
                            {"vout", RPCArg::Type::NUM, RPCArg::Optional::NO, "The output number"},
                        },
                    },
                },
            }, },
        RPCResult{"\"hash\"                  (string) The hex-encoded hash of broadcasted transaction\n"},
        RPCExamples{
                                                    HelpExampleCli("creategovcfp",
                                                    "'{\"title\":\"The cfp title\",\"context\":\"The cfp "
                           "context\",\"amount\":10,\"payoutAddress\":\"address\"}' '[{\"txid\":\"id\",\"vout\":0}]'") +
            HelpExampleRpc("creategovcfp",
                                                    "'{\"title\":\"The cfp title\",\"context\":\"The cfp "
                           "context\",\"amount\":10,\"payoutAddress\":\"address\"} '[{\"txid\":\"id\",\"vout\":0}]'")},
    }
        .Check(request);

    if (pwallet->chain().isInitialBlockDownload()) {
        throw JSONRPCError(RPC_CLIENT_IN_INITIAL_DOWNLOAD, "Cannot create a cfp while still in Initial Block Download");
    }
    pwallet->BlockUntilSyncedToCurrentChain();

    RPCTypeCheck(request.params, {UniValue::VOBJ, UniValue::VARR}, true);

    CAmount amount;
    int cycles = 1;
    std::string title, context, contextHash, addressStr;

    const UniValue &data = request.params[0].get_obj();

    RPCTypeCheckObj(data,
                    {
                        {"title",         UniValue::VSTR},
                        {"context",       UniValue::VSTR},
                        {"contextHash",   UniValue::VSTR},
                        {"cycles",        UniValue::VNUM},
                        {"amount",        UniValueType()},
                        {"payoutAddress", UniValue::VSTR}
    },
                    true,
                    true);

    if (!data["title"].isNull()) {
        title = data["title"].get_str();
    } else {
        throw JSONRPCError(RPC_INVALID_PARAMETER, "<title> is required");
    }

    if (!data["context"].isNull()) {
        context = data["context"].get_str();
    } else {
        throw JSONRPCError(RPC_INVALID_PARAMETER, "<context> is required");
    }

    if (!data["contextHash"].isNull())
        contextHash = data["contextHash"].get_str();

    if (!data["cycles"].isNull())
        cycles = data["cycles"].get_int();

    if (!data["amount"].isNull()) {
        amount = AmountFromValue(data["amount"]);
    } else {
        throw JSONRPCError(RPC_INVALID_PARAMETER, "<amount> is required");
    }

    if (!data["payoutAddress"].isNull()) {
        addressStr = data["payoutAddress"].get_str();
    } else {
        throw JSONRPCError(RPC_INVALID_PARAMETER, "<payoutAddress> is required");
    }

    const auto address = DecodeDestination(addressStr);
    // check type if a supported script
    if (!IsValidDestination(address)) {
        throw JSONRPCError(RPC_INVALID_PARAMETER, "Address (" + addressStr + ") is of an unknown type");
    }

    CCreateProposalMessage pm;
    pm.type        = CProposalType::CommunityFundProposal;
    pm.address     = GetScriptForDestination(address);
    pm.nAmount     = amount;
    pm.nCycles     = cycles;
    pm.title       = title;
    pm.context     = context;
    pm.contextHash = contextHash;
    pm.options     = 0;

    // encode
    CDataStream metadata(DfTxMarker, SER_NETWORK, PROTOCOL_VERSION);
    metadata << static_cast<unsigned char>(CustomTxType::CreateCfp) << pm;

    CScript scriptMeta;
    scriptMeta << OP_RETURN << ToByteVector(metadata);

    auto targetHeight    = pcustomcsview->GetLastHeight() + 1;
    const auto txVersion = GetTransactionVersion(targetHeight);
    CMutableTransaction rawTx(txVersion);

    CTransactionRef optAuthTx;
    std::set<CScript> auths{pm.address};
    rawTx.vin =
        GetAuthInputsSmart(pwallet, rawTx.nVersion, auths, false /*needFoundersAuth*/, optAuthTx, request.params[1]);

    auto cfpFee = GetProposalCreationFee(targetHeight, *pcustomcsview, pm);
    rawTx.vout.emplace_back(CTxOut(cfpFee, scriptMeta));

    CCoinControl coinControl;

    if (auths.size() == 1) {
        CTxDestination dest;
        ExtractDestination(*auths.cbegin(), dest);
        if (IsValidDestination(dest)) {
            coinControl.destChange = dest;
        }
    }

    fund(rawTx, pwallet, optAuthTx, &coinControl);

    // check execution
    execTestTx(CTransaction(rawTx), targetHeight, optAuthTx);

    return signsend(rawTx, pwallet, optAuthTx)->GetHash().GetHex();
}

UniValue creategovvoc(const JSONRPCRequest &request) {
    auto pwallet = GetWallet(request);

    RPCHelpMan{
        "creategovvoc",
        "\nCreates a Vote of Confidence" + HelpRequiringPassphrase(pwallet) + "\n",
        {
                                                    {
                "data",
                RPCArg::Type::OBJ,
                RPCArg::Optional::OMITTED_NAMED_ARG,
                "data in json-form, containing voc data",
                {
                    {"title", RPCArg::Type::STR, RPCArg::Optional::NO, "The title of vote of confidence"},
                    {"context", RPCArg::Type::STR, RPCArg::Optional::NO, "The context field for vote of confidence"},
                    {"contextHash",
                     RPCArg::Type::STR,
                     RPCArg::Optional::OMITTED,
                     "The hash of the content which context field point to of vote of confidence request"},
                    {"emergency", RPCArg::Type::BOOL, RPCArg::Optional::OMITTED, "Is this emergency VOC"},
                    {"special", RPCArg::Type::BOOL, RPCArg::Optional::OMITTED, "Preferred alias for emergency VOC"},
                },
            }, {
                "inputs",
                RPCArg::Type::ARR,
                RPCArg::Optional::OMITTED_NAMED_ARG,
                "A json array of json objects",
                {
                    {
                        "",
                        RPCArg::Type::OBJ,
                        RPCArg::Optional::OMITTED,
                        "",
                        {
                            {"txid", RPCArg::Type::STR_HEX, RPCArg::Optional::NO, "The transaction id"},
                            {"vout", RPCArg::Type::NUM, RPCArg::Optional::NO, "The output number"},
                        },
                    },
                },
            }, },
        RPCResult{"\"hash\"                  (string) The hex-encoded hash of broadcasted transaction\n"},
        RPCExamples{
                                                    HelpExampleCli("creategovvoc", "'The voc title' 'The voc context' '[{\"txid\":\"id\",\"vout\":0}]'") +
            HelpExampleRpc("creategovvoc", "'The voc title' 'The voc context' '[{\"txid\":\"id\",\"vout\":0}]'")},
    }
        .Check(request);

    if (pwallet->chain().isInitialBlockDownload()) {
        throw JSONRPCError(RPC_CLIENT_IN_INITIAL_DOWNLOAD, "Cannot create a voc while still in Initial Block Download");
    }
    pwallet->BlockUntilSyncedToCurrentChain();

    RPCTypeCheck(request.params, {UniValue::VOBJ, UniValue::VARR}, true);

    std::string title, context, contextHash;
    bool emergency = false;

    const UniValue &data = request.params[0].get_obj();

    RPCTypeCheckObj(data,
                    {
                        {"title",       UniValue::VSTR },
                        {"context",     UniValue::VSTR },
                        {"contextHash", UniValue::VSTR },
                        {"emergency",   UniValue::VBOOL},
                        {"special",     UniValue::VBOOL}
    },
                    true,
                    true);

    if (!data["title"].isNull()) {
        title = data["title"].get_str();
    } else {
        throw JSONRPCError(RPC_INVALID_PARAMETER, "<title> is required");
    }

    if (!data["context"].isNull()) {
        context = data["context"].get_str();
    } else {
        throw JSONRPCError(RPC_INVALID_PARAMETER, "<context> is required");
    }

    if (!data["contextHash"].isNull())
        contextHash = data["contextHash"].get_str();

    if (!data["emergency"].isNull()) {
        emergency = data["emergency"].get_bool();
    } else if (!data["special"].isNull()) {
        emergency = data["special"].get_bool();
    }

    CCreateProposalMessage pm;
    pm.type        = CProposalType::VoteOfConfidence;
    pm.nAmount     = 0;
    pm.nCycles     = (emergency ? 1 : VOC_CYCLES);
    pm.title       = title;
    pm.context     = context;
    pm.contextHash = contextHash;
    pm.options     = (emergency ? CProposalOption::Emergency : 0);

    // encode
    CDataStream metadata(DfTxMarker, SER_NETWORK, PROTOCOL_VERSION);
    metadata << static_cast<unsigned char>(CustomTxType::CreateVoc) << pm;

    CScript scriptMeta;
    scriptMeta << OP_RETURN << ToByteVector(metadata);

    auto targetHeight    = pcustomcsview->GetLastHeight() + 1;
    const auto txVersion = GetTransactionVersion(targetHeight);
    CMutableTransaction rawTx(txVersion);

    CTransactionRef optAuthTx;
    std::set<CScript> auths;
    rawTx.vin =
        GetAuthInputsSmart(pwallet, rawTx.nVersion, auths, false /*needFoundersAuth*/, optAuthTx, request.params[1]);

    auto vocFee = GetProposalCreationFee(targetHeight, *pcustomcsview, pm);
    rawTx.vout.emplace_back(CTxOut(vocFee, scriptMeta));

    CCoinControl coinControl;

    if (auths.size() == 1) {
        CTxDestination dest;
        ExtractDestination(*auths.cbegin(), dest);
        if (IsValidDestination(dest)) {
            coinControl.destChange = dest;
        }
    }

    fund(rawTx, pwallet, optAuthTx, &coinControl);

    // check execution
    execTestTx(CTransaction(rawTx), targetHeight, optAuthTx);

    return signsend(rawTx, pwallet, optAuthTx)->GetHash().GetHex();
}

UniValue votegov(const JSONRPCRequest &request) {
    auto pwallet = GetWallet(request);

    RPCHelpMan{
        "votegov",
        "\nVote for community proposal" + HelpRequiringPassphrase(pwallet) + "\n",
        {
                                                    {"proposalId", RPCArg::Type::STR, RPCArg::Optional::NO, "The proposal txid"},
                                                    {"masternodeId", RPCArg::Type::STR, RPCArg::Optional::NO, "The masternode id which made the vote"},
                                                    {"decision", RPCArg::Type::STR, RPCArg::Optional::NO, "The vote decision (yes/no/neutral)"},
                                                    {
                "inputs",
                RPCArg::Type::ARR,
                RPCArg::Optional::OMITTED_NAMED_ARG,
                "A json array of json objects",
                {
                    {
                        "",
                        RPCArg::Type::OBJ,
                        RPCArg::Optional::OMITTED,
                        "",
                        {
                            {"txid", RPCArg::Type::STR_HEX, RPCArg::Optional::NO, "The transaction id"},
                            {"vout", RPCArg::Type::NUM, RPCArg::Optional::NO, "The output number"},
                        },
                    },
                },
            }, },
        RPCResult{"\"hash\"                  (string) The hex-encoded hash of broadcasted transaction\n"},
        RPCExamples{HelpExampleCli("votegov", "txid masternodeId yes") +
                    HelpExampleRpc("votegov", "txid masternodeId yes")},
    }
        .Check(request);

    if (pwallet->chain().isInitialBlockDownload()) {
        throw JSONRPCError(RPC_CLIENT_IN_INITIAL_DOWNLOAD, "Cannot vote while still in Initial Block Download");
    }
    pwallet->BlockUntilSyncedToCurrentChain();

    RPCTypeCheck(request.params, {UniValue::VSTR, UniValue::VSTR, UniValue::VSTR, UniValue::VARR}, true);

    auto propId = ParseHashV(request.params[0].get_str(), "proposalId");
    auto mnId   = ParseHashV(request.params[1].get_str(), "masternodeId");
    auto vote   = CProposalVoteType::VoteNeutral;

    auto voteStr = ToLower(request.params[2].get_str());
    if (voteStr == "no") {
        vote = CProposalVoteType::VoteNo;
    } else if (voteStr == "yes") {
        vote = CProposalVoteType::VoteYes;
    } else if (voteStr != "neutral") {
        throw JSONRPCError(RPC_INVALID_PARAMETER, "decision supports yes/no/neutral");
    }

    int targetHeight;
    CTxDestination ownerDest;
    {
        CCustomCSView view(*pcustomcsview);

        auto prop = view.GetProposal(propId);
        if (!prop) {
            throw JSONRPCError(RPC_INVALID_PARAMETER, strprintf("Proposal <%s> does not exist", propId.GetHex()));
        }
        if (prop->status != CProposalStatusType::Voting) {
            throw JSONRPCError(RPC_INVALID_PARAMETER,
                               strprintf("Proposal <%s> is not in voting period", propId.GetHex()));
        }
        auto node = view.GetMasternode(mnId);
        if (!node) {
            throw JSONRPCError(RPC_INVALID_PARAMETER, strprintf("The masternode %s does not exist", mnId.ToString()));
        }
        ownerDest = node->ownerType == 1 ? CTxDestination(PKHash(node->ownerAuthAddress))
                                         : CTxDestination(WitnessV0KeyHash(node->ownerAuthAddress));

        targetHeight = view.GetLastHeight() + 1;
    }

    CProposalVoteMessage msg;
    msg.propId       = propId;
    msg.masternodeId = mnId;
    msg.vote         = vote;

    // encode
    CDataStream metadata(DfTxMarker, SER_NETWORK, PROTOCOL_VERSION);
    metadata << static_cast<unsigned char>(CustomTxType::Vote) << msg;

    CScript scriptMeta;
    scriptMeta << OP_RETURN << ToByteVector(metadata);

    const auto txVersion = GetTransactionVersion(targetHeight);
    CMutableTransaction rawTx(txVersion);

    CTransactionRef optAuthTx;
    std::set<CScript> auths = {GetScriptForDestination(ownerDest)};
    rawTx.vin =
        GetAuthInputsSmart(pwallet, rawTx.nVersion, auths, false /*needFoundersAuth*/, optAuthTx, request.params[3]);

    rawTx.vout.emplace_back(CTxOut(0, scriptMeta));

    CCoinControl coinControl;
    if (IsValidDestination(ownerDest)) {
        coinControl.destChange = ownerDest;
    }

    fund(rawTx, pwallet, optAuthTx, &coinControl);

    // check execution
    execTestTx(CTransaction(rawTx), targetHeight, optAuthTx);

    return signsend(rawTx, pwallet, optAuthTx)->GetHash().GetHex();
}

UniValue listgovproposalvotes(const JSONRPCRequest &request) {
    auto pwallet = GetWallet(request);
    RPCHelpMan{
        "listgovproposalvotes",
        "\nReturns information about proposal votes.\n",
        {
          {"proposalId", RPCArg::Type::STR, RPCArg::Optional::NO, "The proposal id)"},
          {"masternode", RPCArg::Type::STR, RPCArg::Optional::OMITTED, "mine/all/id (default = mine)"},
          {"cycle",
             RPCArg::Type::NUM,
             RPCArg::Optional::OMITTED,
             "cycle: 0 (show current), cycle: N (show cycle N), cycle: -1 (show all) (default = 0)"},
          {
                "pagination",
                RPCArg::Type::OBJ,
                RPCArg::Optional::OMITTED,
                "",
                {
                    {"start",
                     RPCArg::Type::NUM,
                     RPCArg::Optional::OMITTED,
                     "Vote index to iterate from."
                     "Typically it's set to last ID from previous request."},
                    {"including_start",
                     RPCArg::Type::BOOL,
                     RPCArg::Optional::OMITTED,
                     "If true, then iterate including starting position. False by default"},
                    {"limit",
                     RPCArg::Type::NUM,
                     RPCArg::Optional::OMITTED,
                     "Maximum number of votes to return, 100 by default"},
                },
            }, },
        RPCResult{"{id:{...},...}     (array) Json object with proposal vote information\n"},
        RPCExamples{HelpExampleCli("listgovproposalvotes", "txid") + HelpExampleRpc("listgovproposalvotes", "txid")},
    }
        .Check(request);

    if (request.params[0].isObject())
        RPCTypeCheck(request.params, {UniValue::VOBJ}, true);
    else
        RPCTypeCheck(request.params, {UniValue::VSTR, UniValue::VSTR, UniValue::VNUM, UniValue::VOBJ}, true);

    CCustomCSView view(*pcustomcsview);

    uint256 mnId;
    uint256 propId;
    bool isMine = true;
    uint8_t cycle{1};
    int8_t inputCycle{0};

    size_t limit         = 100;
    size_t start         = 0;
    bool including_start = true;

    if (request.params[0].isObject()) {
        auto optionsObj = request.params[0].get_obj();
        propId          = ParseHashV(optionsObj["proposalId"].get_str(), "proposalId");

        if (!optionsObj["masternode"].isNull()) {
            if (optionsObj["masternode"].get_str() == "all") {
                isMine = false;
            } else if (optionsObj["masternode"].get_str() != "mine") {
                isMine = false;
                mnId   = ParseHashV(optionsObj["masternode"].get_str(), "masternode");
            }
        }

        if (!optionsObj["cycle"].isNull()) {
            inputCycle = optionsObj["cycle"].get_int();
            if (inputCycle == 0) {
                auto prop = view.GetProposal(propId);
                if (!prop) {
                    throw JSONRPCError(RPC_INVALID_PARAMETER,
                                       strprintf("Proposal <%s> does not exist", propId.GetHex()));
                }
                cycle = prop->cycle;
            } else if (inputCycle > 0) {
                cycle = inputCycle;
            } else if (inputCycle == -1) {
                cycle = 1;
            } else {
                throw JSONRPCError(RPC_INVALID_PARAMETER, "Incorrect cycle value");
            }
        }

        if (!optionsObj["pagination"].isNull()) {
            UniValue paginationObj = optionsObj["pagination"].get_obj();
            if (!paginationObj["limit"].isNull()) {
                limit = (size_t)paginationObj["limit"].get_int64();
            }
            if (!paginationObj["start"].isNull()) {
                including_start = false;
                start           = (size_t)paginationObj["start"].get_int();
            }
            if (!paginationObj["including_start"].isNull()) {
                including_start = paginationObj["including_start"].getBool();
            }
            if (!including_start) {
                ++start;
            }
        }
    } else {
        propId = ParseHashV(request.params[0].get_str(), "proposalId");

        if (request.params.size() > 1) {
            auto str = request.params[1].get_str();
            if (str == "all") {
                isMine = false;
            } else if (str != "mine") {
                isMine = false;
                mnId   = ParseHashV(str, "masternode");
            }
        }

        if (request.params.size() > 2) {
            inputCycle = request.params[2].get_int();

            if (inputCycle == 0) {
                auto prop = view.GetProposal(propId);
                if (!prop) {
                    throw JSONRPCError(RPC_INVALID_PARAMETER,
                                       strprintf("Proposal <%s> does not exist", propId.GetHex()));
                }
                cycle = prop->cycle;
            } else if (inputCycle > 0) {
                cycle = inputCycle;
            } else if (inputCycle == -1) {
                cycle = 1;
            } else {
                throw JSONRPCError(RPC_INVALID_PARAMETER, "Incorrect cycle value");
            }
        }

        if (request.params.size() > 3) {
            UniValue paginationObj = request.params[3].get_obj();
            if (!paginationObj["limit"].isNull()) {
                limit = (size_t)paginationObj["limit"].get_int64();
            }
            if (!paginationObj["start"].isNull()) {
                including_start = false;
                start           = (size_t)paginationObj["start"].get_int();
            }
            if (!paginationObj["including_start"].isNull()) {
                including_start = paginationObj["including_start"].getBool();
            }
            if (!including_start) {
                ++start;
            }
        }
        if (limit == 0) {
            limit = std::numeric_limits<decltype(limit)>::max();
        }
    }

    UniValue ret(UniValue::VARR);

    view.ForEachProposalVote(
        [&](const CProposalId &pId, uint8_t propCycle, const uint256 &id, CProposalVoteType vote) {
            if (pId != propId) {
                return false;
            }

            if (inputCycle != -1 && cycle != propCycle) {
                return false;
            }

            if (isMine) {
                auto node = view.GetMasternode(id);
                if (!node) {
                    return true;
                }

                // skip entries until we reach start index
                if (start != 0) {
                    --start;
                    return true;
                }

                auto ownerDest = node->ownerType == 1 ? CTxDestination(PKHash(node->ownerAuthAddress))
                                                      : CTxDestination(WitnessV0KeyHash(node->ownerAuthAddress));
                if (::IsMineCached(*pwallet, GetScriptForDestination(ownerDest))) {
                    ret.push_back(proposalVoteToJSON(propId, propCycle, id, vote));
                    limit--;
                }
            } else if (mnId.IsNull() || mnId == id) {
                // skip entries until we reach start index
                if (start != 0) {
                    --start;
                    return true;
                }

                ret.push_back(proposalVoteToJSON(propId, propCycle, id, vote));
                limit--;
            }

            return limit != 0;
        },
        CMnVotePerCycle{propId, cycle, mnId});

    return ret;
}

UniValue getgovproposal(const JSONRPCRequest &request) {
    RPCHelpMan{
        "getgovproposal",
        "\nReturns real time information about proposal state.\n",
        {
          {"proposalId", RPCArg::Type::STR, RPCArg::Optional::NO, "The proposal id)"},
          },
        RPCResult{"{id:{...},...}     (obj) Json object with proposal vote information\n"},
        RPCExamples{HelpExampleCli("getgovproposal", "txid") + HelpExampleRpc("getgovproposal", "txid")},
    }
        .Check(request);

    RPCTypeCheck(request.params, {UniValue::VSTR}, true);

    auto propId = ParseHashV(request.params[0].get_str(), "proposalId");
    CCustomCSView view(*pcustomcsview);
    auto prop = view.GetProposal(propId);
    if (!prop) {
        throw JSONRPCError(RPC_INVALID_PARAMETER, strprintf("Proposal <%s> does not exist", propId.GetHex()));
    }

    int targetHeight;
    if (prop->status == CProposalStatusType::Voting) {
        targetHeight = view.GetLastHeight() + 1;
    } else {
        targetHeight = prop->cycleEndHeight;
    }

    std::set<uint256> activeMasternodes;
    view.ForEachMasternode([&](const uint256 &mnId, CMasternode node) {
        if (node.IsActive(targetHeight, view) && node.mintedBlocks) {
            activeMasternodes.insert(mnId);
        }
        return true;
    });

    if (activeMasternodes.empty()) {
        return proposalToJSON(propId, *prop, view, std::nullopt);
    }

    uint32_t voteYes = 0, voters = 0;
    view.ForEachProposalVote(
        [&](const CProposalId &pId, uint8_t cycle, const uint256 &mnId, CProposalVoteType vote) {
            if (pId != propId || cycle != prop->cycle) {
                return false;
            }
            if (activeMasternodes.count(mnId)) {
                ++voters;
                if (vote == CProposalVoteType::VoteYes) {
                    ++voteYes;
                }
            }
            return true;
        },
        CMnVotePerCycle{propId, prop->cycle});

    if (!voters) {
        return proposalToJSON(propId, *prop, view, std::nullopt);
    }

    VotingInfo info;
    info.votesPossible = activeMasternodes.size();
    info.votesPresent  = voters;
    info.votesYes      = voteYes;

    return proposalToJSON(propId, *prop, view, info);
}

template <typename T>
<<<<<<< HEAD
void iterateProposals(const T &list,
                  UniValue &ret,
                  const CProposalId &start,
                  bool including_start,
                  size_t limit,
                  const uint8_t type,
                  const uint8_t status) {
=======
void iterateProps(const T& list, UniValue& ret, const CPropId& start, bool including_start, size_t limit, const uint8_t type, const uint8_t status)
{
    bool pastStart = false;
>>>>>>> c905f30a
    for (const auto &prop : list) {
        if (status && status != prop.second.status) {
            continue;
        }
        if (type && type != prop.second.type) {
            continue;
        }
<<<<<<< HEAD
        if (start != CProposalId{} && prop.first != start)
=======
        if (prop.first == start)
            pastStart = true;
        if (start != CPropId{} && prop.first != start && !pastStart)
>>>>>>> c905f30a
            continue;
        if (!including_start) {
            including_start = true;
            continue;
        }

        limit--;
        ret.push_back(proposalToJSON(prop.first, prop.second, *pcustomcsview, std::nullopt));
        if (!limit)
            break;
    }
}

UniValue listgovproposals(const JSONRPCRequest &request) {
    RPCHelpMan{
        "listgovproposals",
        "\nReturns information about proposals.\n",
        {
          {"type", RPCArg::Type::STR, RPCArg::Optional::OMITTED, "cfp/voc/all (default = all)"},
          {"status", RPCArg::Type::STR, RPCArg::Optional::OMITTED, "voting/rejected/completed/all (default = all)"},
          {"cycle",
             RPCArg::Type::NUM,
             RPCArg::Optional::OMITTED,
             "cycle: 0 (all), cycle: N (show cycle N), cycle: -1 (show previous cycle) (default = 0)"},
          {
                "pagination",
                RPCArg::Type::OBJ,
                RPCArg::Optional::OMITTED,
                "",
                {
                    {"start",
                     RPCArg::Type::STR_HEX,
                     RPCArg::Optional::OMITTED,
                     "Proposal id to iterate from."
                     "Typically it's set to last ID from previous request."},
                    {"including_start",
                     RPCArg::Type::BOOL,
                     RPCArg::Optional::OMITTED,
                     "If true, then iterate including starting position. False by default"},
                    {"limit",
                     RPCArg::Type::NUM,
                     RPCArg::Optional::OMITTED,
                     "Maximum number of proposals to return, 100 by default"},
                },
            }, },
        RPCResult{"{id:{...},...}     (array) Json object with proposals information\n"},
        RPCExamples{HelpExampleCli("listgovproposals", "") + HelpExampleRpc("listgovproposals", "")},
    }
        .Check(request);

    if (request.params[0].isObject())
        RPCTypeCheck(request.params, {UniValue::VOBJ}, true);
    else
        RPCTypeCheck(request.params, {UniValue::VSTR, UniValue::VSTR, UniValue::VNUM, UniValue::VOBJ}, true);

    uint8_t type{0}, status{0};
    int cycle{0};
    size_t limit         = 100;
    CProposalId start    = {};
    bool including_start = true;

    if (request.params[0].isObject()) {
        auto optionsObj = request.params[0].get_obj();

        if (optionsObj.exists("type")) {
            auto str = optionsObj["type"].get_str();
            if (str == "cfp") {
                type = CProposalType::CommunityFundProposal;
            } else if (str == "voc") {
                type = CProposalType::VoteOfConfidence;
            } else if (str != "all") {
                throw JSONRPCError(RPC_INVALID_PARAMETER, "type supports cfp/voc/all");
            }
        }

        if (optionsObj.exists("status")) {
            auto str = optionsObj["status"].get_str();
            if (str == "voting") {
                status = CProposalStatusType::Voting;
            } else if (str == "rejected") {
                status = CProposalStatusType::Rejected;
            } else if (str == "completed") {
                status = CProposalStatusType::Completed;
            } else if (str != "all") {
                throw JSONRPCError(RPC_INVALID_PARAMETER, "status supports voting/rejected/completed/all");
            }
        }

        if (optionsObj.exists("cycle")) {
            cycle = optionsObj["cycle"].get_int();
            if (cycle < -1) {
                throw JSONRPCError(RPC_INVALID_PARAMETER,
                                   "Incorrect cycle value (0 -> all cycles, -1 -> previous cycle, N -> nth cycle");
            }
        }

        if (!optionsObj["pagination"].isNull()) {
            auto paginationObj = optionsObj["pagination"].get_obj();
            if (!paginationObj["limit"].isNull()) {
                limit = (size_t)paginationObj["limit"].get_int64();
            }
            if (!paginationObj["start"].isNull()) {
                including_start = false;
                start           = ParseHashV(paginationObj["start"], "start");
            }
            if (!paginationObj["including_start"].isNull()) {
                including_start = paginationObj["including_start"].getBool();
            }
        }
    } else {
        if (request.params.size() > 0) {
            auto str = request.params[0].get_str();
            if (str == "cfp") {
                type = uint8_t(CProposalType::CommunityFundProposal);
            } else if (str == "voc") {
                type = uint8_t(CProposalType::VoteOfConfidence);
            } else if (str != "all") {
                throw JSONRPCError(RPC_INVALID_PARAMETER, "type supports cfp/voc/all");
            }
        }

        if (request.params.size() > 1) {
            auto str = request.params[1].get_str();
            if (str == "voting") {
                status = uint8_t(CProposalStatusType::Voting);
            } else if (str == "rejected") {
                status = uint8_t(CProposalStatusType::Rejected);
            } else if (str == "completed") {
                status = uint8_t(CProposalStatusType::Completed);
            } else if (str != "all") {
                throw JSONRPCError(RPC_INVALID_PARAMETER, "status supports voting/rejected/completed/all");
            }
        }

        if (request.params.size() > 2) {
            cycle = request.params[2].get_int();
            if (cycle < -1) {
                throw JSONRPCError(RPC_INVALID_PARAMETER,
                                   "Incorrect cycle value (0 -> all cycles, -1 -> previous cycle, N -> nth cycle");
            }
        }

        if (request.params.size() > 3) {
            auto paginationObj = request.params[3].get_obj();
            if (!paginationObj["limit"].isNull()) {
                limit = (size_t)paginationObj["limit"].get_int64();
            }
            if (!paginationObj["start"].isNull()) {
                including_start = false;
                start           = ParseHashV(paginationObj["start"], "start");
            }
            if (!paginationObj["including_start"].isNull()) {
                including_start = paginationObj["including_start"].getBool();
            }
        }
    }

    if (limit == 0) {
        limit = std::numeric_limits<decltype(limit)>::max();
    }

    UniValue ret{UniValue::VARR};
    CCustomCSView view(*pcustomcsview);

    using IdPropPair        = std::pair<CProposalId, CProposalObject>;
    using CycleEndHeightInt = int;
    using CyclePropsMap     = std::map<CycleEndHeightInt, std::vector<IdPropPair>>;

    std::map<CProposalId, CProposalObject> props;
    CyclePropsMap cycleProps;

    view.ForEachProposal(
        [&](const CProposalId &propId, const CProposalObject &prop) {
            props.insert({propId, prop});
            return true;
        },
        static_cast<CProposalStatusType>(0));

    if (cycle != 0) {
        // populate map
        for (const auto &[propId, prop] : props) {
            auto batch    = cycleProps.find(prop.cycleEndHeight);
            auto propPair = std::make_pair(propId, prop);
            // if batch is not found create it
            if (batch == cycleProps.end()) {
                cycleProps.insert({prop.cycleEndHeight, std::vector<IdPropPair>{propPair}});
            } else {  // else insert to prop vector
                batch->second.push_back(propPair);
            }
        }

        auto batch = cycleProps.rbegin();
        if (cycle != -1) {
            if (static_cast<CyclePropsMap::size_type>(cycle) > cycleProps.size())
                throw JSONRPCError(RPC_INVALID_PARAMETER, "Could not find cycle");
            for (unsigned int i = 1; i <= (cycleProps.size() - cycle); i++) {
                batch++;
            }
        } else {
            batch++;
        }

        iterateProposals(batch->second, ret, start, including_start, limit, type, status);

        return ret;
    }

    iterateProposals(props, ret, start, including_start, limit, type, status);

    return ret;
}

static const CRPCCommand commands[] = {
  //  category        name                     actor (function)        params
  //  --------------- ----------------------   ---------------------   ----------
    {"proposals", "creategovcfp",         &creategovcfp,         {"data", "inputs"}                                  },
    {"proposals", "creategovvoc",         &creategovvoc,         {"data", "inputs"}                                  },
    {"proposals", "votegov",              &votegov,              {"proposalId", "masternodeId", "decision", "inputs"}},
    {"proposals", "listgovproposalvotes", &listgovproposalvotes, {"proposalId", "masternode", "cycle"}               },
    {"proposals", "getgovproposal",       &getgovproposal,       {"proposalId"}                                      },
    {"proposals", "listgovproposals",     &listgovproposals,     {"type", "status", "cycle"}                         },
};

void RegisterProposalRPCCommands(CRPCTable &tableRPC) {
    for (unsigned int vcidx = 0; vcidx < ARRAYLEN(commands); vcidx++)
        tableRPC.appendCommand(commands[vcidx].name, &commands[vcidx]);
}<|MERGE_RESOLUTION|>--- conflicted
+++ resolved
@@ -791,7 +791,6 @@
 }
 
 template <typename T>
-<<<<<<< HEAD
 void iterateProposals(const T &list,
                   UniValue &ret,
                   const CProposalId &start,
@@ -799,11 +798,7 @@
                   size_t limit,
                   const uint8_t type,
                   const uint8_t status) {
-=======
-void iterateProps(const T& list, UniValue& ret, const CPropId& start, bool including_start, size_t limit, const uint8_t type, const uint8_t status)
-{
     bool pastStart = false;
->>>>>>> c905f30a
     for (const auto &prop : list) {
         if (status && status != prop.second.status) {
             continue;
@@ -811,13 +806,9 @@
         if (type && type != prop.second.type) {
             continue;
         }
-<<<<<<< HEAD
-        if (start != CProposalId{} && prop.first != start)
-=======
         if (prop.first == start)
             pastStart = true;
-        if (start != CPropId{} && prop.first != start && !pastStart)
->>>>>>> c905f30a
+        if (start != CProposalId{} && prop.first != start && !pastStart)
             continue;
         if (!including_start) {
             including_start = true;
