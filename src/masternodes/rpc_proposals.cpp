--- conflicted
+++ resolved
@@ -9,8 +9,8 @@
     int32_t votesYes;
 };
 
-UniValue proposalToJSON(const CProposalId &propId,
-                        const CProposalObject &prop,
+UniValue proposalToJSON(const CPropId &propId,
+                        const CPropObject &prop,
                         const CCustomCSView &view,
                         const std::optional<VotingInfo> votingInfo) {
     auto proposalId        = propId.GetHex();
@@ -18,8 +18,8 @@
     auto title             = prop.title;
     auto context           = prop.context;
     auto contextHash       = prop.contextHash;
-    auto type              = static_cast<CProposalType>(prop.type);
-    auto typeString        = CProposalTypeToString(type);
+    auto type              = static_cast<CPropType>(prop.type);
+    auto typeString        = CPropTypeToString(type);
     auto amountValue       = ValueFromAmount(prop.nAmount);
     auto payoutAddress     = ScriptToString(prop.address);
     auto currentCycle      = static_cast<int32_t>(prop.cycle);
@@ -27,11 +27,11 @@
     auto cycleEndHeight    = static_cast<int32_t>(prop.cycleEndHeight);
     auto proposalEndHeight = static_cast<int32_t>(prop.proposalEndHeight);
     auto votingPeriod      = static_cast<int32_t>(prop.votingPeriod);
-    bool isEmergency       = prop.options & CProposalOption::Emergency;
+    bool isEmergency       = prop.options & CPropOption::Emergency;
     auto quorum            = prop.quorum;
     auto approvalThreshold = prop.approvalThreshold;
-    auto status            = static_cast<CProposalStatusType>(prop.status);
-    auto statusString      = CProposalStatusToString(status);
+    auto status            = static_cast<CPropStatusType>(prop.status);
+    auto statusString      = CPropStatusToString(status);
     auto feeTotalValue     = ValueFromAmount(prop.fee);
     auto feeBurnValue      = ValueFromAmount(prop.feeBurnAmount);
 
@@ -68,7 +68,7 @@
     ret.pushKV("contextHash", contextHash);
     ret.pushKV("status", statusString);
     ret.pushKV("type", typeString);
-    if (type != CProposalType::VoteOfConfidence) {
+    if (type != CPropType::VoteOfConfidence) {
         ret.pushKV("amount", amountValue);
         ret.pushKV("payoutAddress", payoutAddress);
     }
@@ -98,12 +98,12 @@
     return ret;
 }
 
-UniValue proposalVoteToJSON(const CProposalId &propId, uint8_t cycle, const uint256 &mnId, CProposalVoteType vote) {
+UniValue proposalVoteToJSON(const CPropId &propId, uint8_t cycle, const uint256 &mnId, CPropVoteType vote) {
     UniValue ret(UniValue::VOBJ);
     ret.pushKV("proposalId", propId.GetHex());
     ret.pushKV("masternodeId", mnId.GetHex());
     ret.pushKV("cycle", int(cycle));
-    ret.pushKV("vote", CProposalVoteToString(vote));
+    ret.pushKV("vote", CPropVoteToString(vote));
     return ret;
 }
 
@@ -223,8 +223,8 @@
         throw JSONRPCError(RPC_INVALID_PARAMETER, "Address (" + addressStr + ") is of an unknown type");
     }
 
-    CCreateProposalMessage pm;
-    pm.type        = CProposalType::CommunityFundProposal;
+    CCreatePropMessage pm;
+    pm.type        = CPropType::CommunityFundProposal;
     pm.address     = GetScriptForDestination(address);
     pm.nAmount     = amount;
     pm.nCycles     = cycles;
@@ -249,7 +249,7 @@
     rawTx.vin =
         GetAuthInputsSmart(pwallet, rawTx.nVersion, auths, false /*needFoundersAuth*/, optAuthTx, request.params[1]);
 
-    auto cfpFee = GetProposalCreationFee(targetHeight, *pcustomcsview, pm);
+    auto cfpFee = GetPropsCreationFee(targetHeight, *pcustomcsview, pm);
     rawTx.vout.emplace_back(CTxOut(cfpFee, scriptMeta));
 
     CCoinControl coinControl;
@@ -357,14 +357,14 @@
         emergency = data["emergency"].get_bool();
     }
 
-    CCreateProposalMessage pm;
-    pm.type        = CProposalType::VoteOfConfidence;
+    CCreatePropMessage pm;
+    pm.type        = CPropType::VoteOfConfidence;
     pm.nAmount     = 0;
     pm.nCycles     = (emergency ? 1 : VOC_CYCLES);
     pm.title       = title;
     pm.context     = context;
     pm.contextHash = contextHash;
-    pm.options     = (emergency ? CProposalOption::Emergency : 0);
+    pm.options     = (emergency ? CPropOption::Emergency : 0);
 
     // encode
     CDataStream metadata(DfTxMarker, SER_NETWORK, PROTOCOL_VERSION);
@@ -382,7 +382,7 @@
     rawTx.vin =
         GetAuthInputsSmart(pwallet, rawTx.nVersion, auths, false /*needFoundersAuth*/, optAuthTx, request.params[1]);
 
-    auto vocFee = GetProposalCreationFee(targetHeight, *pcustomcsview, pm);
+    auto vocFee = GetPropsCreationFee(targetHeight, *pcustomcsview, pm);
     rawTx.vout.emplace_back(CTxOut(vocFee, scriptMeta));
 
     CCoinControl coinControl;
@@ -446,13 +446,13 @@
 
     auto propId = ParseHashV(request.params[0].get_str(), "proposalId");
     auto mnId   = ParseHashV(request.params[1].get_str(), "masternodeId");
-    auto vote   = CProposalVoteType::VoteNeutral;
+    auto vote   = CPropVoteType::VoteNeutral;
 
     auto voteStr = ToLower(request.params[2].get_str());
     if (voteStr == "no") {
-        vote = CProposalVoteType::VoteNo;
+        vote = CPropVoteType::VoteNo;
     } else if (voteStr == "yes") {
-        vote = CProposalVoteType::VoteYes;
+        vote = CPropVoteType::VoteYes;
     } else if (voteStr != "neutral") {
         throw JSONRPCError(RPC_INVALID_PARAMETER, "decision supports yes/no/neutral");
     }
@@ -462,11 +462,11 @@
     {
         CCustomCSView view(*pcustomcsview);
 
-        auto prop = view.GetProposal(propId);
+        auto prop = view.GetProp(propId);
         if (!prop) {
             throw JSONRPCError(RPC_INVALID_PARAMETER, strprintf("Proposal <%s> does not exist", propId.GetHex()));
         }
-        if (prop->status != CProposalStatusType::Voting) {
+        if (prop->status != CPropStatusType::Voting) {
             throw JSONRPCError(RPC_INVALID_PARAMETER,
                                strprintf("Proposal <%s> is not in voting period", propId.GetHex()));
         }
@@ -480,7 +480,7 @@
         targetHeight = view.GetLastHeight() + 1;
     }
 
-    CProposalVoteMessage msg;
+    CPropVoteMessage msg;
     msg.propId       = propId;
     msg.masternodeId = mnId;
     msg.vote         = vote;
@@ -586,7 +586,7 @@
         if (!optionsObj["cycle"].isNull()) {
             inputCycle = optionsObj["cycle"].get_int();
             if (inputCycle == 0) {
-                auto prop = view.GetProposal(propId);
+                auto prop = view.GetProp(propId);
                 if (!prop) {
                     throw JSONRPCError(RPC_INVALID_PARAMETER,
                                        strprintf("Proposal <%s> does not exist", propId.GetHex()));
@@ -634,7 +634,7 @@
             inputCycle = request.params[2].get_int();
 
             if (inputCycle == 0) {
-                auto prop = view.GetProposal(propId);
+                auto prop = view.GetProp(propId);
                 if (!prop) {
                     throw JSONRPCError(RPC_INVALID_PARAMETER,
                                        strprintf("Proposal <%s> does not exist", propId.GetHex()));
@@ -672,8 +672,8 @@
 
     UniValue ret(UniValue::VARR);
 
-    view.ForEachProposalVote(
-        [&](const CProposalId &pId, uint8_t propCycle, const uint256 &id, CProposalVoteType vote) {
+    view.ForEachPropVote(
+        [&](const CPropId &pId, uint8_t propCycle, const uint256 &id, CPropVoteType vote) {
             if (pId != propId) {
                 return false;
             }
@@ -734,13 +734,13 @@
 
     auto propId = ParseHashV(request.params[0].get_str(), "proposalId");
     CCustomCSView view(*pcustomcsview);
-    auto prop = view.GetProposal(propId);
+    auto prop = view.GetProp(propId);
     if (!prop) {
         throw JSONRPCError(RPC_INVALID_PARAMETER, strprintf("Proposal <%s> does not exist", propId.GetHex()));
     }
 
     int targetHeight;
-    if (prop->status == CProposalStatusType::Voting) {
+    if (prop->status == CPropStatusType::Voting) {
         targetHeight = view.GetLastHeight() + 1;
     } else {
         targetHeight = prop->cycleEndHeight;
@@ -759,14 +759,14 @@
     }
 
     uint32_t voteYes = 0, voters = 0;
-    view.ForEachProposalVote(
-        [&](const CProposalId &pId, uint8_t cycle, const uint256 &mnId, CProposalVoteType vote) {
+    view.ForEachPropVote(
+        [&](const CPropId &pId, uint8_t cycle, const uint256 &mnId, CPropVoteType vote) {
             if (pId != propId || cycle != prop->cycle) {
                 return false;
             }
             if (activeMasternodes.count(mnId)) {
                 ++voters;
-                if (vote == CProposalVoteType::VoteYes) {
+                if (vote == CPropVoteType::VoteYes) {
                     ++voteYes;
                 }
             }
@@ -853,7 +853,7 @@
     uint8_t type{0}, status{0};
     int cycle{0};
     size_t limit         = 100;
-    CProposalId start        = {};
+    CPropId start        = {};
     bool including_start = true;
 
     if (request.params[0].isObject()) {
@@ -862,9 +862,9 @@
         if (optionsObj.exists("type")) {
             auto str = optionsObj["type"].get_str();
             if (str == "cfp") {
-                type = CProposalType::CommunityFundProposal;
+                type = CPropType::CommunityFundProposal;
             } else if (str == "voc") {
-                type = CProposalType::VoteOfConfidence;
+                type = CPropType::VoteOfConfidence;
             } else if (str != "all") {
                 throw JSONRPCError(RPC_INVALID_PARAMETER, "type supports cfp/voc/all");
             }
@@ -873,11 +873,11 @@
         if (optionsObj.exists("status")) {
             auto str = optionsObj["status"].get_str();
             if (str == "voting") {
-                status = CProposalStatusType::Voting;
+                status = CPropStatusType::Voting;
             } else if (str == "rejected") {
-                status = CProposalStatusType::Rejected;
+                status = CPropStatusType::Rejected;
             } else if (str == "completed") {
-                status = CProposalStatusType::Completed;
+                status = CPropStatusType::Completed;
             } else if (str != "all") {
                 throw JSONRPCError(RPC_INVALID_PARAMETER, "status supports voting/rejected/completed/all");
             }
@@ -908,9 +908,9 @@
         if (request.params.size() > 0) {
             auto str = request.params[0].get_str();
             if (str == "cfp") {
-                type = uint8_t(CProposalType::CommunityFundProposal);
+                type = uint8_t(CPropType::CommunityFundProposal);
             } else if (str == "voc") {
-                type = uint8_t(CProposalType::VoteOfConfidence);
+                type = uint8_t(CPropType::VoteOfConfidence);
             } else if (str != "all") {
                 throw JSONRPCError(RPC_INVALID_PARAMETER, "type supports cfp/voc/all");
             }
@@ -919,11 +919,11 @@
         if (request.params.size() > 1) {
             auto str = request.params[1].get_str();
             if (str == "voting") {
-                status = uint8_t(CProposalStatusType::Voting);
+                status = uint8_t(CPropStatusType::Voting);
             } else if (str == "rejected") {
-                status = uint8_t(CProposalStatusType::Rejected);
+                status = uint8_t(CPropStatusType::Rejected);
             } else if (str == "completed") {
-                status = uint8_t(CProposalStatusType::Completed);
+                status = uint8_t(CPropStatusType::Completed);
             } else if (str != "all") {
                 throw JSONRPCError(RPC_INVALID_PARAMETER, "status supports voting/rejected/completed/all");
             }
@@ -959,7 +959,7 @@
     UniValue ret{UniValue::VARR};
     CCustomCSView view(*pcustomcsview);
 
-    using IdPropPair        = std::pair<CProposalId, CProposalObject>;
+    using IdPropPair        = std::pair<CPropId, CPropObject>;
     using CycleEndHeightInt = int;
     using CyclePropsMap    = std::map<CycleEndHeightInt, std::vector<IdPropPair>>;
 
@@ -974,22 +974,6 @@
 
     if (cycle != 0) {
         // populate map
-<<<<<<< HEAD
-        view.ForEachProposal(
-            [&](const CProposalId &propId, const CProposalObject &prop) {
-                auto batch    = propBatches.find(prop.cycleEndHeight);
-                auto propPair = std::make_pair(propId, prop);
-                // if batch is not found create it
-                if (batch == propBatches.end()) {
-                    propBatches.insert({prop.cycleEndHeight, std::vector<IdPropPair>{propPair}});
-                } else {  // else insert to prop vector
-                    batch->second.push_back(propPair);
-                }
-                return true;
-            },
-            static_cast<CProposalStatusType>(0),
-            start);
-=======
         for (const auto &[propId, prop] : props) {
             auto batch    = cycleProps.find(prop.cycleEndHeight);
             auto propPair = std::make_pair(propId, prop);
@@ -1000,7 +984,6 @@
                 batch->second.push_back(propPair);
             }
         }
->>>>>>> aa0c423e
 
         auto batch = cycleProps.rbegin();
         if (cycle != -1) {
@@ -1018,28 +1001,7 @@
         return ret;
     }
 
-<<<<<<< HEAD
-    view.ForEachProposal(
-        [&](const CProposalId &propId, const CProposalObject &prop) {
-            if (!including_start) {
-                including_start = true;
-                return (true);
-            }
-            if (status && status != prop.status) {
-                return false;
-            }
-            if (type && type != prop.type) {
-                return true;
-            }
-            limit--;
-            ret.push_back(proposalToJSON(propId, prop, view, std::nullopt));
-            return limit != 0;
-        },
-        static_cast<CProposalStatusType>(status),
-        start);
-=======
     iterateProps(props, ret, start, including_start, limit, type, status);
->>>>>>> aa0c423e
 
     return ret;
 }
