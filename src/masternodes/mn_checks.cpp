--- conflicted
+++ resolved
@@ -2931,21 +2931,12 @@
 
             if (static_cast<int>(height) >= consensus.FortCanningMuseumHeight && subLoan < it->second)
             {
-<<<<<<< HEAD
-                rate = mnview.GetInterestRate(obj.vaultId, tokenId);
-                if (!rate)
-                    return Res::Err("Cannot get interest rate for this token (%s)!", loanToken->symbol);
-
-                if (rate->interestPerBlock == 0)
-                        return Res::Err("Cannot payback this amount of loan for %s, either payback full amount or less than this amount!", loanToken->symbol);
-=======
                 auto newRate = mnview.GetInterestRate(obj.vaultId, tokenId, height);
                 if (!newRate)
                     return Res::Err("Cannot get interest rate for this token (%s)!", loanToken->symbol);
 
                 if (newRate->interestPerBlock == 0)
                     return Res::Err("Cannot payback this amount of loan for %s, either payback full amount or less than this amount!", loanToken->symbol);
->>>>>>> 4fefd57f
             }
 
             CalculateOwnerRewards(obj.from);
