// Copyright (c) DeFi Blockchain Developers
// Distributed under the MIT software license, see the accompanying
// file LICENSE or http://www.opensource.org/licenses/mit-license.php.

#include <masternodes/accountshistory.h>
#include <masternodes/anchors.h>
#include <masternodes/balances.h>
#include <masternodes/govvariables/attributes.h>
#include <masternodes/mn_checks.h>
#include <masternodes/oracles.h>
#include <masternodes/res.h>
#include <masternodes/vaulthistory.h>

#include <arith_uint256.h>
#include <chainparams.h>
#include <consensus/tx_check.h>
#include <core_io.h>
#include <index/txindex.h>
#include <logging.h>
#include <masternodes/govvariables/oracle_block_interval.h>
#include <primitives/block.h>
#include <primitives/transaction.h>
#include <txmempool.h>
#include <streams.h>
#include <validation.h>

#include <algorithm>

std::string ToString(CustomTxType type) {
    switch (type)
    {
        case CustomTxType::CreateMasternode:    return "CreateMasternode";
        case CustomTxType::ResignMasternode:    return "ResignMasternode";
        case CustomTxType::SetForcedRewardAddress: return "SetForcedRewardAddress";
        case CustomTxType::RemForcedRewardAddress: return "RemForcedRewardAddress";
        case CustomTxType::UpdateMasternode:    return "UpdateMasternode";
        case CustomTxType::CreateToken:         return "CreateToken";
        case CustomTxType::UpdateToken:         return "UpdateToken";
        case CustomTxType::UpdateTokenAny:      return "UpdateTokenAny";
        case CustomTxType::MintToken:           return "MintToken";
        case CustomTxType::CreatePoolPair:      return "CreatePoolPair";
        case CustomTxType::UpdatePoolPair:      return "UpdatePoolPair";
        case CustomTxType::PoolSwap:            return "PoolSwap";
        case CustomTxType::PoolSwapV2:          return "PoolSwap";
        case CustomTxType::AddPoolLiquidity:    return "AddPoolLiquidity";
        case CustomTxType::RemovePoolLiquidity: return "RemovePoolLiquidity";
        case CustomTxType::UtxosToAccount:      return "UtxosToAccount";
        case CustomTxType::AccountToUtxos:      return "AccountToUtxos";
        case CustomTxType::AccountToAccount:    return "AccountToAccount";
        case CustomTxType::AnyAccountsToAccounts:   return "AnyAccountsToAccounts";
        case CustomTxType::SmartContract:       return "SmartContract";
        case CustomTxType::SetGovVariable:      return "SetGovVariable";
        case CustomTxType::SetGovVariableHeight:return "SetGovVariableHeight";
        case CustomTxType::AppointOracle:       return "AppointOracle";
        case CustomTxType::RemoveOracleAppoint: return "RemoveOracleAppoint";
        case CustomTxType::UpdateOracleAppoint: return "UpdateOracleAppoint";
        case CustomTxType::SetOracleData:       return "SetOracleData";
        case CustomTxType::AutoAuthPrep:        return "AutoAuth";
        case CustomTxType::ICXCreateOrder:      return "ICXCreateOrder";
        case CustomTxType::ICXMakeOffer:        return "ICXMakeOffer";
        case CustomTxType::ICXSubmitDFCHTLC:    return "ICXSubmitDFCHTLC";
        case CustomTxType::ICXSubmitEXTHTLC:    return "ICXSubmitEXTHTLC";
        case CustomTxType::ICXClaimDFCHTLC:     return "ICXClaimDFCHTLC";
        case CustomTxType::ICXCloseOrder:       return "ICXCloseOrder";
        case CustomTxType::ICXCloseOffer:       return "ICXCloseOffer";
        case CustomTxType::SetLoanCollateralToken: return "SetLoanCollateralToken";
        case CustomTxType::SetLoanToken:        return "SetLoanToken";
        case CustomTxType::UpdateLoanToken:     return "UpdateLoanToken";
        case CustomTxType::LoanScheme:          return "LoanScheme";
        case CustomTxType::DefaultLoanScheme:   return "DefaultLoanScheme";
        case CustomTxType::DestroyLoanScheme:   return "DestroyLoanScheme";
        case CustomTxType::Vault:               return "Vault";
        case CustomTxType::CloseVault:          return "CloseVault";
        case CustomTxType::UpdateVault:         return "UpdateVault";
        case CustomTxType::DepositToVault:      return "DepositToVault";
        case CustomTxType::WithdrawFromVault:   return "WithdrawFromVault";
        case CustomTxType::TakeLoan:            return "TakeLoan";
        case CustomTxType::PaybackLoan:         return "PaybackLoan";
        case CustomTxType::AuctionBid:          return "AuctionBid";
        case CustomTxType::Reject:              return "Reject";
        case CustomTxType::None:                return "None";
    }
    return "None";
}

static ResVal<CBalances> BurntTokens(CTransaction const & tx) {
    CBalances balances;
    for (const auto& out : tx.vout) {
        if (out.scriptPubKey.size() > 0 && out.scriptPubKey[0] == OP_RETURN) {
            auto res = balances.Add(out.TokenAmount());
            if (!res.ok) {
                return res;
            }
        }
    }
    return {balances, Res::Ok()};
}

static ResVal<CBalances> MintedTokens(CTransaction const & tx, uint32_t mintingOutputsStart) {
    CBalances balances;
    for (uint32_t i = mintingOutputsStart; i < (uint32_t) tx.vout.size(); i++) {
        auto res = balances.Add(tx.vout[i].TokenAmount());
        if (!res.ok) {
            return res;
        }
    }
    return {balances, Res::Ok()};
}

CCustomTxMessage customTypeToMessage(CustomTxType txType) {
    switch (txType)
    {
        case CustomTxType::CreateMasternode:        return CCreateMasterNodeMessage{};
        case CustomTxType::ResignMasternode:        return CResignMasterNodeMessage{};
        case CustomTxType::SetForcedRewardAddress:  return CSetForcedRewardAddressMessage{};
        case CustomTxType::RemForcedRewardAddress:  return CRemForcedRewardAddressMessage{};
        case CustomTxType::UpdateMasternode:        return CUpdateMasterNodeMessage{};
        case CustomTxType::CreateToken:             return CCreateTokenMessage{};
        case CustomTxType::UpdateToken:             return CUpdateTokenPreAMKMessage{};
        case CustomTxType::UpdateTokenAny:          return CUpdateTokenMessage{};
        case CustomTxType::MintToken:               return CMintTokensMessage{};
        case CustomTxType::CreatePoolPair:          return CCreatePoolPairMessage{};
        case CustomTxType::UpdatePoolPair:          return CUpdatePoolPairMessage{};
        case CustomTxType::PoolSwap:                return CPoolSwapMessage{};
        case CustomTxType::PoolSwapV2:              return CPoolSwapMessageV2{};
        case CustomTxType::AddPoolLiquidity:        return CLiquidityMessage{};
        case CustomTxType::RemovePoolLiquidity:     return CRemoveLiquidityMessage{};
        case CustomTxType::UtxosToAccount:          return CUtxosToAccountMessage{};
        case CustomTxType::AccountToUtxos:          return CAccountToUtxosMessage{};
        case CustomTxType::AccountToAccount:        return CAccountToAccountMessage{};
        case CustomTxType::AnyAccountsToAccounts:   return CAnyAccountsToAccountsMessage{};
        case CustomTxType::SmartContract:           return CSmartContractMessage{};
        case CustomTxType::SetGovVariable:          return CGovernanceMessage{};
        case CustomTxType::SetGovVariableHeight:    return CGovernanceHeightMessage{};
        case CustomTxType::AppointOracle:           return CAppointOracleMessage{};
        case CustomTxType::RemoveOracleAppoint:     return CRemoveOracleAppointMessage{};
        case CustomTxType::UpdateOracleAppoint:     return CUpdateOracleAppointMessage{};
        case CustomTxType::SetOracleData:           return CSetOracleDataMessage{};
        case CustomTxType::AutoAuthPrep:            return CCustomTxMessageNone{};
        case CustomTxType::ICXCreateOrder:          return CICXCreateOrderMessage{};
        case CustomTxType::ICXMakeOffer:            return CICXMakeOfferMessage{};
        case CustomTxType::ICXSubmitDFCHTLC:        return CICXSubmitDFCHTLCMessage{};
        case CustomTxType::ICXSubmitEXTHTLC:        return CICXSubmitEXTHTLCMessage{};
        case CustomTxType::ICXClaimDFCHTLC:         return CICXClaimDFCHTLCMessage{};
        case CustomTxType::ICXCloseOrder:           return CICXCloseOrderMessage{};
        case CustomTxType::ICXCloseOffer:           return CICXCloseOfferMessage{};
        case CustomTxType::SetLoanCollateralToken:  return CLoanSetCollateralTokenMessage{};
        case CustomTxType::SetLoanToken:            return CLoanSetLoanTokenMessage{};
        case CustomTxType::UpdateLoanToken:         return CLoanUpdateLoanTokenMessage{};
        case CustomTxType::LoanScheme:              return CLoanSchemeMessage{};
        case CustomTxType::DefaultLoanScheme:       return CDefaultLoanSchemeMessage{};
        case CustomTxType::DestroyLoanScheme:       return CDestroyLoanSchemeMessage{};
        case CustomTxType::Vault:                   return CVaultMessage{};
        case CustomTxType::CloseVault:              return CCloseVaultMessage{};
        case CustomTxType::UpdateVault:             return CUpdateVaultMessage{};
        case CustomTxType::DepositToVault:          return CDepositToVaultMessage{};
        case CustomTxType::WithdrawFromVault:       return CWithdrawFromVaultMessage{};
        case CustomTxType::TakeLoan:                return CLoanTakeLoanMessage{};
        case CustomTxType::PaybackLoan:             return CLoanPaybackLoanMessage{};
        case CustomTxType::AuctionBid:              return CAuctionBidMessage{};
        case CustomTxType::Reject:                  return CCustomTxMessageNone{};
        case CustomTxType::None:                    return CCustomTxMessageNone{};
    }
    return CCustomTxMessageNone{};
}

extern std::string ScriptToString(CScript const& script);

class CCustomMetadataParseVisitor : public boost::static_visitor<Res>
{
    uint32_t height;
    const Consensus::Params& consensus;
    const std::vector<unsigned char>& metadata;

    Res isPostAMKFork() const {
        if(static_cast<int>(height) < consensus.AMKHeight) {
            return Res::Err("called before AMK height");
        }
        return Res::Ok();
    }

    Res isPostBayfrontFork() const {
        if(static_cast<int>(height) < consensus.BayfrontHeight) {
            return Res::Err("called before Bayfront height");
        }
        return Res::Ok();
    }

    Res isPostBayfrontGardensFork() const {
        if(static_cast<int>(height) < consensus.BayfrontGardensHeight) {
            return Res::Err("called before Bayfront Gardens height");
        }
        return Res::Ok();
    }

    Res isPostEunosFork() const {
        if(static_cast<int>(height) < consensus.EunosHeight) {
            return Res::Err("called before Eunos height");
        }
        return Res::Ok();
    }

    Res isPostEunosPayaFork() const {
        if(static_cast<int>(height) < consensus.EunosPayaHeight) {
            return Res::Err("called before EunosPaya height");
        }
        return Res::Ok();
    }

    Res isPostFortCanningFork() const {
        if(static_cast<int>(height) < consensus.FortCanningHeight) {
            return Res::Err("called before FortCanning height");
        }
        return Res::Ok();
    }

    Res isPostFortCanningHillFork() const {
        if(static_cast<int>(height) < consensus.FortCanningHillHeight) {
            return Res::Err("called before FortCanningHill height");
        }
        return Res::Ok();
    }

    template<typename T>
    Res serialize(T& obj) const {
        CDataStream ss(metadata, SER_NETWORK, PROTOCOL_VERSION);
        ss >> obj;
        if (!ss.empty()) {
            return Res::Err("deserialization failed: excess %d bytes", ss.size());
        }
        return Res::Ok();
    }

public:
    CCustomMetadataParseVisitor(uint32_t height,
                                const Consensus::Params& consensus,
                                const std::vector<unsigned char>& metadata)
        : height(height), consensus(consensus), metadata(metadata) {}

    Res operator()(CCreateMasterNodeMessage& obj) const {
        return serialize(obj);
    }

    Res operator()(CResignMasterNodeMessage& obj) const {
        if (metadata.size() != sizeof(obj)) {
            return Res::Err("metadata must contain 32 bytes");
        }
        return serialize(obj);
    }

    Res operator()(CSetForcedRewardAddressMessage& obj) const {
        // Temporarily disabled for 2.2
        return Res::Err("reward address change is disabled for Fort Canning");

        auto res = isPostFortCanningFork();
        return !res ? res : serialize(obj);
    }

    Res operator()(CRemForcedRewardAddressMessage& obj) const {
        // Temporarily disabled for 2.2
        return Res::Err("reward address change is disabled for Fort Canning");

        auto res = isPostFortCanningFork();
        return !res ? res : serialize(obj);
    }

    Res operator()(CUpdateMasterNodeMessage& obj) const {
        // Temporarily disabled for 2.2
        return Res::Err("updatemasternode is disabled for Fort Canning");

        auto res = isPostFortCanningFork();
        return !res ? res : serialize(obj);
    }

    Res operator()(CCreateTokenMessage& obj) const {
        auto res = isPostAMKFork();
        return !res ? res : serialize(obj);
    }

    Res operator()(CUpdateTokenPreAMKMessage& obj) const {
        auto res = isPostAMKFork();
        if (!res) {
            return res;
        }
        if(isPostBayfrontFork()) {
            return Res::Err("called post Bayfront height");
        }
        return serialize(obj);
    }

    Res operator()(CUpdateTokenMessage& obj) const {
        auto res = isPostBayfrontFork();
        return !res ? res : serialize(obj);
    }

    Res operator()(CMintTokensMessage& obj) const {
        auto res = isPostAMKFork();
        return !res ? res : serialize(obj);
    }

    Res operator()(CPoolSwapMessage& obj) const {
        auto res = isPostBayfrontFork();
        return !res ? res : serialize(obj);
    }

    Res operator()(CLiquidityMessage& obj) const {
        auto res = isPostBayfrontFork();
        return !res ? res : serialize(obj);
    }

    Res operator()(CRemoveLiquidityMessage& obj) const {
        auto res = isPostBayfrontFork();
        return !res ? res : serialize(obj);
    }

    Res operator()(CUtxosToAccountMessage& obj) const {
        auto res = isPostAMKFork();
        return !res ? res : serialize(obj);
    }

    Res operator()(CAccountToUtxosMessage& obj) const {
        auto res = isPostAMKFork();
        return !res ? res : serialize(obj);
    }

    Res operator()(CAccountToAccountMessage& obj) const {
        auto res = isPostAMKFork();
        return !res ? res : serialize(obj);
    }

    Res operator()(CAnyAccountsToAccountsMessage& obj) const {
        auto res = isPostBayfrontGardensFork();
        return !res ? res : serialize(obj);
    }

    Res operator()(CSmartContractMessage& obj) const {
        auto res = isPostFortCanningHillFork();
        return !res ? res : serialize(obj);
    }

    Res operator()(CCreatePoolPairMessage& obj) const {
        auto res = isPostBayfrontFork();
        if (!res) {
            return res;
        }

        CDataStream ss(metadata, SER_NETWORK, PROTOCOL_VERSION);
        ss >> obj.poolPair;
        ss >> obj.pairSymbol;

        // Read custom pool rewards
        if (static_cast<int>(height) >= consensus.ClarkeQuayHeight && !ss.empty()) {
            ss >> obj.rewards;
        }
        if (!ss.empty()) {
            return Res::Err("deserialization failed: excess %d bytes", ss.size());
        }
        return Res::Ok();
    }

    Res operator()(CUpdatePoolPairMessage& obj) const {
        auto res = isPostBayfrontFork();
        if (!res) {
            return res;
        }

        CDataStream ss(metadata, SER_NETWORK, PROTOCOL_VERSION);
        // serialize poolId as raw integer
        ss >> obj.poolId.v;
        ss >> obj.status;
        ss >> obj.commission;
        ss >> obj.ownerAddress;

        // Read custom pool rewards
        if (static_cast<int>(height) >= consensus.ClarkeQuayHeight && !ss.empty()) {
            ss >> obj.rewards;
        }

        if (!ss.empty()) {
            return Res::Err("deserialization failed: excess %d bytes", ss.size());
        }
        return Res::Ok();
    }

    Res operator()(CGovernanceMessage& obj) const {
        auto res = isPostBayfrontFork();
        if (!res) {
            return res;
        }
        std::string name;
        CDataStream ss(metadata, SER_NETWORK, PROTOCOL_VERSION);
        while(!ss.empty()) {
            ss >> name;
            auto var = GovVariable::Create(name);
            if (!var) {
                return Res::Err("'%s': variable does not registered", name);
            }
            ss >> *var;
            obj.govs.insert(std::move(var));
        }
        return Res::Ok();
    }

    Res operator()(CGovernanceHeightMessage& obj) const {
        auto res = isPostFortCanningFork();
        if (!res) {
            return res;
        }
        CDataStream ss(metadata, SER_NETWORK, PROTOCOL_VERSION);
        std::string name;
        ss >> name;
        obj.govVar = GovVariable::Create(name);
        if (!obj.govVar) {
            return Res::Err("'%s': variable does not registered", name);
        }
        ss >> *obj.govVar;
        ss >> obj.startHeight;
        return Res::Ok();
    }

    Res operator()(CAppointOracleMessage& obj) const {
        auto res = isPostEunosFork();
        return !res ? res : serialize(obj);
    }

    Res operator()(CRemoveOracleAppointMessage& obj) const {
        auto res = isPostEunosFork();
        return !res ? res : serialize(obj);
    }

    Res operator()(CUpdateOracleAppointMessage& obj) const {
        auto res = isPostEunosFork();
        return !res ? res : serialize(obj);
    }

    Res operator()(CSetOracleDataMessage& obj) const {
        auto res = isPostEunosFork();
        return !res ? res : serialize(obj);
    }

    Res operator()(CICXCreateOrderMessage& obj) const {
        auto res = isPostEunosFork();
        return !res ? res : serialize(obj);
    }

    Res operator()(CICXMakeOfferMessage& obj) const {
        auto res = isPostEunosFork();
        return !res ? res : serialize(obj);
    }

    Res operator()(CICXSubmitDFCHTLCMessage& obj) const {
        auto res = isPostEunosFork();
        return !res ? res : serialize(obj);
    }

    Res operator()(CICXSubmitEXTHTLCMessage& obj) const {
        auto res = isPostEunosFork();
        return !res ? res : serialize(obj);
    }

    Res operator()(CICXClaimDFCHTLCMessage& obj) const {
        auto res = isPostEunosFork();
        return !res ? res : serialize(obj);
    }

    Res operator()(CICXCloseOrderMessage& obj) const {
        auto res = isPostEunosFork();
        return !res ? res : serialize(obj);
    }

    Res operator()(CICXCloseOfferMessage& obj) const {
        auto res = isPostEunosFork();
        return !res ? res : serialize(obj);
    }

    Res operator()(CPoolSwapMessageV2& obj) const {
        auto res = isPostFortCanningFork();
        return !res ? res : serialize(obj);
    }

    Res operator()(CLoanSetCollateralTokenMessage& obj) const {
        auto res = isPostFortCanningFork();
        return !res ? res : serialize(obj);
    }

    Res operator()(CLoanSetLoanTokenMessage& obj) const {
        auto res = isPostFortCanningFork();
        return !res ? res : serialize(obj);
    }

    Res operator()(CLoanUpdateLoanTokenMessage& obj) const {
        auto res = isPostFortCanningFork();
        return !res ? res : serialize(obj);
    }

    Res operator()(CLoanSchemeMessage& obj) const {
        auto res = isPostFortCanningFork();
        return !res ? res : serialize(obj);
    }

    Res operator()(CDefaultLoanSchemeMessage& obj) const {
        auto res = isPostFortCanningFork();
        return !res ? res : serialize(obj);
    }

    Res operator()(CDestroyLoanSchemeMessage& obj) const {
        auto res = isPostFortCanningFork();
        return !res ? res : serialize(obj);
    }

    Res operator()(CVaultMessage& obj) const {
        auto res = isPostFortCanningFork();
        return !res ? res : serialize(obj);
    }

    Res operator()(CCloseVaultMessage& obj) const {
        auto res = isPostFortCanningFork();
        return !res ? res : serialize(obj);
    }

    Res operator()(CUpdateVaultMessage& obj) const {
        auto res = isPostFortCanningFork();
        return !res ? res : serialize(obj);
    }

    Res operator()(CDepositToVaultMessage& obj) const {
        auto res = isPostFortCanningFork();
        return !res ? res : serialize(obj);
    }

    Res operator()(CWithdrawFromVaultMessage& obj) const {
        auto res = isPostFortCanningFork();
        return !res ? res : serialize(obj);
    }

    Res operator()(CLoanTakeLoanMessage& obj) const {
        auto res = isPostFortCanningFork();
        return !res ? res : serialize(obj);
    }

    Res operator()(CLoanPaybackLoanMessage& obj) const {
        auto res = isPostFortCanningFork();
        return !res ? res : serialize(obj);
    }

    Res operator()(CAuctionBidMessage& obj) const {
        auto res = isPostFortCanningFork();
        return !res ? res : serialize(obj);
    }

    Res operator()(CCustomTxMessageNone&) const {
        return Res::Ok();
    }
};

class CCustomTxVisitor : public boost::static_visitor<Res>
{
protected:
    uint32_t height;
    CCustomCSView& mnview;
    const CTransaction& tx;
    const CCoinsViewCache& coins;
    const Consensus::Params& consensus;

public:
    CCustomTxVisitor(const CTransaction& tx,
                     uint32_t height,
                     const CCoinsViewCache& coins,
                     CCustomCSView& mnview,
                     const Consensus::Params& consensus)

        : height(height), mnview(mnview), tx(tx), coins(coins), consensus(consensus) {}

    bool HasAuth(const CScript& auth) const {
        for (const auto& input : tx.vin) {
            const Coin& coin = coins.AccessCoin(input.prevout);
            if (!coin.IsSpent() && coin.out.scriptPubKey == auth) {
                return true;
            }
        }
        return false;
    }

    Res HasCollateralAuth(const uint256& collateralTx) const {
        const Coin& auth = coins.AccessCoin(COutPoint(collateralTx, 1)); // always n=1 output
        if (!HasAuth(auth.out.scriptPubKey)) {
            return Res::Err("tx must have at least one input from the owner");
        }
        return Res::Ok();
    }

    Res HasFoundationAuth() const {
        for (const auto& input : tx.vin) {
            const Coin& coin = coins.AccessCoin(input.prevout);
            if (!coin.IsSpent() && consensus.foundationMembers.count(coin.out.scriptPubKey) > 0) {
                return Res::Ok();
            }
        }
        return Res::Err("tx not from foundation member");
    }

    Res CheckMasternodeCreationTx() const {
        if (tx.vout.size() < 2
        || tx.vout[0].nValue < GetMnCreationFee(height) || tx.vout[0].nTokenId != DCT_ID{0}
        || tx.vout[1].nValue != GetMnCollateralAmount(height) || tx.vout[1].nTokenId != DCT_ID{0}) {
            return Res::Err("malformed tx vouts (wrong creation fee or collateral amount)");
        }
        return Res::Ok();
    }

    Res CheckTokenCreationTx() const {
        if (tx.vout.size() < 2
        || tx.vout[0].nValue < GetTokenCreationFee(height) || tx.vout[0].nTokenId != DCT_ID{0}
        || tx.vout[1].nValue != GetTokenCollateralAmount() || tx.vout[1].nTokenId != DCT_ID{0}) {
            return Res::Err("malformed tx vouts (wrong creation fee or collateral amount)");
        }
        return Res::Ok();
    }

    Res CheckCustomTx() const {
        if (static_cast<int>(height) < consensus.EunosPayaHeight && tx.vout.size() != 2) {
            return Res::Err("malformed tx vouts ((wrong number of vouts)");
        }
        if (static_cast<int>(height) >= consensus.EunosPayaHeight && tx.vout[0].nValue != 0) {
            return Res::Err("malformed tx vouts, first vout must be OP_RETURN vout with value 0");
        }
        return Res::Ok();
    }

    Res TransferTokenBalance(DCT_ID id, CAmount amount, CScript const & from, CScript const & to) const {
        assert(!from.empty() || !to.empty());

        CTokenAmount tokenAmount{id, amount};
        // if "from" not supplied it will only add balance on "to" address
        if (!from.empty()) {
            auto res = mnview.SubBalance(from, tokenAmount);
            if (!res)
                return res;
        }

        // if "to" not supplied it will only sub balance from "form" address
        if (!to.empty()) {
            auto res = mnview.AddBalance(to,tokenAmount);
            if (!res)
                return res;
        }

        return Res::Ok();
    }

    DCT_ID FindTokenByPartialSymbolName(const std::string& symbol) const {
        DCT_ID res{0};
        mnview.ForEachToken([&](DCT_ID id, CTokenImplementation token) {
            if (token.symbol.find(symbol) == 0) {
                res = id;
                return false;
            }
            return true;
        }, DCT_ID{1});
        assert(res.v != 0);
        return res;
    }

    CPoolPair GetBTCDFIPoolPair() const {
        auto BTC = FindTokenByPartialSymbolName(CICXOrder::TOKEN_BTC);
        auto pair = mnview.GetPoolPair(BTC, DCT_ID{0});
        assert(pair);
        return std::move(pair->second);
    }

    CAmount GetDFIperBTC() const {
        auto BTCDFIPoolPair = GetBTCDFIPoolPair();
        if (BTCDFIPoolPair.idTokenA == DCT_ID({0}))
            return (arith_uint256(BTCDFIPoolPair.reserveA) * arith_uint256(COIN) / BTCDFIPoolPair.reserveB).GetLow64();
        return (arith_uint256(BTCDFIPoolPair.reserveB) * arith_uint256(COIN) / BTCDFIPoolPair.reserveA).GetLow64();
    }

    CAmount CalculateTakerFee(CAmount amount) const {
        return (arith_uint256(amount) * arith_uint256(mnview.ICXGetTakerFeePerBTC()) / arith_uint256(COIN)
              * arith_uint256(GetDFIperBTC()) / arith_uint256(COIN)).GetLow64();
    }

    ResVal<CScript> MintableToken(DCT_ID id, const CTokenImplementation& token) const {
        if (token.destructionTx != uint256{}) {
            return Res::Err("token %s already destroyed at height %i by tx %s", token.symbol,
                            token.destructionHeight, token.destructionTx.GetHex());
        }
        const Coin& auth = coins.AccessCoin(COutPoint(token.creationTx, 1)); // always n=1 output

        // pre-bayfront logic:
        if (static_cast<int>(height) < consensus.BayfrontHeight) {
            if (id < CTokensView::DCT_ID_START) {
                return Res::Err("token %s is a 'stable coin', can't mint stable coin!", id.ToString());
            }

            if (!HasAuth(auth.out.scriptPubKey)) {
                return Res::Err("tx must have at least one input from token owner");
            }
            return {auth.out.scriptPubKey, Res::Ok()};
        }

        if (id == DCT_ID{0}) {
            return Res::Err("can't mint default DFI coin!");
        }

        if (token.IsPoolShare()) {
            return Res::Err("can't mint LPS token %s!", id.ToString());
        }

        static const auto isMainNet = Params().NetworkIDString() == CBaseChainParams::MAIN;
        // may be different logic with LPS, so, dedicated check:
        if (!token.IsMintable() || (isMainNet && mnview.GetLoanTokenByID(id))) {
            return Res::Err("token %s is not mintable!", id.ToString());
        }

        if (!HasAuth(auth.out.scriptPubKey)) { // in the case of DAT, it's ok to do not check foundation auth cause exact DAT owner is foundation member himself
            if (!token.IsDAT()) {
                return Res::Err("tx must have at least one input from token owner");
            } else if (!HasFoundationAuth()) { // Is a DAT, check founders auth
                return Res::Err("token is DAT and tx not from foundation member");
            }
        }

        return {auth.out.scriptPubKey, Res::Ok()};
    }

    Res eraseEmptyBalances(TAmounts& balances) const {
        for (auto it = balances.begin(), next_it = it; it != balances.end(); it = next_it) {
            ++next_it;

            auto token = mnview.GetToken(it->first);
            if (!token) {
                return Res::Err("reward token %d does not exist!", it->first.v);
            }

            if (it->second == 0) {
                balances.erase(it);
            }
        }
        return Res::Ok();
    }

    Res setShares(const CScript& owner, const TAmounts& balances) const {
        for (const auto& balance : balances) {
            auto token = mnview.GetToken(balance.first);
            if (token && token->IsPoolShare()) {
                const auto bal = mnview.GetBalance(owner, balance.first);
                if (bal.nValue == balance.second) {
                    auto res = mnview.SetShare(balance.first, owner, height);
                    if (!res) {
                        return res;
                    }
                }
            }
        }
        return Res::Ok();
    }

    Res delShares(const CScript& owner, const TAmounts& balances) const {
        for (const auto& kv : balances) {
            auto token = mnview.GetToken(kv.first);
            if (token && token->IsPoolShare()) {
                const auto balance = mnview.GetBalance(owner, kv.first);
                if (balance.nValue == 0) {
                    auto res = mnview.DelShare(kv.first, owner);
                    if (!res) {
                        return res;
                    }
                }
            }
        }
        return Res::Ok();
    }

    // we need proxy view to prevent add/sub balance record
    void CalculateOwnerRewards(const CScript& owner) const {
        CCustomCSView view(mnview);
        view.CalculateOwnerRewards(owner, height);
        view.Flush();
    }

    Res subBalanceDelShares(const CScript& owner, const CBalances& balance) const {
        CalculateOwnerRewards(owner);
        auto res = mnview.SubBalances(owner, balance);
        if (!res) {
            return Res::ErrCode(CustomTxErrCodes::NotEnoughBalance, res.msg);
        }
        return delShares(owner, balance.balances);
    }

    Res addBalanceSetShares(const CScript& owner, const CBalances& balance) const {
        CalculateOwnerRewards(owner);
        auto res = mnview.AddBalances(owner, balance);
        return !res ? res : setShares(owner, balance.balances);
    }

    Res addBalancesSetShares(const CAccounts& accounts) const {
        for (const auto& account : accounts) {
            auto res = addBalanceSetShares(account.first, account.second);
            if (!res) {
                return res;
            }
        }
        return Res::Ok();
    }

    Res subBalancesDelShares(const CAccounts& accounts) const {
        for (const auto& account : accounts) {
            auto res = subBalanceDelShares(account.first, account.second);
            if (!res) {
                return res;
            }
        }
        return Res::Ok();
    }

    Res normalizeTokenCurrencyPair(std::set<CTokenCurrencyPair>& tokenCurrency) const {
        std::set<CTokenCurrencyPair> trimmed;
        for (const auto& pair : tokenCurrency) {
            auto token = trim_ws(pair.first).substr(0, CToken::MAX_TOKEN_SYMBOL_LENGTH);
            auto currency = trim_ws(pair.second).substr(0, CToken::MAX_TOKEN_SYMBOL_LENGTH);
            if (token.empty() || currency.empty()) {
                return Res::Err("empty token / currency");
            }
            trimmed.emplace(token, currency);
        }
        tokenCurrency = std::move(trimmed);
        return Res::Ok();
    }

    bool oraclePriceFeed(const CTokenCurrencyPair& priceFeed) const {
        // Allow hard coded DUSD/USD
        if (priceFeed.first == "DUSD" && priceFeed.second == "USD") {
            return true;
        }
        bool found = false;
        mnview.ForEachOracle([&](const COracleId&, COracle oracle) {
            return !(found = oracle.SupportsPair(priceFeed.first, priceFeed.second));
        });
        return found;
    }

    void storeGovVars(const CGovernanceHeightMessage& obj) const {

        // Retrieve any stored GovVariables at startHeight
        auto storedGovVars = mnview.GetStoredVariables(obj.startHeight);

        // Remove any pre-existing entry
        for (auto it = storedGovVars.begin(); it != storedGovVars.end();) {
            if ((*it)->GetName() == obj.govVar->GetName()) {
                it = storedGovVars.erase(it);
            } else {
                ++it;
            }
        }

        // Add GovVariable to set for storage
        storedGovVars.insert(obj.govVar);

        // Store GovVariable set by height
        mnview.SetStoredVariables(storedGovVars, obj.startHeight);
    }
};

class CCustomTxApplyVisitor : public CCustomTxVisitor
{
    uint64_t time;
public:
    CCustomTxApplyVisitor(const CTransaction& tx,
                          uint32_t height,
                          const CCoinsViewCache& coins,
                          CCustomCSView& mnview,
                          const Consensus::Params& consensus,
                          uint64_t time)

        : CCustomTxVisitor(tx, height, coins, mnview, consensus), time(time) {}

    Res operator()(const CCreateMasterNodeMessage& obj) const {
        auto res = CheckMasternodeCreationTx();
        if (!res) {
            return res;
        }

        if (height >= static_cast<uint32_t>(Params().GetConsensus().EunosHeight) && !HasAuth(tx.vout[1].scriptPubKey)) {
            return Res::Err("masternode creation needs owner auth");
        }

        if (height >= static_cast<uint32_t>(Params().GetConsensus().EunosPayaHeight)) {
            switch(obj.timelock) {
                case CMasternode::ZEROYEAR:
                case CMasternode::FIVEYEAR:
                case CMasternode::TENYEAR:
                    break;
                default:
                    return Res::Err("Timelock must be set to either 0, 5 or 10 years");
            }
        } else if (obj.timelock != 0) {
            return Res::Err("collateral timelock cannot be set below EunosPaya");
        }

        CMasternode node;
        CTxDestination dest;
        if (ExtractDestination(tx.vout[1].scriptPubKey, dest)) {
            if (dest.which() == PKHashType) {
                node.ownerType = 1;
                node.ownerAuthAddress = CKeyID(*boost::get<PKHash>(&dest));
            } else if (dest.which() == WitV0KeyHashType) {
                node.ownerType = 4;
                node.ownerAuthAddress = CKeyID(*boost::get<WitnessV0KeyHash>(&dest));
            }
        }
        node.creationHeight = height;
        node.operatorType = obj.operatorType;
        node.operatorAuthAddress = obj.operatorAuthAddress;

        // Set masternode version2 after FC for new serialisation
        if (height >= static_cast<uint32_t>(Params().GetConsensus().FortCanningHeight)) {
            node.version = CMasternode::VERSION0;
        }

        res = mnview.CreateMasternode(tx.GetHash(), node, obj.timelock);
        // Build coinage from the point of masternode creation
        if (res) {
            if (height >= static_cast<uint32_t>(Params().GetConsensus().EunosPayaHeight)) {
                for (uint8_t i{0}; i < SUBNODE_COUNT; ++i) {
                    mnview.SetSubNodesBlockTime(node.operatorAuthAddress, static_cast<uint32_t>(height), i, time);
                }
            } else if (height >= static_cast<uint32_t>(Params().GetConsensus().DakotaCrescentHeight)) {
                mnview.SetMasternodeLastBlockTime(node.operatorAuthAddress, static_cast<uint32_t>(height), time);
            }
        }
        return res;
    }

    Res operator()(const CResignMasterNodeMessage& obj) const {
        auto res = HasCollateralAuth(obj);
        return !res ? res : mnview.ResignMasternode(obj, tx.GetHash(), height);
    }

    Res operator()(const CSetForcedRewardAddressMessage& obj) const {
        // Temporarily disabled for 2.2
        return Res::Err("reward address change is disabled for Fort Canning");

        auto const node = mnview.GetMasternode(obj.nodeId);
        if (!node) {
            return Res::Err("masternode %s does not exist", obj.nodeId.ToString());
        }
        if (!HasCollateralAuth(obj.nodeId)) {
            return Res::Err("%s: %s", obj.nodeId.ToString(), "tx must have at least one input from masternode owner");
        }

        return mnview.SetForcedRewardAddress(obj.nodeId, obj.rewardAddressType, obj.rewardAddress, height);
    }

    Res operator()(const CRemForcedRewardAddressMessage& obj) const {
        // Temporarily disabled for 2.2
        return Res::Err("reward address change is disabled for Fort Canning");

        auto const node = mnview.GetMasternode(obj.nodeId);
        if (!node) {
            return Res::Err("masternode %s does not exist", obj.nodeId.ToString());
        }
        if (!HasCollateralAuth(obj.nodeId)) {
            return Res::Err("%s: %s", obj.nodeId.ToString(), "tx must have at least one input from masternode owner");
        }

        return mnview.RemForcedRewardAddress(obj.nodeId, height);
    }

    Res operator()(const CUpdateMasterNodeMessage& obj) const {
        // Temporarily disabled for 2.2
        return Res::Err("updatemasternode is disabled for Fort Canning");

        auto res = HasCollateralAuth(obj.mnId);
        return !res ? res : mnview.UpdateMasternode(obj.mnId, obj.operatorType, obj.operatorAuthAddress, height);
    }

    Res operator()(const CCreateTokenMessage& obj) const {
        auto res = CheckTokenCreationTx();
        if (!res) {
            return res;
        }

        CTokenImplementation token;
        static_cast<CToken&>(token) = obj;

        token.symbol = trim_ws(token.symbol).substr(0, CToken::MAX_TOKEN_SYMBOL_LENGTH);
        token.name = trim_ws(token.name).substr(0, CToken::MAX_TOKEN_NAME_LENGTH);
        token.creationTx = tx.GetHash();
        token.creationHeight = height;

        //check foundation auth
        if (token.IsDAT() && !HasFoundationAuth()) {
            return Res::Err("tx not from foundation member");
        }

        if (static_cast<int>(height) >= consensus.BayfrontHeight) { // formal compatibility if someone cheat and create LPS token on the pre-bayfront node
            if (token.IsPoolShare()) {
                return Res::Err("Cant't manually create 'Liquidity Pool Share' token; use poolpair creation");
            }
        }

        return mnview.CreateToken(token, static_cast<int>(height) < consensus.BayfrontHeight);
    }

    Res operator()(const CUpdateTokenPreAMKMessage& obj) const {
        auto pair = mnview.GetTokenByCreationTx(obj.tokenTx);
        if (!pair) {
            return Res::Err("token with creationTx %s does not exist", obj.tokenTx.ToString());
        }
        const auto& token = pair->second;

        //check foundation auth
        auto res = HasFoundationAuth();

        if (token.IsDAT() != obj.isDAT && pair->first >= CTokensView::DCT_ID_START) {
            CToken newToken = static_cast<CToken>(token); // keeps old and triggers only DAT!
            newToken.flags ^= (uint8_t)CToken::TokenFlags::DAT;

            return !res ? res : mnview.UpdateToken(token.creationTx, newToken, true);
        }
        return res;
    }

    Res operator()(const CUpdateTokenMessage& obj) const {
        auto pair = mnview.GetTokenByCreationTx(obj.tokenTx);
        if (!pair) {
            return Res::Err("token with creationTx %s does not exist", obj.tokenTx.ToString());
        }
        if (pair->first == DCT_ID{0}) {
            return Res::Err("Can't alter DFI token!"); // may be redundant cause DFI is 'finalized'
        }

        const auto& token = pair->second;

        // need to check it exectly here cause lps has no collateral auth (that checked next)
        if (token.IsPoolShare()) {
            return Res::Err("token %s is the LPS token! Can't alter pool share's tokens!", obj.tokenTx.ToString());
        }

        // check auth, depends from token's "origins"
        const Coin& auth = coins.AccessCoin(COutPoint(token.creationTx, 1)); // always n=1 output
        bool isFoundersToken = consensus.foundationMembers.count(auth.out.scriptPubKey) > 0;

        auto res = Res::Ok();
        if (isFoundersToken && !(res = HasFoundationAuth())) {
            return res;
        } else if (!(res = HasCollateralAuth(token.creationTx))) {
            return res;
        }

        // Check for isDAT change in non-foundation token after set height
        if (static_cast<int>(height) >= consensus.BayfrontMarinaHeight) {
            //check foundation auth
            if (obj.token.IsDAT() != token.IsDAT() && !HasFoundationAuth()) { //no need to check Authority if we don't create isDAT
                return Res::Err("can't set isDAT to true, tx not from foundation member");
            }
        }

        auto updatedToken = obj.token;
        if (height >= consensus.FortCanningHeight) {
            updatedToken.symbol = trim_ws(updatedToken.symbol).substr(0, CToken::MAX_TOKEN_SYMBOL_LENGTH);
        }

        return mnview.UpdateToken(token.creationTx, updatedToken, false);
    }

    Res operator()(const CMintTokensMessage& obj) const {
        // check auth and increase balance of token's owner
        for (const auto& kv : obj.balances) {
            DCT_ID tokenId = kv.first;

            auto token = mnview.GetToken(kv.first);
            if (!token) {
                return Res::Err("token %s does not exist!", tokenId.ToString());
            }
            auto tokenImpl = static_cast<const CTokenImplementation&>(*token);

            auto mintable = MintableToken(tokenId, tokenImpl);
            if (!mintable) {
                return std::move(mintable);
            }
            auto minted = mnview.AddMintedTokens(tokenImpl.creationTx, kv.second);
            if (!minted) {
                return minted;
            }
            CalculateOwnerRewards(*mintable.val);
            auto res = mnview.AddBalance(*mintable.val, CTokenAmount{kv.first, kv.second});
            if (!res) {
                return res;
            }
        }
        return Res::Ok();
    }

    Res operator()(const CCreatePoolPairMessage& obj) const {
        //check foundation auth
        if (!HasFoundationAuth()) {
            return Res::Err("tx not from foundation member");
        }
        if (obj.poolPair.commission < 0 || obj.poolPair.commission > COIN) {
            return Res::Err("wrong commission");
        }

        /// @todo ownerAddress validity checked only in rpc. is it enough?
        CPoolPair poolPair(obj.poolPair);
        auto pairSymbol = obj.pairSymbol;
        poolPair.creationTx = tx.GetHash();
        poolPair.creationHeight = height;
        auto& rewards = poolPair.rewards;

        auto tokenA = mnview.GetToken(poolPair.idTokenA);
        if (!tokenA) {
            return Res::Err("token %s does not exist!", poolPair.idTokenA.ToString());
        }

        auto tokenB = mnview.GetToken(poolPair.idTokenB);
        if (!tokenB) {
            return Res::Err("token %s does not exist!", poolPair.idTokenB.ToString());
        }

        const auto symbolLength = height >= consensus.FortCanningHeight ? CToken::MAX_TOKEN_POOLPAIR_LENGTH : CToken::MAX_TOKEN_SYMBOL_LENGTH;
        if (pairSymbol.empty()) {
            pairSymbol = trim_ws(tokenA->symbol + "-" + tokenB->symbol).substr(0, symbolLength);
        } else {
            pairSymbol = trim_ws(pairSymbol).substr(0, symbolLength);
        }

        CTokenImplementation token;
        token.flags = (uint8_t)CToken::TokenFlags::DAT |
                      (uint8_t)CToken::TokenFlags::LPS |
                      (uint8_t)CToken::TokenFlags::Tradeable |
                      (uint8_t)CToken::TokenFlags::Finalized;

        token.name = trim_ws(tokenA->name + "-" + tokenB->name).substr(0, CToken::MAX_TOKEN_NAME_LENGTH);
        token.symbol = pairSymbol;
        token.creationTx = tx.GetHash();
        token.creationHeight = height;

        auto tokenId = mnview.CreateToken(token, false);
        if (!tokenId) {
            return std::move(tokenId);
        }

        rewards = obj.rewards;
        if (!rewards.balances.empty()) {
            // Check tokens exist and remove empty reward amounts
            auto res = eraseEmptyBalances(rewards.balances);
            if (!res) {
                return res;
            }
        }

        return mnview.SetPoolPair(tokenId, height, poolPair);
    }

    Res operator()(const CUpdatePoolPairMessage& obj) const {
        //check foundation auth
        if (!HasFoundationAuth()) {
            return Res::Err("tx not from foundation member");
        }

        auto rewards = obj.rewards;
        if (!rewards.balances.empty()) {
            // Check for special case to wipe rewards
            if (!(rewards.balances.size() == 1 && rewards.balances.cbegin()->first == DCT_ID{std::numeric_limits<uint32_t>::max()}
            && rewards.balances.cbegin()->second == std::numeric_limits<CAmount>::max())) {
                // Check if tokens exist and remove empty reward amounts
                auto res = eraseEmptyBalances(rewards.balances);
                if (!res) {
                    return res;
                }
            }
        }
        return mnview.UpdatePoolPair(obj.poolId, height, obj.status, obj.commission, obj.ownerAddress, rewards);
    }

    Res operator()(const CPoolSwapMessage& obj) const {
        // check auth
        if (!HasAuth(obj.from)) {
            return Res::Err("tx must have at least one input from account owner");
        }

        return CPoolSwap(obj, height).ExecuteSwap(mnview, {});
    }

    Res operator()(const CPoolSwapMessageV2& obj) const {
        // check auth
        if (!HasAuth(obj.swapInfo.from)) {
            return Res::Err("tx must have at least one input from account owner");
        }

        if (height >= static_cast<uint32_t>(Params().GetConsensus().FortCanningHillHeight) && obj.poolIDs.size() > 3) {
            return Res::Err(strprintf("Too many pool IDs provided, max 3 allowed, %d provided", obj.poolIDs.size()));
        }

        return CPoolSwap(obj.swapInfo, height).ExecuteSwap(mnview, obj.poolIDs);
    }

    Res operator()(const CLiquidityMessage& obj) const {
        CBalances sumTx = SumAllTransfers(obj.from);
        if (sumTx.balances.size() != 2) {
            return Res::Err("the pool pair requires two tokens");
        }

        std::pair<DCT_ID, CAmount> amountA = *sumTx.balances.begin();
        std::pair<DCT_ID, CAmount> amountB = *(std::next(sumTx.balances.begin(), 1));

        // checked internally too. remove here?
        if (amountA.second <= 0 || amountB.second <= 0) {
            return Res::Err("amount cannot be less than or equal to zero");
        }

        auto pair = mnview.GetPoolPair(amountA.first, amountB.first);
        if (!pair) {
            return Res::Err("there is no such pool pair");
        }

        for (const auto& kv : obj.from) {
            if (!HasAuth(kv.first)) {
                return Res::Err("tx must have at least one input from account owner");
            }
        }

        for (const auto& kv : obj.from) {
            CalculateOwnerRewards(kv.first);
            auto res = mnview.SubBalances(kv.first, kv.second);
            if (!res) {
                return res;
            }
        }

        const auto& lpTokenID = pair->first;
        auto& pool = pair->second;

        // normalize A & B to correspond poolpair's tokens
        if (amountA.first != pool.idTokenA) {
            std::swap(amountA, amountB);
        }

        bool slippageProtection = static_cast<int>(height) >= consensus.BayfrontMarinaHeight;
        auto res = pool.AddLiquidity(amountA.second, amountB.second, [&] /*onMint*/(CAmount liqAmount) {

            CBalances balance{TAmounts{{lpTokenID, liqAmount}}};
            return addBalanceSetShares(obj.shareAddress, balance);
        }, slippageProtection);

        return !res ? res : mnview.SetPoolPair(lpTokenID, height, pool);
    }

    Res operator()(const CRemoveLiquidityMessage& obj) const {
        const auto& from = obj.from;
        auto amount = obj.amount;

        // checked internally too. remove here?
        if (amount.nValue <= 0) {
            return Res::Err("amount cannot be less than or equal to zero");
        }

        auto pair = mnview.GetPoolPair(amount.nTokenId);
        if (!pair) {
            return Res::Err("there is no such pool pair");
        }

        if (!HasAuth(from)) {
            return Res::Err("tx must have at least one input from account owner");
        }

        CPoolPair& pool = pair.get();

        // subtract liq.balance BEFORE RemoveLiquidity call to check balance correctness
        {
            CBalances balance{TAmounts{{amount.nTokenId, amount.nValue}}};
            auto res = subBalanceDelShares(from, balance);
            if (!res) {
                return res;
            }
        }

        auto res = pool.RemoveLiquidity(amount.nValue, [&] (CAmount amountA, CAmount amountB) {

            CalculateOwnerRewards(from);
            CBalances balances{TAmounts{{pool.idTokenA, amountA}, {pool.idTokenB, amountB}}};
            return mnview.AddBalances(from, balances);
        });

        return !res ? res : mnview.SetPoolPair(amount.nTokenId, height, pool);
    }

    Res operator()(const CUtxosToAccountMessage& obj) const {
        // check enough tokens are "burnt"
        const auto burnt = BurntTokens(tx);
        if (!burnt) {
            return burnt;
        }

        const auto mustBeBurnt = SumAllTransfers(obj.to);
        if (*burnt.val != mustBeBurnt) {
            return Res::Err("transfer tokens mismatch burnt tokens: (%s) != (%s)", mustBeBurnt.ToString(), burnt.val->ToString());
        }

        // transfer
        return addBalancesSetShares(obj.to);
    }

    Res operator()(const CAccountToUtxosMessage& obj) const {
        // check auth
        if (!HasAuth(obj.from)) {
            return Res::Err("tx must have at least one input from account owner");
        }

        // check that all tokens are minted, and no excess tokens are minted
        auto minted = MintedTokens(tx, obj.mintingOutputsStart);
        if (!minted) {
            return std::move(minted);
        }

        if (obj.balances != *minted.val) {
            return Res::Err("amount of minted tokens in UTXOs and metadata do not match: (%s) != (%s)", minted.val->ToString(), obj.balances.ToString());
        }

        // block for non-DFI transactions
        for (const auto& kv : obj.balances.balances) {
            const DCT_ID& tokenId = kv.first;
            if (tokenId != DCT_ID{0}) {
                return Res::Err("only available for DFI transactions");
            }
        }

        // transfer
        return subBalanceDelShares(obj.from, obj.balances);
    }

    Res operator()(const CAccountToAccountMessage& obj) const {
        // check auth
        if (!HasAuth(obj.from)) {
            return Res::Err("tx must have at least one input from account owner");
        }

        // transfer
        auto res = subBalanceDelShares(obj.from, SumAllTransfers(obj.to));
        return !res ? res : addBalancesSetShares(obj.to);
    }


    Res HandleDFIP2201Contract(const CSmartContractMessage& obj) const {
        const auto attributes = mnview.GetAttributes();
        if (!attributes)
            return Res::Err("Attributes unavailable");

        CDataStructureV0 activeKey{AttributeTypes::Param, ParamIDs::DFIP2201, DFIP2201Keys::Active};
       
        if (!attributes->GetValue(activeKey, false))
            return Res::Err("DFIP2201 smart contract is not enabled");

        if (obj.name != SMART_CONTRACT_DFIP_2201)
            return Res::Err("DFIP2201 contract mismatch - got: " + obj.name);

        if (obj.accounts.size() != 1)
            return Res::Err("Only one address entry expected for " + obj.name);

        if (obj.accounts.begin()->second.balances.size() != 1)
            return Res::Err("Only one amount entry expected for " + obj.name);

        const auto& script = obj.accounts.begin()->first;
        if (!HasAuth(script))
            return Res::Err("Must have at least one input from supplied address");

        const auto& id = obj.accounts.begin()->second.balances.begin()->first;
        const auto& amount = obj.accounts.begin()->second.balances.begin()->second;

        if (amount <= 0)
            return Res::Err("Amount out of range");

        CDataStructureV0 minSwapKey{AttributeTypes::Param, ParamIDs::DFIP2201, DFIP2201Keys::MinSwap};
        auto minSwap = attributes->GetValue(minSwapKey, CAmount{0});

<<<<<<< HEAD
            if (minSwap && amount < minSwap) {
                return Res::Err("Below minimum swapable amount, must be at least " + GetDecimaleString(minSwap) + " BTC");
            }
=======
        if (minSwap && amount < minSwap)
            return Res::Err("Below minimum swapable amount, must be at least " + ValueFromAmount(minSwap).getValStr() + " BTC");
>>>>>>> a9bb1585

        const auto token = mnview.GetToken(id);
        if (!token)
            return Res::Err("Specified token not found");

        if (token->symbol != "BTC" || token->name != "Bitcoin" || !token->IsDAT())
            return Res::Err("Only Bitcoin can be swapped in " + obj.name);

        auto res = mnview.SubBalance(script, {id, amount});
        if (!res)
            return res;

<<<<<<< HEAD
            const CTokenCurrencyPair btcUsd{"BTC","USD"};
            const CTokenCurrencyPair dfiUsd{"DFI","USD"};
=======
        const std::pair<std::string, std::string> btcUsd{"BTC","USD"};
        const std::pair<std::string, std::string> dfiUsd{"DFI","USD"};
>>>>>>> a9bb1585

        bool useNextPrice{false}, requireLivePrice{true};
        auto resVal = mnview.GetValidatedIntervalPrice(btcUsd, useNextPrice, requireLivePrice);
        if (!resVal)
            return std::move(resVal);

        CDataStructureV0 premiumKey{AttributeTypes::Param, ParamIDs::DFIP2201, DFIP2201Keys::Premium};
        auto premium = attributes->GetValue(premiumKey, CAmount{2500000});

        const auto& btcPrice = MultiplyAmounts(*resVal.val, premium + COIN);

        resVal = mnview.GetValidatedIntervalPrice(dfiUsd, useNextPrice, requireLivePrice);
        if (!resVal)
            return std::move(resVal);

        const auto totalDFI = MultiplyAmounts(DivideAmounts(btcPrice, *resVal.val), amount);

        res = mnview.SubBalance(Params().GetConsensus().smartContracts.begin()->second, {{0}, totalDFI});
        if (!res)
            return res;

        res = mnview.AddBalance(script, {{0}, totalDFI});
        if (!res)
            return res;

        return Res::Ok();
    }

    Res operator()(const CSmartContractMessage& obj) const {
        if (obj.accounts.empty()) {
            return Res::Err("Contract account parameters missing");
        }
        auto contracts = Params().GetConsensus().smartContracts;

        auto contract = contracts.find(obj.name);
        if (contract == contracts.end())
            return Res::Err("Specified smart contract not found");

        // Convert to switch when it's long enough.
        if (obj.name == SMART_CONTRACT_DFIP_2201)
            return HandleDFIP2201Contract(obj);

        return Res::Err("Specified smart contract not found");
    }

    Res operator()(const CAnyAccountsToAccountsMessage& obj) const {
        // check auth
        for (const auto& kv : obj.from) {
            if (!HasAuth(kv.first)) {
                return Res::Err("tx must have at least one input from account owner");
            }
        }

        // compare
        const auto sumFrom = SumAllTransfers(obj.from);
        const auto sumTo = SumAllTransfers(obj.to);

        if (sumFrom != sumTo) {
            return Res::Err("sum of inputs (from) != sum of outputs (to)");
        }

        // transfer
        // substraction
        auto res = subBalancesDelShares(obj.from);
        // addition
        return !res ? res : addBalancesSetShares(obj.to);
    }

    Res operator()(const CGovernanceMessage& obj) const {
        //check foundation auth
        if (!HasFoundationAuth()) {
            return Res::Err("tx not from foundation member");
        }
        for(const auto& var : obj.govs) {
            auto res = var->Validate(mnview);
            if (!res) {
                return Res::Err("%s: %s", var->GetName(), res.msg);
            }

            if (var->GetName() == "ORACLE_BLOCK_INTERVAL") {
                // Make sure ORACLE_BLOCK_INTERVAL only updates at end of interval
                const auto diff = height % mnview.GetIntervalBlock();
                if (diff != 0) {
                    // Store as pending change
                    storeGovVars({var, height + mnview.GetIntervalBlock() - diff});
                    continue;
                }
            } else if (var->GetName() == "ATTRIBUTES") {
                // Add to existing ATTRIBUTES instead of overwriting.
                auto govVar = mnview.GetVariable(var->GetName());
                res = govVar->Import(var->Export());
                if (!res) {
                    return Res::Err("%s: %s", var->GetName(), res.msg);
                }

                // Validate as complete set. Check for future conflicts between key pairs.
                res = govVar->Validate(mnview);
                if (!res) {
                    return Res::Err("%s: %s", var->GetName(), res.msg);
                }

                res = govVar->Apply(mnview, height);
                if (!res) {
                    return Res::Err("%s: %s", var->GetName(), res.msg);
                }

                res = mnview.SetVariable(*govVar);
                if (!res) {
                    return Res::Err("%s: %s", var->GetName(), res.msg);
                }

                return Res::Ok();
            }

            res = var->Apply(mnview, height);
            if (!res) {
                return Res::Err("%s: %s", var->GetName(), res.msg);
            }

            res = mnview.SetVariable(*var);
            if (!res) {
                return Res::Err("%s: %s", var->GetName(), res.msg);
            }
        }
        return Res::Ok();
    }

    Res operator()(const CGovernanceHeightMessage& obj) const {
        //check foundation auth
        if (!HasFoundationAuth()) {
            return Res::Err("tx not from foundation member");
        }
        if (obj.startHeight <= height) {
            return Res::Err("startHeight must be above the current block height");
        }

        if (obj.govVar->GetName() == "ORACLE_BLOCK_INTERVAL") {
            return Res::Err("%s: %s", obj.govVar->GetName(), "Cannot set via setgovheight.");
        }

        // Validate GovVariables before storing
        auto result = obj.govVar->Validate(mnview);
        if (!result) {
            return Res::Err("%s: %s", obj.govVar->GetName(), result.msg);
        }

        // Store pending Gov var change
        storeGovVars(obj);

        return Res::Ok();
    }

    Res operator()(const CAppointOracleMessage& obj) const {
        if (!HasFoundationAuth()) {
            return Res::Err("tx not from foundation member");
        }
        COracle oracle;
        static_cast<CAppointOracleMessage&>(oracle) = obj;
        auto res = normalizeTokenCurrencyPair(oracle.availablePairs);
        return !res ? res : mnview.AppointOracle(tx.GetHash(), oracle);
    }

    Res operator()(const CUpdateOracleAppointMessage& obj) const {
        if (!HasFoundationAuth()) {
            return Res::Err("tx not from foundation member");
        }
        COracle oracle;
        static_cast<CAppointOracleMessage&>(oracle) = obj.newOracleAppoint;
        auto res = normalizeTokenCurrencyPair(oracle.availablePairs);
        return !res ? res : mnview.UpdateOracle(obj.oracleId, std::move(oracle));
    }

    Res operator()(const CRemoveOracleAppointMessage& obj) const {
        if (!HasFoundationAuth()) {
            return Res::Err("tx not from foundation member");
        }
        return mnview.RemoveOracle(obj.oracleId);
    }

    Res operator()(const CSetOracleDataMessage& obj) const {

        auto oracle = mnview.GetOracleData(obj.oracleId);
        if (!oracle) {
            return Res::Err("failed to retrieve oracle <%s> from database", obj.oracleId.GetHex());
        }
        if (!HasAuth(oracle.val->oracleAddress)) {
            return Res::Err("tx must have at least one input from account owner");
        }
        if (height >= uint32_t(Params().GetConsensus().FortCanningHeight)) {
            for (const auto& tokenPrice : obj.tokenPrices) {
                for (const auto& price : tokenPrice.second) {
                    if (price.second <= 0) {
                        return Res::Err("Amount out of range");
                    }
                    auto timestamp = time;
                    extern bool diffInHour(int64_t time1, int64_t time2);
                    if (!diffInHour(obj.timestamp, timestamp)) {
                        return Res::Err("Timestamp (%d) is out of price update window (median: %d)",
                            obj.timestamp, timestamp);
                    }
                }
            }
        }
        return mnview.SetOracleData(obj.oracleId, obj.timestamp, obj.tokenPrices);
    }

    Res operator()(const CICXCreateOrderMessage& obj) const {
        auto res = CheckCustomTx();
        if (!res)
            return res;

        CICXOrderImplemetation order;
        static_cast<CICXOrder&>(order) = obj;

        order.creationTx = tx.GetHash();
        order.creationHeight = height;

        if (!HasAuth(order.ownerAddress))
            return Res::Err("tx must have at least one input from order owner");

        if (!mnview.GetToken(order.idToken))
            return Res::Err("token %s does not exist!", order.idToken.ToString());

        if (order.orderType == CICXOrder::TYPE_INTERNAL) {
            if (!order.receivePubkey.IsFullyValid())
                return Res::Err("receivePubkey must be valid pubkey");

            // subtract the balance from tokenFrom to dedicate them for the order
            CScript txidAddr(order.creationTx.begin(), order.creationTx.end());
            CalculateOwnerRewards(order.ownerAddress);
            res = TransferTokenBalance(order.idToken, order.amountFrom, order.ownerAddress, txidAddr);
        }

        return !res ? res : mnview.ICXCreateOrder(order);
    }

    Res operator()(const CICXMakeOfferMessage& obj) const {
        auto res = CheckCustomTx();
        if (!res)
            return res;

        CICXMakeOfferImplemetation makeoffer;
        static_cast<CICXMakeOffer&>(makeoffer) = obj;

        makeoffer.creationTx = tx.GetHash();
        makeoffer.creationHeight = height;

        if (!HasAuth(makeoffer.ownerAddress))
            return Res::Err("tx must have at least one input from order owner");

        auto order = mnview.GetICXOrderByCreationTx(makeoffer.orderTx);
        if (!order)
            return Res::Err("order with creation tx " + makeoffer.orderTx.GetHex() + " does not exists!");

        auto expiry = static_cast<int>(height) < consensus.EunosPayaHeight ? CICXMakeOffer::DEFAULT_EXPIRY : CICXMakeOffer::EUNOSPAYA_DEFAULT_EXPIRY;

        if (makeoffer.expiry < expiry)
            return Res::Err("offer expiry must be greater than %d!", expiry - 1);

        CScript txidAddr(makeoffer.creationTx.begin(), makeoffer.creationTx.end());

        if (order->orderType == CICXOrder::TYPE_INTERNAL) {
            // calculating takerFee
            makeoffer.takerFee = CalculateTakerFee(makeoffer.amount);
        } else if (order->orderType == CICXOrder::TYPE_EXTERNAL) {
            if (!makeoffer.receivePubkey.IsFullyValid())
                return Res::Err("receivePubkey must be valid pubkey");

            // calculating takerFee
            CAmount BTCAmount(static_cast<CAmount>((arith_uint256(makeoffer.amount) * arith_uint256(COIN) / arith_uint256(order->orderPrice)).GetLow64()));
            makeoffer.takerFee = CalculateTakerFee(BTCAmount);
        }

        // locking takerFee in offer txidaddr
        CalculateOwnerRewards(makeoffer.ownerAddress);
        res = TransferTokenBalance(DCT_ID{0}, makeoffer.takerFee, makeoffer.ownerAddress, txidAddr);

        return !res ? res : mnview.ICXMakeOffer(makeoffer);
    }

    Res operator()(const CICXSubmitDFCHTLCMessage& obj) const {
        auto res = CheckCustomTx();
        if (!res) {
            return res;
        }

        CICXSubmitDFCHTLCImplemetation submitdfchtlc;
        static_cast<CICXSubmitDFCHTLC&>(submitdfchtlc) = obj;

        submitdfchtlc.creationTx = tx.GetHash();
        submitdfchtlc.creationHeight = height;

        auto offer = mnview.GetICXMakeOfferByCreationTx(submitdfchtlc.offerTx);
        if (!offer)
            return Res::Err("offer with creation tx %s does not exists!", submitdfchtlc.offerTx.GetHex());

        auto order = mnview.GetICXOrderByCreationTx(offer->orderTx);
        if (!order)
            return Res::Err("order with creation tx %s does not exists!", offer->orderTx.GetHex());

        if (order->creationHeight + order->expiry < height + submitdfchtlc.timeout)
            return Res::Err("order will expire before dfc htlc expires!");

        if (mnview.HasICXSubmitDFCHTLCOpen(submitdfchtlc.offerTx))
            return Res::Err("dfc htlc already submitted!");

        CScript srcAddr;
        if (order->orderType == CICXOrder::TYPE_INTERNAL) {

            // check auth
            if (!HasAuth(order->ownerAddress))
                return Res::Err("tx must have at least one input from order owner");

            if (!mnview.HasICXMakeOfferOpen(offer->orderTx, submitdfchtlc.offerTx))
                return Res::Err("offerTx (%s) has expired", submitdfchtlc.offerTx.GetHex());

            uint32_t timeout;
            if (static_cast<int>(height) < consensus.EunosPayaHeight)
                timeout = CICXSubmitDFCHTLC::MINIMUM_TIMEOUT;
            else
                timeout = CICXSubmitDFCHTLC::EUNOSPAYA_MINIMUM_TIMEOUT;

            if (submitdfchtlc.timeout < timeout)
                return Res::Err("timeout must be greater than %d", timeout - 1);

            srcAddr = CScript(order->creationTx.begin(), order->creationTx.end());

            CScript offerTxidAddr(offer->creationTx.begin(), offer->creationTx.end());

            CAmount calcAmount(static_cast<CAmount>((arith_uint256(submitdfchtlc.amount) * arith_uint256(order->orderPrice) / arith_uint256(COIN)).GetLow64()));
            if (calcAmount > offer->amount)
                return Res::Err("amount must be lower or equal the offer one");

            CAmount takerFee = offer->takerFee;
            //EunosPaya: calculating adjusted takerFee only if amount in htlc different than in offer
            if (static_cast<int>(height) >= consensus.EunosPayaHeight)
            {
                if (calcAmount < offer->amount)
                {
                    CAmount BTCAmount(static_cast<CAmount>((arith_uint256(submitdfchtlc.amount) * arith_uint256(order->orderPrice) / arith_uint256(COIN)).GetLow64()));
                    takerFee = static_cast<CAmount>((arith_uint256(BTCAmount) * arith_uint256(offer->takerFee) / arith_uint256(offer->amount)).GetLow64());
                }
            }
            else
            {
                CAmount BTCAmount(static_cast<CAmount>((arith_uint256(submitdfchtlc.amount) * arith_uint256(order->orderPrice) / arith_uint256(COIN)).GetLow64()));
                takerFee = CalculateTakerFee(BTCAmount);
            }

            // refund the rest of locked takerFee if there is difference
            if (offer->takerFee - takerFee) {
                CalculateOwnerRewards(offer->ownerAddress);
                res = TransferTokenBalance(DCT_ID{0}, offer->takerFee - takerFee, offerTxidAddr, offer->ownerAddress);
                if (!res)
                    return res;

                // update the offer with adjusted takerFee
                offer->takerFee = takerFee;
                mnview.ICXUpdateMakeOffer(*offer);
            }

            // burn takerFee
            res = TransferTokenBalance(DCT_ID{0}, offer->takerFee, offerTxidAddr, consensus.burnAddress);
            if (!res)
                return res;

            // burn makerDeposit
            CalculateOwnerRewards(order->ownerAddress);
            res = TransferTokenBalance(DCT_ID{0}, offer->takerFee, order->ownerAddress, consensus.burnAddress);
            if (!res)
                return res;

        } else if (order->orderType == CICXOrder::TYPE_EXTERNAL) {
            // check auth
            if (!HasAuth(offer->ownerAddress))
                return Res::Err("tx must have at least one input from offer owner");

            srcAddr = offer->ownerAddress;
            CalculateOwnerRewards(offer->ownerAddress);

            auto exthtlc = mnview.HasICXSubmitEXTHTLCOpen(submitdfchtlc.offerTx);
            if (!exthtlc)
                return Res::Err("offer (%s) needs to have ext htlc submitted first, but no external htlc found!", submitdfchtlc.offerTx.GetHex());

            CAmount calcAmount(static_cast<CAmount>((arith_uint256(exthtlc->amount) * arith_uint256(order->orderPrice) / arith_uint256(COIN)).GetLow64()));
            if (submitdfchtlc.amount != calcAmount)
                return Res::Err("amount must be equal to calculated exthtlc amount");

            if (submitdfchtlc.hash != exthtlc->hash)
                return Res::Err("Invalid hash, dfc htlc hash is different than extarnal htlc hash - %s != %s",
                        submitdfchtlc.hash.GetHex(),exthtlc->hash.GetHex());

            uint32_t timeout, btcBlocksInDfi;
            if (static_cast<int>(height) < consensus.EunosPayaHeight)
            {
                timeout = CICXSubmitDFCHTLC::MINIMUM_2ND_TIMEOUT;
                btcBlocksInDfi = CICXSubmitEXTHTLC::BTC_BLOCKS_IN_DFI_BLOCKS;
            }
            else
            {
                timeout = CICXSubmitDFCHTLC::EUNOSPAYA_MINIMUM_2ND_TIMEOUT;
                btcBlocksInDfi = CICXSubmitEXTHTLC::BTC_BLOCKS_IN_DFI_BLOCKS;
            }

            if (submitdfchtlc.timeout < timeout)
                return Res::Err("timeout must be greater than %d", timeout - 1);

            if (submitdfchtlc.timeout >= (exthtlc->creationHeight + (exthtlc->timeout * btcBlocksInDfi)) - height)
                return Res::Err("timeout must be less than expiration period of 1st htlc in DFI blocks");
        }

        // subtract the balance from order txidaddr or offer owner address and dedicate them for the dfc htlc
        CScript htlcTxidAddr(submitdfchtlc.creationTx.begin(), submitdfchtlc.creationTx.end());

        res = TransferTokenBalance(order->idToken, submitdfchtlc.amount, srcAddr, htlcTxidAddr);
        return !res ? res : mnview.ICXSubmitDFCHTLC(submitdfchtlc);
    }

    Res operator()(const CICXSubmitEXTHTLCMessage& obj) const {
        auto res = CheckCustomTx();
        if (!res)
            return res;

        CICXSubmitEXTHTLCImplemetation submitexthtlc;
        static_cast<CICXSubmitEXTHTLC&>(submitexthtlc) = obj;

        submitexthtlc.creationTx = tx.GetHash();
        submitexthtlc.creationHeight = height;

        auto offer = mnview.GetICXMakeOfferByCreationTx(submitexthtlc.offerTx);
        if (!offer)
            return Res::Err("order with creation tx %s does not exists!", submitexthtlc.offerTx.GetHex());

        auto order = mnview.GetICXOrderByCreationTx(offer->orderTx);
        if (!order)
            return Res::Err("order with creation tx %s does not exists!", offer->orderTx.GetHex());

        if (order->creationHeight + order->expiry < height + (submitexthtlc.timeout * CICXSubmitEXTHTLC::BTC_BLOCKS_IN_DFI_BLOCKS))
            return Res::Err("order will expire before ext htlc expires!");

        if (mnview.HasICXSubmitEXTHTLCOpen(submitexthtlc.offerTx))
            return Res::Err("ext htlc already submitted!");

        if (order->orderType == CICXOrder::TYPE_INTERNAL) {

            if (!HasAuth(offer->ownerAddress))
                return Res::Err("tx must have at least one input from offer owner");

            auto dfchtlc = mnview.HasICXSubmitDFCHTLCOpen(submitexthtlc.offerTx);
            if (!dfchtlc)
                return Res::Err("offer (%s) needs to have dfc htlc submitted first, but no dfc htlc found!", submitexthtlc.offerTx.GetHex());

            CAmount calcAmount(static_cast<CAmount>((arith_uint256(dfchtlc->amount) * arith_uint256(order->orderPrice) / arith_uint256(COIN)).GetLow64()));
            if (submitexthtlc.amount != calcAmount)
                return Res::Err("amount must be equal to calculated dfchtlc amount");

            if (submitexthtlc.hash != dfchtlc->hash)
                return Res::Err("Invalid hash, external htlc hash is different than dfc htlc hash");

            uint32_t timeout, btcBlocksInDfi;
            if (static_cast<int>(height) < consensus.EunosPayaHeight)
            {
                timeout = CICXSubmitEXTHTLC::MINIMUM_2ND_TIMEOUT;
                btcBlocksInDfi = CICXSubmitEXTHTLC::BTC_BLOCKS_IN_DFI_BLOCKS;
            }
            else
            {
                timeout = CICXSubmitEXTHTLC::EUNOSPAYA_MINIMUM_2ND_TIMEOUT;
                btcBlocksInDfi = CICXSubmitEXTHTLC::EUNOSPAYA_BTC_BLOCKS_IN_DFI_BLOCKS;
            }

            if (submitexthtlc.timeout < timeout)
                return Res::Err("timeout must be greater than %d", timeout - 1);

            if (submitexthtlc.timeout * btcBlocksInDfi >= (dfchtlc->creationHeight + dfchtlc->timeout) - height)
                return Res::Err("timeout must be less than expiration period of 1st htlc in DFC blocks");
        } else if (order->orderType == CICXOrder::TYPE_EXTERNAL) {

            if (!HasAuth(order->ownerAddress))
                return Res::Err("tx must have at least one input from order owner");

            if (!mnview.HasICXMakeOfferOpen(offer->orderTx, submitexthtlc.offerTx))
                return Res::Err("offerTx (%s) has expired", submitexthtlc.offerTx.GetHex());

            uint32_t timeout;
            if (static_cast<int>(height) < consensus.EunosPayaHeight)
                timeout = CICXSubmitEXTHTLC::MINIMUM_TIMEOUT;
            else
                timeout = CICXSubmitEXTHTLC::EUNOSPAYA_MINIMUM_TIMEOUT;

            if (submitexthtlc.timeout < timeout)
                return Res::Err("timeout must be greater than %d", timeout - 1);

            CScript offerTxidAddr(offer->creationTx.begin(), offer->creationTx.end());

            CAmount calcAmount(static_cast<CAmount>((arith_uint256(submitexthtlc.amount) * arith_uint256(order->orderPrice) / arith_uint256(COIN)).GetLow64()));
            if (calcAmount > offer->amount)
                return Res::Err("amount must be lower or equal the offer one");

            CAmount takerFee = offer->takerFee;
            //EunosPaya: calculating adjusted takerFee only if amount in htlc different than in offer
            if (static_cast<int>(height) >= consensus.EunosPayaHeight)
            {
                if (calcAmount < offer->amount)
                {
                    CAmount BTCAmount(static_cast<CAmount>((arith_uint256(offer->amount) * arith_uint256(COIN) / arith_uint256(order->orderPrice)).GetLow64()));
                    takerFee = static_cast<CAmount>((arith_uint256(submitexthtlc.amount) * arith_uint256(offer->takerFee) / arith_uint256(BTCAmount)).GetLow64());
                }
            }
            else
            {
                takerFee = CalculateTakerFee(submitexthtlc.amount);
            }

            // refund the rest of locked takerFee if there is difference
            if (offer->takerFee - takerFee) {
                CalculateOwnerRewards(offer->ownerAddress);
                res = TransferTokenBalance(DCT_ID{0}, offer->takerFee - takerFee, offerTxidAddr, offer->ownerAddress);
                if (!res)
                    return res;

                // update the offer with adjusted takerFee
                offer->takerFee = takerFee;
                mnview.ICXUpdateMakeOffer(*offer);
            }

            // burn takerFee
            res = TransferTokenBalance(DCT_ID{0}, offer->takerFee, offerTxidAddr, consensus.burnAddress);
            if (!res)
                return res;

            // burn makerDeposit
            CalculateOwnerRewards(order->ownerAddress);
            res = TransferTokenBalance(DCT_ID{0}, offer->takerFee, order->ownerAddress, consensus.burnAddress);
        }

        return !res ? res : mnview.ICXSubmitEXTHTLC(submitexthtlc);
    }

    Res operator()(const CICXClaimDFCHTLCMessage& obj) const {
        auto res = CheckCustomTx();
        if (!res)
            return res;

        CICXClaimDFCHTLCImplemetation claimdfchtlc;
        static_cast<CICXClaimDFCHTLC&>(claimdfchtlc) = obj;

        claimdfchtlc.creationTx = tx.GetHash();
        claimdfchtlc.creationHeight = height;

        auto dfchtlc = mnview.GetICXSubmitDFCHTLCByCreationTx(claimdfchtlc.dfchtlcTx);
        if (!dfchtlc)
            return Res::Err("dfc htlc with creation tx %s does not exists!", claimdfchtlc.dfchtlcTx.GetHex());

        if (!mnview.HasICXSubmitDFCHTLCOpen(dfchtlc->offerTx))
            return Res::Err("dfc htlc not found or already claimed or refunded!");

        uint256 calcHash;
        uint8_t calcSeedBytes[32];
        CSHA256()
            .Write(claimdfchtlc.seed.data(), claimdfchtlc.seed.size())
            .Finalize(calcSeedBytes);
        calcHash.SetHex(HexStr(calcSeedBytes, calcSeedBytes + 32));

        if (dfchtlc->hash != calcHash)
            return Res::Err("hash generated from given seed is different than in dfc htlc: %s - %s!", calcHash.GetHex(), dfchtlc->hash.GetHex());

        auto offer = mnview.GetICXMakeOfferByCreationTx(dfchtlc->offerTx);
        if (!offer)
            return Res::Err("offer with creation tx %s does not exists!", dfchtlc->offerTx.GetHex());

        auto order = mnview.GetICXOrderByCreationTx(offer->orderTx);
        if (!order)
            return Res::Err("order with creation tx %s does not exists!", offer->orderTx.GetHex());

        auto exthtlc = mnview.HasICXSubmitEXTHTLCOpen(dfchtlc->offerTx);
        if (static_cast<int>(height) < consensus.EunosPayaHeight && !exthtlc)
            return Res::Err("cannot claim, external htlc for this offer does not exists or expired!");

        // claim DFC HTLC to receiveAddress
        CalculateOwnerRewards(order->ownerAddress);
        CScript htlcTxidAddr(dfchtlc->creationTx.begin(), dfchtlc->creationTx.end());
        if (order->orderType == CICXOrder::TYPE_INTERNAL)
        {
            CalculateOwnerRewards(offer->ownerAddress);
            res = TransferTokenBalance(order->idToken, dfchtlc->amount, htlcTxidAddr, offer->ownerAddress);
        }
        else if (order->orderType == CICXOrder::TYPE_EXTERNAL)
            res = TransferTokenBalance(order->idToken, dfchtlc->amount, htlcTxidAddr, order->ownerAddress);
        if (!res)
            return res;

        // refund makerDeposit
        res = TransferTokenBalance(DCT_ID{0}, offer->takerFee, CScript(), order->ownerAddress);
        if (!res)
            return res;

        // makerIncentive
        res = TransferTokenBalance(DCT_ID{0}, offer->takerFee * 25 / 100, CScript(), order->ownerAddress);
        if (!res)
            return res;

        // maker bonus only on fair dBTC/BTC (1:1) trades for now
        DCT_ID BTC = FindTokenByPartialSymbolName(CICXOrder::TOKEN_BTC);
        if (order->idToken == BTC && order->orderPrice == COIN) {
            res = TransferTokenBalance(BTC, offer->takerFee * 50 / 100, CScript(), order->ownerAddress);
            if (!res)
                return res;
        }

        if (order->orderType == CICXOrder::TYPE_INTERNAL)
            order->amountToFill -= dfchtlc->amount;
        else if (order->orderType == CICXOrder::TYPE_EXTERNAL)
            order->amountToFill -= static_cast<CAmount>((arith_uint256(dfchtlc->amount) * arith_uint256(COIN) / arith_uint256(order->orderPrice)).GetLow64());

        // Order fulfilled, close order.
        if (order->amountToFill == 0) {
            order->closeTx = claimdfchtlc.creationTx;
            order->closeHeight = height;
            res = mnview.ICXCloseOrderTx(*order, CICXOrder::STATUS_FILLED);
            if (!res)
                return res;
        }

        res = mnview.ICXClaimDFCHTLC(claimdfchtlc,offer->creationTx,*order);
        if (!res)
            return res;
        // Close offer
        res = mnview.ICXCloseMakeOfferTx(*offer, CICXMakeOffer::STATUS_CLOSED);
        if (!res)
            return res;
        res = mnview.ICXCloseDFCHTLC(*dfchtlc, CICXSubmitDFCHTLC::STATUS_CLAIMED);
        if (!res)
            return res;

        if (static_cast<int>(height) >= consensus.EunosPayaHeight)
        {
            if (exthtlc)
                return mnview.ICXCloseEXTHTLC(*exthtlc, CICXSubmitEXTHTLC::STATUS_CLOSED);
            else
                return (Res::Ok());
        }
        else
            return mnview.ICXCloseEXTHTLC(*exthtlc, CICXSubmitEXTHTLC::STATUS_CLOSED);
    }

    Res operator()(const CICXCloseOrderMessage& obj) const {
        auto res = CheckCustomTx();
        if (!res)
            return res;

        CICXCloseOrderImplemetation closeorder;
        static_cast<CICXCloseOrder&>(closeorder) = obj;

        closeorder.creationTx = tx.GetHash();
        closeorder.creationHeight = height;

        std::unique_ptr<CICXOrderImplemetation> order;
        if (!(order = mnview.GetICXOrderByCreationTx(closeorder.orderTx)))
            return Res::Err("order with creation tx %s does not exists!", closeorder.orderTx.GetHex());

        if (!order->closeTx.IsNull())
            return Res::Err("order with creation tx %s is already closed!", closeorder.orderTx.GetHex());

        if (!mnview.HasICXOrderOpen(order->idToken, order->creationTx))
            return Res::Err("order with creation tx %s is already closed!", closeorder.orderTx.GetHex());

        // check auth
        if (!HasAuth(order->ownerAddress))
            return Res::Err("tx must have at least one input from order owner");

        order->closeTx = closeorder.creationTx;
        order->closeHeight = closeorder.creationHeight;

        if (order->orderType == CICXOrder::TYPE_INTERNAL && order->amountToFill > 0) {
            // subtract the balance from txidAddr and return to owner
            CScript txidAddr(order->creationTx.begin(), order->creationTx.end());
            CalculateOwnerRewards(order->ownerAddress);
            res = TransferTokenBalance(order->idToken, order->amountToFill, txidAddr, order->ownerAddress);
            if (!res)
                return res;
        }

        res = mnview.ICXCloseOrder(closeorder);
        return !res ? res : mnview.ICXCloseOrderTx(*order,CICXOrder::STATUS_CLOSED);
    }

    Res operator()(const CICXCloseOfferMessage& obj) const {
        auto res = CheckCustomTx();
        if (!res)
            return res;

        CICXCloseOfferImplemetation closeoffer;
        static_cast<CICXCloseOffer&>(closeoffer) = obj;

        closeoffer.creationTx = tx.GetHash();
        closeoffer.creationHeight = height;

        std::unique_ptr<CICXMakeOfferImplemetation> offer;
        if (!(offer = mnview.GetICXMakeOfferByCreationTx(closeoffer.offerTx)))
            return Res::Err("offer with creation tx %s does not exists!", closeoffer.offerTx.GetHex());

        if (!offer->closeTx.IsNull())
            return Res::Err("offer with creation tx %s is already closed!", closeoffer.offerTx.GetHex());

        if (!mnview.HasICXMakeOfferOpen(offer->orderTx, offer->creationTx))
            return Res::Err("offer with creation tx %s does not exists!", closeoffer.offerTx.GetHex());

        std::unique_ptr<CICXOrderImplemetation> order;
        if (!(order = mnview.GetICXOrderByCreationTx(offer->orderTx)))
            return Res::Err("order with creation tx %s does not exists!", offer->orderTx.GetHex());

        // check auth
        if (!HasAuth(offer->ownerAddress))
            return Res::Err("tx must have at least one input from offer owner");

        offer->closeTx = closeoffer.creationTx;
        offer->closeHeight = closeoffer.creationHeight;

        bool isPreEunosPaya = static_cast<int>(height) < consensus.EunosPayaHeight;

        if (order->orderType == CICXOrder::TYPE_INTERNAL && !mnview.ExistedICXSubmitDFCHTLC(offer->creationTx, isPreEunosPaya))
        {
            // subtract takerFee from txidAddr and return to owner
            CScript txidAddr(offer->creationTx.begin(), offer->creationTx.end());
            CalculateOwnerRewards(offer->ownerAddress);
            res = TransferTokenBalance(DCT_ID{0}, offer->takerFee, txidAddr, offer->ownerAddress);
            if (!res)
                return res;
        }
        else if (order->orderType == CICXOrder::TYPE_EXTERNAL) {
            // subtract the balance from txidAddr and return to owner
            CScript txidAddr(offer->creationTx.begin(), offer->creationTx.end());
            CalculateOwnerRewards(offer->ownerAddress);
            if (isPreEunosPaya)
            {
                res = TransferTokenBalance(order->idToken, offer->amount, txidAddr, offer->ownerAddress);
                if (!res)
                    return res;
            }
            if (!mnview.ExistedICXSubmitEXTHTLC(offer->creationTx, isPreEunosPaya))
            {
                res = TransferTokenBalance(DCT_ID{0}, offer->takerFee, txidAddr, offer->ownerAddress);
                if (!res)
                    return res;
            }
        }

        res = mnview.ICXCloseOffer(closeoffer);
        return !res ? res : mnview.ICXCloseMakeOfferTx(*offer, CICXMakeOffer::STATUS_CLOSED);
    }

    Res operator()(const CLoanSetCollateralTokenMessage& obj) const {
        auto res = CheckCustomTx();
        if (!res)
            return res;

        CLoanSetCollateralTokenImplementation collToken;
        static_cast<CLoanSetCollateralToken&>(collToken) = obj;

        collToken.creationTx = tx.GetHash();
        collToken.creationHeight = height;

        if (!HasFoundationAuth())
            return Res::Err("tx not from foundation member!");

        auto token = mnview.GetToken(collToken.idToken);
        if (!token)
            return Res::Err("token %s does not exist!", collToken.idToken.ToString());

        if (!collToken.activateAfterBlock)
            collToken.activateAfterBlock = height;

        if (collToken.activateAfterBlock < height)
            return Res::Err("activateAfterBlock cannot be less than current height!");

        if (!oraclePriceFeed(collToken.fixedIntervalPriceId))
            return Res::Err("Price feed %s/%s does not belong to any oracle", collToken.fixedIntervalPriceId.first, collToken.fixedIntervalPriceId.second);

        CFixedIntervalPrice fixedIntervalPrice;
        fixedIntervalPrice.priceFeedId = collToken.fixedIntervalPriceId;

        LogPrint(BCLog::LOAN, "CLoanSetCollateralTokenMessage()->"); /* Continued */
        auto price = GetAggregatePrice(mnview, collToken.fixedIntervalPriceId.first, collToken.fixedIntervalPriceId.second, time);
        if (!price)
            return Res::Err(price.msg);

        fixedIntervalPrice.priceRecord[1] = price;
        fixedIntervalPrice.timestamp = time;

        LogPrint(BCLog::ORACLE,"CLoanSetCollateralTokenMessage()->"); /* Continued */
        auto resSetFixedPrice = mnview.SetFixedIntervalPrice(fixedIntervalPrice);
        if (!resSetFixedPrice)
            return Res::Err(resSetFixedPrice.msg);

        return mnview.CreateLoanCollateralToken(collToken);
    }

    Res operator()(const CLoanSetLoanTokenMessage& obj) const {
        auto res = CheckCustomTx();
        if (!res)
            return res;

        CLoanSetLoanTokenImplementation loanToken;
        static_cast<CLoanSetLoanToken&>(loanToken) = obj;

        loanToken.creationTx = tx.GetHash();
        loanToken.creationHeight = height;

        CFixedIntervalPrice fixedIntervalPrice;
        fixedIntervalPrice.priceFeedId = loanToken.fixedIntervalPriceId;

        auto nextPrice = GetAggregatePrice(mnview, loanToken.fixedIntervalPriceId.first, loanToken.fixedIntervalPriceId.second, time);
        if (!nextPrice)
            return Res::Err(nextPrice.msg);

        fixedIntervalPrice.priceRecord[1] = nextPrice;
        fixedIntervalPrice.timestamp = time;

        LogPrint(BCLog::ORACLE,"CLoanSetLoanTokenMessage()->"); /* Continued */
        auto resSetFixedPrice = mnview.SetFixedIntervalPrice(fixedIntervalPrice);
        if (!resSetFixedPrice)
            return Res::Err(resSetFixedPrice.msg);

        if (!HasFoundationAuth())
            return Res::Err("tx not from foundation member!");

        if (!oraclePriceFeed(loanToken.fixedIntervalPriceId))
            return Res::Err("Price feed %s/%s does not belong to any oracle", loanToken.fixedIntervalPriceId.first, loanToken.fixedIntervalPriceId.second);

        CTokenImplementation token;
        token.flags = loanToken.mintable ? (uint8_t)CToken::TokenFlags::Default : (uint8_t)CToken::TokenFlags::Tradeable;
        token.flags |= (uint8_t)CToken::TokenFlags::LoanToken | (uint8_t)CToken::TokenFlags::DAT;

        token.symbol = trim_ws(loanToken.symbol).substr(0, CToken::MAX_TOKEN_SYMBOL_LENGTH);
        token.name = trim_ws(loanToken.name).substr(0, CToken::MAX_TOKEN_NAME_LENGTH);
        token.creationTx = tx.GetHash();
        token.creationHeight = height;

        auto tokenId = mnview.CreateToken(token, false);
        if (!tokenId)
            return std::move(tokenId);

        return mnview.SetLoanToken(loanToken, *(tokenId.val));
    }

    Res operator()(const CLoanUpdateLoanTokenMessage& obj) const {
        auto res = CheckCustomTx();
        if (!res)
            return res;

        if (!HasFoundationAuth())
            return Res::Err("tx not from foundation member!");

        auto loanToken = mnview.GetLoanToken(obj.tokenTx);
        if (!loanToken)
            return Res::Err("Loan token (%s) does not exist!", obj.tokenTx.GetHex());

        if (obj.mintable != loanToken->mintable)
            loanToken->mintable = obj.mintable;

        if (obj.interest != loanToken->interest)
            loanToken->interest = obj.interest;

        auto pair = mnview.GetTokenByCreationTx(obj.tokenTx);
        if (!pair)
            return Res::Err("Loan token (%s) does not exist!", obj.tokenTx.GetHex());

        if (obj.symbol != pair->second.symbol)
            pair->second.symbol = trim_ws(obj.symbol).substr(0, CToken::MAX_TOKEN_SYMBOL_LENGTH);

        if (obj.name != pair->second.name)
            pair->second.name = trim_ws(obj.name).substr(0, CToken::MAX_TOKEN_NAME_LENGTH);

        if (obj.fixedIntervalPriceId != loanToken->fixedIntervalPriceId) {
            if (!oraclePriceFeed(obj.fixedIntervalPriceId))
                return Res::Err("Price feed %s/%s does not belong to any oracle", obj.fixedIntervalPriceId.first, obj.fixedIntervalPriceId.second);

            loanToken->fixedIntervalPriceId = obj.fixedIntervalPriceId;
        }

        if (obj.mintable != (pair->second.flags & (uint8_t)CToken::TokenFlags::Mintable))
            pair->second.flags ^= (uint8_t)CToken::TokenFlags::Mintable;

        res = mnview.UpdateToken(pair->second.creationTx, static_cast<CToken>(pair->second), false);
        if (!res)
            return res;

        return mnview.UpdateLoanToken(*loanToken, pair->first);
    }

    Res operator()(const CLoanSchemeMessage& obj) const {
        auto res = CheckCustomTx();
        if (!res) {
            return res;
        }

        if (!HasFoundationAuth()) {
            return Res::Err("tx not from foundation member!");
        }

        if (obj.ratio < 100) {
            return Res::Err("minimum collateral ratio cannot be less than 100");
        }

        if (obj.rate < 1000000) {
            return Res::Err("interest rate cannot be less than 0.01");
        }

        if (obj.identifier.empty() || obj.identifier.length() > 8) {
            return Res::Err("id cannot be empty or more than 8 chars long");
        }

        // Look for loan scheme which already has matching rate and ratio
        bool duplicateLoan = false;
        std::string duplicateID;
        mnview.ForEachLoanScheme([&](const std::string& key, const CLoanSchemeData& data)
        {
            // Duplicate scheme already exists
            if (data.ratio == obj.ratio && data.rate == obj.rate) {
                duplicateLoan = true;
                duplicateID = key;
                return false;
            }
            return true;
        });

        if (duplicateLoan) {
            return Res::Err("Loan scheme %s with same interestrate and mincolratio already exists", duplicateID);
        } else {
            // Look for delayed loan scheme which already has matching rate and ratio
            std::pair<std::string, uint64_t> duplicateKey;
            mnview.ForEachDelayedLoanScheme([&](const std::pair<std::string, uint64_t>& key, const CLoanSchemeMessage& data)
            {
                // Duplicate delayed loan scheme
                if (data.ratio == obj.ratio && data.rate == obj.rate) {
                    duplicateLoan = true;
                    duplicateKey = key;
                    return false;
                }
                return true;
            });

            if (duplicateLoan) {
                return Res::Err("Loan scheme %s with same interestrate and mincolratio pending on block %d", duplicateKey.first, duplicateKey.second);
            }
        }

        // New loan scheme, no duplicate expected.
        if (mnview.GetLoanScheme(obj.identifier)) {
            if (!obj.updateHeight) {
                return Res::Err("Loan scheme already exist with id %s", obj.identifier);
            }
        } else if (obj.updateHeight) {
            return Res::Err("Cannot find existing loan scheme with id %s", obj.identifier);
        }

        // Update set, not max uint64_t which indicates immediate update and not updated on this block.
        if (obj.updateHeight && obj.updateHeight != std::numeric_limits<uint64_t>::max() && obj.updateHeight != height) {
            if (obj.updateHeight < height) {
                return Res::Err("Update height below current block height, set future height");
            }

            return mnview.StoreDelayedLoanScheme(obj);
        }

        // If no default yet exist set this one as default.
        if (!mnview.GetDefaultLoanScheme()) {
            mnview.StoreDefaultLoanScheme(obj.identifier);
        }

        return mnview.StoreLoanScheme(obj);
    }

    Res operator()(const CDefaultLoanSchemeMessage& obj) const {
        auto res = CheckCustomTx();
        if (!res) {
            return res;
        }

        if (!HasFoundationAuth()) {
            return Res::Err("tx not from foundation member!");
        }

        if (obj.identifier.empty() || obj.identifier.length() > 8) {
            return Res::Err("id cannot be empty or more than 8 chars long");
        }

        if (!mnview.GetLoanScheme(obj.identifier)) {
            return Res::Err("Cannot find existing loan scheme with id %s", obj.identifier);
        }

        const auto currentID = mnview.GetDefaultLoanScheme();
        if (currentID && *currentID == obj.identifier) {
            return Res::Err("Loan scheme with id %s is already set as default", obj.identifier);
        }

        if (auto height = mnview.GetDestroyLoanScheme(obj.identifier)) {
            return Res::Err("Cannot set %s as default, set to destroyed on block %d", obj.identifier, *height);
        }

        return mnview.StoreDefaultLoanScheme(obj.identifier);;
    }

    Res operator()(const CDestroyLoanSchemeMessage& obj) const {
        auto res = CheckCustomTx();
        if (!res) {
            return res;
        }

        if (!HasFoundationAuth()) {
            return Res::Err("tx not from foundation member!");
        }

        if (obj.identifier.empty() || obj.identifier.length() > 8) {
            return Res::Err("id cannot be empty or more than 8 chars long");
        }

        if (!mnview.GetLoanScheme(obj.identifier)) {
            return Res::Err("Cannot find existing loan scheme with id %s", obj.identifier);
        }

        const auto currentID = mnview.GetDefaultLoanScheme();
        if (currentID && *currentID == obj.identifier) {
            return Res::Err("Cannot destroy default loan scheme, set new default first");
        }

        // Update set and not updated on this block.
        if (obj.destroyHeight && obj.destroyHeight != height) {
            if (obj.destroyHeight < height) {
                return Res::Err("Destruction height below current block height, set future height");
            }
            return mnview.StoreDelayedDestroyScheme(obj);
        }

        mnview.ForEachVault([&](const CVaultId& vaultId, CVaultData vault) {
            if (vault.schemeId == obj.identifier) {
                vault.schemeId = *mnview.GetDefaultLoanScheme();
                mnview.StoreVault(vaultId, vault);
            }
            return true;
        });

        return mnview.EraseLoanScheme(obj.identifier);
    }

    Res operator()(const CVaultMessage& obj) const {

        auto vaultCreationFee = consensus.vaultCreationFee;
        if (tx.vout[0].nValue != vaultCreationFee || tx.vout[0].nTokenId != DCT_ID{0}) {
            return Res::Err("malformed tx vouts, creation vault fee is %s DFI", GetDecimaleString(vaultCreationFee));
        }

        CVaultData vault{};
        static_cast<CVaultMessage&>(vault) = obj;

        // set loan scheme to default if non provided
        if (obj.schemeId.empty()) {
            if (auto defaultScheme = mnview.GetDefaultLoanScheme()){
                vault.schemeId = *defaultScheme;
            } else {
                return Res::Err("There is not default loan scheme");
            }
        }

        // loan scheme exists
        if (!mnview.GetLoanScheme(vault.schemeId)) {
            return Res::Err("Cannot find existing loan scheme with id %s", vault.schemeId);
        }

        // check loan scheme is not to be destroyed
        if (auto height = mnview.GetDestroyLoanScheme(obj.schemeId)) {
            return Res::Err("Cannot set %s as loan scheme, set to be destroyed on block %d", obj.schemeId, *height);
        }

        auto vaultId = tx.GetHash();
        return mnview.StoreVault(vaultId, vault);
    }

    Res operator()(const CCloseVaultMessage& obj) const {
        auto res = CheckCustomTx();
        if (!res)
            return res;

        // vault exists
        auto vault = mnview.GetVault(obj.vaultId);
        if (!vault)
            return Res::Err("Vault <%s> not found", obj.vaultId.GetHex());

        // vault under liquidation
        if (vault->isUnderLiquidation)
            return Res::Err("Cannot close vault under liquidation");

        // owner auth
        if (!HasAuth(vault->ownerAddress))
            return Res::Err("tx must have at least one input from token owner");

        if (mnview.GetLoanTokens(obj.vaultId))
            return Res::Err("Vault <%s> has loans", obj.vaultId.GetHex());

        CalculateOwnerRewards(obj.to);
        if (auto collaterals = mnview.GetVaultCollaterals(obj.vaultId)) {
            for (const auto& col : collaterals->balances) {
                auto res = mnview.AddBalance(obj.to, {col.first, col.second});
                if (!res)
                    return res;
            }
        }

        // delete all interest to vault
        res = mnview.DeleteInterest(obj.vaultId, height);
        if (!res)
            return res;

        // return half fee, the rest is burned at creation
        auto feeBack = consensus.vaultCreationFee / 2;
        res = mnview.AddBalance(obj.to, {DCT_ID{0}, feeBack});
        return !res ? res : mnview.EraseVault(obj.vaultId);
    }

    Res operator()(const CUpdateVaultMessage& obj) const {
        auto res = CheckCustomTx();
        if (!res)
            return res;

        // vault exists
        auto vault = mnview.GetVault(obj.vaultId);
        if (!vault)
            return Res::Err("Vault <%s> not found", obj.vaultId.GetHex());

        // vault under liquidation
        if (vault->isUnderLiquidation)
            return Res::Err("Cannot update vault under liquidation");

        // owner auth
        if (!HasAuth(vault->ownerAddress))
            return Res::Err("tx must have at least one input from token owner");

        // loan scheme exists
        if (!mnview.GetLoanScheme(obj.schemeId))
            return Res::Err("Cannot find existing loan scheme with id %s", obj.schemeId);

        // loan scheme is not set to be destroyed
        if (auto height = mnview.GetDestroyLoanScheme(obj.schemeId))
            return Res::Err("Cannot set %s as loan scheme, set to be destroyed on block %d", obj.schemeId, *height);

        if (!IsVaultPriceValid(mnview, obj.vaultId, height))
            return Res::Err("Cannot update vault while any of the asset's price is invalid");

        // don't allow scheme change when vault is going to be in liquidation
        if (vault->schemeId != obj.schemeId)
            if (auto collaterals = mnview.GetVaultCollaterals(obj.vaultId))
                for (int i = 0; i < 2; i++) {
                    LogPrint(BCLog::LOAN,"CUpdateVaultMessage():\n");
                    bool useNextPrice = i > 0, requireLivePrice = true;
                    auto collateralsLoans = mnview.GetLoanCollaterals(obj.vaultId, *collaterals, height, time, useNextPrice, requireLivePrice);
                    if (!collateralsLoans)
                        return std::move(collateralsLoans);

                    auto scheme = mnview.GetLoanScheme(obj.schemeId);
                    if (collateralsLoans.val->ratio() < scheme->ratio)
                        return Res::Err("Vault does not have enough collateralization ratio defined by loan scheme - %d < %d", collateralsLoans.val->ratio(), scheme->ratio);
                }

        vault->schemeId = obj.schemeId;
        vault->ownerAddress = obj.ownerAddress;
        return mnview.UpdateVault(obj.vaultId, *vault);
    }

    Res operator()(const CDepositToVaultMessage& obj) const {
        auto res = CheckCustomTx();
        if (!res)
            return res;

        // owner auth
        if (!HasAuth(obj.from))
            return Res::Err("tx must have at least one input from token owner");

        // vault exists
        auto vault = mnview.GetVault(obj.vaultId);
        if (!vault)
            return Res::Err("Vault <%s> not found", obj.vaultId.GetHex());

        // vault under liquidation
        if (vault->isUnderLiquidation)
            return Res::Err("Cannot deposit to vault under liquidation");

        //check balance
        CalculateOwnerRewards(obj.from);
        res = mnview.SubBalance(obj.from, obj.amount);
        if (!res)
            return Res::Err("Insufficient funds: can't subtract balance of %s: %s\n", ScriptToString(obj.from), res.msg);

        res = mnview.AddVaultCollateral(obj.vaultId, obj.amount);
        if (!res)
            return res;

        bool useNextPrice = false, requireLivePrice = false;
        auto collaterals = mnview.GetVaultCollaterals(obj.vaultId);

        LogPrint(BCLog::LOAN,"CDepositToVaultMessage():\n");
        auto collateralsLoans = mnview.GetLoanCollaterals(obj.vaultId, *collaterals, height, time, useNextPrice, requireLivePrice);
        if (!collateralsLoans)
            return std::move(collateralsLoans);

        auto scheme = mnview.GetLoanScheme(vault->schemeId);
        if (collateralsLoans.val->ratio() < scheme->ratio)
            return Res::Err("Vault does not have enough collateralization ratio defined by loan scheme - %d < %d", collateralsLoans.val->ratio(), scheme->ratio);

        return Res::Ok();
    }

    Res operator()(const CWithdrawFromVaultMessage& obj) const {
        auto res = CheckCustomTx();
        if (!res)
            return res;

        // vault exists
        auto vault = mnview.GetVault(obj.vaultId);
        if (!vault)
            return Res::Err("Vault <%s> not found", obj.vaultId.GetHex());

        // vault under liquidation
        if (vault->isUnderLiquidation)
            return Res::Err("Cannot withdraw from vault under liquidation");

        // owner auth
        if (!HasAuth(vault->ownerAddress))
            return Res::Err("tx must have at least one input from token owner");

        if (!IsVaultPriceValid(mnview, obj.vaultId, height))
            return Res::Err("Cannot withdraw from vault while any of the asset's price is invalid");

        res = mnview.SubVaultCollateral(obj.vaultId, obj.amount);
        if (!res)
            return res;

        if (mnview.GetLoanTokens(obj.vaultId))
        {
            if (auto collaterals = mnview.GetVaultCollaterals(obj.vaultId))
            {
                const auto scheme = mnview.GetLoanScheme(vault->schemeId);
                for (int i = 0; i < 2; i++) {
                    // check collaterals for active and next price
                    bool useNextPrice = i > 0, requireLivePrice = true;
                    LogPrint(BCLog::LOAN,"CWithdrawFromVaultMessage():\n");
                    auto collateralsLoans = mnview.GetLoanCollaterals(obj.vaultId, *collaterals, height, time, useNextPrice, requireLivePrice);
                    if (!collateralsLoans)
                        return std::move(collateralsLoans);

                    uint64_t totalDFI = 0;
                    for (auto& col : collateralsLoans.val->collaterals)
                        if (col.nTokenId == DCT_ID{0})
                            totalDFI += col.nValue;

                    if (static_cast<int>(height) < consensus.FortCanningHillHeight) {
                        if (totalDFI < collateralsLoans.val->totalCollaterals / 2)
                            return Res::Err("At least 50%% of the collateral must be in DFI");
                    } else {
                        if (arith_uint256(totalDFI) * 100 < arith_uint256(collateralsLoans.val->totalLoans) * scheme->ratio / 2)
                            return Res::Err("At least 50%% of the collateral must be in DFI");
                    }

                    if (collateralsLoans.val->ratio() < scheme->ratio)
                        return Res::Err("Vault does not have enough collateralization ratio defined by loan scheme - %d < %d", collateralsLoans.val->ratio(), scheme->ratio);
                }
            }
            else
                return Res::Err("Cannot withdraw all collaterals as there are still active loans in this vault");
        }

        return mnview.AddBalance(obj.to, obj.amount);
    }

    Res operator()(const CLoanTakeLoanMessage& obj) const {
        auto res = CheckCustomTx();
        if (!res)
            return res;

        const auto vault = mnview.GetVault(obj.vaultId);
        if (!vault)
            return Res::Err("Vault <%s> not found", obj.vaultId.GetHex());

        if (vault->isUnderLiquidation)
            return Res::Err("Cannot take loan on vault under liquidation");

        // vault owner auth
        if (!HasAuth(vault->ownerAddress))
            return Res::Err("tx must have at least one input from vault owner");

        if (!IsVaultPriceValid(mnview, obj.vaultId, height))
            return Res::Err("Cannot take loan while any of the asset's price in the vault is not live");

        auto collaterals = mnview.GetVaultCollaterals(obj.vaultId);
        if (!collaterals)
            return Res::Err("Vault with id %s has no collaterals", obj.vaultId.GetHex());

        uint64_t totalLoansActivePrice = 0, totalLoansNextPrice = 0;
        for (const auto& kv : obj.amounts.balances)
        {
            DCT_ID tokenId = kv.first;
            auto loanToken = mnview.GetLoanTokenByID(tokenId);
            if (!loanToken)
                return Res::Err("Loan token with id (%s) does not exist!", tokenId.ToString());

            if (!loanToken->mintable)
                return Res::Err("Loan cannot be taken on token with id (%s) as \"mintable\" is currently false",tokenId.ToString());

            res = mnview.AddLoanToken(obj.vaultId, CTokenAmount{kv.first, kv.second});
            if (!res)
                return res;

            res = mnview.StoreInterest(height, obj.vaultId, vault->schemeId, tokenId, kv.second);
            if (!res)
                return res;

            auto tokenCurrency = loanToken->fixedIntervalPriceId;

            LogPrint(BCLog::ORACLE,"CLoanTakeLoanMessage()->%s->", loanToken->symbol); /* Continued */
            auto priceFeed = mnview.GetFixedIntervalPrice(tokenCurrency);
            if (!priceFeed)
                return Res::Err(priceFeed.msg);

            if (!priceFeed.val->isLive(mnview.GetPriceDeviation()))
                return Res::Err("No live fixed prices for %s/%s", tokenCurrency.first, tokenCurrency.second);

            for (int i = 0; i < 2; i++) {
                // check active and next price
                auto price = priceFeed.val->priceRecord[int(i > 0)];
                auto amount = MultiplyAmounts(price, kv.second);
                if (price > COIN && amount < kv.second)
                    return Res::Err("Value/price too high (%s/%s)", GetDecimaleString(kv.second), GetDecimaleString(price));

                auto& totalLoans = i > 0 ? totalLoansNextPrice : totalLoansActivePrice;
                auto prevLoans = totalLoans;
                totalLoans += amount;
                if (prevLoans > totalLoans)
                    return Res::Err("Exceed maximum loans");
            }

            res = mnview.AddMintedTokens(loanToken->creationTx, kv.second);
            if (!res)
                return res;

            const auto& address = !obj.to.empty() ? obj.to
                                                  : vault->ownerAddress;
            CalculateOwnerRewards(address);
            res = mnview.AddBalance(address, CTokenAmount{kv.first, kv.second});
            if (!res)
                return res;
        }

        auto scheme = mnview.GetLoanScheme(vault->schemeId);
        for (int i = 0; i < 2; i++) {
            // check ratio against current and active price
            bool useNextPrice = i > 0, requireLivePrice = true;
            LogPrint(BCLog::LOAN,"CLoanTakeLoanMessage():\n");
            auto collateralsLoans = mnview.GetLoanCollaterals(obj.vaultId, *collaterals, height, time, useNextPrice, requireLivePrice);
            if (!collateralsLoans)
                return std::move(collateralsLoans);

            uint64_t totalDFI = 0;
            for (auto& col : collateralsLoans.val->collaterals)
                if (col.nTokenId == DCT_ID{0})
                    totalDFI += col.nValue;

            if (static_cast<int>(height) < consensus.FortCanningHillHeight) {
                if (totalDFI < collateralsLoans.val->totalCollaterals / 2)
                    return Res::Err("At least 50%% of the collateral must be in DFI when taking a loan.");
            } else {
                if (arith_uint256(totalDFI) * 100 < arith_uint256(collateralsLoans.val->totalLoans) * scheme->ratio / 2)
                    return Res::Err("At least 50%% of the collateral must be in DFI when taking a loan.");
            }

            if (collateralsLoans.val->ratio() < scheme->ratio)
                return Res::Err("Vault does not have enough collateralization ratio defined by loan scheme - %d < %d", collateralsLoans.val->ratio(), scheme->ratio);
        }

        return Res::Ok();
    }

    Res operator()(const CLoanPaybackLoanMessage& obj) const {
        auto res = CheckCustomTx();
        if (!res)
            return res;

        const auto vault = mnview.GetVault(obj.vaultId);
        if (!vault)
            return Res::Err("Cannot find existing vault with id %s", obj.vaultId.GetHex());

        if (vault->isUnderLiquidation)
            return Res::Err("Cannot payback loan on vault under liquidation");

        if (!mnview.GetVaultCollaterals(obj.vaultId))
            return Res::Err("Vault with id %s has no collaterals", obj.vaultId.GetHex());

        if (!HasAuth(obj.from))
            return Res::Err("tx must have at least one input from token owner");

        if (!IsVaultPriceValid(mnview, obj.vaultId, height))
            return Res::Err("Cannot payback loan while any of the asset's price is invalid");

        auto penaltyPct = COIN;
        auto allowDFIPayback = false;
        auto tokenDUSD = mnview.GetToken("DUSD");
        auto attributes = mnview.GetAttributes();
        if (tokenDUSD && attributes)
        {
            CDataStructureV0 activeKey{AttributeTypes::Token, tokenDUSD->first.v, TokenKeys::PaybackDFI};
            allowDFIPayback = attributes->GetValue(activeKey, false);
        }

        for (const auto& kv : obj.amounts.balances)
        {
            DCT_ID tokenId = kv.first;
            auto paybackAmount = kv.second;
            CAmount dfiUSDPrice{0};

            if (height >= Params().GetConsensus().FortCanningHillHeight && kv.first == DCT_ID{0})
            {
                if (!allowDFIPayback || !tokenDUSD)
                    return Res::Err("Payback of DUSD loans with DFI not currently active");

                // Get DFI price in USD
                const CTokenCurrencyPair dfiUsd{"DFI","USD"};
                bool useNextPrice{false}, requireLivePrice{true};
                const auto resVal = mnview.GetValidatedIntervalPrice(dfiUsd, useNextPrice, requireLivePrice);
                if (!resVal)
                    return std::move(resVal);

                // Apply penalty
                CDataStructureV0 penaltyKey{AttributeTypes::Token, tokenDUSD->first.v, TokenKeys::PaybackDFIFeePCT};
                penaltyPct -= attributes->GetValue(penaltyKey, COIN / 100);

                dfiUSDPrice = MultiplyAmounts(*resVal.val, penaltyPct);

                // Set tokenId to DUSD
                tokenId = tokenDUSD->first;

                // Calculate the DFI amount in DUSD
                paybackAmount = MultiplyAmounts(dfiUSDPrice, kv.second);
                if (dfiUSDPrice > COIN && paybackAmount < kv.second)
                    return Res::Err("Value/price too high (%s/%s)", GetDecimaleString(kv.second), GetDecimaleString(dfiUSDPrice));
            }

            auto loanToken = mnview.GetLoanTokenByID(tokenId);
            if (!loanToken)
                return Res::Err("Loan token with id (%s) does not exist!", tokenId.ToString());

            auto loanAmounts = mnview.GetLoanTokens(obj.vaultId);
            if (!loanAmounts)
                return Res::Err("There are no loans on this vault (%s)!", obj.vaultId.GetHex());

            auto it = loanAmounts->balances.find(tokenId);
            if (it == loanAmounts->balances.end())
                return Res::Err("There is no loan on token (%s) in this vault!", loanToken->symbol);

            auto rate = mnview.GetInterestRate(obj.vaultId, tokenId, height);
            if (!rate)
                return Res::Err("Cannot get interest rate for this token (%s)!", loanToken->symbol);

            LogPrint(BCLog::LOAN,"CLoanPaybackMessage()->%s->", loanToken->symbol); /* Continued */
            auto subInterest = TotalInterest(*rate, height);
            auto subLoan = paybackAmount - subInterest;

            if (paybackAmount < subInterest)
            {
                subInterest = paybackAmount;
                subLoan = 0;
            }
            else if (it->second - subLoan < 0)
            {
                subLoan = it->second;
            }

            res = mnview.SubLoanToken(obj.vaultId, CTokenAmount{tokenId, subLoan});
            if (!res)
                return res;

            LogPrint(BCLog::LOAN,"CLoanPaybackMessage()->%s->", loanToken->symbol); /* Continued */
            res = mnview.EraseInterest(height, obj.vaultId, vault->schemeId, tokenId, subLoan, subInterest);
            if (!res)
                return res;

            if (static_cast<int>(height) >= consensus.FortCanningMuseumHeight && subLoan < it->second)
            {
                auto newRate = mnview.GetInterestRate(obj.vaultId, tokenId, height);
                if (!newRate)
                    return Res::Err("Cannot get interest rate for this token (%s)!", loanToken->symbol);

                if (newRate->interestPerBlock == 0)
                    return Res::Err("Cannot payback this amount of loan for %s, either payback full amount or less than this amount!", loanToken->symbol);
            }

            CalculateOwnerRewards(obj.from);

            if (height < Params().GetConsensus().FortCanningHillHeight || kv.first != DCT_ID{0})
            {
                res = mnview.SubMintedTokens(loanToken->creationTx, subLoan);
                if (!res)
                    return res;

                // subtract loan amount first, interest is burning below
                LogPrint(BCLog::LOAN, "CLoanTakeLoanMessage(): Sub loan from balance - %lld, height - %d\n", subLoan, height);
                res = mnview.SubBalance(obj.from, CTokenAmount{tokenId, subLoan});
                if (!res)
                    return res;

                // burn interest Token->USD->DFI->burnAddress
                if (subInterest)
                {
                    LogPrint(BCLog::LOAN, "CLoanTakeLoanMessage(): Swapping %s interest to DFI - %lld, height - %d\n", loanToken->symbol, subInterest, height);
                    res = SwapToDFIOverUSD(mnview, tokenId, subInterest, obj.from, consensus.burnAddress, height);
                }
            }
            else
            {
                CAmount subInDFI;
                auto subAmount = subLoan + subInterest;
                // if DFI payback overpay loan and interest amount
                if (paybackAmount > subAmount)
                {
                    subInDFI = DivideAmounts(subAmount, dfiUSDPrice);
                    if (MultiplyAmounts(subInDFI, dfiUSDPrice) != subAmount)
                        subInDFI += 1;
                }
                else
                {
                    subInDFI = kv.second;
                }

                CDataStructureV0 liveKey{AttributeTypes::Live, ParamIDs::Economy, EconomyKeys::PaybackDFITokens};
                auto balances = attributes->GetValue(liveKey, CBalances{});
                auto penaltyDFI = MultiplyAmounts(subInDFI, COIN - penaltyPct);

                balances.Add(CTokenAmount{tokenId, subAmount});
                balances.Add(CTokenAmount{DCT_ID{0}, penaltyDFI});
                attributes->attributes[liveKey] = balances;

                res = mnview.SetVariable(*attributes);
                if (!res)
                    return res;

                LogPrint(BCLog::LOAN, "CLoanTakeLoanMessage(): Burning interest and loan in DFI directly - %lld (%lld DFI), height - %d\n", subLoan + subInterest, subInDFI, height);
                res = TransferTokenBalance(DCT_ID{0}, subInDFI, obj.from, consensus.burnAddress);
            }

            if (!res)
                return res;
        }

        return Res::Ok();
    }

    Res operator()(const CAuctionBidMessage& obj) const {
        auto res = CheckCustomTx();
        if (!res)
            return res;

        // owner auth
        if (!HasAuth(obj.from))
            return Res::Err("tx must have at least one input from token owner");

        // vault exists
        auto vault = mnview.GetVault(obj.vaultId);
        if (!vault)
            return Res::Err("Vault <%s> not found", obj.vaultId.GetHex());

        // vault under liquidation
        if (!vault->isUnderLiquidation)
            return Res::Err("Cannot bid to vault which is not under liquidation");

        auto data = mnview.GetAuction(obj.vaultId, height);
        if (!data)
            return Res::Err("No auction data to vault %s", obj.vaultId.GetHex());

        auto batch = mnview.GetAuctionBatch(obj.vaultId, obj.index);
        if (!batch)
            return Res::Err("No batch to vault/index %s/%d", obj.vaultId.GetHex(), obj.index);

        if (obj.amount.nTokenId != batch->loanAmount.nTokenId)
            return Res::Err("Bid token does not match auction one");

        auto bid = mnview.GetAuctionBid(obj.vaultId, obj.index);
        if (!bid) {
            auto amount = MultiplyAmounts(batch->loanAmount.nValue, COIN + data->liquidationPenalty);
            if (amount > obj.amount.nValue)
                return Res::Err("First bid should include liquidation penalty of %d%%", data->liquidationPenalty * 100 / COIN);

            if (static_cast<int>(height) >= consensus.FortCanningMuseumHeight
            && data->liquidationPenalty && obj.amount.nValue == batch->loanAmount.nValue)
                return Res::Err("First bid should be higher than batch one");
        } else {
            auto amount = MultiplyAmounts(bid->second.nValue, COIN + (COIN / 100));
            if (amount > obj.amount.nValue)
                return Res::Err("Bid override should be at least 1%% higher than current one");

            if (static_cast<int>(height) >= consensus.FortCanningMuseumHeight
            && obj.amount.nValue == bid->second.nValue)
                return Res::Err("Bid override should be higher than last one");

            // immediate refund previous bid
            CalculateOwnerRewards(bid->first);
            mnview.AddBalance(bid->first, bid->second);
        }
        //check balance
        CalculateOwnerRewards(obj.from);
        res = mnview.SubBalance(obj.from, obj.amount);
        return !res ? res : mnview.StoreAuctionBid(obj.vaultId, obj.index, {obj.from, obj.amount});
    }

    Res operator()(const CCustomTxMessageNone&) const {
        return Res::Ok();
    }
};

class CCustomTxRevertVisitor : public CCustomTxVisitor
{
    Res EraseHistory(const CScript& owner) const {
        // notify account changes, no matter Sub or Add
       return mnview.AddBalance(owner, {});
    }

public:
    using CCustomTxVisitor::CCustomTxVisitor;

    template<typename T>
    Res operator()(const T&) const {
        return Res::Ok();
    }

    Res operator()(const CCreateMasterNodeMessage& obj) const {
        auto res = CheckMasternodeCreationTx();
        return !res ? res : mnview.UnCreateMasternode(tx.GetHash());
    }

    Res operator()(const CResignMasterNodeMessage& obj) const {
        auto res = HasCollateralAuth(obj);
        return !res ? res : mnview.UnResignMasternode(obj, tx.GetHash());
    }

    Res operator()(const CCreateTokenMessage& obj) const {
        auto res = CheckTokenCreationTx();
        return !res ? res : mnview.RevertCreateToken(tx.GetHash());
    }

    Res operator()(const CCreatePoolPairMessage& obj) const {
        //check foundation auth
        if (!HasFoundationAuth()) {
            return Res::Err("tx not from foundation member");
        }
        auto pool = mnview.GetPoolPair(obj.poolPair.idTokenA, obj.poolPair.idTokenB);
        if (!pool) {
            return Res::Err("no such poolPair tokenA %s, tokenB %s",
                            obj.poolPair.idTokenA.ToString(),
                            obj.poolPair.idTokenB.ToString());
        }
        return mnview.RevertCreateToken(tx.GetHash());
    }

    Res operator()(const CMintTokensMessage& obj) const {
        for (const auto& kv : obj.balances) {
            DCT_ID tokenId = kv.first;
            auto token = mnview.GetToken(tokenId);
            if (!token) {
                return Res::Err("token %s does not exist!", tokenId.ToString());
            }
            auto tokenImpl = static_cast<const CTokenImplementation&>(*token);
            const Coin& coin = coins.AccessCoin(COutPoint(tokenImpl.creationTx, 1));
            EraseHistory(coin.out.scriptPubKey);
        }
        return Res::Ok();
    }

    Res operator()(const CPoolSwapMessage& obj) const {
        EraseHistory(obj.to);
        return EraseHistory(obj.from);
    }

    Res operator()(const CPoolSwapMessageV2& obj) const {
        return (*this)(obj.swapInfo);
    }

    Res operator()(const CLiquidityMessage& obj) const {
        for (const auto& kv : obj.from) {
            EraseHistory(kv.first);
        }
        return EraseHistory(obj.shareAddress);
    }

    Res operator()(const CRemoveLiquidityMessage& obj) const {
        return EraseHistory(obj.from);
    }

    Res operator()(const CUtxosToAccountMessage& obj) const {
        for (const auto& account : obj.to) {
            EraseHistory(account.first);
        }
        return Res::Ok();
    }

    Res operator()(const CAccountToUtxosMessage& obj) const {
        return EraseHistory(obj.from);
    }

    Res operator()(const CAccountToAccountMessage& obj) const {
        for (const auto& account : obj.to) {
            EraseHistory(account.first);
        }
        return EraseHistory(obj.from);
    }

    Res operator()(const CSmartContractMessage& obj) const {
        for (const auto& account : obj.accounts) {
            EraseHistory(account.first);
        }
        return Res::Ok();
    }

    Res operator()(const CAnyAccountsToAccountsMessage& obj) const {
        for (const auto& account : obj.to) {
            EraseHistory(account.first);
        }
        for (const auto& account : obj.from) {
            EraseHistory(account.first);
        }
        return Res::Ok();
    }

    Res operator()(const CICXCreateOrderMessage& obj) const {
        if (obj.orderType == CICXOrder::TYPE_INTERNAL) {
            auto hash = tx.GetHash();
            EraseHistory({hash.begin(), hash.end()});
            EraseHistory(obj.ownerAddress);
        }
        return Res::Ok();
    }

    Res operator()(const CICXMakeOfferMessage& obj) const {
        auto hash = tx.GetHash();
        EraseHistory({hash.begin(), hash.end()});
        return EraseHistory(obj.ownerAddress);
    }

    Res operator()(const CICXSubmitDFCHTLCMessage& obj) const {
        auto offer = mnview.GetICXMakeOfferByCreationTx(obj.offerTx);
        if (!offer)
            return Res::Err("offer with creation tx %s does not exists!", obj.offerTx.GetHex());

        auto order = mnview.GetICXOrderByCreationTx(offer->orderTx);
        if (!order)
            return Res::Err("order with creation tx %s does not exists!", offer->orderTx.GetHex());

        EraseHistory(offer->ownerAddress);
        if (order->orderType == CICXOrder::TYPE_INTERNAL) {
            CScript orderTxidAddr(order->creationTx.begin(), order->creationTx.end());
            CScript offerTxidAddr(offer->creationTx.begin(), offer->creationTx.end());
            EraseHistory(orderTxidAddr);
            EraseHistory(offerTxidAddr);
            EraseHistory(consensus.burnAddress);
        }
        auto hash = tx.GetHash();
        return EraseHistory({hash.begin(), hash.end()});
    }

    Res operator()(const CICXSubmitEXTHTLCMessage& obj) const {
        auto offer = mnview.GetICXMakeOfferByCreationTx(obj.offerTx);
        if (!offer)
            return Res::Err("order with creation tx %s does not exists!", obj.offerTx.GetHex());

        auto order = mnview.GetICXOrderByCreationTx(offer->orderTx);
        if (!order)
            return Res::Err("order with creation tx %s does not exists!", offer->orderTx.GetHex());

        if (order->orderType == CICXOrder::TYPE_EXTERNAL) {
            CScript offerTxidAddr(offer->creationTx.begin(), offer->creationTx.end());
            EraseHistory(offerTxidAddr);
            EraseHistory(offer->ownerAddress);
            EraseHistory(consensus.burnAddress);
        }
        return Res::Ok();
    }

    Res operator()(const CICXClaimDFCHTLCMessage& obj) const {
        auto dfchtlc = mnview.GetICXSubmitDFCHTLCByCreationTx(obj.dfchtlcTx);
        if (!dfchtlc)
            return Res::Err("dfc htlc with creation tx %s does not exists!", obj.dfchtlcTx.GetHex());

        auto offer = mnview.GetICXMakeOfferByCreationTx(dfchtlc->offerTx);
        if (!offer)
            return Res::Err("offer with creation tx %s does not exists!", dfchtlc->offerTx.GetHex());

        auto order = mnview.GetICXOrderByCreationTx(offer->orderTx);
        if (!order)
            return Res::Err("order with creation tx %s does not exists!", offer->orderTx.GetHex());

        CScript htlcTxidAddr(dfchtlc->creationTx.begin(), dfchtlc->creationTx.end());
        EraseHistory(htlcTxidAddr);
        EraseHistory(order->ownerAddress);
        if (order->orderType == CICXOrder::TYPE_INTERNAL)
            EraseHistory(offer->ownerAddress);
        return Res::Ok();
    }

    Res operator()(const CICXCloseOrderMessage& obj) const {
        std::unique_ptr<CICXOrderImplemetation> order;
        if (!(order = mnview.GetICXOrderByCreationTx(obj.orderTx)))
            return Res::Err("order with creation tx %s does not exists!", obj.orderTx.GetHex());

        if (order->orderType == CICXOrder::TYPE_INTERNAL) {
            CScript txidAddr(order->creationTx.begin(), order->creationTx.end());
            EraseHistory(txidAddr);
            EraseHistory(order->ownerAddress);
        }
        return Res::Ok();
    }

    Res operator()(const CICXCloseOfferMessage& obj) const {
        std::unique_ptr<CICXMakeOfferImplemetation> offer;
        if (!(offer = mnview.GetICXMakeOfferByCreationTx(obj.offerTx)))
            return Res::Err("offer with creation tx %s does not exists!", obj.offerTx.GetHex());

        CScript txidAddr(offer->creationTx.begin(), offer->creationTx.end());
        EraseHistory(txidAddr);
        return EraseHistory(offer->ownerAddress);
    }

    Res operator()(const CDepositToVaultMessage& obj) const {
        return EraseHistory(obj.from);
    }

    Res operator()(const CCloseVaultMessage& obj) const {
        return EraseHistory(obj.to);
    }

    Res operator()(const CLoanTakeLoanMessage& obj) const {
        const auto vault = mnview.GetVault(obj.vaultId);
        if (!vault)
            return Res::Err("Vault <%s> not found", obj.vaultId.GetHex());

        return EraseHistory(!obj.to.empty() ? obj.to : vault->ownerAddress);
    }

    Res operator()(const CWithdrawFromVaultMessage& obj) const {
        return EraseHistory(obj.to);
    }

    Res operator()(const CLoanPaybackLoanMessage& obj) const {
        const auto vault = mnview.GetVault(obj.vaultId);
        if (!vault)
            return Res::Err("Vault <%s> not found", obj.vaultId.GetHex());

        EraseHistory(obj.from);
        EraseHistory(consensus.burnAddress);
        return EraseHistory(vault->ownerAddress);
    }

    Res operator()(const CAuctionBidMessage& obj) const {
        if (auto bid = mnview.GetAuctionBid(obj.vaultId, obj.index))
            EraseHistory(bid->first);

        return EraseHistory(obj.from);
    }
};

Res CustomMetadataParse(uint32_t height, const Consensus::Params& consensus, const std::vector<unsigned char>& metadata, CCustomTxMessage& txMessage) {
    try {
        return boost::apply_visitor(CCustomMetadataParseVisitor(height, consensus, metadata), txMessage);
    } catch (const std::exception& e) {
        return Res::Err(e.what());
    } catch (...) {
        return Res::Err("unexpected error");
    }
}

Res CustomTxVisit(CCustomCSView& mnview, const CCoinsViewCache& coins, const CTransaction& tx, uint32_t height, const Consensus::Params& consensus, const CCustomTxMessage& txMessage, uint64_t time) {
    if (height == Params().GetConsensus().FortCanningHillHeight -1 || height == Params().GetConsensus().FortCanningHillHeight)
    {
        TBytes dummy;
        switch(GuessCustomTxType(tx, dummy))
        {
            case CustomTxType::TakeLoan: 
            case CustomTxType::PaybackLoan: 
            case CustomTxType::DepositToVault:
            case CustomTxType::WithdrawFromVault: 
            case CustomTxType::UpdateVault:
                return Res::Err("This type of transaction is not possible around hard fork height");
                break;
            default:
                break;
        }
    }
    try {
        return boost::apply_visitor(CCustomTxApplyVisitor(tx, height, coins, mnview, consensus, time), txMessage);
    } catch (const std::exception& e) {
        return Res::Err(e.what());
    } catch (...) {
        return Res::Err("unexpected error");
    }
}

Res CustomTxRevert(CCustomCSView& mnview, const CCoinsViewCache& coins, const CTransaction& tx, uint32_t height, const Consensus::Params& consensus, const CCustomTxMessage& txMessage) {
    try {
        return boost::apply_visitor(CCustomTxRevertVisitor(tx, height, coins, mnview, consensus), txMessage);
    } catch (const std::exception& e) {
        return Res::Err(e.what());
    } catch (...) {
        return Res::Err("unexpected error");
    }
}

bool ShouldReturnNonFatalError(const CTransaction& tx, uint32_t height) {
    static const std::map<uint32_t, uint256> skippedTx = {
        { 471222, uint256S("0ab0b76352e2d865761f4c53037041f33e1200183d55cdf6b09500d6f16b7329") },
    };
    auto it = skippedTx.find(height);
    return it != skippedTx.end() && it->second == tx.GetHash();
}

Res RevertCustomTx(CCustomCSView& mnview, const CCoinsViewCache& coins, const CTransaction& tx, const Consensus::Params& consensus, uint32_t height, uint32_t txn, CHistoryErasers& erasers) {
    if (tx.IsCoinBase() && height > 0) { // genesis contains custom coinbase txs
        return Res::Ok();
    }
    auto res = Res::Ok();
    std::vector<unsigned char> metadata;
    auto txType = GuessCustomTxType(tx, metadata);
    switch(txType)
    {
        case CustomTxType::CreateMasternode:
        case CustomTxType::ResignMasternode:
        case CustomTxType::CreateToken:
        case CustomTxType::CreatePoolPair:
            // Enable these in the future
        case CustomTxType::None:
            return res;
        default:
            break;
    }
    auto txMessage = customTypeToMessage(txType);
    CAccountsHistoryEraser view(mnview, height, txn, erasers);
    if ((res = CustomMetadataParse(height, consensus, metadata, txMessage))) {
        res = CustomTxRevert(view, coins, tx, height, consensus, txMessage);

        // Track burn fee
        if (txType == CustomTxType::CreateToken
        || txType == CustomTxType::CreateMasternode
        || txType == CustomTxType::Vault) {
            erasers.SubFeeBurn(tx.vout[0].scriptPubKey);
        }
    }
    if (!res) {
        res.msg = strprintf("%sRevertTx: %s", ToString(txType), res.msg);
        return res;
    }
    return (view.Flush(), res);
}

void PopulateVaultHistoryData(CHistoryWriters* writers, CAccountsHistoryWriter& view, const CCustomTxMessage& txMessage, const CustomTxType txType, const uint32_t height, const uint32_t txn, const uint256& txid) {
    if (txType == CustomTxType::Vault) {
        auto obj = boost::get<CVaultMessage>(txMessage);
        writers->schemeID = obj.schemeId;
        view.vaultID = txid;
    } else if (txType == CustomTxType::CloseVault) {
        auto obj = boost::get<CCloseVaultMessage>(txMessage);
        view.vaultID = obj.vaultId;
    } else if (txType == CustomTxType::UpdateVault) {
        auto obj = boost::get<CUpdateVaultMessage>(txMessage);
        view.vaultID = obj.vaultId;
        if (!obj.schemeId.empty()) {
            writers->schemeID = obj.schemeId;
        }
    } else if (txType == CustomTxType::DepositToVault) {
        auto obj = boost::get<CDepositToVaultMessage>(txMessage);
        view.vaultID = obj.vaultId;
    } else if (txType == CustomTxType::WithdrawFromVault) {
        auto obj = boost::get<CWithdrawFromVaultMessage>(txMessage);
        view.vaultID = obj.vaultId;
    } else if (txType == CustomTxType::TakeLoan) {
        auto obj = boost::get<CLoanTakeLoanMessage>(txMessage);
        view.vaultID = obj.vaultId;
    } else if (txType == CustomTxType::PaybackLoan) {
        auto obj = boost::get<CLoanPaybackLoanMessage>(txMessage);
        view.vaultID = obj.vaultId;
    } else if (txType == CustomTxType::AuctionBid) {
        auto obj = boost::get<CAuctionBidMessage>(txMessage);
        view.vaultID = obj.vaultId;
    } else if (txType == CustomTxType::LoanScheme) {
        auto obj = boost::get<CLoanSchemeMessage>(txMessage);
        writers->globalLoanScheme.identifier = obj.identifier;
        writers->globalLoanScheme.ratio = obj.ratio;
        writers->globalLoanScheme.rate = obj.rate;
        if (!obj.updateHeight) {
            writers->globalLoanScheme.schemeCreationTxid = txid;
        } else {
            writers->vaultView->ForEachGlobalScheme([&writers](VaultGlobalSchemeKey const & key, CLazySerialize<VaultGlobalSchemeValue> value) {
                if (value.get().loanScheme.identifier != writers->globalLoanScheme.identifier) {
                    return true;
                }
                writers->globalLoanScheme.schemeCreationTxid = key.schemeCreationTxid;
                return false;
            }, {height, txn, {}});
        }
    }
}


bool IsDisabledTx(uint32_t height, CustomTxType type, const Consensus::Params& consensus) {
    if (height < consensus.FortCanningParkHeight)
        return false;

    // ICXCreateOrder      = '1',
    // ICXMakeOffer        = '2',
    // ICXSubmitDFCHTLC    = '3',
    // ICXSubmitEXTHTLC    = '4',
    // ICXClaimDFCHTLC     = '5',
    // ICXCloseOrder       = '6',
    // ICXCloseOffer       = '7',

    // Leaving close orders, as withdrawal of existing should be ok?
    switch (type) {
        case CustomTxType::ICXCreateOrder:
        case CustomTxType::ICXMakeOffer:
        case CustomTxType::ICXSubmitDFCHTLC:
        case CustomTxType::ICXSubmitEXTHTLC:
        case CustomTxType::ICXClaimDFCHTLC:
            return true;
        default:
            return false;
    }
}


Res ApplyCustomTx(CCustomCSView& mnview, const CCoinsViewCache& coins, const CTransaction& tx, const Consensus::Params& consensus, uint32_t height, uint64_t time, uint32_t txn, CHistoryWriters* writers) {
    auto res = Res::Ok();
    if (tx.IsCoinBase() && height > 0) { // genesis contains custom coinbase txs
        return res;
    }
    std::vector<unsigned char> metadata;


    const auto metadataValidation = height >= consensus.FortCanningHeight;

    auto txType = GuessCustomTxType(tx, metadata, metadataValidation);
    if (txType == CustomTxType::None) {
        return res;
    }

    if (IsDisabledTx(height, txType, consensus)) {
        return Res::ErrCode(CustomTxErrCodes::Fatal, "Disabled custom transaction");
    }

    if (metadataValidation && txType == CustomTxType::Reject) {
        return Res::ErrCode(CustomTxErrCodes::Fatal, "Invalid custom transaction");
    }
    auto txMessage = customTypeToMessage(txType);
    CAccountsHistoryWriter view(mnview, height, txn, tx.GetHash(), uint8_t(txType), writers);
    if ((res = CustomMetadataParse(height, consensus, metadata, txMessage))) {
        if (pvaultHistoryDB && writers) {
           PopulateVaultHistoryData(writers, view, txMessage, txType, height, txn, tx.GetHash());
        }
        res = CustomTxVisit(view, coins, tx, height, consensus, txMessage, time);

        // Track burn fee
        if (txType == CustomTxType::CreateToken || txType == CustomTxType::CreateMasternode) {
            if (writers) {
                writers->AddFeeBurn(tx.vout[0].scriptPubKey, tx.vout[0].nValue);
            }
        }
        if (txType == CustomTxType::Vault) {
            // burn the half, the rest is returned on close vault
            auto burnFee = tx.vout[0].nValue / 2;
            if (writers) {
                writers->AddFeeBurn(tx.vout[0].scriptPubKey, burnFee);
            }
        }
    }
    // list of transactions which aren't allowed to fail:
    if (!res) {
        res.msg = strprintf("%sTx: %s", ToString(txType), res.msg);

        if (NotAllowedToFail(txType, height)) {
            if (ShouldReturnNonFatalError(tx, height)) {
                return res;
            }
            res.code |= CustomTxErrCodes::Fatal;
        }
        if (height >= consensus.DakotaHeight) {
            res.code |= CustomTxErrCodes::Fatal;
        }
        return res;
    }

    // construct undo
    auto& flushable = view.GetStorage();
    auto undo = CUndo::Construct(mnview.GetStorage(), flushable.GetRaw());
    // flush changes
    view.Flush();
    // write undo
    if (!undo.before.empty()) {
        mnview.SetUndo(UndoKey{height, tx.GetHash()}, undo);
    }
    return res;
}

ResVal<uint256> ApplyAnchorRewardTx(CCustomCSView & mnview, CTransaction const & tx, int height, uint256 const & prevStakeModifier, std::vector<unsigned char> const & metadata, Consensus::Params const & consensusParams)
{
    if (height >= consensusParams.DakotaHeight) {
        return Res::Err("Old anchor TX type after Dakota fork. Height %d", height);
    }

    CDataStream ss(metadata, SER_NETWORK, PROTOCOL_VERSION);
    CAnchorFinalizationMessage finMsg;
    ss >> finMsg;

    auto rewardTx = mnview.GetRewardForAnchor(finMsg.btcTxHash);
    if (rewardTx) {
        return Res::ErrDbg("bad-ar-exists", "reward for anchor %s already exists (tx: %s)",
                           finMsg.btcTxHash.ToString(), (*rewardTx).ToString());
    }

    if (!finMsg.CheckConfirmSigs()) {
        return Res::ErrDbg("bad-ar-sigs", "anchor signatures are incorrect");
    }

    if (finMsg.sigs.size() < GetMinAnchorQuorum(finMsg.currentTeam)) {
        return Res::ErrDbg("bad-ar-sigs-quorum", "anchor sigs (%d) < min quorum (%) ",
                           finMsg.sigs.size(), GetMinAnchorQuorum(finMsg.currentTeam));
    }

    // check reward sum
    if (height >= consensusParams.AMKHeight) {
        auto const cbValues = tx.GetValuesOut();
        if (cbValues.size() != 1 || cbValues.begin()->first != DCT_ID{0})
            return Res::ErrDbg("bad-ar-wrong-tokens", "anchor reward should be payed only in Defi coins");

        auto const anchorReward = mnview.GetCommunityBalance(CommunityAccountType::AnchorReward);
        if (cbValues.begin()->second != anchorReward) {
            return Res::ErrDbg("bad-ar-amount", "anchor pays wrong amount (actual=%d vs expected=%d)",
                               cbValues.begin()->second, anchorReward);
        }
    }
    else { // pre-AMK logic
        auto anchorReward = GetAnchorSubsidy(finMsg.anchorHeight, finMsg.prevAnchorHeight, consensusParams);
        if (tx.GetValueOut() > anchorReward) {
            return Res::ErrDbg("bad-ar-amount", "anchor pays too much (actual=%d vs limit=%d)",
                               tx.GetValueOut(), anchorReward);
        }
    }

    CTxDestination destination = finMsg.rewardKeyType == 1 ? CTxDestination(PKHash(finMsg.rewardKeyID)) : CTxDestination(WitnessV0KeyHash(finMsg.rewardKeyID));
    if (tx.vout[1].scriptPubKey != GetScriptForDestination(destination)) {
        return Res::ErrDbg("bad-ar-dest", "anchor pay destination is incorrect");
    }

    if (finMsg.currentTeam != mnview.GetCurrentTeam()) {
        return Res::ErrDbg("bad-ar-curteam", "anchor wrong current team");
    }

    if (finMsg.nextTeam != mnview.CalcNextTeam(height, prevStakeModifier)) {
        return Res::ErrDbg("bad-ar-nextteam", "anchor wrong next team");
    }
    mnview.SetTeam(finMsg.nextTeam);
    if (height >= consensusParams.AMKHeight) {
        mnview.SetCommunityBalance(CommunityAccountType::AnchorReward, 0); // just reset
    }
    else {
        mnview.SetFoundationsDebt(mnview.GetFoundationsDebt() + tx.GetValueOut());
    }

    return { finMsg.btcTxHash, Res::Ok() };
}

ResVal<uint256> ApplyAnchorRewardTxPlus(CCustomCSView & mnview, CTransaction const & tx, int height, std::vector<unsigned char> const & metadata, Consensus::Params const & consensusParams)
{
    if (height < consensusParams.DakotaHeight) {
        return Res::Err("New anchor TX type before Dakota fork. Height %d", height);
    }

    CDataStream ss(metadata, SER_NETWORK, PROTOCOL_VERSION);
    CAnchorFinalizationMessagePlus finMsg;
    ss >> finMsg;

    auto rewardTx = mnview.GetRewardForAnchor(finMsg.btcTxHash);
    if (rewardTx) {
        return Res::ErrDbg("bad-ar-exists", "reward for anchor %s already exists (tx: %s)",
                           finMsg.btcTxHash.ToString(), (*rewardTx).ToString());
    }

    // Miner used confirm team at chain height when creating this TX, this is height - 1.
    int anchorHeight = height - 1;
    auto uniqueKeys = finMsg.CheckConfirmSigs(anchorHeight);
    if (!uniqueKeys) {
        return Res::ErrDbg("bad-ar-sigs", "anchor signatures are incorrect");
    }

    auto team = mnview.GetConfirmTeam(anchorHeight);
    if (!team) {
        return Res::ErrDbg("bad-ar-team", "could not get confirm team for height: %d", anchorHeight);
    }

    auto quorum = GetMinAnchorQuorum(*team);
    if (finMsg.sigs.size() < quorum) {
        return Res::ErrDbg("bad-ar-sigs-quorum", "anchor sigs (%d) < min quorum (%) ",
                           finMsg.sigs.size(), quorum);
    }

    if (uniqueKeys < quorum) {
        return Res::ErrDbg("bad-ar-sigs-quorum", "anchor unique keys (%d) < min quorum (%) ",
                           uniqueKeys, quorum);
    }

    // Make sure anchor block height and hash exist in chain.
    CBlockIndex* anchorIndex = ::ChainActive()[finMsg.anchorHeight];
    if (!anchorIndex) {
        return Res::ErrDbg("bad-ar-height", "Active chain does not contain block height %d. Chain height %d",
                           finMsg.anchorHeight, ::ChainActive().Height());
    }

    if (anchorIndex->GetBlockHash() != finMsg.dfiBlockHash) {
        return Res::ErrDbg("bad-ar-hash", "Anchor and blockchain mismatch at height %d. Expected %s found %s",
                           finMsg.anchorHeight, anchorIndex->GetBlockHash().ToString(), finMsg.dfiBlockHash.ToString());
    }

    // check reward sum
    auto const cbValues = tx.GetValuesOut();
    if (cbValues.size() != 1 || cbValues.begin()->first != DCT_ID{0})
        return Res::ErrDbg("bad-ar-wrong-tokens", "anchor reward should be paid in DFI only");

    auto const anchorReward = mnview.GetCommunityBalance(CommunityAccountType::AnchorReward);
    if (cbValues.begin()->second != anchorReward) {
        return Res::ErrDbg("bad-ar-amount", "anchor pays wrong amount (actual=%d vs expected=%d)",
                           cbValues.begin()->second, anchorReward);
    }

    CTxDestination destination = finMsg.rewardKeyType == 1 ? CTxDestination(PKHash(finMsg.rewardKeyID)) : CTxDestination(WitnessV0KeyHash(finMsg.rewardKeyID));
    if (tx.vout[1].scriptPubKey != GetScriptForDestination(destination)) {
        return Res::ErrDbg("bad-ar-dest", "anchor pay destination is incorrect");
    }

    mnview.SetCommunityBalance(CommunityAccountType::AnchorReward, 0); // just reset
    mnview.AddRewardForAnchor(finMsg.btcTxHash, tx.GetHash());

    // Store reward data for RPC info
    mnview.AddAnchorConfirmData(CAnchorConfirmDataPlus{finMsg});

    return { finMsg.btcTxHash, Res::Ok() };
}

bool IsMempooledCustomTxCreate(const CTxMemPool & pool, const uint256 & txid)
{
    CTransactionRef ptx = pool.get(txid);
    if (ptx) {
        std::vector<unsigned char> dummy;
        CustomTxType txType = GuessCustomTxType(*ptx, dummy);
        return txType == CustomTxType::CreateMasternode || txType == CustomTxType::CreateToken;
    }
    return false;
}

std::vector<DCT_ID> CPoolSwap::CalculateSwaps(CCustomCSView& view, bool testOnly) {

    std::vector<std::vector<DCT_ID>> poolPaths = CalculatePoolPaths(view);

    // Record best pair
    std::pair<std::vector<DCT_ID>, CAmount> bestPair{{}, 0};

    // Loop through all common pairs
    for (const auto& path : poolPaths) {

        // Test on copy of view
        CCustomCSView dummy(view);

        // Execute pool path
        auto res = ExecuteSwap(dummy, path, testOnly);

        // Add error for RPC user feedback
        if (!res) {
            const auto token = dummy.GetToken(currentID);
            if (token) {
                errors.emplace_back(token->symbol, res.msg);
            }
        }

        // Record amount if more than previous or default value
        if (res && result > bestPair.second) {
            bestPair = {path, result};
        }
    }

    return bestPair.first;
}

std::vector<std::vector<DCT_ID>> CPoolSwap::CalculatePoolPaths(CCustomCSView& view) {

    // For tokens to be traded get all pairs and pool IDs
    std::multimap<uint32_t, DCT_ID> fromPoolsID, toPoolsID;
    view.ForEachPoolPair([&](DCT_ID const & id, const CPoolPair& pool) {
        if (pool.idTokenA == obj.idTokenFrom) {
            fromPoolsID.emplace(pool.idTokenB.v, id);
        } else if (pool.idTokenB == obj.idTokenFrom) {
            fromPoolsID.emplace(pool.idTokenA.v, id);
        }

        if (pool.idTokenA == obj.idTokenTo) {
            toPoolsID.emplace(pool.idTokenB.v, id);
        } else if (pool.idTokenB == obj.idTokenTo) {
            toPoolsID.emplace(pool.idTokenA.v, id);
        }
        return true;
    }, {0});

    if (fromPoolsID.empty() || toPoolsID.empty()) {
        return {};
    }

    // Find intersection on key
    std::map<uint32_t, DCT_ID> commonPairs;
    set_intersection(fromPoolsID.begin(), fromPoolsID.end(), toPoolsID.begin(), toPoolsID.end(),
                     std::inserter(commonPairs, commonPairs.begin()),
                     [](std::pair<uint32_t, DCT_ID> a, std::pair<uint32_t, DCT_ID> b) {
                         return a.first < b.first;
                     });

    // Loop through all common pairs and record direct pool to pool swaps
    std::vector<std::vector<DCT_ID>> poolPaths;
    for (const auto& item : commonPairs) {

        // Loop through all source/intermediate pools matching common pairs
        const auto poolFromIDs = fromPoolsID.equal_range(item.first);
        for (auto fromID = poolFromIDs.first; fromID != poolFromIDs.second; ++fromID) {

            // Loop through all destination pools matching common pairs
            const auto poolToIDs = toPoolsID.equal_range(item.first);
            for (auto toID = poolToIDs.first; toID != poolToIDs.second; ++toID) {

                // Add to pool paths
                poolPaths.push_back({fromID->second, toID->second});
            }
        }
    }

    // Look for pools that bridges token. Might be in addition to common token pairs paths.
    view.ForEachPoolPair([&](DCT_ID const & id, const CPoolPair& pool) {

        // Loop through from pool multimap on unique keys only
        for (auto fromIt = fromPoolsID.begin(); fromIt != fromPoolsID.end(); fromIt = fromPoolsID.equal_range(fromIt->first).second) {

            // Loop through to pool multimap on unique keys only
            for (auto toIt = toPoolsID.begin(); toIt != toPoolsID.end(); toIt = toPoolsID.equal_range(toIt->first).second) {

                // If a pool pairs matches from pair and to pair add it to the pool paths
                if ((fromIt->first == pool.idTokenA.v && toIt->first == pool.idTokenB.v) ||
                    (fromIt->first == pool.idTokenB.v && toIt->first == pool.idTokenA.v)) {
                    poolPaths.push_back({fromIt->second, id, toIt->second});
                }
            }
        }
        return true;
    }, {0});

    // return pool paths
    return poolPaths;
}

// Note: `testOnly` doesn't update views, and as such can result in a previous price calculations
// for a pool, if used multiple times (or duplicated pool IDs) with the same view.
// testOnly is only meant for one-off tests per well defined view.
Res CPoolSwap::ExecuteSwap(CCustomCSView& view, std::vector<DCT_ID> poolIDs, bool testOnly) {

    CTokenAmount swapAmountResult{{},0};
    Res poolResult = Res::Ok();

    // No composite swap allowed before Fort Canning
    if (height < Params().GetConsensus().FortCanningHeight && !poolIDs.empty()) {
        poolIDs.clear();
    }

    // Single swap if no pool IDs provided
    auto poolPrice = POOLPRICE_MAX;
    boost::optional<std::pair<DCT_ID, CPoolPair> > poolPair;
    if (poolIDs.empty()) {
        poolPair = view.GetPoolPair(obj.idTokenFrom, obj.idTokenTo);
        if (!poolPair) {
            return Res::Err("Cannot find the pool pair.");
        }

        // Add single swap pool to vector for loop
        poolIDs.push_back(poolPair->first);

        // Get legacy max price
        poolPrice = obj.maxPrice;
    }

    if (!testOnly) {
        CCustomCSView mnview(view);
        mnview.CalculateOwnerRewards(obj.from, height);
        mnview.CalculateOwnerRewards(obj.to, height);
        mnview.Flush();
    }

    for (size_t i{0}; i < poolIDs.size(); ++i) {

        // Also used to generate pool specific error messages for RPC users
        currentID = poolIDs[i];

        // Use single swap pool if already found
        boost::optional<CPoolPair> pool;
        if (poolPair) {
            pool = poolPair->second;
        }
        else // Or get pools from IDs provided for composite swap
        {
            pool = view.GetPoolPair(currentID);
            if (!pool) {
                return Res::Err("Cannot find the pool pair.");
            }
        }

        // Set amount to be swapped in pool
        CTokenAmount swapAmount{obj.idTokenFrom, obj.amountFrom};

        // If set use amount from previous loop
        if (swapAmountResult.nValue != 0) {
            swapAmount = swapAmountResult;
        }

        // Check if last pool swap
        bool lastSwap = i + 1 == poolIDs.size();

        if (height >= static_cast<uint32_t>(Params().GetConsensus().FortCanningHillHeight) && lastSwap) {
            if (obj.idTokenTo == swapAmount.nTokenId) {
                return Res::Err("Final swap should have idTokenTo as destination, not source");
            }
            if (pool->idTokenA != obj.idTokenTo && pool->idTokenB != obj.idTokenTo) {
                return Res::Err("Final swap pool should have idTokenTo, incorrect final pool ID provided");
            }
        }

        auto dexfeeInPct = view.GetDexFeePct(currentID, swapAmount.nTokenId);

        // Perform swap
        poolResult = pool->Swap(swapAmount, dexfeeInPct, poolPrice, [&] (const CTokenAmount& dexfeeInAmount, const CTokenAmount& tokenAmount) {
            // Save swap amount for next loop
            swapAmountResult = tokenAmount;

            CTokenAmount dexfeeOutAmount{tokenAmount.nTokenId, 0};

            if (height >= Params().GetConsensus().FortCanningHillHeight) {
                if (auto dexfeeOutPct = view.GetDexFeePct(currentID, tokenAmount.nTokenId)) {
                    dexfeeOutAmount.nValue = MultiplyAmounts(tokenAmount.nValue, dexfeeOutPct);
                    swapAmountResult.nValue -= dexfeeOutAmount.nValue;
                }
            }

            // If we're just testing, don't do any balance transfers.
            // Just go over pools and return result. The only way this can
            // cause inaccurate result is if we go over the same path twice,
            // which shouldn't happen in the first place.
            if (testOnly)
                return Res::Ok();

            auto res = view.SetPoolPair(currentID, height, *pool);
            if (!res) {
                return res;
            }

            CCustomCSView intermediateView(view);
            // hide interemidiate swaps
            auto& subView = i == 0 ? view : intermediateView;
            res = subView.SubBalance(obj.from, swapAmount);
            if (!res) {
                return res;
            }
            intermediateView.Flush();

            auto& addView = lastSwap ? view : intermediateView;
            res = addView.AddBalance(lastSwap ? obj.to : obj.from, swapAmountResult);
            if (!res) {
                return res;
            }
            intermediateView.Flush();

            // burn the dex in amount
            if (dexfeeInAmount.nValue > 0) {
                res = view.AddBalance(Params().GetConsensus().burnAddress, dexfeeInAmount);
                if (!res) {
                    return res;
                }
            }

            // burn the dex out amount
            if (dexfeeOutAmount.nValue > 0) {
                res = view.AddBalance(Params().GetConsensus().burnAddress, dexfeeOutAmount);
                if (!res) {
                    return res;
                }
            }

           return res;
        }, static_cast<int>(height));

        if (!poolResult) {
            return poolResult;
        }
    }

    // Reject if price paid post-swap above max price provided
    if (height >= Params().GetConsensus().FortCanningHeight && obj.maxPrice != POOLPRICE_MAX) {
        const CAmount userMaxPrice = obj.maxPrice.integer * COIN + obj.maxPrice.fraction;
        if (arith_uint256(obj.amountFrom) * COIN / swapAmountResult.nValue > userMaxPrice) {
            return Res::Err("Price is higher than indicated.");
        }
    }

    // Assign to result for loop testing best pool swap result
    result = swapAmountResult.nValue;

    return poolResult;
}

Res  SwapToDFIOverUSD(CCustomCSView & mnview, DCT_ID tokenId, CAmount amount, CScript const & from, CScript const & to, uint32_t height)
{
    CPoolSwapMessage obj;

    obj.from = from;
    obj.to = to;
    obj.idTokenFrom = tokenId;
    obj.idTokenTo = DCT_ID{0};
    obj.amountFrom = amount;
    obj.maxPrice = POOLPRICE_MAX;

    auto poolSwap = CPoolSwap(obj, height);
    auto token = mnview.GetToken(tokenId);
    if (!token)
        return Res::Err("Cannot find token with id %s!", tokenId.ToString());

    // TODO: Optimize double look up later when first token is DUSD.
    auto dUsdToken = mnview.GetToken("DUSD");
    if (!dUsdToken)
        return Res::Err("Cannot find token DUSD");

    // Direct swap from DUSD to DFI as defined in the CPoolSwapMessage.
    if (tokenId == dUsdToken->first) {
        return poolSwap.ExecuteSwap(mnview, {});
    }

    auto pooldUSDDFI = mnview.GetPoolPair(dUsdToken->first, DCT_ID{0});
    if (!pooldUSDDFI)
        return Res::Err("Cannot find pool pair DUSD-DFI!");

    auto poolTokendUSD = mnview.GetPoolPair(tokenId,dUsdToken->first);
    if (!poolTokendUSD)
        return Res::Err("Cannot find pool pair %s-DUSD!", token->symbol);

    // swap tokenID -> USD -> DFI
    auto res = poolSwap.ExecuteSwap(mnview, {poolTokendUSD->first, pooldUSDDFI->first});

    return res;
}

bool IsVaultPriceValid(CCustomCSView& mnview, const CVaultId& vaultId, uint32_t height)
{
    if (auto collaterals = mnview.GetVaultCollaterals(vaultId))
        for (const auto& collateral : collaterals->balances)
            if (auto collateralToken = mnview.HasLoanCollateralToken({collateral.first, height}))
                if (auto fixedIntervalPrice = mnview.GetFixedIntervalPrice(collateralToken->fixedIntervalPriceId))
                    if (!fixedIntervalPrice.val->isLive(mnview.GetPriceDeviation()))
                        return false;

    if (auto loans = mnview.GetLoanTokens(vaultId))
        for (const auto& loan : loans->balances)
            if (auto loanToken = mnview.GetLoanTokenByID(loan.first))
                if (auto fixedIntervalPrice = mnview.GetFixedIntervalPrice(loanToken->fixedIntervalPriceId))
                    if (!fixedIntervalPrice.val->isLive(mnview.GetPriceDeviation()))
                        return false;
    return true;
}<|MERGE_RESOLUTION|>--- conflicted
+++ resolved
@@ -1375,14 +1375,9 @@
         CDataStructureV0 minSwapKey{AttributeTypes::Param, ParamIDs::DFIP2201, DFIP2201Keys::MinSwap};
         auto minSwap = attributes->GetValue(minSwapKey, CAmount{0});
 
-<<<<<<< HEAD
-            if (minSwap && amount < minSwap) {
-                return Res::Err("Below minimum swapable amount, must be at least " + GetDecimaleString(minSwap) + " BTC");
-            }
-=======
-        if (minSwap && amount < minSwap)
-            return Res::Err("Below minimum swapable amount, must be at least " + ValueFromAmount(minSwap).getValStr() + " BTC");
->>>>>>> a9bb1585
+        if (minSwap && amount < minSwap) {
+            return Res::Err("Below minimum swapable amount, must be at least " + GetDecimaleString(minSwap) + " BTC");
+        }
 
         const auto token = mnview.GetToken(id);
         if (!token)
@@ -1395,13 +1390,9 @@
         if (!res)
             return res;
 
-<<<<<<< HEAD
-            const CTokenCurrencyPair btcUsd{"BTC","USD"};
-            const CTokenCurrencyPair dfiUsd{"DFI","USD"};
-=======
-        const std::pair<std::string, std::string> btcUsd{"BTC","USD"};
-        const std::pair<std::string, std::string> dfiUsd{"DFI","USD"};
->>>>>>> a9bb1585
+        const CTokenCurrencyPair btcUsd{"BTC","USD"};
+        const CTokenCurrencyPair dfiUsd{"DFI","USD"};
+
 
         bool useNextPrice{false}, requireLivePrice{true};
         auto resVal = mnview.GetValidatedIntervalPrice(btcUsd, useNextPrice, requireLivePrice);
