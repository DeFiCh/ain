--- conflicted
+++ resolved
@@ -20,7 +20,6 @@
 std::string ToString(CustomTxType type) {
     switch (type)
     {
-<<<<<<< HEAD
         case CustomTxType::CreateMasternode:    return "CreateMasternode";
         case CustomTxType::ResignMasternode:    return "ResignMasternode";
         case CustomTxType::UpdateMasternode:    return "UpdateMasternode";
@@ -38,24 +37,6 @@
         case CustomTxType::UtxosToAccount:      return "UtxosToAccount";
         case CustomTxType::AccountToUtxos:      return "AccountToUtxos";
         case CustomTxType::AccountToAccount:    return "AccountToAccount";
-=======
-        case CustomTxType::CreateMasternode:        return "CreateMasternode";
-        case CustomTxType::ResignMasternode:        return "ResignMasternode";
-        case CustomTxType::UpdateMasternode:        return "UpdateMasternode";
-        case CustomTxType::CreateToken:             return "CreateToken";
-        case CustomTxType::UpdateToken:             return "UpdateToken";
-        case CustomTxType::UpdateTokenAny:          return "UpdateTokenAny";
-        case CustomTxType::MintToken:               return "MintToken";
-        case CustomTxType::CreatePoolPair:          return "CreatePoolPair";
-        case CustomTxType::UpdatePoolPair:          return "UpdatePoolPair";
-        case CustomTxType::PoolSwap:                return "PoolSwap";
-        case CustomTxType::PoolSwapV2:              return "PoolSwap";
-        case CustomTxType::AddPoolLiquidity:        return "AddPoolLiquidity";
-        case CustomTxType::RemovePoolLiquidity:     return "RemovePoolLiquidity";
-        case CustomTxType::UtxosToAccount:          return "UtxosToAccount";
-        case CustomTxType::AccountToUtxos:          return "AccountToUtxos";
-        case CustomTxType::AccountToAccount:        return "AccountToAccount";
->>>>>>> 7e8befc1
         case CustomTxType::AnyAccountsToAccounts:   return "AnyAccountsToAccounts";
         case CustomTxType::SmartContract:           return "SmartContract";
         case CustomTxType::FutureSwap:              return "DFIP2203";
@@ -601,13 +582,11 @@
         return !res ? res : serialize(obj);
     }
 
-<<<<<<< HEAD
     Res operator()(CBurnTokensMessage& obj) const {
         auto res = isPostGrandCentralFork();
         return !res ? res : serialize(obj);
     }
     
-=======
     Res operator()(CCreatePropMessage& obj) const {
         auto res = isPostGrandCentralFork();
         return !res ? res : serialize(obj);
@@ -618,7 +597,6 @@
         return !res ? res : serialize(obj);
     }
 
->>>>>>> 7e8befc1
     Res operator()(CGovernanceUnsetMessage& obj) const {
         auto res = isPostGrandCentralFork();
         return !res ? res : serialize(obj);
@@ -795,21 +773,10 @@
         return Res::Err("can't mint default DFI coin!");
     }
 
-<<<<<<< HEAD
-        if (!HasAuth(auth.out.scriptPubKey)) { // in the case of DAT, it's ok to do not check foundation auth cause exact DAT owner is foundation member himself
-            if (!token.IsDAT()) {
-                return Res::Err("tx must have at least one input from token owner");
-            } else if (!HasFoundationAuth()) { // Is a DAT, check founders auth
-                if (height < static_cast<uint32_t>(consensus.GrandCentralHeight))
-                    return Res::Err("token is DAT and tx not from foundation member");
-            }
-        }
-=======
     if (token.IsPoolShare()) {
         return Res::Err("can't mint LPS token %s!", id.ToString());
     }
->>>>>>> 7e8befc1
-
+    
     static const auto isMainNet = Params().NetworkIDString() == CBaseChainParams::MAIN;
     // may be different logic with LPS, so, dedicated check:
     if (!token.IsMintable() || (isMainNet && mnview.GetLoanTokenByID(id))) {
@@ -820,7 +787,8 @@
         if (!token.IsDAT()) {
             return Res::Err("tx must have at least one input from token owner");
         } else if (!HasFoundationAuth()) { // Is a DAT, check founders auth
-            return Res::Err("token is DAT and tx not from foundation member");
+            if (height < static_cast<uint32_t>(consensus.GrandCentralHeight))
+                return Res::Err("token is DAT and tx not from foundation member");
         }
     }
 
@@ -1340,7 +1308,7 @@
                 {
                     mintable.ok = false;
 
-                    CDataStructureV0 membersKey{AttributeTypes::Consortium, tokenId.v, ConsortiumKeys::Members};
+                    CDataStructureV0 membersKey{AttributeTypes::Consortium, tokenId.v, ConsortiumKeys::MemberValues};
                     const auto members = attributes->GetValue(membersKey, CConsortiumMembers{});
 
                     CDataStructureV0 membersMintedKey{AttributeTypes::Live, ParamIDs::Economy, EconomyKeys::ConsortiumMembersMinted};
@@ -1466,7 +1434,7 @@
             if (!attributes)
                 return Res::Err("Cannot read from attributes gov variable!");
 
-            CDataStructureV0 membersKey{AttributeTypes::Consortium, tokenId.v, ConsortiumKeys::Members};
+            CDataStructureV0 membersKey{AttributeTypes::Consortium, tokenId.v, ConsortiumKeys::MemberValues};
             const auto members = attributes->GetValue(membersKey, CConsortiumMembers{});
             CDataStructureV0 membersMintedKey{AttributeTypes::Live, ParamIDs::Economy, EconomyKeys::ConsortiumMembersMinted};
             auto membersBalances = attributes->GetValue(membersMintedKey, CConsortiumMembersMinted{});
@@ -4298,7 +4266,7 @@
         if (!HasAuth(GetScriptForDestination(ownerDest)))
             return Res::Err("tx must have at least one input from the owner");
 
-        if (!node->IsActive(height))
+        if (!node->IsActive(height, mnview))
             return Res::Err("masternode <%s> is not active", obj.masternodeId.GetHex());
 
         if (node->mintedBlocks < 1)
