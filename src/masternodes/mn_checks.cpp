--- conflicted
+++ resolved
@@ -769,12 +769,8 @@
     uint64_t time;
     uint32_t txn;
     uint64_t evmContext;
-<<<<<<< HEAD
-    bool useEvmContext;
+    bool prevalidateEvm;
     uint64_t &totalEvmFees;
-=======
-    bool prevalidateEvm;
->>>>>>> 879955a0
 
 public:
     CCustomTxApplyVisitor(const CTransaction &tx,
@@ -785,23 +781,15 @@
                           uint64_t time,
                           uint32_t txn,
                           const uint64_t evmContext,
-<<<<<<< HEAD
-                          const bool useEvmContext,
+                          const bool prevalidateEvm,
                           uint64_t &totalEvmFees)
-=======
-                          const bool prevalidateEvm)
->>>>>>> 879955a0
 
         : CCustomTxVisitor(tx, height, coins, mnview, consensus),
           time(time),
           txn(txn),
           evmContext(evmContext),
-<<<<<<< HEAD
-          useEvmContext(useEvmContext),
+          prevalidateEvm(prevalidateEvm),
           totalEvmFees(totalEvmFees) {}
-=======
-          prevalidateEvm(prevalidateEvm) {}
->>>>>>> 879955a0
 
     Res operator()(const CCreateMasterNodeMessage &obj) const {
         Require(CheckMasternodeCreationTx());
@@ -3954,26 +3942,21 @@
                     return Res::Err("evm tx failed to validate %s", result.reason);
                 }
             }
+            
+            if (prevalidateResults.tx_fees == 0) {
+                return Res::Err("evm tx does not pay a fee");
+            }
 
             evm_try_queue_tx(result, evmContext, HexStr(obj.evmTx), tx.GetHash().GetByteArray(), prevalidateResults.gas_used);
             if (!result.ok) {
                 LogPrintf("[evm_try_queue_tx] failed, reason : %s\n", result.reason);
                 return Res::Err("evm tx failed to queue %s\n", result.reason);
             }
-        }
-<<<<<<< HEAD
-
-        if (prevalidateResults.tx_fees == 0) {
-            return Res::Err("evm tx does not pay a fee");
-        }
-
-        evm_try_queue_tx(result, evmContext, HexStr(obj.evmTx), tx.GetHash().GetByteArray(), prevalidateResults.gas_used);
-        if (!result.ok) {
-            LogPrintf("[evm_try_queue_tx] failed, reason : %s\n", result.reason);
-            return Res::Err("evm tx failed to queue %s\n", result.reason);
-=======
+
+            totalEvmFees += prevalidateResults.tx_fees;
+        }
         else {
-            const auto prevalidateResults = evm_try_prevalidate_raw_tx(result, HexStr(obj.evmTx));
+            evm_try_prevalidate_raw_tx(result, HexStr(obj.evmTx));
             // Completely remove this fork guard on mainnet upgrade to restore nonce check from EVM activation
             if (height >= static_cast<uint32_t>(consensus.ChangiIntermediateHeight)) {
                 if (!result.ok) {
@@ -3981,10 +3964,7 @@
                     return Res::Err("evm tx failed to validate %s", result.reason);
                 }
             }
->>>>>>> 879955a0
-        }
-
-        totalEvmFees += prevalidateResults.tx_fees;
+        }
 
         std::vector<unsigned char> evmTxHashBytes;
         sha3(obj.evmTx, evmTxHashBytes);
@@ -4227,11 +4207,7 @@
     }
 
     try {
-<<<<<<< HEAD
-        return std::visit(CCustomTxApplyVisitor(tx, height, coins, mnview, consensus, time, txn, context, useEvmContext, totalEvmFees), txMessage);
-=======
-        return std::visit(CCustomTxApplyVisitor(tx, height, coins, mnview, consensus, time, txn, context, prevalidateEvm), txMessage);
->>>>>>> 879955a0
+        return std::visit(CCustomTxApplyVisitor(tx, height, coins, mnview, consensus, time, txn, context, prevalidateEvm, totalEvmFees), txMessage);
     } catch (const std::bad_variant_access &e) {
         return Res::Err(e.what());
     } catch (...) {
