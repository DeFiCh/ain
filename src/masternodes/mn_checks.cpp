--- conflicted
+++ resolved
@@ -4131,17 +4131,17 @@
     if (src.amount.nTokenId != dst.amount.nTokenId)
         return DeFiErrors::TransferDomainDifferentTokens();
 
-    if (src.amount.nTokenId == DCT_ID{0} && !transferdomainConfig.dvmNativeToken)
-        return DeFiErrors::TransferDomainDVMNativeNotEnabled();
-
-    if (dst.amount.nTokenId == DCT_ID{0} && !transferdomainConfig.evmNativeToken)
-        return DeFiErrors::TransferDomainEVMNativeNotEnabled();
-
-    if (src.amount.nTokenId != DCT_ID{0} && !transferdomainConfig.dvmDatEnabled)
-        return DeFiErrors::TransferDomainDST20DVMNotEnabled();
-
-    if (dst.amount.nTokenId != DCT_ID{0} && !transferdomainConfig.evmDatEnabled)
-        return DeFiErrors::TransferDomainDST20EVMNotEnabled();
+    if (src.amount.nTokenId == DCT_ID{0} && !config.dvmToEvmNativeTokenEnabled)
+        return DeFiErrors::TransferDomainDVMToEVMNativeTokenNotEnabled();
+
+    if (dst.amount.nTokenId == DCT_ID{0} && !config.evmToDvmNativeTokenEnabled)
+        return DeFiErrors::TransferDomainEVMToDVMNativeTokenNotEnabled();
+
+    if (src.amount.nTokenId != DCT_ID{0} && !config.dvmToEvmDatEnabled)
+        return DeFiErrors::TransferDomainDVMToEVMDATNotEnabled();
+
+    if (dst.amount.nTokenId != DCT_ID{0} && !config.evmToDvmDatEnabled)
+        return DeFiErrors::TransferDomainEVMToDVMDATNotEnabled();
 
     if (src.domain == static_cast<uint8_t>(VMDomain::DVM) && dst.domain == static_cast<uint8_t>(VMDomain::EVM)) {
         if (height >= static_cast<uint32_t>(consensus.ChangiIntermediateHeight4)) {
@@ -4199,15 +4199,15 @@
     TransferDomainLiveConfig config{
         attributes->GetValue(dvm_to_evm_enabled, true),
         attributes->GetValue(evm_to_dvm_enabled, true),
-        attributes->GetValue(dvm_to_evm_src_formats, XVmAddressFormatItems { 
+        attributes->GetValue(dvm_to_evm_src_formats, XVmAddressFormatItems {
             XVmAddressFormatTypes::Bech32, XVmAddressFormatTypes::PkHash }),
-        attributes->GetValue(dvm_to_evm_dest_formats, XVmAddressFormatItems { 
+        attributes->GetValue(dvm_to_evm_dest_formats, XVmAddressFormatItems {
             XVmAddressFormatTypes::Erc55 }),
-        attributes->GetValue(evm_to_dvm_dest_formats, XVmAddressFormatItems { 
+        attributes->GetValue(evm_to_dvm_dest_formats, XVmAddressFormatItems {
             XVmAddressFormatTypes::Bech32, XVmAddressFormatTypes::PkHash }),
-        attributes->GetValue(evm_to_dvm_src_formats, XVmAddressFormatItems { 
+        attributes->GetValue(evm_to_dvm_src_formats, XVmAddressFormatItems {
             XVmAddressFormatTypes::Erc55 }),
-        attributes->GetValue(evm_to_dvm_auth_formats, XVmAddressFormatItems { 
+        attributes->GetValue(evm_to_dvm_auth_formats, XVmAddressFormatItems {
             XVmAddressFormatTypes::Bech32ProxyErc55, XVmAddressFormatTypes::PkHashProxyErc55 }),
         attributes->GetValue(dvm_to_evm_native_enabled, true),
         attributes->GetValue(evm_to_dvm_native_enabled, true),
@@ -4246,28 +4246,7 @@
         }
     }
 
-<<<<<<< HEAD
-    CDataStructureV0 evm_dvm{AttributeTypes::Transfer, TransferIDs::Edges, TransferKeys::EVM_DVM};
-    CDataStructureV0 dvm_evm{AttributeTypes::Transfer, TransferIDs::Edges, TransferKeys::DVM_EVM};
-    CDataStructureV0 dst20_dvm{AttributeTypes::Param, ParamIDs::Feature, DFIPKeys::DST20DVM};
-    CDataStructureV0 dst20_evm{AttributeTypes::Param, ParamIDs::Feature, DFIPKeys::DST20EVM};
-    CDataStructureV0 transferdomainNativeDVM{AttributeTypes::Param, ParamIDs::Feature, DFIPKeys::TransferDomainNativeDVM};
-    CDataStructureV0 transferdomainNativeEVM{AttributeTypes::Param, ParamIDs::Feature, DFIPKeys::TransferDomainNativeEVM};
-    const auto attributes = mnview.GetAttributes();
-    assert(attributes);
-    TransferDomainLiveConfig transferdomainConfig{
-        attributes->GetValue(dvm_evm, false),
-        attributes->GetValue(evm_dvm, false),
-        attributes->GetValue(transferdomainNativeDVM, false),
-        attributes->GetValue(transferdomainNativeEVM, false),
-        attributes->GetValue(dst20_dvm, false),
-        attributes->GetValue(dst20_evm, false),
-        {},
-        {}
-    };
-=======
     auto config = GetTransferDomainConfig(mnview);
->>>>>>> 2d3f2206
 
     for (const auto &[src, dst] : obj.transfers) {
         auto res = ValidateTransferDomainEdge(tx, config, height, coins, consensus, src, dst);
