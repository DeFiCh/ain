--- conflicted
+++ resolved
@@ -3521,19 +3521,6 @@
     }
 }
 
-<<<<<<< HEAD
-=======
-Res CustomTxRevert(CCustomCSView& mnview, const CCoinsViewCache& coins, const CTransaction& tx, uint32_t height, const Consensus::Params& consensus, const CCustomTxMessage& txMessage) {
-    try {
-        return std::visit(CCustomTxRevertVisitor(tx, height, coins, mnview, consensus), txMessage);
-    } catch (const std::bad_variant_access& e) {
-        return Res::Err(e.what());
-    } catch (...) {
-        return Res::Err("unexpected error");
-    }
-}
-
->>>>>>> 0beb92ed
 bool ShouldReturnNonFatalError(const CTransaction& tx, uint32_t height) {
     static const std::map<uint32_t, uint256> skippedTx = {
         { 471222, uint256S("0ab0b76352e2d865761f4c53037041f33e1200183d55cdf6b09500d6f16b7329") },
