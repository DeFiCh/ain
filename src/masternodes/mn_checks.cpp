--- conflicted
+++ resolved
@@ -4084,14 +4084,6 @@
     if (!IsEVMEnabled(height, mnview, consensus)) {
         return DeFiErrors::TransferDomainEVMNotEnabled();
     }
-<<<<<<< HEAD
-=======
-
-    if (height >= static_cast<uint32_t>(consensus.ChangiIntermediateHeight4)) {
-        if (!IsTransferDomainEnabled(height, mnview, consensus)) {
-            return DeFiErrors::TransferDomainNotEnabled();
-        }
->>>>>>> 5f00e62f
 
     if (!IsTransferDomainEnabled(height, mnview, consensus)) {
         return DeFiErrors::TransferDomainNotEnabled();
