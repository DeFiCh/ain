--- conflicted
+++ resolved
@@ -3939,18 +3939,9 @@
         }
         else {
             evm_try_prevalidate_raw_tx(result, HexStr(obj.evmTx));
-<<<<<<< HEAD
             if (!result.ok) {
                 LogPrintf("[evm_try_prevalidate_raw_tx] failed, reason : %s\n", result.reason);
                 return Res::Err("evm tx failed to validate %s", result.reason);
-=======
-            // Completely remove this fork guard on mainnet upgrade to restore nonce check from EVM activation
-            if (height >= static_cast<uint32_t>(consensus.ChangiIntermediateHeight)) {
-                if (!result.ok) {
-                    LogPrintf("[evm_try_prevalidate_raw_tx] failed, reason : %s\n", result.reason);
-                    return Res::Err("evm tx failed to validate %s", result.reason);
-                }
->>>>>>> aa1a83da
             }
         }
 
