--- conflicted
+++ resolved
@@ -198,12 +198,9 @@
                                  CFutureSwapMessage>())
             return IsHardforkEnabled(consensus.FortCanningRoadHeight);
         else
-<<<<<<< HEAD
-        if constexpr (IsOneOf<T, CUpdateMasterNodeMessage>())
-=======
-        if constexpr (IsOneOf<T, CCreatePropMessage,
+        if constexpr (IsOneOf<T, CUpdateMasterNodeMessage>(),
+                                 CCreatePropMessage,
                                  CPropVoteMessage>())
->>>>>>> 9fdf8bcd
             return IsHardforkEnabled(consensus.GreatWorldHeight);
         else
         if constexpr (IsOneOf<T, CCreateMasterNodeMessage,
