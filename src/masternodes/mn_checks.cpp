--- conflicted
+++ resolved
@@ -3977,11 +3977,7 @@
         CrossBoundaryResult result;
         ValidateTxCompletion validateResults;
         if (!prevalidateEvm) {
-<<<<<<< HEAD
-            validateResults = evm_try_validate_raw_tx(result, HexStr(obj.evmTx), evmQueueId);
-=======
             const auto validateResults = evm_unsafe_try_validate_raw_tx_in_q(result, HexStr(obj.evmTx), evmQueueId);
->>>>>>> 0f294f34
             // Completely remove this fork guard on mainnet upgrade to restore nonce check from EVM activation
             if (!result.ok) {
                 LogPrintf("[evm_try_validate_raw_tx] failed, reason : %s\n", result.reason);
