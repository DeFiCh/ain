--- conflicted
+++ resolved
@@ -2383,7 +2383,6 @@
         if (!HasFoundationAuth())
             return Res::Err("tx not from foundation member!");
 
-<<<<<<< HEAD
         if (obj.interest < 0) {
             return Res::Err("interest rate cannot be less than 0!");
         }
@@ -2400,10 +2399,7 @@
         if (!tokenId)
             return std::move(tokenId);
 
-        if (height >= static_cast<uint32_t>(consensus.FortCanningSpiceGardenHeight))
-=======
         if (height >= static_cast<uint32_t>(consensus.FortCanningCrunchHeight))
->>>>>>> ff90867a
         {
             const auto& id = tokenId.val->v;
 
