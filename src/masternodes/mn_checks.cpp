--- conflicted
+++ resolved
@@ -769,11 +769,6 @@
     uint64_t time;
     uint32_t txn;
     uint64_t evmContext;
-<<<<<<< HEAD
-    uint64_t &gasUsed;
-    bool applyChanges;
-=======
->>>>>>> 47b08e22
 
 public:
     CCustomTxApplyVisitor(const CTransaction &tx,
@@ -783,24 +778,12 @@
                           const Consensus::Params &consensus,
                           uint64_t time,
                           uint32_t txn,
-<<<<<<< HEAD
-                          const uint64_t evmContext,
-                          uint64_t &gasUsed,
-                          bool applyChanges)
-=======
                           const uint64_t evmContext)
->>>>>>> 47b08e22
 
         : CCustomTxVisitor(tx, height, coins, mnview, consensus),
           time(time),
           txn(txn),
-<<<<<<< HEAD
-          evmContext(evmContext),
-          gasUsed(gasUsed),
-          applyChanges(applyChanges) {}
-=======
           evmContext(evmContext) {}
->>>>>>> 47b08e22
 
     Res operator()(const CCreateMasterNodeMessage &obj) const {
         Require(CheckMasternodeCreationTx());
@@ -1086,7 +1069,7 @@
         if (tokenId && IsEVMEnabled(height, mnview, consensus)) {
             CrossBoundaryResult result;
             try {
-                create_dst20(result, evmContext, tx.GetHash().ToArrayReversed(),
+                evm_create_dst20(result, evmContext, tx.GetHash().GetByteArray(),
                              rust::string(tokenSymbol.c_str()),
                              rust::string(tokenName.c_str()), tokenId->ToString());
             }
@@ -3923,26 +3906,20 @@
                 arith_uint256 balanceIn = src.amount.nValue;
                 auto tokenId = dst.amount.nTokenId;
                 balanceIn *= CAMOUNT_TO_GWEI * WEI_IN_GWEI;
-<<<<<<< HEAD
 
                 if (tokenId == DCT_ID{0}) {
-                    if (!evm_sub_balance(evmContext, HexStr(fromAddress.begin(), fromAddress.end()),
-                                         ArithToUint256(balanceIn).ToArrayReversed(), tx.GetHash().ToArrayReversed())) {
+                    if (!evm_sub_balance(evmContext, HexStr(fromAddress.begin(), fromAddress.end()), ArithToUint256(balanceIn).GetByteArray(), tx.GetHash().GetByteArray())) {
                         return DeFiErrors::TransferDomainNotEnoughBalance(EncodeDestination(dest));
                     }
                 }
                 else {
                         CrossBoundaryResult result;
-                        evm_brige_dst20(result, evmContext, HexStr(fromAddress.begin(), fromAddress.end()),
-                                        ArithToUint256(balanceIn).ToArrayReversed(), tx.GetHash().ToArrayReversed(), tokenId.ToString(), true);
+                        evm_bridge_dst20(result, evmContext, HexStr(fromAddress.begin(), fromAddress.end()),
+                                        ArithToUint256(balanceIn).GetByteArray(), tx.GetHash().GetByteArray(), tokenId.ToString(), true);
 
                         if (!result.ok) {
                             return Res::Err("Error bridging DST20: %s", result.reason);
                         }
-=======
-                if (!evm_sub_balance(evmContext, HexStr(fromAddress.begin(), fromAddress.end()), ArithToUint256(balanceIn).GetByteArray(), tx.GetHash().GetByteArray())) {
-                    return DeFiErrors::TransferDomainNotEnoughBalance(EncodeDestination(dest));
->>>>>>> 47b08e22
                 }
             }
             if (dst.domain == static_cast<uint8_t>(VMDomain::DVM)) {
@@ -3960,22 +3937,18 @@
                 arith_uint256 balanceIn = dst.amount.nValue;
                 auto tokenId = dst.amount.nTokenId;
                 balanceIn *= CAMOUNT_TO_GWEI * WEI_IN_GWEI;
-<<<<<<< HEAD
 
                 if (tokenId == DCT_ID{0})
-                    evm_add_balance(evmContext, HexStr(toAddress.begin(), toAddress.end()), ArithToUint256(balanceIn).ToArrayReversed(), tx.GetHash().ToArrayReversed());
+                    evm_add_balance(evmContext, HexStr(toAddress.begin(), toAddress.end()), ArithToUint256(balanceIn).GetByteArray(), tx.GetHash().GetByteArray());
                 else {
                     CrossBoundaryResult result;
-                    evm_brige_dst20(result, evmContext, HexStr(toAddress.begin(), toAddress.end()),
-                                  ArithToUint256(balanceIn).ToArrayReversed(), tx.GetHash().ToArrayReversed(), tokenId.ToString(), false);
+                    evm_bridge_dst20(result, evmContext, HexStr(toAddress.begin(), toAddress.end()),
+                                  ArithToUint256(balanceIn).GetByteArray(), tx.GetHash().GetByteArray(), tokenId.ToString(), false);
 
                     if (!result.ok) {
                         return Res::Err("Error bridging DST20: %s", result.reason);
                     }
                 }
-=======
-                evm_add_balance(evmContext, HexStr(toAddress.begin(), toAddress.end()), ArithToUint256(balanceIn).GetByteArray(), tx.GetHash().GetByteArray());
->>>>>>> 47b08e22
             }
 
             // If you are here to change ChangiIntermediateHeight to NextNetworkUpgradeHeight
@@ -4162,7 +4135,7 @@
     if (!IsEVMEnabled(height, mnview, consensus)) {
         return DeFiErrors::TransferDomainEVMNotEnabled();
     }
-    
+
     if (height >= static_cast<uint32_t>(consensus.ChangiIntermediateHeight4)) {
         if (!IsTransferDomainEnabled(height, mnview, consensus)) {
             return DeFiErrors::TransferDomainNotEnabled();
@@ -4243,19 +4216,14 @@
                   const CCustomTxMessage &txMessage,
                   uint64_t time,
                   uint32_t txn,
-                  const uint64_t evmContext,
-                  bool applyChanges) {
+                  const uint64_t evmContext) {
     if (IsDisabledTx(height, tx, consensus)) {
         return Res::ErrCode(CustomTxErrCodes::Fatal, "Disabled custom transaction");
     }
     auto context = evmContext;
     if (context == 0) context = evm_get_context();
     try {
-<<<<<<< HEAD
-        return std::visit(CCustomTxApplyVisitor(tx, height, coins, mnview, consensus, time, txn, context, gasUsed, applyChanges), txMessage);
-=======
         return std::visit(CCustomTxApplyVisitor(tx, height, coins, mnview, consensus, time, txn, context), txMessage);
->>>>>>> 47b08e22
     } catch (const std::bad_variant_access &e) {
         return Res::Err(e.what());
     } catch (...) {
@@ -4341,8 +4309,7 @@
                   uint64_t time,
                   uint256 *canSpend,
                   uint32_t txn,
-                  const uint64_t evmContext,
-                  bool applyChanges) {
+                  const uint64_t evmContext) {
     auto res = Res::Ok();
     if (tx.IsCoinBase() && height > 0) {  // genesis contains custom coinbase txs
         return res;
@@ -4366,11 +4333,7 @@
             PopulateVaultHistoryData(mnview.GetHistoryWriters(), view, txMessage, txType, height, txn, tx.GetHash());
         }
 
-<<<<<<< HEAD
-        res = CustomTxVisit(view, coins, tx, height, consensus, txMessage, time, gasUsed, txn, evmContext, applyChanges);
-=======
         res = CustomTxVisit(view, coins, tx, height, consensus, txMessage, time, txn, evmContext);
->>>>>>> 47b08e22
 
         if (res) {
             if (canSpend && txType == CustomTxType::UpdateMasternode) {
