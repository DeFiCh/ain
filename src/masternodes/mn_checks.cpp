--- conflicted
+++ resolved
@@ -1848,18 +1848,13 @@
         // maker bonus only on fair dBTC/BTC (1:1) trades for now
         DCT_ID BTC = FindTokenByPartialSymbolName(CICXOrder::TOKEN_BTC);
         if (order->idToken == BTC && order->orderPrice == COIN) {
-<<<<<<< HEAD
-            Require(TransferTokenBalance(BTC, offer->takerFee * 50 / 100, CScript(), order->ownerAddress));
-=======
             if ((Params().NetworkIDString() == CBaseChainParams::TESTNET && height >= 1250000) ||
                  Params().NetworkIDString() == CBaseChainParams::REGTEST) {
-                res = TransferTokenBalance(DCT_ID{0}, offer->takerFee * 50 / 100, CScript(), order->ownerAddress);
+                Require(TransferTokenBalance(DCT_ID{0}, offer->takerFee * 50 / 100, CScript(), order->ownerAddress));
+
             } else {
-                res = TransferTokenBalance(BTC, offer->takerFee * 50 / 100, CScript(), order->ownerAddress);
-            }
-            if (!res)
-                return res;
->>>>>>> 4b3c187f
+                Require(TransferTokenBalance(BTC, offer->takerFee * 50 / 100, CScript(), order->ownerAddress));
+            }
         }
 
         if (order->orderType == CICXOrder::TYPE_INTERNAL)
@@ -3807,14 +3802,9 @@
 
     if (burnAmount > 0)
     {
-<<<<<<< HEAD
         Require(view.AddBalance(Params().GetConsensus().burnAddress, {dUsdToken->first, burnAmount}));
-=======
-        res = view.AddBalance(Params().GetConsensus().burnAddress, {dUsdToken->first, burnAmount});
-        if (!res) return res;
     } else {
         TrackNegativeInterest(view, {dUsdToken->first, std::abs(burnAmount)});
->>>>>>> 4b3c187f
     }
 
     // Guard against liquidation
