// Copyright (c) DeFi Blockchain Developers
// Distributed under the MIT software license, see the accompanying
// file LICENSE or http://www.opensource.org/licenses/mit-license.php.

#include <masternodes/accountshistory.h>
#include <masternodes/govvariables/attributes.h>
#include <masternodes/historywriter.h>
#include <masternodes/mn_checks.h>
#include <masternodes/vaulthistory.h>
#include <masternodes/errors.h>
#include <masternodes/changiintermediates.h>

#include <ain_rs_exports.h>
#include <core_io.h>
#include <ffi/cxx.h>
#include <index/txindex.h>
#include <txmempool.h>
#include <validation.h>

#include <algorithm>

constexpr std::string_view ERR_STRING_MIN_COLLATERAL_DFI_PCT =
    "At least 50%% of the minimum required collateral must be in DFI";
constexpr std::string_view ERR_STRING_MIN_COLLATERAL_DFI_DUSD_PCT =
    "At least 50%% of the minimum required collateral must be in DFI or DUSD";

std::string ToString(CustomTxType type) {
    switch (type) {
        case CustomTxType::CreateMasternode:
            return "CreateMasternode";
        case CustomTxType::ResignMasternode:
            return "ResignMasternode";
        case CustomTxType::UpdateMasternode:
            return "UpdateMasternode";
        case CustomTxType::CreateToken:
            return "CreateToken";
        case CustomTxType::UpdateToken:
            return "UpdateToken";
        case CustomTxType::UpdateTokenAny:
            return "UpdateTokenAny";
        case CustomTxType::MintToken:
            return "MintToken";
        case CustomTxType::BurnToken:
            return "BurnToken";
        case CustomTxType::CreatePoolPair:
            return "CreatePoolPair";
        case CustomTxType::UpdatePoolPair:
            return "UpdatePoolPair";
        case CustomTxType::PoolSwap:
            return "PoolSwap";
        case CustomTxType::PoolSwapV2:
            return "PoolSwap";
        case CustomTxType::AddPoolLiquidity:
            return "AddPoolLiquidity";
        case CustomTxType::RemovePoolLiquidity:
            return "RemovePoolLiquidity";
        case CustomTxType::UtxosToAccount:
            return "UtxosToAccount";
        case CustomTxType::AccountToUtxos:
            return "AccountToUtxos";
        case CustomTxType::AccountToAccount:
            return "AccountToAccount";
        case CustomTxType::AnyAccountsToAccounts:
            return "AnyAccountsToAccounts";
        case CustomTxType::SmartContract:
            return "SmartContract";
        case CustomTxType::FutureSwap:
            return "DFIP2203";
        case CustomTxType::SetGovVariable:
            return "SetGovVariable";
        case CustomTxType::SetGovVariableHeight:
            return "SetGovVariableHeight";
        case CustomTxType::AppointOracle:
            return "AppointOracle";
        case CustomTxType::RemoveOracleAppoint:
            return "RemoveOracleAppoint";
        case CustomTxType::UpdateOracleAppoint:
            return "UpdateOracleAppoint";
        case CustomTxType::SetOracleData:
            return "SetOracleData";
        case CustomTxType::AutoAuthPrep:
            return "AutoAuth";
        case CustomTxType::ICXCreateOrder:
            return "ICXCreateOrder";
        case CustomTxType::ICXMakeOffer:
            return "ICXMakeOffer";
        case CustomTxType::ICXSubmitDFCHTLC:
            return "ICXSubmitDFCHTLC";
        case CustomTxType::ICXSubmitEXTHTLC:
            return "ICXSubmitEXTHTLC";
        case CustomTxType::ICXClaimDFCHTLC:
            return "ICXClaimDFCHTLC";
        case CustomTxType::ICXCloseOrder:
            return "ICXCloseOrder";
        case CustomTxType::ICXCloseOffer:
            return "ICXCloseOffer";
        case CustomTxType::SetLoanCollateralToken:
            return "SetLoanCollateralToken";
        case CustomTxType::SetLoanToken:
            return "SetLoanToken";
        case CustomTxType::UpdateLoanToken:
            return "UpdateLoanToken";
        case CustomTxType::LoanScheme:
            return "LoanScheme";
        case CustomTxType::DefaultLoanScheme:
            return "DefaultLoanScheme";
        case CustomTxType::DestroyLoanScheme:
            return "DestroyLoanScheme";
        case CustomTxType::Vault:
            return "Vault";
        case CustomTxType::CloseVault:
            return "CloseVault";
        case CustomTxType::UpdateVault:
            return "UpdateVault";
        case CustomTxType::DepositToVault:
            return "DepositToVault";
        case CustomTxType::WithdrawFromVault:
            return "WithdrawFromVault";
        case CustomTxType::PaybackWithCollateral:
            return "PaybackWithCollateral";
        case CustomTxType::TakeLoan:
            return "TakeLoan";
        case CustomTxType::PaybackLoan:
            return "PaybackLoan";
        case CustomTxType::PaybackLoanV2:
            return "PaybackLoan";
        case CustomTxType::AuctionBid:
            return "AuctionBid";
        case CustomTxType::FutureSwapExecution:
            return "FutureSwapExecution";
        case CustomTxType::FutureSwapRefund:
            return "FutureSwapRefund";
        case CustomTxType::TokenSplit:
            return "TokenSplit";
        case CustomTxType::Reject:
            return "Reject";
        case CustomTxType::CreateCfp:
            return "CreateCfp";
        case CustomTxType::ProposalFeeRedistribution:
            return "ProposalFeeRedistribution";
        case CustomTxType::CreateVoc:
            return "CreateVoc";
        case CustomTxType::Vote:
            return "Vote";
        case CustomTxType::UnsetGovVariable:
            return "UnsetGovVariable";
        case CustomTxType::TransferDomain:
            return "TransferDomain";
        case CustomTxType::EvmTx:
            return "EvmTx";
        case CustomTxType::None:
            return "None";
    }
    return "None";
}

CustomTxType FromString(const std::string &str) {
    static const auto customTxTypeMap = []() {
        std::map<std::string, CustomTxType> generatedMap;
        for (auto i = 0u; i < 256; i++) {
            auto txType = static_cast<CustomTxType>(i);
            generatedMap.emplace(ToString(txType), txType);
        }
        return generatedMap;
    }();
    auto type = customTxTypeMap.find(str);
    return type == customTxTypeMap.end() ? CustomTxType::None : type->second;
}

static ResVal<CBalances> BurntTokens(const CTransaction &tx) {
    CBalances balances;
    for (const auto &out : tx.vout) {
        if (out.scriptPubKey.size() > 0 && out.scriptPubKey[0] == OP_RETURN) {
            Require(balances.Add(out.TokenAmount()));
        }
    }
    return {balances, Res::Ok()};
}

static ResVal<CBalances> MintedTokens(const CTransaction &tx, uint32_t mintingOutputsStart) {
    CBalances balances;
    for (uint32_t i = mintingOutputsStart; i < (uint32_t)tx.vout.size(); i++) {
        Require(balances.Add(tx.vout[i].TokenAmount()));
    }
    return {balances, Res::Ok()};
}

CCustomTxMessage customTypeToMessage(CustomTxType txType) {
    switch (txType) {
        case CustomTxType::CreateMasternode:
            return CCreateMasterNodeMessage{};
        case CustomTxType::ResignMasternode:
            return CResignMasterNodeMessage{};
        case CustomTxType::UpdateMasternode:
            return CUpdateMasterNodeMessage{};
        case CustomTxType::CreateToken:
            return CCreateTokenMessage{};
        case CustomTxType::UpdateToken:
            return CUpdateTokenPreAMKMessage{};
        case CustomTxType::UpdateTokenAny:
            return CUpdateTokenMessage{};
        case CustomTxType::MintToken:
            return CMintTokensMessage{};
        case CustomTxType::BurnToken:
            return CBurnTokensMessage{};
        case CustomTxType::CreatePoolPair:
            return CCreatePoolPairMessage{};
        case CustomTxType::UpdatePoolPair:
            return CUpdatePoolPairMessage{};
        case CustomTxType::PoolSwap:
            return CPoolSwapMessage{};
        case CustomTxType::PoolSwapV2:
            return CPoolSwapMessageV2{};
        case CustomTxType::AddPoolLiquidity:
            return CLiquidityMessage{};
        case CustomTxType::RemovePoolLiquidity:
            return CRemoveLiquidityMessage{};
        case CustomTxType::UtxosToAccount:
            return CUtxosToAccountMessage{};
        case CustomTxType::AccountToUtxos:
            return CAccountToUtxosMessage{};
        case CustomTxType::AccountToAccount:
            return CAccountToAccountMessage{};
        case CustomTxType::AnyAccountsToAccounts:
            return CAnyAccountsToAccountsMessage{};
        case CustomTxType::SmartContract:
            return CSmartContractMessage{};
        case CustomTxType::FutureSwap:
            return CFutureSwapMessage{};
        case CustomTxType::SetGovVariable:
            return CGovernanceMessage{};
        case CustomTxType::SetGovVariableHeight:
            return CGovernanceHeightMessage{};
        case CustomTxType::AppointOracle:
            return CAppointOracleMessage{};
        case CustomTxType::RemoveOracleAppoint:
            return CRemoveOracleAppointMessage{};
        case CustomTxType::UpdateOracleAppoint:
            return CUpdateOracleAppointMessage{};
        case CustomTxType::SetOracleData:
            return CSetOracleDataMessage{};
        case CustomTxType::AutoAuthPrep:
            return CCustomTxMessageNone{};
        case CustomTxType::ICXCreateOrder:
            return CICXCreateOrderMessage{};
        case CustomTxType::ICXMakeOffer:
            return CICXMakeOfferMessage{};
        case CustomTxType::ICXSubmitDFCHTLC:
            return CICXSubmitDFCHTLCMessage{};
        case CustomTxType::ICXSubmitEXTHTLC:
            return CICXSubmitEXTHTLCMessage{};
        case CustomTxType::ICXClaimDFCHTLC:
            return CICXClaimDFCHTLCMessage{};
        case CustomTxType::ICXCloseOrder:
            return CICXCloseOrderMessage{};
        case CustomTxType::ICXCloseOffer:
            return CICXCloseOfferMessage{};
        case CustomTxType::SetLoanCollateralToken:
            return CLoanSetCollateralTokenMessage{};
        case CustomTxType::SetLoanToken:
            return CLoanSetLoanTokenMessage{};
        case CustomTxType::UpdateLoanToken:
            return CLoanUpdateLoanTokenMessage{};
        case CustomTxType::LoanScheme:
            return CLoanSchemeMessage{};
        case CustomTxType::DefaultLoanScheme:
            return CDefaultLoanSchemeMessage{};
        case CustomTxType::DestroyLoanScheme:
            return CDestroyLoanSchemeMessage{};
        case CustomTxType::Vault:
            return CVaultMessage{};
        case CustomTxType::CloseVault:
            return CCloseVaultMessage{};
        case CustomTxType::UpdateVault:
            return CUpdateVaultMessage{};
        case CustomTxType::DepositToVault:
            return CDepositToVaultMessage{};
        case CustomTxType::WithdrawFromVault:
            return CWithdrawFromVaultMessage{};
        case CustomTxType::PaybackWithCollateral:
            return CPaybackWithCollateralMessage{};
        case CustomTxType::TakeLoan:
            return CLoanTakeLoanMessage{};
        case CustomTxType::PaybackLoan:
            return CLoanPaybackLoanMessage{};
        case CustomTxType::PaybackLoanV2:
            return CLoanPaybackLoanV2Message{};
        case CustomTxType::AuctionBid:
            return CAuctionBidMessage{};
        case CustomTxType::FutureSwapExecution:
            return CCustomTxMessageNone{};
        case CustomTxType::FutureSwapRefund:
            return CCustomTxMessageNone{};
        case CustomTxType::TokenSplit:
            return CCustomTxMessageNone{};
        case CustomTxType::Reject:
            return CCustomTxMessageNone{};
        case CustomTxType::CreateCfp:
            return CCreateProposalMessage{};
        case CustomTxType::CreateVoc:
            return CCreateProposalMessage{};
        case CustomTxType::Vote:
            return CProposalVoteMessage{};
        case CustomTxType::ProposalFeeRedistribution:
            return CCustomTxMessageNone{};
        case CustomTxType::UnsetGovVariable:
            return CGovernanceUnsetMessage{};
        case CustomTxType::TransferDomain:
            return CTransferDomainMessage{};
        case CustomTxType::EvmTx:
            return CEvmTxMessage{};
        case CustomTxType::None:
            return CCustomTxMessageNone{};
    }
    return CCustomTxMessageNone{};
}

extern std::string ScriptToString(const CScript &script);

template <typename ...T>
constexpr bool FalseType = false;

template<typename T>
constexpr bool IsOneOf() {
    return false;
}

template<typename T, typename T1, typename ...Args>
constexpr bool IsOneOf() {
    return std::is_same_v<T, T1> || IsOneOf<T, Args...>();
}

class CCustomMetadataParseVisitor {
    uint32_t height;
    const Consensus::Params &consensus;
    const std::vector<unsigned char> &metadata;

    Res IsHardforkEnabled(const uint32_t startHeight) const {
        const std::unordered_map<int, std::string> hardforks = {
                { consensus.AMKHeight,                    "called before AMK height" },
                { consensus.BayfrontHeight,               "called before Bayfront height" },
                { consensus.BayfrontGardensHeight,        "called before Bayfront Gardens height" },
                { consensus.EunosHeight,                  "called before Eunos height" },
                { consensus.EunosPayaHeight,              "called before EunosPaya height" },
                { consensus.FortCanningHeight,            "called before FortCanning height" },
                { consensus.FortCanningHillHeight,        "called before FortCanningHill height" },
                { consensus.FortCanningRoadHeight,        "called before FortCanningRoad height" },
                { consensus.FortCanningEpilogueHeight,    "called before FortCanningEpilogue height" },
                { consensus.GrandCentralHeight,           "called before GrandCentral height" },
                { consensus.NextNetworkUpgradeHeight,     "called before NextNetworkUpgrade height" },
        };
        if (startHeight && height < startHeight) {
            auto it = hardforks.find(startHeight);
            assert(it != hardforks.end());
            return Res::Err(it->second);
        }

        return Res::Ok();
    }

public:
    CCustomMetadataParseVisitor(uint32_t height,
                                const Consensus::Params &consensus,
                                const std::vector<unsigned char> &metadata)
        : height(height),
          consensus(consensus),
          metadata(metadata) {}

    template<typename T>
    Res EnabledAfter() const {
        if constexpr (IsOneOf<T,
                CCreateTokenMessage,
                CUpdateTokenPreAMKMessage,
                CUtxosToAccountMessage,
                CAccountToUtxosMessage,
                CAccountToAccountMessage,
                CMintTokensMessage>())
            return IsHardforkEnabled(consensus.AMKHeight);
        else if constexpr (IsOneOf<T,
                CUpdateTokenMessage,
                CPoolSwapMessage,
                CLiquidityMessage,
                CRemoveLiquidityMessage,
                CCreatePoolPairMessage,
                CUpdatePoolPairMessage,
                CGovernanceMessage>())
            return IsHardforkEnabled(consensus.BayfrontHeight);
        else if constexpr (IsOneOf<T,
                CAppointOracleMessage,
                CRemoveOracleAppointMessage,
                CUpdateOracleAppointMessage,
                CSetOracleDataMessage,
                CICXCreateOrderMessage,
                CICXMakeOfferMessage,
                CICXSubmitDFCHTLCMessage,
                CICXSubmitEXTHTLCMessage,
                CICXClaimDFCHTLCMessage,
                CICXCloseOrderMessage,
                CICXCloseOfferMessage>())
            return IsHardforkEnabled(consensus.EunosHeight);
        else if constexpr (IsOneOf<T,
                CPoolSwapMessageV2,
                CLoanSetCollateralTokenMessage,
                CLoanSetLoanTokenMessage,
                CLoanUpdateLoanTokenMessage,
                CLoanSchemeMessage,
                CDefaultLoanSchemeMessage,
                CDestroyLoanSchemeMessage,
                CVaultMessage,
                CCloseVaultMessage,
                CUpdateVaultMessage,
                CDepositToVaultMessage,
                CWithdrawFromVaultMessage,
                CLoanTakeLoanMessage,
                CLoanPaybackLoanMessage,
                CAuctionBidMessage,
                CGovernanceHeightMessage>())
            return IsHardforkEnabled(consensus.FortCanningHeight);
        else if constexpr (IsOneOf<T,
                CAnyAccountsToAccountsMessage>())
            return IsHardforkEnabled(consensus.BayfrontGardensHeight);
        else if constexpr (IsOneOf<T,
                CSmartContractMessage>())
            return IsHardforkEnabled(consensus.FortCanningHillHeight);
        else if constexpr (IsOneOf<T,
                CLoanPaybackLoanV2Message,
                CFutureSwapMessage>())
            return IsHardforkEnabled(consensus.FortCanningRoadHeight);
        else if constexpr (IsOneOf<T,
                CPaybackWithCollateralMessage>())
            return IsHardforkEnabled(consensus.FortCanningEpilogueHeight);
        else if constexpr (IsOneOf<T,
                CUpdateMasterNodeMessage,
                CBurnTokensMessage,
                CCreateProposalMessage,
                CProposalVoteMessage,
                CGovernanceUnsetMessage>())
            return IsHardforkEnabled(consensus.GrandCentralHeight);
        else if constexpr (IsOneOf<T,
                CTransferDomainMessage,
                CEvmTxMessage>())
            return IsHardforkEnabled(consensus.NextNetworkUpgradeHeight);
        else if constexpr (IsOneOf<T,
                CCreateMasterNodeMessage,
                CResignMasterNodeMessage>())
            return Res::Ok();
        else
            static_assert(FalseType<T>, "Unhandled type");
    }

    template<typename T>
    Res DisabledAfter() const {
        if constexpr (IsOneOf<T, CUpdateTokenPreAMKMessage>())
            return IsHardforkEnabled(consensus.BayfrontHeight) ? Res::Err("called after Bayfront height") : Res::Ok();

        return Res::Ok();
    }

    template<typename T>
    Res operator()(T& obj) const {
        auto res = EnabledAfter<T>();
        if (!res)
            return res;

        res = DisabledAfter<T>();
        if (!res)
            return res;

        CDataStream ss(metadata, SER_NETWORK, PROTOCOL_VERSION);
        ss >> obj;
        if (!ss.empty())
            return Res::Err("deserialization failed: excess %d bytes", ss.size());

        return Res::Ok();
    }

    Res operator()(CCustomTxMessageNone &) const { return Res::Ok(); }
};

CCustomTxVisitor::CCustomTxVisitor(const CTransaction &tx,
                                   uint32_t height,
                                   const CCoinsViewCache &coins,
                                   CCustomCSView &mnview,
                                   const Consensus::Params &consensus)
    : height(height),
      mnview(mnview),
      tx(tx),
      coins(coins),
      consensus(consensus) {}

Res CCustomTxVisitor::HasAuth(const CScript &auth) const {
    return ::HasAuth(tx, coins, auth);
}

Res CCustomTxVisitor::HasCollateralAuth(const uint256 &collateralTx) const {
    const Coin &auth = coins.AccessCoin(COutPoint(collateralTx, 1));  // always n=1 output
    Require(HasAuth(auth.out.scriptPubKey), "tx must have at least one input from the owner");
    return Res::Ok();
}

Res CCustomTxVisitor::HasFoundationAuth() const {
    auto members          = consensus.foundationMembers;
    const auto attributes = mnview.GetAttributes();
    assert(attributes);
    if (attributes->GetValue(CDataStructureV0{AttributeTypes::Param, ParamIDs::Feature, DFIPKeys::GovFoundation},
                             false)) {
        if (const auto databaseMembers = attributes->GetValue(
                CDataStructureV0{AttributeTypes::Param, ParamIDs::Foundation, DFIPKeys::Members}, std::set<CScript>{});
            !databaseMembers.empty()) {
            members = databaseMembers;
        }
    }

    for (const auto &input : tx.vin) {
        const Coin &coin = coins.AccessCoin(input.prevout);
        if (!coin.IsSpent() && members.count(coin.out.scriptPubKey) > 0) {
            return Res::Ok();
        }
    }
    return Res::Err("tx not from foundation member");
}

Res CCustomTxVisitor::CheckMasternodeCreationTx() const {
    Require(tx.vout.size() >= 2 && tx.vout[0].nValue >= GetMnCreationFee(height) && tx.vout[0].nTokenId == DCT_ID{0} &&
                tx.vout[1].nValue == GetMnCollateralAmount(height) && tx.vout[1].nTokenId == DCT_ID{0},
            "malformed tx vouts (wrong creation fee or collateral amount)");

    return Res::Ok();
}

Res CCustomTxVisitor::CheckTokenCreationTx() const {
    Require(tx.vout.size() >= 2 && tx.vout[0].nValue >= GetTokenCreationFee(height) &&
                tx.vout[0].nTokenId == DCT_ID{0} && tx.vout[1].nValue == GetTokenCollateralAmount() &&
                tx.vout[1].nTokenId == DCT_ID{0},
            "malformed tx vouts (wrong creation fee or collateral amount)");

    return Res::Ok();
}

Res CCustomTxVisitor::CheckCustomTx() const {
    if (static_cast<int>(height) < consensus.EunosPayaHeight)
        Require(tx.vout.size() == 2, "malformed tx vouts ((wrong number of vouts)");
    if (static_cast<int>(height) >= consensus.EunosPayaHeight)
        Require(tx.vout[0].nValue == 0, "malformed tx vouts, first vout must be OP_RETURN vout with value 0");
    return Res::Ok();
}

Res CCustomTxVisitor::CheckProposalTx(const CCreateProposalMessage &msg) const {
    if (tx.vout[0].nValue != GetProposalCreationFee(height, mnview, msg) || tx.vout[0].nTokenId != DCT_ID{0})
        return Res::Err("malformed tx vouts (wrong creation fee)");

    return Res::Ok();
}

Res CCustomTxVisitor::TransferTokenBalance(DCT_ID id, CAmount amount, const CScript &from, const CScript &to) const {
    assert(!from.empty() || !to.empty());

    CTokenAmount tokenAmount{id, amount};
    // if "from" not supplied it will only add balance on "to" address
    if (!from.empty()) {
        Require(mnview.SubBalance(from, tokenAmount));
    }

    // if "to" not supplied it will only sub balance from "form" address
    if (!to.empty()) {
        Require(mnview.AddBalance(to, tokenAmount));
    }
    return Res::Ok();
}

DCT_ID CCustomTxVisitor::FindTokenByPartialSymbolName(const std::string &symbol) const {
    DCT_ID res{0};
    mnview.ForEachToken(
        [&](DCT_ID id, CTokenImplementation token) {
            if (token.symbol.find(symbol) == 0) {
                res = id;
                return false;
            }
            return true;
        },
        DCT_ID{1});
    assert(res.v != 0);
    return res;
}

CPoolPair CCustomTxVisitor::GetBTCDFIPoolPair() const {
    auto BTC  = FindTokenByPartialSymbolName(CICXOrder::TOKEN_BTC);
    auto pair = mnview.GetPoolPair(BTC, DCT_ID{0});
    assert(pair);
    return std::move(pair->second);
}

static CAmount GetDFIperBTC(const CPoolPair &BTCDFIPoolPair) {
    if (BTCDFIPoolPair.idTokenA == DCT_ID({0}))
        return DivideAmounts(BTCDFIPoolPair.reserveA, BTCDFIPoolPair.reserveB);
    return DivideAmounts(BTCDFIPoolPair.reserveB, BTCDFIPoolPair.reserveA);
}

CAmount CCustomTxVisitor::CalculateTakerFee(CAmount amount) const {
    auto tokenBTC = mnview.GetToken(CICXOrder::TOKEN_BTC);
    assert(tokenBTC);
    auto pair = mnview.GetPoolPair(tokenBTC->first, DCT_ID{0});
    assert(pair);
    return (arith_uint256(amount) * mnview.ICXGetTakerFeePerBTC() / COIN * GetDFIperBTC(pair->second) / COIN)
        .GetLow64();
}

ResVal<CScript> CCustomTxVisitor::MintableToken(DCT_ID id,
                                                const CTokenImplementation &token,
                                                bool anybodyCanMint) const {
    if (token.destructionTx != uint256{}) {
        return Res::Err("token %s already destroyed at height %i by tx %s",
                        token.symbol,
                        token.destructionHeight,
                        token.destructionTx.GetHex());
    }
    const Coin &auth = coins.AccessCoin(COutPoint(token.creationTx, 1));  // always n=1 output

    // pre-bayfront logic:
    if (static_cast<int>(height) < consensus.BayfrontHeight) {
        if (id < CTokensView::DCT_ID_START) {
            return Res::Err("token %s is a 'stable coin', can't mint stable coin!", id.ToString());
        }

        if (!HasAuth(auth.out.scriptPubKey)) {
            return Res::Err("tx must have at least one input from token owner");
        }
        return {auth.out.scriptPubKey, Res::Ok()};
    }

    if (id == DCT_ID{0}) {
        return Res::Err("can't mint default DFI coin!");
    }

    if (token.IsPoolShare()) {
        return Res::Err("can't mint LPS token %s!", id.ToString());
    }

    static const auto isMainNet = Params().NetworkIDString() == CBaseChainParams::MAIN;
    // may be different logic with LPS, so, dedicated check:
    if (!token.IsMintable() || (isMainNet && mnview.GetLoanTokenByID(id))) {
        return Res::Err("token %s is not mintable!", id.ToString());
    }

    ResVal<CScript> result = {auth.out.scriptPubKey, Res::Ok()};
    if (anybodyCanMint || HasAuth(auth.out.scriptPubKey))
        return result;

    // Historic: in the case of DAT, it's ok to do not check foundation auth cause exact DAT owner is foundation
    // member himself The above is no longer true.

    if (token.IsDAT()) {
        // Is a DAT, check founders auth
        if (height < static_cast<uint32_t>(consensus.GrandCentralHeight) && !HasFoundationAuth()) {
            return Res::Err("token is DAT and tx not from foundation member");
        }
    } else {
        return Res::Err("tx must have at least one input from token owner");
    }

    return result;
}

Res CCustomTxVisitor::EraseEmptyBalances(TAmounts &balances) const {
    for (auto it = balances.begin(), next_it = it; it != balances.end(); it = next_it) {
        ++next_it;

        Require(mnview.GetToken(it->first), "reward token %d does not exist!", it->first.v);

        if (it->second == 0) {
            balances.erase(it);
        }
    }
    return Res::Ok();
}

Res CCustomTxVisitor::SetShares(const CScript &owner, const TAmounts &balances) const {
    for (const auto &balance : balances) {
        auto token = mnview.GetToken(balance.first);
        if (token && token->IsPoolShare()) {
            const auto bal = mnview.GetBalance(owner, balance.first);
            if (bal.nValue == balance.second) {
                Require(mnview.SetShare(balance.first, owner, height));
            }
        }
    }
    return Res::Ok();
}

Res CCustomTxVisitor::DelShares(const CScript &owner, const TAmounts &balances) const {
    for (const auto &kv : balances) {
        auto token = mnview.GetToken(kv.first);
        if (token && token->IsPoolShare()) {
            const auto balance = mnview.GetBalance(owner, kv.first);
            if (balance.nValue == 0) {
                Require(mnview.DelShare(kv.first, owner));
            }
        }
    }
    return Res::Ok();
}

// we need proxy view to prevent add/sub balance record
void CCustomTxVisitor::CalculateOwnerRewards(const CScript &owner) const {
    CCustomCSView view(mnview);
    view.CalculateOwnerRewards(owner, height);
    view.Flush();
}

Res CCustomTxVisitor::SubBalanceDelShares(const CScript &owner, const CBalances &balance) const {
    CalculateOwnerRewards(owner);
    auto res = mnview.SubBalances(owner, balance);
    if (!res) {
        return Res::ErrCode(CustomTxErrCodes::NotEnoughBalance, res.msg);
    }
    return DelShares(owner, balance.balances);
}

Res CCustomTxVisitor::AddBalanceSetShares(const CScript &owner, const CBalances &balance) const {
    CalculateOwnerRewards(owner);
    Require(mnview.AddBalances(owner, balance));
    return SetShares(owner, balance.balances);
}

Res CCustomTxVisitor::AddBalancesSetShares(const CAccounts &accounts) const {
    for (const auto &account : accounts) {
        Require(AddBalanceSetShares(account.first, account.second));
    }
    return Res::Ok();
}

Res CCustomTxVisitor::SubBalancesDelShares(const CAccounts &accounts) const {
    for (const auto &account : accounts) {
        Require(SubBalanceDelShares(account.first, account.second));
    }
    return Res::Ok();
}

Res CCustomTxVisitor::NormalizeTokenCurrencyPair(std::set<CTokenCurrencyPair> &tokenCurrency) const {
    std::set<CTokenCurrencyPair> trimmed;
    for (const auto &pair : tokenCurrency) {
        auto token    = trim_ws(pair.first).substr(0, CToken::MAX_TOKEN_SYMBOL_LENGTH);
        auto currency = trim_ws(pair.second).substr(0, CToken::MAX_TOKEN_SYMBOL_LENGTH);
        Require(!token.empty() && !currency.empty(), "empty token / currency");
        trimmed.emplace(token, currency);
    }
    tokenCurrency = std::move(trimmed);
    return Res::Ok();
}

bool CCustomTxVisitor::IsTokensMigratedToGovVar() const {
    return static_cast<int>(height) > consensus.FortCanningCrunchHeight + 1;
}

Res CCustomTxVisitor::IsOnChainGovernanceEnabled() const {
    CDataStructureV0 enabledKey{AttributeTypes::Param, ParamIDs::Feature, DFIPKeys::GovernanceEnabled};

    auto attributes = mnview.GetAttributes();
    Require(attributes, "Attributes unavailable");

    Require(attributes->GetValue(enabledKey, false), "Cannot create tx, on-chain governance is not enabled");

    return Res::Ok();
}

// -- -- -- -- -- -- -- -DONE

class CCustomTxApplyVisitor : public CCustomTxVisitor {
    uint64_t time;
    uint32_t txn;
    uint64_t evmQueueId;
    bool prevalidateEvm;

public:
    CCustomTxApplyVisitor(const CTransaction &tx,
                          uint32_t height,
                          const CCoinsViewCache &coins,
                          CCustomCSView &mnview,
                          const Consensus::Params &consensus,
                          uint64_t time,
                          uint32_t txn,
                          const uint64_t evmQueueId,
                          const bool prevalidateEvm)

        : CCustomTxVisitor(tx, height, coins, mnview, consensus),
          time(time),
          txn(txn),
          evmQueueId(evmQueueId),
          prevalidateEvm(prevalidateEvm) {}

    Res operator()(const CCreateMasterNodeMessage &obj) const {
        Require(CheckMasternodeCreationTx());

        if (height >= static_cast<uint32_t>(consensus.EunosHeight))
            Require(HasAuth(tx.vout[1].scriptPubKey), "masternode creation needs owner auth");

        if (height >= static_cast<uint32_t>(consensus.EunosPayaHeight)) {
            switch (obj.timelock) {
                case CMasternode::ZEROYEAR:
                case CMasternode::FIVEYEAR:
                case CMasternode::TENYEAR:
                    break;
                default:
                    return Res::Err("Timelock must be set to either 0, 5 or 10 years");
            }
        } else
            Require(obj.timelock == 0, "collateral timelock cannot be set below EunosPaya");

        CMasternode node;
        CTxDestination dest;
        if (ExtractDestination(tx.vout[1].scriptPubKey, dest)) {
            if (dest.index() == PKHashType) {
                node.ownerType        = 1;
                node.ownerAuthAddress = CKeyID(std::get<PKHash>(dest));
            } else if (dest.index() == WitV0KeyHashType) {
                node.ownerType        = 4;
                node.ownerAuthAddress = CKeyID(std::get<WitnessV0KeyHash>(dest));
            }
        }
        node.creationHeight      = height;
        node.operatorType        = obj.operatorType;
        node.operatorAuthAddress = obj.operatorAuthAddress;

        // Set masternode version2 after FC for new serialisation
        if (height >= static_cast<uint32_t>(consensus.FortCanningHeight))
            node.version = CMasternode::VERSION0;

        bool duplicate{};
        mnview.ForEachNewCollateral([&](const uint256 &key, CLazySerialize<MNNewOwnerHeightValue> valueKey) {
            const auto &value = valueKey.get();
            if (height > value.blockHeight) {
                return true;
            }
            const auto &coin = coins.AccessCoin({key, 1});
            assert(!coin.IsSpent());
            CTxDestination pendingDest;
            assert(ExtractDestination(coin.out.scriptPubKey, pendingDest));
            const CKeyID storedID = CKeyID::FromOrDefaultDestination(pendingDest, KeyType::MNOwnerKeyType);
            if ((!storedID.IsNull()) && (storedID == node.ownerAuthAddress || storedID == node.operatorAuthAddress)) {
                duplicate = true;
                return false;
            }
            return true;
        });

        if (duplicate) {
            return Res::ErrCode(CustomTxErrCodes::Fatal, "Masternode exist with that owner address pending");
        }

        Require(mnview.CreateMasternode(tx.GetHash(), node, obj.timelock));
        // Build coinage from the point of masternode creation

        if (height >= static_cast<uint32_t>(consensus.EunosPayaHeight))
            for (uint8_t i{0}; i < SUBNODE_COUNT; ++i)
                mnview.SetSubNodesBlockTime(node.operatorAuthAddress, static_cast<uint32_t>(height), i, time);

        else if (height >= static_cast<uint32_t>(consensus.DakotaCrescentHeight))
            mnview.SetMasternodeLastBlockTime(node.operatorAuthAddress, static_cast<uint32_t>(height), time);

        return Res::Ok();
    }

    Res operator()(const CResignMasterNodeMessage &obj) const {
        auto node = mnview.GetMasternode(obj);
        if (!node) return DeFiErrors::MNInvalid(obj.ToString());

        Require(HasCollateralAuth(node->collateralTx.IsNull() ? static_cast<uint256>(obj) : node->collateralTx));
        return mnview.ResignMasternode(*node, obj, tx.GetHash(), height);
    }

    Res operator()(const CUpdateMasterNodeMessage &obj) const {
        if (obj.updates.empty()) {
            return Res::Err("No update arguments provided");
        }

        if (obj.updates.size() > 3) {
            return Res::Err("Too many updates provided");
        }

        auto node = mnview.GetMasternode(obj.mnId);
        if (!node)
            return DeFiErrors::MNInvalidAltMsg(obj.mnId.ToString());

        const auto collateralTx = node->collateralTx.IsNull() ? obj.mnId : node->collateralTx;
        Require(HasCollateralAuth(collateralTx));

        auto state = node->GetState(height, mnview);
        if (state != CMasternode::ENABLED) {
            return DeFiErrors::MNStateNotEnabled(obj.mnId.ToString());
        }

        const auto attributes = mnview.GetAttributes();
        assert(attributes);

        bool ownerType{}, operatorType{}, rewardType{};
        for (const auto &[type, addressPair] : obj.updates) {
            const auto &[addressType, rawAddress] = addressPair;
            if (type == static_cast<uint8_t>(UpdateMasternodeType::OwnerAddress)) {
                CDataStructureV0 key{AttributeTypes::Param, ParamIDs::Feature, DFIPKeys::MNSetOwnerAddress};
                if (!attributes->GetValue(key, false)) {
                    return Res::Err("Updating masternode owner address not currently enabled in attributes.");
                }
                if (ownerType) {
                    return Res::Err("Multiple owner updates provided");
                }
                ownerType = true;
                bool collateralFound{};
                for (const auto &vin : tx.vin) {
                    if (vin.prevout.hash == collateralTx && vin.prevout.n == 1) {
                        collateralFound = true;
                    }
                }
                if (!collateralFound) {
                    return Res::Err("Missing previous collateral from transaction inputs");
                }
                if (tx.vout.size() == 1) {
                    return Res::Err("Missing new collateral output");
                }

                CTxDestination dest;
                ExtractDestination(tx.vout[1].scriptPubKey, dest);
                const auto keyID = CKeyID::FromOrDefaultDestination(dest, KeyType::MNOwnerKeyType);
                if (keyID.IsNull()) {
                    return Res::Err("Owner address must be P2PKH or P2WPKH type");
                }

                if (tx.vout[1].nValue != GetMnCollateralAmount(height)) {
                    return Res::Err("Incorrect collateral amount");
                }

                if (mnview.GetMasternodeIdByOwner(keyID) || mnview.GetMasternodeIdByOperator(keyID)) {
                    return Res::Err("Masternode with collateral address as operator or owner already exists");
                }

                bool duplicate{};
                mnview.ForEachNewCollateral([&](const uint256 &key, CLazySerialize<MNNewOwnerHeightValue> valueKey) {
                    const auto &value = valueKey.get();
                    if (height > value.blockHeight) {
                        return true;
                    }
                    const auto &coin = coins.AccessCoin({key, 1});
                    assert(!coin.IsSpent());
                    CTxDestination pendingDest;
                    assert(ExtractDestination(coin.out.scriptPubKey, pendingDest));
                    const CKeyID storedID = CKeyID::FromOrDefaultDestination(pendingDest, KeyType::MNOwnerKeyType);
                    if (storedID == keyID) {
                        duplicate = true;
                        return false;
                    }
                    return true;
                });
                if (duplicate) {
                    return Res::ErrCode(CustomTxErrCodes::Fatal,
                                        "Masternode exist with that owner address pending already");
                }

                mnview.UpdateMasternodeCollateral(obj.mnId, *node, tx.GetHash(), height);
            } else if (type == static_cast<uint8_t>(UpdateMasternodeType::OperatorAddress)) {
                CDataStructureV0 key{AttributeTypes::Param, ParamIDs::Feature, DFIPKeys::MNSetOperatorAddress};
                if (!attributes->GetValue(key, false)) {
                    return Res::Err("Updating masternode operator address not currently enabled in attributes.");
                }
                if (operatorType) {
                    return Res::Err("Multiple operator updates provided");
                }
                operatorType = true;

                if (addressType != PKHashType && addressType != WitV0KeyHashType) {
                    return Res::Err("Operator address must be P2PKH or P2WPKH type");
                }

                CKeyID keyID;
                try {
                    keyID = CKeyID(uint160(rawAddress));
                } catch (...) {
                    return Res::Err("Updating masternode operator address is invalid");
                }

                if (mnview.GetMasternodeIdByOwner(keyID) || mnview.GetMasternodeIdByOperator(keyID)) {
                    return Res::Err("Masternode with that operator address already exists");
                }
                mnview.UpdateMasternodeOperator(obj.mnId, *node, addressType, keyID, height);
            } else if (type == static_cast<uint8_t>(UpdateMasternodeType::SetRewardAddress)) {
                CDataStructureV0 key{AttributeTypes::Param, ParamIDs::Feature, DFIPKeys::MNSetRewardAddress};
                if (!attributes->GetValue(key, false)) {
                    return Res::Err("Updating masternode reward address not currently enabled in attributes.");
                }
                if (rewardType) {
                    return Res::Err("Multiple reward address updates provided");
                }
                rewardType = true;

                // Change ChangiIntermediateHeight to NextNMetworkUpgradeHeight on mainnet release
                if (height < static_cast<uint32_t>(consensus.ChangiIntermediateHeight)) {
                    if (addressType != PKHashType && addressType != WitV0KeyHashType) {
                        return Res::Err("Reward address must be P2PKH or P2WPKH type");
                    }
                } else {
                    if (addressType != PKHashType && addressType != ScriptHashType && addressType != WitV0KeyHashType) {
                        return Res::Err("Reward address must be P2SH, P2PKH or P2WPKH type");
                    }
                }

                CKeyID keyID;
                try {
                    keyID = CKeyID(uint160(rawAddress));
                } catch (...) {
                    return Res::Err("Updating masternode reward address is invalid");
                }

                mnview.SetForcedRewardAddress(obj.mnId, *node, addressType, keyID, height);

                // Store history of all reward address changes. This allows us to call CalculateOwnerReward
                // on reward addresses owned by the local wallet. This can be removed some time after the
                // next hard fork as this is a workaround for the issue fixed in the following PR:
                // https://github.com/DeFiCh/ain/pull/1766
                if (auto addresses = mnview.SettingsGetRewardAddresses()) {
                    const CScript rewardAddress = GetScriptForDestination(FromOrDefaultKeyIDToDestination(addressType, keyID, KeyType::MNRewardKeyType));
                    addresses->insert(rewardAddress);
                    mnview.SettingsSetRewardAddresses(*addresses);
                }
            } else if (type == static_cast<uint8_t>(UpdateMasternodeType::RemRewardAddress)) {
                CDataStructureV0 key{AttributeTypes::Param, ParamIDs::Feature, DFIPKeys::MNSetRewardAddress};
                if (!attributes->GetValue(key, false)) {
                    return Res::Err("Updating masternode reward address not currently enabled in attributes.");
                }
                if (rewardType) {
                    return Res::Err("Multiple reward address updates provided");
                }
                rewardType = true;

                mnview.RemForcedRewardAddress(obj.mnId, *node, height);
            } else {
                return Res::Err("Unknown update type provided");
            }
        }

        return Res::Ok();
    }

    Res operator()(const CCreateTokenMessage &obj) const {
        auto res = CheckTokenCreationTx();
        if (!res) {
            return res;
        }

        CTokenImplementation token;
        static_cast<CToken &>(token) = obj;

        token.symbol         = trim_ws(token.symbol).substr(0, CToken::MAX_TOKEN_SYMBOL_LENGTH);
        token.name           = trim_ws(token.name).substr(0, CToken::MAX_TOKEN_NAME_LENGTH);
        token.creationTx     = tx.GetHash();
        token.creationHeight = height;

        // check foundation auth
        if (token.IsDAT() && !HasFoundationAuth()) {
            return Res::Err("tx not from foundation member");
        }

        if (static_cast<int>(height) >= consensus.BayfrontHeight) {  // formal compatibility if someone cheat and create
                                                                     // LPS token on the pre-bayfront node
            if (token.IsPoolShare()) {
                return Res::Err("Cant't manually create 'Liquidity Pool Share' token; use poolpair creation");
            }
        }

        return mnview.CreateToken(token, static_cast<int>(height) < consensus.BayfrontHeight);
    }

    Res operator()(const CUpdateTokenPreAMKMessage &obj) const {
        auto pair = mnview.GetTokenByCreationTx(obj.tokenTx);
        if (!pair) {
            return Res::Err("token with creationTx %s does not exist", obj.tokenTx.ToString());
        }
        auto token = pair->second;

        // check foundation auth
        auto res = HasFoundationAuth();

        if (token.IsDAT() != obj.isDAT && pair->first >= CTokensView::DCT_ID_START) {
            token.flags ^= (uint8_t)CToken::TokenFlags::DAT;
            return !res ? res : mnview.UpdateToken(token, true);
        }
        return res;
    }

    Res operator()(const CUpdateTokenMessage &obj) const {
        auto pair = mnview.GetTokenByCreationTx(obj.tokenTx);
        Require(pair, "token with creationTx %s does not exist", obj.tokenTx.ToString());
        Require(pair->first != DCT_ID{0}, "Can't alter DFI token!");

        Require(!mnview.AreTokensLocked({pair->first.v}), "Cannot update token during lock");

        const auto &token = pair->second;

        // need to check it exectly here cause lps has no collateral auth (that checked next)
        Require(!token.IsPoolShare(),
                "token %s is the LPS token! Can't alter pool share's tokens!",
                obj.tokenTx.ToString());

        // check auth, depends from token's "origins"
        const Coin &auth = coins.AccessCoin(COutPoint(token.creationTx, 1));  // always n=1 output

        const auto attributes = mnview.GetAttributes();
        assert(attributes);
        std::set<CScript> databaseMembers;
        if (attributes->GetValue(CDataStructureV0{AttributeTypes::Param, ParamIDs::Feature, DFIPKeys::GovFoundation},
                                 false)) {
            databaseMembers = attributes->GetValue(
                CDataStructureV0{AttributeTypes::Param, ParamIDs::Foundation, DFIPKeys::Members}, std::set<CScript>{});
        }
        bool isFoundersToken = !databaseMembers.empty() ? databaseMembers.count(auth.out.scriptPubKey) > 0
                                                        : consensus.foundationMembers.count(auth.out.scriptPubKey) > 0;

        if (isFoundersToken)
            Require(HasFoundationAuth());
        else
            Require(HasCollateralAuth(token.creationTx));

        // Check for isDAT change in non-foundation token after set height
        if (static_cast<int>(height) >= consensus.BayfrontMarinaHeight)
            // check foundation auth
            Require(obj.token.IsDAT() == token.IsDAT() || HasFoundationAuth(),
                    "can't set isDAT to true, tx not from foundation member");

        CTokenImplementation updatedToken{obj.token};
        updatedToken.creationTx        = token.creationTx;
        updatedToken.destructionTx     = token.destructionTx;
        updatedToken.destructionHeight = token.destructionHeight;
        if (static_cast<int>(height) >= consensus.FortCanningHeight)
            updatedToken.symbol = trim_ws(updatedToken.symbol).substr(0, CToken::MAX_TOKEN_SYMBOL_LENGTH);

        return mnview.UpdateToken(updatedToken);
    }

    Res operator()(const CMintTokensMessage &obj) const {
        const auto isRegTestSimulateMainnet = gArgs.GetArg("-regtest-minttoken-simulate-mainnet", false);
        const auto fortCanningCrunchHeight  = static_cast<uint32_t>(consensus.FortCanningCrunchHeight);
        const auto grandCentralHeight       = static_cast<uint32_t>(consensus.GrandCentralHeight);

        CDataStructureV0 enabledKey{AttributeTypes::Param, ParamIDs::Feature, DFIPKeys::MintTokens};
        const auto attributes = mnview.GetAttributes();
        assert(attributes);
        const auto toAddressEnabled = attributes->GetValue(enabledKey, false);

        if (!toAddressEnabled && !obj.to.empty())
            return Res::Err("Mint tokens to address is not enabled");

        // check auth and increase balance of token's owner
        for (const auto &[tokenId, amount] : obj.balances) {
            if (Params().NetworkIDString() == CBaseChainParams::MAIN && height >= fortCanningCrunchHeight &&
                mnview.GetLoanTokenByID(tokenId)) {
                return Res::Err("Loan tokens cannot be minted");
            }

            auto token = mnview.GetToken(tokenId);
            if (!token)
                return Res::Err("token %s does not exist!", tokenId.ToString());

            bool anybodyCanMint = IsRegtestNetwork() && !isRegTestSimulateMainnet;
            auto mintable       = MintableToken(tokenId, *token, anybodyCanMint);

            auto mintTokensInternal = [&](DCT_ID tokenId, CAmount amount) {
                auto minted = mnview.AddMintedTokens(tokenId, amount);
                if (!minted)
                    return minted;

                CScript mintTo{*mintable.val};
                if (!obj.to.empty()) {
                    CTxDestination destination;
                    if (ExtractDestination(obj.to, destination) && IsValidDestination(destination))
                        mintTo = obj.to;
                    else
                        return Res::Err("Invalid \'to\' address provided");
                }

                CalculateOwnerRewards(mintTo);
                auto res = mnview.AddBalance(mintTo, CTokenAmount{tokenId, amount});
                if (!res)
                    return res;

                return Res::Ok();
            };

            if (!mintable)
                return std::move(mintable);

            if (anybodyCanMint || height < grandCentralHeight || !token->IsDAT() || HasFoundationAuth()) {
                auto res = mintTokensInternal(tokenId, amount);
                if (!res)
                    return res;
                continue;
            }

            auto attributes = mnview.GetAttributes();
            assert(attributes);

            CDataStructureV0 enableKey{AttributeTypes::Param, ParamIDs::Feature, DFIPKeys::ConsortiumEnabled};
            CDataStructureV0 membersKey{AttributeTypes::Consortium, tokenId.v, ConsortiumKeys::MemberValues};
            const auto members = attributes->GetValue(membersKey, CConsortiumMembers{});

            if (!attributes->GetValue(enableKey, false) || members.empty()) {
                const Coin &auth = coins.AccessCoin(COutPoint(token->creationTx, 1));  // always n=1 output
                if (!HasAuth(auth.out.scriptPubKey))
                    return Res::Err("You are not a foundation member or token owner and cannot mint this token!");

                auto res = mintTokensInternal(tokenId, amount);
                if (!res)
                    return res;
                continue;
            }

            mintable.ok = false;

            CDataStructureV0 membersMintedKey{
                AttributeTypes::Live, ParamIDs::Economy, EconomyKeys::ConsortiumMembersMinted};
            auto membersBalances = attributes->GetValue(membersMintedKey, CConsortiumMembersMinted{});

            const auto dailyInterval = height / consensus.blocksPerDay() * consensus.blocksPerDay();

            for (const auto &[key, member] : members) {
                if (HasAuth(member.ownerAddress)) {
                    if (member.status != CConsortiumMember::Status::Active)
                        return Res::Err("Cannot mint token, not an active member of consortium for %s!", token->symbol);

                    auto add = SafeAdd(membersBalances[tokenId][key].minted, amount);
                    if (!add)
                        return (std::move(add));
                    membersBalances[tokenId][key].minted = add;

                    if (dailyInterval == membersBalances[tokenId][key].dailyMinted.first) {
                        add = SafeAdd(membersBalances[tokenId][key].dailyMinted.second, amount);
                        if (!add)
                            return (std::move(add));
                        membersBalances[tokenId][key].dailyMinted.second = add;
                    } else {
                        membersBalances[tokenId][key].dailyMinted.first  = dailyInterval;
                        membersBalances[tokenId][key].dailyMinted.second = amount;
                    }

                    if (membersBalances[tokenId][key].minted > member.mintLimit)
                        return Res::Err("You will exceed your maximum mint limit for %s token by minting this amount!",
                                        token->symbol);

                    if (membersBalances[tokenId][key].dailyMinted.second > member.dailyMintLimit) {
                        return Res::Err("You will exceed your daily mint limit for %s token by minting this amount",
                                        token->symbol);
                    }

                    *mintable.val = member.ownerAddress;
                    mintable.ok   = true;
                    break;
                }
            }

            if (!mintable)
                return Res::Err("You are not a foundation or consortium member and cannot mint this token!");

            CDataStructureV0 maxLimitKey{AttributeTypes::Consortium, tokenId.v, ConsortiumKeys::MintLimit};
            const auto maxLimit = attributes->GetValue(maxLimitKey, CAmount{0});

            CDataStructureV0 dailyLimitKey{AttributeTypes::Consortium, tokenId.v, ConsortiumKeys::DailyMintLimit};
            const auto dailyLimit = attributes->GetValue(dailyLimitKey, CAmount{0});

            CDataStructureV0 consortiumMintedKey{
                AttributeTypes::Live, ParamIDs::Economy, EconomyKeys::ConsortiumMinted};
            auto globalBalances = attributes->GetValue(consortiumMintedKey, CConsortiumGlobalMinted{});

            auto add = SafeAdd(globalBalances[tokenId].minted, amount);
            if (!add)
                return (std::move(add));

            globalBalances[tokenId].minted = add;

            if (maxLimit != -1 * COIN && globalBalances[tokenId].minted > maxLimit)
                return Res::Err(
                    "You will exceed global maximum consortium mint limit for %s token by minting this amount!",
                    token->symbol);

            CAmount totalDaily{};
            for (const auto &[key, value] : membersBalances[tokenId]) {
                if (value.dailyMinted.first == dailyInterval) {
                    totalDaily += value.dailyMinted.second;
                }
            }

            if (dailyLimit != -1 * COIN && totalDaily > dailyLimit)
                return Res::Err(
                    "You will exceed global daily maximum consortium mint limit for %s token by minting this "
                    "amount.",
                    token->symbol);

            attributes->SetValue(consortiumMintedKey, globalBalances);
            attributes->SetValue(membersMintedKey, membersBalances);

            auto saved = mnview.SetVariable(*attributes);
            if (!saved)
                return saved;

            auto minted = mintTokensInternal(tokenId, amount);
            if (!minted)
                return minted;
        }

        return Res::Ok();
    }

    Res operator()(const CBurnTokensMessage &obj) const {
        if (obj.amounts.balances.empty()) {
            return Res::Err("tx must have balances to burn");
        }

        for (const auto &[tokenId, amount] : obj.amounts.balances) {
            // check auth
            if (!HasAuth(obj.from))
                return Res::Err("tx must have at least one input from account owner");

            if (obj.burnType != CBurnTokensMessage::BurnType::TokenBurn)
                return Res::Err("Currently only burn type 0 - TokenBurn is supported!");

            CScript ownerAddress;

            if (auto address = std::get_if<CScript>(&obj.context); address && !address->empty())
                ownerAddress = *address;
            else
                ownerAddress = obj.from;

            auto attributes = mnview.GetAttributes();
            Require(attributes, "Cannot read from attributes gov variable!");

            CDataStructureV0 membersKey{AttributeTypes::Consortium, tokenId.v, ConsortiumKeys::MemberValues};
            const auto members = attributes->GetValue(membersKey, CConsortiumMembers{});
            CDataStructureV0 membersMintedKey{
                AttributeTypes::Live, ParamIDs::Economy, EconomyKeys::ConsortiumMembersMinted};
            auto membersBalances = attributes->GetValue(membersMintedKey, CConsortiumMembersMinted{});
            CDataStructureV0 consortiumMintedKey{
                AttributeTypes::Live, ParamIDs::Economy, EconomyKeys::ConsortiumMinted};
            auto globalBalances = attributes->GetValue(consortiumMintedKey, CConsortiumGlobalMinted{});

            bool setVariable = false;
            for (const auto &tmp : members)
                if (tmp.second.ownerAddress == ownerAddress) {
                    auto add = SafeAdd(membersBalances[tokenId][tmp.first].burnt, amount);
                    if (!add)
                        return (std::move(add));

                    membersBalances[tokenId][tmp.first].burnt = add;

                    add = SafeAdd(globalBalances[tokenId].burnt, amount);
                    if (!add)
                        return (std::move(add));

                    globalBalances[tokenId].burnt = add;

                    setVariable = true;
                    break;
                }

            if (setVariable) {
                attributes->SetValue(membersMintedKey, membersBalances);
                attributes->SetValue(consortiumMintedKey, globalBalances);

                auto saved = mnview.SetVariable(*attributes);
                if (!saved)
                    return saved;
            }

            CalculateOwnerRewards(obj.from);

            auto res = TransferTokenBalance(tokenId, amount, obj.from, consensus.burnAddress);
            if (!res)
                return res;
        }

        return Res::Ok();
    }

    Res operator()(const CCreatePoolPairMessage &obj) const {
        // check foundation auth
        Require(HasFoundationAuth());
        Require(obj.commission >= 0 && obj.commission <= COIN, "wrong commission");

        if (height >= static_cast<uint32_t>(consensus.FortCanningCrunchHeight)) {
            Require(obj.pairSymbol.find('/') == std::string::npos, "token symbol should not contain '/'");
        }

        /// @todo ownerAddress validity checked only in rpc. is it enough?
        CPoolPair poolPair{};
        static_cast<CPoolPairMessageBase&>(poolPair) = obj;
        auto pairSymbol         = obj.pairSymbol;
        poolPair.creationTx     = tx.GetHash();
        poolPair.creationHeight = height;
        auto &rewards           = poolPair.rewards;

        auto tokenA = mnview.GetToken(poolPair.idTokenA);
        Require(tokenA, "token %s does not exist!", poolPair.idTokenA.ToString());

        auto tokenB = mnview.GetToken(poolPair.idTokenB);
        Require(tokenB, "token %s does not exist!", poolPair.idTokenB.ToString());

        const auto symbolLength = height >= static_cast<uint32_t>(consensus.FortCanningHeight)
                                      ? CToken::MAX_TOKEN_POOLPAIR_LENGTH
                                      : CToken::MAX_TOKEN_SYMBOL_LENGTH;
        if (pairSymbol.empty()) {
            pairSymbol = trim_ws(tokenA->symbol + "-" + tokenB->symbol).substr(0, symbolLength);
        } else {
            pairSymbol = trim_ws(pairSymbol).substr(0, symbolLength);
        }

        CTokenImplementation token;
        token.flags = (uint8_t)CToken::TokenFlags::DAT | (uint8_t)CToken::TokenFlags::LPS |
                      (uint8_t)CToken::TokenFlags::Tradeable | (uint8_t)CToken::TokenFlags::Finalized;

        token.name           = trim_ws(tokenA->name + "-" + tokenB->name).substr(0, CToken::MAX_TOKEN_NAME_LENGTH);
        token.symbol         = pairSymbol;
        token.creationTx     = tx.GetHash();
        token.creationHeight = height;

        auto tokenId = mnview.CreateToken(token);
        Require(tokenId);

        rewards = obj.rewards;
        if (!rewards.balances.empty()) {
            // Check tokens exist and remove empty reward amounts
            Require(EraseEmptyBalances(rewards.balances));
        }

        return mnview.SetPoolPair(tokenId, height, poolPair);
    }

    Res operator()(const CUpdatePoolPairMessage &obj) const {
        // check foundation auth
        Require(HasFoundationAuth());

        auto rewards = obj.rewards;
        if (!rewards.balances.empty()) {
            // Check for special case to wipe rewards
            if (!(rewards.balances.size() == 1 &&
                  rewards.balances.cbegin()->first == DCT_ID{std::numeric_limits<uint32_t>::max()} &&
                  rewards.balances.cbegin()->second == std::numeric_limits<CAmount>::max())) {
                // Check if tokens exist and remove empty reward amounts
                Require(EraseEmptyBalances(rewards.balances));
            }
        }
        return mnview.UpdatePoolPair(obj.poolId, height, obj.status, obj.commission, obj.ownerAddress, rewards);
    }

    Res operator()(const CPoolSwapMessage &obj) const {
        // check auth
        Require(HasAuth(obj.from));

        return CPoolSwap(obj, height).ExecuteSwap(mnview, {}, consensus);
    }

    Res operator()(const CPoolSwapMessageV2 &obj) const {
        // check auth
        Require(HasAuth(obj.swapInfo.from));

        return CPoolSwap(obj.swapInfo, height).ExecuteSwap(mnview, obj.poolIDs, consensus);
    }

    Res operator()(const CLiquidityMessage &obj) const {
        CBalances sumTx = SumAllTransfers(obj.from);
        Require(sumTx.balances.size() == 2, "the pool pair requires two tokens");

        std::pair<DCT_ID, CAmount> amountA = *sumTx.balances.begin();
        std::pair<DCT_ID, CAmount> amountB = *(std::next(sumTx.balances.begin(), 1));

        // checked internally too. remove here?
        Require(amountA.second > 0 && amountB.second > 0, "amount cannot be less than or equal to zero");

        auto pair = mnview.GetPoolPair(amountA.first, amountB.first);
        Require(pair, "there is no such pool pair");

        for (const auto &kv : obj.from) {
            Require(HasAuth(kv.first));
        }

        for (const auto &kv : obj.from) {
            CalculateOwnerRewards(kv.first);
            Require(mnview.SubBalances(kv.first, kv.second));
        }

        const auto &lpTokenID = pair->first;
        auto &pool            = pair->second;

        // normalize A & B to correspond poolpair's tokens
        if (amountA.first != pool.idTokenA)
            std::swap(amountA, amountB);

        bool slippageProtection = static_cast<int>(height) >= consensus.BayfrontMarinaHeight;
        Require(pool.AddLiquidity(
            amountA.second,
            amountB.second,
            [&] /*onMint*/ (CAmount liqAmount) {
                CBalances balance{TAmounts{{lpTokenID, liqAmount}}};
                return AddBalanceSetShares(obj.shareAddress, balance);
            },
            slippageProtection));
        return mnview.SetPoolPair(lpTokenID, height, pool);
    }

    Res operator()(const CRemoveLiquidityMessage &obj) const {
        const auto &from = obj.from;
        auto amount      = obj.amount;

        // checked internally too. remove here?
        Require(amount.nValue > 0, "amount cannot be less than or equal to zero");

        auto pair = mnview.GetPoolPair(amount.nTokenId);
        Require(pair, "there is no such pool pair");

        Require(HasAuth(from));

        CPoolPair &pool = pair.value();

        // subtract liq.balance BEFORE RemoveLiquidity call to check balance correctness
        CBalances balance{TAmounts{{amount.nTokenId, amount.nValue}}};
        Require(SubBalanceDelShares(from, balance));

        Require(pool.RemoveLiquidity(amount.nValue, [&](CAmount amountA, CAmount amountB) {
            CalculateOwnerRewards(from);
            CBalances balances{
                TAmounts{{pool.idTokenA, amountA}, {pool.idTokenB, amountB}}
            };
            return mnview.AddBalances(from, balances);
        }));

        return mnview.SetPoolPair(amount.nTokenId, height, pool);
    }

    Res operator()(const CUtxosToAccountMessage &obj) const {
        // check enough tokens are "burnt"
        auto burnt = BurntTokens(tx);
        Require(burnt);

        const auto mustBeBurnt = SumAllTransfers(obj.to);
        Require(*burnt.val == mustBeBurnt,
                "transfer tokens mismatch burnt tokens: (%s) != (%s)",
                mustBeBurnt.ToString(),
                burnt.val->ToString());

        // transfer
        return AddBalancesSetShares(obj.to);
    }

    Res operator()(const CAccountToUtxosMessage &obj) const {
        // check auth
        Require(HasAuth(obj.from));

        // check that all tokens are minted, and no excess tokens are minted
        auto minted = MintedTokens(tx, obj.mintingOutputsStart);
        Require(minted);

        Require(obj.balances == *minted.val,
                "amount of minted tokens in UTXOs and metadata do not match: (%s) != (%s)",
                minted.val->ToString(),
                obj.balances.ToString());

        // block for non-DFI transactions
        for (const auto &kv : obj.balances.balances) {
            const DCT_ID &tokenId = kv.first;
            Require(tokenId == DCT_ID{0}, "only available for DFI transactions");
        }

        // transfer
        return SubBalanceDelShares(obj.from, obj.balances);
    }

    Res operator()(const CAccountToAccountMessage &obj) const {
        // check auth
        Require(HasAuth(obj.from));

        // transfer
        Require(SubBalanceDelShares(obj.from, SumAllTransfers(obj.to)));
        return AddBalancesSetShares(obj.to);
    }

    Res HandleDFIP2201Contract(const CSmartContractMessage &obj) const {
        const auto attributes = mnview.GetAttributes();
        Require(attributes, "Attributes unavailable");

        CDataStructureV0 activeKey{AttributeTypes::Param, ParamIDs::DFIP2201, DFIPKeys::Active};

        Require(attributes->GetValue(activeKey, false), "DFIP2201 smart contract is not enabled");

        Require(obj.name == SMART_CONTRACT_DFIP_2201, "DFIP2201 contract mismatch - got: " + obj.name);

        Require(obj.accounts.size() == 1, "Only one address entry expected for " + obj.name);

        Require(obj.accounts.begin()->second.balances.size() == 1, "Only one amount entry expected for " + obj.name);

        const auto &script = obj.accounts.begin()->first;
        Require(HasAuth(script), "Must have at least one input from supplied address");

        const auto &id     = obj.accounts.begin()->second.balances.begin()->first;
        const auto &amount = obj.accounts.begin()->second.balances.begin()->second;

        Require(amount > 0, "Amount out of range");

        CDataStructureV0 minSwapKey{AttributeTypes::Param, ParamIDs::DFIP2201, DFIPKeys::MinSwap};
        auto minSwap = attributes->GetValue(minSwapKey, CAmount{0});

        if (amount < minSwap) {
            return DeFiErrors::ICXBTCBelowMinSwap(amount, minSwap);
        }

        const auto token = mnview.GetToken(id);
        Require(token, "Specified token not found");

        Require(token->symbol == "BTC" && token->name == "Bitcoin" && token->IsDAT(),
                "Only Bitcoin can be swapped in " + obj.name);

        if (height >= static_cast<uint32_t>(consensus.NextNetworkUpgradeHeight)) {
            mnview.CalculateOwnerRewards(script, height);
        }

        Require(mnview.SubBalance(script, {id, amount}));

        const CTokenCurrencyPair btcUsd{"BTC", "USD"};
        const CTokenCurrencyPair dfiUsd{"DFI", "USD"};

        bool useNextPrice{false}, requireLivePrice{true};
        auto resVal = mnview.GetValidatedIntervalPrice(btcUsd, useNextPrice, requireLivePrice);
        Require(resVal);

        CDataStructureV0 premiumKey{AttributeTypes::Param, ParamIDs::DFIP2201, DFIPKeys::Premium};
        auto premium = attributes->GetValue(premiumKey, CAmount{2500000});

        const auto &btcPrice = MultiplyAmounts(*resVal.val, premium + COIN);

        resVal = mnview.GetValidatedIntervalPrice(dfiUsd, useNextPrice, requireLivePrice);
        Require(resVal);

        const auto totalDFI = MultiplyAmounts(DivideAmounts(btcPrice, *resVal.val), amount);

        Require(mnview.SubBalance(consensus.smartContracts.begin()->second, {{0}, totalDFI}));

        Require(mnview.AddBalance(script, {{0}, totalDFI}));

        return Res::Ok();
    }

    Res operator()(const CSmartContractMessage &obj) const {
        Require(!obj.accounts.empty(), "Contract account parameters missing");
        auto contracts = consensus.smartContracts;

        auto contract = contracts.find(obj.name);
        Require(contract != contracts.end(), "Specified smart contract not found");

        // Convert to switch when it's long enough.
        if (obj.name == SMART_CONTRACT_DFIP_2201)
            return HandleDFIP2201Contract(obj);

        return Res::Err("Specified smart contract not found");
    }

    Res operator()(const CFutureSwapMessage &obj) const {
        Require(HasAuth(obj.owner), "Transaction must have at least one input from owner");

        const auto attributes = mnview.GetAttributes();
        Require(attributes, "Attributes unavailable");

        bool dfiToDUSD     = !obj.source.nTokenId.v;
        const auto paramID = dfiToDUSD ? ParamIDs::DFIP2206F : ParamIDs::DFIP2203;

        CDataStructureV0 activeKey{AttributeTypes::Param, paramID, DFIPKeys::Active};
        CDataStructureV0 blockKey{AttributeTypes::Param, paramID, DFIPKeys::BlockPeriod};
        CDataStructureV0 rewardKey{AttributeTypes::Param, paramID, DFIPKeys::RewardPct};

        Require(
            attributes->GetValue(activeKey, false) && attributes->CheckKey(blockKey) && attributes->CheckKey(rewardKey),
            "%s not currently active",
            dfiToDUSD ? "DFIP2206F" : "DFIP2203");

        CDataStructureV0 startKey{AttributeTypes::Param, paramID, DFIPKeys::StartBlock};
        if (const auto startBlock = attributes->GetValue(startKey, CAmount{})) {
            Require(
                height >= startBlock, "%s not active until block %d", dfiToDUSD ? "DFIP2206F" : "DFIP2203", startBlock);
        }

        Require(obj.source.nValue > 0, "Source amount must be more than zero");

        const auto source = mnview.GetLoanTokenByID(obj.source.nTokenId);
        Require(dfiToDUSD || source, "Could not get source loan token %d", obj.source.nTokenId.v);

        if (!dfiToDUSD && source->symbol == "DUSD") {
            CDataStructureV0 tokenKey{AttributeTypes::Token, obj.destination, TokenKeys::DFIP2203Enabled};
            const auto enabled = attributes->GetValue(tokenKey, true);
            Require(enabled, "DFIP2203 currently disabled for token %d", obj.destination);

            const auto loanToken = mnview.GetLoanTokenByID({obj.destination});
            Require(loanToken, "Could not get destination loan token %d. Set valid destination.", obj.destination);

            Require(!mnview.AreTokensLocked({obj.destination}), "Cannot create future swap for locked token");
        } else {
            if (!dfiToDUSD) {
                Require(obj.destination == 0, "Destination should not be set when source amount is dToken or DFI");

                Require(!mnview.AreTokensLocked({obj.source.nTokenId.v}), "Cannot create future swap for locked token");

                CDataStructureV0 tokenKey{AttributeTypes::Token, obj.source.nTokenId.v, TokenKeys::DFIP2203Enabled};
                const auto enabled = attributes->GetValue(tokenKey, true);
                Require(enabled, "DFIP2203 currently disabled for token %s", obj.source.nTokenId.ToString());
            } else {
                DCT_ID id{};
                const auto token = mnview.GetTokenGuessId("DUSD", id);
                Require(token, "No DUSD token defined");

                Require(mnview.GetFixedIntervalPrice({"DFI", "USD"}), "DFI / DUSD fixed interval price not found");

                Require(obj.destination == id.v,
                        "Incorrect destination defined for DFI swap, DUSD destination expected id: %d",
                        id.v);
            }
        }

        const auto contractType         = dfiToDUSD ? SMART_CONTRACT_DFIP2206F : SMART_CONTRACT_DFIP_2203;
        const auto contractAddressValue = GetFutureSwapContractAddress(contractType);
        Require(contractAddressValue);

        const auto economyKey = dfiToDUSD ? EconomyKeys::DFIP2206FCurrent : EconomyKeys::DFIP2203Current;
        CDataStructureV0 liveKey{AttributeTypes::Live, ParamIDs::Economy, economyKey};
        auto balances = attributes->GetValue(liveKey, CBalances{});

        if (height >= static_cast<uint32_t>(consensus.FortCanningCrunchHeight)) {
            CalculateOwnerRewards(obj.owner);
        }

        if (obj.withdraw) {
            CTokenAmount totalFutures{};
            totalFutures.nTokenId = obj.source.nTokenId;

            if (!dfiToDUSD) {
                std::map<CFuturesUserKey, CFuturesUserValue> userFuturesValues;

                mnview.ForEachFuturesUserValues(
                    [&](const CFuturesUserKey &key, const CFuturesUserValue &futuresValues) {
                        if (key.owner == obj.owner && futuresValues.source.nTokenId == obj.source.nTokenId &&
                            futuresValues.destination == obj.destination) {
                            userFuturesValues[key] = futuresValues;
                        }
                        return true;
                    },
                    {height, obj.owner, std::numeric_limits<uint32_t>::max()});

                for (const auto &[key, value] : userFuturesValues) {
                    totalFutures.Add(value.source.nValue);
                    mnview.EraseFuturesUserValues(key);
                }
            } else {
                std::map<CFuturesUserKey, CAmount> userFuturesValues;

                mnview.ForEachFuturesDUSD(
                    [&](const CFuturesUserKey &key, const CAmount &futuresValues) {
                        if (key.owner == obj.owner) {
                            userFuturesValues[key] = futuresValues;
                        }
                        return true;
                    },
                    {height, obj.owner, std::numeric_limits<uint32_t>::max()});

                for (const auto &[key, amount] : userFuturesValues) {
                    totalFutures.Add(amount);
                    mnview.EraseFuturesDUSD(key);
                }
            }

            Require(totalFutures.Sub(obj.source.nValue));

            if (totalFutures.nValue > 0) {
                Res res{};
                if (!dfiToDUSD) {
                    Require(mnview.StoreFuturesUserValues({height, obj.owner, txn}, {totalFutures, obj.destination}));
                } else {
                    Require(mnview.StoreFuturesDUSD({height, obj.owner, txn}, totalFutures.nValue));
                }
            }

            Require(TransferTokenBalance(obj.source.nTokenId, obj.source.nValue, *contractAddressValue, obj.owner));

            Require(balances.Sub(obj.source));
        } else {
            Require(TransferTokenBalance(obj.source.nTokenId, obj.source.nValue, obj.owner, *contractAddressValue));

            if (!dfiToDUSD) {
                Require(mnview.StoreFuturesUserValues({height, obj.owner, txn}, {obj.source, obj.destination}));
            } else {
                Require(mnview.StoreFuturesDUSD({height, obj.owner, txn}, obj.source.nValue));
            }
            balances.Add(obj.source);
        }

        attributes->SetValue(liveKey, balances);

        mnview.SetVariable(*attributes);

        return Res::Ok();
    }

    Res operator()(const CAnyAccountsToAccountsMessage &obj) const {
        // check auth
        for (const auto &kv : obj.from) {
            Require(HasAuth(kv.first));
        }

        // compare
        const auto sumFrom = SumAllTransfers(obj.from);
        const auto sumTo   = SumAllTransfers(obj.to);

        Require(sumFrom == sumTo, "sum of inputs (from) != sum of outputs (to)");

        // transfer
        // substraction
        Require(SubBalancesDelShares(obj.from));
        // addition
        return AddBalancesSetShares(obj.to);
    }

    Res operator()(const CGovernanceMessage &obj) const {
        // check foundation auth
        Require(HasFoundationAuth());
        for (const auto &gov : obj.govs) {
            if (!gov.second) {
                return Res::Err("'%s': variable does not registered", gov.first);
            }

            auto var = gov.second;
            Res res{};

            if (var->GetName() == "ATTRIBUTES") {
                // Add to existing ATTRIBUTES instead of overwriting.
                auto govVar = mnview.GetAttributes();

                if (!govVar) {
                    return Res::Err("%s: %s", var->GetName(), "Failed to get existing ATTRIBUTES");
                }

                govVar->time = time;

                auto newVar = std::dynamic_pointer_cast<ATTRIBUTES>(var);
                assert(newVar);

                CDataStructureV0 key{AttributeTypes::Param, ParamIDs::Foundation, DFIPKeys::Members};
                auto memberRemoval = newVar->GetValue(key, std::set<std::string>{});

                if (!memberRemoval.empty()) {
                    auto existingMembers = govVar->GetValue(key, std::set<CScript>{});

                    for (auto &member : memberRemoval) {
                        if (member.empty()) {
                            return Res::Err("Invalid address provided");
                        }

                        if (member[0] == '-') {
                            auto memberCopy{member};
                            const auto dest = DecodeDestination(memberCopy.erase(0, 1));
                            if (!IsValidDestination(dest)) {
                                return Res::Err("Invalid address provided");
                            }
                            CScript removeMember = GetScriptForDestination(dest);
                            if (!existingMembers.count(removeMember)) {
                                return Res::Err("Member to remove not present");
                            }
                            existingMembers.erase(removeMember);
                        } else {
                            const auto dest = DecodeDestination(member);
                            if (!IsValidDestination(dest)) {
                                return Res::Err("Invalid address provided");
                            }
                            CScript addMember = GetScriptForDestination(dest);
                            if (existingMembers.count(addMember)) {
                                return Res::Err("Member to add already present");
                            }
                            existingMembers.insert(addMember);
                        }
                    }

                    govVar->SetValue(key, existingMembers);

                    // Remove this key and apply any other changes
                    newVar->EraseKey(key);
                    if (!(res = govVar->Import(newVar->Export())) || !(res = govVar->Validate(mnview)) ||
                        !(res = govVar->Apply(mnview, height)))
                        return Res::Err("%s: %s", var->GetName(), res.msg);
                } else {
                    // Validate as complete set. Check for future conflicts between key pairs.
                    if (!(res = govVar->Import(var->Export())) || !(res = govVar->Validate(mnview)) ||
                        !(res = govVar->Apply(mnview, height)))
                        return Res::Err("%s: %s", var->GetName(), res.msg);
                }

                var = govVar;
            } else {
                // After GW, some ATTRIBUTES changes require the context of its map to validate,
                // moving this Validate() call to else statement from before this conditional.
                res = var->Validate(mnview);
                if (!res)
                    return Res::Err("%s: %s", var->GetName(), res.msg);

                if (var->GetName() == "ORACLE_BLOCK_INTERVAL") {
                    // Make sure ORACLE_BLOCK_INTERVAL only updates at end of interval
                    const auto diff = height % mnview.GetIntervalBlock();
                    if (diff != 0) {
                        // Store as pending change
                        storeGovVars({gov.first, var, height + mnview.GetIntervalBlock() - diff}, mnview);
                        continue;
                    }
                }

                res = var->Apply(mnview, height);
                if (!res) {
                    return Res::Err("%s: %s", var->GetName(), res.msg);
                }
            }

            res = mnview.SetVariable(*var);
            if (!res) {
                return Res::Err("%s: %s", var->GetName(), res.msg);
            }
        }
        return Res::Ok();
    }

    Res operator()(const CGovernanceUnsetMessage &obj) const {
        // check foundation auth
        if (!HasFoundationAuth())
            return Res::Err("tx not from foundation member");

        const auto attributes = mnview.GetAttributes();
        assert(attributes);
        CDataStructureV0 key{AttributeTypes::Param, ParamIDs::Feature, DFIPKeys::GovUnset};
        if (!attributes->GetValue(key, false)) {
            return Res::Err("Unset Gov variables not currently enabled in attributes.");
        }

        for (const auto &gov : obj.govs) {
            auto var = mnview.GetVariable(gov.first);
            if (!var)
                return Res::Err("'%s': variable does not registered", gov.first);

            auto res = var->Erase(mnview, height, gov.second);
            if (!res)
                return Res::Err("%s: %s", var->GetName(), res.msg);

            if (!(res = mnview.SetVariable(*var)))
                return Res::Err("%s: %s", var->GetName(), res.msg);
        }
        return Res::Ok();
    }

    Res operator()(const CGovernanceHeightMessage &obj) const {
        // check foundation auth
        if (!HasFoundationAuth()) {
            return Res::Err("tx not from foundation member");
        }
        if (obj.startHeight <= height) {
            return Res::Err("startHeight must be above the current block height");
        }

        if (obj.govVar->GetName() == "ORACLE_BLOCK_INTERVAL") {
            return Res::Err("%s: %s", obj.govVar->GetName(), "Cannot set via setgovheight.");
        }

        // Validate GovVariables before storing
        if (height >= static_cast<uint32_t>(consensus.FortCanningCrunchHeight) &&
            obj.govVar->GetName() == "ATTRIBUTES") {
            auto govVar = mnview.GetAttributes();
            if (!govVar) {
                return Res::Err("%s: %s", obj.govVar->GetName(), "Failed to get existing ATTRIBUTES");
            }

            auto storedGovVars = mnview.GetStoredVariablesRange(height, obj.startHeight);

            Res res{};
            CCustomCSView govCache(mnview);
            for (const auto &[varHeight, var] : storedGovVars) {
                if (var->GetName() == "ATTRIBUTES") {
                    if (res = govVar->Import(var->Export()); !res) {
                        return Res::Err("%s: Failed to import stored vars: %s", obj.govVar->GetName(), res.msg);
                    }
                }
            }

            // After GW exclude TokenSplit if split will have already been performed by startHeight
            if (height >= static_cast<uint32_t>(consensus.GrandCentralHeight)) {
                if (const auto attrVar = std::dynamic_pointer_cast<ATTRIBUTES>(govVar); attrVar) {
                    const auto attrMap = attrVar->GetAttributesMap();
                    std::vector<CDataStructureV0> keysToErase;
                    for (const auto &[key, value] : attrMap) {
                        if (const auto attrV0 = std::get_if<CDataStructureV0>(&key); attrV0) {
                            if (attrV0->type == AttributeTypes::Oracles && attrV0->typeId == OracleIDs::Splits &&
                                attrV0->key < obj.startHeight) {
                                keysToErase.push_back(*attrV0);
                            }
                        }
                    }
                    for (const auto &key : keysToErase) {
                        attrVar->EraseKey(key);
                    }
                }
            }

            if (!(res = govVar->Import(obj.govVar->Export())) || !(res = govVar->Validate(govCache)) ||
                !(res = govVar->Apply(govCache, obj.startHeight))) {
                return Res::Err("%s: Cumulative application of Gov vars failed: %s", obj.govVar->GetName(), res.msg);
            }
        } else {
            auto result = obj.govVar->Validate(mnview);
            if (!result)
                return Res::Err("%s: %s", obj.govVar->GetName(), result.msg);
        }

        // Store pending Gov var change
        storeGovVars(obj, mnview);

        return Res::Ok();
    }

    Res operator()(const CAppointOracleMessage &obj) const {
        if (!HasFoundationAuth()) {
            return Res::Err("tx not from foundation member");
        }
        COracle oracle;
        static_cast<CAppointOracleMessage &>(oracle) = obj;
        auto res                                     = NormalizeTokenCurrencyPair(oracle.availablePairs);
        return !res ? res : mnview.AppointOracle(tx.GetHash(), oracle);
    }

    Res operator()(const CUpdateOracleAppointMessage &obj) const {
        if (!HasFoundationAuth()) {
            return Res::Err("tx not from foundation member");
        }
        COracle oracle;
        static_cast<CAppointOracleMessage &>(oracle) = obj.newOracleAppoint;
        Require(NormalizeTokenCurrencyPair(oracle.availablePairs));
        return mnview.UpdateOracle(obj.oracleId, std::move(oracle));
    }

    Res operator()(const CRemoveOracleAppointMessage &obj) const {
        Require(HasFoundationAuth());

        return mnview.RemoveOracle(obj.oracleId);
    }

    Res operator()(const CSetOracleDataMessage &obj) const {
        auto oracle = mnview.GetOracleData(obj.oracleId);
        if (!oracle) {
            return Res::Err("failed to retrieve oracle <%s> from database", obj.oracleId.GetHex());
        }
        if (!HasAuth(oracle.val->oracleAddress)) {
            return Res::Err("tx must have at least one input from account owner");
        }
        if (height >= uint32_t(consensus.FortCanningHeight)) {
            for (const auto &tokenPrice : obj.tokenPrices) {
                for (const auto &price : tokenPrice.second) {
                    if (price.second <= 0) {
                        return Res::Err("Amount out of range");
                    }
                    auto timestamp = time;
                    extern bool diffInHour(int64_t time1, int64_t time2);
                    if (!diffInHour(obj.timestamp, timestamp)) {
                        return Res::Err(
                            "Timestamp (%d) is out of price update window (median: %d)", obj.timestamp, timestamp);
                    }
                }
            }
        }
        return mnview.SetOracleData(obj.oracleId, obj.timestamp, obj.tokenPrices);
    }

    Res operator()(const CICXCreateOrderMessage &obj) const {
        if (!IsICXEnabled(height, mnview, consensus))
            return DeFiErrors::ICXDisabled();

        Require(CheckCustomTx());

        CICXOrderImplemetation order;
        static_cast<CICXOrder &>(order) = obj;

        order.creationTx     = tx.GetHash();
        order.creationHeight = height;

        Require(HasAuth(order.ownerAddress), "tx must have at least one input from order owner");

        Require(mnview.GetToken(order.idToken), "token %s does not exist!", order.idToken.ToString());

        if (order.orderType == CICXOrder::TYPE_INTERNAL) {
            Require(order.receivePubkey.IsFullyValid(), "receivePubkey must be valid pubkey");

            // subtract the balance from tokenFrom to dedicate them for the order
            CScript txidAddr(order.creationTx.begin(), order.creationTx.end());
            CalculateOwnerRewards(order.ownerAddress);
            Require(TransferTokenBalance(order.idToken, order.amountFrom, order.ownerAddress, txidAddr));
        }

        return mnview.ICXCreateOrder(order);
    }

    Res operator()(const CICXMakeOfferMessage &obj) const {
        if (!IsICXEnabled(height, mnview, consensus))
            return DeFiErrors::ICXDisabled();

        Require(CheckCustomTx());

        CICXMakeOfferImplemetation makeoffer;
        static_cast<CICXMakeOffer &>(makeoffer) = obj;

        makeoffer.creationTx     = tx.GetHash();
        makeoffer.creationHeight = height;

        Require(HasAuth(makeoffer.ownerAddress), "tx must have at least one input from order owner");

        auto order = mnview.GetICXOrderByCreationTx(makeoffer.orderTx);
        Require(order, "order with creation tx " + makeoffer.orderTx.GetHex() + " does not exists!");

        auto expiry = static_cast<int>(height) < consensus.EunosPayaHeight ? CICXMakeOffer::DEFAULT_EXPIRY
                                                                           : CICXMakeOffer::EUNOSPAYA_DEFAULT_EXPIRY;

        Require(makeoffer.expiry >= expiry, "offer expiry must be greater than %d!", expiry - 1);

        CScript txidAddr(makeoffer.creationTx.begin(), makeoffer.creationTx.end());

        if (order->orderType == CICXOrder::TYPE_INTERNAL) {
            // calculating takerFee
            makeoffer.takerFee = CalculateTakerFee(makeoffer.amount);
        } else if (order->orderType == CICXOrder::TYPE_EXTERNAL) {
            Require(makeoffer.receivePubkey.IsFullyValid(), "receivePubkey must be valid pubkey");

            // calculating takerFee
            CAmount BTCAmount(static_cast<CAmount>(
                (arith_uint256(makeoffer.amount) * arith_uint256(COIN) / arith_uint256(order->orderPrice)).GetLow64()));
            makeoffer.takerFee = CalculateTakerFee(BTCAmount);
        }

        // locking takerFee in offer txidaddr
        CalculateOwnerRewards(makeoffer.ownerAddress);
        Require(TransferTokenBalance(DCT_ID{0}, makeoffer.takerFee, makeoffer.ownerAddress, txidAddr));

        return mnview.ICXMakeOffer(makeoffer);
    }

    Res operator()(const CICXSubmitDFCHTLCMessage &obj) const {
        if (!IsICXEnabled(height, mnview, consensus))
            return DeFiErrors::ICXDisabled();

        Require(CheckCustomTx());

        CICXSubmitDFCHTLCImplemetation submitdfchtlc;
        static_cast<CICXSubmitDFCHTLC &>(submitdfchtlc) = obj;

        submitdfchtlc.creationTx     = tx.GetHash();
        submitdfchtlc.creationHeight = height;

        auto offer = mnview.GetICXMakeOfferByCreationTx(submitdfchtlc.offerTx);
        Require(offer, "offer with creation tx %s does not exists!", submitdfchtlc.offerTx.GetHex());

        auto order = mnview.GetICXOrderByCreationTx(offer->orderTx);
        Require(order, "order with creation tx %s does not exists!", offer->orderTx.GetHex());

        Require(order->creationHeight + order->expiry >= height + submitdfchtlc.timeout,
                "order will expire before dfc htlc expires!");
        Require(!mnview.HasICXSubmitDFCHTLCOpen(submitdfchtlc.offerTx), "dfc htlc already submitted!");

        CScript srcAddr;
        if (order->orderType == CICXOrder::TYPE_INTERNAL) {
            // check auth
            Require(HasAuth(order->ownerAddress), "tx must have at least one input from order owner");
            Require(mnview.HasICXMakeOfferOpen(offer->orderTx, submitdfchtlc.offerTx),
                    "offerTx (%s) has expired",
                    submitdfchtlc.offerTx.GetHex());

            uint32_t timeout;
            if (static_cast<int>(height) < consensus.EunosPayaHeight)
                timeout = CICXSubmitDFCHTLC::MINIMUM_TIMEOUT;
            else
                timeout = CICXSubmitDFCHTLC::EUNOSPAYA_MINIMUM_TIMEOUT;

            Require(submitdfchtlc.timeout >= timeout, "timeout must be greater than %d", timeout - 1);

            srcAddr = CScript(order->creationTx.begin(), order->creationTx.end());

            CScript offerTxidAddr(offer->creationTx.begin(), offer->creationTx.end());

            auto calcAmount = MultiplyAmounts(submitdfchtlc.amount, order->orderPrice);
            Require(calcAmount <= offer->amount, "amount must be lower or equal the offer one");

            CAmount takerFee = offer->takerFee;
            // EunosPaya: calculating adjusted takerFee only if amount in htlc different than in offer
            if (static_cast<int>(height) >= consensus.EunosPayaHeight) {
                if (calcAmount < offer->amount) {
                    auto BTCAmount = MultiplyAmounts(submitdfchtlc.amount, order->orderPrice);
                    takerFee       = (arith_uint256(BTCAmount) * offer->takerFee / offer->amount).GetLow64();
                }
            } else {
                auto BTCAmount = MultiplyAmounts(submitdfchtlc.amount, order->orderPrice);
                takerFee       = CalculateTakerFee(BTCAmount);
            }

            // refund the rest of locked takerFee if there is difference
            if (offer->takerFee - takerFee) {
                CalculateOwnerRewards(offer->ownerAddress);
                Require(
                    TransferTokenBalance(DCT_ID{0}, offer->takerFee - takerFee, offerTxidAddr, offer->ownerAddress));

                // update the offer with adjusted takerFee
                offer->takerFee = takerFee;
                mnview.ICXUpdateMakeOffer(*offer);
            }

            // burn takerFee
            Require(TransferTokenBalance(DCT_ID{0}, offer->takerFee, offerTxidAddr, consensus.burnAddress));

            // burn makerDeposit
            CalculateOwnerRewards(order->ownerAddress);
            Require(TransferTokenBalance(DCT_ID{0}, offer->takerFee, order->ownerAddress, consensus.burnAddress));

        } else if (order->orderType == CICXOrder::TYPE_EXTERNAL) {
            // check auth
            Require(HasAuth(offer->ownerAddress), "tx must have at least one input from offer owner");

            srcAddr = offer->ownerAddress;
            CalculateOwnerRewards(offer->ownerAddress);

            auto exthtlc = mnview.HasICXSubmitEXTHTLCOpen(submitdfchtlc.offerTx);
            Require(exthtlc,
                    "offer (%s) needs to have ext htlc submitted first, but no external htlc found!",
                    submitdfchtlc.offerTx.GetHex());

            auto calcAmount = MultiplyAmounts(exthtlc->amount, order->orderPrice);
            Require(submitdfchtlc.amount == calcAmount, "amount must be equal to calculated exthtlc amount");

            Require(submitdfchtlc.hash == exthtlc->hash,
                    "Invalid hash, dfc htlc hash is different than extarnal htlc hash - %s != %s",
                    submitdfchtlc.hash.GetHex(),
                    exthtlc->hash.GetHex());

            uint32_t timeout, btcBlocksInDfi;
            if (static_cast<int>(height) < consensus.EunosPayaHeight) {
                timeout        = CICXSubmitDFCHTLC::MINIMUM_2ND_TIMEOUT;
                btcBlocksInDfi = CICXSubmitEXTHTLC::BTC_BLOCKS_IN_DFI_BLOCKS;
            } else {
                timeout        = CICXSubmitDFCHTLC::EUNOSPAYA_MINIMUM_2ND_TIMEOUT;
                btcBlocksInDfi = CICXSubmitEXTHTLC::BTC_BLOCKS_IN_DFI_BLOCKS;
            }

            Require(submitdfchtlc.timeout >= timeout, "timeout must be greater than %d", timeout - 1);
            Require(submitdfchtlc.timeout < (exthtlc->creationHeight + (exthtlc->timeout * btcBlocksInDfi)) - height,
                    "timeout must be less than expiration period of 1st htlc in DFI blocks");
        }

        // subtract the balance from order txidaddr or offer owner address and dedicate them for the dfc htlc
        CScript htlcTxidAddr(submitdfchtlc.creationTx.begin(), submitdfchtlc.creationTx.end());

        Require(TransferTokenBalance(order->idToken, submitdfchtlc.amount, srcAddr, htlcTxidAddr));
        return mnview.ICXSubmitDFCHTLC(submitdfchtlc);
    }

    Res operator()(const CICXSubmitEXTHTLCMessage &obj) const {
        if (!IsICXEnabled(height, mnview, consensus))
            return DeFiErrors::ICXDisabled();

        Require(CheckCustomTx());

        CICXSubmitEXTHTLCImplemetation submitexthtlc;
        static_cast<CICXSubmitEXTHTLC &>(submitexthtlc) = obj;

        submitexthtlc.creationTx     = tx.GetHash();
        submitexthtlc.creationHeight = height;

        auto offer = mnview.GetICXMakeOfferByCreationTx(submitexthtlc.offerTx);
        Require(offer, "order with creation tx %s does not exists!", submitexthtlc.offerTx.GetHex());

        auto order = mnview.GetICXOrderByCreationTx(offer->orderTx);
        Require(order, "order with creation tx %s does not exists!", offer->orderTx.GetHex());

        Require(order->creationHeight + order->expiry >=
                    height + (submitexthtlc.timeout * CICXSubmitEXTHTLC::BTC_BLOCKS_IN_DFI_BLOCKS),
                "order will expire before ext htlc expires!");

        Require(!mnview.HasICXSubmitEXTHTLCOpen(submitexthtlc.offerTx), "ext htlc already submitted!");

        if (order->orderType == CICXOrder::TYPE_INTERNAL) {
            Require(HasAuth(offer->ownerAddress), "tx must have at least one input from offer owner");

            auto dfchtlc = mnview.HasICXSubmitDFCHTLCOpen(submitexthtlc.offerTx);
            Require(dfchtlc,
                    "offer (%s) needs to have dfc htlc submitted first, but no dfc htlc found!",
                    submitexthtlc.offerTx.GetHex());

            auto calcAmount = MultiplyAmounts(dfchtlc->amount, order->orderPrice);
            Require(submitexthtlc.amount == calcAmount, "amount must be equal to calculated dfchtlc amount");
            Require(submitexthtlc.hash == dfchtlc->hash,
                    "Invalid hash, external htlc hash is different than dfc htlc hash");

            uint32_t timeout, btcBlocksInDfi;
            if (static_cast<int>(height) < consensus.EunosPayaHeight) {
                timeout        = CICXSubmitEXTHTLC::MINIMUM_2ND_TIMEOUT;
                btcBlocksInDfi = CICXSubmitEXTHTLC::BTC_BLOCKS_IN_DFI_BLOCKS;
            } else {
                timeout        = CICXSubmitEXTHTLC::EUNOSPAYA_MINIMUM_2ND_TIMEOUT;
                btcBlocksInDfi = CICXSubmitEXTHTLC::EUNOSPAYA_BTC_BLOCKS_IN_DFI_BLOCKS;
            }

            Require(submitexthtlc.timeout >= timeout, "timeout must be greater than %d", timeout - 1);
            Require(submitexthtlc.timeout * btcBlocksInDfi < (dfchtlc->creationHeight + dfchtlc->timeout) - height,
                    "timeout must be less than expiration period of 1st htlc in DFC blocks");

        } else if (order->orderType == CICXOrder::TYPE_EXTERNAL) {
            Require(HasAuth(order->ownerAddress), "tx must have at least one input from order owner");
            Require(mnview.HasICXMakeOfferOpen(offer->orderTx, submitexthtlc.offerTx),
                    "offerTx (%s) has expired",
                    submitexthtlc.offerTx.GetHex());

            uint32_t timeout;
            if (static_cast<int>(height) < consensus.EunosPayaHeight)
                timeout = CICXSubmitEXTHTLC::MINIMUM_TIMEOUT;
            else
                timeout = CICXSubmitEXTHTLC::EUNOSPAYA_MINIMUM_TIMEOUT;

            Require(submitexthtlc.timeout >= timeout, "timeout must be greater than %d", timeout - 1);

            CScript offerTxidAddr(offer->creationTx.begin(), offer->creationTx.end());

            auto calcAmount = MultiplyAmounts(submitexthtlc.amount, order->orderPrice);
            Require(calcAmount <= offer->amount, "amount must be lower or equal the offer one");

            CAmount takerFee = offer->takerFee;
            // EunosPaya: calculating adjusted takerFee only if amount in htlc different than in offer
            if (static_cast<int>(height) >= consensus.EunosPayaHeight) {
                if (calcAmount < offer->amount) {
                    auto BTCAmount = DivideAmounts(offer->amount, order->orderPrice);
                    takerFee       = (arith_uint256(submitexthtlc.amount) * offer->takerFee / BTCAmount).GetLow64();
                }
            } else
                takerFee = CalculateTakerFee(submitexthtlc.amount);

            // refund the rest of locked takerFee if there is difference
            if (offer->takerFee - takerFee) {
                CalculateOwnerRewards(offer->ownerAddress);
                Require(
                    TransferTokenBalance(DCT_ID{0}, offer->takerFee - takerFee, offerTxidAddr, offer->ownerAddress));

                // update the offer with adjusted takerFee
                offer->takerFee = takerFee;
                mnview.ICXUpdateMakeOffer(*offer);
            }

            // burn takerFee
            Require(TransferTokenBalance(DCT_ID{0}, offer->takerFee, offerTxidAddr, consensus.burnAddress));

            // burn makerDeposit
            CalculateOwnerRewards(order->ownerAddress);
            Require(TransferTokenBalance(DCT_ID{0}, offer->takerFee, order->ownerAddress, consensus.burnAddress));
        }

        return mnview.ICXSubmitEXTHTLC(submitexthtlc);
    }

    Res operator()(const CICXClaimDFCHTLCMessage &obj) const {
        if (!IsICXEnabled(height, mnview, consensus))
            return DeFiErrors::ICXDisabled();

        Require(CheckCustomTx());

        CICXClaimDFCHTLCImplemetation claimdfchtlc;
        static_cast<CICXClaimDFCHTLC &>(claimdfchtlc) = obj;

        claimdfchtlc.creationTx     = tx.GetHash();
        claimdfchtlc.creationHeight = height;

        auto dfchtlc = mnview.GetICXSubmitDFCHTLCByCreationTx(claimdfchtlc.dfchtlcTx);
        Require(dfchtlc, "dfc htlc with creation tx %s does not exists!", claimdfchtlc.dfchtlcTx.GetHex());

        Require(mnview.HasICXSubmitDFCHTLCOpen(dfchtlc->offerTx), "dfc htlc not found or already claimed or refunded!");

        uint256 calcHash;
        uint8_t calcSeedBytes[32];
        CSHA256().Write(claimdfchtlc.seed.data(), claimdfchtlc.seed.size()).Finalize(calcSeedBytes);
        calcHash.SetHex(HexStr(calcSeedBytes, calcSeedBytes + 32));

        Require(dfchtlc->hash == calcHash,
                "hash generated from given seed is different than in dfc htlc: %s - %s!",
                calcHash.GetHex(),
                dfchtlc->hash.GetHex());

        auto offer = mnview.GetICXMakeOfferByCreationTx(dfchtlc->offerTx);
        Require(offer, "offer with creation tx %s does not exists!", dfchtlc->offerTx.GetHex());

        auto order = mnview.GetICXOrderByCreationTx(offer->orderTx);
        Require(order, "order with creation tx %s does not exists!", offer->orderTx.GetHex());

        auto exthtlc = mnview.HasICXSubmitEXTHTLCOpen(dfchtlc->offerTx);
        if (static_cast<int>(height) < consensus.EunosPayaHeight)
            Require(exthtlc, "cannot claim, external htlc for this offer does not exists or expired!");

        // claim DFC HTLC to receiveAddress
        CalculateOwnerRewards(order->ownerAddress);
        CScript htlcTxidAddr(dfchtlc->creationTx.begin(), dfchtlc->creationTx.end());

        if (order->orderType == CICXOrder::TYPE_INTERNAL)
            Require(TransferTokenBalance(order->idToken, dfchtlc->amount, htlcTxidAddr, offer->ownerAddress));
        else if (order->orderType == CICXOrder::TYPE_EXTERNAL)
            Require(TransferTokenBalance(order->idToken, dfchtlc->amount, htlcTxidAddr, order->ownerAddress));

        // refund makerDeposit
        Require(TransferTokenBalance(DCT_ID{0}, offer->takerFee, CScript(), order->ownerAddress));

        // makerIncentive
        Require(TransferTokenBalance(DCT_ID{0}, offer->takerFee * 25 / 100, CScript(), order->ownerAddress));

        // maker bonus only on fair dBTC/BTC (1:1) trades for now
        DCT_ID BTC = FindTokenByPartialSymbolName(CICXOrder::TOKEN_BTC);
        if (order->idToken == BTC && order->orderPrice == COIN) {

            // Check if ICX should work with bug for makerBonus to maintain complatibility with past netwrok behavior
            auto ICXBugPath = [&](uint32_t height) {
                if ((IsTestNetwork() && height >= 1250000) ||
                    IsRegtestNetwork() ||
                    (IsMainNetwork() && height >= static_cast<uint32_t>(consensus.NextNetworkUpgradeHeight)))
                        return false;
                return true;
            };

            if (ICXBugPath(height)) {
                // Proceed with bug behavoir
                Require(TransferTokenBalance(BTC, offer->takerFee * 50 / 100, CScript(), order->ownerAddress));
            } else {
                // Bug fixed
                Require(TransferTokenBalance(DCT_ID{0}, offer->takerFee * 50 / 100, CScript(), order->ownerAddress));
            }
        }

        // Reduce amount to fill in order
        if (order->orderType == CICXOrder::TYPE_INTERNAL)
            order->amountToFill -= dfchtlc->amount;
        else if (order->orderType == CICXOrder::TYPE_EXTERNAL)
            order->amountToFill -= DivideAmounts(dfchtlc->amount, order->orderPrice);

        // Order fulfilled, close order.
        if (order->amountToFill == 0) {
            order->closeTx     = claimdfchtlc.creationTx;
            order->closeHeight = height;
            Require(mnview.ICXCloseOrderTx(*order, CICXOrder::STATUS_FILLED));
        }

        Require(mnview.ICXClaimDFCHTLC(claimdfchtlc, offer->creationTx, *order));
        // Close offer
        Require(mnview.ICXCloseMakeOfferTx(*offer, CICXMakeOffer::STATUS_CLOSED));

        Require(mnview.ICXCloseDFCHTLC(*dfchtlc, CICXSubmitDFCHTLC::STATUS_CLAIMED));

        if (static_cast<int>(height) >= consensus.EunosPayaHeight) {
            if (exthtlc)
                return mnview.ICXCloseEXTHTLC(*exthtlc, CICXSubmitEXTHTLC::STATUS_CLOSED);
            else
                return (Res::Ok());
        } else
            return mnview.ICXCloseEXTHTLC(*exthtlc, CICXSubmitEXTHTLC::STATUS_CLOSED);
    }

    Res operator()(const CICXCloseOrderMessage &obj) const {
        Require(CheckCustomTx());

        CICXCloseOrderImplemetation closeorder;
        static_cast<CICXCloseOrder &>(closeorder) = obj;

        closeorder.creationTx     = tx.GetHash();
        closeorder.creationHeight = height;

        auto order = mnview.GetICXOrderByCreationTx(closeorder.orderTx);
        Require(order, "order with creation tx %s does not exists!", closeorder.orderTx.GetHex());

        Require(order->closeTx.IsNull(), "order with creation tx %s is already closed!", closeorder.orderTx.GetHex());
        Require(mnview.HasICXOrderOpen(order->idToken, order->creationTx),
                "order with creation tx %s is already closed!",
                closeorder.orderTx.GetHex());

        // check auth
        Require(HasAuth(order->ownerAddress), "tx must have at least one input from order owner");

        order->closeTx     = closeorder.creationTx;
        order->closeHeight = closeorder.creationHeight;

        if (order->orderType == CICXOrder::TYPE_INTERNAL && order->amountToFill > 0) {
            // subtract the balance from txidAddr and return to owner
            CScript txidAddr(order->creationTx.begin(), order->creationTx.end());
            CalculateOwnerRewards(order->ownerAddress);
            Require(TransferTokenBalance(order->idToken, order->amountToFill, txidAddr, order->ownerAddress));
        }

        Require(mnview.ICXCloseOrder(closeorder));
        return mnview.ICXCloseOrderTx(*order, CICXOrder::STATUS_CLOSED);
    }

    Res operator()(const CICXCloseOfferMessage &obj) const {
        Require(CheckCustomTx());

        CICXCloseOfferImplemetation closeoffer;
        static_cast<CICXCloseOffer &>(closeoffer) = obj;

        closeoffer.creationTx     = tx.GetHash();
        closeoffer.creationHeight = height;

        auto offer = mnview.GetICXMakeOfferByCreationTx(closeoffer.offerTx);
        Require(offer, "offer with creation tx %s does not exists!", closeoffer.offerTx.GetHex());

        Require(offer->closeTx.IsNull(), "offer with creation tx %s is already closed!", closeoffer.offerTx.GetHex());
        Require(mnview.HasICXMakeOfferOpen(offer->orderTx, offer->creationTx),
                "offer with creation tx %s does not exists!",
                closeoffer.offerTx.GetHex());

        auto order = mnview.GetICXOrderByCreationTx(offer->orderTx);
        Require(order, "order with creation tx %s does not exists!", offer->orderTx.GetHex());

        // check auth
        Require(HasAuth(offer->ownerAddress), "tx must have at least one input from offer owner");

        offer->closeTx     = closeoffer.creationTx;
        offer->closeHeight = closeoffer.creationHeight;

        bool isPreEunosPaya = static_cast<int>(height) < consensus.EunosPayaHeight;

        if (order->orderType == CICXOrder::TYPE_INTERNAL &&
            !mnview.ExistedICXSubmitDFCHTLC(offer->creationTx, isPreEunosPaya)) {
            // subtract takerFee from txidAddr and return to owner
            CScript txidAddr(offer->creationTx.begin(), offer->creationTx.end());
            CalculateOwnerRewards(offer->ownerAddress);
            Require(TransferTokenBalance(DCT_ID{0}, offer->takerFee, txidAddr, offer->ownerAddress));
        } else if (order->orderType == CICXOrder::TYPE_EXTERNAL) {
            // subtract the balance from txidAddr and return to owner
            CScript txidAddr(offer->creationTx.begin(), offer->creationTx.end());
            CalculateOwnerRewards(offer->ownerAddress);
            if (isPreEunosPaya)
                Require(TransferTokenBalance(order->idToken, offer->amount, txidAddr, offer->ownerAddress));

            if (!mnview.ExistedICXSubmitEXTHTLC(offer->creationTx, isPreEunosPaya))
                Require(TransferTokenBalance(DCT_ID{0}, offer->takerFee, txidAddr, offer->ownerAddress));
        }

        Require(mnview.ICXCloseOffer(closeoffer));
        return mnview.ICXCloseMakeOfferTx(*offer, CICXMakeOffer::STATUS_CLOSED);
    }

    Res operator()(const CLoanSetCollateralTokenMessage &obj) const {
        Require(CheckCustomTx());

        Require(HasFoundationAuth(), "tx not from foundation member!");

        if (height >= static_cast<uint32_t>(consensus.FortCanningCrunchHeight) && IsTokensMigratedToGovVar()) {
            const auto &tokenId = obj.idToken.v;

            auto attributes  = mnview.GetAttributes();
            attributes->time = time;

            CDataStructureV0 collateralEnabled{AttributeTypes::Token, tokenId, TokenKeys::LoanCollateralEnabled};
            CDataStructureV0 collateralFactor{AttributeTypes::Token, tokenId, TokenKeys::LoanCollateralFactor};
            CDataStructureV0 pairKey{AttributeTypes::Token, tokenId, TokenKeys::FixedIntervalPriceId};

            auto gv = GovVariable::Create("ATTRIBUTES");
            Require(gv, "Failed to create ATTRIBUTES Governance variable");

            auto var = std::dynamic_pointer_cast<ATTRIBUTES>(gv);
            Require(var, "Failed to convert ATTRIBUTES Governance variable");

            var->SetValue(collateralEnabled, true);
            var->SetValue(collateralFactor, obj.factor);
            var->SetValue(pairKey, obj.fixedIntervalPriceId);

            Require(attributes->Import(var->Export()));
            Require(attributes->Validate(mnview));
            Require(attributes->Apply(mnview, height));

            return mnview.SetVariable(*attributes);
        }

        CLoanSetCollateralTokenImplementation collToken;
        static_cast<CLoanSetCollateralToken &>(collToken) = obj;

        collToken.creationTx     = tx.GetHash();
        collToken.creationHeight = height;

        auto token = mnview.GetToken(collToken.idToken);
        Require(token, "token %s does not exist!", collToken.idToken.ToString());

        if (!collToken.activateAfterBlock)
            collToken.activateAfterBlock = height;

        Require(collToken.activateAfterBlock >= height, "activateAfterBlock cannot be less than current height!");

        Require(OraclePriceFeed(mnview, collToken.fixedIntervalPriceId),
                "Price feed %s/%s does not belong to any oracle",
                collToken.fixedIntervalPriceId.first,
                collToken.fixedIntervalPriceId.second);

        CFixedIntervalPrice fixedIntervalPrice;
        fixedIntervalPrice.priceFeedId = collToken.fixedIntervalPriceId;

        auto price = GetAggregatePrice(
            mnview, collToken.fixedIntervalPriceId.first, collToken.fixedIntervalPriceId.second, time);
        Require(price, price.msg);

        fixedIntervalPrice.priceRecord[1] = price;
        fixedIntervalPrice.timestamp      = time;

        auto resSetFixedPrice = mnview.SetFixedIntervalPrice(fixedIntervalPrice);
        Require(resSetFixedPrice, resSetFixedPrice.msg);

        return mnview.CreateLoanCollateralToken(collToken);
    }

    Res operator()(const CLoanSetLoanTokenMessage &obj) const {
        Require(CheckCustomTx());

        Require(HasFoundationAuth(), "tx not from foundation member!");

        if (height < static_cast<uint32_t>(consensus.FortCanningGreatWorldHeight)) {
            Require(obj.interest >= 0, "interest rate cannot be less than 0!");
        }

        CTokenImplementation token;
        token.symbol         = trim_ws(obj.symbol).substr(0, CToken::MAX_TOKEN_SYMBOL_LENGTH);
        token.name           = trim_ws(obj.name).substr(0, CToken::MAX_TOKEN_NAME_LENGTH);
        token.creationTx     = tx.GetHash();
        token.creationHeight = height;
        token.flags          = obj.mintable ? static_cast<uint8_t>(CToken::TokenFlags::Default)
                                            : static_cast<uint8_t>(CToken::TokenFlags::Tradeable);
        token.flags |=
            static_cast<uint8_t>(CToken::TokenFlags::LoanToken) | static_cast<uint8_t>(CToken::TokenFlags::DAT);

        auto tokenId = mnview.CreateToken(token);
        Require(tokenId);

        if (height >= static_cast<uint32_t>(consensus.FortCanningCrunchHeight) && IsTokensMigratedToGovVar()) {
            const auto &id = tokenId.val->v;

            auto attributes  = mnview.GetAttributes();
            attributes->time = time;

            CDataStructureV0 mintEnabled{AttributeTypes::Token, id, TokenKeys::LoanMintingEnabled};
            CDataStructureV0 mintInterest{AttributeTypes::Token, id, TokenKeys::LoanMintingInterest};
            CDataStructureV0 pairKey{AttributeTypes::Token, id, TokenKeys::FixedIntervalPriceId};

            auto gv = GovVariable::Create("ATTRIBUTES");
            Require(gv, "Failed to create ATTRIBUTES Governance variable");

            auto var = std::dynamic_pointer_cast<ATTRIBUTES>(gv);
            Require(var, "Failed to convert ATTRIBUTES Governance variable");

            var->SetValue(mintEnabled, obj.mintable);
            var->SetValue(mintInterest, obj.interest);
            var->SetValue(pairKey, obj.fixedIntervalPriceId);

            Require(attributes->Import(var->Export()));
            Require(attributes->Validate(mnview));
            Require(attributes->Apply(mnview, height));
            return mnview.SetVariable(*attributes);
        }

        CLoanSetLoanTokenImplementation loanToken;
        static_cast<CLoanSetLoanToken &>(loanToken) = obj;

        loanToken.creationTx     = tx.GetHash();
        loanToken.creationHeight = height;

        auto nextPrice =
            GetAggregatePrice(mnview, obj.fixedIntervalPriceId.first, obj.fixedIntervalPriceId.second, time);
        Require(nextPrice, nextPrice.msg);

        Require(OraclePriceFeed(mnview, obj.fixedIntervalPriceId),
                "Price feed %s/%s does not belong to any oracle",
                obj.fixedIntervalPriceId.first,
                obj.fixedIntervalPriceId.second);

        CFixedIntervalPrice fixedIntervalPrice;
        fixedIntervalPrice.priceFeedId    = loanToken.fixedIntervalPriceId;
        fixedIntervalPrice.priceRecord[1] = nextPrice;
        fixedIntervalPrice.timestamp      = time;

        auto resSetFixedPrice = mnview.SetFixedIntervalPrice(fixedIntervalPrice);
        Require(resSetFixedPrice, resSetFixedPrice.msg);

        return mnview.SetLoanToken(loanToken, *(tokenId.val));
    }

    Res operator()(const CLoanUpdateLoanTokenMessage &obj) const {
        Require(CheckCustomTx());

        Require(HasFoundationAuth(), "tx not from foundation member!");

        if (height < static_cast<uint32_t>(consensus.FortCanningGreatWorldHeight)) {
            Require(obj.interest >= 0, "interest rate cannot be less than 0!");
        }

        auto pair = mnview.GetTokenByCreationTx(obj.tokenTx);
        Require(pair, "Loan token (%s) does not exist!", obj.tokenTx.GetHex());

        auto loanToken =
            (height >= static_cast<uint32_t>(consensus.FortCanningCrunchHeight) && IsTokensMigratedToGovVar())
                ? mnview.GetLoanTokenByID(pair->first)
                : mnview.GetLoanToken(obj.tokenTx);

        Require(loanToken, "Loan token (%s) does not exist!", obj.tokenTx.GetHex());

        if (obj.mintable != loanToken->mintable)
            loanToken->mintable = obj.mintable;

        if (obj.interest != loanToken->interest)
            loanToken->interest = obj.interest;

        if (obj.symbol != pair->second.symbol)
            pair->second.symbol = trim_ws(obj.symbol).substr(0, CToken::MAX_TOKEN_SYMBOL_LENGTH);

        if (obj.name != pair->second.name)
            pair->second.name = trim_ws(obj.name).substr(0, CToken::MAX_TOKEN_NAME_LENGTH);

        if (obj.mintable != (pair->second.flags & (uint8_t)CToken::TokenFlags::Mintable))
            pair->second.flags ^= (uint8_t)CToken::TokenFlags::Mintable;

        Require(mnview.UpdateToken(pair->second));

        if (height >= static_cast<uint32_t>(consensus.FortCanningCrunchHeight) && IsTokensMigratedToGovVar()) {
            const auto &id = pair->first.v;

            auto attributes  = mnview.GetAttributes();
            attributes->time = time;

            CDataStructureV0 mintEnabled{AttributeTypes::Token, id, TokenKeys::LoanMintingEnabled};
            CDataStructureV0 mintInterest{AttributeTypes::Token, id, TokenKeys::LoanMintingInterest};
            CDataStructureV0 pairKey{AttributeTypes::Token, id, TokenKeys::FixedIntervalPriceId};

            auto gv = GovVariable::Create("ATTRIBUTES");
            Require(gv, "Failed to create ATTRIBUTES Governance variable");

            auto var = std::dynamic_pointer_cast<ATTRIBUTES>(gv);
            Require(var, "Failed to convert ATTRIBUTES Governance variable");

            var->SetValue(mintEnabled, obj.mintable);
            var->SetValue(mintInterest, obj.interest);
            var->SetValue(pairKey, obj.fixedIntervalPriceId);

            Require(attributes->Import(var->Export()));
            Require(attributes->Validate(mnview));
            Require(attributes->Apply(mnview, height));
            return mnview.SetVariable(*attributes);
        }

        if (obj.fixedIntervalPriceId != loanToken->fixedIntervalPriceId) {
            Require(OraclePriceFeed(mnview, obj.fixedIntervalPriceId),
                    "Price feed %s/%s does not belong to any oracle",
                    obj.fixedIntervalPriceId.first,
                    obj.fixedIntervalPriceId.second);

            loanToken->fixedIntervalPriceId = obj.fixedIntervalPriceId;
        }

        return mnview.UpdateLoanToken(*loanToken, pair->first);
    }

    Res operator()(const CLoanSchemeMessage &obj) const {
        Require(CheckCustomTx());

        Require(HasFoundationAuth(), "tx not from foundation member!");

        Require(obj.ratio >= 100, "minimum collateral ratio cannot be less than 100");

        Require(obj.rate >= 1000000, "interest rate cannot be less than 0.01");

        Require(!obj.identifier.empty() && obj.identifier.length() <= 8,
                "id cannot be empty or more than 8 chars long");

        // Look for loan scheme which already has matching rate and ratio
        bool duplicateLoan = false;
        std::string duplicateID;
        mnview.ForEachLoanScheme([&](const std::string &key, const CLoanSchemeData &data) {
            // Duplicate scheme already exists
            if (data.ratio == obj.ratio && data.rate == obj.rate) {
                duplicateLoan = true;
                duplicateID   = key;
                return false;
            }
            return true;
        });

        Require(!duplicateLoan, "Loan scheme %s with same interestrate and mincolratio already exists", duplicateID);

        // Look for delayed loan scheme which already has matching rate and ratio
        std::pair<std::string, uint64_t> duplicateKey;
        mnview.ForEachDelayedLoanScheme(
            [&](const std::pair<std::string, uint64_t> &key, const CLoanSchemeMessage &data) {
                // Duplicate delayed loan scheme
                if (data.ratio == obj.ratio && data.rate == obj.rate) {
                    duplicateLoan = true;
                    duplicateKey  = key;
                    return false;
                }
                return true;
            });

        Require(!duplicateLoan,
                "Loan scheme %s with same interestrate and mincolratio pending on block %d",
                duplicateKey.first,
                duplicateKey.second);

        // New loan scheme, no duplicate expected.
        if (mnview.GetLoanScheme(obj.identifier))
            Require(obj.updateHeight, "Loan scheme already exist with id %s", obj.identifier);
        else
            Require(!obj.updateHeight, "Cannot find existing loan scheme with id %s", obj.identifier);

        // Update set, not max uint64_t which indicates immediate update and not updated on this block.
        if (obj.updateHeight && obj.updateHeight != std::numeric_limits<uint64_t>::max() &&
            obj.updateHeight != height) {
            Require(obj.updateHeight >= height, "Update height below current block height, set future height");
            return mnview.StoreDelayedLoanScheme(obj);
        }

        // If no default yet exist set this one as default.
        if (!mnview.GetDefaultLoanScheme()) {
            mnview.StoreDefaultLoanScheme(obj.identifier);
        }

        return mnview.StoreLoanScheme(obj);
    }

    Res operator()(const CDefaultLoanSchemeMessage &obj) const {
        Require(CheckCustomTx());
        Require(HasFoundationAuth(), "tx not from foundation member!");

        Require(!obj.identifier.empty() && obj.identifier.length() <= 8,
                "id cannot be empty or more than 8 chars long");
        Require(mnview.GetLoanScheme(obj.identifier), "Cannot find existing loan scheme with id %s", obj.identifier);

        if (auto currentID = mnview.GetDefaultLoanScheme())
            Require(*currentID != obj.identifier, "Loan scheme with id %s is already set as default", obj.identifier);

        const auto height = mnview.GetDestroyLoanScheme(obj.identifier);
        Require(!height, "Cannot set %s as default, set to destroyed on block %d", obj.identifier, *height);
        return mnview.StoreDefaultLoanScheme(obj.identifier);
    }

    Res operator()(const CDestroyLoanSchemeMessage &obj) const {
        Require(CheckCustomTx());

        Require(HasFoundationAuth(), "tx not from foundation member!");

        Require(!obj.identifier.empty() && obj.identifier.length() <= 8,
                "id cannot be empty or more than 8 chars long");
        Require(mnview.GetLoanScheme(obj.identifier), "Cannot find existing loan scheme with id %s", obj.identifier);

        const auto currentID = mnview.GetDefaultLoanScheme();
        Require(currentID && *currentID != obj.identifier, "Cannot destroy default loan scheme, set new default first");

        // Update set and not updated on this block.
        if (obj.destroyHeight && obj.destroyHeight != height) {
            Require(obj.destroyHeight >= height, "Destruction height below current block height, set future height");
            return mnview.StoreDelayedDestroyScheme(obj);
        }

        mnview.ForEachVault([&](const CVaultId &vaultId, CVaultData vault) {
            if (vault.schemeId == obj.identifier) {
                vault.schemeId = *mnview.GetDefaultLoanScheme();
                mnview.StoreVault(vaultId, vault);
            }
            return true;
        });

        return mnview.EraseLoanScheme(obj.identifier);
    }

    Res operator()(const CVaultMessage &obj) const {
        auto vaultCreationFee = consensus.vaultCreationFee;
        Require(tx.vout[0].nValue == vaultCreationFee && tx.vout[0].nTokenId == DCT_ID{0},
                "Malformed tx vouts, creation vault fee is %s DFI",
                GetDecimalString(vaultCreationFee));

        CVaultData vault{};
        static_cast<CVaultMessage &>(vault) = obj;

        // set loan scheme to default if non provided
        if (obj.schemeId.empty()) {
            auto defaultScheme = mnview.GetDefaultLoanScheme();
            Require(defaultScheme, "There is no default loan scheme");
            vault.schemeId = *defaultScheme;
        }

        // loan scheme exists
        Require(mnview.GetLoanScheme(vault.schemeId), "Cannot find existing loan scheme with id %s", vault.schemeId);

        // check loan scheme is not to be destroyed
        auto height = mnview.GetDestroyLoanScheme(obj.schemeId);
        Require(!height, "Cannot set %s as loan scheme, set to be destroyed on block %d", obj.schemeId, *height);

        auto vaultId = tx.GetHash();
        return mnview.StoreVault(vaultId, vault);
    }

    Res operator()(const CCloseVaultMessage &obj) const {
        Require(CheckCustomTx());

        // vault exists
        auto vault = mnview.GetVault(obj.vaultId);
        Require(vault, "Vault <%s> not found", obj.vaultId.GetHex());

        // vault under liquidation
        Require(!vault->isUnderLiquidation, "Cannot close vault under liquidation");

        // owner auth
        Require(HasAuth(vault->ownerAddress), "tx must have at least one input from token owner");

        if (const auto loans = mnview.GetLoanTokens(obj.vaultId)) {
            for (const auto &[tokenId, amount] : loans->balances) {
                const auto rate = mnview.GetInterestRate(obj.vaultId, tokenId, height);
                Require(rate, "Cannot get interest rate for this token (%d)", tokenId.v);

                const auto totalInterest = TotalInterest(*rate, height);

                Require(amount + totalInterest <= 0, "Vault <%s> has loans", obj.vaultId.GetHex());

                // If there is an amount negated by interested remove it from loan tokens.
                if (amount > 0) {
                    mnview.SubLoanToken(obj.vaultId, {tokenId, amount});
                }

                if (totalInterest < 0) {
                    TrackNegativeInterest(
                        mnview, {tokenId, amount > std::abs(totalInterest) ? std::abs(totalInterest) : amount});
                }
            }
        }

        CalculateOwnerRewards(obj.to);
        if (auto collaterals = mnview.GetVaultCollaterals(obj.vaultId))
            for (const auto &col : collaterals->balances)
                Require(mnview.AddBalance(obj.to, {col.first, col.second}));

        // delete all interest to vault
        Require(mnview.EraseInterest(obj.vaultId, height));

        // return half fee, the rest is burned at creation
        auto feeBack = consensus.vaultCreationFee / 2;
        Require(mnview.AddBalance(obj.to, {DCT_ID{0}, feeBack}));
        return mnview.EraseVault(obj.vaultId);
    }

    Res operator()(const CUpdateVaultMessage &obj) const {
        Require(CheckCustomTx());

        // vault exists
        auto vault = mnview.GetVault(obj.vaultId);
        Require(vault, "Vault <%s> not found", obj.vaultId.GetHex());

        // vault under liquidation
        Require(!vault->isUnderLiquidation, "Cannot update vault under liquidation");

        // owner auth
        Require(HasAuth(vault->ownerAddress), "tx must have at least one input from token owner");

        // loan scheme exists
        const auto scheme = mnview.GetLoanScheme(obj.schemeId);
        Require(scheme, "Cannot find existing loan scheme with id %s", obj.schemeId);

        // loan scheme is not set to be destroyed
        auto destroyHeight = mnview.GetDestroyLoanScheme(obj.schemeId);
        Require(!destroyHeight,
                "Cannot set %s as loan scheme, set to be destroyed on block %d",
                obj.schemeId,
                *destroyHeight);

        Require(IsVaultPriceValid(mnview, obj.vaultId, height),
                "Cannot update vault while any of the asset's price is invalid");

        // don't allow scheme change when vault is going to be in liquidation
        if (vault->schemeId != obj.schemeId) {
            if (auto collaterals = mnview.GetVaultCollaterals(obj.vaultId)) {
                for (int i = 0; i < 2; i++) {
                    bool useNextPrice = i > 0, requireLivePrice = true;
                    auto vaultAssets = mnview.GetVaultAssets(
                        obj.vaultId, *collaterals, height, time, useNextPrice, requireLivePrice);
                    Require(vaultAssets);

                    Require(vaultAssets.val->ratio() >= scheme->ratio,
                            "Vault does not have enough collateralization ratio defined by loan scheme - %d < %d",
                            vaultAssets.val->ratio(),
                            scheme->ratio);
                }
            }
            if (height >= static_cast<uint32_t>(consensus.FortCanningGreatWorldHeight)) {
                if (const auto loanTokens = mnview.GetLoanTokens(obj.vaultId)) {
                    for (const auto &[tokenId, tokenAmount] : loanTokens->balances) {
                        const auto loanToken = mnview.GetLoanTokenByID(tokenId);
                        assert(loanToken);
                        Require(mnview.IncreaseInterest(
                            height, obj.vaultId, obj.schemeId, tokenId, loanToken->interest, 0));
                    }
                }
            }
        }

        vault->schemeId     = obj.schemeId;
        vault->ownerAddress = obj.ownerAddress;
        return mnview.UpdateVault(obj.vaultId, *vault);
    }

    Res CollateralPctCheck(const bool hasDUSDLoans,
                           const CVaultAssets &vaultAssets,
                           const uint32_t ratio) const {
        std::optional<std::pair<DCT_ID, std::optional<CTokensView::CTokenImpl> > > tokenDUSD;
        if (static_cast<int>(height) >= consensus.FortCanningRoadHeight) {
            tokenDUSD = mnview.GetToken("DUSD");
        }

        // Calculate DFI and DUSD value separately
        CAmount totalCollateralsDUSD = 0;
        CAmount totalCollateralsDFI  = 0;
        CAmount factorDUSD           = 0;
        CAmount factorDFI            = 0;


        auto hasDUSDColl = false;
        auto hasOtherColl = false;

        for (auto &col : vaultAssets.collaterals) {
            auto token = mnview.GetCollateralTokenFromAttributes(col.nTokenId);

            if (col.nTokenId == DCT_ID{0}) {
                totalCollateralsDFI += col.nValue;
                factorDFI = token->factor;
            }

            if (tokenDUSD && col.nTokenId == tokenDUSD->first) {
                totalCollateralsDUSD += col.nValue;
                factorDUSD = token->factor;
                hasDUSDColl= true;
            } else {
                hasOtherColl = true;
            }
        }

        // Height checks
        auto isPostFCH = static_cast<int>(height) >= consensus.FortCanningHillHeight;
        auto isPreFCH  = static_cast<int>(height) < consensus.FortCanningHillHeight;
        auto isPostFCE = static_cast<int>(height) >= consensus.FortCanningEpilogueHeight;
        auto isPostFCR = static_cast<int>(height) >= consensus.FortCanningRoadHeight;
        auto isPostGC  = static_cast<int>(height) >= consensus.GrandCentralHeight;
        auto isPostNext =  static_cast<int>(height) >= consensus.ChangiIntermediateHeight2; // Change to NextNetworkUpgradeHeight on mainnet release

        if(isPostNext) {
            const CDataStructureV0 enabledKey{AttributeTypes::Vaults, VaultIDs::DUSDVault, VaultKeys::DUSDVaultEnabled};
            auto attributes = mnview.GetAttributes();
            assert(attributes);
            auto DUSDVaultsAllowed = attributes->GetValue(enabledKey, false);
            if(DUSDVaultsAllowed && hasDUSDColl && !hasOtherColl) {
                return Res::Ok(); //every loan ok when DUSD loops allowed and 100% DUSD collateral
            }
        }


        if (isPostGC) {
            totalCollateralsDUSD = MultiplyAmounts(totalCollateralsDUSD, factorDUSD);
            totalCollateralsDFI  = MultiplyAmounts(totalCollateralsDFI, factorDFI);
        }
        auto totalCollaterals = totalCollateralsDUSD + totalCollateralsDFI;

        // Condition checks
        auto isDFILessThanHalfOfTotalCollateral =
            arith_uint256(totalCollateralsDFI) < arith_uint256(vaultAssets.totalCollaterals) / 2;
        auto isDFIAndDUSDLessThanHalfOfRequiredCollateral =
            arith_uint256(totalCollaterals) * 100 < (arith_uint256(vaultAssets.totalLoans) * ratio / 2);
        auto isDFILessThanHalfOfRequiredCollateral =
            arith_uint256(totalCollateralsDFI) * 100 < (arith_uint256(vaultAssets.totalLoans) * ratio / 2);

        if (isPostFCE) {
            if (hasDUSDLoans) {
                if (isDFILessThanHalfOfRequiredCollateral)
                    return Res::Err(std::string(ERR_STRING_MIN_COLLATERAL_DFI_PCT));
            } else {
                if (isDFIAndDUSDLessThanHalfOfRequiredCollateral)
                    return Res::Err(std::string(ERR_STRING_MIN_COLLATERAL_DFI_DUSD_PCT));
            }
            return Res::Ok();
        }

        if (isPostFCR)
            return isDFIAndDUSDLessThanHalfOfRequiredCollateral
                       ? Res::Err(std::string(ERR_STRING_MIN_COLLATERAL_DFI_DUSD_PCT))
                       : Res::Ok();

        if (isPostFCH)
            return isDFILessThanHalfOfRequiredCollateral ? Res::Err(std::string(ERR_STRING_MIN_COLLATERAL_DFI_PCT))
                                                         : Res::Ok();

        if (isPreFCH && isDFILessThanHalfOfTotalCollateral)
            return Res::Err(std::string(ERR_STRING_MIN_COLLATERAL_DFI_PCT));

        return Res::Ok();
    }

    Res operator()(const CDepositToVaultMessage &obj) const {
        Require(CheckCustomTx());

        // owner auth
        Require(HasAuth(obj.from), "tx must have at least one input from token owner");

        // vault exists
        auto vault = mnview.GetVault(obj.vaultId);
        Require(vault, "Vault <%s> not found", obj.vaultId.GetHex());

        // vault under liquidation
        Require(!vault->isUnderLiquidation, "Cannot deposit to vault under liquidation");

        // If collateral token exist make sure it is enabled.
        if (mnview.GetCollateralTokenFromAttributes(obj.amount.nTokenId)) {
            CDataStructureV0 collateralKey{
                AttributeTypes::Token, obj.amount.nTokenId.v, TokenKeys::LoanCollateralEnabled};
            if (const auto attributes = mnview.GetAttributes()) {
                Require(attributes->GetValue(collateralKey, false),
                        "Collateral token (%d) is disabled",
                        obj.amount.nTokenId.v);
            }
        }

        // check balance
        CalculateOwnerRewards(obj.from);
        Require(mnview.SubBalance(obj.from, obj.amount), [&](const std::string &msg) {
            return strprintf("Insufficient funds: can't subtract balance of %s: %s\n", ScriptToString(obj.from), msg);
        });

        Require(mnview.AddVaultCollateral(obj.vaultId, obj.amount));

        bool useNextPrice = false, requireLivePrice = false;
        auto collaterals = mnview.GetVaultCollaterals(obj.vaultId);

        auto vaultAssets =
            mnview.GetVaultAssets(obj.vaultId, *collaterals, height, time, useNextPrice, requireLivePrice);
        Require(vaultAssets);

        auto scheme = mnview.GetLoanScheme(vault->schemeId);
        Require(vaultAssets.val->ratio() >= scheme->ratio,
                "Vault does not have enough collateralization ratio defined by loan scheme - %d < %d",
                vaultAssets.val->ratio(),
                scheme->ratio);

        return Res::Ok();
    }

    Res operator()(const CWithdrawFromVaultMessage &obj) const {
        Require(CheckCustomTx());

        // vault exists
        auto vault = mnview.GetVault(obj.vaultId);
        Require(vault, "Vault <%s> not found", obj.vaultId.GetHex());

        // vault under liquidation
        Require(!vault->isUnderLiquidation, "Cannot withdraw from vault under liquidation");

        // owner auth
        Require(HasAuth(vault->ownerAddress), "tx must have at least one input from token owner");

        Require(IsVaultPriceValid(mnview, obj.vaultId, height),
                "Cannot withdraw from vault while any of the asset's price is invalid");

        Require(mnview.SubVaultCollateral(obj.vaultId, obj.amount));

        auto hasDUSDLoans = false;

        std::optional<std::pair<DCT_ID, std::optional<CTokensView::CTokenImpl> > > tokenDUSD;
        if (static_cast<int>(height) >= consensus.FortCanningRoadHeight) {
            tokenDUSD = mnview.GetToken("DUSD");
        }

        if (const auto loanAmounts = mnview.GetLoanTokens(obj.vaultId)) {
            // Update negative interest in vault
            for (const auto &[tokenId, currentLoanAmount] : loanAmounts->balances) {
                if (tokenDUSD && tokenId == tokenDUSD->first) {
                    hasDUSDLoans = true;
                }

                const auto rate = mnview.GetInterestRate(obj.vaultId, tokenId, height);
                assert(rate);

                const auto totalInterest = TotalInterest(*rate, height);

                // Ignore positive or nil interest
                if (totalInterest >= 0) {
                    continue;
                }

                const auto subAmount =
                    currentLoanAmount > std::abs(totalInterest) ? std::abs(totalInterest) : currentLoanAmount;

                if (const auto token = mnview.GetToken("DUSD"); token && tokenId == token->first) {
                    TrackDUSDSub(mnview, {tokenId, subAmount});
                }

                Require(mnview.SubLoanToken(obj.vaultId, CTokenAmount{tokenId, subAmount}));

                TrackNegativeInterest(mnview, {tokenId, subAmount});

                mnview.ResetInterest(height, obj.vaultId, vault->schemeId, tokenId);
            }

            if (auto collaterals = mnview.GetVaultCollaterals(obj.vaultId)) {
                const auto scheme = mnview.GetLoanScheme(vault->schemeId);
                for (int i = 0; i < 2; i++) {
                    // check collaterals for active and next price
                    bool useNextPrice = i > 0, requireLivePrice = true;
                    auto vaultAssets = mnview.GetVaultAssets(
                        obj.vaultId, *collaterals, height, time, useNextPrice, requireLivePrice);
                    Require(vaultAssets);

                    Require(vaultAssets.val->ratio() >= scheme->ratio,
                            "Vault does not have enough collateralization ratio defined by loan scheme - %d < %d",
                            vaultAssets.val->ratio(),
                            scheme->ratio);

                    Require(CollateralPctCheck(hasDUSDLoans, vaultAssets, scheme->ratio));
                }
            } else {
                return Res::Err("Cannot withdraw all collaterals as there are still active loans in this vault");
            }
        }

        if (height >= static_cast<uint32_t>(consensus.NextNetworkUpgradeHeight)) {
            mnview.CalculateOwnerRewards(obj.to, height);
        }

        return mnview.AddBalance(obj.to, obj.amount);
    }

    Res operator()(const CPaybackWithCollateralMessage &obj) const {
        Require(CheckCustomTx());

        // vault exists
        const auto vault = mnview.GetVault(obj.vaultId);
        Require(vault, "Vault <%s> not found", obj.vaultId.GetHex());

        // vault under liquidation
        Require(!vault->isUnderLiquidation, "Cannot payback vault with collateral while vault's under liquidation");

        // owner auth
        Require(HasAuth(vault->ownerAddress), "tx must have at least one input from token owner");

        return PaybackWithCollateral(mnview, *vault, obj.vaultId, height, time);
    }

    Res operator()(const CLoanTakeLoanMessage &obj) const {
        Require(CheckCustomTx());

        const auto vault = mnview.GetVault(obj.vaultId);
        Require(vault, "Vault <%s> not found", obj.vaultId.GetHex());

        Require(!vault->isUnderLiquidation, "Cannot take loan on vault under liquidation");

        // vault owner auth
        Require(HasAuth(vault->ownerAddress), "tx must have at least one input from vault owner");

        Require(IsVaultPriceValid(mnview, obj.vaultId, height),
                "Cannot take loan while any of the asset's price in the vault is not live");

        auto collaterals = mnview.GetVaultCollaterals(obj.vaultId);
        Require(collaterals, "Vault with id %s has no collaterals", obj.vaultId.GetHex());

        const auto loanAmounts = mnview.GetLoanTokens(obj.vaultId);

        auto hasDUSDLoans = false;

        std::optional<std::pair<DCT_ID, std::optional<CTokensView::CTokenImpl> > > tokenDUSD;
        if (static_cast<int>(height) >= consensus.FortCanningRoadHeight) {
            tokenDUSD = mnview.GetToken("DUSD");
        }

        uint64_t totalLoansActivePrice = 0, totalLoansNextPrice = 0;
        for (const auto &[tokenId, tokenAmount] : obj.amounts.balances) {
            if (height >= static_cast<uint32_t>(consensus.FortCanningGreatWorldHeight)) {
                Require(tokenAmount > 0, "Valid loan amount required (input: %d@%d)", tokenAmount, tokenId.v);
            }

            auto loanToken = mnview.GetLoanTokenByID(tokenId);
            Require(loanToken, "Loan token with id (%s) does not exist!", tokenId.ToString());

            Require(loanToken->mintable,
                    "Loan cannot be taken on token with id (%s) as \"mintable\" is currently false",
                    tokenId.ToString());
            if (tokenDUSD && tokenId == tokenDUSD->first) {
                hasDUSDLoans = true;
            }

            // Calculate interest
            CAmount currentLoanAmount{};
            bool resetInterestToHeight{};
            auto loanAmountChange = tokenAmount;

            if (loanAmounts && loanAmounts->balances.count(tokenId)) {
                currentLoanAmount = loanAmounts->balances.at(tokenId);
                const auto rate   = mnview.GetInterestRate(obj.vaultId, tokenId, height);
                assert(rate);
                const auto totalInterest = TotalInterest(*rate, height);

                if (totalInterest < 0) {
                    loanAmountChange      = currentLoanAmount > std::abs(totalInterest)
                                                ?
                                                // Interest to decrease smaller than overall existing loan amount.
                                           // So reduce interest from the borrowing principal. If this is negative,
                                           // we'll reduce from principal.
                                           tokenAmount + totalInterest
                                                :
                                                // Interest to decrease is larger than old loan amount.
                                           // We reduce from the borrowing principal. If this is negative,
                                           // we'll reduce from principal.
                                           tokenAmount - currentLoanAmount;
                    resetInterestToHeight = true;
                    TrackNegativeInterest(
                        mnview,
                        {tokenId,
                         currentLoanAmount > std::abs(totalInterest) ? std::abs(totalInterest) : currentLoanAmount});
                }
            }

            if (loanAmountChange > 0) {
                if (const auto token = mnview.GetToken("DUSD"); token && token->first == tokenId) {
                    TrackDUSDAdd(mnview, {tokenId, loanAmountChange});
                }

                Require(mnview.AddLoanToken(obj.vaultId, CTokenAmount{tokenId, loanAmountChange}));
            } else {
                const auto subAmount =
                    currentLoanAmount > std::abs(loanAmountChange) ? std::abs(loanAmountChange) : currentLoanAmount;

                if (const auto token = mnview.GetToken("DUSD"); token && token->first == tokenId) {
                    TrackDUSDSub(mnview, {tokenId, subAmount});
                }

                Require(mnview.SubLoanToken(obj.vaultId, CTokenAmount{tokenId, subAmount}));
            }

            if (resetInterestToHeight) {
                mnview.ResetInterest(height, obj.vaultId, vault->schemeId, tokenId);
            } else {
                Require(mnview.IncreaseInterest(
                    height, obj.vaultId, vault->schemeId, tokenId, loanToken->interest, loanAmountChange));
            }

            const auto tokenCurrency = loanToken->fixedIntervalPriceId;

            auto priceFeed = mnview.GetFixedIntervalPrice(tokenCurrency);
            Require(priceFeed, priceFeed.msg);

            Require(priceFeed.val->isLive(mnview.GetPriceDeviation()),
                    "No live fixed prices for %s/%s",
                    tokenCurrency.first,
                    tokenCurrency.second);

            for (int i = 0; i < 2; i++) {
                // check active and next price
                auto price  = priceFeed.val->priceRecord[int(i > 0)];
                auto amount = MultiplyAmounts(price, tokenAmount);
                if (price > COIN) {
                    Require(amount >= tokenAmount,
                            "Value/price too high (%s/%s)",
                            GetDecimalString(tokenAmount),
                            GetDecimalString(price));
                }
                auto &totalLoans = i > 0 ? totalLoansNextPrice : totalLoansActivePrice;
                auto prevLoans   = totalLoans;
                totalLoans += amount;
                Require(prevLoans <= totalLoans, "Exceed maximum loans");
            }

            Require(mnview.AddMintedTokens(tokenId, tokenAmount));

            const auto &address = !obj.to.empty() ? obj.to : vault->ownerAddress;
            CalculateOwnerRewards(address);
            Require(mnview.AddBalance(address, CTokenAmount{tokenId, tokenAmount}));
        }

        auto scheme = mnview.GetLoanScheme(vault->schemeId);
        for (int i = 0; i < 2; i++) {
            // check ratio against current and active price
            bool useNextPrice = i > 0, requireLivePrice = true;
            auto vaultAssets =
                mnview.GetVaultAssets(obj.vaultId, *collaterals, height, time, useNextPrice, requireLivePrice);
            Require(vaultAssets);

            Require(vaultAssets.val->ratio() >= scheme->ratio,
                    "Vault does not have enough collateralization ratio defined by loan scheme - %d < %d",
                    vaultAssets.val->ratio(),
                    scheme->ratio);

            Require(CollateralPctCheck(hasDUSDLoans, vaultAssets, scheme->ratio));
        }
        return Res::Ok();
    }

    Res operator()(const CLoanPaybackLoanMessage &obj) const {
        std::map<DCT_ID, CBalances> loans;
        for (auto &balance : obj.amounts.balances) {
            auto id     = balance.first;
            auto amount = balance.second;

            CBalances *loan;
            if (id == DCT_ID{0}) {
                auto tokenDUSD = mnview.GetToken("DUSD");
                if (!tokenDUSD) return DeFiErrors::LoanTokenNotFoundForName("DUSD");
                loan = &loans[tokenDUSD->first];
            } else
                loan = &loans[id];

            loan->Add({id, amount});
        }
        return (*this)(CLoanPaybackLoanV2Message{obj.vaultId, obj.from, loans});
    }

    Res operator()(const CLoanPaybackLoanV2Message &obj) const {
        auto res = CheckCustomTx();
        if (!res)
            return res;

        const auto vault = mnview.GetVault(obj.vaultId);
        if (!vault) return DeFiErrors::VaultInvalid(obj.vaultId);

        if (vault->isUnderLiquidation) return DeFiErrors::LoanNoPaybackOnLiquidation();

        if (!mnview.GetVaultCollaterals(obj.vaultId)) return DeFiErrors::VaultNoCollateral(obj.vaultId.GetHex());

        if (!HasAuth(obj.from)) return DeFiErrors::TXMissingInput();

        if (static_cast<int>(height) < consensus.FortCanningRoadHeight) {
            if (!IsVaultPriceValid(mnview, obj.vaultId, height)) return DeFiErrors::LoanAssetPriceInvalid();
        }

        // Handle payback with collateral special case
        if (static_cast<int>(height) >= consensus.FortCanningEpilogueHeight &&
            IsPaybackWithCollateral(mnview, obj.loans)) {
            return PaybackWithCollateral(mnview, *vault, obj.vaultId, height, time);
        }

        auto shouldSetVariable = false;
        auto attributes        = mnview.GetAttributes();
        assert(attributes);

        for (const auto &[loanTokenId, paybackAmounts] : obj.loans) {
            const auto loanToken = mnview.GetLoanTokenByID(loanTokenId);
            if (!loanToken) return DeFiErrors::LoanTokenIdInvalid(loanTokenId);

            for (const auto &kv : paybackAmounts.balances) {
                const auto &paybackTokenId = kv.first;
                auto paybackAmount         = kv.second;

                if (height >= static_cast<uint32_t>(consensus.FortCanningGreatWorldHeight)) {
                    if (paybackAmount <= 0) return DeFiErrors::LoanPaymentAmountInvalid(paybackAmount, paybackTokenId.v);
                }

                CAmount paybackUsdPrice{0}, loanUsdPrice{0}, penaltyPct{COIN};

                auto paybackToken = mnview.GetToken(paybackTokenId);
                if (!paybackToken) return DeFiErrors::TokenIdInvalid(paybackTokenId);

                if (loanTokenId != paybackTokenId) {
                    if (!IsVaultPriceValid(mnview, obj.vaultId, height)) return DeFiErrors::LoanAssetPriceInvalid();

                    // search in token to token
                    if (paybackTokenId != DCT_ID{0}) {
                        CDataStructureV0 activeKey{
                            AttributeTypes::Token, loanTokenId.v, TokenKeys::LoanPayback, paybackTokenId.v};
                        if (!attributes->GetValue(activeKey, false)) return DeFiErrors::LoanPaybackDisabled(
                                    paybackToken->symbol);

                        CDataStructureV0 penaltyKey{
                            AttributeTypes::Token, loanTokenId.v, TokenKeys::LoanPaybackFeePCT, paybackTokenId.v};
                        penaltyPct -= attributes->GetValue(penaltyKey, CAmount{0});
                    } else {
                        CDataStructureV0 activeKey{AttributeTypes::Token, loanTokenId.v, TokenKeys::PaybackDFI};
                        if (!attributes->GetValue(activeKey, false)) return DeFiErrors::LoanPaybackDisabled(
                                    paybackToken->symbol);

                        CDataStructureV0 penaltyKey{AttributeTypes::Token, loanTokenId.v, TokenKeys::PaybackDFIFeePCT};
                        penaltyPct -= attributes->GetValue(penaltyKey, COIN / 100);
                    }

                    // Get token price in USD
                    const CTokenCurrencyPair tokenUsdPair{paybackToken->symbol, "USD"};
                    bool useNextPrice{false}, requireLivePrice{true};
                    const auto resVal = mnview.GetValidatedIntervalPrice(tokenUsdPair, useNextPrice, requireLivePrice);
                    if (!resVal)
                        return std::move(resVal);

                    paybackUsdPrice = MultiplyAmounts(*resVal.val, penaltyPct);

                    // Calculate the DFI amount in DUSD
                    auto usdAmount = MultiplyAmounts(paybackUsdPrice, kv.second);

                    if (loanToken->symbol == "DUSD") {
                        paybackAmount = usdAmount;
                        if (paybackUsdPrice > COIN) {
                            if (paybackAmount < kv.second) {
                                return DeFiErrors::AmountOverflowAsValuePrice(kv.second, paybackUsdPrice);
                            }
                        }
                    } else {
                        // Get dToken price in USD
                        const CTokenCurrencyPair dTokenUsdPair{loanToken->symbol, "USD"};
                        bool useNextPrice{false}, requireLivePrice{true};
                        const auto resVal =
                            mnview.GetValidatedIntervalPrice(dTokenUsdPair, useNextPrice, requireLivePrice);
                        if (!resVal)
                            return std::move(resVal);

                        loanUsdPrice = *resVal.val;

                        paybackAmount = DivideAmounts(usdAmount, loanUsdPrice);
                    }
                }

                const auto loanAmounts = mnview.GetLoanTokens(obj.vaultId);
                if (!loanAmounts) return DeFiErrors::LoanInvalidVault(obj.vaultId);

                if (!loanAmounts->balances.count(loanTokenId))
                    return DeFiErrors::LoanInvalidTokenForSymbol(loanToken->symbol);

                const auto &currentLoanAmount = loanAmounts->balances.at(loanTokenId);

                const auto rate = mnview.GetInterestRate(obj.vaultId, loanTokenId, height);
                if (!rate) return DeFiErrors::TokenInterestRateInvalid(loanToken->symbol);

                auto subInterest = TotalInterest(*rate, height);

                if (subInterest < 0) {
                    TrackNegativeInterest(
                        mnview,
                        {loanTokenId, currentLoanAmount > std::abs(subInterest) ? std::abs(subInterest) : subInterest});
                }

                // In the case of negative subInterest the amount ends up being added to paybackAmount
                auto subLoan = paybackAmount - subInterest;

                if (paybackAmount < subInterest) {
                    subInterest = paybackAmount;
                    subLoan     = 0;
                } else if (currentLoanAmount - subLoan < 0) {
                    subLoan = currentLoanAmount;
                }

                if (loanToken->symbol == "DUSD") {
                    TrackDUSDSub(mnview, {loanTokenId, subLoan});
                }

                res = mnview.SubLoanToken(obj.vaultId, CTokenAmount{loanTokenId, subLoan});
                if (!res)
                    return res;

                // Eraseinterest. On subInterest is nil interest ITH and IPB will be updated, if
                // subInterest is negative or IPB is negative and subLoan is equal to the loan amount
                // then IPB will be updated and ITH will be wiped.
                res = mnview.DecreaseInterest(
                    height,
                    obj.vaultId,
                    vault->schemeId,
                    loanTokenId,
                    subLoan,
                    subInterest < 0 || (rate->interestPerBlock.negative && subLoan == currentLoanAmount)
                        ? std::numeric_limits<CAmount>::max()
                        : subInterest);
                if (!res)
                    return res;

                if (height >= static_cast<uint32_t>(consensus.FortCanningMuseumHeight) && subLoan < currentLoanAmount &&
                    height < static_cast<uint32_t>(consensus.FortCanningGreatWorldHeight)) {
                    auto newRate = mnview.GetInterestRate(obj.vaultId, loanTokenId, height);
                    if (!newRate) return DeFiErrors::TokenInterestRateInvalid(loanToken->symbol);

                    Require(newRate->interestPerBlock.amount != 0,
                            "Cannot payback this amount of loan for %s, either payback full amount or less than this "
                            "amount!",
                            loanToken->symbol);
                }

                CalculateOwnerRewards(obj.from);

                if (paybackTokenId == loanTokenId) {
                    res = mnview.SubMintedTokens(loanTokenId, subInterest > 0 ? subLoan : subLoan + subInterest);
                    if (!res)
                        return res;

                    // If interest was negative remove it from sub amount
                    if (height >= static_cast<uint32_t>(consensus.FortCanningEpilogueHeight) && subInterest < 0)
                        subLoan += subInterest;

                    // Do not sub balance if negative interest fully negates the current loan amount
                    if (!(subInterest < 0 && std::abs(subInterest) >= currentLoanAmount)) {
                        // If negative interest plus payback amount overpays then reduce payback amount by the
                        // difference
                        if (subInterest < 0 && paybackAmount - subInterest > currentLoanAmount) {
                            subLoan = currentLoanAmount + subInterest;
                        }

                        // subtract loan amount first, interest is burning below
                        LogPrint(BCLog::LOAN,
                                 "CLoanPaybackLoanMessage(): Sub loan from balance - %lld, height - %d\n",
                                 subLoan,
                                 height);
                        res = mnview.SubBalance(obj.from, CTokenAmount{loanTokenId, subLoan});
                        if (!res)
                            return res;
                    }

                    // burn interest Token->USD->DFI->burnAddress
                    if (subInterest > 0) {
                        LogPrint(BCLog::LOAN,
                                 "CLoanPaybackLoanMessage(): Swapping %s interest to DFI - %lld, height - %d\n",
                                 loanToken->symbol,
                                 subInterest,
                                 height);
                        res = SwapToDFIorDUSD(mnview, loanTokenId, subInterest, obj.from, consensus.burnAddress, height, consensus);
                        if (!res)
                            return res;
                    }
                } else {
                    CAmount subInToken;
                    const auto subAmount = subLoan + subInterest;

                    // if payback overpay loan and interest amount
                    if (paybackAmount > subAmount) {
                        if (loanToken->symbol == "DUSD") {
                            subInToken = DivideAmounts(subAmount, paybackUsdPrice);
                            if (MultiplyAmounts(subInToken, paybackUsdPrice) != subAmount)
                                subInToken += 1;
                        } else {
                            auto tempAmount = MultiplyAmounts(subAmount, loanUsdPrice);

                            subInToken = DivideAmounts(tempAmount, paybackUsdPrice);
                            if (DivideAmounts(MultiplyAmounts(subInToken, paybackUsdPrice), loanUsdPrice) != subAmount)
                                subInToken += 1;
                        }
                    } else {
                        subInToken = kv.second;
                    }

                    shouldSetVariable = true;

                    auto penalty = MultiplyAmounts(subInToken, COIN - penaltyPct);

                    if (paybackTokenId == DCT_ID{0}) {
                        CDataStructureV0 liveKey{
                            AttributeTypes::Live, ParamIDs::Economy, EconomyKeys::PaybackDFITokens};
                        auto balances = attributes->GetValue(liveKey, CBalances{});
                        balances.Add({loanTokenId, subAmount});
                        balances.Add({paybackTokenId, penalty});
                        attributes->SetValue(liveKey, balances);

                        liveKey.key = EconomyKeys::PaybackDFITokensPrincipal;
                        balances    = attributes->GetValue(liveKey, CBalances{});
                        balances.Add({loanTokenId, subLoan});
                        attributes->SetValue(liveKey, balances);

                        LogPrint(BCLog::LOAN,
                                 "CLoanPaybackLoanMessage(): Burning interest and loan in %s directly - total loan "
                                 "%lld (%lld %s), height - %d\n",
                                 paybackToken->symbol,
                                 subLoan + subInterest,
                                 subInToken,
                                 paybackToken->symbol,
                                 height);

                        res = TransferTokenBalance(paybackTokenId, subInToken, obj.from, consensus.burnAddress);
                        if (!res)
                            return res;
                    } else {
                        CDataStructureV0 liveKey{AttributeTypes::Live, ParamIDs::Economy, EconomyKeys::PaybackTokens};
                        auto balances = attributes->GetValue(liveKey, CTokenPayback{});

                        balances.tokensPayback.Add(CTokenAmount{loanTokenId, subAmount});
                        balances.tokensFee.Add(CTokenAmount{paybackTokenId, penalty});
                        attributes->SetValue(liveKey, balances);

                        LogPrint(BCLog::LOAN,
                                 "CLoanPaybackLoanMessage(): Swapping %s to DFI and burning it - total loan %lld (%lld "
                                 "%s), height - %d\n",
                                 paybackToken->symbol,
                                 subLoan + subInterest,
                                 subInToken,
                                 paybackToken->symbol,
                                 height);

                        CDataStructureV0 directBurnKey{
                            AttributeTypes::Param, ParamIDs::DFIP2206A, DFIPKeys::DUSDLoanBurn};
                        auto directLoanBurn = attributes->GetValue(directBurnKey, false);

                        res = SwapToDFIorDUSD(mnview,
                                                paybackTokenId,
                                                subInToken,
                                                obj.from,
                                                consensus.burnAddress,
                                                height,
                                                consensus,
                                                !directLoanBurn);
                        if (!res)
                            return res;
                    }
                }
            }
        }

        return shouldSetVariable ? mnview.SetVariable(*attributes) : Res::Ok();
    }

    Res operator()(const CAuctionBidMessage &obj) const {
        Require(CheckCustomTx());

        // owner auth
        Require(HasAuth(obj.from), "tx must have at least one input from token owner");

        // vault exists
        auto vault = mnview.GetVault(obj.vaultId);
        Require(vault, "Vault <%s> not found", obj.vaultId.GetHex());

        // vault under liquidation
        Require(vault->isUnderLiquidation, "Cannot bid to vault which is not under liquidation");

        auto data = mnview.GetAuction(obj.vaultId, height);
        Require(data, "No auction data to vault %s", obj.vaultId.GetHex());

        auto batch = mnview.GetAuctionBatch({obj.vaultId, obj.index});
        Require(batch, "No batch to vault/index %s/%d", obj.vaultId.GetHex(), obj.index);

        Require(obj.amount.nTokenId == batch->loanAmount.nTokenId, "Bid token does not match auction one");

        auto bid = mnview.GetAuctionBid({obj.vaultId, obj.index});
        if (!bid) {
            auto amount = MultiplyAmounts(batch->loanAmount.nValue, COIN + data->liquidationPenalty);
            Require(amount <= obj.amount.nValue,
                    "First bid should include liquidation penalty of %d%%",
                    data->liquidationPenalty * 100 / COIN);

            if (static_cast<int>(height) >= consensus.FortCanningMuseumHeight && data->liquidationPenalty &&
                obj.amount.nValue == batch->loanAmount.nValue)
                return Res::Err("First bid should be higher than batch one");
        } else {
            auto amount = MultiplyAmounts(bid->second.nValue, COIN + (COIN / 100));
            Require(amount <= obj.amount.nValue, "Bid override should be at least 1%% higher than current one");

            if (static_cast<int>(height) >= consensus.FortCanningMuseumHeight &&
                obj.amount.nValue == bid->second.nValue)
                return Res::Err("Bid override should be higher than last one");

            // immediate refund previous bid
            CalculateOwnerRewards(bid->first);
            mnview.AddBalance(bid->first, bid->second);
        }
        // check balance
        CalculateOwnerRewards(obj.from);
        Require(mnview.SubBalance(obj.from, obj.amount));
        return mnview.StoreAuctionBid({obj.vaultId, obj.index}, {obj.from, obj.amount});
    }

    Res operator()(const CCreateProposalMessage &obj) const {
        auto res = IsOnChainGovernanceEnabled();
        if (!res) {
            return res;
        }

        switch (obj.type) {
            case CProposalType::CommunityFundProposal:
                if (!HasAuth(obj.address))
                    return Res::Err("tx must have at least one input from proposal account");
                break;

            case CProposalType::VoteOfConfidence:
                if (obj.nAmount != 0)
                    return Res::Err("proposal amount in vote of confidence");

                if (!obj.address.empty())
                    return Res::Err("vote of confidence address should be empty");

                if (!(obj.options & CProposalOption::Emergency) && obj.nCycles != VOC_CYCLES)
                    return Res::Err("proposal cycles should be %d", int(VOC_CYCLES));
                break;

            default:
                return Res::Err("unsupported proposal type");
        }

        res = CheckProposalTx(obj);
        if (!res)
            return res;

        if (obj.nAmount >= MAX_MONEY)
            return Res::Err("proposal wants to gain all money");

        if (obj.title.empty())
            return Res::Err("proposal title must not be empty");

        if (obj.title.size() > MAX_PROPOSAL_TITLE_SIZE)
            return Res::Err("proposal title cannot be more than %d bytes", MAX_PROPOSAL_TITLE_SIZE);

        if (obj.context.empty())
            return Res::Err("proposal context must not be empty");

        if (obj.context.size() > MAX_PROPOSAL_CONTEXT_SIZE)
            return Res::Err("proposal context cannot be more than %d bytes", MAX_PROPOSAL_CONTEXT_SIZE);

        if (obj.contextHash.size() > MAX_PROPOSAL_CONTEXT_SIZE)
            return Res::Err("proposal context hash cannot be more than %d bytes", MAX_PROPOSAL_CONTEXT_SIZE);

        auto attributes = mnview.GetAttributes();
        assert(attributes);
        CDataStructureV0 cfpMaxCycles{AttributeTypes::Governance, GovernanceIDs::Proposals, GovernanceKeys::CFPMaxCycles};
        auto maxCycles = attributes->GetValue(cfpMaxCycles, static_cast<uint32_t>(MAX_CYCLES));

        if (obj.nCycles < 1 || obj.nCycles > maxCycles )
            return Res::Err("proposal cycles can be between 1 and %d", maxCycles);

        if ((obj.options & CProposalOption::Emergency)) {
            if (obj.nCycles != 1) {
                return Res::Err("emergency proposal cycles must be 1");
            }

            if (static_cast<CProposalType>(obj.type) != CProposalType::VoteOfConfidence) {
                return Res::Err("only vote of confidence allowed with emergency option");
            }
        }

        return mnview.CreateProposal(tx.GetHash(), height, obj, tx.vout[0].nValue);
    }

    Res operator()(const CProposalVoteMessage &obj) const {
        auto res = IsOnChainGovernanceEnabled();
        if (!res) {
            return res;
        }

        auto prop = mnview.GetProposal(obj.propId);
        if (!prop)
            return Res::Err("proposal <%s> does not exist", obj.propId.GetHex());

        if (prop->status != CProposalStatusType::Voting)
            return Res::Err("proposal <%s> is not in voting period", obj.propId.GetHex());

        auto node = mnview.GetMasternode(obj.masternodeId);
        if (!node)
            return Res::Err("masternode <%s> does not exist", obj.masternodeId.GetHex());

        auto ownerDest = FromOrDefaultKeyIDToDestination(node->ownerType, node->ownerAuthAddress, KeyType::MNOwnerKeyType);
        if (!IsValidDestination(ownerDest))
            return Res::Err("masternode <%s> owner address is not invalid", obj.masternodeId.GetHex());

        if (!HasAuth(GetScriptForDestination(ownerDest)))
            return Res::Err("tx must have at least one input from the owner");

        if (!node->IsActive(height, mnview))
            return Res::Err("masternode <%s> is not active", obj.masternodeId.GetHex());

        if (node->mintedBlocks < 1)
            return Res::Err("masternode <%s> does not mine at least one block", obj.masternodeId.GetHex());

        switch (obj.vote) {
            case CProposalVoteType::VoteNo:
            case CProposalVoteType::VoteYes:
            case CProposalVoteType::VoteNeutral:
                break;
            default:
                return Res::Err("unsupported vote type");
        }
        auto vote = static_cast<CProposalVoteType>(obj.vote);
        return mnview.AddProposalVote(obj.propId, obj.masternodeId, vote);
    }

    Res operator()(const CTransferDomainMessage &obj) const {
        auto res = ValidateTransferDomain(tx, height, coins, mnview, consensus, obj);
        if (!res) {
            return res;
        }

        // Iterate over array of transfers
        for (const auto &[src, dst] : obj.transfers) {
            if (src.domain == static_cast<uint8_t>(VMDomain::DVM)) {
                // Subtract balance from DFI address
                CBalances balance;
                balance.Add(src.amount);
                res = mnview.SubBalances(src.address, balance);
                if (!res)
                    return res;
            } else if (src.domain == static_cast<uint8_t>(VMDomain::EVM)) {
                // Subtract balance from ETH address
                CTxDestination dest;
                ExtractDestination(src.address, dest);
                const auto fromAddress = std::get<WitnessV16EthHash>(dest);
                arith_uint256 balanceIn = src.amount.nValue;
                balanceIn *= CAMOUNT_TO_GWEI * WEI_IN_GWEI;
                if (!evm_sub_balance(evmQueueId, HexStr(fromAddress.begin(), fromAddress.end()), ArithToUint256(balanceIn).GetByteArray(), tx.GetHash().GetByteArray())) {
                    return DeFiErrors::TransferDomainNotEnoughBalance(EncodeDestination(dest));
                }
            }
            if (dst.domain == static_cast<uint8_t>(VMDomain::DVM)) {
                // Add balance to DFI address
                CBalances balance;
                balance.Add(dst.amount);
                res = mnview.AddBalances(dst.address, balance);
                if (!res)
                    return res;
            } else if (dst.domain == static_cast<uint8_t>(VMDomain::EVM)) {
                // Add balance to ETH address
                CTxDestination dest;
                ExtractDestination(dst.address, dest);
                const auto toAddress = std::get<WitnessV16EthHash>(dest);
                arith_uint256 balanceIn = dst.amount.nValue;
                balanceIn *= CAMOUNT_TO_GWEI * WEI_IN_GWEI;
                evm_add_balance(evmQueueId, HexStr(toAddress.begin(), toAddress.end()), ArithToUint256(balanceIn).GetByteArray(), tx.GetHash().GetByteArray());
            }

            // If you are here to change ChangiIntermediateHeight to NextNetworkUpgradeHeight
            // then just remove this fork guard and comment as CTransferDomainMessage is already
            // protected by NextNetworkUpgradeHeight.
            if (height >= static_cast<uint32_t>(consensus.ChangiIntermediateHeight)) {
                if (src.data.size() > MAX_TRANSFERDOMAIN_EVM_DATA_LEN || dst.data.size() > MAX_TRANSFERDOMAIN_EVM_DATA_LEN) {
                    return DeFiErrors::TransferDomainInvalidDataSize(MAX_TRANSFERDOMAIN_EVM_DATA_LEN);
                }
            }
        }

        return res;
    }

    Res operator()(const CEvmTxMessage &obj) const {
        if (!IsEVMEnabled(height, mnview, consensus)) {
            return Res::Err("Cannot create tx, EVM is not enabled");
        }

        if (obj.evmTx.size() > static_cast<size_t>(EVM_TX_SIZE))
            return Res::Err("evm tx size too large");

        CrossBoundaryResult result;
        if (!prevalidateEvm) {
            const auto validateResults = evm_try_validate_raw_tx(result, HexStr(obj.evmTx), evmQueueId);
            // Completely remove this fork guard on mainnet upgrade to restore nonce check from EVM activation
            if (height >= static_cast<uint32_t>(consensus.ChangiIntermediateHeight)) {
                if (!result.ok) {
                    LogPrintf("[evm_try_validate_raw_tx] failed, reason : %s\n", result.reason);
                    return Res::Err("evm tx failed to validate %s", result.reason);
                }
            }

            evm_try_queue_tx(result, evmQueueId, HexStr(obj.evmTx), tx.GetHash().GetByteArray(), validateResults.gas_used);
            if (!result.ok) {
                LogPrintf("[evm_try_queue_tx] failed, reason : %s\n", result.reason);
                return Res::Err("evm tx failed to queue %s\n", result.reason);
            }
        }
        else {
            evm_try_prevalidate_raw_tx(result, HexStr(obj.evmTx));
            // Completely remove this fork guard on mainnet upgrade to restore nonce check from EVM activation
            if (height >= static_cast<uint32_t>(consensus.ChangiIntermediateHeight)) {
                if (!result.ok) {
                    LogPrintf("[evm_try_prevalidate_raw_tx] failed, reason : %s\n", result.reason);
                    return Res::Err("evm tx failed to validate %s", result.reason);
                }
            }
        }

        std::vector<unsigned char> evmTxHashBytes;
        sha3(obj.evmTx, evmTxHashBytes);
        auto txHash = tx.GetHash();
        auto evmTxHash = uint256S(HexStr(evmTxHashBytes));
        mnview.SetVMDomainTxEdge(VMDomainEdge::DVMToEVM, txHash, evmTxHash);
        mnview.SetVMDomainTxEdge(VMDomainEdge::EVMToDVM, evmTxHash, txHash);
        return Res::Ok();
    }

    Res operator()(const CCustomTxMessageNone &) const { return Res::Ok(); }
};

Res HasAuth(const CTransaction &tx, const CCoinsViewCache &coins, const CScript &auth, AuthStrategy strategy, AuthFlags::Type flags) {
    for (const auto &input : tx.vin) {
        const Coin &coin = coins.AccessCoin(input.prevout);
        if (coin.IsSpent()) continue;
        if (strategy == AuthStrategy::DirectPubKeyMatch) {
            if (coin.out.scriptPubKey == auth) {
                return Res::Ok();
            }
        } else if (strategy == AuthStrategy::Mapped) {
            std::vector<TBytes> vRet;
            const auto solution = Solver(coin.out.scriptPubKey, vRet);
            if (flags & AuthFlags::PKHashInSource && solution == txnouttype::TX_PUBKEYHASH) {
                auto it = input.scriptSig.begin();
                CPubKey pubkey(input.scriptSig.begin() + *it + 2, input.scriptSig.end());
                if (pubkey.Decompress()) {
                    const auto script = GetScriptForDestination(WitnessV16EthHash(pubkey));
                    const auto scriptOut = GetScriptForDestination(PKHash(pubkey));
                    if (script == auth && coin.out.scriptPubKey == scriptOut)
                        return Res::Ok();
                }
            } else if (flags & AuthFlags::Bech32InSource && solution == txnouttype::TX_WITNESS_V0_KEYHASH) {
                CPubKey pubkey(input.scriptWitness.stack[1]);
                const auto scriptOut = GetScriptForDestination(WitnessV0KeyHash(pubkey));
                if (pubkey.Decompress()) {
                    auto script = GetScriptForDestination(WitnessV16EthHash(pubkey));
                    if (script == auth && coin.out.scriptPubKey == scriptOut)
                        return Res::Ok();
                }
            }
        }
    }
    return DeFiErrors::InvalidAuth();
}

static XVmAddressFormatTypes FromTxDestType(const size_t index) {
    switch (index) {
        case PKHashType:
            return XVmAddressFormatTypes::PkHash;
        case WitV0KeyHashType:
            return XVmAddressFormatTypes::Bech32;
        case WitV16KeyEthHashType:
            return XVmAddressFormatTypes::Erc55;
        default:
            return XVmAddressFormatTypes::None;
    }
}

struct TransferDomainLiveConfig {
    bool dvmToEvm;
    bool evmTodvm;
<<<<<<< HEAD
    XVmAddressFormatItems srcDvmEvmAddresses;
    XVmAddressFormatItems destDvmEvmAddresses;
    XVmAddressFormatItems destEvmDvmAddresses;
    XVmAddressFormatItems srcEvmDvmAddresses;
    XVmAddressFormatItems evmAuthFormats;
=======
>>>>>>> 7a39b1d7
    bool dvmNativeToken;
    bool evmNativeToken;
    bool dvmDatEnabled;
    bool evmDatEnabled;
    std::set<uint32_t> dvmDisallowedTokens;
    std::set<uint32_t> evmDisallowedTokens;
};

static Res ValidateTransferDomainScripts(const CScript &srcScript, const CScript &destScript, VMDomainEdge aspect, const TransferDomainLiveConfig &transferdomainConfig) {
    CTxDestination src, dest;
    auto res = ExtractDestination(srcScript, src);
    if (!res) return DeFiErrors::ScriptUnexpected(srcScript);

    res = ExtractDestination(destScript, dest);
    if (!res) return DeFiErrors::ScriptUnexpected(destScript);

    const auto srcType = FromTxDestType(src.index());
    const auto destType = FromTxDestType(dest.index());

    if (aspect == VMDomainEdge::DVMToEVM) {
        if (!transferdomainConfig.srcDvmEvmAddresses.count(srcType)) {
            return DeFiErrors::TransferDomainDVMSourceAddress();
        }
        if (!transferdomainConfig.destDvmEvmAddresses.count(destType)) {
            return DeFiErrors::TransferDomainETHDestAddress();
        }
        return Res::Ok();

    } else if (aspect == VMDomainEdge::EVMToDVM) {
        if (!transferdomainConfig.srcEvmDvmAddresses.count(srcType)) {
            return DeFiErrors::TransferDomainETHSourceAddress();
        }
        if (!transferdomainConfig.destEvmDvmAddresses.count(destType)) {
            return DeFiErrors::TransferDomainDVMDestAddress();
        }
        return Res::Ok();
    }

    return DeFiErrors::TransferDomainUnknownEdge();
}

Res ValidateTransferDomainEdge(const CTransaction &tx,
                                   const TransferDomainLiveConfig &transferdomainConfig,
                                   uint32_t height,
                                   const CCoinsViewCache &coins,
                                   const Consensus::Params &consensus,
                                   CTransferDomainItem src,
                                   CTransferDomainItem dst) {

    // TODO: Remove code branch on stable.
    if (height < static_cast<uint32_t>(consensus.ChangiIntermediateHeight3)) {
        return ChangiBuggyIntermediates::ValidateTransferDomainEdge2(tx, height, coins, consensus, src, dst);
    }

    if (src.domain == dst.domain)
        return DeFiErrors::TransferDomainSameDomain();

    if (src.amount.nValue != dst.amount.nValue)
        return DeFiErrors::TransferDomainUnequalAmount();

    // Restrict only for use with DFI token for now. Will be enabled later.
    if (src.amount.nTokenId != DCT_ID{0} || dst.amount.nTokenId != DCT_ID{0})
        return DeFiErrors::TransferDomainIncorrectToken();

    if (src.domain == static_cast<uint8_t>(VMDomain::DVM) && dst.domain == static_cast<uint8_t>(VMDomain::EVM)) {
        if (height >= static_cast<uint32_t>(consensus.ChangiIntermediateHeight4)) {
            if (!transferdomainConfig.dvmToEvm) {
                return DeFiErrors::TransferDomainDVMEVMNotEnabled();
            }
        }

        // DVM to EVM
        auto res = ValidateTransferDomainScripts(src.address, dst.address, VMDomainEdge::DVMToEVM, transferdomainConfig);
        if (!res) return res;

        return HasAuth(tx, coins, src.address);

    } else if (src.domain == static_cast<uint8_t>(VMDomain::EVM) && dst.domain == static_cast<uint8_t>(VMDomain::DVM)) {
        if (height >= static_cast<uint32_t>(consensus.ChangiIntermediateHeight4)) {
            if (!transferdomainConfig.evmTodvm) {
                return DeFiErrors::TransferDomainEVMDVMNotEnabled();
            }
        }

        // EVM to DVM
        auto res = ValidateTransferDomainScripts(src.address, dst.address, VMDomainEdge::EVMToDVM, transferdomainConfig);
        if (!res) return res;

        auto authType = AuthFlags::None;
        for (const auto &value : transferdomainConfig.evmAuthFormats) {
            if (value == XVmAddressFormatTypes::PkHashProxyErc55) {
                authType = static_cast<AuthFlags::Type>(authType | AuthFlags::PKHashInSource);
            } else if (value == XVmAddressFormatTypes::Bech32ProxyErc55) {
                authType = static_cast<AuthFlags::Type>(authType | AuthFlags::Bech32InSource);
            }
        }
        return HasAuth(tx, coins, src.address, AuthStrategy::Mapped, authType);
    }

    return DeFiErrors::TransferDomainUnknownEdge();
}


Res ValidateTransferDomain(const CTransaction &tx,
                                   uint32_t height,
                                   const CCoinsViewCache &coins,
                                   CCustomCSView &mnview,
                                   const Consensus::Params &consensus,
                                   const CTransferDomainMessage &obj)
{
    if (!IsEVMEnabled(height, mnview, consensus)) {
        return DeFiErrors::TransferDomainEVMNotEnabled();
    }

    if (height >= static_cast<uint32_t>(consensus.ChangiIntermediateHeight4)) {
        if (!IsTransferDomainEnabled(height, mnview, consensus)) {
            return DeFiErrors::TransferDomainNotEnabled();
        }

        if (obj.transfers.size() != 1) {
            return DeFiErrors::TransferDomainMultipleTransfers();
        }

        if (tx.vin.size() > 1) {
            return DeFiErrors::TransferDomainInvalid();
        }
    }

    CDataStructureV0 dvm_evm{AttributeTypes::Transfer, TransferIDs::DVMToEVM, TransferKeys::TransferEnabled};
    CDataStructureV0 evm_dvm{AttributeTypes::Transfer, TransferIDs::EVMToDVM, TransferKeys::TransferEnabled};
    CDataStructureV0 dvm_dvm_formats{AttributeTypes::Transfer, TransferIDs::DVMToEVM, TransferKeys::SrcFormats};
    CDataStructureV0 dvm_evm_formats{AttributeTypes::Transfer, TransferIDs::DVMToEVM, TransferKeys::DestFormats};
    CDataStructureV0 evm_evm_formats{AttributeTypes::Transfer, TransferIDs::EVMToDVM, TransferKeys::SrcFormats};
    CDataStructureV0 evm_dvm_formats{AttributeTypes::Transfer, TransferIDs::EVMToDVM, TransferKeys::DestFormats};
    CDataStructureV0 evm_auth_formats{AttributeTypes::Transfer, TransferIDs::EVMToDVM, TransferKeys::AuthFormats};
    CDataStructureV0 dvm_native_enabled{AttributeTypes::Transfer, TransferIDs::DVMToEVM, TransferKeys::NativeEnabled};
    CDataStructureV0 evm_native_enabled{AttributeTypes::Transfer, TransferIDs::EVMToDVM, TransferKeys::NativeEnabled};
    CDataStructureV0 dvm_dat_enabled{AttributeTypes::Transfer, TransferIDs::DVMToEVM, TransferKeys::DATEnabled};
    CDataStructureV0 evm_dat_enabled{AttributeTypes::Transfer, TransferIDs::EVMToDVM, TransferKeys::DATEnabled};

    const auto attributes = mnview.GetAttributes();
    assert(attributes);
    TransferDomainLiveConfig transferdomainConfig{
        attributes->GetValue(dvm_evm, false),
        attributes->GetValue(evm_dvm, false),
<<<<<<< HEAD
        attributes->GetValue(dvm_dvm_formats, XVmAddressFormatItems{}),
        attributes->GetValue(dvm_evm_formats, XVmAddressFormatItems{}),
        attributes->GetValue(evm_dvm_formats, XVmAddressFormatItems{}),
        attributes->GetValue(evm_evm_formats, XVmAddressFormatItems{}),
        attributes->GetValue(evm_auth_formats, XVmAddressFormatItems{}),
        attributes->GetValue(dvm_native_enabled, true),
        attributes->GetValue(evm_native_enabled, true),
        attributes->GetValue(dvm_dat_enabled, true),
        attributes->GetValue(evm_dat_enabled, true),
=======
        true,
        true,
        true,
        true,
>>>>>>> 7a39b1d7
        {},
        {}
    };

    for (const auto &[src, dst] : obj.transfers) {
        auto res = ValidateTransferDomainEdge(tx, transferdomainConfig, height, coins, consensus, src, dst);
        if (!res) return res;
    }

    return Res::Ok();
}

Res CustomMetadataParse(uint32_t height,
                        const Consensus::Params &consensus,
                        const std::vector<unsigned char> &metadata,
                        CCustomTxMessage &txMessage) {
    try {
        return std::visit(CCustomMetadataParseVisitor(height, consensus, metadata), txMessage);
    } catch (const std::exception &e) {
        return Res::Err(e.what());
    } catch (...) {
        return Res::Err("%s unexpected error", __func__ );
    }
}

bool IsDisabledTx(uint32_t height, CustomTxType type, const Consensus::Params &consensus) {
    // All the heights that are involved in disabled Txs
    auto fortCanningParkHeight = static_cast<uint32_t>(consensus.FortCanningParkHeight);
    auto fortCanningHillHeight = static_cast<uint32_t>(consensus.FortCanningHillHeight);

    if (height < fortCanningParkHeight)
        return false;

    // For additional safety, since some APIs do block + 1 calc
    if (height == fortCanningHillHeight || height == fortCanningHillHeight - 1) {
        switch (type) {
            case CustomTxType::TakeLoan:
            case CustomTxType::PaybackLoan:
            case CustomTxType::DepositToVault:
            case CustomTxType::WithdrawFromVault:
            case CustomTxType::UpdateVault:
                return true;
            default:
                break;
        }
    }

    return false;
}

bool IsDisabledTx(uint32_t height, const CTransaction &tx, const Consensus::Params &consensus) {
    TBytes dummy;
    auto txType = GuessCustomTxType(tx, dummy);
    return IsDisabledTx(height, txType, consensus);
}

Res CustomTxVisit(CCustomCSView &mnview,
                  const CCoinsViewCache &coins,
                  const CTransaction &tx,
                  uint32_t height,
                  const Consensus::Params &consensus,
                  const CCustomTxMessage &txMessage,
                  uint64_t time,
                  uint32_t txn,
                  const uint64_t evmQueueId) {
    if (IsDisabledTx(height, tx, consensus)) {
        return Res::ErrCode(CustomTxErrCodes::Fatal, "Disabled custom transaction");
    }

    auto context = evmQueueId;
    bool prevalidateEvm = false;
    if (context == 0) {
        prevalidateEvm = true;
        context = evm_get_queue_id();
    }

    try {
        return std::visit(CCustomTxApplyVisitor(tx, height, coins, mnview, consensus, time, txn, context, prevalidateEvm), txMessage);
    } catch (const std::bad_variant_access &e) {
        return Res::Err(e.what());
    } catch (...) {
        return Res::Err("%s unexpected error", __func__ );
    }
}

bool ShouldReturnNonFatalError(const CTransaction &tx, uint32_t height) {
    static const std::map<uint32_t, uint256> skippedTx = {
        {471222, uint256S("0ab0b76352e2d865761f4c53037041f33e1200183d55cdf6b09500d6f16b7329")},
    };
    auto it = skippedTx.find(height);
    return it != skippedTx.end() && it->second == tx.GetHash();
}

void PopulateVaultHistoryData(CHistoryWriters &writers,
                              CAccountsHistoryWriter &view,
                              const CCustomTxMessage &txMessage,
                              const CustomTxType txType,
                              const uint32_t height,
                              const uint32_t txn,
                              const uint256 &txid) {
    if (txType == CustomTxType::Vault) {
        auto obj          = std::get<CVaultMessage>(txMessage);
        writers.schemeID = obj.schemeId;
        view.vaultID      = txid;
    } else if (txType == CustomTxType::CloseVault) {
        auto obj     = std::get<CCloseVaultMessage>(txMessage);
        view.vaultID = obj.vaultId;
    } else if (txType == CustomTxType::UpdateVault) {
        auto obj     = std::get<CUpdateVaultMessage>(txMessage);
        view.vaultID = obj.vaultId;
        if (!obj.schemeId.empty()) {
            writers.schemeID = obj.schemeId;
        }
    } else if (txType == CustomTxType::DepositToVault) {
        auto obj     = std::get<CDepositToVaultMessage>(txMessage);
        view.vaultID = obj.vaultId;
    } else if (txType == CustomTxType::WithdrawFromVault) {
        auto obj     = std::get<CWithdrawFromVaultMessage>(txMessage);
        view.vaultID = obj.vaultId;
    } else if (txType == CustomTxType::PaybackWithCollateral) {
        auto obj     = std::get<CPaybackWithCollateralMessage>(txMessage);
        view.vaultID = obj.vaultId;
    } else if (txType == CustomTxType::TakeLoan) {
        auto obj     = std::get<CLoanTakeLoanMessage>(txMessage);
        view.vaultID = obj.vaultId;
    } else if (txType == CustomTxType::PaybackLoan) {
        auto obj     = std::get<CLoanPaybackLoanMessage>(txMessage);
        view.vaultID = obj.vaultId;
    } else if (txType == CustomTxType::PaybackLoanV2) {
        auto obj     = std::get<CLoanPaybackLoanV2Message>(txMessage);
        view.vaultID = obj.vaultId;
    } else if (txType == CustomTxType::AuctionBid) {
        auto obj     = std::get<CAuctionBidMessage>(txMessage);
        view.vaultID = obj.vaultId;
    } else if (txType == CustomTxType::LoanScheme) {
        auto obj                             = std::get<CLoanSchemeMessage>(txMessage);
        writers.globalLoanScheme.identifier = obj.identifier;
        writers.globalLoanScheme.ratio      = obj.ratio;
        writers.globalLoanScheme.rate       = obj.rate;
        if (!obj.updateHeight) {
            writers.globalLoanScheme.schemeCreationTxid = txid;
        } else {
            writers.GetVaultView()->ForEachGlobalScheme(
                [&writers](const VaultGlobalSchemeKey &key, CLazySerialize<VaultGlobalSchemeValue> value) {
                    if (value.get().loanScheme.identifier != writers.globalLoanScheme.identifier) {
                        return true;
                    }
                    writers.globalLoanScheme.schemeCreationTxid = key.schemeCreationTxid;
                    return false;
                },
                {height, txn, {}});
        }
    }
}

Res ApplyCustomTx(CCustomCSView &mnview,
                  const CCoinsViewCache &coins,
                  const CTransaction &tx,
                  const Consensus::Params &consensus,
                  uint32_t height,
                  uint64_t time,
                  uint256 *canSpend,
                  uint32_t txn,
                  const uint64_t evmQueueId) {
    auto res = Res::Ok();
    if (tx.IsCoinBase() && height > 0) {  // genesis contains custom coinbase txs
        return res;
    }
    std::vector<unsigned char> metadata;
    const auto metadataValidation = height >= static_cast<uint32_t>(consensus.FortCanningHeight);

    auto txType = GuessCustomTxType(tx, metadata, metadataValidation);
    if (txType == CustomTxType::None) {
        return res;
    }

    if (metadataValidation && txType == CustomTxType::Reject) {
        return Res::ErrCode(CustomTxErrCodes::Fatal, "Invalid custom transaction");
    }

    auto txMessage = customTypeToMessage(txType);
    CAccountsHistoryWriter view(mnview, height, txn, tx.GetHash(), uint8_t(txType));
    if ((res = CustomMetadataParse(height, consensus, metadata, txMessage))) {
        if (mnview.GetHistoryWriters().GetVaultView()) {
            PopulateVaultHistoryData(mnview.GetHistoryWriters(), view, txMessage, txType, height, txn, tx.GetHash());
        }

        res = CustomTxVisit(view, coins, tx, height, consensus, txMessage, time, txn, evmQueueId);

        if (res) {
            if (canSpend && txType == CustomTxType::UpdateMasternode) {
                auto obj = std::get<CUpdateMasterNodeMessage>(txMessage);
                for (const auto &item : obj.updates) {
                    if (item.first == static_cast<uint8_t>(UpdateMasternodeType::OwnerAddress)) {
                        if (const auto node = mnview.GetMasternode(obj.mnId)) {
                            *canSpend = node->collateralTx.IsNull() ? obj.mnId : node->collateralTx;
                        }
                        break;
                    }
                }
            }

            // Track burn fee
            if (txType == CustomTxType::CreateToken || txType == CustomTxType::CreateMasternode) {
                mnview.GetHistoryWriters().AddFeeBurn(tx.vout[0].scriptPubKey, tx.vout[0].nValue);
            }

            if (txType == CustomTxType::CreateCfp || txType == CustomTxType::CreateVoc) {
                // burn fee_burn_pct of creation fee, the rest is distributed among voting masternodes
                CDataStructureV0 burnPctKey{
                        AttributeTypes::Governance, GovernanceIDs::Proposals, GovernanceKeys::FeeBurnPct};

                auto attributes = view.GetAttributes();
                assert(attributes);

                auto burnFee = MultiplyAmounts(tx.vout[0].nValue, attributes->GetValue(burnPctKey, COIN / 2));
                mnview.GetHistoryWriters().AddFeeBurn(tx.vout[0].scriptPubKey, burnFee);
            }

            if (txType == CustomTxType::Vault) {
                // burn the half, the rest is returned on close vault
                auto burnFee = tx.vout[0].nValue / 2;
                mnview.GetHistoryWriters().AddFeeBurn(tx.vout[0].scriptPubKey, burnFee);
            }
        }
    }
    // list of transactions which aren't allowed to fail:
    if (!res) {
        res.msg = strprintf("%sTx: %s", ToString(txType), res.msg);

        if (NotAllowedToFail(txType, height)) {
            if (ShouldReturnNonFatalError(tx, height)) {
                return res;
            }
            res.code |= CustomTxErrCodes::Fatal;
        }
        if (height >= static_cast<uint32_t>(consensus.DakotaHeight)) {
            res.code |= CustomTxErrCodes::Fatal;
        }
        return res;
    }

    // construct undo
    auto &flushable = view.GetStorage();
    auto undo       = CUndo::Construct(mnview.GetStorage(), flushable.GetRaw());
    // flush changes
    view.Flush();
    // write undo
    if (!undo.before.empty()) {
        mnview.SetUndo(UndoKey{height, tx.GetHash()}, undo);
    }
    return res;
}

ResVal<uint256> ApplyAnchorRewardTx(CCustomCSView &mnview,
                                    const CTransaction &tx,
                                    int height,
                                    const uint256 &prevStakeModifier,
                                    const std::vector<unsigned char> &metadata,
                                    const Consensus::Params &consensusParams) {
    Require(height < consensusParams.DakotaHeight, "Old anchor TX type after Dakota fork. Height %d", height);

    CDataStream ss(metadata, SER_NETWORK, PROTOCOL_VERSION);
    CAnchorFinalizationMessage finMsg;
    ss >> finMsg;

    auto rewardTx = mnview.GetRewardForAnchor(finMsg.btcTxHash);
    if (rewardTx) {
        return Res::ErrDbg("bad-ar-exists",
                           "reward for anchor %s already exists (tx: %s)",
                           finMsg.btcTxHash.ToString(),
                           (*rewardTx).ToString());
    }

    if (!finMsg.CheckConfirmSigs()) {
        return Res::ErrDbg("bad-ar-sigs", "anchor signatures are incorrect");
    }

    if (finMsg.sigs.size() < GetMinAnchorQuorum(finMsg.currentTeam)) {
        return Res::ErrDbg("bad-ar-sigs-quorum",
                           "anchor sigs (%d) < min quorum (%) ",
                           finMsg.sigs.size(),
                           GetMinAnchorQuorum(finMsg.currentTeam));
    }

    // check reward sum
    if (height >= consensusParams.AMKHeight) {
        const auto cbValues = tx.GetValuesOut();
        if (cbValues.size() != 1 || cbValues.begin()->first != DCT_ID{0})
            return Res::ErrDbg("bad-ar-wrong-tokens", "anchor reward should be payed only in Defi coins");

        const auto anchorReward = mnview.GetCommunityBalance(CommunityAccountType::AnchorReward);
        if (cbValues.begin()->second != anchorReward) {
            return Res::ErrDbg("bad-ar-amount",
                               "anchor pays wrong amount (actual=%d vs expected=%d)",
                               cbValues.begin()->second,
                               anchorReward);
        }
    } else {  // pre-AMK logic
        auto anchorReward = GetAnchorSubsidy(finMsg.anchorHeight, finMsg.prevAnchorHeight, consensusParams);
        if (tx.GetValueOut() > anchorReward) {
            return Res::ErrDbg(
                "bad-ar-amount", "anchor pays too much (actual=%d vs limit=%d)", tx.GetValueOut(), anchorReward);
        }
    }

    CTxDestination destination = FromOrDefaultKeyIDToDestination(finMsg.rewardKeyType, finMsg.rewardKeyID, KeyType::MNRewardKeyType);
    if (!IsValidDestination(destination) || tx.vout[1].scriptPubKey != GetScriptForDestination(destination)) {
        return Res::ErrDbg("bad-ar-dest", "anchor pay destination is incorrect");
    }

    if (finMsg.currentTeam != mnview.GetCurrentTeam()) {
        return Res::ErrDbg("bad-ar-curteam", "anchor wrong current team");
    }

    if (finMsg.nextTeam != mnview.CalcNextTeam(height, prevStakeModifier)) {
        return Res::ErrDbg("bad-ar-nextteam", "anchor wrong next team");
    }
    mnview.SetTeam(finMsg.nextTeam);
    if (height >= consensusParams.AMKHeight) {
        LogPrint(BCLog::ACCOUNTCHANGE,
                 "AccountChange: hash=%s fund=%s change=%s\n",
                 tx.GetHash().ToString(),
                 GetCommunityAccountName(CommunityAccountType::AnchorReward),
                 (CBalances{{{{0}, -mnview.GetCommunityBalance(CommunityAccountType::AnchorReward)}}}.ToString()));
        mnview.SetCommunityBalance(CommunityAccountType::AnchorReward, 0);  // just reset
    } else {
        mnview.SetFoundationsDebt(mnview.GetFoundationsDebt() + tx.GetValueOut());
    }

    return {finMsg.btcTxHash, Res::Ok()};
}

ResVal<uint256> ApplyAnchorRewardTxPlus(CCustomCSView &mnview,
                                        const CTransaction &tx,
                                        int height,
                                        const std::vector<unsigned char> &metadata,
                                        const Consensus::Params &consensusParams) {
    Require(height >= consensusParams.DakotaHeight, "New anchor TX type before Dakota fork. Height %d", height);

    CDataStream ss(metadata, SER_NETWORK, PROTOCOL_VERSION);
    CAnchorFinalizationMessagePlus finMsg;
    ss >> finMsg;

    auto rewardTx = mnview.GetRewardForAnchor(finMsg.btcTxHash);
    if (rewardTx) {
        return Res::ErrDbg("bad-ar-exists",
                           "reward for anchor %s already exists (tx: %s)",
                           finMsg.btcTxHash.ToString(),
                           (*rewardTx).ToString());
    }

    // Miner used confirm team at chain height when creating this TX, this is height - 1.
    int anchorHeight = height - 1;
    auto uniqueKeys  = finMsg.CheckConfirmSigs(anchorHeight);
    if (!uniqueKeys) {
        return Res::ErrDbg("bad-ar-sigs", "anchor signatures are incorrect");
    }

    auto team = mnview.GetConfirmTeam(anchorHeight);
    if (!team) {
        return Res::ErrDbg("bad-ar-team", "could not get confirm team for height: %d", anchorHeight);
    }

    auto quorum = GetMinAnchorQuorum(*team);
    Require(finMsg.sigs.size() >= quorum, "anchor sigs (%d) < min quorum (%) ", finMsg.sigs.size(), quorum);
    Require(uniqueKeys >= quorum, "anchor unique keys (%d) < min quorum (%) ", uniqueKeys, quorum);

    // Make sure anchor block height and hash exist in chain.
    auto *anchorIndex = ::ChainActive()[finMsg.anchorHeight];
    Require(anchorIndex,
            "Active chain does not contain block height %d. Chain height %d",
            finMsg.anchorHeight,
            ::ChainActive().Height());
    Require(anchorIndex->GetBlockHash() == finMsg.dfiBlockHash,
            "Anchor and blockchain mismatch at height %d. Expected %s found %s",
            finMsg.anchorHeight,
            anchorIndex->GetBlockHash().ToString(),
            finMsg.dfiBlockHash.ToString());
    // check reward sum
    const auto cbValues = tx.GetValuesOut();
    Require(cbValues.size() == 1 && cbValues.begin()->first == DCT_ID{0}, "anchor reward should be paid in DFI only");

    const auto anchorReward = mnview.GetCommunityBalance(CommunityAccountType::AnchorReward);
    Require(cbValues.begin()->second == anchorReward,
            "anchor pays wrong amount (actual=%d vs expected=%d)",
            cbValues.begin()->second,
            anchorReward);

    CTxDestination destination = FromOrDefaultKeyIDToDestination(finMsg.rewardKeyType, finMsg.rewardKeyID, KeyType::MNRewardKeyType);
    if (!IsValidDestination(destination) || tx.vout[1].scriptPubKey != GetScriptForDestination(destination)) {
        return Res::ErrDbg("bad-ar-dest", "anchor pay destination is incorrect");
    }

    LogPrint(BCLog::ACCOUNTCHANGE,
             "AccountChange: hash=%s fund=%s change=%s\n",
             tx.GetHash().ToString(),
             GetCommunityAccountName(CommunityAccountType::AnchorReward),
             (CBalances{{{{0}, -mnview.GetCommunityBalance(CommunityAccountType::AnchorReward)}}}.ToString()));
    mnview.SetCommunityBalance(CommunityAccountType::AnchorReward, 0);  // just reset
    mnview.AddRewardForAnchor(finMsg.btcTxHash, tx.GetHash());

    // Store reward data for RPC info
    mnview.AddAnchorConfirmData(CAnchorConfirmDataPlus{finMsg});

    return {finMsg.btcTxHash, Res::Ok()};
}

bool IsMempooledCustomTxCreate(const CTxMemPool &pool, const uint256 &txid) {
    CTransactionRef ptx = pool.get(txid);
    if (ptx) {
        std::vector<unsigned char> dummy;
        CustomTxType txType = GuessCustomTxType(*ptx, dummy);
        return txType == CustomTxType::CreateMasternode || txType == CustomTxType::CreateToken;
    }
    return false;
}

std::vector<DCT_ID> CPoolSwap::CalculateSwaps(CCustomCSView &view, const Consensus::Params &consensus, bool testOnly) {
    std::vector<std::vector<DCT_ID> > poolPaths = CalculatePoolPaths(view);

    // Record best pair
    std::pair<std::vector<DCT_ID>, CAmount> bestPair{{}, -1};

    // Loop through all common pairs
    for (const auto &path : poolPaths) {
        // Test on copy of view
        CCustomCSView dummy(view);

        // Execute pool path
        auto res = ExecuteSwap(dummy, path, consensus, testOnly);

        // Add error for RPC user feedback
        if (!res) {
            const auto token = dummy.GetToken(currentID);
            if (token) {
                errors.emplace_back(token->symbol, res.msg);
            }
        }

        // Record amount if more than previous or default value
        if (res && result > bestPair.second) {
            bestPair = {path, result};
        }
    }

    return bestPair.first;
}

std::vector<std::vector<DCT_ID> > CPoolSwap::CalculatePoolPaths(CCustomCSView &view) {
    std::vector<std::vector<DCT_ID> > poolPaths;

    // For tokens to be traded get all pairs and pool IDs
    std::multimap<uint32_t, DCT_ID> fromPoolsID, toPoolsID;
    view.ForEachPoolPair(
        [&](DCT_ID const &id, const CPoolPair &pool) {
            if ((obj.idTokenFrom == pool.idTokenA && obj.idTokenTo == pool.idTokenB) ||
                (obj.idTokenTo == pool.idTokenA && obj.idTokenFrom == pool.idTokenB)) {
                // Push poolId when direct path
                poolPaths.push_back({{id}});
            }

            if (pool.idTokenA == obj.idTokenFrom) {
                fromPoolsID.emplace(pool.idTokenB.v, id);
            } else if (pool.idTokenB == obj.idTokenFrom) {
                fromPoolsID.emplace(pool.idTokenA.v, id);
            }

            if (pool.idTokenA == obj.idTokenTo) {
                toPoolsID.emplace(pool.idTokenB.v, id);
            } else if (pool.idTokenB == obj.idTokenTo) {
                toPoolsID.emplace(pool.idTokenA.v, id);
            }
            return true;
        },
        {0});

    if (fromPoolsID.empty() || toPoolsID.empty()) {
        return {};
    }

    // Find intersection on key
    std::map<uint32_t, DCT_ID> commonPairs;
    set_intersection(fromPoolsID.begin(),
                     fromPoolsID.end(),
                     toPoolsID.begin(),
                     toPoolsID.end(),
                     std::inserter(commonPairs, commonPairs.begin()),
                     [](std::pair<uint32_t, DCT_ID> a, std::pair<uint32_t, DCT_ID> b) { return a.first < b.first; });

    // Loop through all common pairs and record direct pool to pool swaps
    for (const auto &item : commonPairs) {
        // Loop through all source/intermediate pools matching common pairs
        const auto poolFromIDs = fromPoolsID.equal_range(item.first);
        for (auto fromID = poolFromIDs.first; fromID != poolFromIDs.second; ++fromID) {
            // Loop through all destination pools matching common pairs
            const auto poolToIDs = toPoolsID.equal_range(item.first);
            for (auto toID = poolToIDs.first; toID != poolToIDs.second; ++toID) {
                // Add to pool paths
                poolPaths.push_back({fromID->second, toID->second});
            }
        }
    }

    // Look for pools that bridges token. Might be in addition to common token pairs paths.
    view.ForEachPoolPair(
        [&](DCT_ID const &id, const CPoolPair &pool) {
            // Loop through from pool multimap on unique keys only
            for (auto fromIt = fromPoolsID.begin(); fromIt != fromPoolsID.end();
                 fromIt      = fromPoolsID.equal_range(fromIt->first).second) {
                // Loop through to pool multimap on unique keys only
                for (auto toIt = toPoolsID.begin(); toIt != toPoolsID.end();
                     toIt      = toPoolsID.equal_range(toIt->first).second) {
                    // If a pool pairs matches from pair and to pair add it to the pool paths
                    if ((fromIt->first == pool.idTokenA.v && toIt->first == pool.idTokenB.v) ||
                        (fromIt->first == pool.idTokenB.v && toIt->first == pool.idTokenA.v)) {
                        poolPaths.push_back({fromIt->second, id, toIt->second});
                    }
                }
            }

            return true;
        },
        {0});

    // return pool paths
    return poolPaths;
}

// Note: `testOnly` doesn't update views, and as such can result in a previous price calculations
// for a pool, if used multiple times (or duplicated pool IDs) with the same view.
// testOnly is only meant for one-off tests per well defined view.
Res CPoolSwap::ExecuteSwap(CCustomCSView &view, std::vector<DCT_ID> poolIDs, const Consensus::Params &consensus, bool testOnly) {
    Res poolResult = Res::Ok();
    // No composite swap allowed before Fort Canning
    if (height < static_cast<uint32_t>(consensus.FortCanningHeight) && !poolIDs.empty()) {
        poolIDs.clear();
    }

    Require(obj.amountFrom > 0, "Input amount should be positive");

    if (height >= static_cast<uint32_t>(consensus.FortCanningHillHeight) &&
        poolIDs.size() > MAX_POOL_SWAPS) {
        return Res::Err(
            strprintf("Too many pool IDs provided, max %d allowed, %d provided", MAX_POOL_SWAPS, poolIDs.size()));
    }

    // Single swap if no pool IDs provided
    auto poolPrice = PoolPrice::getMaxValid();
    std::optional<std::pair<DCT_ID, CPoolPair> > poolPair;
    if (poolIDs.empty()) {
        poolPair = view.GetPoolPair(obj.idTokenFrom, obj.idTokenTo);
        Require(poolPair, "Cannot find the pool pair.");

        // Add single swap pool to vector for loop
        poolIDs.push_back(poolPair->first);

        // Get legacy max price
        poolPrice = obj.maxPrice;
    }

    if (!testOnly) {
        CCustomCSView mnview(view);
        mnview.CalculateOwnerRewards(obj.from, height);
        mnview.CalculateOwnerRewards(obj.to, height);
        mnview.Flush();
    }

    auto attributes = view.GetAttributes();
    assert(attributes);

    CDataStructureV0 dexKey{AttributeTypes::Live, ParamIDs::Economy, EconomyKeys::DexTokens};
    auto dexBalances = attributes->GetValue(dexKey, CDexBalances{});

    // Set amount to be swapped in pool
    CTokenAmount swapAmountResult{obj.idTokenFrom, obj.amountFrom};

    for (size_t i{0}; i < poolIDs.size(); ++i) {
        // Also used to generate pool specific error messages for RPC users
        currentID = poolIDs[i];

        // Use single swap pool if already found
        std::optional<CPoolPair> pool;
        if (poolPair) {
            pool = poolPair->second;
        } else  // Or get pools from IDs provided for composite swap
        {
            pool = view.GetPoolPair(currentID);
            Require(pool, "Cannot find the pool pair.");
        }

        // Check if last pool swap
        bool lastSwap = i + 1 == poolIDs.size();

        const auto swapAmount = swapAmountResult;

        if (height >= static_cast<uint32_t>(consensus.FortCanningHillHeight) && lastSwap) {
            Require(obj.idTokenTo != swapAmount.nTokenId,
                    "Final swap should have idTokenTo as destination, not source");

            Require(pool->idTokenA == obj.idTokenTo || pool->idTokenB == obj.idTokenTo,
                    "Final swap pool should have idTokenTo, incorrect final pool ID provided");
        }

        if (view.AreTokensLocked({pool->idTokenA.v, pool->idTokenB.v})) {
            return Res::Err("Pool currently disabled due to locked token");
        }

        CDataStructureV0 dirAKey{AttributeTypes::Poolpairs, currentID.v, PoolKeys::TokenAFeeDir};
        CDataStructureV0 dirBKey{AttributeTypes::Poolpairs, currentID.v, PoolKeys::TokenBFeeDir};
        const auto dirA          = attributes->GetValue(dirAKey, CFeeDir{FeeDirValues::Both});
        const auto dirB          = attributes->GetValue(dirBKey, CFeeDir{FeeDirValues::Both});
        const auto asymmetricFee = std::make_pair(dirA, dirB);

        auto dexfeeInPct = view.GetDexFeeInPct(currentID, swapAmount.nTokenId);
        auto &balances   = dexBalances[currentID];
        auto forward     = swapAmount.nTokenId == pool->idTokenA;

        auto &totalTokenA = forward ? balances.totalTokenA : balances.totalTokenB;
        auto &totalTokenB = forward ? balances.totalTokenB : balances.totalTokenA;

        const auto &reserveAmount   = forward ? pool->reserveA : pool->reserveB;
        const auto &blockCommission = forward ? pool->blockCommissionA : pool->blockCommissionB;

        const auto initReserveAmount   = reserveAmount;
        const auto initBlockCommission = blockCommission;

        // Perform swap
        poolResult = pool->Swap(
            swapAmount,
            dexfeeInPct,
            poolPrice,
            asymmetricFee,
            [&](const CTokenAmount &dexfeeInAmount, const CTokenAmount &tokenAmount) {
                // Save swap amount for next loop
                swapAmountResult = tokenAmount;

                CTokenAmount dexfeeOutAmount{tokenAmount.nTokenId, 0};

                auto dexfeeOutPct = view.GetDexFeeOutPct(currentID, tokenAmount.nTokenId);
                if (dexfeeOutPct > 0 && poolOutFee(swapAmount.nTokenId == pool->idTokenA, asymmetricFee)) {
                    dexfeeOutAmount.nValue = MultiplyAmounts(tokenAmount.nValue, dexfeeOutPct);
                    swapAmountResult.nValue -= dexfeeOutAmount.nValue;
                }

                // If we're just testing, don't do any balance transfers.
                // Just go over pools and return result. The only way this can
                // cause inaccurate result is if we go over the same path twice,
                // which shouldn't happen in the first place.
                if (testOnly)
                    return Res::Ok();

                auto res = view.SetPoolPair(currentID, height, *pool);
                if (!res) {
                    return res;
                }

                CCustomCSView intermediateView(view);
                // hide interemidiate swaps
                auto &subView = i == 0 ? view : intermediateView;
                res           = subView.SubBalance(obj.from, swapAmount);
                if (!res) {
                    return res;
                }
                intermediateView.Flush();

                auto &addView = lastSwap ? view : intermediateView;
                if (height >= static_cast<uint32_t>(consensus.GrandCentralHeight)) {
                    res = addView.AddBalance(lastSwap ? (obj.to.empty() ? obj.from : obj.to) : obj.from,
                                             swapAmountResult);
                } else {
                    res = addView.AddBalance(lastSwap ? obj.to : obj.from, swapAmountResult);
                }
                if (!res) {
                    return res;
                }
                intermediateView.Flush();

                const auto token = view.GetToken("DUSD");

                // burn the dex in amount
                if (dexfeeInAmount.nValue > 0) {
                    res = view.AddBalance(consensus.burnAddress, dexfeeInAmount);
                    if (!res) {
                        return res;
                    }
                    totalTokenA.feeburn += dexfeeInAmount.nValue;
                }

                // burn the dex out amount
                if (dexfeeOutAmount.nValue > 0) {
                    res = view.AddBalance(consensus.burnAddress, dexfeeOutAmount);
                    if (!res) {
                        return res;
                    }
                    totalTokenB.feeburn += dexfeeOutAmount.nValue;
                }

                totalTokenA.swaps += (reserveAmount - initReserveAmount);
                totalTokenA.commissions += (blockCommission - initBlockCommission);

                if (lastSwap && obj.to == consensus.burnAddress) {
                    totalTokenB.feeburn += swapAmountResult.nValue;
                }

                return res;
            },
            static_cast<int>(height));

        if (!poolResult) {
            return poolResult;
        }
    }

    if (height >= static_cast<uint32_t>(consensus.GrandCentralHeight)) {
        if (swapAmountResult.nTokenId != obj.idTokenTo) {
            return Res::Err("Final swap output is not same as idTokenTo");
        }
    }

    // Reject if price paid post-swap above max price provided
    if (height >= static_cast<uint32_t>(consensus.FortCanningHeight) && !obj.maxPrice.isAboveValid()) {
        if (swapAmountResult.nValue != 0) {
            const auto userMaxPrice = arith_uint256(obj.maxPrice.integer) * COIN + obj.maxPrice.fraction;
            if (arith_uint256(obj.amountFrom) * COIN / swapAmountResult.nValue > userMaxPrice) {
                return Res::Err("Price is higher than indicated.");
            }
        }
    }

    if (!testOnly && view.GetDexStatsEnabled().value_or(false)) {
        attributes->SetValue(dexKey, std::move(dexBalances));
        view.SetVariable(*attributes);
    }
    // Assign to result for loop testing best pool swap result
    result = swapAmountResult.nValue;

    return Res::Ok();
}

Res SwapToDFIorDUSD(CCustomCSView &mnview,
                    DCT_ID tokenId,
                    CAmount amount,
                    const CScript &from,
                    const CScript &to,
                    uint32_t height,
                    const Consensus::Params &consensus,
                    bool forceLoanSwap) {
    CPoolSwapMessage obj;

    obj.from        = from;
    obj.to          = to;
    obj.idTokenFrom = tokenId;
    obj.idTokenTo   = DCT_ID{0};
    obj.amountFrom  = amount;
    obj.maxPrice    = PoolPrice::getMaxValid();

    auto poolSwap = CPoolSwap(obj, height);
    auto token    = mnview.GetToken(tokenId);
    Require(token, "Cannot find token with id %s!", tokenId.ToString());

    // TODO: Optimize double look up later when first token is DUSD.
    auto dUsdToken = mnview.GetToken("DUSD");
    Require(dUsdToken, "Cannot find token DUSD");

    const auto attributes = mnview.GetAttributes();
    Require(attributes, "Attributes unavailable");
    CDataStructureV0 directBurnKey{AttributeTypes::Param, ParamIDs::DFIP2206A, DFIPKeys::DUSDInterestBurn};

    // Direct swap from DUSD to DFI as defined in the CPoolSwapMessage.
    if (tokenId == dUsdToken->first) {
        if (to == consensus.burnAddress && !forceLoanSwap && attributes->GetValue(directBurnKey, false)) {
            // direct burn dUSD
            CTokenAmount dUSD{dUsdToken->first, amount};

            Require(mnview.SubBalance(from, dUSD));

            return mnview.AddBalance(to, dUSD);
        } else
            // swap dUSD -> DFI and burn DFI
            return poolSwap.ExecuteSwap(mnview, {}, consensus);
    }

    auto pooldUSDDFI = mnview.GetPoolPair(dUsdToken->first, DCT_ID{0});
    Require(pooldUSDDFI, "Cannot find pool pair DUSD-DFI!");

    auto poolTokendUSD = mnview.GetPoolPair(tokenId, dUsdToken->first);
    Require(poolTokendUSD, "Cannot find pool pair %s-DUSD!", token->symbol);

    if (to == consensus.burnAddress && !forceLoanSwap && attributes->GetValue(directBurnKey, false)) {
        obj.idTokenTo = dUsdToken->first;

        // swap tokenID -> dUSD and burn dUSD
        return poolSwap.ExecuteSwap(mnview, {}, consensus);
    } else
        // swap tokenID -> dUSD -> DFI and burn DFI
        return poolSwap.ExecuteSwap(mnview, {poolTokendUSD->first, pooldUSDDFI->first}, consensus);
}

bool IsVaultPriceValid(CCustomCSView &mnview, const CVaultId &vaultId, uint32_t height) {
    if (auto collaterals = mnview.GetVaultCollaterals(vaultId))
        for (const auto &collateral : collaterals->balances) {
            if (auto collateralToken = mnview.HasLoanCollateralToken({collateral.first, height})) {
                if (auto fixedIntervalPrice = mnview.GetFixedIntervalPrice(collateralToken->fixedIntervalPriceId)) {
                    if (!fixedIntervalPrice.val->isLive(mnview.GetPriceDeviation())) {
                        return false;
                    }
                } else {
                    // No fixed interval prices available. Should not have happened.
                    return false;
                }
            } else {
                // Not a collateral token. Should not have happened.
                return false;
            }
        }

    if (auto loans = mnview.GetLoanTokens(vaultId))
        for (const auto &loan : loans->balances) {
            if (auto loanToken = mnview.GetLoanTokenByID(loan.first)) {
                if (auto fixedIntervalPrice = mnview.GetFixedIntervalPrice(loanToken->fixedIntervalPriceId)) {
                    if (!fixedIntervalPrice.val->isLive(mnview.GetPriceDeviation())) {
                        return false;
                    }
                } else {
                    // No fixed interval prices available. Should not have happened.
                    return false;
                }
            } else {
                // Not a loan token. Should not have happened.
                return false;
            }
        }
    return true;
}

bool IsPaybackWithCollateral(CCustomCSView &view, const std::map<DCT_ID, CBalances> &loans) {
    auto tokenDUSD = view.GetToken("DUSD");
    if (!tokenDUSD)
        return false;

    if (loans.size() == 1 && loans.count(tokenDUSD->first) &&
        loans.at(tokenDUSD->first) == CBalances{{{tokenDUSD->first, 999999999999999999LL}}}) {
        return true;
    }
    return false;
}

Res PaybackWithCollateral(CCustomCSView &view,
                          const CVaultData &vault,
                          const CVaultId &vaultId,
                          uint32_t height,
                          uint64_t time) {
    const auto attributes = view.GetAttributes();
    if (!attributes) return DeFiErrors::MNInvalidAttribute();

    const auto dUsdToken = view.GetToken("DUSD");
    if (!dUsdToken) return DeFiErrors::TokenInvalidForName("DUSD");

    CDataStructureV0 activeKey{AttributeTypes::Token, dUsdToken->first.v, TokenKeys::LoanPaybackCollateral};
    if (!attributes->GetValue(activeKey, false)) return DeFiErrors::LoanPaybackWithCollateralDisable();

    const auto collateralAmounts = view.GetVaultCollaterals(vaultId);
    if (!collateralAmounts) return DeFiErrors::VaultNoCollateral();

    if (!collateralAmounts->balances.count(dUsdToken->first)) return DeFiErrors::VaultNoDUSDCollateral();

    const auto &collateralDUSD = collateralAmounts->balances.at(dUsdToken->first);

    const auto loanAmounts = view.GetLoanTokens(vaultId);
    if (!loanAmounts) return DeFiErrors::VaultNoLoans();

    if (!loanAmounts->balances.count(dUsdToken->first)) return DeFiErrors::VaultNoLoans("DUSD");

    const auto &loanDUSD = loanAmounts->balances.at(dUsdToken->first);

    const auto rate = view.GetInterestRate(vaultId, dUsdToken->first, height);
    if (!rate) return DeFiErrors::TokenInterestRateInvalid("DUSD");
    const auto subInterest = TotalInterest(*rate, height);

    Res res{};
    CAmount subLoanAmount{0};
    CAmount subCollateralAmount{0};
    CAmount burnAmount{0};

    // Case where interest > collateral: decrease interest, wipe collateral.
    if (subInterest > collateralDUSD) {
        subCollateralAmount = collateralDUSD;

        res = view.SubVaultCollateral(vaultId, {dUsdToken->first, subCollateralAmount});
        if (!res)
            return res;

        res = view.DecreaseInterest(height, vaultId, vault.schemeId, dUsdToken->first, 0, subCollateralAmount);
        if (!res)
            return res;

        burnAmount = subCollateralAmount;
    } else {
        // Postive interest: Loan + interest > collateral.
        // Negative interest: Loan - abs(interest) > collateral.
        if (loanDUSD + subInterest > collateralDUSD) {
            subLoanAmount       = collateralDUSD - subInterest;
            subCollateralAmount = collateralDUSD;
        } else {
            // Common case: Collateral > loans.
            subLoanAmount       = loanDUSD;
            subCollateralAmount = loanDUSD + subInterest;
        }

        if (subLoanAmount > 0) {
            TrackDUSDSub(view, {dUsdToken->first, subLoanAmount});
            res = view.SubLoanToken(vaultId, {dUsdToken->first, subLoanAmount});
            if (!res)
                return res;
        }

        if (subCollateralAmount > 0) {
            res = view.SubVaultCollateral(vaultId, {dUsdToken->first, subCollateralAmount});
            if (!res)
                return res;
        }

        view.ResetInterest(height, vaultId, vault.schemeId, dUsdToken->first);
        burnAmount = subInterest;
    }

    if (burnAmount > 0) {
        res = view.AddBalance(Params().GetConsensus().burnAddress, {dUsdToken->first, burnAmount});
        if (!res)
            return res;
    } else {
        TrackNegativeInterest(view, {dUsdToken->first, std::abs(burnAmount)});
    }

    // Guard against liquidation
    const auto collaterals = view.GetVaultCollaterals(vaultId);
    const auto loans       = view.GetLoanTokens(vaultId);
    if (loans)
        if (!collaterals) return DeFiErrors::VaultNeedCollateral();

    auto vaultAssets = view.GetVaultAssets(vaultId, *collaterals, height, time);
    if (!vaultAssets)
        return std::move(vaultAssets);

    // The check is required to do a ratio check safe guard, or the vault of ratio is unreliable.
    // This can later be removed, if all edge cases of price deviations and max collateral factor for DUSD (1.5
    // currently) can be tested for economical stability. Taking the safer approach for now.
    if (!IsVaultPriceValid(view, vaultId, height)) return DeFiErrors::VaultInvalidPrice();

    const auto scheme = view.GetLoanScheme(vault.schemeId);
    if (vaultAssets.val->ratio() < scheme->ratio) return DeFiErrors::VaultInsufficientCollateralization(
                vaultAssets.val->ratio(), scheme->ratio);

    if (subCollateralAmount > 0) {
        res = view.SubMintedTokens(dUsdToken->first, subCollateralAmount);
        if (!res)
            return res;
    }

    return Res::Ok();
}

Res storeGovVars(const CGovernanceHeightMessage &obj, CCustomCSView &view) {
    // Retrieve any stored GovVariables at startHeight
    auto storedGovVars = view.GetStoredVariables(obj.startHeight);

    // Remove any pre-existing entry
    for (auto it = storedGovVars.begin(); it != storedGovVars.end();) {
        if ((*it)->GetName() == obj.govVar->GetName()) {
            it = storedGovVars.erase(it);
        } else {
            ++it;
        }
    }

    // Add GovVariable to set for storage
    storedGovVars.insert(obj.govVar);

    // Store GovVariable set by height
    return view.SetStoredVariables(storedGovVars, obj.startHeight);
}

bool IsRegtestNetwork() {
    return Params().NetworkIDString() == CBaseChainParams::REGTEST;
}
bool IsTestNetwork() {
    return Params().NetworkIDString() == CBaseChainParams::TESTNET
    || Params().NetworkIDString() == CBaseChainParams::CHANGI
    || Params().NetworkIDString() == CBaseChainParams::DEVNET;
}

bool IsMainNetwork() {
    return Params().NetworkIDString() == CBaseChainParams::MAIN;
}

bool IsICXEnabled(const int height, const CCustomCSView &view, const Consensus::Params &consensus) {
    if (height >= consensus.NextNetworkUpgradeHeight) {
        const CDataStructureV0 enabledKey{AttributeTypes::Param, ParamIDs::Feature, DFIPKeys::ICXEnabled};
        auto attributes = view.GetAttributes();
        assert(attributes);
        return attributes->GetValue(enabledKey, false);
    }
    // ICX transactions allowed before NextNetwrokUpgrade and some of these conditions
    else if (height < consensus.FortCanningParkHeight || IsRegtestNetwork() || (IsTestNetwork() && static_cast<int>(height) >= 1250000))
        return true;

    // ICX transactions disabled in all other cases
    return false;
}

bool IsEVMEnabled(const int height, const CCustomCSView &view, const Consensus::Params &consensus) {
    if (height < consensus.NextNetworkUpgradeHeight) {
        return false;
    }

    const CDataStructureV0 enabledKey{AttributeTypes::Param, ParamIDs::Feature, DFIPKeys::EVMEnabled};
    auto attributes = view.GetAttributes();
    assert(attributes);
    return attributes->GetValue(enabledKey, false);
}

bool IsTransferDomainEnabled(const int height, const CCustomCSView &view, const Consensus::Params &consensus) {
    if (height < consensus.NextNetworkUpgradeHeight) {
        return false;
    }

    const CDataStructureV0 enabledKey{AttributeTypes::Param, ParamIDs::Feature, DFIPKeys::TransferDomain};
    auto attributes = view.GetAttributes();
    assert(attributes);
    return attributes->GetValue(enabledKey, false);
}<|MERGE_RESOLUTION|>--- conflicted
+++ resolved
@@ -4019,14 +4019,11 @@
 struct TransferDomainLiveConfig {
     bool dvmToEvm;
     bool evmTodvm;
-<<<<<<< HEAD
     XVmAddressFormatItems srcDvmEvmAddresses;
     XVmAddressFormatItems destDvmEvmAddresses;
     XVmAddressFormatItems destEvmDvmAddresses;
     XVmAddressFormatItems srcEvmDvmAddresses;
     XVmAddressFormatItems evmAuthFormats;
-=======
->>>>>>> 7a39b1d7
     bool dvmNativeToken;
     bool evmNativeToken;
     bool dvmDatEnabled;
@@ -4172,7 +4169,6 @@
     TransferDomainLiveConfig transferdomainConfig{
         attributes->GetValue(dvm_evm, false),
         attributes->GetValue(evm_dvm, false),
-<<<<<<< HEAD
         attributes->GetValue(dvm_dvm_formats, XVmAddressFormatItems{}),
         attributes->GetValue(dvm_evm_formats, XVmAddressFormatItems{}),
         attributes->GetValue(evm_dvm_formats, XVmAddressFormatItems{}),
@@ -4182,12 +4178,6 @@
         attributes->GetValue(evm_native_enabled, true),
         attributes->GetValue(dvm_dat_enabled, true),
         attributes->GetValue(evm_dat_enabled, true),
-=======
-        true,
-        true,
-        true,
-        true,
->>>>>>> 7a39b1d7
         {},
         {}
     };
