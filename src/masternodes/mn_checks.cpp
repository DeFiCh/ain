// Copyright (c) DeFi Blockchain Developers
// Distributed under the MIT software license, see the accompanying
// file LICENSE or http://www.opensource.org/licenses/mit-license.php.

#include <masternodes/accountshistory.h>
#include <masternodes/govvariables/attributes.h>
#include <masternodes/historywriter.h>
#include <masternodes/mn_checks.h>
#include <masternodes/vaulthistory.h>
#include <masternodes/errors.h>

#include <ain_rs_exports.h>
#include <core_io.h>
#include <ffi/cxx.h>
#include <index/txindex.h>
#include <txmempool.h>
#include <validation.h>

#include <algorithm>

constexpr std::string_view ERR_STRING_MIN_COLLATERAL_DFI_PCT =
    "At least 50%% of the minimum required collateral must be in DFI";
constexpr std::string_view ERR_STRING_MIN_COLLATERAL_DFI_DUSD_PCT =
    "At least 50%% of the minimum required collateral must be in DFI or DUSD";

std::string ToString(CustomTxType type) {
    switch (type) {
        case CustomTxType::CreateMasternode:
            return "CreateMasternode";
        case CustomTxType::ResignMasternode:
            return "ResignMasternode";
        case CustomTxType::UpdateMasternode:
            return "UpdateMasternode";
        case CustomTxType::CreateToken:
            return "CreateToken";
        case CustomTxType::UpdateToken:
            return "UpdateToken";
        case CustomTxType::UpdateTokenAny:
            return "UpdateTokenAny";
        case CustomTxType::MintToken:
            return "MintToken";
        case CustomTxType::BurnToken:
            return "BurnToken";
        case CustomTxType::CreatePoolPair:
            return "CreatePoolPair";
        case CustomTxType::UpdatePoolPair:
            return "UpdatePoolPair";
        case CustomTxType::PoolSwap:
            return "PoolSwap";
        case CustomTxType::PoolSwapV2:
            return "PoolSwap";
        case CustomTxType::AddPoolLiquidity:
            return "AddPoolLiquidity";
        case CustomTxType::RemovePoolLiquidity:
            return "RemovePoolLiquidity";
        case CustomTxType::UtxosToAccount:
            return "UtxosToAccount";
        case CustomTxType::AccountToUtxos:
            return "AccountToUtxos";
        case CustomTxType::AccountToAccount:
            return "AccountToAccount";
        case CustomTxType::AnyAccountsToAccounts:
            return "AnyAccountsToAccounts";
        case CustomTxType::SmartContract:
            return "SmartContract";
        case CustomTxType::FutureSwap:
            return "DFIP2203";
        case CustomTxType::SetGovVariable:
            return "SetGovVariable";
        case CustomTxType::SetGovVariableHeight:
            return "SetGovVariableHeight";
        case CustomTxType::AppointOracle:
            return "AppointOracle";
        case CustomTxType::RemoveOracleAppoint:
            return "RemoveOracleAppoint";
        case CustomTxType::UpdateOracleAppoint:
            return "UpdateOracleAppoint";
        case CustomTxType::SetOracleData:
            return "SetOracleData";
        case CustomTxType::AutoAuthPrep:
            return "AutoAuth";
        case CustomTxType::ICXCreateOrder:
            return "ICXCreateOrder";
        case CustomTxType::ICXMakeOffer:
            return "ICXMakeOffer";
        case CustomTxType::ICXSubmitDFCHTLC:
            return "ICXSubmitDFCHTLC";
        case CustomTxType::ICXSubmitEXTHTLC:
            return "ICXSubmitEXTHTLC";
        case CustomTxType::ICXClaimDFCHTLC:
            return "ICXClaimDFCHTLC";
        case CustomTxType::ICXCloseOrder:
            return "ICXCloseOrder";
        case CustomTxType::ICXCloseOffer:
            return "ICXCloseOffer";
        case CustomTxType::SetLoanCollateralToken:
            return "SetLoanCollateralToken";
        case CustomTxType::SetLoanToken:
            return "SetLoanToken";
        case CustomTxType::UpdateLoanToken:
            return "UpdateLoanToken";
        case CustomTxType::LoanScheme:
            return "LoanScheme";
        case CustomTxType::DefaultLoanScheme:
            return "DefaultLoanScheme";
        case CustomTxType::DestroyLoanScheme:
            return "DestroyLoanScheme";
        case CustomTxType::Vault:
            return "Vault";
        case CustomTxType::CloseVault:
            return "CloseVault";
        case CustomTxType::UpdateVault:
            return "UpdateVault";
        case CustomTxType::DepositToVault:
            return "DepositToVault";
        case CustomTxType::WithdrawFromVault:
            return "WithdrawFromVault";
        case CustomTxType::PaybackWithCollateral:
            return "PaybackWithCollateral";
        case CustomTxType::TakeLoan:
            return "TakeLoan";
        case CustomTxType::PaybackLoan:
            return "PaybackLoan";
        case CustomTxType::PaybackLoanV2:
            return "PaybackLoan";
        case CustomTxType::AuctionBid:
            return "AuctionBid";
        case CustomTxType::FutureSwapExecution:
            return "FutureSwapExecution";
        case CustomTxType::FutureSwapRefund:
            return "FutureSwapRefund";
        case CustomTxType::TokenSplit:
            return "TokenSplit";
        case CustomTxType::Reject:
            return "Reject";
        case CustomTxType::CreateCfp:
            return "CreateCfp";
        case CustomTxType::ProposalFeeRedistribution:
            return "ProposalFeeRedistribution";
        case CustomTxType::CreateVoc:
            return "CreateVoc";
        case CustomTxType::Vote:
            return "Vote";
        case CustomTxType::UnsetGovVariable:
            return "UnsetGovVariable";
        case CustomTxType::TransferDomain:
            return "TransferDomain";
        case CustomTxType::EvmTx:
            return "EvmTx";
        case CustomTxType::None:
            return "None";
    }
    return "None";
}

CustomTxType FromString(const std::string &str) {
    static const auto customTxTypeMap = []() {
        std::map<std::string, CustomTxType> generatedMap;
        for (auto i = 0u; i < 256; i++) {
            auto txType = static_cast<CustomTxType>(i);
            generatedMap.emplace(ToString(txType), txType);
        }
        return generatedMap;
    }();
    auto type = customTxTypeMap.find(str);
    return type == customTxTypeMap.end() ? CustomTxType::None : type->second;
}

static ResVal<CBalances> BurntTokens(const CTransaction &tx) {
    CBalances balances;
    for (const auto &out : tx.vout) {
        if (out.scriptPubKey.size() > 0 && out.scriptPubKey[0] == OP_RETURN) {
            Require(balances.Add(out.TokenAmount()));
        }
    }
    return {balances, Res::Ok()};
}

static ResVal<CBalances> MintedTokens(const CTransaction &tx, uint32_t mintingOutputsStart) {
    CBalances balances;
    for (uint32_t i = mintingOutputsStart; i < (uint32_t)tx.vout.size(); i++) {
        Require(balances.Add(tx.vout[i].TokenAmount()));
    }
    return {balances, Res::Ok()};
}

CCustomTxMessage customTypeToMessage(CustomTxType txType) {
    switch (txType) {
        case CustomTxType::CreateMasternode:
            return CCreateMasterNodeMessage{};
        case CustomTxType::ResignMasternode:
            return CResignMasterNodeMessage{};
        case CustomTxType::UpdateMasternode:
            return CUpdateMasterNodeMessage{};
        case CustomTxType::CreateToken:
            return CCreateTokenMessage{};
        case CustomTxType::UpdateToken:
            return CUpdateTokenPreAMKMessage{};
        case CustomTxType::UpdateTokenAny:
            return CUpdateTokenMessage{};
        case CustomTxType::MintToken:
            return CMintTokensMessage{};
        case CustomTxType::BurnToken:
            return CBurnTokensMessage{};
        case CustomTxType::CreatePoolPair:
            return CCreatePoolPairMessage{};
        case CustomTxType::UpdatePoolPair:
            return CUpdatePoolPairMessage{};
        case CustomTxType::PoolSwap:
            return CPoolSwapMessage{};
        case CustomTxType::PoolSwapV2:
            return CPoolSwapMessageV2{};
        case CustomTxType::AddPoolLiquidity:
            return CLiquidityMessage{};
        case CustomTxType::RemovePoolLiquidity:
            return CRemoveLiquidityMessage{};
        case CustomTxType::UtxosToAccount:
            return CUtxosToAccountMessage{};
        case CustomTxType::AccountToUtxos:
            return CAccountToUtxosMessage{};
        case CustomTxType::AccountToAccount:
            return CAccountToAccountMessage{};
        case CustomTxType::AnyAccountsToAccounts:
            return CAnyAccountsToAccountsMessage{};
        case CustomTxType::SmartContract:
            return CSmartContractMessage{};
        case CustomTxType::FutureSwap:
            return CFutureSwapMessage{};
        case CustomTxType::SetGovVariable:
            return CGovernanceMessage{};
        case CustomTxType::SetGovVariableHeight:
            return CGovernanceHeightMessage{};
        case CustomTxType::AppointOracle:
            return CAppointOracleMessage{};
        case CustomTxType::RemoveOracleAppoint:
            return CRemoveOracleAppointMessage{};
        case CustomTxType::UpdateOracleAppoint:
            return CUpdateOracleAppointMessage{};
        case CustomTxType::SetOracleData:
            return CSetOracleDataMessage{};
        case CustomTxType::AutoAuthPrep:
            return CCustomTxMessageNone{};
        case CustomTxType::ICXCreateOrder:
            return CICXCreateOrderMessage{};
        case CustomTxType::ICXMakeOffer:
            return CICXMakeOfferMessage{};
        case CustomTxType::ICXSubmitDFCHTLC:
            return CICXSubmitDFCHTLCMessage{};
        case CustomTxType::ICXSubmitEXTHTLC:
            return CICXSubmitEXTHTLCMessage{};
        case CustomTxType::ICXClaimDFCHTLC:
            return CICXClaimDFCHTLCMessage{};
        case CustomTxType::ICXCloseOrder:
            return CICXCloseOrderMessage{};
        case CustomTxType::ICXCloseOffer:
            return CICXCloseOfferMessage{};
        case CustomTxType::SetLoanCollateralToken:
            return CLoanSetCollateralTokenMessage{};
        case CustomTxType::SetLoanToken:
            return CLoanSetLoanTokenMessage{};
        case CustomTxType::UpdateLoanToken:
            return CLoanUpdateLoanTokenMessage{};
        case CustomTxType::LoanScheme:
            return CLoanSchemeMessage{};
        case CustomTxType::DefaultLoanScheme:
            return CDefaultLoanSchemeMessage{};
        case CustomTxType::DestroyLoanScheme:
            return CDestroyLoanSchemeMessage{};
        case CustomTxType::Vault:
            return CVaultMessage{};
        case CustomTxType::CloseVault:
            return CCloseVaultMessage{};
        case CustomTxType::UpdateVault:
            return CUpdateVaultMessage{};
        case CustomTxType::DepositToVault:
            return CDepositToVaultMessage{};
        case CustomTxType::WithdrawFromVault:
            return CWithdrawFromVaultMessage{};
        case CustomTxType::PaybackWithCollateral:
            return CPaybackWithCollateralMessage{};
        case CustomTxType::TakeLoan:
            return CLoanTakeLoanMessage{};
        case CustomTxType::PaybackLoan:
            return CLoanPaybackLoanMessage{};
        case CustomTxType::PaybackLoanV2:
            return CLoanPaybackLoanV2Message{};
        case CustomTxType::AuctionBid:
            return CAuctionBidMessage{};
        case CustomTxType::FutureSwapExecution:
            return CCustomTxMessageNone{};
        case CustomTxType::FutureSwapRefund:
            return CCustomTxMessageNone{};
        case CustomTxType::TokenSplit:
            return CCustomTxMessageNone{};
        case CustomTxType::Reject:
            return CCustomTxMessageNone{};
        case CustomTxType::CreateCfp:
            return CCreateProposalMessage{};
        case CustomTxType::CreateVoc:
            return CCreateProposalMessage{};
        case CustomTxType::Vote:
            return CProposalVoteMessage{};
        case CustomTxType::ProposalFeeRedistribution:
            return CCustomTxMessageNone{};
        case CustomTxType::UnsetGovVariable:
            return CGovernanceUnsetMessage{};
        case CustomTxType::TransferDomain:
            return CTransferDomainMessage{};
        case CustomTxType::EvmTx:
            return CEvmTxMessage{};
        case CustomTxType::None:
            return CCustomTxMessageNone{};
    }
    return CCustomTxMessageNone{};
}

extern std::string ScriptToString(const CScript &script);

template <typename ...T>
constexpr bool FalseType = false;

template<typename T>
constexpr bool IsOneOf() {
    return false;
}

template<typename T, typename T1, typename ...Args>
constexpr bool IsOneOf() {
    return std::is_same_v<T, T1> || IsOneOf<T, Args...>();
}

class CCustomMetadataParseVisitor {
    uint32_t height;
    const Consensus::Params &consensus;
    const std::vector<unsigned char> &metadata;

    Res IsHardforkEnabled(const uint32_t startHeight) const {
        const std::unordered_map<int, std::string> hardforks = {
                { consensus.AMKHeight,                    "called before AMK height" },
                { consensus.BayfrontHeight,               "called before Bayfront height" },
                { consensus.BayfrontGardensHeight,        "called before Bayfront Gardens height" },
                { consensus.EunosHeight,                  "called before Eunos height" },
                { consensus.EunosPayaHeight,              "called before EunosPaya height" },
                { consensus.FortCanningHeight,            "called before FortCanning height" },
                { consensus.FortCanningHillHeight,        "called before FortCanningHill height" },
                { consensus.FortCanningRoadHeight,        "called before FortCanningRoad height" },
                { consensus.FortCanningEpilogueHeight,    "called before FortCanningEpilogue height" },
                { consensus.GrandCentralHeight,           "called before GrandCentral height" },
                { consensus.NextNetworkUpgradeHeight,     "called before NextNetworkUpgrade height" },
        };
        if (startHeight && height < startHeight) {
            auto it = hardforks.find(startHeight);
            assert(it != hardforks.end());
            return Res::Err(it->second);
        }

        return Res::Ok();
    }

public:
    CCustomMetadataParseVisitor(uint32_t height,
                                const Consensus::Params &consensus,
                                const std::vector<unsigned char> &metadata)
        : height(height),
          consensus(consensus),
          metadata(metadata) {}

    template<typename T>
    Res EnabledAfter() const {
        if constexpr (IsOneOf<T,
                CCreateTokenMessage,
                CUpdateTokenPreAMKMessage,
                CUtxosToAccountMessage,
                CAccountToUtxosMessage,
                CAccountToAccountMessage,
                CMintTokensMessage>())
            return IsHardforkEnabled(consensus.AMKHeight);
        else if constexpr (IsOneOf<T,
                CUpdateTokenMessage,
                CPoolSwapMessage,
                CLiquidityMessage,
                CRemoveLiquidityMessage,
                CCreatePoolPairMessage,
                CUpdatePoolPairMessage,
                CGovernanceMessage>())
            return IsHardforkEnabled(consensus.BayfrontHeight);
        else if constexpr (IsOneOf<T,
                CAppointOracleMessage,
                CRemoveOracleAppointMessage,
                CUpdateOracleAppointMessage,
                CSetOracleDataMessage,
                CICXCreateOrderMessage,
                CICXMakeOfferMessage,
                CICXSubmitDFCHTLCMessage,
                CICXSubmitEXTHTLCMessage,
                CICXClaimDFCHTLCMessage,
                CICXCloseOrderMessage,
                CICXCloseOfferMessage>())
            return IsHardforkEnabled(consensus.EunosHeight);
        else if constexpr (IsOneOf<T,
                CPoolSwapMessageV2,
                CLoanSetCollateralTokenMessage,
                CLoanSetLoanTokenMessage,
                CLoanUpdateLoanTokenMessage,
                CLoanSchemeMessage,
                CDefaultLoanSchemeMessage,
                CDestroyLoanSchemeMessage,
                CVaultMessage,
                CCloseVaultMessage,
                CUpdateVaultMessage,
                CDepositToVaultMessage,
                CWithdrawFromVaultMessage,
                CLoanTakeLoanMessage,
                CLoanPaybackLoanMessage,
                CAuctionBidMessage,
                CGovernanceHeightMessage>())
            return IsHardforkEnabled(consensus.FortCanningHeight);
        else if constexpr (IsOneOf<T,
                CAnyAccountsToAccountsMessage>())
            return IsHardforkEnabled(consensus.BayfrontGardensHeight);
        else if constexpr (IsOneOf<T,
                CSmartContractMessage>())
            return IsHardforkEnabled(consensus.FortCanningHillHeight);
        else if constexpr (IsOneOf<T,
                CLoanPaybackLoanV2Message,
                CFutureSwapMessage>())
            return IsHardforkEnabled(consensus.FortCanningRoadHeight);
        else if constexpr (IsOneOf<T,
                CPaybackWithCollateralMessage>())
            return IsHardforkEnabled(consensus.FortCanningEpilogueHeight);
        else if constexpr (IsOneOf<T,
                CUpdateMasterNodeMessage,
                CBurnTokensMessage,
                CCreateProposalMessage,
                CProposalVoteMessage,
                CGovernanceUnsetMessage>())
            return IsHardforkEnabled(consensus.GrandCentralHeight);
        else if constexpr (IsOneOf<T,
                CTransferDomainMessage,
                CEvmTxMessage>())
            return IsHardforkEnabled(consensus.NextNetworkUpgradeHeight);
        else if constexpr (IsOneOf<T,
                CCreateMasterNodeMessage,
                CResignMasterNodeMessage>())
            return Res::Ok();
        else
            static_assert(FalseType<T>, "Unhandled type");
    }

    template<typename T>
    Res DisabledAfter() const {
        if constexpr (IsOneOf<T, CUpdateTokenPreAMKMessage>())
            return IsHardforkEnabled(consensus.BayfrontHeight) ? Res::Err("called after Bayfront height") : Res::Ok();

        return Res::Ok();
    }

    template<typename T>
    Res operator()(T& obj) const {
        auto res = EnabledAfter<T>();
        if (!res)
            return res;

        res = DisabledAfter<T>();
        if (!res)
            return res;

        CDataStream ss(metadata, SER_NETWORK, PROTOCOL_VERSION);
        ss >> obj;
        if (!ss.empty())
            return Res::Err("deserialization failed: excess %d bytes", ss.size());

        return Res::Ok();
    }

    Res operator()(CCustomTxMessageNone &) const { return Res::Ok(); }
};

CCustomTxVisitor::CCustomTxVisitor(const CTransaction &tx,
                                   uint32_t height,
                                   const CCoinsViewCache &coins,
                                   CCustomCSView &mnview,
                                   const Consensus::Params &consensus)
    : height(height),
      mnview(mnview),
      tx(tx),
      coins(coins),
      consensus(consensus) {}

Res CCustomTxVisitor::HasAuth(const CScript &auth) const {
    return ::HasAuth(tx, coins, auth);
}

Res CCustomTxVisitor::HasCollateralAuth(const uint256 &collateralTx) const {
    const Coin &auth = coins.AccessCoin(COutPoint(collateralTx, 1));  // always n=1 output
    Require(HasAuth(auth.out.scriptPubKey), "tx must have at least one input from the owner");
    return Res::Ok();
}

Res CCustomTxVisitor::HasFoundationAuth() const {
    auto members          = consensus.foundationMembers;
    const auto attributes = mnview.GetAttributes();
    assert(attributes);
    if (attributes->GetValue(CDataStructureV0{AttributeTypes::Param, ParamIDs::Feature, DFIPKeys::GovFoundation},
                             false)) {
        if (const auto databaseMembers = attributes->GetValue(
                CDataStructureV0{AttributeTypes::Param, ParamIDs::Foundation, DFIPKeys::Members}, std::set<CScript>{});
            !databaseMembers.empty()) {
            members = databaseMembers;
        }
    }

    for (const auto &input : tx.vin) {
        const Coin &coin = coins.AccessCoin(input.prevout);
        if (!coin.IsSpent() && members.count(coin.out.scriptPubKey) > 0) {
            return Res::Ok();
        }
    }
    return Res::Err("tx not from foundation member");
}

Res CCustomTxVisitor::CheckMasternodeCreationTx() const {
    Require(tx.vout.size() >= 2 && tx.vout[0].nValue >= GetMnCreationFee(height) && tx.vout[0].nTokenId == DCT_ID{0} &&
                tx.vout[1].nValue == GetMnCollateralAmount(height) && tx.vout[1].nTokenId == DCT_ID{0},
            "malformed tx vouts (wrong creation fee or collateral amount)");

    return Res::Ok();
}

Res CCustomTxVisitor::CheckTokenCreationTx() const {
    Require(tx.vout.size() >= 2 && tx.vout[0].nValue >= GetTokenCreationFee(height) &&
                tx.vout[0].nTokenId == DCT_ID{0} && tx.vout[1].nValue == GetTokenCollateralAmount() &&
                tx.vout[1].nTokenId == DCT_ID{0},
            "malformed tx vouts (wrong creation fee or collateral amount)");

    return Res::Ok();
}

Res CCustomTxVisitor::CheckCustomTx() const {
    if (static_cast<int>(height) < consensus.EunosPayaHeight)
        Require(tx.vout.size() == 2, "malformed tx vouts ((wrong number of vouts)");
    if (static_cast<int>(height) >= consensus.EunosPayaHeight)
        Require(tx.vout[0].nValue == 0, "malformed tx vouts, first vout must be OP_RETURN vout with value 0");
    return Res::Ok();
}

Res CCustomTxVisitor::CheckProposalTx(const CCreateProposalMessage &msg) const {
    if (tx.vout[0].nValue != GetProposalCreationFee(height, mnview, msg) || tx.vout[0].nTokenId != DCT_ID{0})
        return Res::Err("malformed tx vouts (wrong creation fee)");

    return Res::Ok();
}

Res CCustomTxVisitor::TransferTokenBalance(DCT_ID id, CAmount amount, const CScript &from, const CScript &to) const {
    assert(!from.empty() || !to.empty());

    CTokenAmount tokenAmount{id, amount};
    // if "from" not supplied it will only add balance on "to" address
    if (!from.empty()) {
        Require(mnview.SubBalance(from, tokenAmount));
    }

    // if "to" not supplied it will only sub balance from "form" address
    if (!to.empty()) {
        Require(mnview.AddBalance(to, tokenAmount));
    }
    return Res::Ok();
}

DCT_ID CCustomTxVisitor::FindTokenByPartialSymbolName(const std::string &symbol) const {
    DCT_ID res{0};
    mnview.ForEachToken(
        [&](DCT_ID id, CTokenImplementation token) {
            if (token.symbol.find(symbol) == 0) {
                res = id;
                return false;
            }
            return true;
        },
        DCT_ID{1});
    assert(res.v != 0);
    return res;
}

CPoolPair CCustomTxVisitor::GetBTCDFIPoolPair() const {
    auto BTC  = FindTokenByPartialSymbolName(CICXOrder::TOKEN_BTC);
    auto pair = mnview.GetPoolPair(BTC, DCT_ID{0});
    assert(pair);
    return std::move(pair->second);
}

static CAmount GetDFIperBTC(const CPoolPair &BTCDFIPoolPair) {
    if (BTCDFIPoolPair.idTokenA == DCT_ID({0}))
        return DivideAmounts(BTCDFIPoolPair.reserveA, BTCDFIPoolPair.reserveB);
    return DivideAmounts(BTCDFIPoolPair.reserveB, BTCDFIPoolPair.reserveA);
}

CAmount CCustomTxVisitor::CalculateTakerFee(CAmount amount) const {
    auto tokenBTC = mnview.GetToken(CICXOrder::TOKEN_BTC);
    assert(tokenBTC);
    auto pair = mnview.GetPoolPair(tokenBTC->first, DCT_ID{0});
    assert(pair);
    return (arith_uint256(amount) * mnview.ICXGetTakerFeePerBTC() / COIN * GetDFIperBTC(pair->second) / COIN)
        .GetLow64();
}

ResVal<CScript> CCustomTxVisitor::MintableToken(DCT_ID id,
                                                const CTokenImplementation &token,
                                                bool anybodyCanMint) const {
    if (token.destructionTx != uint256{}) {
        return Res::Err("token %s already destroyed at height %i by tx %s",
                        token.symbol,
                        token.destructionHeight,
                        token.destructionTx.GetHex());
    }
    const Coin &auth = coins.AccessCoin(COutPoint(token.creationTx, 1));  // always n=1 output

    // pre-bayfront logic:
    if (static_cast<int>(height) < consensus.BayfrontHeight) {
        if (id < CTokensView::DCT_ID_START) {
            return Res::Err("token %s is a 'stable coin', can't mint stable coin!", id.ToString());
        }

        if (!HasAuth(auth.out.scriptPubKey)) {
            return Res::Err("tx must have at least one input from token owner");
        }
        return {auth.out.scriptPubKey, Res::Ok()};
    }

    if (id == DCT_ID{0}) {
        return Res::Err("can't mint default DFI coin!");
    }

    if (token.IsPoolShare()) {
        return Res::Err("can't mint LPS token %s!", id.ToString());
    }

    static const auto isMainNet = Params().NetworkIDString() == CBaseChainParams::MAIN;
    // may be different logic with LPS, so, dedicated check:
    if (!token.IsMintable() || (isMainNet && mnview.GetLoanTokenByID(id))) {
        return Res::Err("token %s is not mintable!", id.ToString());
    }

    ResVal<CScript> result = {auth.out.scriptPubKey, Res::Ok()};
    if (anybodyCanMint || HasAuth(auth.out.scriptPubKey))
        return result;

    // Historic: in the case of DAT, it's ok to do not check foundation auth cause exact DAT owner is foundation
    // member himself The above is no longer true.

    if (token.IsDAT()) {
        // Is a DAT, check founders auth
        if (height < static_cast<uint32_t>(consensus.GrandCentralHeight) && !HasFoundationAuth()) {
            return Res::Err("token is DAT and tx not from foundation member");
        }
    } else {
        return Res::Err("tx must have at least one input from token owner");
    }

    return result;
}

Res CCustomTxVisitor::EraseEmptyBalances(TAmounts &balances) const {
    for (auto it = balances.begin(), next_it = it; it != balances.end(); it = next_it) {
        ++next_it;

        Require(mnview.GetToken(it->first), "reward token %d does not exist!", it->first.v);

        if (it->second == 0) {
            balances.erase(it);
        }
    }
    return Res::Ok();
}

Res CCustomTxVisitor::SetShares(const CScript &owner, const TAmounts &balances) const {
    for (const auto &balance : balances) {
        auto token = mnview.GetToken(balance.first);
        if (token && token->IsPoolShare()) {
            const auto bal = mnview.GetBalance(owner, balance.first);
            if (bal.nValue == balance.second) {
                Require(mnview.SetShare(balance.first, owner, height));
            }
        }
    }
    return Res::Ok();
}

Res CCustomTxVisitor::DelShares(const CScript &owner, const TAmounts &balances) const {
    for (const auto &kv : balances) {
        auto token = mnview.GetToken(kv.first);
        if (token && token->IsPoolShare()) {
            const auto balance = mnview.GetBalance(owner, kv.first);
            if (balance.nValue == 0) {
                Require(mnview.DelShare(kv.first, owner));
            }
        }
    }
    return Res::Ok();
}

// we need proxy view to prevent add/sub balance record
void CCustomTxVisitor::CalculateOwnerRewards(const CScript &owner) const {
    CCustomCSView view(mnview);
    view.CalculateOwnerRewards(owner, height);
    view.Flush();
}

Res CCustomTxVisitor::SubBalanceDelShares(const CScript &owner, const CBalances &balance) const {
    CalculateOwnerRewards(owner);
    auto res = mnview.SubBalances(owner, balance);
    if (!res) {
        return Res::ErrCode(CustomTxErrCodes::NotEnoughBalance, res.msg);
    }
    return DelShares(owner, balance.balances);
}

Res CCustomTxVisitor::AddBalanceSetShares(const CScript &owner, const CBalances &balance) const {
    CalculateOwnerRewards(owner);
    Require(mnview.AddBalances(owner, balance));
    return SetShares(owner, balance.balances);
}

Res CCustomTxVisitor::AddBalancesSetShares(const CAccounts &accounts) const {
    for (const auto &account : accounts) {
        Require(AddBalanceSetShares(account.first, account.second));
    }
    return Res::Ok();
}

Res CCustomTxVisitor::SubBalancesDelShares(const CAccounts &accounts) const {
    for (const auto &account : accounts) {
        Require(SubBalanceDelShares(account.first, account.second));
    }
    return Res::Ok();
}

Res CCustomTxVisitor::NormalizeTokenCurrencyPair(std::set<CTokenCurrencyPair> &tokenCurrency) const {
    std::set<CTokenCurrencyPair> trimmed;
    for (const auto &pair : tokenCurrency) {
        auto token    = trim_ws(pair.first).substr(0, CToken::MAX_TOKEN_SYMBOL_LENGTH);
        auto currency = trim_ws(pair.second).substr(0, CToken::MAX_TOKEN_SYMBOL_LENGTH);
        Require(!token.empty() && !currency.empty(), "empty token / currency");
        trimmed.emplace(token, currency);
    }
    tokenCurrency = std::move(trimmed);
    return Res::Ok();
}

bool CCustomTxVisitor::IsTokensMigratedToGovVar() const {
    return static_cast<int>(height) > consensus.FortCanningCrunchHeight + 1;
}

Res CCustomTxVisitor::IsOnChainGovernanceEnabled() const {
    CDataStructureV0 enabledKey{AttributeTypes::Param, ParamIDs::Feature, DFIPKeys::GovernanceEnabled};

    auto attributes = mnview.GetAttributes();
    Require(attributes, "Attributes unavailable");

    Require(attributes->GetValue(enabledKey, false), "Cannot create tx, on-chain governance is not enabled");

    return Res::Ok();
}

// -- -- -- -- -- -- -- -DONE

class CCustomTxApplyVisitor : public CCustomTxVisitor {
    uint64_t time;
    uint32_t txn;
    uint64_t evmQueueId;
    bool prevalidateEvm;

public:
    CCustomTxApplyVisitor(const CTransaction &tx,
                          uint32_t height,
                          const CCoinsViewCache &coins,
                          CCustomCSView &mnview,
                          const Consensus::Params &consensus,
                          uint64_t time,
                          uint32_t txn,
                          const uint64_t evmQueueId,
                          const bool prevalidateEvm)

        : CCustomTxVisitor(tx, height, coins, mnview, consensus),
          time(time),
          txn(txn),
          evmQueueId(evmQueueId),
          prevalidateEvm(prevalidateEvm) {}

    Res operator()(const CCreateMasterNodeMessage &obj) const {
        Require(CheckMasternodeCreationTx());

        if (height >= static_cast<uint32_t>(consensus.EunosHeight))
            Require(HasAuth(tx.vout[1].scriptPubKey), "masternode creation needs owner auth");

        if (height >= static_cast<uint32_t>(consensus.EunosPayaHeight)) {
            switch (obj.timelock) {
                case CMasternode::ZEROYEAR:
                case CMasternode::FIVEYEAR:
                case CMasternode::TENYEAR:
                    break;
                default:
                    return Res::Err("Timelock must be set to either 0, 5 or 10 years");
            }
        } else
            Require(obj.timelock == 0, "collateral timelock cannot be set below EunosPaya");

        CMasternode node;
        CTxDestination dest;
        if (ExtractDestination(tx.vout[1].scriptPubKey, dest)) {
            if (dest.index() == PKHashType) {
                node.ownerType        = 1;
                node.ownerAuthAddress = CKeyID(std::get<PKHash>(dest));
            } else if (dest.index() == WitV0KeyHashType) {
                node.ownerType        = 4;
                node.ownerAuthAddress = CKeyID(std::get<WitnessV0KeyHash>(dest));
            }
        }
        node.creationHeight      = height;
        node.operatorType        = obj.operatorType;
        node.operatorAuthAddress = obj.operatorAuthAddress;

        // Set masternode version2 after FC for new serialisation
        if (height >= static_cast<uint32_t>(consensus.FortCanningHeight))
            node.version = CMasternode::VERSION0;

        bool duplicate{};
        mnview.ForEachNewCollateral([&](const uint256 &key, CLazySerialize<MNNewOwnerHeightValue> valueKey) {
            const auto &value = valueKey.get();
            if (height > value.blockHeight) {
                return true;
            }
            const auto &coin = coins.AccessCoin({key, 1});
            assert(!coin.IsSpent());
            CTxDestination pendingDest;
            assert(ExtractDestination(coin.out.scriptPubKey, pendingDest));
            const CKeyID storedID = CKeyID::FromOrDefaultDestination(pendingDest, KeyType::MNOwnerKeyType);
            if ((!storedID.IsNull()) && (storedID == node.ownerAuthAddress || storedID == node.operatorAuthAddress)) {
                duplicate = true;
                return false;
            }
            return true;
        });

        if (duplicate) {
            return Res::ErrCode(CustomTxErrCodes::Fatal, "Masternode exist with that owner address pending");
        }

        Require(mnview.CreateMasternode(tx.GetHash(), node, obj.timelock));
        // Build coinage from the point of masternode creation

        if (height >= static_cast<uint32_t>(consensus.EunosPayaHeight))
            for (uint8_t i{0}; i < SUBNODE_COUNT; ++i)
                mnview.SetSubNodesBlockTime(node.operatorAuthAddress, static_cast<uint32_t>(height), i, time);

        else if (height >= static_cast<uint32_t>(consensus.DakotaCrescentHeight))
            mnview.SetMasternodeLastBlockTime(node.operatorAuthAddress, static_cast<uint32_t>(height), time);

        return Res::Ok();
    }

    Res operator()(const CResignMasterNodeMessage &obj) const {
        auto node = mnview.GetMasternode(obj);
        if (!node) return DeFiErrors::MNInvalid(obj.ToString());

        Require(HasCollateralAuth(node->collateralTx.IsNull() ? static_cast<uint256>(obj) : node->collateralTx));
        return mnview.ResignMasternode(*node, obj, tx.GetHash(), height);
    }

    Res operator()(const CUpdateMasterNodeMessage &obj) const {
        if (obj.updates.empty()) {
            return Res::Err("No update arguments provided");
        }

        if (obj.updates.size() > 3) {
            return Res::Err("Too many updates provided");
        }

        auto node = mnview.GetMasternode(obj.mnId);
        if (!node)
            return DeFiErrors::MNInvalidAltMsg(obj.mnId.ToString());

        const auto collateralTx = node->collateralTx.IsNull() ? obj.mnId : node->collateralTx;
        Require(HasCollateralAuth(collateralTx));

        auto state = node->GetState(height, mnview);
        if (state != CMasternode::ENABLED) {
            return DeFiErrors::MNStateNotEnabled(obj.mnId.ToString());
        }

        const auto attributes = mnview.GetAttributes();
        assert(attributes);

        bool ownerType{}, operatorType{}, rewardType{};
        for (const auto &[type, addressPair] : obj.updates) {
            const auto &[addressType, rawAddress] = addressPair;
            if (type == static_cast<uint8_t>(UpdateMasternodeType::OwnerAddress)) {
                CDataStructureV0 key{AttributeTypes::Param, ParamIDs::Feature, DFIPKeys::MNSetOwnerAddress};
                if (!attributes->GetValue(key, false)) {
                    return Res::Err("Updating masternode owner address not currently enabled in attributes.");
                }
                if (ownerType) {
                    return Res::Err("Multiple owner updates provided");
                }
                ownerType = true;
                bool collateralFound{};
                for (const auto &vin : tx.vin) {
                    if (vin.prevout.hash == collateralTx && vin.prevout.n == 1) {
                        collateralFound = true;
                    }
                }
                if (!collateralFound) {
                    return Res::Err("Missing previous collateral from transaction inputs");
                }
                if (tx.vout.size() == 1) {
                    return Res::Err("Missing new collateral output");
                }

                CTxDestination dest;
                ExtractDestination(tx.vout[1].scriptPubKey, dest);
                const auto keyID = CKeyID::FromOrDefaultDestination(dest, KeyType::MNOwnerKeyType);
                if (keyID.IsNull()) {
                    return Res::Err("Owner address must be P2PKH or P2WPKH type");
                }

                if (tx.vout[1].nValue != GetMnCollateralAmount(height)) {
                    return Res::Err("Incorrect collateral amount");
                }

                if (mnview.GetMasternodeIdByOwner(keyID) || mnview.GetMasternodeIdByOperator(keyID)) {
                    return Res::Err("Masternode with collateral address as operator or owner already exists");
                }

                bool duplicate{};
                mnview.ForEachNewCollateral([&](const uint256 &key, CLazySerialize<MNNewOwnerHeightValue> valueKey) {
                    const auto &value = valueKey.get();
                    if (height > value.blockHeight) {
                        return true;
                    }
                    const auto &coin = coins.AccessCoin({key, 1});
                    assert(!coin.IsSpent());
                    CTxDestination pendingDest;
                    assert(ExtractDestination(coin.out.scriptPubKey, pendingDest));
                    const CKeyID storedID = CKeyID::FromOrDefaultDestination(pendingDest, KeyType::MNOwnerKeyType);
                    if (storedID == keyID) {
                        duplicate = true;
                        return false;
                    }
                    return true;
                });
                if (duplicate) {
                    return Res::ErrCode(CustomTxErrCodes::Fatal,
                                        "Masternode exist with that owner address pending already");
                }

                mnview.UpdateMasternodeCollateral(obj.mnId, *node, tx.GetHash(), height);
            } else if (type == static_cast<uint8_t>(UpdateMasternodeType::OperatorAddress)) {
                CDataStructureV0 key{AttributeTypes::Param, ParamIDs::Feature, DFIPKeys::MNSetOperatorAddress};
                if (!attributes->GetValue(key, false)) {
                    return Res::Err("Updating masternode operator address not currently enabled in attributes.");
                }
                if (operatorType) {
                    return Res::Err("Multiple operator updates provided");
                }
                operatorType = true;

                if (addressType != PKHashType && addressType != WitV0KeyHashType) {
                    return Res::Err("Operator address must be P2PKH or P2WPKH type");
                }

                CKeyID keyID;
                try {
                    keyID = CKeyID(uint160(rawAddress));
                } catch (...) {
                    return Res::Err("Updating masternode operator address is invalid");
                }

                if (mnview.GetMasternodeIdByOwner(keyID) || mnview.GetMasternodeIdByOperator(keyID)) {
                    return Res::Err("Masternode with that operator address already exists");
                }
                mnview.UpdateMasternodeOperator(obj.mnId, *node, addressType, keyID, height);
            } else if (type == static_cast<uint8_t>(UpdateMasternodeType::SetRewardAddress)) {
                CDataStructureV0 key{AttributeTypes::Param, ParamIDs::Feature, DFIPKeys::MNSetRewardAddress};
                if (!attributes->GetValue(key, false)) {
                    return Res::Err("Updating masternode reward address not currently enabled in attributes.");
                }
                if (rewardType) {
                    return Res::Err("Multiple reward address updates provided");
                }
                rewardType = true;

                if (height < static_cast<uint32_t>(consensus.NextNetworkUpgradeHeight)) {
                    if (addressType != PKHashType && addressType != WitV0KeyHashType) {
                        return Res::Err("Reward address must be P2PKH or P2WPKH type");
                    }
                } else {
                    if (addressType != PKHashType && addressType != ScriptHashType && addressType != WitV0KeyHashType) {
                        return Res::Err("Reward address must be P2SH, P2PKH or P2WPKH type");
                    }
                }

                CKeyID keyID;
                try {
                    keyID = CKeyID(uint160(rawAddress));
                } catch (...) {
                    return Res::Err("Updating masternode reward address is invalid");
                }

                mnview.SetForcedRewardAddress(obj.mnId, *node, addressType, keyID, height);

                // Store history of all reward address changes. This allows us to call CalculateOwnerReward
                // on reward addresses owned by the local wallet. This can be removed some time after the
                // next hard fork as this is a workaround for the issue fixed in the following PR:
                // https://github.com/DeFiCh/ain/pull/1766
                if (auto addresses = mnview.SettingsGetRewardAddresses()) {
                    const CScript rewardAddress = GetScriptForDestination(FromOrDefaultKeyIDToDestination(addressType, keyID, KeyType::MNRewardKeyType));
                    addresses->insert(rewardAddress);
                    mnview.SettingsSetRewardAddresses(*addresses);
                }
            } else if (type == static_cast<uint8_t>(UpdateMasternodeType::RemRewardAddress)) {
                CDataStructureV0 key{AttributeTypes::Param, ParamIDs::Feature, DFIPKeys::MNSetRewardAddress};
                if (!attributes->GetValue(key, false)) {
                    return Res::Err("Updating masternode reward address not currently enabled in attributes.");
                }
                if (rewardType) {
                    return Res::Err("Multiple reward address updates provided");
                }
                rewardType = true;

                mnview.RemForcedRewardAddress(obj.mnId, *node, height);
            } else {
                return Res::Err("Unknown update type provided");
            }
        }

        return Res::Ok();
    }

    Res operator()(const CCreateTokenMessage &obj) const {
        auto res = CheckTokenCreationTx();
        if (!res) {
            return res;
        }

        CTokenImplementation token;
        static_cast<CToken &>(token) = obj;

        token.symbol         = trim_ws(token.symbol).substr(0, CToken::MAX_TOKEN_SYMBOL_LENGTH);
        token.name           = trim_ws(token.name).substr(0, CToken::MAX_TOKEN_NAME_LENGTH);
        token.creationTx     = tx.GetHash();
        token.creationHeight = height;

        // check foundation auth
        if (token.IsDAT() && !HasFoundationAuth()) {
            return Res::Err("tx not from foundation member");
        }

        if (static_cast<int>(height) >= consensus.BayfrontHeight) {  // formal compatibility if someone cheat and create
                                                                     // LPS token on the pre-bayfront node
            if (token.IsPoolShare()) {
                return Res::Err("Cant't manually create 'Liquidity Pool Share' token; use poolpair creation");
            }
        }

        return mnview.CreateToken(token, static_cast<int>(height) < consensus.BayfrontHeight);
    }

    Res operator()(const CUpdateTokenPreAMKMessage &obj) const {
        auto pair = mnview.GetTokenByCreationTx(obj.tokenTx);
        if (!pair) {
            return Res::Err("token with creationTx %s does not exist", obj.tokenTx.ToString());
        }
        auto token = pair->second;

        // check foundation auth
        auto res = HasFoundationAuth();

        if (token.IsDAT() != obj.isDAT && pair->first >= CTokensView::DCT_ID_START) {
            token.flags ^= (uint8_t)CToken::TokenFlags::DAT;
            return !res ? res : mnview.UpdateToken(token, true);
        }
        return res;
    }

    Res operator()(const CUpdateTokenMessage &obj) const {
        auto pair = mnview.GetTokenByCreationTx(obj.tokenTx);
        Require(pair, "token with creationTx %s does not exist", obj.tokenTx.ToString());
        Require(pair->first != DCT_ID{0}, "Can't alter DFI token!");

        Require(!mnview.AreTokensLocked({pair->first.v}), "Cannot update token during lock");

        const auto &token = pair->second;

        // need to check it exectly here cause lps has no collateral auth (that checked next)
        Require(!token.IsPoolShare(),
                "token %s is the LPS token! Can't alter pool share's tokens!",
                obj.tokenTx.ToString());

        // check auth, depends from token's "origins"
        const Coin &auth = coins.AccessCoin(COutPoint(token.creationTx, 1));  // always n=1 output

        const auto attributes = mnview.GetAttributes();
        assert(attributes);
        std::set<CScript> databaseMembers;
        if (attributes->GetValue(CDataStructureV0{AttributeTypes::Param, ParamIDs::Feature, DFIPKeys::GovFoundation},
                                 false)) {
            databaseMembers = attributes->GetValue(
                CDataStructureV0{AttributeTypes::Param, ParamIDs::Foundation, DFIPKeys::Members}, std::set<CScript>{});
        }
        bool isFoundersToken = !databaseMembers.empty() ? databaseMembers.count(auth.out.scriptPubKey) > 0
                                                        : consensus.foundationMembers.count(auth.out.scriptPubKey) > 0;

        if (isFoundersToken)
            Require(HasFoundationAuth());
        else
            Require(HasCollateralAuth(token.creationTx));

        // Check for isDAT change in non-foundation token after set height
        if (static_cast<int>(height) >= consensus.BayfrontMarinaHeight)
            // check foundation auth
            Require(obj.token.IsDAT() == token.IsDAT() || HasFoundationAuth(),
                    "can't set isDAT to true, tx not from foundation member");

        CTokenImplementation updatedToken{obj.token};
        updatedToken.creationTx        = token.creationTx;
        updatedToken.destructionTx     = token.destructionTx;
        updatedToken.destructionHeight = token.destructionHeight;
        if (static_cast<int>(height) >= consensus.FortCanningHeight)
            updatedToken.symbol = trim_ws(updatedToken.symbol).substr(0, CToken::MAX_TOKEN_SYMBOL_LENGTH);

        return mnview.UpdateToken(updatedToken);
    }

    Res operator()(const CMintTokensMessage &obj) const {
        const auto isRegTestSimulateMainnet = gArgs.GetArg("-regtest-minttoken-simulate-mainnet", false);
        const auto fortCanningCrunchHeight  = static_cast<uint32_t>(consensus.FortCanningCrunchHeight);
        const auto grandCentralHeight       = static_cast<uint32_t>(consensus.GrandCentralHeight);

        CDataStructureV0 enabledKey{AttributeTypes::Param, ParamIDs::Feature, DFIPKeys::MintTokens};
        const auto attributes = mnview.GetAttributes();
        assert(attributes);
        const auto toAddressEnabled = attributes->GetValue(enabledKey, false);

        if (!toAddressEnabled && !obj.to.empty())
            return Res::Err("Mint tokens to address is not enabled");

        // check auth and increase balance of token's owner
        for (const auto &[tokenId, amount] : obj.balances) {
            if (Params().NetworkIDString() == CBaseChainParams::MAIN && height >= fortCanningCrunchHeight &&
                mnview.GetLoanTokenByID(tokenId)) {
                return Res::Err("Loan tokens cannot be minted");
            }

            auto token = mnview.GetToken(tokenId);
            if (!token)
                return Res::Err("token %s does not exist!", tokenId.ToString());

            bool anybodyCanMint = IsRegtestNetwork() && !isRegTestSimulateMainnet;
            auto mintable       = MintableToken(tokenId, *token, anybodyCanMint);

            auto mintTokensInternal = [&](DCT_ID tokenId, CAmount amount) {
                auto minted = mnview.AddMintedTokens(tokenId, amount);
                if (!minted)
                    return minted;

                CScript mintTo{*mintable.val};
                if (!obj.to.empty()) {
                    CTxDestination destination;
                    if (ExtractDestination(obj.to, destination) && IsValidDestination(destination))
                        mintTo = obj.to;
                    else
                        return Res::Err("Invalid \'to\' address provided");
                }

                CalculateOwnerRewards(mintTo);
                auto res = mnview.AddBalance(mintTo, CTokenAmount{tokenId, amount});
                if (!res)
                    return res;

                return Res::Ok();
            };

            if (!mintable)
                return std::move(mintable);

            if (anybodyCanMint || height < grandCentralHeight || !token->IsDAT() || HasFoundationAuth()) {
                auto res = mintTokensInternal(tokenId, amount);
                if (!res)
                    return res;
                continue;
            }

            auto attributes = mnview.GetAttributes();
            assert(attributes);

            CDataStructureV0 enableKey{AttributeTypes::Param, ParamIDs::Feature, DFIPKeys::ConsortiumEnabled};
            CDataStructureV0 membersKey{AttributeTypes::Consortium, tokenId.v, ConsortiumKeys::MemberValues};
            const auto members = attributes->GetValue(membersKey, CConsortiumMembers{});

            if (!attributes->GetValue(enableKey, false) || members.empty()) {
                const Coin &auth = coins.AccessCoin(COutPoint(token->creationTx, 1));  // always n=1 output
                if (!HasAuth(auth.out.scriptPubKey))
                    return Res::Err("You are not a foundation member or token owner and cannot mint this token!");

                auto res = mintTokensInternal(tokenId, amount);
                if (!res)
                    return res;
                continue;
            }

            mintable.ok = false;

            CDataStructureV0 membersMintedKey{
                AttributeTypes::Live, ParamIDs::Economy, EconomyKeys::ConsortiumMembersMinted};
            auto membersBalances = attributes->GetValue(membersMintedKey, CConsortiumMembersMinted{});

            const auto dailyInterval = height / consensus.blocksPerDay() * consensus.blocksPerDay();

            for (const auto &[key, member] : members) {
                if (HasAuth(member.ownerAddress)) {
                    if (member.status != CConsortiumMember::Status::Active)
                        return Res::Err("Cannot mint token, not an active member of consortium for %s!", token->symbol);

                    auto add = SafeAdd(membersBalances[tokenId][key].minted, amount);
                    if (!add)
                        return (std::move(add));
                    membersBalances[tokenId][key].minted = add;

                    if (dailyInterval == membersBalances[tokenId][key].dailyMinted.first) {
                        add = SafeAdd(membersBalances[tokenId][key].dailyMinted.second, amount);
                        if (!add)
                            return (std::move(add));
                        membersBalances[tokenId][key].dailyMinted.second = add;
                    } else {
                        membersBalances[tokenId][key].dailyMinted.first  = dailyInterval;
                        membersBalances[tokenId][key].dailyMinted.second = amount;
                    }

                    if (membersBalances[tokenId][key].minted > member.mintLimit)
                        return Res::Err("You will exceed your maximum mint limit for %s token by minting this amount!",
                                        token->symbol);

                    if (membersBalances[tokenId][key].dailyMinted.second > member.dailyMintLimit) {
                        return Res::Err("You will exceed your daily mint limit for %s token by minting this amount",
                                        token->symbol);
                    }

                    *mintable.val = member.ownerAddress;
                    mintable.ok   = true;
                    break;
                }
            }

            if (!mintable)
                return Res::Err("You are not a foundation or consortium member and cannot mint this token!");

            CDataStructureV0 maxLimitKey{AttributeTypes::Consortium, tokenId.v, ConsortiumKeys::MintLimit};
            const auto maxLimit = attributes->GetValue(maxLimitKey, CAmount{0});

            CDataStructureV0 dailyLimitKey{AttributeTypes::Consortium, tokenId.v, ConsortiumKeys::DailyMintLimit};
            const auto dailyLimit = attributes->GetValue(dailyLimitKey, CAmount{0});

            CDataStructureV0 consortiumMintedKey{
                AttributeTypes::Live, ParamIDs::Economy, EconomyKeys::ConsortiumMinted};
            auto globalBalances = attributes->GetValue(consortiumMintedKey, CConsortiumGlobalMinted{});

            auto add = SafeAdd(globalBalances[tokenId].minted, amount);
            if (!add)
                return (std::move(add));

            globalBalances[tokenId].minted = add;

            if (maxLimit != -1 * COIN && globalBalances[tokenId].minted > maxLimit)
                return Res::Err(
                    "You will exceed global maximum consortium mint limit for %s token by minting this amount!",
                    token->symbol);

            CAmount totalDaily{};
            for (const auto &[key, value] : membersBalances[tokenId]) {
                if (value.dailyMinted.first == dailyInterval) {
                    totalDaily += value.dailyMinted.second;
                }
            }

            if (dailyLimit != -1 * COIN && totalDaily > dailyLimit)
                return Res::Err(
                    "You will exceed global daily maximum consortium mint limit for %s token by minting this "
                    "amount.",
                    token->symbol);

            attributes->SetValue(consortiumMintedKey, globalBalances);
            attributes->SetValue(membersMintedKey, membersBalances);

            auto saved = mnview.SetVariable(*attributes);
            if (!saved)
                return saved;

            auto minted = mintTokensInternal(tokenId, amount);
            if (!minted)
                return minted;
        }

        return Res::Ok();
    }

    Res operator()(const CBurnTokensMessage &obj) const {
        if (obj.amounts.balances.empty()) {
            return Res::Err("tx must have balances to burn");
        }

        for (const auto &[tokenId, amount] : obj.amounts.balances) {
            // check auth
            if (!HasAuth(obj.from))
                return Res::Err("tx must have at least one input from account owner");

            if (obj.burnType != CBurnTokensMessage::BurnType::TokenBurn)
                return Res::Err("Currently only burn type 0 - TokenBurn is supported!");

            CScript ownerAddress;

            if (auto address = std::get_if<CScript>(&obj.context); address && !address->empty())
                ownerAddress = *address;
            else
                ownerAddress = obj.from;

            auto attributes = mnview.GetAttributes();
            Require(attributes, "Cannot read from attributes gov variable!");

            CDataStructureV0 membersKey{AttributeTypes::Consortium, tokenId.v, ConsortiumKeys::MemberValues};
            const auto members = attributes->GetValue(membersKey, CConsortiumMembers{});
            CDataStructureV0 membersMintedKey{
                AttributeTypes::Live, ParamIDs::Economy, EconomyKeys::ConsortiumMembersMinted};
            auto membersBalances = attributes->GetValue(membersMintedKey, CConsortiumMembersMinted{});
            CDataStructureV0 consortiumMintedKey{
                AttributeTypes::Live, ParamIDs::Economy, EconomyKeys::ConsortiumMinted};
            auto globalBalances = attributes->GetValue(consortiumMintedKey, CConsortiumGlobalMinted{});

            bool setVariable = false;
            for (const auto &tmp : members)
                if (tmp.second.ownerAddress == ownerAddress) {
                    auto add = SafeAdd(membersBalances[tokenId][tmp.first].burnt, amount);
                    if (!add)
                        return (std::move(add));

                    membersBalances[tokenId][tmp.first].burnt = add;

                    add = SafeAdd(globalBalances[tokenId].burnt, amount);
                    if (!add)
                        return (std::move(add));

                    globalBalances[tokenId].burnt = add;

                    setVariable = true;
                    break;
                }

            if (setVariable) {
                attributes->SetValue(membersMintedKey, membersBalances);
                attributes->SetValue(consortiumMintedKey, globalBalances);

                auto saved = mnview.SetVariable(*attributes);
                if (!saved)
                    return saved;
            }

            CalculateOwnerRewards(obj.from);

            auto res = TransferTokenBalance(tokenId, amount, obj.from, consensus.burnAddress);
            if (!res)
                return res;
        }

        return Res::Ok();
    }

    Res operator()(const CCreatePoolPairMessage &obj) const {
        // check foundation auth
        Require(HasFoundationAuth());
        Require(obj.commission >= 0 && obj.commission <= COIN, "wrong commission");

        if (height >= static_cast<uint32_t>(consensus.FortCanningCrunchHeight)) {
            Require(obj.pairSymbol.find('/') == std::string::npos, "token symbol should not contain '/'");
        }

        /// @todo ownerAddress validity checked only in rpc. is it enough?
        CPoolPair poolPair{};
        static_cast<CPoolPairMessageBase&>(poolPair) = obj;
        auto pairSymbol         = obj.pairSymbol;
        poolPair.creationTx     = tx.GetHash();
        poolPair.creationHeight = height;
        auto &rewards           = poolPair.rewards;

        auto tokenA = mnview.GetToken(poolPair.idTokenA);
        Require(tokenA, "token %s does not exist!", poolPair.idTokenA.ToString());

        auto tokenB = mnview.GetToken(poolPair.idTokenB);
        Require(tokenB, "token %s does not exist!", poolPair.idTokenB.ToString());

        const auto symbolLength = height >= static_cast<uint32_t>(consensus.FortCanningHeight)
                                      ? CToken::MAX_TOKEN_POOLPAIR_LENGTH
                                      : CToken::MAX_TOKEN_SYMBOL_LENGTH;
        if (pairSymbol.empty()) {
            pairSymbol = trim_ws(tokenA->symbol + "-" + tokenB->symbol).substr(0, symbolLength);
        } else {
            pairSymbol = trim_ws(pairSymbol).substr(0, symbolLength);
        }

        CTokenImplementation token;
        token.flags = (uint8_t)CToken::TokenFlags::DAT | (uint8_t)CToken::TokenFlags::LPS |
                      (uint8_t)CToken::TokenFlags::Tradeable | (uint8_t)CToken::TokenFlags::Finalized;

        token.name           = trim_ws(tokenA->name + "-" + tokenB->name).substr(0, CToken::MAX_TOKEN_NAME_LENGTH);
        token.symbol         = pairSymbol;
        token.creationTx     = tx.GetHash();
        token.creationHeight = height;

        auto tokenId = mnview.CreateToken(token);
        Require(tokenId);

        rewards = obj.rewards;
        if (!rewards.balances.empty()) {
            // Check tokens exist and remove empty reward amounts
            Require(EraseEmptyBalances(rewards.balances));
        }

        return mnview.SetPoolPair(tokenId, height, poolPair);
    }

    Res operator()(const CUpdatePoolPairMessage &obj) const {
        // check foundation auth
        Require(HasFoundationAuth());

        auto rewards = obj.rewards;
        if (!rewards.balances.empty()) {
            // Check for special case to wipe rewards
            if (!(rewards.balances.size() == 1 &&
                  rewards.balances.cbegin()->first == DCT_ID{std::numeric_limits<uint32_t>::max()} &&
                  rewards.balances.cbegin()->second == std::numeric_limits<CAmount>::max())) {
                // Check if tokens exist and remove empty reward amounts
                Require(EraseEmptyBalances(rewards.balances));
            }
        }
        return mnview.UpdatePoolPair(obj.poolId, height, obj.status, obj.commission, obj.ownerAddress, rewards);
    }

    Res operator()(const CPoolSwapMessage &obj) const {
        // check auth
        Require(HasAuth(obj.from));

        return CPoolSwap(obj, height).ExecuteSwap(mnview, {}, consensus);
    }

    Res operator()(const CPoolSwapMessageV2 &obj) const {
        // check auth
        Require(HasAuth(obj.swapInfo.from));

        return CPoolSwap(obj.swapInfo, height).ExecuteSwap(mnview, obj.poolIDs, consensus);
    }

    Res operator()(const CLiquidityMessage &obj) const {
        CBalances sumTx = SumAllTransfers(obj.from);
        Require(sumTx.balances.size() == 2, "the pool pair requires two tokens");

        std::pair<DCT_ID, CAmount> amountA = *sumTx.balances.begin();
        std::pair<DCT_ID, CAmount> amountB = *(std::next(sumTx.balances.begin(), 1));

        // checked internally too. remove here?
        Require(amountA.second > 0 && amountB.second > 0, "amount cannot be less than or equal to zero");

        auto pair = mnview.GetPoolPair(amountA.first, amountB.first);
        Require(pair, "there is no such pool pair");

        for (const auto &kv : obj.from) {
            Require(HasAuth(kv.first));
        }

        for (const auto &kv : obj.from) {
            CalculateOwnerRewards(kv.first);
            Require(mnview.SubBalances(kv.first, kv.second));
        }

        const auto &lpTokenID = pair->first;
        auto &pool            = pair->second;

        // normalize A & B to correspond poolpair's tokens
        if (amountA.first != pool.idTokenA)
            std::swap(amountA, amountB);

        bool slippageProtection = static_cast<int>(height) >= consensus.BayfrontMarinaHeight;
        Require(pool.AddLiquidity(
            amountA.second,
            amountB.second,
            [&] /*onMint*/ (CAmount liqAmount) {
                CBalances balance{TAmounts{{lpTokenID, liqAmount}}};
                return AddBalanceSetShares(obj.shareAddress, balance);
            },
            slippageProtection));
        return mnview.SetPoolPair(lpTokenID, height, pool);
    }

    Res operator()(const CRemoveLiquidityMessage &obj) const {
        const auto &from = obj.from;
        auto amount      = obj.amount;

        // checked internally too. remove here?
        Require(amount.nValue > 0, "amount cannot be less than or equal to zero");

        auto pair = mnview.GetPoolPair(amount.nTokenId);
        Require(pair, "there is no such pool pair");

        Require(HasAuth(from));

        CPoolPair &pool = pair.value();

        // subtract liq.balance BEFORE RemoveLiquidity call to check balance correctness
        CBalances balance{TAmounts{{amount.nTokenId, amount.nValue}}};
        Require(SubBalanceDelShares(from, balance));

        Require(pool.RemoveLiquidity(amount.nValue, [&](CAmount amountA, CAmount amountB) {
            CalculateOwnerRewards(from);
            CBalances balances{
                TAmounts{{pool.idTokenA, amountA}, {pool.idTokenB, amountB}}
            };
            return mnview.AddBalances(from, balances);
        }));

        return mnview.SetPoolPair(amount.nTokenId, height, pool);
    }

    Res operator()(const CUtxosToAccountMessage &obj) const {
        // check enough tokens are "burnt"
        auto burnt = BurntTokens(tx);
        Require(burnt);

        const auto mustBeBurnt = SumAllTransfers(obj.to);
        Require(*burnt.val == mustBeBurnt,
                "transfer tokens mismatch burnt tokens: (%s) != (%s)",
                mustBeBurnt.ToString(),
                burnt.val->ToString());

        // transfer
        return AddBalancesSetShares(obj.to);
    }

    Res operator()(const CAccountToUtxosMessage &obj) const {
        // check auth
        Require(HasAuth(obj.from));

        // check that all tokens are minted, and no excess tokens are minted
        auto minted = MintedTokens(tx, obj.mintingOutputsStart);
        Require(minted);

        Require(obj.balances == *minted.val,
                "amount of minted tokens in UTXOs and metadata do not match: (%s) != (%s)",
                minted.val->ToString(),
                obj.balances.ToString());

        // block for non-DFI transactions
        for (const auto &kv : obj.balances.balances) {
            const DCT_ID &tokenId = kv.first;
            Require(tokenId == DCT_ID{0}, "only available for DFI transactions");
        }

        // transfer
        return SubBalanceDelShares(obj.from, obj.balances);
    }

    Res operator()(const CAccountToAccountMessage &obj) const {
        // check auth
        Require(HasAuth(obj.from));

        // transfer
        Require(SubBalanceDelShares(obj.from, SumAllTransfers(obj.to)));
        return AddBalancesSetShares(obj.to);
    }

    Res HandleDFIP2201Contract(const CSmartContractMessage &obj) const {
        const auto attributes = mnview.GetAttributes();
        Require(attributes, "Attributes unavailable");

        CDataStructureV0 activeKey{AttributeTypes::Param, ParamIDs::DFIP2201, DFIPKeys::Active};

        Require(attributes->GetValue(activeKey, false), "DFIP2201 smart contract is not enabled");

        Require(obj.name == SMART_CONTRACT_DFIP_2201, "DFIP2201 contract mismatch - got: " + obj.name);

        Require(obj.accounts.size() == 1, "Only one address entry expected for " + obj.name);

        Require(obj.accounts.begin()->second.balances.size() == 1, "Only one amount entry expected for " + obj.name);

        const auto &script = obj.accounts.begin()->first;
        Require(HasAuth(script), "Must have at least one input from supplied address");

        const auto &id     = obj.accounts.begin()->second.balances.begin()->first;
        const auto &amount = obj.accounts.begin()->second.balances.begin()->second;

        Require(amount > 0, "Amount out of range");

        CDataStructureV0 minSwapKey{AttributeTypes::Param, ParamIDs::DFIP2201, DFIPKeys::MinSwap};
        auto minSwap = attributes->GetValue(minSwapKey, CAmount{0});

        if (amount < minSwap) {
            return DeFiErrors::ICXBTCBelowMinSwap(amount, minSwap);
        }

        const auto token = mnview.GetToken(id);
        Require(token, "Specified token not found");

        Require(token->symbol == "BTC" && token->name == "Bitcoin" && token->IsDAT(),
                "Only Bitcoin can be swapped in " + obj.name);

        if (height >= static_cast<uint32_t>(consensus.NextNetworkUpgradeHeight)) {
            mnview.CalculateOwnerRewards(script, height);
        }

        Require(mnview.SubBalance(script, {id, amount}));

        const CTokenCurrencyPair btcUsd{"BTC", "USD"};
        const CTokenCurrencyPair dfiUsd{"DFI", "USD"};

        bool useNextPrice{false}, requireLivePrice{true};
        auto resVal = mnview.GetValidatedIntervalPrice(btcUsd, useNextPrice, requireLivePrice);
        Require(resVal);

        CDataStructureV0 premiumKey{AttributeTypes::Param, ParamIDs::DFIP2201, DFIPKeys::Premium};
        auto premium = attributes->GetValue(premiumKey, CAmount{2500000});

        const auto &btcPrice = MultiplyAmounts(*resVal.val, premium + COIN);

        resVal = mnview.GetValidatedIntervalPrice(dfiUsd, useNextPrice, requireLivePrice);
        Require(resVal);

        const auto totalDFI = MultiplyAmounts(DivideAmounts(btcPrice, *resVal.val), amount);

        Require(mnview.SubBalance(consensus.smartContracts.begin()->second, {{0}, totalDFI}));

        Require(mnview.AddBalance(script, {{0}, totalDFI}));

        return Res::Ok();
    }

    Res operator()(const CSmartContractMessage &obj) const {
        Require(!obj.accounts.empty(), "Contract account parameters missing");
        auto contracts = consensus.smartContracts;

        auto contract = contracts.find(obj.name);
        Require(contract != contracts.end(), "Specified smart contract not found");

        // Convert to switch when it's long enough.
        if (obj.name == SMART_CONTRACT_DFIP_2201)
            return HandleDFIP2201Contract(obj);

        return Res::Err("Specified smart contract not found");
    }

    Res operator()(const CFutureSwapMessage &obj) const {
        Require(HasAuth(obj.owner), "Transaction must have at least one input from owner");

        const auto attributes = mnview.GetAttributes();
        Require(attributes, "Attributes unavailable");

        bool dfiToDUSD     = !obj.source.nTokenId.v;
        const auto paramID = dfiToDUSD ? ParamIDs::DFIP2206F : ParamIDs::DFIP2203;

        CDataStructureV0 activeKey{AttributeTypes::Param, paramID, DFIPKeys::Active};
        CDataStructureV0 blockKey{AttributeTypes::Param, paramID, DFIPKeys::BlockPeriod};
        CDataStructureV0 rewardKey{AttributeTypes::Param, paramID, DFIPKeys::RewardPct};

        Require(
            attributes->GetValue(activeKey, false) && attributes->CheckKey(blockKey) && attributes->CheckKey(rewardKey),
            "%s not currently active",
            dfiToDUSD ? "DFIP2206F" : "DFIP2203");

        CDataStructureV0 startKey{AttributeTypes::Param, paramID, DFIPKeys::StartBlock};
        if (const auto startBlock = attributes->GetValue(startKey, CAmount{})) {
            Require(
                height >= startBlock, "%s not active until block %d", dfiToDUSD ? "DFIP2206F" : "DFIP2203", startBlock);
        }

        Require(obj.source.nValue > 0, "Source amount must be more than zero");

        const auto source = mnview.GetLoanTokenByID(obj.source.nTokenId);
        Require(dfiToDUSD || source, "Could not get source loan token %d", obj.source.nTokenId.v);

        if (!dfiToDUSD && source->symbol == "DUSD") {
            CDataStructureV0 tokenKey{AttributeTypes::Token, obj.destination, TokenKeys::DFIP2203Enabled};
            const auto enabled = attributes->GetValue(tokenKey, true);
            Require(enabled, "DFIP2203 currently disabled for token %d", obj.destination);

            const auto loanToken = mnview.GetLoanTokenByID({obj.destination});
            Require(loanToken, "Could not get destination loan token %d. Set valid destination.", obj.destination);

            Require(!mnview.AreTokensLocked({obj.destination}), "Cannot create future swap for locked token");
        } else {
            if (!dfiToDUSD) {
                Require(obj.destination == 0, "Destination should not be set when source amount is dToken or DFI");

                Require(!mnview.AreTokensLocked({obj.source.nTokenId.v}), "Cannot create future swap for locked token");

                CDataStructureV0 tokenKey{AttributeTypes::Token, obj.source.nTokenId.v, TokenKeys::DFIP2203Enabled};
                const auto enabled = attributes->GetValue(tokenKey, true);
                Require(enabled, "DFIP2203 currently disabled for token %s", obj.source.nTokenId.ToString());
            } else {
                DCT_ID id{};
                const auto token = mnview.GetTokenGuessId("DUSD", id);
                Require(token, "No DUSD token defined");

                Require(mnview.GetFixedIntervalPrice({"DFI", "USD"}), "DFI / DUSD fixed interval price not found");

                Require(obj.destination == id.v,
                        "Incorrect destination defined for DFI swap, DUSD destination expected id: %d",
                        id.v);
            }
        }

        const auto contractType         = dfiToDUSD ? SMART_CONTRACT_DFIP2206F : SMART_CONTRACT_DFIP_2203;
        const auto contractAddressValue = GetFutureSwapContractAddress(contractType);
        Require(contractAddressValue);

        const auto economyKey = dfiToDUSD ? EconomyKeys::DFIP2206FCurrent : EconomyKeys::DFIP2203Current;
        CDataStructureV0 liveKey{AttributeTypes::Live, ParamIDs::Economy, economyKey};
        auto balances = attributes->GetValue(liveKey, CBalances{});

        if (height >= static_cast<uint32_t>(consensus.FortCanningCrunchHeight)) {
            CalculateOwnerRewards(obj.owner);
        }

        if (obj.withdraw) {
            CTokenAmount totalFutures{};
            totalFutures.nTokenId = obj.source.nTokenId;

            if (!dfiToDUSD) {
                std::map<CFuturesUserKey, CFuturesUserValue> userFuturesValues;

                mnview.ForEachFuturesUserValues(
                    [&](const CFuturesUserKey &key, const CFuturesUserValue &futuresValues) {
                        if (key.owner == obj.owner && futuresValues.source.nTokenId == obj.source.nTokenId &&
                            futuresValues.destination == obj.destination) {
                            userFuturesValues[key] = futuresValues;
                        }
                        return true;
                    },
                    {height, obj.owner, std::numeric_limits<uint32_t>::max()});

                for (const auto &[key, value] : userFuturesValues) {
                    totalFutures.Add(value.source.nValue);
                    mnview.EraseFuturesUserValues(key);
                }
            } else {
                std::map<CFuturesUserKey, CAmount> userFuturesValues;

                mnview.ForEachFuturesDUSD(
                    [&](const CFuturesUserKey &key, const CAmount &futuresValues) {
                        if (key.owner == obj.owner) {
                            userFuturesValues[key] = futuresValues;
                        }
                        return true;
                    },
                    {height, obj.owner, std::numeric_limits<uint32_t>::max()});

                for (const auto &[key, amount] : userFuturesValues) {
                    totalFutures.Add(amount);
                    mnview.EraseFuturesDUSD(key);
                }
            }

            Require(totalFutures.Sub(obj.source.nValue));

            if (totalFutures.nValue > 0) {
                Res res{};
                if (!dfiToDUSD) {
                    Require(mnview.StoreFuturesUserValues({height, obj.owner, txn}, {totalFutures, obj.destination}));
                } else {
                    Require(mnview.StoreFuturesDUSD({height, obj.owner, txn}, totalFutures.nValue));
                }
            }

            Require(TransferTokenBalance(obj.source.nTokenId, obj.source.nValue, *contractAddressValue, obj.owner));

            Require(balances.Sub(obj.source));
        } else {
            Require(TransferTokenBalance(obj.source.nTokenId, obj.source.nValue, obj.owner, *contractAddressValue));

            if (!dfiToDUSD) {
                Require(mnview.StoreFuturesUserValues({height, obj.owner, txn}, {obj.source, obj.destination}));
            } else {
                Require(mnview.StoreFuturesDUSD({height, obj.owner, txn}, obj.source.nValue));
            }
            balances.Add(obj.source);
        }

        attributes->SetValue(liveKey, balances);

        mnview.SetVariable(*attributes);

        return Res::Ok();
    }

    Res operator()(const CAnyAccountsToAccountsMessage &obj) const {
        // check auth
        for (const auto &kv : obj.from) {
            Require(HasAuth(kv.first));
        }

        // compare
        const auto sumFrom = SumAllTransfers(obj.from);
        const auto sumTo   = SumAllTransfers(obj.to);

        Require(sumFrom == sumTo, "sum of inputs (from) != sum of outputs (to)");

        // transfer
        // substraction
        Require(SubBalancesDelShares(obj.from));
        // addition
        return AddBalancesSetShares(obj.to);
    }

    Res operator()(const CGovernanceMessage &obj) const {
        // check foundation auth
        Require(HasFoundationAuth());
        for (const auto &gov : obj.govs) {
            if (!gov.second) {
                return Res::Err("'%s': variable does not registered", gov.first);
            }

            auto var = gov.second;
            Res res{};

            if (var->GetName() == "ATTRIBUTES") {
                // Add to existing ATTRIBUTES instead of overwriting.
                auto govVar = mnview.GetAttributes();

                if (!govVar) {
                    return Res::Err("%s: %s", var->GetName(), "Failed to get existing ATTRIBUTES");
                }

                govVar->time = time;

                auto newVar = std::dynamic_pointer_cast<ATTRIBUTES>(var);
                assert(newVar);

                CDataStructureV0 key{AttributeTypes::Param, ParamIDs::Foundation, DFIPKeys::Members};
                auto memberRemoval = newVar->GetValue(key, std::set<std::string>{});

                if (!memberRemoval.empty()) {
                    auto existingMembers = govVar->GetValue(key, std::set<CScript>{});

                    for (auto &member : memberRemoval) {
                        if (member.empty()) {
                            return Res::Err("Invalid address provided");
                        }

                        if (member[0] == '-') {
                            auto memberCopy{member};
                            const auto dest = DecodeDestination(memberCopy.erase(0, 1));
                            if (!IsValidDestination(dest)) {
                                return Res::Err("Invalid address provided");
                            }
                            CScript removeMember = GetScriptForDestination(dest);
                            if (!existingMembers.count(removeMember)) {
                                return Res::Err("Member to remove not present");
                            }
                            existingMembers.erase(removeMember);
                        } else {
                            const auto dest = DecodeDestination(member);
                            if (!IsValidDestination(dest)) {
                                return Res::Err("Invalid address provided");
                            }
                            CScript addMember = GetScriptForDestination(dest);
                            if (existingMembers.count(addMember)) {
                                return Res::Err("Member to add already present");
                            }
                            existingMembers.insert(addMember);
                        }
                    }

                    govVar->SetValue(key, existingMembers);

                    // Remove this key and apply any other changes
                    newVar->EraseKey(key);
                    if (!(res = govVar->Import(newVar->Export())) || !(res = govVar->Validate(mnview)) ||
                        !(res = govVar->Apply(mnview, height)))
                        return Res::Err("%s: %s", var->GetName(), res.msg);
                } else {
                    // Validate as complete set. Check for future conflicts between key pairs.
                    if (!(res = govVar->Import(var->Export())) || !(res = govVar->Validate(mnview)) ||
                        !(res = govVar->Apply(mnview, height)))
                        return Res::Err("%s: %s", var->GetName(), res.msg);
                }

                var = govVar;
            } else {
                // After GW, some ATTRIBUTES changes require the context of its map to validate,
                // moving this Validate() call to else statement from before this conditional.
                res = var->Validate(mnview);
                if (!res)
                    return Res::Err("%s: %s", var->GetName(), res.msg);

                if (var->GetName() == "ORACLE_BLOCK_INTERVAL") {
                    // Make sure ORACLE_BLOCK_INTERVAL only updates at end of interval
                    const auto diff = height % mnview.GetIntervalBlock();
                    if (diff != 0) {
                        // Store as pending change
                        storeGovVars({gov.first, var, height + mnview.GetIntervalBlock() - diff}, mnview);
                        continue;
                    }
                }

                res = var->Apply(mnview, height);
                if (!res) {
                    return Res::Err("%s: %s", var->GetName(), res.msg);
                }
            }

            res = mnview.SetVariable(*var);
            if (!res) {
                return Res::Err("%s: %s", var->GetName(), res.msg);
            }
        }
        return Res::Ok();
    }

    Res operator()(const CGovernanceUnsetMessage &obj) const {
        // check foundation auth
        if (!HasFoundationAuth())
            return Res::Err("tx not from foundation member");

        const auto attributes = mnview.GetAttributes();
        assert(attributes);
        CDataStructureV0 key{AttributeTypes::Param, ParamIDs::Feature, DFIPKeys::GovUnset};
        if (!attributes->GetValue(key, false)) {
            return Res::Err("Unset Gov variables not currently enabled in attributes.");
        }

        for (const auto &gov : obj.govs) {
            auto var = mnview.GetVariable(gov.first);
            if (!var)
                return Res::Err("'%s': variable does not registered", gov.first);

            auto res = var->Erase(mnview, height, gov.second);
            if (!res)
                return Res::Err("%s: %s", var->GetName(), res.msg);

            if (!(res = mnview.SetVariable(*var)))
                return Res::Err("%s: %s", var->GetName(), res.msg);
        }
        return Res::Ok();
    }

    Res operator()(const CGovernanceHeightMessage &obj) const {
        // check foundation auth
        if (!HasFoundationAuth()) {
            return Res::Err("tx not from foundation member");
        }
        if (obj.startHeight <= height) {
            return Res::Err("startHeight must be above the current block height");
        }

        if (obj.govVar->GetName() == "ORACLE_BLOCK_INTERVAL") {
            return Res::Err("%s: %s", obj.govVar->GetName(), "Cannot set via setgovheight.");
        }

        // Validate GovVariables before storing
        if (height >= static_cast<uint32_t>(consensus.FortCanningCrunchHeight) &&
            obj.govVar->GetName() == "ATTRIBUTES") {
            auto govVar = mnview.GetAttributes();
            if (!govVar) {
                return Res::Err("%s: %s", obj.govVar->GetName(), "Failed to get existing ATTRIBUTES");
            }

            auto storedGovVars = mnview.GetStoredVariablesRange(height, obj.startHeight);

            Res res{};
            CCustomCSView govCache(mnview);
            for (const auto &[varHeight, var] : storedGovVars) {
                if (var->GetName() == "ATTRIBUTES") {
                    if (res = govVar->Import(var->Export()); !res) {
                        return Res::Err("%s: Failed to import stored vars: %s", obj.govVar->GetName(), res.msg);
                    }
                }
            }

            // After GW exclude TokenSplit if split will have already been performed by startHeight
            if (height >= static_cast<uint32_t>(consensus.GrandCentralHeight)) {
                if (const auto attrVar = std::dynamic_pointer_cast<ATTRIBUTES>(govVar); attrVar) {
                    const auto attrMap = attrVar->GetAttributesMap();
                    std::vector<CDataStructureV0> keysToErase;
                    for (const auto &[key, value] : attrMap) {
                        if (const auto attrV0 = std::get_if<CDataStructureV0>(&key); attrV0) {
                            if (attrV0->type == AttributeTypes::Oracles && attrV0->typeId == OracleIDs::Splits &&
                                attrV0->key < obj.startHeight) {
                                keysToErase.push_back(*attrV0);
                            }
                        }
                    }
                    for (const auto &key : keysToErase) {
                        attrVar->EraseKey(key);
                    }
                }
            }

            if (!(res = govVar->Import(obj.govVar->Export())) || !(res = govVar->Validate(govCache)) ||
                !(res = govVar->Apply(govCache, obj.startHeight))) {
                return Res::Err("%s: Cumulative application of Gov vars failed: %s", obj.govVar->GetName(), res.msg);
            }
        } else {
            auto result = obj.govVar->Validate(mnview);
            if (!result)
                return Res::Err("%s: %s", obj.govVar->GetName(), result.msg);
        }

        // Store pending Gov var change
        storeGovVars(obj, mnview);

        return Res::Ok();
    }

    Res operator()(const CAppointOracleMessage &obj) const {
        if (!HasFoundationAuth()) {
            return Res::Err("tx not from foundation member");
        }
        COracle oracle;
        static_cast<CAppointOracleMessage &>(oracle) = obj;
        auto res                                     = NormalizeTokenCurrencyPair(oracle.availablePairs);
        return !res ? res : mnview.AppointOracle(tx.GetHash(), oracle);
    }

    Res operator()(const CUpdateOracleAppointMessage &obj) const {
        if (!HasFoundationAuth()) {
            return Res::Err("tx not from foundation member");
        }
        COracle oracle;
        static_cast<CAppointOracleMessage &>(oracle) = obj.newOracleAppoint;
        Require(NormalizeTokenCurrencyPair(oracle.availablePairs));
        return mnview.UpdateOracle(obj.oracleId, std::move(oracle));
    }

    Res operator()(const CRemoveOracleAppointMessage &obj) const {
        Require(HasFoundationAuth());

        return mnview.RemoveOracle(obj.oracleId);
    }

    Res operator()(const CSetOracleDataMessage &obj) const {
        auto oracle = mnview.GetOracleData(obj.oracleId);
        if (!oracle) {
            return Res::Err("failed to retrieve oracle <%s> from database", obj.oracleId.GetHex());
        }
        if (!HasAuth(oracle.val->oracleAddress)) {
            return Res::Err("tx must have at least one input from account owner");
        }
        if (height >= uint32_t(consensus.FortCanningHeight)) {
            for (const auto &tokenPrice : obj.tokenPrices) {
                for (const auto &price : tokenPrice.second) {
                    if (price.second <= 0) {
                        return Res::Err("Amount out of range");
                    }
                    auto timestamp = time;
                    extern bool diffInHour(int64_t time1, int64_t time2);
                    if (!diffInHour(obj.timestamp, timestamp)) {
                        return Res::Err(
                            "Timestamp (%d) is out of price update window (median: %d)", obj.timestamp, timestamp);
                    }
                }
            }
        }
        return mnview.SetOracleData(obj.oracleId, obj.timestamp, obj.tokenPrices);
    }

    Res operator()(const CICXCreateOrderMessage &obj) const {
        if (!IsICXEnabled(height, mnview, consensus))
            return DeFiErrors::ICXDisabled();

        Require(CheckCustomTx());

        CICXOrderImplemetation order;
        static_cast<CICXOrder &>(order) = obj;

        order.creationTx     = tx.GetHash();
        order.creationHeight = height;

        Require(HasAuth(order.ownerAddress), "tx must have at least one input from order owner");

        Require(mnview.GetToken(order.idToken), "token %s does not exist!", order.idToken.ToString());

        if (order.orderType == CICXOrder::TYPE_INTERNAL) {
            Require(order.receivePubkey.IsFullyValid(), "receivePubkey must be valid pubkey");

            // subtract the balance from tokenFrom to dedicate them for the order
            CScript txidAddr(order.creationTx.begin(), order.creationTx.end());
            CalculateOwnerRewards(order.ownerAddress);
            Require(TransferTokenBalance(order.idToken, order.amountFrom, order.ownerAddress, txidAddr));
        }

        return mnview.ICXCreateOrder(order);
    }

    Res operator()(const CICXMakeOfferMessage &obj) const {
        if (!IsICXEnabled(height, mnview, consensus))
            return DeFiErrors::ICXDisabled();

        Require(CheckCustomTx());

        CICXMakeOfferImplemetation makeoffer;
        static_cast<CICXMakeOffer &>(makeoffer) = obj;

        makeoffer.creationTx     = tx.GetHash();
        makeoffer.creationHeight = height;

        Require(HasAuth(makeoffer.ownerAddress), "tx must have at least one input from order owner");

        auto order = mnview.GetICXOrderByCreationTx(makeoffer.orderTx);
        Require(order, "order with creation tx " + makeoffer.orderTx.GetHex() + " does not exists!");

        auto expiry = static_cast<int>(height) < consensus.EunosPayaHeight ? CICXMakeOffer::DEFAULT_EXPIRY
                                                                           : CICXMakeOffer::EUNOSPAYA_DEFAULT_EXPIRY;

        Require(makeoffer.expiry >= expiry, "offer expiry must be greater than %d!", expiry - 1);

        CScript txidAddr(makeoffer.creationTx.begin(), makeoffer.creationTx.end());

        if (order->orderType == CICXOrder::TYPE_INTERNAL) {
            // calculating takerFee
            makeoffer.takerFee = CalculateTakerFee(makeoffer.amount);
        } else if (order->orderType == CICXOrder::TYPE_EXTERNAL) {
            Require(makeoffer.receivePubkey.IsFullyValid(), "receivePubkey must be valid pubkey");

            // calculating takerFee
            CAmount BTCAmount(static_cast<CAmount>(
                (arith_uint256(makeoffer.amount) * arith_uint256(COIN) / arith_uint256(order->orderPrice)).GetLow64()));
            makeoffer.takerFee = CalculateTakerFee(BTCAmount);
        }

        // locking takerFee in offer txidaddr
        CalculateOwnerRewards(makeoffer.ownerAddress);
        Require(TransferTokenBalance(DCT_ID{0}, makeoffer.takerFee, makeoffer.ownerAddress, txidAddr));

        return mnview.ICXMakeOffer(makeoffer);
    }

    Res operator()(const CICXSubmitDFCHTLCMessage &obj) const {
        if (!IsICXEnabled(height, mnview, consensus))
            return DeFiErrors::ICXDisabled();

        Require(CheckCustomTx());

        CICXSubmitDFCHTLCImplemetation submitdfchtlc;
        static_cast<CICXSubmitDFCHTLC &>(submitdfchtlc) = obj;

        submitdfchtlc.creationTx     = tx.GetHash();
        submitdfchtlc.creationHeight = height;

        auto offer = mnview.GetICXMakeOfferByCreationTx(submitdfchtlc.offerTx);
        Require(offer, "offer with creation tx %s does not exists!", submitdfchtlc.offerTx.GetHex());

        auto order = mnview.GetICXOrderByCreationTx(offer->orderTx);
        Require(order, "order with creation tx %s does not exists!", offer->orderTx.GetHex());

        Require(order->creationHeight + order->expiry >= height + submitdfchtlc.timeout,
                "order will expire before dfc htlc expires!");
        Require(!mnview.HasICXSubmitDFCHTLCOpen(submitdfchtlc.offerTx), "dfc htlc already submitted!");

        CScript srcAddr;
        if (order->orderType == CICXOrder::TYPE_INTERNAL) {
            // check auth
            Require(HasAuth(order->ownerAddress), "tx must have at least one input from order owner");
            Require(mnview.HasICXMakeOfferOpen(offer->orderTx, submitdfchtlc.offerTx),
                    "offerTx (%s) has expired",
                    submitdfchtlc.offerTx.GetHex());

            uint32_t timeout;
            if (static_cast<int>(height) < consensus.EunosPayaHeight)
                timeout = CICXSubmitDFCHTLC::MINIMUM_TIMEOUT;
            else
                timeout = CICXSubmitDFCHTLC::EUNOSPAYA_MINIMUM_TIMEOUT;

            Require(submitdfchtlc.timeout >= timeout, "timeout must be greater than %d", timeout - 1);

            srcAddr = CScript(order->creationTx.begin(), order->creationTx.end());

            CScript offerTxidAddr(offer->creationTx.begin(), offer->creationTx.end());

            auto calcAmount = MultiplyAmounts(submitdfchtlc.amount, order->orderPrice);
            Require(calcAmount <= offer->amount, "amount must be lower or equal the offer one");

            CAmount takerFee = offer->takerFee;
            // EunosPaya: calculating adjusted takerFee only if amount in htlc different than in offer
            if (static_cast<int>(height) >= consensus.EunosPayaHeight) {
                if (calcAmount < offer->amount) {
                    auto BTCAmount = MultiplyAmounts(submitdfchtlc.amount, order->orderPrice);
                    takerFee       = (arith_uint256(BTCAmount) * offer->takerFee / offer->amount).GetLow64();
                }
            } else {
                auto BTCAmount = MultiplyAmounts(submitdfchtlc.amount, order->orderPrice);
                takerFee       = CalculateTakerFee(BTCAmount);
            }

            // refund the rest of locked takerFee if there is difference
            if (offer->takerFee - takerFee) {
                CalculateOwnerRewards(offer->ownerAddress);
                Require(
                    TransferTokenBalance(DCT_ID{0}, offer->takerFee - takerFee, offerTxidAddr, offer->ownerAddress));

                // update the offer with adjusted takerFee
                offer->takerFee = takerFee;
                mnview.ICXUpdateMakeOffer(*offer);
            }

            // burn takerFee
            Require(TransferTokenBalance(DCT_ID{0}, offer->takerFee, offerTxidAddr, consensus.burnAddress));

            // burn makerDeposit
            CalculateOwnerRewards(order->ownerAddress);
            Require(TransferTokenBalance(DCT_ID{0}, offer->takerFee, order->ownerAddress, consensus.burnAddress));

        } else if (order->orderType == CICXOrder::TYPE_EXTERNAL) {
            // check auth
            Require(HasAuth(offer->ownerAddress), "tx must have at least one input from offer owner");

            srcAddr = offer->ownerAddress;
            CalculateOwnerRewards(offer->ownerAddress);

            auto exthtlc = mnview.HasICXSubmitEXTHTLCOpen(submitdfchtlc.offerTx);
            Require(exthtlc,
                    "offer (%s) needs to have ext htlc submitted first, but no external htlc found!",
                    submitdfchtlc.offerTx.GetHex());

            auto calcAmount = MultiplyAmounts(exthtlc->amount, order->orderPrice);
            Require(submitdfchtlc.amount == calcAmount, "amount must be equal to calculated exthtlc amount");

            Require(submitdfchtlc.hash == exthtlc->hash,
                    "Invalid hash, dfc htlc hash is different than extarnal htlc hash - %s != %s",
                    submitdfchtlc.hash.GetHex(),
                    exthtlc->hash.GetHex());

            uint32_t timeout, btcBlocksInDfi;
            if (static_cast<int>(height) < consensus.EunosPayaHeight) {
                timeout        = CICXSubmitDFCHTLC::MINIMUM_2ND_TIMEOUT;
                btcBlocksInDfi = CICXSubmitEXTHTLC::BTC_BLOCKS_IN_DFI_BLOCKS;
            } else {
                timeout        = CICXSubmitDFCHTLC::EUNOSPAYA_MINIMUM_2ND_TIMEOUT;
                btcBlocksInDfi = CICXSubmitEXTHTLC::BTC_BLOCKS_IN_DFI_BLOCKS;
            }

            Require(submitdfchtlc.timeout >= timeout, "timeout must be greater than %d", timeout - 1);
            Require(submitdfchtlc.timeout < (exthtlc->creationHeight + (exthtlc->timeout * btcBlocksInDfi)) - height,
                    "timeout must be less than expiration period of 1st htlc in DFI blocks");
        }

        // subtract the balance from order txidaddr or offer owner address and dedicate them for the dfc htlc
        CScript htlcTxidAddr(submitdfchtlc.creationTx.begin(), submitdfchtlc.creationTx.end());

        Require(TransferTokenBalance(order->idToken, submitdfchtlc.amount, srcAddr, htlcTxidAddr));
        return mnview.ICXSubmitDFCHTLC(submitdfchtlc);
    }

    Res operator()(const CICXSubmitEXTHTLCMessage &obj) const {
        if (!IsICXEnabled(height, mnview, consensus))
            return DeFiErrors::ICXDisabled();

        Require(CheckCustomTx());

        CICXSubmitEXTHTLCImplemetation submitexthtlc;
        static_cast<CICXSubmitEXTHTLC &>(submitexthtlc) = obj;

        submitexthtlc.creationTx     = tx.GetHash();
        submitexthtlc.creationHeight = height;

        auto offer = mnview.GetICXMakeOfferByCreationTx(submitexthtlc.offerTx);
        Require(offer, "order with creation tx %s does not exists!", submitexthtlc.offerTx.GetHex());

        auto order = mnview.GetICXOrderByCreationTx(offer->orderTx);
        Require(order, "order with creation tx %s does not exists!", offer->orderTx.GetHex());

        Require(order->creationHeight + order->expiry >=
                    height + (submitexthtlc.timeout * CICXSubmitEXTHTLC::BTC_BLOCKS_IN_DFI_BLOCKS),
                "order will expire before ext htlc expires!");

        Require(!mnview.HasICXSubmitEXTHTLCOpen(submitexthtlc.offerTx), "ext htlc already submitted!");

        if (order->orderType == CICXOrder::TYPE_INTERNAL) {
            Require(HasAuth(offer->ownerAddress), "tx must have at least one input from offer owner");

            auto dfchtlc = mnview.HasICXSubmitDFCHTLCOpen(submitexthtlc.offerTx);
            Require(dfchtlc,
                    "offer (%s) needs to have dfc htlc submitted first, but no dfc htlc found!",
                    submitexthtlc.offerTx.GetHex());

            auto calcAmount = MultiplyAmounts(dfchtlc->amount, order->orderPrice);
            Require(submitexthtlc.amount == calcAmount, "amount must be equal to calculated dfchtlc amount");
            Require(submitexthtlc.hash == dfchtlc->hash,
                    "Invalid hash, external htlc hash is different than dfc htlc hash");

            uint32_t timeout, btcBlocksInDfi;
            if (static_cast<int>(height) < consensus.EunosPayaHeight) {
                timeout        = CICXSubmitEXTHTLC::MINIMUM_2ND_TIMEOUT;
                btcBlocksInDfi = CICXSubmitEXTHTLC::BTC_BLOCKS_IN_DFI_BLOCKS;
            } else {
                timeout        = CICXSubmitEXTHTLC::EUNOSPAYA_MINIMUM_2ND_TIMEOUT;
                btcBlocksInDfi = CICXSubmitEXTHTLC::EUNOSPAYA_BTC_BLOCKS_IN_DFI_BLOCKS;
            }

            Require(submitexthtlc.timeout >= timeout, "timeout must be greater than %d", timeout - 1);
            Require(submitexthtlc.timeout * btcBlocksInDfi < (dfchtlc->creationHeight + dfchtlc->timeout) - height,
                    "timeout must be less than expiration period of 1st htlc in DFC blocks");

        } else if (order->orderType == CICXOrder::TYPE_EXTERNAL) {
            Require(HasAuth(order->ownerAddress), "tx must have at least one input from order owner");
            Require(mnview.HasICXMakeOfferOpen(offer->orderTx, submitexthtlc.offerTx),
                    "offerTx (%s) has expired",
                    submitexthtlc.offerTx.GetHex());

            uint32_t timeout;
            if (static_cast<int>(height) < consensus.EunosPayaHeight)
                timeout = CICXSubmitEXTHTLC::MINIMUM_TIMEOUT;
            else
                timeout = CICXSubmitEXTHTLC::EUNOSPAYA_MINIMUM_TIMEOUT;

            Require(submitexthtlc.timeout >= timeout, "timeout must be greater than %d", timeout - 1);

            CScript offerTxidAddr(offer->creationTx.begin(), offer->creationTx.end());

            auto calcAmount = MultiplyAmounts(submitexthtlc.amount, order->orderPrice);
            Require(calcAmount <= offer->amount, "amount must be lower or equal the offer one");

            CAmount takerFee = offer->takerFee;
            // EunosPaya: calculating adjusted takerFee only if amount in htlc different than in offer
            if (static_cast<int>(height) >= consensus.EunosPayaHeight) {
                if (calcAmount < offer->amount) {
                    auto BTCAmount = DivideAmounts(offer->amount, order->orderPrice);
                    takerFee       = (arith_uint256(submitexthtlc.amount) * offer->takerFee / BTCAmount).GetLow64();
                }
            } else
                takerFee = CalculateTakerFee(submitexthtlc.amount);

            // refund the rest of locked takerFee if there is difference
            if (offer->takerFee - takerFee) {
                CalculateOwnerRewards(offer->ownerAddress);
                Require(
                    TransferTokenBalance(DCT_ID{0}, offer->takerFee - takerFee, offerTxidAddr, offer->ownerAddress));

                // update the offer with adjusted takerFee
                offer->takerFee = takerFee;
                mnview.ICXUpdateMakeOffer(*offer);
            }

            // burn takerFee
            Require(TransferTokenBalance(DCT_ID{0}, offer->takerFee, offerTxidAddr, consensus.burnAddress));

            // burn makerDeposit
            CalculateOwnerRewards(order->ownerAddress);
            Require(TransferTokenBalance(DCT_ID{0}, offer->takerFee, order->ownerAddress, consensus.burnAddress));
        }

        return mnview.ICXSubmitEXTHTLC(submitexthtlc);
    }

    Res operator()(const CICXClaimDFCHTLCMessage &obj) const {
        if (!IsICXEnabled(height, mnview, consensus))
            return DeFiErrors::ICXDisabled();

        Require(CheckCustomTx());

        CICXClaimDFCHTLCImplemetation claimdfchtlc;
        static_cast<CICXClaimDFCHTLC &>(claimdfchtlc) = obj;

        claimdfchtlc.creationTx     = tx.GetHash();
        claimdfchtlc.creationHeight = height;

        auto dfchtlc = mnview.GetICXSubmitDFCHTLCByCreationTx(claimdfchtlc.dfchtlcTx);
        Require(dfchtlc, "dfc htlc with creation tx %s does not exists!", claimdfchtlc.dfchtlcTx.GetHex());

        Require(mnview.HasICXSubmitDFCHTLCOpen(dfchtlc->offerTx), "dfc htlc not found or already claimed or refunded!");

        uint256 calcHash;
        uint8_t calcSeedBytes[32];
        CSHA256().Write(claimdfchtlc.seed.data(), claimdfchtlc.seed.size()).Finalize(calcSeedBytes);
        calcHash.SetHex(HexStr(calcSeedBytes, calcSeedBytes + 32));

        Require(dfchtlc->hash == calcHash,
                "hash generated from given seed is different than in dfc htlc: %s - %s!",
                calcHash.GetHex(),
                dfchtlc->hash.GetHex());

        auto offer = mnview.GetICXMakeOfferByCreationTx(dfchtlc->offerTx);
        Require(offer, "offer with creation tx %s does not exists!", dfchtlc->offerTx.GetHex());

        auto order = mnview.GetICXOrderByCreationTx(offer->orderTx);
        Require(order, "order with creation tx %s does not exists!", offer->orderTx.GetHex());

        auto exthtlc = mnview.HasICXSubmitEXTHTLCOpen(dfchtlc->offerTx);
        if (static_cast<int>(height) < consensus.EunosPayaHeight)
            Require(exthtlc, "cannot claim, external htlc for this offer does not exists or expired!");

        // claim DFC HTLC to receiveAddress
        CalculateOwnerRewards(order->ownerAddress);
        CScript htlcTxidAddr(dfchtlc->creationTx.begin(), dfchtlc->creationTx.end());

        if (order->orderType == CICXOrder::TYPE_INTERNAL)
            Require(TransferTokenBalance(order->idToken, dfchtlc->amount, htlcTxidAddr, offer->ownerAddress));
        else if (order->orderType == CICXOrder::TYPE_EXTERNAL)
            Require(TransferTokenBalance(order->idToken, dfchtlc->amount, htlcTxidAddr, order->ownerAddress));

        // refund makerDeposit
        Require(TransferTokenBalance(DCT_ID{0}, offer->takerFee, CScript(), order->ownerAddress));

        // makerIncentive
        Require(TransferTokenBalance(DCT_ID{0}, offer->takerFee * 25 / 100, CScript(), order->ownerAddress));

        // maker bonus only on fair dBTC/BTC (1:1) trades for now
        DCT_ID BTC = FindTokenByPartialSymbolName(CICXOrder::TOKEN_BTC);
        if (order->idToken == BTC && order->orderPrice == COIN) {

            // Check if ICX should work with bug for makerBonus to maintain complatibility with past netwrok behavior
            auto ICXBugPath = [&](uint32_t height) {
                if ((IsTestNetwork() && height >= 1250000) ||
                    IsRegtestNetwork() ||
                    (IsMainNetwork() && height >= static_cast<uint32_t>(consensus.NextNetworkUpgradeHeight)))
                        return false;
                return true;
            };

            if (ICXBugPath(height)) {
                // Proceed with bug behavoir
                Require(TransferTokenBalance(BTC, offer->takerFee * 50 / 100, CScript(), order->ownerAddress));
            } else {
                // Bug fixed
                Require(TransferTokenBalance(DCT_ID{0}, offer->takerFee * 50 / 100, CScript(), order->ownerAddress));
            }
        }

        // Reduce amount to fill in order
        if (order->orderType == CICXOrder::TYPE_INTERNAL)
            order->amountToFill -= dfchtlc->amount;
        else if (order->orderType == CICXOrder::TYPE_EXTERNAL)
            order->amountToFill -= DivideAmounts(dfchtlc->amount, order->orderPrice);

        // Order fulfilled, close order.
        if (order->amountToFill == 0) {
            order->closeTx     = claimdfchtlc.creationTx;
            order->closeHeight = height;
            Require(mnview.ICXCloseOrderTx(*order, CICXOrder::STATUS_FILLED));
        }

        Require(mnview.ICXClaimDFCHTLC(claimdfchtlc, offer->creationTx, *order));
        // Close offer
        Require(mnview.ICXCloseMakeOfferTx(*offer, CICXMakeOffer::STATUS_CLOSED));

        Require(mnview.ICXCloseDFCHTLC(*dfchtlc, CICXSubmitDFCHTLC::STATUS_CLAIMED));

        if (static_cast<int>(height) >= consensus.EunosPayaHeight) {
            if (exthtlc)
                return mnview.ICXCloseEXTHTLC(*exthtlc, CICXSubmitEXTHTLC::STATUS_CLOSED);
            else
                return (Res::Ok());
        } else
            return mnview.ICXCloseEXTHTLC(*exthtlc, CICXSubmitEXTHTLC::STATUS_CLOSED);
    }

    Res operator()(const CICXCloseOrderMessage &obj) const {
        Require(CheckCustomTx());

        CICXCloseOrderImplemetation closeorder;
        static_cast<CICXCloseOrder &>(closeorder) = obj;

        closeorder.creationTx     = tx.GetHash();
        closeorder.creationHeight = height;

        auto order = mnview.GetICXOrderByCreationTx(closeorder.orderTx);
        Require(order, "order with creation tx %s does not exists!", closeorder.orderTx.GetHex());

        Require(order->closeTx.IsNull(), "order with creation tx %s is already closed!", closeorder.orderTx.GetHex());
        Require(mnview.HasICXOrderOpen(order->idToken, order->creationTx),
                "order with creation tx %s is already closed!",
                closeorder.orderTx.GetHex());

        // check auth
        Require(HasAuth(order->ownerAddress), "tx must have at least one input from order owner");

        order->closeTx     = closeorder.creationTx;
        order->closeHeight = closeorder.creationHeight;

        if (order->orderType == CICXOrder::TYPE_INTERNAL && order->amountToFill > 0) {
            // subtract the balance from txidAddr and return to owner
            CScript txidAddr(order->creationTx.begin(), order->creationTx.end());
            CalculateOwnerRewards(order->ownerAddress);
            Require(TransferTokenBalance(order->idToken, order->amountToFill, txidAddr, order->ownerAddress));
        }

        Require(mnview.ICXCloseOrder(closeorder));
        return mnview.ICXCloseOrderTx(*order, CICXOrder::STATUS_CLOSED);
    }

    Res operator()(const CICXCloseOfferMessage &obj) const {
        Require(CheckCustomTx());

        CICXCloseOfferImplemetation closeoffer;
        static_cast<CICXCloseOffer &>(closeoffer) = obj;

        closeoffer.creationTx     = tx.GetHash();
        closeoffer.creationHeight = height;

        auto offer = mnview.GetICXMakeOfferByCreationTx(closeoffer.offerTx);
        Require(offer, "offer with creation tx %s does not exists!", closeoffer.offerTx.GetHex());

        Require(offer->closeTx.IsNull(), "offer with creation tx %s is already closed!", closeoffer.offerTx.GetHex());
        Require(mnview.HasICXMakeOfferOpen(offer->orderTx, offer->creationTx),
                "offer with creation tx %s does not exists!",
                closeoffer.offerTx.GetHex());

        auto order = mnview.GetICXOrderByCreationTx(offer->orderTx);
        Require(order, "order with creation tx %s does not exists!", offer->orderTx.GetHex());

        // check auth
        Require(HasAuth(offer->ownerAddress), "tx must have at least one input from offer owner");

        offer->closeTx     = closeoffer.creationTx;
        offer->closeHeight = closeoffer.creationHeight;

        bool isPreEunosPaya = static_cast<int>(height) < consensus.EunosPayaHeight;

        if (order->orderType == CICXOrder::TYPE_INTERNAL &&
            !mnview.ExistedICXSubmitDFCHTLC(offer->creationTx, isPreEunosPaya)) {
            // subtract takerFee from txidAddr and return to owner
            CScript txidAddr(offer->creationTx.begin(), offer->creationTx.end());
            CalculateOwnerRewards(offer->ownerAddress);
            Require(TransferTokenBalance(DCT_ID{0}, offer->takerFee, txidAddr, offer->ownerAddress));
        } else if (order->orderType == CICXOrder::TYPE_EXTERNAL) {
            // subtract the balance from txidAddr and return to owner
            CScript txidAddr(offer->creationTx.begin(), offer->creationTx.end());
            CalculateOwnerRewards(offer->ownerAddress);
            if (isPreEunosPaya)
                Require(TransferTokenBalance(order->idToken, offer->amount, txidAddr, offer->ownerAddress));

            if (!mnview.ExistedICXSubmitEXTHTLC(offer->creationTx, isPreEunosPaya))
                Require(TransferTokenBalance(DCT_ID{0}, offer->takerFee, txidAddr, offer->ownerAddress));
        }

        Require(mnview.ICXCloseOffer(closeoffer));
        return mnview.ICXCloseMakeOfferTx(*offer, CICXMakeOffer::STATUS_CLOSED);
    }

    Res operator()(const CLoanSetCollateralTokenMessage &obj) const {
        Require(CheckCustomTx());

        Require(HasFoundationAuth(), "tx not from foundation member!");

        if (height >= static_cast<uint32_t>(consensus.FortCanningCrunchHeight) && IsTokensMigratedToGovVar()) {
            const auto &tokenId = obj.idToken.v;

            auto attributes  = mnview.GetAttributes();
            attributes->time = time;

            CDataStructureV0 collateralEnabled{AttributeTypes::Token, tokenId, TokenKeys::LoanCollateralEnabled};
            CDataStructureV0 collateralFactor{AttributeTypes::Token, tokenId, TokenKeys::LoanCollateralFactor};
            CDataStructureV0 pairKey{AttributeTypes::Token, tokenId, TokenKeys::FixedIntervalPriceId};

            auto gv = GovVariable::Create("ATTRIBUTES");
            Require(gv, "Failed to create ATTRIBUTES Governance variable");

            auto var = std::dynamic_pointer_cast<ATTRIBUTES>(gv);
            Require(var, "Failed to convert ATTRIBUTES Governance variable");

            var->SetValue(collateralEnabled, true);
            var->SetValue(collateralFactor, obj.factor);
            var->SetValue(pairKey, obj.fixedIntervalPriceId);

            Require(attributes->Import(var->Export()));
            Require(attributes->Validate(mnview));
            Require(attributes->Apply(mnview, height));

            return mnview.SetVariable(*attributes);
        }

        CLoanSetCollateralTokenImplementation collToken;
        static_cast<CLoanSetCollateralToken &>(collToken) = obj;

        collToken.creationTx     = tx.GetHash();
        collToken.creationHeight = height;

        auto token = mnview.GetToken(collToken.idToken);
        Require(token, "token %s does not exist!", collToken.idToken.ToString());

        if (!collToken.activateAfterBlock)
            collToken.activateAfterBlock = height;

        Require(collToken.activateAfterBlock >= height, "activateAfterBlock cannot be less than current height!");

        Require(OraclePriceFeed(mnview, collToken.fixedIntervalPriceId),
                "Price feed %s/%s does not belong to any oracle",
                collToken.fixedIntervalPriceId.first,
                collToken.fixedIntervalPriceId.second);

        CFixedIntervalPrice fixedIntervalPrice;
        fixedIntervalPrice.priceFeedId = collToken.fixedIntervalPriceId;

        auto price = GetAggregatePrice(
            mnview, collToken.fixedIntervalPriceId.first, collToken.fixedIntervalPriceId.second, time);
        Require(price, price.msg);

        fixedIntervalPrice.priceRecord[1] = price;
        fixedIntervalPrice.timestamp      = time;

        auto resSetFixedPrice = mnview.SetFixedIntervalPrice(fixedIntervalPrice);
        Require(resSetFixedPrice, resSetFixedPrice.msg);

        return mnview.CreateLoanCollateralToken(collToken);
    }

    Res operator()(const CLoanSetLoanTokenMessage &obj) const {
        Require(CheckCustomTx());

        Require(HasFoundationAuth(), "tx not from foundation member!");

        if (height < static_cast<uint32_t>(consensus.FortCanningGreatWorldHeight)) {
            Require(obj.interest >= 0, "interest rate cannot be less than 0!");
        }

        CTokenImplementation token;
        token.symbol         = trim_ws(obj.symbol).substr(0, CToken::MAX_TOKEN_SYMBOL_LENGTH);
        token.name           = trim_ws(obj.name).substr(0, CToken::MAX_TOKEN_NAME_LENGTH);
        token.creationTx     = tx.GetHash();
        token.creationHeight = height;
        token.flags          = obj.mintable ? static_cast<uint8_t>(CToken::TokenFlags::Default)
                                            : static_cast<uint8_t>(CToken::TokenFlags::Tradeable);
        token.flags |=
            static_cast<uint8_t>(CToken::TokenFlags::LoanToken) | static_cast<uint8_t>(CToken::TokenFlags::DAT);

        auto tokenId = mnview.CreateToken(token);
        Require(tokenId);

        if (height >= static_cast<uint32_t>(consensus.FortCanningCrunchHeight) && IsTokensMigratedToGovVar()) {
            const auto &id = tokenId.val->v;

            auto attributes  = mnview.GetAttributes();
            attributes->time = time;

            CDataStructureV0 mintEnabled{AttributeTypes::Token, id, TokenKeys::LoanMintingEnabled};
            CDataStructureV0 mintInterest{AttributeTypes::Token, id, TokenKeys::LoanMintingInterest};
            CDataStructureV0 pairKey{AttributeTypes::Token, id, TokenKeys::FixedIntervalPriceId};

            auto gv = GovVariable::Create("ATTRIBUTES");
            Require(gv, "Failed to create ATTRIBUTES Governance variable");

            auto var = std::dynamic_pointer_cast<ATTRIBUTES>(gv);
            Require(var, "Failed to convert ATTRIBUTES Governance variable");

            var->SetValue(mintEnabled, obj.mintable);
            var->SetValue(mintInterest, obj.interest);
            var->SetValue(pairKey, obj.fixedIntervalPriceId);

            Require(attributes->Import(var->Export()));
            Require(attributes->Validate(mnview));
            Require(attributes->Apply(mnview, height));
            return mnview.SetVariable(*attributes);
        }

        CLoanSetLoanTokenImplementation loanToken;
        static_cast<CLoanSetLoanToken &>(loanToken) = obj;

        loanToken.creationTx     = tx.GetHash();
        loanToken.creationHeight = height;

        auto nextPrice =
            GetAggregatePrice(mnview, obj.fixedIntervalPriceId.first, obj.fixedIntervalPriceId.second, time);
        Require(nextPrice, nextPrice.msg);

        Require(OraclePriceFeed(mnview, obj.fixedIntervalPriceId),
                "Price feed %s/%s does not belong to any oracle",
                obj.fixedIntervalPriceId.first,
                obj.fixedIntervalPriceId.second);

        CFixedIntervalPrice fixedIntervalPrice;
        fixedIntervalPrice.priceFeedId    = loanToken.fixedIntervalPriceId;
        fixedIntervalPrice.priceRecord[1] = nextPrice;
        fixedIntervalPrice.timestamp      = time;

        auto resSetFixedPrice = mnview.SetFixedIntervalPrice(fixedIntervalPrice);
        Require(resSetFixedPrice, resSetFixedPrice.msg);

        return mnview.SetLoanToken(loanToken, *(tokenId.val));
    }

    Res operator()(const CLoanUpdateLoanTokenMessage &obj) const {
        Require(CheckCustomTx());

        Require(HasFoundationAuth(), "tx not from foundation member!");

        if (height < static_cast<uint32_t>(consensus.FortCanningGreatWorldHeight)) {
            Require(obj.interest >= 0, "interest rate cannot be less than 0!");
        }

        auto pair = mnview.GetTokenByCreationTx(obj.tokenTx);
        Require(pair, "Loan token (%s) does not exist!", obj.tokenTx.GetHex());

        auto loanToken =
            (height >= static_cast<uint32_t>(consensus.FortCanningCrunchHeight) && IsTokensMigratedToGovVar())
                ? mnview.GetLoanTokenByID(pair->first)
                : mnview.GetLoanToken(obj.tokenTx);

        Require(loanToken, "Loan token (%s) does not exist!", obj.tokenTx.GetHex());

        if (obj.mintable != loanToken->mintable)
            loanToken->mintable = obj.mintable;

        if (obj.interest != loanToken->interest)
            loanToken->interest = obj.interest;

        if (obj.symbol != pair->second.symbol)
            pair->second.symbol = trim_ws(obj.symbol).substr(0, CToken::MAX_TOKEN_SYMBOL_LENGTH);

        if (obj.name != pair->second.name)
            pair->second.name = trim_ws(obj.name).substr(0, CToken::MAX_TOKEN_NAME_LENGTH);

        if (obj.mintable != (pair->second.flags & (uint8_t)CToken::TokenFlags::Mintable))
            pair->second.flags ^= (uint8_t)CToken::TokenFlags::Mintable;

        Require(mnview.UpdateToken(pair->second));

        if (height >= static_cast<uint32_t>(consensus.FortCanningCrunchHeight) && IsTokensMigratedToGovVar()) {
            const auto &id = pair->first.v;

            auto attributes  = mnview.GetAttributes();
            attributes->time = time;

            CDataStructureV0 mintEnabled{AttributeTypes::Token, id, TokenKeys::LoanMintingEnabled};
            CDataStructureV0 mintInterest{AttributeTypes::Token, id, TokenKeys::LoanMintingInterest};
            CDataStructureV0 pairKey{AttributeTypes::Token, id, TokenKeys::FixedIntervalPriceId};

            auto gv = GovVariable::Create("ATTRIBUTES");
            Require(gv, "Failed to create ATTRIBUTES Governance variable");

            auto var = std::dynamic_pointer_cast<ATTRIBUTES>(gv);
            Require(var, "Failed to convert ATTRIBUTES Governance variable");

            var->SetValue(mintEnabled, obj.mintable);
            var->SetValue(mintInterest, obj.interest);
            var->SetValue(pairKey, obj.fixedIntervalPriceId);

            Require(attributes->Import(var->Export()));
            Require(attributes->Validate(mnview));
            Require(attributes->Apply(mnview, height));
            return mnview.SetVariable(*attributes);
        }

        if (obj.fixedIntervalPriceId != loanToken->fixedIntervalPriceId) {
            Require(OraclePriceFeed(mnview, obj.fixedIntervalPriceId),
                    "Price feed %s/%s does not belong to any oracle",
                    obj.fixedIntervalPriceId.first,
                    obj.fixedIntervalPriceId.second);

            loanToken->fixedIntervalPriceId = obj.fixedIntervalPriceId;
        }

        return mnview.UpdateLoanToken(*loanToken, pair->first);
    }

    Res operator()(const CLoanSchemeMessage &obj) const {
        Require(CheckCustomTx());

        Require(HasFoundationAuth(), "tx not from foundation member!");

        Require(obj.ratio >= 100, "minimum collateral ratio cannot be less than 100");

        Require(obj.rate >= 1000000, "interest rate cannot be less than 0.01");

        Require(!obj.identifier.empty() && obj.identifier.length() <= 8,
                "id cannot be empty or more than 8 chars long");

        // Look for loan scheme which already has matching rate and ratio
        bool duplicateLoan = false;
        std::string duplicateID;
        mnview.ForEachLoanScheme([&](const std::string &key, const CLoanSchemeData &data) {
            // Duplicate scheme already exists
            if (data.ratio == obj.ratio && data.rate == obj.rate) {
                duplicateLoan = true;
                duplicateID   = key;
                return false;
            }
            return true;
        });

        Require(!duplicateLoan, "Loan scheme %s with same interestrate and mincolratio already exists", duplicateID);

        // Look for delayed loan scheme which already has matching rate and ratio
        std::pair<std::string, uint64_t> duplicateKey;
        mnview.ForEachDelayedLoanScheme(
            [&](const std::pair<std::string, uint64_t> &key, const CLoanSchemeMessage &data) {
                // Duplicate delayed loan scheme
                if (data.ratio == obj.ratio && data.rate == obj.rate) {
                    duplicateLoan = true;
                    duplicateKey  = key;
                    return false;
                }
                return true;
            });

        Require(!duplicateLoan,
                "Loan scheme %s with same interestrate and mincolratio pending on block %d",
                duplicateKey.first,
                duplicateKey.second);

        // New loan scheme, no duplicate expected.
        if (mnview.GetLoanScheme(obj.identifier))
            Require(obj.updateHeight, "Loan scheme already exist with id %s", obj.identifier);
        else
            Require(!obj.updateHeight, "Cannot find existing loan scheme with id %s", obj.identifier);

        // Update set, not max uint64_t which indicates immediate update and not updated on this block.
        if (obj.updateHeight && obj.updateHeight != std::numeric_limits<uint64_t>::max() &&
            obj.updateHeight != height) {
            Require(obj.updateHeight >= height, "Update height below current block height, set future height");
            return mnview.StoreDelayedLoanScheme(obj);
        }

        // If no default yet exist set this one as default.
        if (!mnview.GetDefaultLoanScheme()) {
            mnview.StoreDefaultLoanScheme(obj.identifier);
        }

        return mnview.StoreLoanScheme(obj);
    }

    Res operator()(const CDefaultLoanSchemeMessage &obj) const {
        Require(CheckCustomTx());
        Require(HasFoundationAuth(), "tx not from foundation member!");

        Require(!obj.identifier.empty() && obj.identifier.length() <= 8,
                "id cannot be empty or more than 8 chars long");
        Require(mnview.GetLoanScheme(obj.identifier), "Cannot find existing loan scheme with id %s", obj.identifier);

        if (auto currentID = mnview.GetDefaultLoanScheme())
            Require(*currentID != obj.identifier, "Loan scheme with id %s is already set as default", obj.identifier);

        const auto height = mnview.GetDestroyLoanScheme(obj.identifier);
        Require(!height, "Cannot set %s as default, set to destroyed on block %d", obj.identifier, *height);
        return mnview.StoreDefaultLoanScheme(obj.identifier);
    }

    Res operator()(const CDestroyLoanSchemeMessage &obj) const {
        Require(CheckCustomTx());

        Require(HasFoundationAuth(), "tx not from foundation member!");

        Require(!obj.identifier.empty() && obj.identifier.length() <= 8,
                "id cannot be empty or more than 8 chars long");
        Require(mnview.GetLoanScheme(obj.identifier), "Cannot find existing loan scheme with id %s", obj.identifier);

        const auto currentID = mnview.GetDefaultLoanScheme();
        Require(currentID && *currentID != obj.identifier, "Cannot destroy default loan scheme, set new default first");

        // Update set and not updated on this block.
        if (obj.destroyHeight && obj.destroyHeight != height) {
            Require(obj.destroyHeight >= height, "Destruction height below current block height, set future height");
            return mnview.StoreDelayedDestroyScheme(obj);
        }

        mnview.ForEachVault([&](const CVaultId &vaultId, CVaultData vault) {
            if (vault.schemeId == obj.identifier) {
                vault.schemeId = *mnview.GetDefaultLoanScheme();
                mnview.StoreVault(vaultId, vault);
            }
            return true;
        });

        return mnview.EraseLoanScheme(obj.identifier);
    }

    Res operator()(const CVaultMessage &obj) const {
        auto vaultCreationFee = consensus.vaultCreationFee;
        Require(tx.vout[0].nValue == vaultCreationFee && tx.vout[0].nTokenId == DCT_ID{0},
                "Malformed tx vouts, creation vault fee is %s DFI",
                GetDecimalString(vaultCreationFee));

        CVaultData vault{};
        static_cast<CVaultMessage &>(vault) = obj;

        // set loan scheme to default if non provided
        if (obj.schemeId.empty()) {
            auto defaultScheme = mnview.GetDefaultLoanScheme();
            Require(defaultScheme, "There is no default loan scheme");
            vault.schemeId = *defaultScheme;
        }

        // loan scheme exists
        Require(mnview.GetLoanScheme(vault.schemeId), "Cannot find existing loan scheme with id %s", vault.schemeId);

        // check loan scheme is not to be destroyed
        auto height = mnview.GetDestroyLoanScheme(obj.schemeId);
        Require(!height, "Cannot set %s as loan scheme, set to be destroyed on block %d", obj.schemeId, *height);

        auto vaultId = tx.GetHash();
        return mnview.StoreVault(vaultId, vault);
    }

    Res operator()(const CCloseVaultMessage &obj) const {
        Require(CheckCustomTx());

        // vault exists
        auto vault = mnview.GetVault(obj.vaultId);
        Require(vault, "Vault <%s> not found", obj.vaultId.GetHex());

        // vault under liquidation
        Require(!vault->isUnderLiquidation, "Cannot close vault under liquidation");

        // owner auth
        Require(HasAuth(vault->ownerAddress), "tx must have at least one input from token owner");

        if (const auto loans = mnview.GetLoanTokens(obj.vaultId)) {
            for (const auto &[tokenId, amount] : loans->balances) {
                const auto rate = mnview.GetInterestRate(obj.vaultId, tokenId, height);
                Require(rate, "Cannot get interest rate for this token (%d)", tokenId.v);

                const auto totalInterest = TotalInterest(*rate, height);

                Require(amount + totalInterest <= 0, "Vault <%s> has loans", obj.vaultId.GetHex());

                // If there is an amount negated by interested remove it from loan tokens.
                if (amount > 0) {
                    mnview.SubLoanToken(obj.vaultId, {tokenId, amount});
                }

                if (totalInterest < 0) {
                    TrackNegativeInterest(
                        mnview, {tokenId, amount > std::abs(totalInterest) ? std::abs(totalInterest) : amount});
                }
            }
        }

        CalculateOwnerRewards(obj.to);
        if (auto collaterals = mnview.GetVaultCollaterals(obj.vaultId))
            for (const auto &col : collaterals->balances)
                Require(mnview.AddBalance(obj.to, {col.first, col.second}));

        // delete all interest to vault
        Require(mnview.EraseInterest(obj.vaultId, height));

        // return half fee, the rest is burned at creation
        auto feeBack = consensus.vaultCreationFee / 2;
        Require(mnview.AddBalance(obj.to, {DCT_ID{0}, feeBack}));
        return mnview.EraseVault(obj.vaultId);
    }

    Res operator()(const CUpdateVaultMessage &obj) const {
        Require(CheckCustomTx());

        // vault exists
        auto vault = mnview.GetVault(obj.vaultId);
        Require(vault, "Vault <%s> not found", obj.vaultId.GetHex());

        // vault under liquidation
        Require(!vault->isUnderLiquidation, "Cannot update vault under liquidation");

        // owner auth
        Require(HasAuth(vault->ownerAddress), "tx must have at least one input from token owner");

        // loan scheme exists
        const auto scheme = mnview.GetLoanScheme(obj.schemeId);
        Require(scheme, "Cannot find existing loan scheme with id %s", obj.schemeId);

        // loan scheme is not set to be destroyed
        auto destroyHeight = mnview.GetDestroyLoanScheme(obj.schemeId);
        Require(!destroyHeight,
                "Cannot set %s as loan scheme, set to be destroyed on block %d",
                obj.schemeId,
                *destroyHeight);

        Require(IsVaultPriceValid(mnview, obj.vaultId, height),
                "Cannot update vault while any of the asset's price is invalid");

        // don't allow scheme change when vault is going to be in liquidation
        if (vault->schemeId != obj.schemeId) {
            if (auto collaterals = mnview.GetVaultCollaterals(obj.vaultId)) {
                for (int i = 0; i < 2; i++) {
                    bool useNextPrice = i > 0, requireLivePrice = true;
                    auto vaultAssets = mnview.GetVaultAssets(
                        obj.vaultId, *collaterals, height, time, useNextPrice, requireLivePrice);
                    Require(vaultAssets);

                    Require(vaultAssets.val->ratio() >= scheme->ratio,
                            "Vault does not have enough collateralization ratio defined by loan scheme - %d < %d",
                            vaultAssets.val->ratio(),
                            scheme->ratio);
                }
            }
            if (height >= static_cast<uint32_t>(consensus.FortCanningGreatWorldHeight)) {
                if (const auto loanTokens = mnview.GetLoanTokens(obj.vaultId)) {
                    for (const auto &[tokenId, tokenAmount] : loanTokens->balances) {
                        const auto loanToken = mnview.GetLoanTokenByID(tokenId);
                        assert(loanToken);
                        Require(mnview.IncreaseInterest(
                            height, obj.vaultId, obj.schemeId, tokenId, loanToken->interest, 0));
                    }
                }
            }
        }

        vault->schemeId     = obj.schemeId;
        vault->ownerAddress = obj.ownerAddress;
        return mnview.UpdateVault(obj.vaultId, *vault);
    }

    Res CollateralPctCheck(const bool hasDUSDLoans,
                           const CVaultAssets &vaultAssets,
                           const uint32_t ratio) const {
        std::optional<std::pair<DCT_ID, std::optional<CTokensView::CTokenImpl> > > tokenDUSD;
        if (static_cast<int>(height) >= consensus.FortCanningRoadHeight) {
            tokenDUSD = mnview.GetToken("DUSD");
        }

        // Calculate DFI and DUSD value separately
        CAmount totalCollateralsDUSD = 0;
        CAmount totalCollateralsDFI  = 0;
        CAmount factorDUSD           = 0;
        CAmount factorDFI            = 0;


        auto hasDUSDColl = false;
        auto hasOtherColl = false;

        for (auto &col : vaultAssets.collaterals) {
            auto token = mnview.GetCollateralTokenFromAttributes(col.nTokenId);

            if (col.nTokenId == DCT_ID{0}) {
                totalCollateralsDFI += col.nValue;
                factorDFI = token->factor;
            }

            if (tokenDUSD && col.nTokenId == tokenDUSD->first) {
                totalCollateralsDUSD += col.nValue;
                factorDUSD = token->factor;
                hasDUSDColl= true;
            } else {
                hasOtherColl = true;
            }
        }

        // Height checks
        auto isPostFCH = static_cast<int>(height) >= consensus.FortCanningHillHeight;
        auto isPreFCH  = static_cast<int>(height) < consensus.FortCanningHillHeight;
        auto isPostFCE = static_cast<int>(height) >= consensus.FortCanningEpilogueHeight;
        auto isPostFCR = static_cast<int>(height) >= consensus.FortCanningRoadHeight;
        auto isPostGC  = static_cast<int>(height) >= consensus.GrandCentralHeight;
        auto isPostNext =  static_cast<int>(height) >= consensus.NextNetworkUpgradeHeight;

        if(isPostNext) {
            const CDataStructureV0 enabledKey{AttributeTypes::Vaults, VaultIDs::DUSDVault, VaultKeys::DUSDVaultEnabled};
            auto attributes = mnview.GetAttributes();
            assert(attributes);
            auto DUSDVaultsAllowed = attributes->GetValue(enabledKey, false);
            if(DUSDVaultsAllowed && hasDUSDColl && !hasOtherColl) {
                return Res::Ok(); //every loan ok when DUSD loops allowed and 100% DUSD collateral
            }
        }


        if (isPostGC) {
            totalCollateralsDUSD = MultiplyAmounts(totalCollateralsDUSD, factorDUSD);
            totalCollateralsDFI  = MultiplyAmounts(totalCollateralsDFI, factorDFI);
        }
        auto totalCollaterals = totalCollateralsDUSD + totalCollateralsDFI;

        // Condition checks
        auto isDFILessThanHalfOfTotalCollateral =
            arith_uint256(totalCollateralsDFI) < arith_uint256(vaultAssets.totalCollaterals) / 2;
        auto isDFIAndDUSDLessThanHalfOfRequiredCollateral =
            arith_uint256(totalCollaterals) * 100 < (arith_uint256(vaultAssets.totalLoans) * ratio / 2);
        auto isDFILessThanHalfOfRequiredCollateral =
            arith_uint256(totalCollateralsDFI) * 100 < (arith_uint256(vaultAssets.totalLoans) * ratio / 2);

        if (isPostFCE) {
            if (hasDUSDLoans) {
                if (isDFILessThanHalfOfRequiredCollateral)
                    return Res::Err(std::string(ERR_STRING_MIN_COLLATERAL_DFI_PCT));
            } else {
                if (isDFIAndDUSDLessThanHalfOfRequiredCollateral)
                    return Res::Err(std::string(ERR_STRING_MIN_COLLATERAL_DFI_DUSD_PCT));
            }
            return Res::Ok();
        }

        if (isPostFCR)
            return isDFIAndDUSDLessThanHalfOfRequiredCollateral
                       ? Res::Err(std::string(ERR_STRING_MIN_COLLATERAL_DFI_DUSD_PCT))
                       : Res::Ok();

        if (isPostFCH)
            return isDFILessThanHalfOfRequiredCollateral ? Res::Err(std::string(ERR_STRING_MIN_COLLATERAL_DFI_PCT))
                                                         : Res::Ok();

        if (isPreFCH && isDFILessThanHalfOfTotalCollateral)
            return Res::Err(std::string(ERR_STRING_MIN_COLLATERAL_DFI_PCT));

        return Res::Ok();
    }

    Res operator()(const CDepositToVaultMessage &obj) const {
        Require(CheckCustomTx());

        // owner auth
        Require(HasAuth(obj.from), "tx must have at least one input from token owner");

        // vault exists
        auto vault = mnview.GetVault(obj.vaultId);
        Require(vault, "Vault <%s> not found", obj.vaultId.GetHex());

        // vault under liquidation
        Require(!vault->isUnderLiquidation, "Cannot deposit to vault under liquidation");

        // If collateral token exist make sure it is enabled.
        if (mnview.GetCollateralTokenFromAttributes(obj.amount.nTokenId)) {
            CDataStructureV0 collateralKey{
                AttributeTypes::Token, obj.amount.nTokenId.v, TokenKeys::LoanCollateralEnabled};
            if (const auto attributes = mnview.GetAttributes()) {
                Require(attributes->GetValue(collateralKey, false),
                        "Collateral token (%d) is disabled",
                        obj.amount.nTokenId.v);
            }
        }

        // check balance
        CalculateOwnerRewards(obj.from);
        Require(mnview.SubBalance(obj.from, obj.amount), [&](const std::string &msg) {
            return strprintf("Insufficient funds: can't subtract balance of %s: %s\n", ScriptToString(obj.from), msg);
        });

        Require(mnview.AddVaultCollateral(obj.vaultId, obj.amount));

        bool useNextPrice = false, requireLivePrice = false;
        auto collaterals = mnview.GetVaultCollaterals(obj.vaultId);

        auto vaultAssets =
            mnview.GetVaultAssets(obj.vaultId, *collaterals, height, time, useNextPrice, requireLivePrice);
        Require(vaultAssets);

        auto scheme = mnview.GetLoanScheme(vault->schemeId);
        Require(vaultAssets.val->ratio() >= scheme->ratio,
                "Vault does not have enough collateralization ratio defined by loan scheme - %d < %d",
                vaultAssets.val->ratio(),
                scheme->ratio);

        return Res::Ok();
    }

    Res operator()(const CWithdrawFromVaultMessage &obj) const {
        Require(CheckCustomTx());

        // vault exists
        auto vault = mnview.GetVault(obj.vaultId);
        Require(vault, "Vault <%s> not found", obj.vaultId.GetHex());

        // vault under liquidation
        Require(!vault->isUnderLiquidation, "Cannot withdraw from vault under liquidation");

        // owner auth
        Require(HasAuth(vault->ownerAddress), "tx must have at least one input from token owner");

        Require(IsVaultPriceValid(mnview, obj.vaultId, height),
                "Cannot withdraw from vault while any of the asset's price is invalid");

        Require(mnview.SubVaultCollateral(obj.vaultId, obj.amount));

        auto hasDUSDLoans = false;

        std::optional<std::pair<DCT_ID, std::optional<CTokensView::CTokenImpl> > > tokenDUSD;
        if (static_cast<int>(height) >= consensus.FortCanningRoadHeight) {
            tokenDUSD = mnview.GetToken("DUSD");
        }

        if (const auto loanAmounts = mnview.GetLoanTokens(obj.vaultId)) {
            // Update negative interest in vault
            for (const auto &[tokenId, currentLoanAmount] : loanAmounts->balances) {
                if (tokenDUSD && tokenId == tokenDUSD->first) {
                    hasDUSDLoans = true;
                }

                const auto rate = mnview.GetInterestRate(obj.vaultId, tokenId, height);
                assert(rate);

                const auto totalInterest = TotalInterest(*rate, height);

                // Ignore positive or nil interest
                if (totalInterest >= 0) {
                    continue;
                }

                const auto subAmount =
                    currentLoanAmount > std::abs(totalInterest) ? std::abs(totalInterest) : currentLoanAmount;

                if (const auto token = mnview.GetToken("DUSD"); token && tokenId == token->first) {
                    TrackDUSDSub(mnview, {tokenId, subAmount});
                }

                Require(mnview.SubLoanToken(obj.vaultId, CTokenAmount{tokenId, subAmount}));

                TrackNegativeInterest(mnview, {tokenId, subAmount});

                mnview.ResetInterest(height, obj.vaultId, vault->schemeId, tokenId);
            }

            if (auto collaterals = mnview.GetVaultCollaterals(obj.vaultId)) {
                const auto scheme = mnview.GetLoanScheme(vault->schemeId);
                for (int i = 0; i < 2; i++) {
                    // check collaterals for active and next price
                    bool useNextPrice = i > 0, requireLivePrice = true;
                    auto vaultAssets = mnview.GetVaultAssets(
                        obj.vaultId, *collaterals, height, time, useNextPrice, requireLivePrice);
                    Require(vaultAssets);

                    Require(vaultAssets.val->ratio() >= scheme->ratio,
                            "Vault does not have enough collateralization ratio defined by loan scheme - %d < %d",
                            vaultAssets.val->ratio(),
                            scheme->ratio);

                    Require(CollateralPctCheck(hasDUSDLoans, vaultAssets, scheme->ratio));
                }
            } else {
                return Res::Err("Cannot withdraw all collaterals as there are still active loans in this vault");
            }
        }

        if (height >= static_cast<uint32_t>(consensus.NextNetworkUpgradeHeight)) {
            mnview.CalculateOwnerRewards(obj.to, height);
        }

        return mnview.AddBalance(obj.to, obj.amount);
    }

    Res operator()(const CPaybackWithCollateralMessage &obj) const {
        Require(CheckCustomTx());

        // vault exists
        const auto vault = mnview.GetVault(obj.vaultId);
        Require(vault, "Vault <%s> not found", obj.vaultId.GetHex());

        // vault under liquidation
        Require(!vault->isUnderLiquidation, "Cannot payback vault with collateral while vault's under liquidation");

        // owner auth
        Require(HasAuth(vault->ownerAddress), "tx must have at least one input from token owner");

        return PaybackWithCollateral(mnview, *vault, obj.vaultId, height, time);
    }

    Res operator()(const CLoanTakeLoanMessage &obj) const {
        Require(CheckCustomTx());

        const auto vault = mnview.GetVault(obj.vaultId);
        Require(vault, "Vault <%s> not found", obj.vaultId.GetHex());

        Require(!vault->isUnderLiquidation, "Cannot take loan on vault under liquidation");

        // vault owner auth
        Require(HasAuth(vault->ownerAddress), "tx must have at least one input from vault owner");

        Require(IsVaultPriceValid(mnview, obj.vaultId, height),
                "Cannot take loan while any of the asset's price in the vault is not live");

        auto collaterals = mnview.GetVaultCollaterals(obj.vaultId);
        Require(collaterals, "Vault with id %s has no collaterals", obj.vaultId.GetHex());

        const auto loanAmounts = mnview.GetLoanTokens(obj.vaultId);

        auto hasDUSDLoans = false;

        std::optional<std::pair<DCT_ID, std::optional<CTokensView::CTokenImpl> > > tokenDUSD;
        if (static_cast<int>(height) >= consensus.FortCanningRoadHeight) {
            tokenDUSD = mnview.GetToken("DUSD");
        }

        uint64_t totalLoansActivePrice = 0, totalLoansNextPrice = 0;
        for (const auto &[tokenId, tokenAmount] : obj.amounts.balances) {
            if (height >= static_cast<uint32_t>(consensus.FortCanningGreatWorldHeight)) {
                Require(tokenAmount > 0, "Valid loan amount required (input: %d@%d)", tokenAmount, tokenId.v);
            }

            auto loanToken = mnview.GetLoanTokenByID(tokenId);
            Require(loanToken, "Loan token with id (%s) does not exist!", tokenId.ToString());

            Require(loanToken->mintable,
                    "Loan cannot be taken on token with id (%s) as \"mintable\" is currently false",
                    tokenId.ToString());
            if (tokenDUSD && tokenId == tokenDUSD->first) {
                hasDUSDLoans = true;
            }

            // Calculate interest
            CAmount currentLoanAmount{};
            bool resetInterestToHeight{};
            auto loanAmountChange = tokenAmount;

            if (loanAmounts && loanAmounts->balances.count(tokenId)) {
                currentLoanAmount = loanAmounts->balances.at(tokenId);
                const auto rate   = mnview.GetInterestRate(obj.vaultId, tokenId, height);
                assert(rate);
                const auto totalInterest = TotalInterest(*rate, height);

                if (totalInterest < 0) {
                    loanAmountChange      = currentLoanAmount > std::abs(totalInterest)
                                                ?
                                                // Interest to decrease smaller than overall existing loan amount.
                                           // So reduce interest from the borrowing principal. If this is negative,
                                           // we'll reduce from principal.
                                           tokenAmount + totalInterest
                                                :
                                                // Interest to decrease is larger than old loan amount.
                                           // We reduce from the borrowing principal. If this is negative,
                                           // we'll reduce from principal.
                                           tokenAmount - currentLoanAmount;
                    resetInterestToHeight = true;
                    TrackNegativeInterest(
                        mnview,
                        {tokenId,
                         currentLoanAmount > std::abs(totalInterest) ? std::abs(totalInterest) : currentLoanAmount});
                }
            }

            if (loanAmountChange > 0) {
                if (const auto token = mnview.GetToken("DUSD"); token && token->first == tokenId) {
                    TrackDUSDAdd(mnview, {tokenId, loanAmountChange});
                }

                Require(mnview.AddLoanToken(obj.vaultId, CTokenAmount{tokenId, loanAmountChange}));
            } else {
                const auto subAmount =
                    currentLoanAmount > std::abs(loanAmountChange) ? std::abs(loanAmountChange) : currentLoanAmount;

                if (const auto token = mnview.GetToken("DUSD"); token && token->first == tokenId) {
                    TrackDUSDSub(mnview, {tokenId, subAmount});
                }

                Require(mnview.SubLoanToken(obj.vaultId, CTokenAmount{tokenId, subAmount}));
            }

            if (resetInterestToHeight) {
                mnview.ResetInterest(height, obj.vaultId, vault->schemeId, tokenId);
            } else {
                Require(mnview.IncreaseInterest(
                    height, obj.vaultId, vault->schemeId, tokenId, loanToken->interest, loanAmountChange));
            }

            const auto tokenCurrency = loanToken->fixedIntervalPriceId;

            auto priceFeed = mnview.GetFixedIntervalPrice(tokenCurrency);
            Require(priceFeed, priceFeed.msg);

            Require(priceFeed.val->isLive(mnview.GetPriceDeviation()),
                    "No live fixed prices for %s/%s",
                    tokenCurrency.first,
                    tokenCurrency.second);

            for (int i = 0; i < 2; i++) {
                // check active and next price
                auto price  = priceFeed.val->priceRecord[int(i > 0)];
                auto amount = MultiplyAmounts(price, tokenAmount);
                if (price > COIN) {
                    Require(amount >= tokenAmount,
                            "Value/price too high (%s/%s)",
                            GetDecimalString(tokenAmount),
                            GetDecimalString(price));
                }
                auto &totalLoans = i > 0 ? totalLoansNextPrice : totalLoansActivePrice;
                auto prevLoans   = totalLoans;
                totalLoans += amount;
                Require(prevLoans <= totalLoans, "Exceed maximum loans");
            }

            Require(mnview.AddMintedTokens(tokenId, tokenAmount));

            const auto &address = !obj.to.empty() ? obj.to : vault->ownerAddress;
            CalculateOwnerRewards(address);
            Require(mnview.AddBalance(address, CTokenAmount{tokenId, tokenAmount}));
        }

        auto scheme = mnview.GetLoanScheme(vault->schemeId);
        for (int i = 0; i < 2; i++) {
            // check ratio against current and active price
            bool useNextPrice = i > 0, requireLivePrice = true;
            auto vaultAssets =
                mnview.GetVaultAssets(obj.vaultId, *collaterals, height, time, useNextPrice, requireLivePrice);
            Require(vaultAssets);

            Require(vaultAssets.val->ratio() >= scheme->ratio,
                    "Vault does not have enough collateralization ratio defined by loan scheme - %d < %d",
                    vaultAssets.val->ratio(),
                    scheme->ratio);

            Require(CollateralPctCheck(hasDUSDLoans, vaultAssets, scheme->ratio));
        }
        return Res::Ok();
    }

    Res operator()(const CLoanPaybackLoanMessage &obj) const {
        std::map<DCT_ID, CBalances> loans;
        for (auto &balance : obj.amounts.balances) {
            auto id     = balance.first;
            auto amount = balance.second;

            CBalances *loan;
            if (id == DCT_ID{0}) {
                auto tokenDUSD = mnview.GetToken("DUSD");
                if (!tokenDUSD) return DeFiErrors::LoanTokenNotFoundForName("DUSD");
                loan = &loans[tokenDUSD->first];
            } else
                loan = &loans[id];

            loan->Add({id, amount});
        }
        return (*this)(CLoanPaybackLoanV2Message{obj.vaultId, obj.from, loans});
    }

    Res operator()(const CLoanPaybackLoanV2Message &obj) const {
        auto res = CheckCustomTx();
        if (!res)
            return res;

        const auto vault = mnview.GetVault(obj.vaultId);
        if (!vault) return DeFiErrors::VaultInvalid(obj.vaultId);

        if (vault->isUnderLiquidation) return DeFiErrors::LoanNoPaybackOnLiquidation();

        if (!mnview.GetVaultCollaterals(obj.vaultId)) return DeFiErrors::VaultNoCollateral(obj.vaultId.GetHex());

        if (!HasAuth(obj.from)) return DeFiErrors::TXMissingInput();

        if (static_cast<int>(height) < consensus.FortCanningRoadHeight) {
            if (!IsVaultPriceValid(mnview, obj.vaultId, height)) return DeFiErrors::LoanAssetPriceInvalid();
        }

        // Handle payback with collateral special case
        if (static_cast<int>(height) >= consensus.FortCanningEpilogueHeight &&
            IsPaybackWithCollateral(mnview, obj.loans)) {
            return PaybackWithCollateral(mnview, *vault, obj.vaultId, height, time);
        }

        auto shouldSetVariable = false;
        auto attributes        = mnview.GetAttributes();
        assert(attributes);

        for (const auto &[loanTokenId, paybackAmounts] : obj.loans) {
            const auto loanToken = mnview.GetLoanTokenByID(loanTokenId);
            if (!loanToken) return DeFiErrors::LoanTokenIdInvalid(loanTokenId);

            for (const auto &kv : paybackAmounts.balances) {
                const auto &paybackTokenId = kv.first;
                auto paybackAmount         = kv.second;

                if (height >= static_cast<uint32_t>(consensus.FortCanningGreatWorldHeight)) {
                    if (paybackAmount <= 0) return DeFiErrors::LoanPaymentAmountInvalid(paybackAmount, paybackTokenId.v);
                }

                CAmount paybackUsdPrice{0}, loanUsdPrice{0}, penaltyPct{COIN};

                auto paybackToken = mnview.GetToken(paybackTokenId);
                if (!paybackToken) return DeFiErrors::TokenIdInvalid(paybackTokenId);

                if (loanTokenId != paybackTokenId) {
                    if (!IsVaultPriceValid(mnview, obj.vaultId, height)) return DeFiErrors::LoanAssetPriceInvalid();

                    // search in token to token
                    if (paybackTokenId != DCT_ID{0}) {
                        CDataStructureV0 activeKey{
                            AttributeTypes::Token, loanTokenId.v, TokenKeys::LoanPayback, paybackTokenId.v};
                        if (!attributes->GetValue(activeKey, false)) return DeFiErrors::LoanPaybackDisabled(
                                    paybackToken->symbol);

                        CDataStructureV0 penaltyKey{
                            AttributeTypes::Token, loanTokenId.v, TokenKeys::LoanPaybackFeePCT, paybackTokenId.v};
                        penaltyPct -= attributes->GetValue(penaltyKey, CAmount{0});
                    } else {
                        CDataStructureV0 activeKey{AttributeTypes::Token, loanTokenId.v, TokenKeys::PaybackDFI};
                        if (!attributes->GetValue(activeKey, false)) return DeFiErrors::LoanPaybackDisabled(
                                    paybackToken->symbol);

                        CDataStructureV0 penaltyKey{AttributeTypes::Token, loanTokenId.v, TokenKeys::PaybackDFIFeePCT};
                        penaltyPct -= attributes->GetValue(penaltyKey, COIN / 100);
                    }

                    // Get token price in USD
                    const CTokenCurrencyPair tokenUsdPair{paybackToken->symbol, "USD"};
                    bool useNextPrice{false}, requireLivePrice{true};
                    const auto resVal = mnview.GetValidatedIntervalPrice(tokenUsdPair, useNextPrice, requireLivePrice);
                    if (!resVal)
                        return std::move(resVal);

                    paybackUsdPrice = MultiplyAmounts(*resVal.val, penaltyPct);

                    // Calculate the DFI amount in DUSD
                    auto usdAmount = MultiplyAmounts(paybackUsdPrice, kv.second);

                    if (loanToken->symbol == "DUSD") {
                        paybackAmount = usdAmount;
                        if (paybackUsdPrice > COIN) {
                            if (paybackAmount < kv.second) {
                                return DeFiErrors::AmountOverflowAsValuePrice(kv.second, paybackUsdPrice);
                            }
                        }
                    } else {
                        // Get dToken price in USD
                        const CTokenCurrencyPair dTokenUsdPair{loanToken->symbol, "USD"};
                        bool useNextPrice{false}, requireLivePrice{true};
                        const auto resVal =
                            mnview.GetValidatedIntervalPrice(dTokenUsdPair, useNextPrice, requireLivePrice);
                        if (!resVal)
                            return std::move(resVal);

                        loanUsdPrice = *resVal.val;

                        paybackAmount = DivideAmounts(usdAmount, loanUsdPrice);
                    }
                }

                const auto loanAmounts = mnview.GetLoanTokens(obj.vaultId);
                if (!loanAmounts) return DeFiErrors::LoanInvalidVault(obj.vaultId);

                if (!loanAmounts->balances.count(loanTokenId))
                    return DeFiErrors::LoanInvalidTokenForSymbol(loanToken->symbol);

                const auto &currentLoanAmount = loanAmounts->balances.at(loanTokenId);

                const auto rate = mnview.GetInterestRate(obj.vaultId, loanTokenId, height);
                if (!rate) return DeFiErrors::TokenInterestRateInvalid(loanToken->symbol);

                auto subInterest = TotalInterest(*rate, height);

                if (subInterest < 0) {
                    TrackNegativeInterest(
                        mnview,
                        {loanTokenId, currentLoanAmount > std::abs(subInterest) ? std::abs(subInterest) : subInterest});
                }

                // In the case of negative subInterest the amount ends up being added to paybackAmount
                auto subLoan = paybackAmount - subInterest;

                if (paybackAmount < subInterest) {
                    subInterest = paybackAmount;
                    subLoan     = 0;
                } else if (currentLoanAmount - subLoan < 0) {
                    subLoan = currentLoanAmount;
                }

                if (loanToken->symbol == "DUSD") {
                    TrackDUSDSub(mnview, {loanTokenId, subLoan});
                }

                res = mnview.SubLoanToken(obj.vaultId, CTokenAmount{loanTokenId, subLoan});
                if (!res)
                    return res;

                // Eraseinterest. On subInterest is nil interest ITH and IPB will be updated, if
                // subInterest is negative or IPB is negative and subLoan is equal to the loan amount
                // then IPB will be updated and ITH will be wiped.
                res = mnview.DecreaseInterest(
                    height,
                    obj.vaultId,
                    vault->schemeId,
                    loanTokenId,
                    subLoan,
                    subInterest < 0 || (rate->interestPerBlock.negative && subLoan == currentLoanAmount)
                        ? std::numeric_limits<CAmount>::max()
                        : subInterest);
                if (!res)
                    return res;

                if (height >= static_cast<uint32_t>(consensus.FortCanningMuseumHeight) && subLoan < currentLoanAmount &&
                    height < static_cast<uint32_t>(consensus.FortCanningGreatWorldHeight)) {
                    auto newRate = mnview.GetInterestRate(obj.vaultId, loanTokenId, height);
                    if (!newRate) return DeFiErrors::TokenInterestRateInvalid(loanToken->symbol);

                    Require(newRate->interestPerBlock.amount != 0,
                            "Cannot payback this amount of loan for %s, either payback full amount or less than this "
                            "amount!",
                            loanToken->symbol);
                }

                CalculateOwnerRewards(obj.from);

                if (paybackTokenId == loanTokenId) {
                    res = mnview.SubMintedTokens(loanTokenId, subInterest > 0 ? subLoan : subLoan + subInterest);
                    if (!res)
                        return res;

                    // If interest was negative remove it from sub amount
                    if (height >= static_cast<uint32_t>(consensus.FortCanningEpilogueHeight) && subInterest < 0)
                        subLoan += subInterest;

                    // Do not sub balance if negative interest fully negates the current loan amount
                    if (!(subInterest < 0 && std::abs(subInterest) >= currentLoanAmount)) {
                        // If negative interest plus payback amount overpays then reduce payback amount by the
                        // difference
                        if (subInterest < 0 && paybackAmount - subInterest > currentLoanAmount) {
                            subLoan = currentLoanAmount + subInterest;
                        }

                        // subtract loan amount first, interest is burning below
                        LogPrint(BCLog::LOAN,
                                 "CLoanPaybackLoanMessage(): Sub loan from balance - %lld, height - %d\n",
                                 subLoan,
                                 height);
                        res = mnview.SubBalance(obj.from, CTokenAmount{loanTokenId, subLoan});
                        if (!res)
                            return res;
                    }

                    // burn interest Token->USD->DFI->burnAddress
                    if (subInterest > 0) {
                        LogPrint(BCLog::LOAN,
                                 "CLoanPaybackLoanMessage(): Swapping %s interest to DFI - %lld, height - %d\n",
                                 loanToken->symbol,
                                 subInterest,
                                 height);
                        res = SwapToDFIorDUSD(mnview, loanTokenId, subInterest, obj.from, consensus.burnAddress, height, consensus);
                        if (!res)
                            return res;
                    }
                } else {
                    CAmount subInToken;
                    const auto subAmount = subLoan + subInterest;

                    // if payback overpay loan and interest amount
                    if (paybackAmount > subAmount) {
                        if (loanToken->symbol == "DUSD") {
                            subInToken = DivideAmounts(subAmount, paybackUsdPrice);
                            if (MultiplyAmounts(subInToken, paybackUsdPrice) != subAmount)
                                subInToken += 1;
                        } else {
                            auto tempAmount = MultiplyAmounts(subAmount, loanUsdPrice);

                            subInToken = DivideAmounts(tempAmount, paybackUsdPrice);
                            if (DivideAmounts(MultiplyAmounts(subInToken, paybackUsdPrice), loanUsdPrice) != subAmount)
                                subInToken += 1;
                        }
                    } else {
                        subInToken = kv.second;
                    }

                    shouldSetVariable = true;

                    auto penalty = MultiplyAmounts(subInToken, COIN - penaltyPct);

                    if (paybackTokenId == DCT_ID{0}) {
                        CDataStructureV0 liveKey{
                            AttributeTypes::Live, ParamIDs::Economy, EconomyKeys::PaybackDFITokens};
                        auto balances = attributes->GetValue(liveKey, CBalances{});
                        balances.Add({loanTokenId, subAmount});
                        balances.Add({paybackTokenId, penalty});
                        attributes->SetValue(liveKey, balances);

                        liveKey.key = EconomyKeys::PaybackDFITokensPrincipal;
                        balances    = attributes->GetValue(liveKey, CBalances{});
                        balances.Add({loanTokenId, subLoan});
                        attributes->SetValue(liveKey, balances);

                        LogPrint(BCLog::LOAN,
                                 "CLoanPaybackLoanMessage(): Burning interest and loan in %s directly - total loan "
                                 "%lld (%lld %s), height - %d\n",
                                 paybackToken->symbol,
                                 subLoan + subInterest,
                                 subInToken,
                                 paybackToken->symbol,
                                 height);

                        res = TransferTokenBalance(paybackTokenId, subInToken, obj.from, consensus.burnAddress);
                        if (!res)
                            return res;
                    } else {
                        CDataStructureV0 liveKey{AttributeTypes::Live, ParamIDs::Economy, EconomyKeys::PaybackTokens};
                        auto balances = attributes->GetValue(liveKey, CTokenPayback{});

                        balances.tokensPayback.Add(CTokenAmount{loanTokenId, subAmount});
                        balances.tokensFee.Add(CTokenAmount{paybackTokenId, penalty});
                        attributes->SetValue(liveKey, balances);

                        LogPrint(BCLog::LOAN,
                                 "CLoanPaybackLoanMessage(): Swapping %s to DFI and burning it - total loan %lld (%lld "
                                 "%s), height - %d\n",
                                 paybackToken->symbol,
                                 subLoan + subInterest,
                                 subInToken,
                                 paybackToken->symbol,
                                 height);

                        CDataStructureV0 directBurnKey{
                            AttributeTypes::Param, ParamIDs::DFIP2206A, DFIPKeys::DUSDLoanBurn};
                        auto directLoanBurn = attributes->GetValue(directBurnKey, false);

                        res = SwapToDFIorDUSD(mnview,
                                                paybackTokenId,
                                                subInToken,
                                                obj.from,
                                                consensus.burnAddress,
                                                height,
                                                consensus,
                                                !directLoanBurn);
                        if (!res)
                            return res;
                    }
                }
            }
        }

        return shouldSetVariable ? mnview.SetVariable(*attributes) : Res::Ok();
    }

    Res operator()(const CAuctionBidMessage &obj) const {
        Require(CheckCustomTx());

        // owner auth
        Require(HasAuth(obj.from), "tx must have at least one input from token owner");

        // vault exists
        auto vault = mnview.GetVault(obj.vaultId);
        Require(vault, "Vault <%s> not found", obj.vaultId.GetHex());

        // vault under liquidation
        Require(vault->isUnderLiquidation, "Cannot bid to vault which is not under liquidation");

        auto data = mnview.GetAuction(obj.vaultId, height);
        Require(data, "No auction data to vault %s", obj.vaultId.GetHex());

        auto batch = mnview.GetAuctionBatch({obj.vaultId, obj.index});
        Require(batch, "No batch to vault/index %s/%d", obj.vaultId.GetHex(), obj.index);

        Require(obj.amount.nTokenId == batch->loanAmount.nTokenId, "Bid token does not match auction one");

        auto bid = mnview.GetAuctionBid({obj.vaultId, obj.index});
        if (!bid) {
            auto amount = MultiplyAmounts(batch->loanAmount.nValue, COIN + data->liquidationPenalty);
            Require(amount <= obj.amount.nValue,
                    "First bid should include liquidation penalty of %d%%",
                    data->liquidationPenalty * 100 / COIN);

            if (static_cast<int>(height) >= consensus.FortCanningMuseumHeight && data->liquidationPenalty &&
                obj.amount.nValue == batch->loanAmount.nValue)
                return Res::Err("First bid should be higher than batch one");
        } else {
            auto amount = MultiplyAmounts(bid->second.nValue, COIN + (COIN / 100));
            Require(amount <= obj.amount.nValue, "Bid override should be at least 1%% higher than current one");

            if (static_cast<int>(height) >= consensus.FortCanningMuseumHeight &&
                obj.amount.nValue == bid->second.nValue)
                return Res::Err("Bid override should be higher than last one");

            // immediate refund previous bid
            CalculateOwnerRewards(bid->first);
            mnview.AddBalance(bid->first, bid->second);
        }
        // check balance
        CalculateOwnerRewards(obj.from);
        Require(mnview.SubBalance(obj.from, obj.amount));
        return mnview.StoreAuctionBid({obj.vaultId, obj.index}, {obj.from, obj.amount});
    }

    Res operator()(const CCreateProposalMessage &obj) const {
        auto res = IsOnChainGovernanceEnabled();
        if (!res) {
            return res;
        }

        switch (obj.type) {
            case CProposalType::CommunityFundProposal:
                if (!HasAuth(obj.address))
                    return Res::Err("tx must have at least one input from proposal account");
                break;

            case CProposalType::VoteOfConfidence:
                if (obj.nAmount != 0)
                    return Res::Err("proposal amount in vote of confidence");

                if (!obj.address.empty())
                    return Res::Err("vote of confidence address should be empty");

                if (!(obj.options & CProposalOption::Emergency) && obj.nCycles != VOC_CYCLES)
                    return Res::Err("proposal cycles should be %d", int(VOC_CYCLES));
                break;

            default:
                return Res::Err("unsupported proposal type");
        }

        res = CheckProposalTx(obj);
        if (!res)
            return res;

        if (obj.nAmount >= MAX_MONEY)
            return Res::Err("proposal wants to gain all money");

        if (obj.title.empty())
            return Res::Err("proposal title must not be empty");

        if (obj.title.size() > MAX_PROPOSAL_TITLE_SIZE)
            return Res::Err("proposal title cannot be more than %d bytes", MAX_PROPOSAL_TITLE_SIZE);

        if (obj.context.empty())
            return Res::Err("proposal context must not be empty");

        if (obj.context.size() > MAX_PROPOSAL_CONTEXT_SIZE)
            return Res::Err("proposal context cannot be more than %d bytes", MAX_PROPOSAL_CONTEXT_SIZE);

        if (obj.contextHash.size() > MAX_PROPOSAL_CONTEXT_SIZE)
            return Res::Err("proposal context hash cannot be more than %d bytes", MAX_PROPOSAL_CONTEXT_SIZE);

        auto attributes = mnview.GetAttributes();
        assert(attributes);
        CDataStructureV0 cfpMaxCycles{AttributeTypes::Governance, GovernanceIDs::Proposals, GovernanceKeys::CFPMaxCycles};
        auto maxCycles = attributes->GetValue(cfpMaxCycles, static_cast<uint32_t>(MAX_CYCLES));

        if (obj.nCycles < 1 || obj.nCycles > maxCycles )
            return Res::Err("proposal cycles can be between 1 and %d", maxCycles);

        if ((obj.options & CProposalOption::Emergency)) {
            if (obj.nCycles != 1) {
                return Res::Err("emergency proposal cycles must be 1");
            }

            if (static_cast<CProposalType>(obj.type) != CProposalType::VoteOfConfidence) {
                return Res::Err("only vote of confidence allowed with emergency option");
            }
        }

        return mnview.CreateProposal(tx.GetHash(), height, obj, tx.vout[0].nValue);
    }

    Res operator()(const CProposalVoteMessage &obj) const {
        auto res = IsOnChainGovernanceEnabled();
        if (!res) {
            return res;
        }

        auto prop = mnview.GetProposal(obj.propId);
        if (!prop)
            return Res::Err("proposal <%s> does not exist", obj.propId.GetHex());

        if (prop->status != CProposalStatusType::Voting)
            return Res::Err("proposal <%s> is not in voting period", obj.propId.GetHex());

        auto node = mnview.GetMasternode(obj.masternodeId);
        if (!node)
            return Res::Err("masternode <%s> does not exist", obj.masternodeId.GetHex());

        auto ownerDest = FromOrDefaultKeyIDToDestination(node->ownerType, node->ownerAuthAddress, KeyType::MNOwnerKeyType);
        if (!IsValidDestination(ownerDest))
            return Res::Err("masternode <%s> owner address is not invalid", obj.masternodeId.GetHex());

        if (!HasAuth(GetScriptForDestination(ownerDest)))
            return Res::Err("tx must have at least one input from the owner");

        if (!node->IsActive(height, mnview))
            return Res::Err("masternode <%s> is not active", obj.masternodeId.GetHex());

        if (node->mintedBlocks < 1)
            return Res::Err("masternode <%s> does not mine at least one block", obj.masternodeId.GetHex());

        switch (obj.vote) {
            case CProposalVoteType::VoteNo:
            case CProposalVoteType::VoteYes:
            case CProposalVoteType::VoteNeutral:
                break;
            default:
                return Res::Err("unsupported vote type");
        }
        auto vote = static_cast<CProposalVoteType>(obj.vote);
        return mnview.AddProposalVote(obj.propId, obj.masternodeId, vote);
    }

    Res operator()(const CTransferDomainMessage &obj) const {
        auto res = ValidateTransferDomain(tx, height, coins, mnview, consensus, obj);
        if (!res) {
            return res;
        }

        // Iterate over array of transfers
        for (const auto &[src, dst] : obj.transfers) {
            if (src.domain == static_cast<uint8_t>(VMDomain::DVM)) {
                // Subtract balance from DFI address
                CBalances balance;
                balance.Add(src.amount);
                res = mnview.SubBalances(src.address, balance);
                if (!res)
                    return res;
            } else if (src.domain == static_cast<uint8_t>(VMDomain::EVM)) {
                // Subtract balance from ETH address
                CTxDestination dest;
                ExtractDestination(src.address, dest);
                const auto fromAddress = std::get<WitnessV16EthHash>(dest);
                arith_uint256 balanceIn = src.amount.nValue;
                balanceIn *= CAMOUNT_TO_GWEI * WEI_IN_GWEI;
                if (!evm_sub_balance(evmQueueId, HexStr(fromAddress.begin(), fromAddress.end()), ArithToUint256(balanceIn).GetByteArray(), tx.GetHash().GetByteArray())) {
                    return DeFiErrors::TransferDomainNotEnoughBalance(EncodeDestination(dest));
                }
            }
            if (dst.domain == static_cast<uint8_t>(VMDomain::DVM)) {
                // Add balance to DFI address
                CBalances balance;
                balance.Add(dst.amount);
                res = mnview.AddBalances(dst.address, balance);
                if (!res)
                    return res;
            } else if (dst.domain == static_cast<uint8_t>(VMDomain::EVM)) {
                // Add balance to ETH address
                CTxDestination dest;
                ExtractDestination(dst.address, dest);
                const auto toAddress = std::get<WitnessV16EthHash>(dest);
                arith_uint256 balanceIn = dst.amount.nValue;
                balanceIn *= CAMOUNT_TO_GWEI * WEI_IN_GWEI;
                evm_add_balance(evmQueueId, HexStr(toAddress.begin(), toAddress.end()), ArithToUint256(balanceIn).GetByteArray(), tx.GetHash().GetByteArray());
            }

            if (src.data.size() > MAX_TRANSFERDOMAIN_EVM_DATA_LEN || dst.data.size() > MAX_TRANSFERDOMAIN_EVM_DATA_LEN) {
                return DeFiErrors::TransferDomainInvalidDataSize(MAX_TRANSFERDOMAIN_EVM_DATA_LEN);
            }
        }

        return res;
    }

    Res operator()(const CEvmTxMessage &obj) const {
        if (!IsEVMEnabled(height, mnview, consensus)) {
            return Res::Err("Cannot create tx, EVM is not enabled");
        }

        if (obj.evmTx.size() > static_cast<size_t>(EVM_TX_SIZE))
            return Res::Err("evm tx size too large");

        CrossBoundaryResult result;
        if (!prevalidateEvm) {
            const auto validateResults = evm_try_validate_raw_tx(result, HexStr(obj.evmTx), evmQueueId);
            // Completely remove this fork guard on mainnet upgrade to restore nonce check from EVM activation
            if (!result.ok) {
                LogPrintf("[evm_try_validate_raw_tx] failed, reason : %s\n", result.reason);
                return Res::Err("evm tx failed to validate %s", result.reason);
            }

            evm_try_queue_tx(result, evmQueueId, HexStr(obj.evmTx), tx.GetHash().GetByteArray(), validateResults.gas_used);
            if (!result.ok) {
                LogPrintf("[evm_try_queue_tx] failed, reason : %s\n", result.reason);
                return Res::Err("evm tx failed to queue %s\n", result.reason);
            }
        }
        else {
            evm_try_prevalidate_raw_tx(result, HexStr(obj.evmTx));
            if (!result.ok) {
                LogPrintf("[evm_try_prevalidate_raw_tx] failed, reason : %s\n", result.reason);
                return Res::Err("evm tx failed to validate %s", result.reason);
            }
        }

        std::vector<unsigned char> evmTxHashBytes;
        sha3(obj.evmTx, evmTxHashBytes);
        auto txHash = tx.GetHash();
        auto evmTxHash = uint256S(HexStr(evmTxHashBytes));
        mnview.SetVMDomainTxEdge(VMDomainEdge::DVMToEVM, txHash, evmTxHash);
        mnview.SetVMDomainTxEdge(VMDomainEdge::EVMToDVM, evmTxHash, txHash);
        return Res::Ok();
    }

    Res operator()(const CCustomTxMessageNone &) const { return Res::Ok(); }
};

Res HasAuth(const CTransaction &tx, const CCoinsViewCache &coins, const CScript &auth, AuthStrategy strategy, AuthFlags::Type flags) {
    for (const auto &input : tx.vin) {
        const Coin &coin = coins.AccessCoin(input.prevout);
        if (coin.IsSpent()) continue;
        if (strategy == AuthStrategy::DirectPubKeyMatch) {
            if (coin.out.scriptPubKey == auth) {
                return Res::Ok();
            }
        } else if (strategy == AuthStrategy::Mapped) {
            std::vector<TBytes> vRet;
            const auto solution = Solver(coin.out.scriptPubKey, vRet);
            if (flags & AuthFlags::PKHashInSource && solution == txnouttype::TX_PUBKEYHASH) {
                auto it = input.scriptSig.begin();
                CPubKey pubkey(input.scriptSig.begin() + *it + 2, input.scriptSig.end());
                if (pubkey.Decompress()) {
                    const auto script = GetScriptForDestination(WitnessV16EthHash(pubkey));
                    const auto scriptOut = GetScriptForDestination(PKHash(pubkey));
                    if (script == auth && coin.out.scriptPubKey == scriptOut)
                        return Res::Ok();
                }
            } else if (flags & AuthFlags::Bech32InSource && solution == txnouttype::TX_WITNESS_V0_KEYHASH) {
                CPubKey pubkey(input.scriptWitness.stack[1]);
                const auto scriptOut = GetScriptForDestination(WitnessV0KeyHash(pubkey));
                if (pubkey.Decompress()) {
                    auto script = GetScriptForDestination(WitnessV16EthHash(pubkey));
                    if (script == auth && coin.out.scriptPubKey == scriptOut)
                        return Res::Ok();
                }
            }
        }
    }
    return DeFiErrors::InvalidAuth();
}

static XVmAddressFormatTypes FromTxDestType(const size_t index) {
    switch (index) {
        case PKHashType:
            return XVmAddressFormatTypes::PkHash;
        case WitV0KeyHashType:
            return XVmAddressFormatTypes::Bech32;
        case WitV16KeyEthHashType:
            return XVmAddressFormatTypes::Erc55;
        default:
            return XVmAddressFormatTypes::None;
    }
}

struct TransferDomainLiveConfig {
    bool dvmToEvmEnabled;
    bool evmToDvmEnabled;
    XVmAddressFormatItems dvmToEvmSrcAddresses;
    XVmAddressFormatItems dvmToEvmDestAddresses;
    XVmAddressFormatItems evmToDvmDestAddresses;
    XVmAddressFormatItems evmToDvmSrcAddresses;
    XVmAddressFormatItems evmToDvmAuthFormats;
    bool dvmToEvmNativeTokenEnabled;
    bool evmToDvmNativeTokenEnabled;
    bool dvmToEvmDatEnabled;
    bool evmToDvmDatEnabled;
    std::set<uint32_t> dvmToEvmDisallowedTokens;
    std::set<uint32_t> evmToDvmDisallowedTokens;
};

static Res ValidateTransferDomainScripts(const CScript &srcScript, const CScript &destScript, VMDomainEdge edge, const TransferDomainLiveConfig &config) {
    CTxDestination src, dest;
    auto res = ExtractDestination(srcScript, src);
    if (!res) return DeFiErrors::ScriptUnexpected(srcScript);

    res = ExtractDestination(destScript, dest);
    if (!res) return DeFiErrors::ScriptUnexpected(destScript);

    const auto srcType = FromTxDestType(src.index());
    const auto destType = FromTxDestType(dest.index());

    if (edge == VMDomainEdge::DVMToEVM) {
        if (!config.dvmToEvmSrcAddresses.count(srcType)) {
            return DeFiErrors::TransferDomainDVMSourceAddress();
        }
        if (!config.dvmToEvmDestAddresses.count(destType)) {
            return DeFiErrors::TransferDomainETHDestAddress();
        }
        return Res::Ok();

    } else if (edge == VMDomainEdge::EVMToDVM) {
        if (!config.evmToDvmSrcAddresses.count(srcType)) {
            return DeFiErrors::TransferDomainETHSourceAddress();
        }
        if (!config.evmToDvmDestAddresses.count(destType)) {
            return DeFiErrors::TransferDomainDVMDestAddress();
        }
        return Res::Ok();
    }

    return DeFiErrors::TransferDomainUnknownEdge();
}

Res ValidateTransferDomainEdge(const CTransaction &tx,
                                   const TransferDomainLiveConfig &config,
                                   uint32_t height,
                                   const CCoinsViewCache &coins,
                                   const Consensus::Params &consensus,
                                   CTransferDomainItem src,
                                   CTransferDomainItem dst) {

    if (src.domain == dst.domain)
        return DeFiErrors::TransferDomainSameDomain();

    if (src.amount.nValue != dst.amount.nValue)
        return DeFiErrors::TransferDomainUnequalAmount();

    // Restrict only for use with DFI token for now. Will be enabled later.
    if (src.amount.nTokenId != DCT_ID{0} || dst.amount.nTokenId != DCT_ID{0})
        return DeFiErrors::TransferDomainIncorrectToken();

    if (src.domain == static_cast<uint8_t>(VMDomain::DVM) && dst.domain == static_cast<uint8_t>(VMDomain::EVM)) {
<<<<<<< HEAD
        if (!transferdomainConfig.dvmToEvm) {
            return DeFiErrors::TransferDomainDVMEVMNotEnabled();
=======
        if (height >= static_cast<uint32_t>(consensus.ChangiIntermediateHeight4)) {
            if (!config.dvmToEvmEnabled) {
                return DeFiErrors::TransferDomainDVMEVMNotEnabled();
            }
>>>>>>> 2d3f2206
        }

        // DVM to EVM
        auto res = ValidateTransferDomainScripts(src.address, dst.address, VMDomainEdge::DVMToEVM, config);
        if (!res) return res;

        return HasAuth(tx, coins, src.address);

    } else if (src.domain == static_cast<uint8_t>(VMDomain::EVM) && dst.domain == static_cast<uint8_t>(VMDomain::DVM)) {
<<<<<<< HEAD
        if (!transferdomainConfig.evmTodvm) {
            return DeFiErrors::TransferDomainEVMDVMNotEnabled();
=======
        if (height >= static_cast<uint32_t>(consensus.ChangiIntermediateHeight4)) {
            if (!config.evmToDvmEnabled) {
                return DeFiErrors::TransferDomainEVMDVMNotEnabled();
            }
>>>>>>> 2d3f2206
        }

        // EVM to DVM
        auto res = ValidateTransferDomainScripts(src.address, dst.address, VMDomainEdge::EVMToDVM, config);
        if (!res) return res;

        auto authType = AuthFlags::None;
        for (const auto &value : config.evmToDvmAuthFormats) {
            if (value == XVmAddressFormatTypes::PkHashProxyErc55) {
                authType = static_cast<AuthFlags::Type>(authType | AuthFlags::PKHashInSource);
            } else if (value == XVmAddressFormatTypes::Bech32ProxyErc55) {
                authType = static_cast<AuthFlags::Type>(authType | AuthFlags::Bech32InSource);
            }
        }
        return HasAuth(tx, coins, src.address, AuthStrategy::Mapped, authType);
    }

    return DeFiErrors::TransferDomainUnknownEdge();
}

TransferDomainLiveConfig GetTransferDomainConfig(CCustomCSView &mnview) {
    CDataStructureV0 dvm_to_evm_enabled{AttributeTypes::Transfer, TransferIDs::DVMToEVM, TransferKeys::TransferEnabled};
    CDataStructureV0 evm_to_dvm_enabled{AttributeTypes::Transfer, TransferIDs::EVMToDVM, TransferKeys::TransferEnabled};
    CDataStructureV0 dvm_to_evm_src_formats{AttributeTypes::Transfer, TransferIDs::DVMToEVM, TransferKeys::SrcFormats};
    CDataStructureV0 dvm_to_evm_dest_formats{AttributeTypes::Transfer, TransferIDs::DVMToEVM, TransferKeys::DestFormats};
    CDataStructureV0 evm_to_dvm_src_formats{AttributeTypes::Transfer, TransferIDs::EVMToDVM, TransferKeys::SrcFormats};
    CDataStructureV0 evm_to_dvm_dest_formats{AttributeTypes::Transfer, TransferIDs::EVMToDVM, TransferKeys::DestFormats};
    CDataStructureV0 evm_to_dvm_auth_formats{AttributeTypes::Transfer, TransferIDs::EVMToDVM, TransferKeys::AuthFormats};
    CDataStructureV0 dvm_to_evm_native_enabled{AttributeTypes::Transfer, TransferIDs::DVMToEVM, TransferKeys::NativeEnabled};
    CDataStructureV0 evm_to_dvm_native_enabled{AttributeTypes::Transfer, TransferIDs::EVMToDVM, TransferKeys::NativeEnabled};
    CDataStructureV0 dvm_to_evm_dat_enabled{AttributeTypes::Transfer, TransferIDs::DVMToEVM, TransferKeys::DATEnabled};
    CDataStructureV0 evm_to_dvm_dat_enabled{AttributeTypes::Transfer, TransferIDs::EVMToDVM, TransferKeys::DATEnabled};

    const auto attributes = mnview.GetAttributes();
    assert(attributes);
    TransferDomainLiveConfig config{
        attributes->GetValue(dvm_to_evm_enabled, true),
        attributes->GetValue(evm_to_dvm_enabled, true),
        attributes->GetValue(dvm_to_evm_src_formats, XVmAddressFormatItems { 
            XVmAddressFormatTypes::Bech32, XVmAddressFormatTypes::PkHash }),
        attributes->GetValue(dvm_to_evm_dest_formats, XVmAddressFormatItems { 
            XVmAddressFormatTypes::Erc55 }),
        attributes->GetValue(evm_to_dvm_dest_formats, XVmAddressFormatItems { 
            XVmAddressFormatTypes::Bech32, XVmAddressFormatTypes::PkHash }),
        attributes->GetValue(evm_to_dvm_src_formats, XVmAddressFormatItems { 
            XVmAddressFormatTypes::Erc55 }),
        attributes->GetValue(evm_to_dvm_auth_formats, XVmAddressFormatItems { 
            XVmAddressFormatTypes::Bech32ProxyErc55, XVmAddressFormatTypes::PkHashProxyErc55 }),
        attributes->GetValue(dvm_to_evm_native_enabled, true),
        attributes->GetValue(evm_to_dvm_native_enabled, true),
        attributes->GetValue(dvm_to_evm_dat_enabled, false),
        attributes->GetValue(evm_to_dvm_dat_enabled, false),
        {},
        {}
    };
    return config;
}



Res ValidateTransferDomain(const CTransaction &tx,
                                   uint32_t height,
                                   const CCoinsViewCache &coins,
                                   CCustomCSView &mnview,
                                   const Consensus::Params &consensus,
                                   const CTransferDomainMessage &obj)
{
    if (!IsEVMEnabled(height, mnview, consensus)) {
        return DeFiErrors::TransferDomainEVMNotEnabled();
    }

    if (!IsTransferDomainEnabled(height, mnview, consensus)) {
        return DeFiErrors::TransferDomainNotEnabled();
    }

    if (obj.transfers.size() != 1) {
        return DeFiErrors::TransferDomainMultipleTransfers();
    }

    if (tx.vin.size() > 1) {
        return DeFiErrors::TransferDomainInvalid();
    }

    auto config = GetTransferDomainConfig(mnview);

    for (const auto &[src, dst] : obj.transfers) {
        auto res = ValidateTransferDomainEdge(tx, config, height, coins, consensus, src, dst);
        if (!res) return res;
    }

    return Res::Ok();
}


Res CustomMetadataParse(uint32_t height,
                        const Consensus::Params &consensus,
                        const std::vector<unsigned char> &metadata,
                        CCustomTxMessage &txMessage) {
    try {
        return std::visit(CCustomMetadataParseVisitor(height, consensus, metadata), txMessage);
    } catch (const std::exception &e) {
        return Res::Err(e.what());
    } catch (...) {
        return Res::Err("%s unexpected error", __func__ );
    }
}

bool IsDisabledTx(uint32_t height, CustomTxType type, const Consensus::Params &consensus) {
    // All the heights that are involved in disabled Txs
    auto fortCanningParkHeight = static_cast<uint32_t>(consensus.FortCanningParkHeight);
    auto fortCanningHillHeight = static_cast<uint32_t>(consensus.FortCanningHillHeight);

    if (height < fortCanningParkHeight)
        return false;

    // For additional safety, since some APIs do block + 1 calc
    if (height == fortCanningHillHeight || height == fortCanningHillHeight - 1) {
        switch (type) {
            case CustomTxType::TakeLoan:
            case CustomTxType::PaybackLoan:
            case CustomTxType::DepositToVault:
            case CustomTxType::WithdrawFromVault:
            case CustomTxType::UpdateVault:
                return true;
            default:
                break;
        }
    }

    return false;
}

bool IsDisabledTx(uint32_t height, const CTransaction &tx, const Consensus::Params &consensus) {
    TBytes dummy;
    auto txType = GuessCustomTxType(tx, dummy);
    return IsDisabledTx(height, txType, consensus);
}

Res CustomTxVisit(CCustomCSView &mnview,
                  const CCoinsViewCache &coins,
                  const CTransaction &tx,
                  uint32_t height,
                  const Consensus::Params &consensus,
                  const CCustomTxMessage &txMessage,
                  uint64_t time,
                  uint32_t txn,
                  const uint64_t evmQueueId) {
    if (IsDisabledTx(height, tx, consensus)) {
        return Res::ErrCode(CustomTxErrCodes::Fatal, "Disabled custom transaction");
    }

    auto context = evmQueueId;
    bool prevalidateEvm = false;
    if (context == 0) {
        prevalidateEvm = true;
        context = evm_get_queue_id();
    }

    try {
        return std::visit(CCustomTxApplyVisitor(tx, height, coins, mnview, consensus, time, txn, context, prevalidateEvm), txMessage);
    } catch (const std::bad_variant_access &e) {
        return Res::Err(e.what());
    } catch (...) {
        return Res::Err("%s unexpected error", __func__ );
    }
}

bool ShouldReturnNonFatalError(const CTransaction &tx, uint32_t height) {
    static const std::map<uint32_t, uint256> skippedTx = {
        {471222, uint256S("0ab0b76352e2d865761f4c53037041f33e1200183d55cdf6b09500d6f16b7329")},
    };
    auto it = skippedTx.find(height);
    return it != skippedTx.end() && it->second == tx.GetHash();
}

void PopulateVaultHistoryData(CHistoryWriters &writers,
                              CAccountsHistoryWriter &view,
                              const CCustomTxMessage &txMessage,
                              const CustomTxType txType,
                              const uint32_t height,
                              const uint32_t txn,
                              const uint256 &txid) {
    if (txType == CustomTxType::Vault) {
        auto obj          = std::get<CVaultMessage>(txMessage);
        writers.schemeID = obj.schemeId;
        view.vaultID      = txid;
    } else if (txType == CustomTxType::CloseVault) {
        auto obj     = std::get<CCloseVaultMessage>(txMessage);
        view.vaultID = obj.vaultId;
    } else if (txType == CustomTxType::UpdateVault) {
        auto obj     = std::get<CUpdateVaultMessage>(txMessage);
        view.vaultID = obj.vaultId;
        if (!obj.schemeId.empty()) {
            writers.schemeID = obj.schemeId;
        }
    } else if (txType == CustomTxType::DepositToVault) {
        auto obj     = std::get<CDepositToVaultMessage>(txMessage);
        view.vaultID = obj.vaultId;
    } else if (txType == CustomTxType::WithdrawFromVault) {
        auto obj     = std::get<CWithdrawFromVaultMessage>(txMessage);
        view.vaultID = obj.vaultId;
    } else if (txType == CustomTxType::PaybackWithCollateral) {
        auto obj     = std::get<CPaybackWithCollateralMessage>(txMessage);
        view.vaultID = obj.vaultId;
    } else if (txType == CustomTxType::TakeLoan) {
        auto obj     = std::get<CLoanTakeLoanMessage>(txMessage);
        view.vaultID = obj.vaultId;
    } else if (txType == CustomTxType::PaybackLoan) {
        auto obj     = std::get<CLoanPaybackLoanMessage>(txMessage);
        view.vaultID = obj.vaultId;
    } else if (txType == CustomTxType::PaybackLoanV2) {
        auto obj     = std::get<CLoanPaybackLoanV2Message>(txMessage);
        view.vaultID = obj.vaultId;
    } else if (txType == CustomTxType::AuctionBid) {
        auto obj     = std::get<CAuctionBidMessage>(txMessage);
        view.vaultID = obj.vaultId;
    } else if (txType == CustomTxType::LoanScheme) {
        auto obj                             = std::get<CLoanSchemeMessage>(txMessage);
        writers.globalLoanScheme.identifier = obj.identifier;
        writers.globalLoanScheme.ratio      = obj.ratio;
        writers.globalLoanScheme.rate       = obj.rate;
        if (!obj.updateHeight) {
            writers.globalLoanScheme.schemeCreationTxid = txid;
        } else {
            writers.GetVaultView()->ForEachGlobalScheme(
                [&writers](const VaultGlobalSchemeKey &key, CLazySerialize<VaultGlobalSchemeValue> value) {
                    if (value.get().loanScheme.identifier != writers.globalLoanScheme.identifier) {
                        return true;
                    }
                    writers.globalLoanScheme.schemeCreationTxid = key.schemeCreationTxid;
                    return false;
                },
                {height, txn, {}});
        }
    }
}

Res ApplyCustomTx(CCustomCSView &mnview,
                  const CCoinsViewCache &coins,
                  const CTransaction &tx,
                  const Consensus::Params &consensus,
                  uint32_t height,
                  uint64_t time,
                  uint256 *canSpend,
                  uint32_t txn,
                  const uint64_t evmQueueId) {
    auto res = Res::Ok();
    if (tx.IsCoinBase() && height > 0) {  // genesis contains custom coinbase txs
        return res;
    }
    std::vector<unsigned char> metadata;
    const auto metadataValidation = height >= static_cast<uint32_t>(consensus.FortCanningHeight);

    auto txType = GuessCustomTxType(tx, metadata, metadataValidation);
    if (txType == CustomTxType::None) {
        return res;
    }

    if (metadataValidation && txType == CustomTxType::Reject) {
        return Res::ErrCode(CustomTxErrCodes::Fatal, "Invalid custom transaction");
    }

    auto txMessage = customTypeToMessage(txType);
    CAccountsHistoryWriter view(mnview, height, txn, tx.GetHash(), uint8_t(txType));
    if ((res = CustomMetadataParse(height, consensus, metadata, txMessage))) {
        if (mnview.GetHistoryWriters().GetVaultView()) {
            PopulateVaultHistoryData(mnview.GetHistoryWriters(), view, txMessage, txType, height, txn, tx.GetHash());
        }

        res = CustomTxVisit(view, coins, tx, height, consensus, txMessage, time, txn, evmQueueId);

        if (res) {
            if (canSpend && txType == CustomTxType::UpdateMasternode) {
                auto obj = std::get<CUpdateMasterNodeMessage>(txMessage);
                for (const auto &item : obj.updates) {
                    if (item.first == static_cast<uint8_t>(UpdateMasternodeType::OwnerAddress)) {
                        if (const auto node = mnview.GetMasternode(obj.mnId)) {
                            *canSpend = node->collateralTx.IsNull() ? obj.mnId : node->collateralTx;
                        }
                        break;
                    }
                }
            }

            // Track burn fee
            if (txType == CustomTxType::CreateToken || txType == CustomTxType::CreateMasternode) {
                mnview.GetHistoryWriters().AddFeeBurn(tx.vout[0].scriptPubKey, tx.vout[0].nValue);
            }

            if (txType == CustomTxType::CreateCfp || txType == CustomTxType::CreateVoc) {
                // burn fee_burn_pct of creation fee, the rest is distributed among voting masternodes
                CDataStructureV0 burnPctKey{
                        AttributeTypes::Governance, GovernanceIDs::Proposals, GovernanceKeys::FeeBurnPct};

                auto attributes = view.GetAttributes();
                assert(attributes);

                auto burnFee = MultiplyAmounts(tx.vout[0].nValue, attributes->GetValue(burnPctKey, COIN / 2));
                mnview.GetHistoryWriters().AddFeeBurn(tx.vout[0].scriptPubKey, burnFee);
            }

            if (txType == CustomTxType::Vault) {
                // burn the half, the rest is returned on close vault
                auto burnFee = tx.vout[0].nValue / 2;
                mnview.GetHistoryWriters().AddFeeBurn(tx.vout[0].scriptPubKey, burnFee);
            }
        }
    }
    // list of transactions which aren't allowed to fail:
    if (!res) {
        res.msg = strprintf("%sTx: %s", ToString(txType), res.msg);

        if (NotAllowedToFail(txType, height)) {
            if (ShouldReturnNonFatalError(tx, height)) {
                return res;
            }
            res.code |= CustomTxErrCodes::Fatal;
        }
        if (height >= static_cast<uint32_t>(consensus.DakotaHeight)) {
            res.code |= CustomTxErrCodes::Fatal;
        }
        return res;
    }

    // construct undo
    auto &flushable = view.GetStorage();
    auto undo       = CUndo::Construct(mnview.GetStorage(), flushable.GetRaw());
    // flush changes
    view.Flush();
    // write undo
    if (!undo.before.empty()) {
        mnview.SetUndo(UndoKey{height, tx.GetHash()}, undo);
    }
    return res;
}

ResVal<uint256> ApplyAnchorRewardTx(CCustomCSView &mnview,
                                    const CTransaction &tx,
                                    int height,
                                    const uint256 &prevStakeModifier,
                                    const std::vector<unsigned char> &metadata,
                                    const Consensus::Params &consensusParams) {
    Require(height < consensusParams.DakotaHeight, "Old anchor TX type after Dakota fork. Height %d", height);

    CDataStream ss(metadata, SER_NETWORK, PROTOCOL_VERSION);
    CAnchorFinalizationMessage finMsg;
    ss >> finMsg;

    auto rewardTx = mnview.GetRewardForAnchor(finMsg.btcTxHash);
    if (rewardTx) {
        return Res::ErrDbg("bad-ar-exists",
                           "reward for anchor %s already exists (tx: %s)",
                           finMsg.btcTxHash.ToString(),
                           (*rewardTx).ToString());
    }

    if (!finMsg.CheckConfirmSigs()) {
        return Res::ErrDbg("bad-ar-sigs", "anchor signatures are incorrect");
    }

    if (finMsg.sigs.size() < GetMinAnchorQuorum(finMsg.currentTeam)) {
        return Res::ErrDbg("bad-ar-sigs-quorum",
                           "anchor sigs (%d) < min quorum (%) ",
                           finMsg.sigs.size(),
                           GetMinAnchorQuorum(finMsg.currentTeam));
    }

    // check reward sum
    if (height >= consensusParams.AMKHeight) {
        const auto cbValues = tx.GetValuesOut();
        if (cbValues.size() != 1 || cbValues.begin()->first != DCT_ID{0})
            return Res::ErrDbg("bad-ar-wrong-tokens", "anchor reward should be payed only in Defi coins");

        const auto anchorReward = mnview.GetCommunityBalance(CommunityAccountType::AnchorReward);
        if (cbValues.begin()->second != anchorReward) {
            return Res::ErrDbg("bad-ar-amount",
                               "anchor pays wrong amount (actual=%d vs expected=%d)",
                               cbValues.begin()->second,
                               anchorReward);
        }
    } else {  // pre-AMK logic
        auto anchorReward = GetAnchorSubsidy(finMsg.anchorHeight, finMsg.prevAnchorHeight, consensusParams);
        if (tx.GetValueOut() > anchorReward) {
            return Res::ErrDbg(
                "bad-ar-amount", "anchor pays too much (actual=%d vs limit=%d)", tx.GetValueOut(), anchorReward);
        }
    }

    CTxDestination destination = FromOrDefaultKeyIDToDestination(finMsg.rewardKeyType, finMsg.rewardKeyID, KeyType::MNOwnerKeyType);
    if (!IsValidDestination(destination) || tx.vout[1].scriptPubKey != GetScriptForDestination(destination)) {
        return Res::ErrDbg("bad-ar-dest", "anchor pay destination is incorrect");
    }

    if (finMsg.currentTeam != mnview.GetCurrentTeam()) {
        return Res::ErrDbg("bad-ar-curteam", "anchor wrong current team");
    }

    if (finMsg.nextTeam != mnview.CalcNextTeam(height, prevStakeModifier)) {
        return Res::ErrDbg("bad-ar-nextteam", "anchor wrong next team");
    }
    mnview.SetTeam(finMsg.nextTeam);
    if (height >= consensusParams.AMKHeight) {
        LogPrint(BCLog::ACCOUNTCHANGE,
                 "AccountChange: hash=%s fund=%s change=%s\n",
                 tx.GetHash().ToString(),
                 GetCommunityAccountName(CommunityAccountType::AnchorReward),
                 (CBalances{{{{0}, -mnview.GetCommunityBalance(CommunityAccountType::AnchorReward)}}}.ToString()));
        mnview.SetCommunityBalance(CommunityAccountType::AnchorReward, 0);  // just reset
    } else {
        mnview.SetFoundationsDebt(mnview.GetFoundationsDebt() + tx.GetValueOut());
    }

    return {finMsg.btcTxHash, Res::Ok()};
}

ResVal<uint256> ApplyAnchorRewardTxPlus(CCustomCSView &mnview,
                                        const CTransaction &tx,
                                        int height,
                                        const std::vector<unsigned char> &metadata,
                                        const Consensus::Params &consensusParams) {
    Require(height >= consensusParams.DakotaHeight, "New anchor TX type before Dakota fork. Height %d", height);

    CDataStream ss(metadata, SER_NETWORK, PROTOCOL_VERSION);
    CAnchorFinalizationMessagePlus finMsg;
    ss >> finMsg;

    auto rewardTx = mnview.GetRewardForAnchor(finMsg.btcTxHash);
    if (rewardTx) {
        return Res::ErrDbg("bad-ar-exists",
                           "reward for anchor %s already exists (tx: %s)",
                           finMsg.btcTxHash.ToString(),
                           (*rewardTx).ToString());
    }

    // Miner used confirm team at chain height when creating this TX, this is height - 1.
    int anchorHeight = height - 1;
    auto uniqueKeys  = finMsg.CheckConfirmSigs(anchorHeight);
    if (!uniqueKeys) {
        return Res::ErrDbg("bad-ar-sigs", "anchor signatures are incorrect");
    }

    auto team = mnview.GetConfirmTeam(anchorHeight);
    if (!team) {
        return Res::ErrDbg("bad-ar-team", "could not get confirm team for height: %d", anchorHeight);
    }

    auto quorum = GetMinAnchorQuorum(*team);
    Require(finMsg.sigs.size() >= quorum, "anchor sigs (%d) < min quorum (%) ", finMsg.sigs.size(), quorum);
    Require(uniqueKeys >= quorum, "anchor unique keys (%d) < min quorum (%) ", uniqueKeys, quorum);

    // Make sure anchor block height and hash exist in chain.
    auto *anchorIndex = ::ChainActive()[finMsg.anchorHeight];
    Require(anchorIndex,
            "Active chain does not contain block height %d. Chain height %d",
            finMsg.anchorHeight,
            ::ChainActive().Height());
    Require(anchorIndex->GetBlockHash() == finMsg.dfiBlockHash,
            "Anchor and blockchain mismatch at height %d. Expected %s found %s",
            finMsg.anchorHeight,
            anchorIndex->GetBlockHash().ToString(),
            finMsg.dfiBlockHash.ToString());
    // check reward sum
    const auto cbValues = tx.GetValuesOut();
    Require(cbValues.size() == 1 && cbValues.begin()->first == DCT_ID{0}, "anchor reward should be paid in DFI only");

    const auto anchorReward = mnview.GetCommunityBalance(CommunityAccountType::AnchorReward);
    Require(cbValues.begin()->second == anchorReward,
            "anchor pays wrong amount (actual=%d vs expected=%d)",
            cbValues.begin()->second,
            anchorReward);

    CTxDestination destination;
    if (height < consensusParams.NextNetworkUpgradeHeight) {
        destination = FromOrDefaultKeyIDToDestination(finMsg.rewardKeyType, finMsg.rewardKeyID, KeyType::MNOwnerKeyType);
    } else {
        destination = FromOrDefaultKeyIDToDestination(finMsg.rewardKeyType, finMsg.rewardKeyID, KeyType::MNRewardKeyType);
    }
    if (!IsValidDestination(destination) || tx.vout[1].scriptPubKey != GetScriptForDestination(destination)) {
        return Res::ErrDbg("bad-ar-dest", "anchor pay destination is incorrect");
    }

    LogPrint(BCLog::ACCOUNTCHANGE,
             "AccountChange: hash=%s fund=%s change=%s\n",
             tx.GetHash().ToString(),
             GetCommunityAccountName(CommunityAccountType::AnchorReward),
             (CBalances{{{{0}, -mnview.GetCommunityBalance(CommunityAccountType::AnchorReward)}}}.ToString()));
    mnview.SetCommunityBalance(CommunityAccountType::AnchorReward, 0);  // just reset
    mnview.AddRewardForAnchor(finMsg.btcTxHash, tx.GetHash());

    // Store reward data for RPC info
    mnview.AddAnchorConfirmData(CAnchorConfirmDataPlus{finMsg});

    return {finMsg.btcTxHash, Res::Ok()};
}

bool IsMempooledCustomTxCreate(const CTxMemPool &pool, const uint256 &txid) {
    CTransactionRef ptx = pool.get(txid);
    if (ptx) {
        std::vector<unsigned char> dummy;
        CustomTxType txType = GuessCustomTxType(*ptx, dummy);
        return txType == CustomTxType::CreateMasternode || txType == CustomTxType::CreateToken;
    }
    return false;
}

std::vector<DCT_ID> CPoolSwap::CalculateSwaps(CCustomCSView &view, const Consensus::Params &consensus, bool testOnly) {
    std::vector<std::vector<DCT_ID> > poolPaths = CalculatePoolPaths(view);

    // Record best pair
    std::pair<std::vector<DCT_ID>, CAmount> bestPair{{}, -1};

    // Loop through all common pairs
    for (const auto &path : poolPaths) {
        // Test on copy of view
        CCustomCSView dummy(view);

        // Execute pool path
        auto res = ExecuteSwap(dummy, path, consensus, testOnly);

        // Add error for RPC user feedback
        if (!res) {
            const auto token = dummy.GetToken(currentID);
            if (token) {
                errors.emplace_back(token->symbol, res.msg);
            }
        }

        // Record amount if more than previous or default value
        if (res && result > bestPair.second) {
            bestPair = {path, result};
        }
    }

    return bestPair.first;
}

std::vector<std::vector<DCT_ID> > CPoolSwap::CalculatePoolPaths(CCustomCSView &view) {
    std::vector<std::vector<DCT_ID> > poolPaths;

    // For tokens to be traded get all pairs and pool IDs
    std::multimap<uint32_t, DCT_ID> fromPoolsID, toPoolsID;
    view.ForEachPoolPair(
        [&](DCT_ID const &id, const CPoolPair &pool) {
            if ((obj.idTokenFrom == pool.idTokenA && obj.idTokenTo == pool.idTokenB) ||
                (obj.idTokenTo == pool.idTokenA && obj.idTokenFrom == pool.idTokenB)) {
                // Push poolId when direct path
                poolPaths.push_back({{id}});
            }

            if (pool.idTokenA == obj.idTokenFrom) {
                fromPoolsID.emplace(pool.idTokenB.v, id);
            } else if (pool.idTokenB == obj.idTokenFrom) {
                fromPoolsID.emplace(pool.idTokenA.v, id);
            }

            if (pool.idTokenA == obj.idTokenTo) {
                toPoolsID.emplace(pool.idTokenB.v, id);
            } else if (pool.idTokenB == obj.idTokenTo) {
                toPoolsID.emplace(pool.idTokenA.v, id);
            }
            return true;
        },
        {0});

    if (fromPoolsID.empty() || toPoolsID.empty()) {
        return {};
    }

    // Find intersection on key
    std::map<uint32_t, DCT_ID> commonPairs;
    set_intersection(fromPoolsID.begin(),
                     fromPoolsID.end(),
                     toPoolsID.begin(),
                     toPoolsID.end(),
                     std::inserter(commonPairs, commonPairs.begin()),
                     [](std::pair<uint32_t, DCT_ID> a, std::pair<uint32_t, DCT_ID> b) { return a.first < b.first; });

    // Loop through all common pairs and record direct pool to pool swaps
    for (const auto &item : commonPairs) {
        // Loop through all source/intermediate pools matching common pairs
        const auto poolFromIDs = fromPoolsID.equal_range(item.first);
        for (auto fromID = poolFromIDs.first; fromID != poolFromIDs.second; ++fromID) {
            // Loop through all destination pools matching common pairs
            const auto poolToIDs = toPoolsID.equal_range(item.first);
            for (auto toID = poolToIDs.first; toID != poolToIDs.second; ++toID) {
                // Add to pool paths
                poolPaths.push_back({fromID->second, toID->second});
            }
        }
    }

    // Look for pools that bridges token. Might be in addition to common token pairs paths.
    view.ForEachPoolPair(
        [&](DCT_ID const &id, const CPoolPair &pool) {
            // Loop through from pool multimap on unique keys only
            for (auto fromIt = fromPoolsID.begin(); fromIt != fromPoolsID.end();
                 fromIt      = fromPoolsID.equal_range(fromIt->first).second) {
                // Loop through to pool multimap on unique keys only
                for (auto toIt = toPoolsID.begin(); toIt != toPoolsID.end();
                     toIt      = toPoolsID.equal_range(toIt->first).second) {
                    // If a pool pairs matches from pair and to pair add it to the pool paths
                    if ((fromIt->first == pool.idTokenA.v && toIt->first == pool.idTokenB.v) ||
                        (fromIt->first == pool.idTokenB.v && toIt->first == pool.idTokenA.v)) {
                        poolPaths.push_back({fromIt->second, id, toIt->second});
                    }
                }
            }

            return true;
        },
        {0});

    // return pool paths
    return poolPaths;
}

// Note: `testOnly` doesn't update views, and as such can result in a previous price calculations
// for a pool, if used multiple times (or duplicated pool IDs) with the same view.
// testOnly is only meant for one-off tests per well defined view.
Res CPoolSwap::ExecuteSwap(CCustomCSView &view, std::vector<DCT_ID> poolIDs, const Consensus::Params &consensus, bool testOnly) {
    Res poolResult = Res::Ok();
    // No composite swap allowed before Fort Canning
    if (height < static_cast<uint32_t>(consensus.FortCanningHeight) && !poolIDs.empty()) {
        poolIDs.clear();
    }

    Require(obj.amountFrom > 0, "Input amount should be positive");

    if (height >= static_cast<uint32_t>(consensus.FortCanningHillHeight) &&
        poolIDs.size() > MAX_POOL_SWAPS) {
        return Res::Err(
            strprintf("Too many pool IDs provided, max %d allowed, %d provided", MAX_POOL_SWAPS, poolIDs.size()));
    }

    // Single swap if no pool IDs provided
    auto poolPrice = PoolPrice::getMaxValid();
    std::optional<std::pair<DCT_ID, CPoolPair> > poolPair;
    if (poolIDs.empty()) {
        poolPair = view.GetPoolPair(obj.idTokenFrom, obj.idTokenTo);
        Require(poolPair, "Cannot find the pool pair.");

        // Add single swap pool to vector for loop
        poolIDs.push_back(poolPair->first);

        // Get legacy max price
        poolPrice = obj.maxPrice;
    }

    if (!testOnly) {
        CCustomCSView mnview(view);
        mnview.CalculateOwnerRewards(obj.from, height);
        mnview.CalculateOwnerRewards(obj.to, height);
        mnview.Flush();
    }

    auto attributes = view.GetAttributes();
    assert(attributes);

    CDataStructureV0 dexKey{AttributeTypes::Live, ParamIDs::Economy, EconomyKeys::DexTokens};
    auto dexBalances = attributes->GetValue(dexKey, CDexBalances{});

    // Set amount to be swapped in pool
    CTokenAmount swapAmountResult{obj.idTokenFrom, obj.amountFrom};

    for (size_t i{0}; i < poolIDs.size(); ++i) {
        // Also used to generate pool specific error messages for RPC users
        currentID = poolIDs[i];

        // Use single swap pool if already found
        std::optional<CPoolPair> pool;
        if (poolPair) {
            pool = poolPair->second;
        } else  // Or get pools from IDs provided for composite swap
        {
            pool = view.GetPoolPair(currentID);
            Require(pool, "Cannot find the pool pair.");
        }

        // Check if last pool swap
        bool lastSwap = i + 1 == poolIDs.size();

        const auto swapAmount = swapAmountResult;

        if (height >= static_cast<uint32_t>(consensus.FortCanningHillHeight) && lastSwap) {
            Require(obj.idTokenTo != swapAmount.nTokenId,
                    "Final swap should have idTokenTo as destination, not source");

            Require(pool->idTokenA == obj.idTokenTo || pool->idTokenB == obj.idTokenTo,
                    "Final swap pool should have idTokenTo, incorrect final pool ID provided");
        }

        if (view.AreTokensLocked({pool->idTokenA.v, pool->idTokenB.v})) {
            return Res::Err("Pool currently disabled due to locked token");
        }

        CDataStructureV0 dirAKey{AttributeTypes::Poolpairs, currentID.v, PoolKeys::TokenAFeeDir};
        CDataStructureV0 dirBKey{AttributeTypes::Poolpairs, currentID.v, PoolKeys::TokenBFeeDir};
        const auto dirA          = attributes->GetValue(dirAKey, CFeeDir{FeeDirValues::Both});
        const auto dirB          = attributes->GetValue(dirBKey, CFeeDir{FeeDirValues::Both});
        const auto asymmetricFee = std::make_pair(dirA, dirB);

        auto dexfeeInPct = view.GetDexFeeInPct(currentID, swapAmount.nTokenId);
        auto &balances   = dexBalances[currentID];
        auto forward     = swapAmount.nTokenId == pool->idTokenA;

        auto &totalTokenA = forward ? balances.totalTokenA : balances.totalTokenB;
        auto &totalTokenB = forward ? balances.totalTokenB : balances.totalTokenA;

        const auto &reserveAmount   = forward ? pool->reserveA : pool->reserveB;
        const auto &blockCommission = forward ? pool->blockCommissionA : pool->blockCommissionB;

        const auto initReserveAmount   = reserveAmount;
        const auto initBlockCommission = blockCommission;

        // Perform swap
        poolResult = pool->Swap(
            swapAmount,
            dexfeeInPct,
            poolPrice,
            asymmetricFee,
            [&](const CTokenAmount &dexfeeInAmount, const CTokenAmount &tokenAmount) {
                // Save swap amount for next loop
                swapAmountResult = tokenAmount;

                CTokenAmount dexfeeOutAmount{tokenAmount.nTokenId, 0};

                auto dexfeeOutPct = view.GetDexFeeOutPct(currentID, tokenAmount.nTokenId);
                if (dexfeeOutPct > 0 && poolOutFee(swapAmount.nTokenId == pool->idTokenA, asymmetricFee)) {
                    dexfeeOutAmount.nValue = MultiplyAmounts(tokenAmount.nValue, dexfeeOutPct);
                    swapAmountResult.nValue -= dexfeeOutAmount.nValue;
                }

                // If we're just testing, don't do any balance transfers.
                // Just go over pools and return result. The only way this can
                // cause inaccurate result is if we go over the same path twice,
                // which shouldn't happen in the first place.
                if (testOnly)
                    return Res::Ok();

                auto res = view.SetPoolPair(currentID, height, *pool);
                if (!res) {
                    return res;
                }

                CCustomCSView intermediateView(view);
                // hide interemidiate swaps
                auto &subView = i == 0 ? view : intermediateView;
                res           = subView.SubBalance(obj.from, swapAmount);
                if (!res) {
                    return res;
                }
                intermediateView.Flush();

                auto &addView = lastSwap ? view : intermediateView;
                if (height >= static_cast<uint32_t>(consensus.GrandCentralHeight)) {
                    res = addView.AddBalance(lastSwap ? (obj.to.empty() ? obj.from : obj.to) : obj.from,
                                             swapAmountResult);
                } else {
                    res = addView.AddBalance(lastSwap ? obj.to : obj.from, swapAmountResult);
                }
                if (!res) {
                    return res;
                }
                intermediateView.Flush();

                const auto token = view.GetToken("DUSD");

                // burn the dex in amount
                if (dexfeeInAmount.nValue > 0) {
                    res = view.AddBalance(consensus.burnAddress, dexfeeInAmount);
                    if (!res) {
                        return res;
                    }
                    totalTokenA.feeburn += dexfeeInAmount.nValue;
                }

                // burn the dex out amount
                if (dexfeeOutAmount.nValue > 0) {
                    res = view.AddBalance(consensus.burnAddress, dexfeeOutAmount);
                    if (!res) {
                        return res;
                    }
                    totalTokenB.feeburn += dexfeeOutAmount.nValue;
                }

                totalTokenA.swaps += (reserveAmount - initReserveAmount);
                totalTokenA.commissions += (blockCommission - initBlockCommission);

                if (lastSwap && obj.to == consensus.burnAddress) {
                    totalTokenB.feeburn += swapAmountResult.nValue;
                }

                return res;
            },
            static_cast<int>(height));

        if (!poolResult) {
            return poolResult;
        }
    }

    if (height >= static_cast<uint32_t>(consensus.GrandCentralHeight)) {
        if (swapAmountResult.nTokenId != obj.idTokenTo) {
            return Res::Err("Final swap output is not same as idTokenTo");
        }
    }

    // Reject if price paid post-swap above max price provided
    if (height >= static_cast<uint32_t>(consensus.FortCanningHeight) && !obj.maxPrice.isAboveValid()) {
        if (swapAmountResult.nValue != 0) {
            const auto userMaxPrice = arith_uint256(obj.maxPrice.integer) * COIN + obj.maxPrice.fraction;
            if (arith_uint256(obj.amountFrom) * COIN / swapAmountResult.nValue > userMaxPrice) {
                return Res::Err("Price is higher than indicated.");
            }
        }
    }

    if (!testOnly && view.GetDexStatsEnabled().value_or(false)) {
        attributes->SetValue(dexKey, std::move(dexBalances));
        view.SetVariable(*attributes);
    }
    // Assign to result for loop testing best pool swap result
    result = swapAmountResult.nValue;

    return Res::Ok();
}

Res SwapToDFIorDUSD(CCustomCSView &mnview,
                    DCT_ID tokenId,
                    CAmount amount,
                    const CScript &from,
                    const CScript &to,
                    uint32_t height,
                    const Consensus::Params &consensus,
                    bool forceLoanSwap) {
    CPoolSwapMessage obj;

    obj.from        = from;
    obj.to          = to;
    obj.idTokenFrom = tokenId;
    obj.idTokenTo   = DCT_ID{0};
    obj.amountFrom  = amount;
    obj.maxPrice    = PoolPrice::getMaxValid();

    auto poolSwap = CPoolSwap(obj, height);
    auto token    = mnview.GetToken(tokenId);
    Require(token, "Cannot find token with id %s!", tokenId.ToString());

    // TODO: Optimize double look up later when first token is DUSD.
    auto dUsdToken = mnview.GetToken("DUSD");
    Require(dUsdToken, "Cannot find token DUSD");

    const auto attributes = mnview.GetAttributes();
    Require(attributes, "Attributes unavailable");
    CDataStructureV0 directBurnKey{AttributeTypes::Param, ParamIDs::DFIP2206A, DFIPKeys::DUSDInterestBurn};

    // Direct swap from DUSD to DFI as defined in the CPoolSwapMessage.
    if (tokenId == dUsdToken->first) {
        if (to == consensus.burnAddress && !forceLoanSwap && attributes->GetValue(directBurnKey, false)) {
            // direct burn dUSD
            CTokenAmount dUSD{dUsdToken->first, amount};

            Require(mnview.SubBalance(from, dUSD));

            return mnview.AddBalance(to, dUSD);
        } else
            // swap dUSD -> DFI and burn DFI
            return poolSwap.ExecuteSwap(mnview, {}, consensus);
    }

    auto pooldUSDDFI = mnview.GetPoolPair(dUsdToken->first, DCT_ID{0});
    Require(pooldUSDDFI, "Cannot find pool pair DUSD-DFI!");

    auto poolTokendUSD = mnview.GetPoolPair(tokenId, dUsdToken->first);
    Require(poolTokendUSD, "Cannot find pool pair %s-DUSD!", token->symbol);

    if (to == consensus.burnAddress && !forceLoanSwap && attributes->GetValue(directBurnKey, false)) {
        obj.idTokenTo = dUsdToken->first;

        // swap tokenID -> dUSD and burn dUSD
        return poolSwap.ExecuteSwap(mnview, {}, consensus);
    } else
        // swap tokenID -> dUSD -> DFI and burn DFI
        return poolSwap.ExecuteSwap(mnview, {poolTokendUSD->first, pooldUSDDFI->first}, consensus);
}

bool IsVaultPriceValid(CCustomCSView &mnview, const CVaultId &vaultId, uint32_t height) {
    if (auto collaterals = mnview.GetVaultCollaterals(vaultId))
        for (const auto &collateral : collaterals->balances) {
            if (auto collateralToken = mnview.HasLoanCollateralToken({collateral.first, height})) {
                if (auto fixedIntervalPrice = mnview.GetFixedIntervalPrice(collateralToken->fixedIntervalPriceId)) {
                    if (!fixedIntervalPrice.val->isLive(mnview.GetPriceDeviation())) {
                        return false;
                    }
                } else {
                    // No fixed interval prices available. Should not have happened.
                    return false;
                }
            } else {
                // Not a collateral token. Should not have happened.
                return false;
            }
        }

    if (auto loans = mnview.GetLoanTokens(vaultId))
        for (const auto &loan : loans->balances) {
            if (auto loanToken = mnview.GetLoanTokenByID(loan.first)) {
                if (auto fixedIntervalPrice = mnview.GetFixedIntervalPrice(loanToken->fixedIntervalPriceId)) {
                    if (!fixedIntervalPrice.val->isLive(mnview.GetPriceDeviation())) {
                        return false;
                    }
                } else {
                    // No fixed interval prices available. Should not have happened.
                    return false;
                }
            } else {
                // Not a loan token. Should not have happened.
                return false;
            }
        }
    return true;
}

bool IsPaybackWithCollateral(CCustomCSView &view, const std::map<DCT_ID, CBalances> &loans) {
    auto tokenDUSD = view.GetToken("DUSD");
    if (!tokenDUSD)
        return false;

    if (loans.size() == 1 && loans.count(tokenDUSD->first) &&
        loans.at(tokenDUSD->first) == CBalances{{{tokenDUSD->first, 999999999999999999LL}}}) {
        return true;
    }
    return false;
}

Res PaybackWithCollateral(CCustomCSView &view,
                          const CVaultData &vault,
                          const CVaultId &vaultId,
                          uint32_t height,
                          uint64_t time) {
    const auto attributes = view.GetAttributes();
    if (!attributes) return DeFiErrors::MNInvalidAttribute();

    const auto dUsdToken = view.GetToken("DUSD");
    if (!dUsdToken) return DeFiErrors::TokenInvalidForName("DUSD");

    CDataStructureV0 activeKey{AttributeTypes::Token, dUsdToken->first.v, TokenKeys::LoanPaybackCollateral};
    if (!attributes->GetValue(activeKey, false)) return DeFiErrors::LoanPaybackWithCollateralDisable();

    const auto collateralAmounts = view.GetVaultCollaterals(vaultId);
    if (!collateralAmounts) return DeFiErrors::VaultNoCollateral();

    if (!collateralAmounts->balances.count(dUsdToken->first)) return DeFiErrors::VaultNoDUSDCollateral();

    const auto &collateralDUSD = collateralAmounts->balances.at(dUsdToken->first);

    const auto loanAmounts = view.GetLoanTokens(vaultId);
    if (!loanAmounts) return DeFiErrors::VaultNoLoans();

    if (!loanAmounts->balances.count(dUsdToken->first)) return DeFiErrors::VaultNoLoans("DUSD");

    const auto &loanDUSD = loanAmounts->balances.at(dUsdToken->first);

    const auto rate = view.GetInterestRate(vaultId, dUsdToken->first, height);
    if (!rate) return DeFiErrors::TokenInterestRateInvalid("DUSD");
    const auto subInterest = TotalInterest(*rate, height);

    Res res{};
    CAmount subLoanAmount{0};
    CAmount subCollateralAmount{0};
    CAmount burnAmount{0};

    // Case where interest > collateral: decrease interest, wipe collateral.
    if (subInterest > collateralDUSD) {
        subCollateralAmount = collateralDUSD;

        res = view.SubVaultCollateral(vaultId, {dUsdToken->first, subCollateralAmount});
        if (!res)
            return res;

        res = view.DecreaseInterest(height, vaultId, vault.schemeId, dUsdToken->first, 0, subCollateralAmount);
        if (!res)
            return res;

        burnAmount = subCollateralAmount;
    } else {
        // Postive interest: Loan + interest > collateral.
        // Negative interest: Loan - abs(interest) > collateral.
        if (loanDUSD + subInterest > collateralDUSD) {
            subLoanAmount       = collateralDUSD - subInterest;
            subCollateralAmount = collateralDUSD;
        } else {
            // Common case: Collateral > loans.
            subLoanAmount       = loanDUSD;
            subCollateralAmount = loanDUSD + subInterest;
        }

        if (subLoanAmount > 0) {
            TrackDUSDSub(view, {dUsdToken->first, subLoanAmount});
            res = view.SubLoanToken(vaultId, {dUsdToken->first, subLoanAmount});
            if (!res)
                return res;
        }

        if (subCollateralAmount > 0) {
            res = view.SubVaultCollateral(vaultId, {dUsdToken->first, subCollateralAmount});
            if (!res)
                return res;
        }

        view.ResetInterest(height, vaultId, vault.schemeId, dUsdToken->first);
        burnAmount = subInterest;
    }

    if (burnAmount > 0) {
        res = view.AddBalance(Params().GetConsensus().burnAddress, {dUsdToken->first, burnAmount});
        if (!res)
            return res;
    } else {
        TrackNegativeInterest(view, {dUsdToken->first, std::abs(burnAmount)});
    }

    // Guard against liquidation
    const auto collaterals = view.GetVaultCollaterals(vaultId);
    const auto loans       = view.GetLoanTokens(vaultId);
    if (loans)
        if (!collaterals) return DeFiErrors::VaultNeedCollateral();

    auto vaultAssets = view.GetVaultAssets(vaultId, *collaterals, height, time);
    if (!vaultAssets)
        return std::move(vaultAssets);

    // The check is required to do a ratio check safe guard, or the vault of ratio is unreliable.
    // This can later be removed, if all edge cases of price deviations and max collateral factor for DUSD (1.5
    // currently) can be tested for economical stability. Taking the safer approach for now.
    if (!IsVaultPriceValid(view, vaultId, height)) return DeFiErrors::VaultInvalidPrice();

    const auto scheme = view.GetLoanScheme(vault.schemeId);
    if (vaultAssets.val->ratio() < scheme->ratio) return DeFiErrors::VaultInsufficientCollateralization(
                vaultAssets.val->ratio(), scheme->ratio);

    if (subCollateralAmount > 0) {
        res = view.SubMintedTokens(dUsdToken->first, subCollateralAmount);
        if (!res)
            return res;
    }

    return Res::Ok();
}

Res storeGovVars(const CGovernanceHeightMessage &obj, CCustomCSView &view) {
    // Retrieve any stored GovVariables at startHeight
    auto storedGovVars = view.GetStoredVariables(obj.startHeight);

    // Remove any pre-existing entry
    for (auto it = storedGovVars.begin(); it != storedGovVars.end();) {
        if ((*it)->GetName() == obj.govVar->GetName()) {
            it = storedGovVars.erase(it);
        } else {
            ++it;
        }
    }

    // Add GovVariable to set for storage
    storedGovVars.insert(obj.govVar);

    // Store GovVariable set by height
    return view.SetStoredVariables(storedGovVars, obj.startHeight);
}

bool IsRegtestNetwork() {
    return Params().NetworkIDString() == CBaseChainParams::REGTEST;
}
bool IsTestNetwork() {
    return Params().NetworkIDString() == CBaseChainParams::TESTNET
    || Params().NetworkIDString() == CBaseChainParams::CHANGI
    || Params().NetworkIDString() == CBaseChainParams::DEVNET;
}

bool IsMainNetwork() {
    return Params().NetworkIDString() == CBaseChainParams::MAIN;
}

bool IsICXEnabled(const int height, const CCustomCSView &view, const Consensus::Params &consensus) {
    if (height >= consensus.NextNetworkUpgradeHeight) {
        const CDataStructureV0 enabledKey{AttributeTypes::Param, ParamIDs::Feature, DFIPKeys::ICXEnabled};
        auto attributes = view.GetAttributes();
        assert(attributes);
        return attributes->GetValue(enabledKey, false);
    }
    // ICX transactions allowed before NextNetwrokUpgrade and some of these conditions
    else if (height < consensus.FortCanningParkHeight || IsRegtestNetwork() || (IsTestNetwork() && static_cast<int>(height) >= 1250000))
        return true;

    // ICX transactions disabled in all other cases
    return false;
}

bool IsEVMEnabled(const int height, const CCustomCSView &view, const Consensus::Params &consensus) {
    if (height < consensus.NextNetworkUpgradeHeight) {
        return false;
    }

    const CDataStructureV0 enabledKey{AttributeTypes::Param, ParamIDs::Feature, DFIPKeys::EVMEnabled};
    auto attributes = view.GetAttributes();
    assert(attributes);
    return attributes->GetValue(enabledKey, false);
}

bool IsTransferDomainEnabled(const int height, const CCustomCSView &view, const Consensus::Params &consensus) {
    if (height < consensus.NextNetworkUpgradeHeight) {
        return false;
    }

    const CDataStructureV0 enabledKey{AttributeTypes::Param, ParamIDs::Feature, DFIPKeys::TransferDomain};
    auto attributes = view.GetAttributes();
    assert(attributes);
    return attributes->GetValue(enabledKey, false);
}<|MERGE_RESOLUTION|>--- conflicted
+++ resolved
@@ -4072,15 +4072,8 @@
         return DeFiErrors::TransferDomainIncorrectToken();
 
     if (src.domain == static_cast<uint8_t>(VMDomain::DVM) && dst.domain == static_cast<uint8_t>(VMDomain::EVM)) {
-<<<<<<< HEAD
-        if (!transferdomainConfig.dvmToEvm) {
+        if (!config.dvmToEvmEnabled) {
             return DeFiErrors::TransferDomainDVMEVMNotEnabled();
-=======
-        if (height >= static_cast<uint32_t>(consensus.ChangiIntermediateHeight4)) {
-            if (!config.dvmToEvmEnabled) {
-                return DeFiErrors::TransferDomainDVMEVMNotEnabled();
-            }
->>>>>>> 2d3f2206
         }
 
         // DVM to EVM
@@ -4090,15 +4083,8 @@
         return HasAuth(tx, coins, src.address);
 
     } else if (src.domain == static_cast<uint8_t>(VMDomain::EVM) && dst.domain == static_cast<uint8_t>(VMDomain::DVM)) {
-<<<<<<< HEAD
-        if (!transferdomainConfig.evmTodvm) {
+        if (!config.evmToDvmEnabled) {
             return DeFiErrors::TransferDomainEVMDVMNotEnabled();
-=======
-        if (height >= static_cast<uint32_t>(consensus.ChangiIntermediateHeight4)) {
-            if (!config.evmToDvmEnabled) {
-                return DeFiErrors::TransferDomainEVMDVMNotEnabled();
-            }
->>>>>>> 2d3f2206
         }
 
         // EVM to DVM
