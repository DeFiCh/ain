--- conflicted
+++ resolved
@@ -188,19 +188,15 @@
         case CustomTxType::PaybackLoan:             return CLoanPaybackLoanMessage{};
         case CustomTxType::PaybackLoanV2:           return CLoanPaybackLoanV2Message{};
         case CustomTxType::AuctionBid:              return CAuctionBidMessage{};
+        case CustomTxType::FutureSwapExecution:     return CCustomTxMessageNone{};
+        case CustomTxType::FutureSwapRefund:        return CCustomTxMessageNone{};
+        case CustomTxType::TokenSplit:              return CCustomTxMessageNone{};
+        case CustomTxType::Reject:                  return CCustomTxMessageNone{};
         case CustomTxType::CreateCfp:               return CCreatePropMessage{};
         case CustomTxType::CreateVoc:               return CCreatePropMessage{};
         case CustomTxType::Vote:                    return CPropVoteMessage{};
-        case CustomTxType::FutureSwapExecution:     return CCustomTxMessageNone{};
-        case CustomTxType::FutureSwapRefund:        return CCustomTxMessageNone{};
-        case CustomTxType::TokenSplit:              return CCustomTxMessageNone{};
-<<<<<<< HEAD
         case CustomTxType::ProposalFeeRedistribution:return CCustomTxMessageNone{};
-=======
-        case CustomTxType::CFPFeeRedistribution:    return CCustomTxMessageNone{};
         case CustomTxType::UnsetGovVariable:        return CGovernanceUnsetMessage{};
->>>>>>> ece123ee
-        case CustomTxType::Reject:                  return CCustomTxMessageNone{};
         case CustomTxType::None:                    return CCustomTxMessageNone{};
     }
     return CCustomTxMessageNone{};
