// Copyright (c) DeFi Blockchain Developers
// Distributed under the MIT software license, see the accompanying
// file LICENSE or http://www.opensource.org/licenses/mit-license.php.

#include <masternodes/accountshistory.h>
#include <masternodes/anchors.h>
#include <masternodes/balances.h>
#include <masternodes/govvariables/attributes.h>
#include <masternodes/mn_checks.h>
#include <masternodes/oracles.h>
#include <masternodes/res.h>
#include <masternodes/vaulthistory.h>

#include <arith_uint256.h>
#include <chainparams.h>
#include <consensus/tx_check.h>
#include <core_io.h>
#include <index/txindex.h>
#include <logging.h>
#include <masternodes/govvariables/oracle_block_interval.h>
#include <primitives/block.h>
#include <primitives/transaction.h>
#include <txmempool.h>
#include <streams.h>
#include <validation.h>

#include <algorithm>

constexpr std::string_view ERR_STRING_MIN_COLLATERAL_DFI_PCT = "At least 50%% of the minimum required collateral must be in DFI";
constexpr std::string_view ERR_STRING_MIN_COLLATERAL_DFI_DUSD_PCT = "At least 50%% of the minimum required collateral must be in DFI or DUSD";

std::string ToString(CustomTxType type) {
    switch (type)
    {
        case CustomTxType::CreateMasternode:    return "CreateMasternode";
        case CustomTxType::ResignMasternode:    return "ResignMasternode";
        case CustomTxType::UpdateMasternode:    return "UpdateMasternode";
        case CustomTxType::CreateToken:         return "CreateToken";
        case CustomTxType::UpdateToken:         return "UpdateToken";
        case CustomTxType::UpdateTokenAny:      return "UpdateTokenAny";
        case CustomTxType::MintToken:           return "MintToken";
        case CustomTxType::CreatePoolPair:      return "CreatePoolPair";
        case CustomTxType::UpdatePoolPair:      return "UpdatePoolPair";
        case CustomTxType::PoolSwap:            return "PoolSwap";
        case CustomTxType::PoolSwapV2:          return "PoolSwap";
        case CustomTxType::AddPoolLiquidity:    return "AddPoolLiquidity";
        case CustomTxType::RemovePoolLiquidity: return "RemovePoolLiquidity";
        case CustomTxType::UtxosToAccount:      return "UtxosToAccount";
        case CustomTxType::AccountToUtxos:      return "AccountToUtxos";
        case CustomTxType::AccountToAccount:    return "AccountToAccount";
        case CustomTxType::AnyAccountsToAccounts:   return "AnyAccountsToAccounts";
        case CustomTxType::SmartContract:       return "SmartContract";
        case CustomTxType::FutureSwap:          return "DFIP2203";
        case CustomTxType::SetGovVariable:      return "SetGovVariable";
        case CustomTxType::SetGovVariableHeight:return "SetGovVariableHeight";
        case CustomTxType::AppointOracle:       return "AppointOracle";
        case CustomTxType::RemoveOracleAppoint: return "RemoveOracleAppoint";
        case CustomTxType::UpdateOracleAppoint: return "UpdateOracleAppoint";
        case CustomTxType::SetOracleData:       return "SetOracleData";
        case CustomTxType::AutoAuthPrep:        return "AutoAuth";
        case CustomTxType::ICXCreateOrder:      return "ICXCreateOrder";
        case CustomTxType::ICXMakeOffer:        return "ICXMakeOffer";
        case CustomTxType::ICXSubmitDFCHTLC:    return "ICXSubmitDFCHTLC";
        case CustomTxType::ICXSubmitEXTHTLC:    return "ICXSubmitEXTHTLC";
        case CustomTxType::ICXClaimDFCHTLC:     return "ICXClaimDFCHTLC";
        case CustomTxType::ICXCloseOrder:       return "ICXCloseOrder";
        case CustomTxType::ICXCloseOffer:       return "ICXCloseOffer";
        case CustomTxType::SetLoanCollateralToken: return "SetLoanCollateralToken";
        case CustomTxType::SetLoanToken:        return "SetLoanToken";
        case CustomTxType::UpdateLoanToken:     return "UpdateLoanToken";
        case CustomTxType::LoanScheme:          return "LoanScheme";
        case CustomTxType::DefaultLoanScheme:   return "DefaultLoanScheme";
        case CustomTxType::DestroyLoanScheme:   return "DestroyLoanScheme";
        case CustomTxType::Vault:               return "Vault";
        case CustomTxType::CloseVault:          return "CloseVault";
        case CustomTxType::UpdateVault:         return "UpdateVault";
        case CustomTxType::DepositToVault:      return "DepositToVault";
        case CustomTxType::WithdrawFromVault:   return "WithdrawFromVault";
        case CustomTxType::PaybackWithCollateral: return "PaybackWithCollateral";
        case CustomTxType::TakeLoan:            return "TakeLoan";
        case CustomTxType::PaybackLoan:         return "PaybackLoan";
        case CustomTxType::PaybackLoanV2:       return "PaybackLoan";
        case CustomTxType::AuctionBid:          return "AuctionBid";
        case CustomTxType::FutureSwapExecution: return "FutureSwapExecution";
        case CustomTxType::FutureSwapRefund:    return "FutureSwapRefund";
        case CustomTxType::TokenSplit:          return "TokenSplit";
        case CustomTxType::Reject:              return "Reject";
        case CustomTxType::CreateCfp:           return "CreateCfp";
        case CustomTxType::CreateVoc:           return "CreateVoc";
        case CustomTxType::Vote:                return "Vote";
        case CustomTxType::None:                return "None";
    }
    return "None";
}

CustomTxType FromString(const std::string& str) {
    static const auto customTxTypeMap = []() {
     std::map<std::string, CustomTxType> generatedMap;
     for (auto i = 0u; i < 256; i++) {
          auto txType = static_cast<CustomTxType>(i);
          generatedMap.emplace(ToString(txType), txType);
     }
     return generatedMap;
    }();
    auto type = customTxTypeMap.find(str);
    return type == customTxTypeMap.end() ? CustomTxType::None : type->second;
}

static ResVal<CBalances> BurntTokens(CTransaction const & tx) {
    CBalances balances;
    for (const auto& out : tx.vout) {
        if (out.scriptPubKey.size() > 0 && out.scriptPubKey[0] == OP_RETURN) {
            auto res = balances.Add(out.TokenAmount());
            if (!res.ok) {
                return res;
            }
        }
    }
    return {balances, Res::Ok()};
}

static ResVal<CBalances> MintedTokens(CTransaction const & tx, uint32_t mintingOutputsStart) {
    CBalances balances;
    for (uint32_t i = mintingOutputsStart; i < (uint32_t) tx.vout.size(); i++) {
        auto res = balances.Add(tx.vout[i].TokenAmount());
        if (!res.ok) {
            return res;
        }
    }
    return {balances, Res::Ok()};
}

CCustomTxMessage customTypeToMessage(CustomTxType txType, uint8_t version) {
    switch (txType)
    {
        case CustomTxType::CreateMasternode:        return CCreateMasterNodeMessage{};
        case CustomTxType::ResignMasternode:        return CResignMasterNodeMessage{};
        case CustomTxType::UpdateMasternode:        return CUpdateMasterNodeMessage{};
        case CustomTxType::CreateToken:             return CCreateTokenMessage{};
        case CustomTxType::UpdateToken:             return CUpdateTokenPreAMKMessage{};
        case CustomTxType::UpdateTokenAny:          return CUpdateTokenMessage{};
        case CustomTxType::MintToken:               return CMintTokensMessage{};
        case CustomTxType::CreatePoolPair:          return CCreatePoolPairMessage{};
        case CustomTxType::UpdatePoolPair:          return CUpdatePoolPairMessage{};
        case CustomTxType::PoolSwap:                return CPoolSwapMessage{};
        case CustomTxType::PoolSwapV2:              return CPoolSwapMessageV2{};
        case CustomTxType::AddPoolLiquidity:        return CLiquidityMessage{};
        case CustomTxType::RemovePoolLiquidity:     return CRemoveLiquidityMessage{};
        case CustomTxType::UtxosToAccount:          return CUtxosToAccountMessage{};
        case CustomTxType::AccountToUtxos:          return CAccountToUtxosMessage{};
        case CustomTxType::AccountToAccount:        return CAccountToAccountMessage{};
        case CustomTxType::AnyAccountsToAccounts:   return CAnyAccountsToAccountsMessage{};
        case CustomTxType::SmartContract:           return CSmartContractMessage{};
        case CustomTxType::FutureSwap:                return CFutureSwapMessage{};
        case CustomTxType::SetGovVariable:          return CGovernanceMessage{};
        case CustomTxType::SetGovVariableHeight:    return CGovernanceHeightMessage{};
        case CustomTxType::AppointOracle:           return CAppointOracleMessage{};
        case CustomTxType::RemoveOracleAppoint:     return CRemoveOracleAppointMessage{};
        case CustomTxType::UpdateOracleAppoint:     return CUpdateOracleAppointMessage{};
        case CustomTxType::SetOracleData:           return CSetOracleDataMessage{};
        case CustomTxType::AutoAuthPrep:            return CCustomTxMessageNone{};
        case CustomTxType::ICXCreateOrder:          return CICXCreateOrderMessage{};
        case CustomTxType::ICXMakeOffer:            return CICXMakeOfferMessage{};
        case CustomTxType::ICXSubmitDFCHTLC:        return CICXSubmitDFCHTLCMessage{};
        case CustomTxType::ICXSubmitEXTHTLC:        return CICXSubmitEXTHTLCMessage{};
        case CustomTxType::ICXClaimDFCHTLC:         return CICXClaimDFCHTLCMessage{};
        case CustomTxType::ICXCloseOrder:           return CICXCloseOrderMessage{};
        case CustomTxType::ICXCloseOffer:           return CICXCloseOfferMessage{};
        case CustomTxType::SetLoanCollateralToken:  return CLoanSetCollateralTokenMessage{};
        case CustomTxType::SetLoanToken:            return CLoanSetLoanTokenMessage{};
        case CustomTxType::UpdateLoanToken:         return CLoanUpdateLoanTokenMessage{};
        case CustomTxType::LoanScheme:              return CLoanSchemeMessage{};
        case CustomTxType::DefaultLoanScheme:       return CDefaultLoanSchemeMessage{};
        case CustomTxType::DestroyLoanScheme:       return CDestroyLoanSchemeMessage{};
        case CustomTxType::Vault:                   return CVaultMessage{};
        case CustomTxType::CloseVault:              return CCloseVaultMessage{};
        case CustomTxType::UpdateVault:             return CUpdateVaultMessage{};
        case CustomTxType::DepositToVault:          return CDepositToVaultMessage{};
        case CustomTxType::WithdrawFromVault:       return CWithdrawFromVaultMessage{};
        case CustomTxType::PaybackWithCollateral:   return CPaybackWithCollateralMessage{};
        case CustomTxType::TakeLoan:                return CLoanTakeLoanMessage{};
        case CustomTxType::PaybackLoan:             return CLoanPaybackLoanMessage{};
        case CustomTxType::PaybackLoanV2:           return CLoanPaybackLoanV2Message{};
        case CustomTxType::AuctionBid:              return CAuctionBidMessage{};
        case CustomTxType::CreateCfp:               return CCreatePropMessage{};
        case CustomTxType::CreateVoc:               return CCreatePropMessage{};
        case CustomTxType::Vote:                    return CPropVoteMessage{};
        case CustomTxType::FutureSwapExecution:     return CCustomTxMessageNone{};
        case CustomTxType::FutureSwapRefund:        return CCustomTxMessageNone{};
        case CustomTxType::TokenSplit:              return CCustomTxMessageNone{};
        case CustomTxType::Reject:                  return CCustomTxMessageNone{};
        case CustomTxType::None:                    return CCustomTxMessageNone{};
    }
    return CCustomTxMessageNone{};
}

extern std::string ScriptToString(CScript const& script);

class CCustomMetadataParseVisitor
{
    uint32_t height;
    const Consensus::Params& consensus;
    const std::vector<unsigned char>& metadata;

    Res isPostAMKFork() const {
        if(static_cast<int>(height) < consensus.AMKHeight) {
            return Res::Err("called before AMK height");
        }
        return Res::Ok();
    }

    Res isPostBayfrontFork() const {
        if(static_cast<int>(height) < consensus.BayfrontHeight) {
            return Res::Err("called before Bayfront height");
        }
        return Res::Ok();
    }

    Res isPostBayfrontGardensFork() const {
        if(static_cast<int>(height) < consensus.BayfrontGardensHeight) {
            return Res::Err("called before Bayfront Gardens height");
        }
        return Res::Ok();
    }

    Res isPostEunosFork() const {
        if(static_cast<int>(height) < consensus.EunosHeight) {
            return Res::Err("called before Eunos height");
        }
        return Res::Ok();
    }

    Res isPostEunosPayaFork() const {
        if(static_cast<int>(height) < consensus.EunosPayaHeight) {
            return Res::Err("called before EunosPaya height");
        }
        return Res::Ok();
    }

    Res isPostFortCanningFork() const {
        if(static_cast<int>(height) < consensus.FortCanningHeight) {
            return Res::Err("called before FortCanning height");
        }
        return Res::Ok();
    }

    Res isPostFortCanningHillFork() const {
        if(static_cast<int>(height) < consensus.FortCanningHillHeight) {
            return Res::Err("called before FortCanningHill height");
        }
        return Res::Ok();
    }

    Res isPostFortCanningRoadFork() const {
        if(static_cast<int>(height) < consensus.FortCanningRoadHeight) {
            return Res::Err("called before FortCanningRoad height");
        }
        return Res::Ok();
    }

    Res isPostFortCanningEpilogueFork() const {
        if(static_cast<int>(height) < consensus.FortCanningEpilogueHeight) {
            return Res::Err("called before FortCanningEpilogue height");
        }
        return Res::Ok();
    }

    Res isPostGrandCentralFork() const {
        if(static_cast<int>(height) < consensus.GrandCentralHeight) {
            return Res::Err("called before GrandCentral height");
        }
        return Res::Ok();
    }

    template<typename T>
    Res serialize(T& obj) const {
        CDataStream ss(metadata, SER_NETWORK, PROTOCOL_VERSION);
        ss >> obj;
        if (!ss.empty()) {
            return Res::Err("deserialization failed: excess %d bytes", ss.size());
        }
        return Res::Ok();
    }

public:
    CCustomMetadataParseVisitor(uint32_t height,
                                const Consensus::Params& consensus,
                                const std::vector<unsigned char>& metadata)
        : height(height), consensus(consensus), metadata(metadata) {}

    Res operator()(CCreateMasterNodeMessage& obj) const {
        return serialize(obj);
    }

    Res operator()(CResignMasterNodeMessage& obj) const {
        if (metadata.size() != sizeof(obj)) {
            return Res::Err("metadata must contain 32 bytes");
        }
        return serialize(obj);
    }

    Res operator()(CUpdateMasterNodeMessage& obj) const {
<<<<<<< HEAD
        auto res = isPostGreatWorldFork();
=======
        auto res = isPostGrandCentralFork();
>>>>>>> cef1a577
        return !res ? res : serialize(obj);
    }

    Res operator()(CCreateTokenMessage& obj) const {
        auto res = isPostAMKFork();
        return !res ? res : serialize(obj);
    }

    Res operator()(CUpdateTokenPreAMKMessage& obj) const {
        auto res = isPostAMKFork();
        if (!res) {
            return res;
        }
        if(isPostBayfrontFork()) {
            return Res::Err("called post Bayfront height");
        }
        return serialize(obj);
    }

    Res operator()(CUpdateTokenMessage& obj) const {
        auto res = isPostBayfrontFork();
        return !res ? res : serialize(obj);
    }

    Res operator()(CMintTokensMessage& obj) const {
        auto res = isPostAMKFork();
        return !res ? res : serialize(obj);
    }

    Res operator()(CPoolSwapMessage& obj) const {
        auto res = isPostBayfrontFork();
        return !res ? res : serialize(obj);
    }

    Res operator()(CLiquidityMessage& obj) const {
        auto res = isPostBayfrontFork();
        return !res ? res : serialize(obj);
    }

    Res operator()(CRemoveLiquidityMessage& obj) const {
        auto res = isPostBayfrontFork();
        return !res ? res : serialize(obj);
    }

    Res operator()(CUtxosToAccountMessage& obj) const {
        auto res = isPostAMKFork();
        return !res ? res : serialize(obj);
    }

    Res operator()(CAccountToUtxosMessage& obj) const {
        auto res = isPostAMKFork();
        return !res ? res : serialize(obj);
    }

    Res operator()(CAccountToAccountMessage& obj) const {
        auto res = isPostAMKFork();
        return !res ? res : serialize(obj);
    }

    Res operator()(CAnyAccountsToAccountsMessage& obj) const {
        auto res = isPostBayfrontGardensFork();
        return !res ? res : serialize(obj);
    }

    Res operator()(CSmartContractMessage& obj) const {
        auto res = isPostFortCanningHillFork();
        return !res ? res : serialize(obj);
    }

    Res operator()(CFutureSwapMessage& obj) const {
        auto res = isPostFortCanningRoadFork();
        return !res ? res : serialize(obj);
    }

    Res operator()(CCreatePoolPairMessage& obj) const {
        auto res = isPostBayfrontFork();
        if (!res) {
            return res;
        }

        CDataStream ss(metadata, SER_NETWORK, PROTOCOL_VERSION);
        ss >> obj.poolPair;
        ss >> obj.pairSymbol;

        // Read custom pool rewards
        if (static_cast<int>(height) >= consensus.ClarkeQuayHeight && !ss.empty()) {
            ss >> obj.rewards;
        }
        if (!ss.empty()) {
            return Res::Err("deserialization failed: excess %d bytes", ss.size());
        }
        return Res::Ok();
    }

    Res operator()(CUpdatePoolPairMessage& obj) const {
        auto res = isPostBayfrontFork();
        if (!res) {
            return res;
        }

        CDataStream ss(metadata, SER_NETWORK, PROTOCOL_VERSION);
        // serialize poolId as raw integer
        ss >> obj.poolId.v;
        ss >> obj.status;
        ss >> obj.commission;
        ss >> obj.ownerAddress;

        // Read custom pool rewards
        if (static_cast<int>(height) >= consensus.ClarkeQuayHeight && !ss.empty()) {
            ss >> obj.rewards;
        }

        if (!ss.empty()) {
            return Res::Err("deserialization failed: excess %d bytes", ss.size());
        }
        return Res::Ok();
    }

    Res operator()(CGovernanceMessage& obj) const {
        auto res = isPostBayfrontFork();
        if (!res) {
            return res;
        }
        std::string name;
        CDataStream ss(metadata, SER_NETWORK, PROTOCOL_VERSION);
        while(!ss.empty()) {
            ss >> name;
            auto var = GovVariable::Create(name);
            if (!var) {
                return Res::Err("'%s': variable is not registered", name);
            }
            ss >> *var;
            obj.govs.insert(std::move(var));
        }
        return Res::Ok();
    }

    Res operator()(CGovernanceHeightMessage& obj) const {
        auto res = isPostFortCanningFork();
        if (!res) {
            return res;
        }
        CDataStream ss(metadata, SER_NETWORK, PROTOCOL_VERSION);
        std::string name;
        ss >> name;
        obj.govVar = GovVariable::Create(name);
        if (!obj.govVar) {
            return Res::Err("'%s': variable is not registered", name);
        }
        ss >> *obj.govVar;
        ss >> obj.startHeight;
        return Res::Ok();
    }

    Res operator()(CAppointOracleMessage& obj) const {
        auto res = isPostEunosFork();
        return !res ? res : serialize(obj);
    }

    Res operator()(CRemoveOracleAppointMessage& obj) const {
        auto res = isPostEunosFork();
        return !res ? res : serialize(obj);
    }

    Res operator()(CUpdateOracleAppointMessage& obj) const {
        auto res = isPostEunosFork();
        return !res ? res : serialize(obj);
    }

    Res operator()(CSetOracleDataMessage& obj) const {
        auto res = isPostEunosFork();
        return !res ? res : serialize(obj);
    }

    Res operator()(CICXCreateOrderMessage& obj) const {
        auto res = isPostEunosFork();
        return !res ? res : serialize(obj);
    }

    Res operator()(CICXMakeOfferMessage& obj) const {
        auto res = isPostEunosFork();
        return !res ? res : serialize(obj);
    }

    Res operator()(CICXSubmitDFCHTLCMessage& obj) const {
        auto res = isPostEunosFork();
        return !res ? res : serialize(obj);
    }

    Res operator()(CICXSubmitEXTHTLCMessage& obj) const {
        auto res = isPostEunosFork();
        return !res ? res : serialize(obj);
    }

    Res operator()(CICXClaimDFCHTLCMessage& obj) const {
        auto res = isPostEunosFork();
        return !res ? res : serialize(obj);
    }

    Res operator()(CICXCloseOrderMessage& obj) const {
        auto res = isPostEunosFork();
        return !res ? res : serialize(obj);
    }

    Res operator()(CICXCloseOfferMessage& obj) const {
        auto res = isPostEunosFork();
        return !res ? res : serialize(obj);
    }

    Res operator()(CPoolSwapMessageV2& obj) const {
        auto res = isPostFortCanningFork();
        return !res ? res : serialize(obj);
    }

    Res operator()(CLoanSetCollateralTokenMessage& obj) const {
        auto res = isPostFortCanningFork();
        return !res ? res : serialize(obj);
    }

    Res operator()(CLoanSetLoanTokenMessage& obj) const {
        auto res = isPostFortCanningFork();
        return !res ? res : serialize(obj);
    }

    Res operator()(CLoanUpdateLoanTokenMessage& obj) const {
        auto res = isPostFortCanningFork();
        return !res ? res : serialize(obj);
    }

    Res operator()(CLoanSchemeMessage& obj) const {
        auto res = isPostFortCanningFork();
        return !res ? res : serialize(obj);
    }

    Res operator()(CDefaultLoanSchemeMessage& obj) const {
        auto res = isPostFortCanningFork();
        return !res ? res : serialize(obj);
    }

    Res operator()(CDestroyLoanSchemeMessage& obj) const {
        auto res = isPostFortCanningFork();
        return !res ? res : serialize(obj);
    }

    Res operator()(CVaultMessage& obj) const {
        auto res = isPostFortCanningFork();
        return !res ? res : serialize(obj);
    }

    Res operator()(CCloseVaultMessage& obj) const {
        auto res = isPostFortCanningFork();
        return !res ? res : serialize(obj);
    }

    Res operator()(CUpdateVaultMessage& obj) const {
        auto res = isPostFortCanningFork();
        return !res ? res : serialize(obj);
    }

    Res operator()(CDepositToVaultMessage& obj) const {
        auto res = isPostFortCanningFork();
        return !res ? res : serialize(obj);
    }

    Res operator()(CWithdrawFromVaultMessage& obj) const {
        auto res = isPostFortCanningFork();
        return !res ? res : serialize(obj);
    }

    Res operator()(CPaybackWithCollateralMessage& obj) const {
        auto res = isPostFortCanningEpilogueFork();
        return !res ? res : serialize(obj);
    }

    Res operator()(CLoanTakeLoanMessage& obj) const {
        auto res = isPostFortCanningFork();
        return !res ? res : serialize(obj);
    }

    Res operator()(CLoanPaybackLoanMessage& obj) const {
        auto res = isPostFortCanningFork();
        return !res ? res : serialize(obj);
    }

    Res operator()(CLoanPaybackLoanV2Message& obj) const {
        auto res = isPostFortCanningRoadFork();
        return !res ? res : serialize(obj);
    }

    Res operator()(CAuctionBidMessage& obj) const {
        auto res = isPostFortCanningFork();
        return !res ? res : serialize(obj);
    }

    Res operator()(CCreatePropMessage& obj) const {
        auto res = isPostGrandCentralFork();
        return !res ? res : serialize(obj);
    }

    Res operator()(CPropVoteMessage& obj) const {
        auto res = isPostGrandCentralFork();
        return !res ? res : serialize(obj);
    }

    Res operator()(CCustomTxMessageNone&) const {
        return Res::Ok();
    }
};

CCustomTxVisitor::CCustomTxVisitor(const CTransaction& tx,
    uint32_t height,
    const CCoinsViewCache& coins,
    CCustomCSView& mnview,
    const Consensus::Params& consensus)
    : height(height), mnview(mnview), tx(tx), coins(coins), consensus(consensus) {}

bool CCustomTxVisitor::HasAuth(const CScript& auth) const
{
    for (const auto& input : tx.vin) {
        const Coin& coin = coins.AccessCoin(input.prevout);
        if (!coin.IsSpent() && coin.out.scriptPubKey == auth) {
            return true;
        }
    }
    return false;
}

Res CCustomTxVisitor::HasCollateralAuth(const uint256& collateralTx) const
{
    const Coin& auth = coins.AccessCoin(COutPoint(collateralTx, 1)); // always n=1 output
    if (!HasAuth(auth.out.scriptPubKey)) {
        return Res::Err("tx must have at least one input from the owner");
    }
    return Res::Ok();
}

Res CCustomTxVisitor::HasFoundationAuth() const
{
    for (const auto& input : tx.vin) {
        const Coin& coin = coins.AccessCoin(input.prevout);
        if (!coin.IsSpent() && consensus.foundationMembers.count(coin.out.scriptPubKey) > 0) {
            return Res::Ok();
        }
    }
    return Res::Err("tx not from foundation member");
}

Res CCustomTxVisitor::CheckMasternodeCreationTx() const
{
    if (tx.vout.size() < 2 || tx.vout[0].nValue < GetMnCreationFee(height) || tx.vout[0].nTokenId != DCT_ID{0} || tx.vout[1].nValue != GetMnCollateralAmount(height) || tx.vout[1].nTokenId != DCT_ID{0}) {
        return Res::Err("malformed tx vouts (wrong creation fee or collateral amount)");
    }
    return Res::Ok();
}

Res CCustomTxVisitor::CheckTokenCreationTx() const
{
    if (tx.vout.size() < 2 || tx.vout[0].nValue < GetTokenCreationFee(height) || tx.vout[0].nTokenId != DCT_ID{0} || tx.vout[1].nValue != GetTokenCollateralAmount() || tx.vout[1].nTokenId != DCT_ID{0}) {
        return Res::Err("malformed tx vouts (wrong creation fee or collateral amount)");
    }
    return Res::Ok();
}

Res CCustomTxVisitor::CheckCustomTx() const
{
    if (static_cast<int>(height) < consensus.EunosPayaHeight && tx.vout.size() != 2) {
        return Res::Err("malformed tx vouts ((wrong number of vouts)");
    }
    if (static_cast<int>(height) >= consensus.EunosPayaHeight && tx.vout[0].nValue != 0) {
        return Res::Err("malformed tx vouts, first vout must be OP_RETURN vout with value 0");
    }
    return Res::Ok();
}

Res CCustomTxVisitor::CheckProposalTx(uint8_t type) const
{
    auto propType = static_cast<CPropType>(type);
    if (tx.vout[0].nValue != GetPropsCreationFee(height, propType) || tx.vout[0].nTokenId != DCT_ID{0})
        return Res::Err("malformed tx vouts (wrong creation fee)");

    return Res::Ok();
}

Res CCustomTxVisitor::TransferTokenBalance(DCT_ID id, CAmount amount, CScript const& from, CScript const& to) const
{
    assert(!from.empty() || !to.empty());

    CTokenAmount tokenAmount{id, amount};
    // if "from" not supplied it will only add balance on "to" address
    if (!from.empty()) {
        auto res = mnview.SubBalance(from, tokenAmount);
        if (!res)
            return res;
    }

    // if "to" not supplied it will only sub balance from "form" address
    if (!to.empty()) {
        auto res = mnview.AddBalance(to, tokenAmount);
        if (!res)
            return res;
    }

    return Res::Ok();
}

DCT_ID CCustomTxVisitor::FindTokenByPartialSymbolName(const std::string& symbol) const
{
    DCT_ID res{0};
    mnview.ForEachToken([&](DCT_ID id, CTokenImplementation token) {
        if (token.symbol.find(symbol) == 0) {
            res = id;
            return false;
        }
        return true;
    },
        DCT_ID{1});
    assert(res.v != 0);
    return res;
}

CPoolPair CCustomTxVisitor::GetBTCDFIPoolPair() const
{
    auto BTC = FindTokenByPartialSymbolName(CICXOrder::TOKEN_BTC);
    auto pair = mnview.GetPoolPair(BTC, DCT_ID{0});
    assert(pair);
    return std::move(pair->second);
}

static CAmount GetDFIperBTC(const CPoolPair& BTCDFIPoolPair)
{
    if (BTCDFIPoolPair.idTokenA == DCT_ID({0}))
        return DivideAmounts(BTCDFIPoolPair.reserveA, BTCDFIPoolPair.reserveB);
    return DivideAmounts(BTCDFIPoolPair.reserveB, BTCDFIPoolPair.reserveA);
}

CAmount CCustomTxVisitor::CalculateTakerFee(CAmount amount) const
{
    auto tokenBTC = mnview.GetToken(CICXOrder::TOKEN_BTC);
    assert(tokenBTC);
    auto pair = mnview.GetPoolPair(tokenBTC->first, DCT_ID{0});
    assert(pair);
    return (arith_uint256(amount) * mnview.ICXGetTakerFeePerBTC() / COIN * GetDFIperBTC(pair->second) / COIN).GetLow64();
}

ResVal<CScript> CCustomTxVisitor::MintableToken(DCT_ID id, const CTokenImplementation& token) const {
    if (token.destructionTx != uint256{}) {
        return Res::Err("token %s already destroyed at height %i by tx %s", token.symbol,
                        token.destructionHeight, token.destructionTx.GetHex());
    }
    const Coin& auth = coins.AccessCoin(COutPoint(token.creationTx, 1)); // always n=1 output

    // pre-bayfront logic:
    if (static_cast<int>(height) < consensus.BayfrontHeight) {
        if (id < CTokensView::DCT_ID_START) {
            return Res::Err("token %s is a 'stable coin', can't mint stable coin!", id.ToString());
        }

        if (!HasAuth(auth.out.scriptPubKey)) {
            return Res::Err("tx must have at least one input from token owner");
        }
        return {auth.out.scriptPubKey, Res::Ok()};
    }

    if (id == DCT_ID{0}) {
        return Res::Err("can't mint default DFI coin!");
    }

    if (token.IsPoolShare()) {
        return Res::Err("can't mint LPS token %s!", id.ToString());
    }

    static const auto isMainNet = Params().NetworkIDString() == CBaseChainParams::MAIN;
    // may be different logic with LPS, so, dedicated check:
    if (!token.IsMintable() || (isMainNet && mnview.GetLoanTokenByID(id))) {
        return Res::Err("token %s is not mintable!", id.ToString());
    }

    if (!HasAuth(auth.out.scriptPubKey)) { // in the case of DAT, it's ok to do not check foundation auth cause exact DAT owner is foundation member himself
        if (!token.IsDAT()) {
            return Res::Err("tx must have at least one input from token owner");
        } else if (!HasFoundationAuth()) { // Is a DAT, check founders auth
            return Res::Err("token is DAT and tx not from foundation member");
        }
    }

    return {auth.out.scriptPubKey, Res::Ok()};
}

Res CCustomTxVisitor::EraseEmptyBalances(TAmounts& balances) const
{
    for (auto it = balances.begin(), next_it = it; it != balances.end(); it = next_it) {
        ++next_it;

        auto token = mnview.GetToken(it->first);
        if (!token) {
            return Res::Err("reward token %d does not exist!", it->first.v);
        }

        if (it->second == 0) {
            balances.erase(it);
        }
    }
    return Res::Ok();
}

Res CCustomTxVisitor::SetShares(const CScript& owner, const TAmounts& balances) const
{
    for (const auto& balance : balances) {
        auto token = mnview.GetToken(balance.first);
        if (token && token->IsPoolShare()) {
            const auto bal = mnview.GetBalance(owner, balance.first);
            if (bal.nValue == balance.second) {
                auto res = mnview.SetShare(balance.first, owner, height);
                if (!res) {
                    return res;
                }
            }
        }
    }
    return Res::Ok();
}

Res CCustomTxVisitor::DelShares(const CScript& owner, const TAmounts& balances) const
{
    for (const auto& kv : balances) {
        auto token = mnview.GetToken(kv.first);
        if (token && token->IsPoolShare()) {
            const auto balance = mnview.GetBalance(owner, kv.first);
            if (balance.nValue == 0) {
                auto res = mnview.DelShare(kv.first, owner);
                if (!res) {
                    return res;
                }
            }
        }
    }
    return Res::Ok();
}

// we need proxy view to prevent add/sub balance record
void CCustomTxVisitor::CalculateOwnerRewards(const CScript& owner) const
{
    CCustomCSView view(mnview);
    view.CalculateOwnerRewards(owner, height);
    view.Flush();
}

Res CCustomTxVisitor::SubBalanceDelShares(const CScript& owner, const CBalances& balance) const
{
    CalculateOwnerRewards(owner);
    auto res = mnview.SubBalances(owner, balance);
    if (!res) {
        return Res::ErrCode(CustomTxErrCodes::NotEnoughBalance, res.msg);
    }
    return DelShares(owner, balance.balances);
}

Res CCustomTxVisitor::AddBalanceSetShares(const CScript& owner, const CBalances& balance) const
{
    CalculateOwnerRewards(owner);
    auto res = mnview.AddBalances(owner, balance);
    return !res ? res : SetShares(owner, balance.balances);
}

Res CCustomTxVisitor::AddBalancesSetShares(const CAccounts& accounts) const
{
    for (const auto& account : accounts) {
        auto res = AddBalanceSetShares(account.first, account.second);
        if (!res) {
            return res;
        }
    }
    return Res::Ok();
}

Res CCustomTxVisitor::SubBalancesDelShares(const CAccounts& accounts) const
{
    for (const auto& account : accounts) {
        auto res = SubBalanceDelShares(account.first, account.second);
        if (!res) {
            return res;
        }
    }
    return Res::Ok();
}

Res CCustomTxVisitor::NormalizeTokenCurrencyPair(std::set<CTokenCurrencyPair>& tokenCurrency) const
{
    std::set<CTokenCurrencyPair> trimmed;
    for (const auto& pair : tokenCurrency) {
        auto token = trim_ws(pair.first).substr(0, CToken::MAX_TOKEN_SYMBOL_LENGTH);
        auto currency = trim_ws(pair.second).substr(0, CToken::MAX_TOKEN_SYMBOL_LENGTH);
        if (token.empty() || currency.empty()) {
            return Res::Err("empty token / currency");
        }
        trimmed.emplace(token, currency);
    }
    tokenCurrency = std::move(trimmed);
    return Res::Ok();
}

bool CCustomTxVisitor::IsTokensMigratedToGovVar() const
{
    return static_cast<int>(height) > consensus.FortCanningCrunchHeight + 1;
}

Res CCustomTxVisitor::IsOnChainGovernanceEnabled() const
{
    CDataStructureV0 payoutKey{AttributeTypes::Governance, GovernanceIDs::Global, GovernanceKeys::Enabled};

    auto attributes = mnview.GetAttributes();
    if (!attributes) {
        return Res::Err("Attributes unavailable");
    }

    if (!attributes->GetValue(payoutKey, false)) {
        return Res::Err("Cannot create tx, on-chain governance is not enabled");
    }

    return Res::Ok();
}

class CCustomTxApplyVisitor : public CCustomTxVisitor
{
    uint64_t time;
    uint32_t txn;
public:
    CCustomTxApplyVisitor(const CTransaction& tx,
                          uint32_t height,
                          const CCoinsViewCache& coins,
                          CCustomCSView& mnview,
                          const Consensus::Params& consensus,
                          uint64_t time,
                          uint32_t txn)

        : CCustomTxVisitor(tx, height, coins, mnview, consensus), time(time), txn(txn) {}

    Res operator()(const CCreateMasterNodeMessage& obj) const {
        auto res = CheckMasternodeCreationTx();
        if (!res) {
            return res;
        }

        if (height >= static_cast<uint32_t>(Params().GetConsensus().EunosHeight) && !HasAuth(tx.vout[1].scriptPubKey)) {
            return Res::Err("masternode creation needs owner auth");
        }

        if (height >= static_cast<uint32_t>(Params().GetConsensus().EunosPayaHeight)) {
            switch(obj.timelock) {
                case CMasternode::ZEROYEAR:
                case CMasternode::FIVEYEAR:
                case CMasternode::TENYEAR:
                    break;
                default:
                    return Res::Err("Timelock must be set to either 0, 5 or 10 years");
            }
        } else if (obj.timelock != 0) {
            return Res::Err("collateral timelock cannot be set below EunosPaya");
        }

        CMasternode node;
        CTxDestination dest;
        if (ExtractDestination(tx.vout[1].scriptPubKey, dest)) {
            if (dest.index() == PKHashType) {
                node.ownerType = 1;
                node.ownerAuthAddress = CKeyID(std::get<PKHash>(dest));
            } else if (dest.index() == WitV0KeyHashType) {
                node.ownerType = 4;
                node.ownerAuthAddress = CKeyID(std::get<WitnessV0KeyHash>(dest));
            }
        }
        node.creationHeight = height;
        node.operatorType = obj.operatorType;
        node.operatorAuthAddress = obj.operatorAuthAddress;

        // Set masternode version2 after FC for new serialisation
        if (height >= static_cast<uint32_t>(Params().GetConsensus().FortCanningHeight)) {
            node.version = CMasternode::VERSION0;
        }

        res = mnview.CreateMasternode(tx.GetHash(), node, obj.timelock);
        // Build coinage from the point of masternode creation
        if (res) {
            if (height >= static_cast<uint32_t>(Params().GetConsensus().EunosPayaHeight)) {
                for (uint8_t i{0}; i < SUBNODE_COUNT; ++i) {
                    mnview.SetSubNodesBlockTime(node.operatorAuthAddress, static_cast<uint32_t>(height), i, time);
                }
            } else if (height >= static_cast<uint32_t>(Params().GetConsensus().DakotaCrescentHeight)) {
                mnview.SetMasternodeLastBlockTime(node.operatorAuthAddress, static_cast<uint32_t>(height), time);
            }
        }
        return res;
    }

    Res operator()(const CResignMasterNodeMessage& obj) const {
        auto node = mnview.GetMasternode(obj);
        if (!node) {
            return Res::Err("node %s does not exists", obj.ToString());
        }
        auto res = HasCollateralAuth(node->collateralTx.IsNull() ? static_cast<uint256>(obj) : node->collateralTx);
        return !res ? res : mnview.ResignMasternode(*node, obj, tx.GetHash(), height);
    }

    Res operator()(const CUpdateMasterNodeMessage& obj) const {
        if (obj.updates.empty()) {
            return Res::Err("No update arguments provided");
        }
<<<<<<< HEAD

        if (obj.updates.size() > 3) {
            return Res::Err("Too many updates provided");
        }

=======

        if (obj.updates.size() > 3) {
            return Res::Err("Too many updates provided");
        }

>>>>>>> cef1a577
        auto node = mnview.GetMasternode(obj.mnId);
        if (!node) {
            return Res::Err("masternode %s does not exists", obj.mnId.ToString());
        }

        const auto collateralTx = node->collateralTx.IsNull() ? obj.mnId : node->collateralTx;
        const auto res = HasCollateralAuth(collateralTx);
        if (!res) {
            return res;
        }

        auto state = node->GetState(height, mnview);
        if (state != CMasternode::ENABLED) {
            return Res::Err("Masternode %s is not in 'ENABLED' state", obj.mnId.ToString());
        }

        bool ownerType{}, operatorType{}, rewardType{};
        for (const auto& item : obj.updates) {
            if (item.first == static_cast<uint8_t>(UpdateMasternodeType::OwnerAddress)) {
                if (ownerType) {
                    return Res::Err("Multiple owner updates provided");
                }
                ownerType = true;
                bool collateralFound{};
                for (const auto& vin : tx.vin) {
                    if (vin.prevout.hash == collateralTx && vin.prevout.n == 1) {
                        collateralFound = true;
                    }
                }
                if (!collateralFound) {
                    return Res::Err("Missing previous collateral from transaction inputs");
                }
                if (tx.vout.size() == 1) {
                    return Res::Err("Missing new collateral output");
                }
                if (!HasAuth(tx.vout[1].scriptPubKey)) {
                    return Res::Err("Missing auth input for new masternode owner");
                }

                CTxDestination dest;
                if (!ExtractDestination(tx.vout[1].scriptPubKey, dest) || (dest.index() != PKHashType && dest.index() != WitV0KeyHashType)) {
                    return Res::Err("Owner address must be P2PKH or P2WPKH type");
                }

                if (tx.vout[1].nValue != GetMnCollateralAmount(height)) {
                    return Res::Err("Incorrect collateral amount");
                }

                const auto keyID = dest.index() == PKHashType ? CKeyID(std::get<PKHash>(dest)) : CKeyID(std::get<WitnessV0KeyHash>(dest));
                if (mnview.GetMasternodeIdByOwner(keyID) || mnview.GetMasternodeIdByOperator(keyID)) {
                    return Res::Err("Masternode with that owner address already exists");
                }

                bool duplicate{};
                mnview.ForEachNewCollateral([&](const uint256& key, CLazySerialize<MNNewOwnerHeightValue> valueKey) {
                    const auto& value = valueKey.get();
                    if (height > value.blockHeight) {
                        return true;
                    }
                    const auto& coin = coins.AccessCoin({key, 1});
                    assert(!coin.IsSpent());
                    CTxDestination pendingDest;
                    assert(ExtractDestination(coin.out.scriptPubKey, pendingDest));
                    const CKeyID storedID = pendingDest.index() == PKHashType ? CKeyID(std::get<PKHash>(pendingDest)) : CKeyID(std::get<WitnessV0KeyHash>(pendingDest));
                    if (storedID == keyID) {
                        duplicate = true;
                        return false;
                    }
                    return true;
                });
                if (duplicate) {
                    return Res::ErrCode(CustomTxErrCodes::Fatal, "Masternode exist with that owner address pending already");
                }

                mnview.UpdateMasternodeCollateral(obj.mnId, *node, tx.GetHash(), height);
            } else if (item.first == static_cast<uint8_t>(UpdateMasternodeType::OperatorAddress)) {
                if (operatorType) {
                    return Res::Err("Multiple operator updates provided");
                }
                operatorType = true;

                if (item.second.first != 1 && item.second.first != 4) {
                    return Res::Err("Operator address must be P2PKH or P2WPKH type");
                }

                const auto keyID = CKeyID(uint160(item.second.second));
                if (mnview.GetMasternodeIdByOwner(keyID) || mnview.GetMasternodeIdByOperator(keyID)) {
                    return Res::Err("Masternode with that operator address already exists");
                }
                mnview.UpdateMasternodeOperator(obj.mnId, *node, item.second.first, keyID, height);
            } else if (item.first == static_cast<uint8_t>(UpdateMasternodeType::SetRewardAddress)) {
                if (rewardType) {
                    return Res::Err("Multiple reward address updates provided");
                }
                rewardType = true;

                if (item.second.first != 1 && item.second.first != 4) {
                    return Res::Err("Reward address must be P2PKH or P2WPKH type");
                }

                const auto keyID = CKeyID(uint160(item.second.second));
                mnview.SetForcedRewardAddress(obj.mnId, *node, item.second.first, keyID, height);
            } else if (item.first == static_cast<uint8_t>(UpdateMasternodeType::RemRewardAddress)) {
                if (rewardType) {
                    return Res::Err("Multiple reward address updates provided");
                }
                rewardType = true;

                mnview.RemForcedRewardAddress(obj.mnId, *node, height);
            } else {
                return Res::Err("Unknown update type provided");
            }
        }

        return Res::Ok();
    }

    Res operator()(const CCreateTokenMessage& obj) const {
        auto res = CheckTokenCreationTx();
        if (!res) {
            return res;
        }

        CTokenImplementation token;
        static_cast<CToken&>(token) = obj;

        token.symbol = trim_ws(token.symbol).substr(0, CToken::MAX_TOKEN_SYMBOL_LENGTH);
        token.name = trim_ws(token.name).substr(0, CToken::MAX_TOKEN_NAME_LENGTH);
        token.creationTx = tx.GetHash();
        token.creationHeight = height;

        //check foundation auth
        if (token.IsDAT() && !HasFoundationAuth()) {
            return Res::Err("tx not from foundation member");
        }

        if (static_cast<int>(height) >= consensus.BayfrontHeight) { // formal compatibility if someone cheat and create LPS token on the pre-bayfront node
            if (token.IsPoolShare()) {
                return Res::Err("Cant't manually create 'Liquidity Pool Share' token; use poolpair creation");
            }
        }

        return mnview.CreateToken(token, static_cast<int>(height) < consensus.BayfrontHeight);
    }

    Res operator()(const CUpdateTokenPreAMKMessage& obj) const {
        auto pair = mnview.GetTokenByCreationTx(obj.tokenTx);
        if (!pair) {
            return Res::Err("token with creationTx %s does not exist", obj.tokenTx.ToString());
        }
        auto token = pair->second;

        //check foundation auth
        auto res = HasFoundationAuth();

        if (token.IsDAT() != obj.isDAT && pair->first >= CTokensView::DCT_ID_START) {
            token.flags ^= (uint8_t)CToken::TokenFlags::DAT;
            return !res ? res : mnview.UpdateToken(token, true);
        }
        return res;
    }

    Res operator()(const CUpdateTokenMessage& obj) const {
        auto pair = mnview.GetTokenByCreationTx(obj.tokenTx);
        if (!pair) {
            return Res::Err("token with creationTx %s does not exist", obj.tokenTx.ToString());
        }
        if (pair->first == DCT_ID{0}) {
            return Res::Err("Can't alter DFI token!"); // may be redundant cause DFI is 'finalized'
        }

        if (mnview.AreTokensLocked({pair->first.v})) {
            return Res::Err("Cannot update token during lock");
        }

        const auto& token = pair->second;

        // need to check it exectly here cause lps has no collateral auth (that checked next)
        if (token.IsPoolShare()) {
            return Res::Err("token %s is the LPS token! Can't alter pool share's tokens!", obj.tokenTx.ToString());
        }

        // check auth, depends from token's "origins"
        const Coin& auth = coins.AccessCoin(COutPoint(token.creationTx, 1)); // always n=1 output
        bool isFoundersToken = consensus.foundationMembers.count(auth.out.scriptPubKey) > 0;

        auto res = Res::Ok();
        if (isFoundersToken && !(res = HasFoundationAuth())) {
            return res;
        } else if (!(res = HasCollateralAuth(token.creationTx))) {
            return res;
        }

        // Check for isDAT change in non-foundation token after set height
        if (static_cast<int>(height) >= consensus.BayfrontMarinaHeight) {
            //check foundation auth
            if (obj.token.IsDAT() != token.IsDAT() && !HasFoundationAuth()) { //no need to check Authority if we don't create isDAT
                return Res::Err("can't set isDAT to true, tx not from foundation member");
            }
        }

        CTokenImplementation updatedToken{obj.token};
        updatedToken.creationTx = token.creationTx;
        updatedToken.destructionTx = token.destructionTx;
        updatedToken.destructionHeight = token.destructionHeight;
        if (height >= static_cast<uint32_t>(consensus.FortCanningHeight)) {
            updatedToken.symbol = trim_ws(updatedToken.symbol).substr(0, CToken::MAX_TOKEN_SYMBOL_LENGTH);
        }

        return mnview.UpdateToken(updatedToken);
    }

    Res operator()(const CMintTokensMessage& obj) const {
        // check auth and increase balance of token's owner
        for (const auto& kv : obj.balances) {
            const DCT_ID& tokenId = kv.first;

            if (Params().NetworkIDString() == CBaseChainParams::MAIN && height >= static_cast<uint32_t>(consensus.FortCanningCrunchHeight) &&
                mnview.GetLoanTokenByID(tokenId)) {
                return Res::Err("Loan tokens cannot be minted");
            }

            auto token = mnview.GetToken(tokenId);
            if (!token) {
                return Res::Err("token %s does not exist!", tokenId.ToString());
            }

            auto mintable = MintableToken(tokenId, *token);
            if (!mintable) {
                return std::move(mintable);
            }

            auto minted = mnview.AddMintedTokens(tokenId, kv.second);
            if (!minted) {
                return minted;
            }

            CalculateOwnerRewards(*mintable.val);
            auto res = mnview.AddBalance(*mintable.val, CTokenAmount{tokenId, kv.second});
            if (!res) {
                return res;
            }
        }
        return Res::Ok();
    }

    Res operator()(const CCreatePoolPairMessage& obj) const {
        //check foundation auth
        if (!HasFoundationAuth()) {
            return Res::Err("tx not from foundation member");
        }
        if (obj.poolPair.commission < 0 || obj.poolPair.commission > COIN) {
            return Res::Err("wrong commission");
        }

        if (height >= static_cast<uint32_t>(Params().GetConsensus().FortCanningCrunchHeight) && obj.pairSymbol.find('/') != std::string::npos) {
            return Res::Err("token symbol should not contain '/'");
        }

        /// @todo ownerAddress validity checked only in rpc. is it enough?
        CPoolPair poolPair(obj.poolPair);
        auto pairSymbol = obj.pairSymbol;
        poolPair.creationTx = tx.GetHash();
        poolPair.creationHeight = height;
        auto& rewards = poolPair.rewards;

        auto tokenA = mnview.GetToken(poolPair.idTokenA);
        if (!tokenA) {
            return Res::Err("token %s does not exist!", poolPair.idTokenA.ToString());
        }

        auto tokenB = mnview.GetToken(poolPair.idTokenB);
        if (!tokenB) {
            return Res::Err("token %s does not exist!", poolPair.idTokenB.ToString());
        }

        const auto symbolLength = height >= static_cast<uint32_t>(consensus.FortCanningHeight) ? CToken::MAX_TOKEN_POOLPAIR_LENGTH : CToken::MAX_TOKEN_SYMBOL_LENGTH;
        if (pairSymbol.empty()) {
            pairSymbol = trim_ws(tokenA->symbol + "-" + tokenB->symbol).substr(0, symbolLength);
        } else {
            pairSymbol = trim_ws(pairSymbol).substr(0, symbolLength);
        }

        CTokenImplementation token;
        token.flags = (uint8_t)CToken::TokenFlags::DAT |
                      (uint8_t)CToken::TokenFlags::LPS |
                      (uint8_t)CToken::TokenFlags::Tradeable |
                      (uint8_t)CToken::TokenFlags::Finalized;

        token.name = trim_ws(tokenA->name + "-" + tokenB->name).substr(0, CToken::MAX_TOKEN_NAME_LENGTH);
        token.symbol = pairSymbol;
        token.creationTx = tx.GetHash();
        token.creationHeight = height;

        auto tokenId = mnview.CreateToken(token);
        if (!tokenId) {
            return std::move(tokenId);
        }

        rewards = obj.rewards;
        if (!rewards.balances.empty()) {
            // Check tokens exist and remove empty reward amounts
            auto res = EraseEmptyBalances(rewards.balances);
            if (!res) {
                return res;
            }
        }

        return mnview.SetPoolPair(tokenId, height, poolPair);
    }

    Res operator()(const CUpdatePoolPairMessage& obj) const {
        //check foundation auth
        if (!HasFoundationAuth()) {
            return Res::Err("tx not from foundation member");
        }

        auto rewards = obj.rewards;
        if (!rewards.balances.empty()) {
            // Check for special case to wipe rewards
            if (!(rewards.balances.size() == 1 && rewards.balances.cbegin()->first == DCT_ID{std::numeric_limits<uint32_t>::max()}
            && rewards.balances.cbegin()->second == std::numeric_limits<CAmount>::max())) {
                // Check if tokens exist and remove empty reward amounts
                auto res = EraseEmptyBalances(rewards.balances);
                if (!res) {
                    return res;
                }
            }
        }
        return mnview.UpdatePoolPair(obj.poolId, height, obj.status, obj.commission, obj.ownerAddress, rewards);
    }

    Res operator()(const CPoolSwapMessage& obj) const {
        // check auth
        if (!HasAuth(obj.from)) {
            return Res::Err("tx must have at least one input from account owner");
        }

        return CPoolSwap(obj, height).ExecuteSwap(mnview, {});
    }

    Res operator()(const CPoolSwapMessageV2& obj) const {
        // check auth
        if (!HasAuth(obj.swapInfo.from)) {
            return Res::Err("tx must have at least one input from account owner");
        }

        if (height >= static_cast<uint32_t>(Params().GetConsensus().FortCanningHillHeight) && obj.poolIDs.size() > 3) {
            return Res::Err(strprintf("Too many pool IDs provided, max 3 allowed, %d provided", obj.poolIDs.size()));
        }

        return CPoolSwap(obj.swapInfo, height).ExecuteSwap(mnview, obj.poolIDs);
    }

    Res operator()(const CLiquidityMessage& obj) const {
        CBalances sumTx = SumAllTransfers(obj.from);
        if (sumTx.balances.size() != 2) {
            return Res::Err("the pool pair requires two tokens");
        }

        std::pair<DCT_ID, CAmount> amountA = *sumTx.balances.begin();
        std::pair<DCT_ID, CAmount> amountB = *(std::next(sumTx.balances.begin(), 1));

        // checked internally too. remove here?
        if (amountA.second <= 0 || amountB.second <= 0) {
            return Res::Err("amount cannot be less than or equal to zero");
        }

        auto pair = mnview.GetPoolPair(amountA.first, amountB.first);
        if (!pair) {
            return Res::Err("there is no such pool pair");
        }

        for (const auto& kv : obj.from) {
            if (!HasAuth(kv.first)) {
                return Res::Err("tx must have at least one input from account owner");
            }
        }

        for (const auto& kv : obj.from) {
            CalculateOwnerRewards(kv.first);
            auto res = mnview.SubBalances(kv.first, kv.second);
            if (!res) {
                return res;
            }
        }

        const auto& lpTokenID = pair->first;
        auto& pool = pair->second;

        // normalize A & B to correspond poolpair's tokens
        if (amountA.first != pool.idTokenA) {
            std::swap(amountA, amountB);
        }

        bool slippageProtection = static_cast<int>(height) >= consensus.BayfrontMarinaHeight;
        auto res = pool.AddLiquidity(amountA.second, amountB.second, [&] /*onMint*/(CAmount liqAmount) {

            CBalances balance{TAmounts{{lpTokenID, liqAmount}}};
            return AddBalanceSetShares(obj.shareAddress, balance);
        }, slippageProtection);

        return !res ? res : mnview.SetPoolPair(lpTokenID, height, pool);
    }

    Res operator()(const CRemoveLiquidityMessage& obj) const {
        const auto& from = obj.from;
        auto amount = obj.amount;

        // checked internally too. remove here?
        if (amount.nValue <= 0) {
            return Res::Err("amount cannot be less than or equal to zero");
        }

        auto pair = mnview.GetPoolPair(amount.nTokenId);
        if (!pair) {
            return Res::Err("there is no such pool pair");
        }

        if (!HasAuth(from)) {
            return Res::Err("tx must have at least one input from account owner");
        }

        CPoolPair& pool = pair.value();

        // subtract liq.balance BEFORE RemoveLiquidity call to check balance correctness
        {
            CBalances balance{TAmounts{{amount.nTokenId, amount.nValue}}};
            auto res = SubBalanceDelShares(from, balance);
            if (!res) {
                return res;
            }
        }

        auto res = pool.RemoveLiquidity(amount.nValue, [&] (CAmount amountA, CAmount amountB) {

            CalculateOwnerRewards(from);
            CBalances balances{TAmounts{{pool.idTokenA, amountA}, {pool.idTokenB, amountB}}};
            return mnview.AddBalances(from, balances);
        });

        return !res ? res : mnview.SetPoolPair(amount.nTokenId, height, pool);
    }

    Res operator()(const CUtxosToAccountMessage& obj) const {
        // check enough tokens are "burnt"
        const auto burnt = BurntTokens(tx);
        if (!burnt) {
            return burnt;
        }

        const auto mustBeBurnt = SumAllTransfers(obj.to);
        if (*burnt.val != mustBeBurnt) {
            return Res::Err("transfer tokens mismatch burnt tokens: (%s) != (%s)", mustBeBurnt.ToString(), burnt.val->ToString());
        }

        // transfer
        return AddBalancesSetShares(obj.to);
    }

    Res operator()(const CAccountToUtxosMessage& obj) const {
        // check auth
        if (!HasAuth(obj.from)) {
            return Res::Err("tx must have at least one input from account owner");
        }

        // check that all tokens are minted, and no excess tokens are minted
        auto minted = MintedTokens(tx, obj.mintingOutputsStart);
        if (!minted) {
            return std::move(minted);
        }

        if (obj.balances != *minted.val) {
            return Res::Err("amount of minted tokens in UTXOs and metadata do not match: (%s) != (%s)", minted.val->ToString(), obj.balances.ToString());
        }

        // block for non-DFI transactions
        for (const auto& kv : obj.balances.balances) {
            const DCT_ID& tokenId = kv.first;
            if (tokenId != DCT_ID{0}) {
                return Res::Err("only available for DFI transactions");
            }
        }

        // transfer
        return SubBalanceDelShares(obj.from, obj.balances);
    }

    Res operator()(const CAccountToAccountMessage& obj) const {
        // check auth
        if (!HasAuth(obj.from)) {
            return Res::Err("tx must have at least one input from account owner");
        }

        // transfer
        auto res = SubBalanceDelShares(obj.from, SumAllTransfers(obj.to));
        return !res ? res : AddBalancesSetShares(obj.to);
    }


    Res HandleDFIP2201Contract(const CSmartContractMessage& obj) const {
        const auto attributes = mnview.GetAttributes();
        if (!attributes)
            return Res::Err("Attributes unavailable");

        CDataStructureV0 activeKey{AttributeTypes::Param, ParamIDs::DFIP2201, DFIPKeys::Active};

        if (!attributes->GetValue(activeKey, false))
            return Res::Err("DFIP2201 smart contract is not enabled");

        if (obj.name != SMART_CONTRACT_DFIP_2201)
            return Res::Err("DFIP2201 contract mismatch - got: " + obj.name);

        if (obj.accounts.size() != 1)
            return Res::Err("Only one address entry expected for " + obj.name);

        if (obj.accounts.begin()->second.balances.size() != 1)
            return Res::Err("Only one amount entry expected for " + obj.name);

        const auto& script = obj.accounts.begin()->first;
        if (!HasAuth(script))
            return Res::Err("Must have at least one input from supplied address");

        const auto& id = obj.accounts.begin()->second.balances.begin()->first;
        const auto& amount = obj.accounts.begin()->second.balances.begin()->second;

        if (amount <= 0)
            return Res::Err("Amount out of range");

        CDataStructureV0 minSwapKey{AttributeTypes::Param, ParamIDs::DFIP2201, DFIPKeys::MinSwap};
        auto minSwap = attributes->GetValue(minSwapKey, CAmount{0});

        if (minSwap && amount < minSwap) {
            return Res::Err("Below minimum swapable amount, must be at least " + GetDecimaleString(minSwap) + " BTC");
        }

        const auto token = mnview.GetToken(id);
        if (!token)
            return Res::Err("Specified token not found");

        if (token->symbol != "BTC" || token->name != "Bitcoin" || !token->IsDAT())
            return Res::Err("Only Bitcoin can be swapped in " + obj.name);

        auto res = mnview.SubBalance(script, {id, amount});
        if (!res)
            return res;

        const CTokenCurrencyPair btcUsd{"BTC","USD"};
        const CTokenCurrencyPair dfiUsd{"DFI","USD"};


        bool useNextPrice{false}, requireLivePrice{true};
        auto resVal = mnview.GetValidatedIntervalPrice(btcUsd, useNextPrice, requireLivePrice);
        if (!resVal)
            return std::move(resVal);

        CDataStructureV0 premiumKey{AttributeTypes::Param, ParamIDs::DFIP2201, DFIPKeys::Premium};
        auto premium = attributes->GetValue(premiumKey, CAmount{2500000});

        const auto& btcPrice = MultiplyAmounts(*resVal.val, premium + COIN);

        resVal = mnview.GetValidatedIntervalPrice(dfiUsd, useNextPrice, requireLivePrice);
        if (!resVal)
            return std::move(resVal);

        const auto totalDFI = MultiplyAmounts(DivideAmounts(btcPrice, *resVal.val), amount);

        res = mnview.SubBalance(Params().GetConsensus().smartContracts.begin()->second, {{0}, totalDFI});
        if (!res)
            return res;

        res = mnview.AddBalance(script, {{0}, totalDFI});
        if (!res)
            return res;

        return Res::Ok();
    }

    Res operator()(const CSmartContractMessage& obj) const {
        if (obj.accounts.empty()) {
            return Res::Err("Contract account parameters missing");
        }
        auto contracts = Params().GetConsensus().smartContracts;

        auto contract = contracts.find(obj.name);
        if (contract == contracts.end())
            return Res::Err("Specified smart contract not found");

        // Convert to switch when it's long enough.
        if (obj.name == SMART_CONTRACT_DFIP_2201)
            return HandleDFIP2201Contract(obj);

        return Res::Err("Specified smart contract not found");
    }

    Res operator()(const CFutureSwapMessage& obj) const {
        if (!HasAuth(obj.owner)) {
            return Res::Err("Transaction must have at least one input from owner");
        }

        const auto attributes = mnview.GetAttributes();
        if (!attributes) {
            return Res::Err("Attributes unavailable");
        }

        bool dfiToDUSD = !obj.source.nTokenId.v;
        const auto paramID = dfiToDUSD ? ParamIDs::DFIP2206F : ParamIDs::DFIP2203;

        CDataStructureV0 activeKey{AttributeTypes::Param, paramID, DFIPKeys::Active};
        CDataStructureV0 blockKey{AttributeTypes::Param, paramID, DFIPKeys::BlockPeriod};
        CDataStructureV0 rewardKey{AttributeTypes::Param, paramID, DFIPKeys::RewardPct};
        if (!attributes->GetValue(activeKey, false) ||
            !attributes->CheckKey(blockKey) ||
            !attributes->CheckKey(rewardKey)) {
            return Res::Err("%s not currently active", dfiToDUSD ? "DFIP2206F" : "DFIP2203");
        }

        CDataStructureV0 startKey{AttributeTypes::Param, paramID, DFIPKeys::StartBlock};
        if (const auto startBlock = attributes->GetValue(startKey, CAmount{}); height < startBlock) {
            return Res::Err("%s not active until block %d", dfiToDUSD ? "DFIP2206F" : "DFIP2203", startBlock);
        }

        if (obj.source.nValue <= 0) {
            return Res::Err("Source amount must be more than zero");
        }

        const auto source = mnview.GetLoanTokenByID(obj.source.nTokenId);
        if (!dfiToDUSD && !source) {
            return Res::Err("Could not get source loan token %d", obj.source.nTokenId.v);
        }

        if (!dfiToDUSD && source->symbol == "DUSD") {
            CDataStructureV0 tokenKey{AttributeTypes::Token, obj.destination, TokenKeys::DFIP2203Enabled};
            const auto enabled = attributes->GetValue(tokenKey, true);
            if (!enabled) {
                return Res::Err("DFIP2203 currently disabled for token %d", obj.destination);
            }

            const auto loanToken = mnview.GetLoanTokenByID({obj.destination});
            if (!loanToken) {
                return Res::Err("Could not get destination loan token %d. Set valid destination.", obj.destination);
            }

            if (mnview.AreTokensLocked({obj.destination})) {
                return Res::Err("Cannot create future swap for locked token");
            }
        } else {
            if (!dfiToDUSD) {
                if (obj.destination != 0) {
                    return Res::Err("Destination should not be set when source amount is dToken or DFI");
                }

                if (mnview.AreTokensLocked({obj.source.nTokenId.v})) {
                    return Res::Err("Cannot create future swap for locked token");
                }

                CDataStructureV0 tokenKey{AttributeTypes::Token, obj.source.nTokenId.v, TokenKeys::DFIP2203Enabled};
                const auto enabled = attributes->GetValue(tokenKey, true);
                if (!enabled) {
                    return Res::Err("DFIP2203 currently disabled for token %s", obj.source.nTokenId.ToString());
                }
            } else {
                DCT_ID id{};
                const auto token = mnview.GetTokenGuessId("DUSD", id);
                if (!token) {
                    return Res::Err("No DUSD token defined");
                }

                if (!mnview.GetFixedIntervalPrice({"DFI", "USD"})) {
                    return Res::Err("DFI / DUSD fixed interval price not found");
                }

                if (obj.destination != id.v) {
                    return Res::Err("Incorrect destination defined for DFI swap, DUSD destination expected id: %d", id.v);
                }
            }
        }

        const auto contractType = dfiToDUSD ? SMART_CONTRACT_DFIP2206F : SMART_CONTRACT_DFIP_2203;
        const auto contractAddressValue = GetFutureSwapContractAddress(contractType);
        if (!contractAddressValue) {
            return contractAddressValue;
        }

        const auto economyKey = dfiToDUSD ? EconomyKeys::DFIP2206FCurrent : EconomyKeys::DFIP2203Current;
        CDataStructureV0 liveKey{AttributeTypes::Live, ParamIDs::Economy, economyKey};
        auto balances = attributes->GetValue(liveKey, CBalances{});

        if (height >= static_cast<uint32_t>(consensus.FortCanningCrunchHeight)) {
            CalculateOwnerRewards(obj.owner);
        }

        if (obj.withdraw) {

            CTokenAmount totalFutures{};
            totalFutures.nTokenId = obj.source.nTokenId;

            if (!dfiToDUSD) {
                std::map<CFuturesUserKey, CFuturesUserValue> userFuturesValues;

                mnview.ForEachFuturesUserValues([&](const CFuturesUserKey& key, const CFuturesUserValue& futuresValues) {
                    if (key.owner == obj.owner &&
                        futuresValues.source.nTokenId == obj.source.nTokenId &&
                        futuresValues.destination == obj.destination) {
                        userFuturesValues[key] = futuresValues;
                    }
                    return true;
                }, {height, obj.owner, std::numeric_limits<uint32_t>::max()});

                for (const auto& [key, value] : userFuturesValues) {
                    totalFutures.Add(value.source.nValue);
                    mnview.EraseFuturesUserValues(key);
                }
            } else {
                std::map<CFuturesUserKey, CAmount> userFuturesValues;

                mnview.ForEachFuturesDUSD([&](const CFuturesUserKey& key, const CAmount& futuresValues) {
                    if (key.owner == obj.owner) {
                        userFuturesValues[key] = futuresValues;
                    }
                    return true;
                }, {height, obj.owner, std::numeric_limits<uint32_t>::max()});

                for (const auto& [key, amount] : userFuturesValues) {
                    totalFutures.Add(amount);
                    mnview.EraseFuturesDUSD(key);
                }
            }

            auto res = totalFutures.Sub(obj.source.nValue);
            if (!res) {
                return res;
            }

            if (totalFutures.nValue > 0) {
                Res res{};
                if (!dfiToDUSD) {
                    res = mnview.StoreFuturesUserValues({height, obj.owner, txn}, {totalFutures, obj.destination});
                } else {
                    res = mnview.StoreFuturesDUSD({height, obj.owner, txn}, totalFutures.nValue);
                }
                if (!res) {
                    return res;
                }
            }

            res = TransferTokenBalance(obj.source.nTokenId, obj.source.nValue, *contractAddressValue, obj.owner);
            if (!res) {
                return res;
            }

            res = balances.Sub(obj.source);
            if (!res) {
                return res;
            }
        } else {
            auto res = TransferTokenBalance(obj.source.nTokenId, obj.source.nValue, obj.owner, *contractAddressValue);
            if (!res) {
                return res;
            }

            if (!dfiToDUSD) {
                res = mnview.StoreFuturesUserValues({height, obj.owner, txn}, {obj.source, obj.destination});
            } else {
                res = mnview.StoreFuturesDUSD({height, obj.owner, txn}, obj.source.nValue);
            }
            if (!res) {
                return res;
            }

            balances.Add(obj.source);
        }

        attributes->SetValue(liveKey, balances);

        mnview.SetVariable(*attributes);

        return Res::Ok();
    }

    Res operator()(const CAnyAccountsToAccountsMessage& obj) const {
        // check auth
        for (const auto& kv : obj.from) {
            if (!HasAuth(kv.first)) {
                return Res::Err("tx must have at least one input from account owner");
            }
        }

        // compare
        const auto sumFrom = SumAllTransfers(obj.from);
        const auto sumTo = SumAllTransfers(obj.to);

        if (sumFrom != sumTo) {
            return Res::Err("sum of inputs (from) != sum of outputs (to)");
        }

        // transfer
        // substraction
        auto res = SubBalancesDelShares(obj.from);
        // addition
        return !res ? res : AddBalancesSetShares(obj.to);
    }

    Res operator()(const CGovernanceMessage& obj) const {
        //check foundation auth
        if (!HasFoundationAuth()) {
            return Res::Err("tx not from foundation member");
        }
        for(const auto& gov : obj.govs) {
            Res res{};

            auto var = gov;

            if (var->GetName() == "ATTRIBUTES") {
                // Add to existing ATTRIBUTES instead of overwriting.
                auto govVar = mnview.GetAttributes();

                if (!govVar) {
                    return Res::Err("%s: %s", var->GetName(), "Failed to get existing ATTRIBUTES");
                }

                govVar->time = time;

                // Validate as complete set. Check for future conflicts between key pairs.
                if (!(res = govVar->Import(var->Export()))
                    ||  !(res = govVar->Validate(mnview))
                    ||  !(res = govVar->Apply(mnview, height)))
                    return Res::Err("%s: %s", var->GetName(), res.msg);

                var = govVar;
            } else {
                // After GW, some ATTRIBUTES changes require the context of its map to validate,
                // moving this Validate() call to else statement from before this conditional.
                res = var->Validate(mnview);
                if (!res)
                    return Res::Err("%s: %s", var->GetName(), res.msg);

                if (var->GetName() == "ORACLE_BLOCK_INTERVAL") {
                    // Make sure ORACLE_BLOCK_INTERVAL only updates at end of interval
                    const auto diff = height % mnview.GetIntervalBlock();
                    if (diff != 0) {
                        // Store as pending change
                        storeGovVars({var, height + mnview.GetIntervalBlock() - diff}, mnview);
                        continue;
                    }
                }

                res = var->Apply(mnview, height);
                if (!res) {
                    return Res::Err("%s: %s", var->GetName(), res.msg);
                }
            }

            res = mnview.SetVariable(*var);
            if (!res) {
                return Res::Err("%s: %s", var->GetName(), res.msg);
            }
        }
        return Res::Ok();
    }

    Res operator()(const CGovernanceHeightMessage& obj) const {
        //check foundation auth
        if (!HasFoundationAuth()) {
            return Res::Err("tx not from foundation member");
        }
        if (obj.startHeight <= height) {
            return Res::Err("startHeight must be above the current block height");
        }

        if (obj.govVar->GetName() == "ORACLE_BLOCK_INTERVAL") {
            return Res::Err("%s: %s", obj.govVar->GetName(), "Cannot set via setgovheight.");
        }

        // Validate GovVariables before storing
        // TODO remove GW check after fork height. No conflict expected as attrs should not been set by height before.
        if (height >= uint32_t(consensus.FortCanningCrunchHeight) && obj.govVar->GetName() == "ATTRIBUTES") {

            auto govVar = mnview.GetAttributes();
            if (!govVar) {
                return Res::Err("%s: %s", obj.govVar->GetName(), "Failed to get existing ATTRIBUTES");
            }

            auto storedGovVars = mnview.GetStoredVariablesRange(height, obj.startHeight);
            storedGovVars.emplace_back(obj.startHeight, obj.govVar);

            Res res{};
            CCustomCSView govCache(mnview);
            for (const auto& [varHeight, var] : storedGovVars) {
                if (var->GetName() == "ATTRIBUTES") {
                    if (!(res = govVar->Import(var->Export())) ||
                        !(res = govVar->Validate(govCache)) ||
                        !(res = govVar->Apply(govCache, varHeight))) {
                        return Res::Err("%s: Cumulative application of Gov vars failed: %s", obj.govVar->GetName(), res.msg);
                    }
                }
            }
        } else {
            auto result = obj.govVar->Validate(mnview);
            if (!result)
                return Res::Err("%s: %s", obj.govVar->GetName(), result.msg);
        }

        // Store pending Gov var change
        storeGovVars(obj, mnview);

        return Res::Ok();
    }

    Res operator()(const CAppointOracleMessage& obj) const {
        if (!HasFoundationAuth()) {
            return Res::Err("tx not from foundation member");
        }
        COracle oracle;
        static_cast<CAppointOracleMessage&>(oracle) = obj;
        auto res = NormalizeTokenCurrencyPair(oracle.availablePairs);
        return !res ? res : mnview.AppointOracle(tx.GetHash(), oracle);
    }

    Res operator()(const CUpdateOracleAppointMessage& obj) const {
        if (!HasFoundationAuth()) {
            return Res::Err("tx not from foundation member");
        }
        COracle oracle;
        static_cast<CAppointOracleMessage&>(oracle) = obj.newOracleAppoint;
        auto res = NormalizeTokenCurrencyPair(oracle.availablePairs);
        return !res ? res : mnview.UpdateOracle(obj.oracleId, std::move(oracle));
    }

    Res operator()(const CRemoveOracleAppointMessage& obj) const {
        if (!HasFoundationAuth()) {
            return Res::Err("tx not from foundation member");
        }
        return mnview.RemoveOracle(obj.oracleId);
    }

    Res operator()(const CSetOracleDataMessage& obj) const {

        auto oracle = mnview.GetOracleData(obj.oracleId);
        if (!oracle) {
            return Res::Err("failed to retrieve oracle <%s> from database", obj.oracleId.GetHex());
        }
        if (!HasAuth(oracle.val->oracleAddress)) {
            return Res::Err("tx must have at least one input from account owner");
        }
        if (height >= uint32_t(Params().GetConsensus().FortCanningHeight)) {
            for (const auto& tokenPrice : obj.tokenPrices) {
                for (const auto& price : tokenPrice.second) {
                    if (price.second <= 0) {
                        return Res::Err("Amount out of range");
                    }
                    auto timestamp = time;
                    extern bool diffInHour(int64_t time1, int64_t time2);
                    if (!diffInHour(obj.timestamp, timestamp)) {
                        return Res::Err("Timestamp (%d) is out of price update window (median: %d)",
                            obj.timestamp, timestamp);
                    }
                }
            }
        }
        return mnview.SetOracleData(obj.oracleId, obj.timestamp, obj.tokenPrices);
    }

    Res operator()(const CICXCreateOrderMessage& obj) const {
        auto res = CheckCustomTx();
        if (!res)
            return res;

        CICXOrderImplemetation order;
        static_cast<CICXOrder&>(order) = obj;

        order.creationTx = tx.GetHash();
        order.creationHeight = height;

        if (!HasAuth(order.ownerAddress))
            return Res::Err("tx must have at least one input from order owner");

        if (!mnview.GetToken(order.idToken))
            return Res::Err("token %s does not exist!", order.idToken.ToString());

        if (order.orderType == CICXOrder::TYPE_INTERNAL) {
            if (!order.receivePubkey.IsFullyValid())
                return Res::Err("receivePubkey must be valid pubkey");

            // subtract the balance from tokenFrom to dedicate them for the order
            CScript txidAddr(order.creationTx.begin(), order.creationTx.end());
            CalculateOwnerRewards(order.ownerAddress);
            res = TransferTokenBalance(order.idToken, order.amountFrom, order.ownerAddress, txidAddr);
        }

        return !res ? res : mnview.ICXCreateOrder(order);
    }

    Res operator()(const CICXMakeOfferMessage& obj) const {
        auto res = CheckCustomTx();
        if (!res)
            return res;

        CICXMakeOfferImplemetation makeoffer;
        static_cast<CICXMakeOffer&>(makeoffer) = obj;

        makeoffer.creationTx = tx.GetHash();
        makeoffer.creationHeight = height;

        if (!HasAuth(makeoffer.ownerAddress))
            return Res::Err("tx must have at least one input from order owner");

        auto order = mnview.GetICXOrderByCreationTx(makeoffer.orderTx);
        if (!order)
            return Res::Err("order with creation tx " + makeoffer.orderTx.GetHex() + " does not exists!");

        auto expiry = static_cast<int>(height) < consensus.EunosPayaHeight ? CICXMakeOffer::DEFAULT_EXPIRY : CICXMakeOffer::EUNOSPAYA_DEFAULT_EXPIRY;

        if (makeoffer.expiry < expiry)
            return Res::Err("offer expiry must be greater than %d!", expiry - 1);

        CScript txidAddr(makeoffer.creationTx.begin(), makeoffer.creationTx.end());

        if (order->orderType == CICXOrder::TYPE_INTERNAL) {
            // calculating takerFee
            makeoffer.takerFee = CalculateTakerFee(makeoffer.amount);
        } else if (order->orderType == CICXOrder::TYPE_EXTERNAL) {
            if (!makeoffer.receivePubkey.IsFullyValid())
                return Res::Err("receivePubkey must be valid pubkey");

            // calculating takerFee
            CAmount BTCAmount(static_cast<CAmount>((arith_uint256(makeoffer.amount) * arith_uint256(COIN) / arith_uint256(order->orderPrice)).GetLow64()));
            makeoffer.takerFee = CalculateTakerFee(BTCAmount);
        }

        // locking takerFee in offer txidaddr
        CalculateOwnerRewards(makeoffer.ownerAddress);
        res = TransferTokenBalance(DCT_ID{0}, makeoffer.takerFee, makeoffer.ownerAddress, txidAddr);

        return !res ? res : mnview.ICXMakeOffer(makeoffer);
    }

    Res operator()(const CICXSubmitDFCHTLCMessage& obj) const {
        auto res = CheckCustomTx();
        if (!res) {
            return res;
        }

        CICXSubmitDFCHTLCImplemetation submitdfchtlc;
        static_cast<CICXSubmitDFCHTLC&>(submitdfchtlc) = obj;

        submitdfchtlc.creationTx = tx.GetHash();
        submitdfchtlc.creationHeight = height;

        auto offer = mnview.GetICXMakeOfferByCreationTx(submitdfchtlc.offerTx);
        if (!offer)
            return Res::Err("offer with creation tx %s does not exists!", submitdfchtlc.offerTx.GetHex());

        auto order = mnview.GetICXOrderByCreationTx(offer->orderTx);
        if (!order)
            return Res::Err("order with creation tx %s does not exists!", offer->orderTx.GetHex());

        if (order->creationHeight + order->expiry < height + submitdfchtlc.timeout)
            return Res::Err("order will expire before dfc htlc expires!");

        if (mnview.HasICXSubmitDFCHTLCOpen(submitdfchtlc.offerTx))
            return Res::Err("dfc htlc already submitted!");

        CScript srcAddr;
        if (order->orderType == CICXOrder::TYPE_INTERNAL) {

            // check auth
            if (!HasAuth(order->ownerAddress))
                return Res::Err("tx must have at least one input from order owner");

            if (!mnview.HasICXMakeOfferOpen(offer->orderTx, submitdfchtlc.offerTx))
                return Res::Err("offerTx (%s) has expired", submitdfchtlc.offerTx.GetHex());

            uint32_t timeout;
            if (static_cast<int>(height) < consensus.EunosPayaHeight)
                timeout = CICXSubmitDFCHTLC::MINIMUM_TIMEOUT;
            else
                timeout = CICXSubmitDFCHTLC::EUNOSPAYA_MINIMUM_TIMEOUT;

            if (submitdfchtlc.timeout < timeout)
                return Res::Err("timeout must be greater than %d", timeout - 1);

            srcAddr = CScript(order->creationTx.begin(), order->creationTx.end());

            CScript offerTxidAddr(offer->creationTx.begin(), offer->creationTx.end());

            CAmount calcAmount(static_cast<CAmount>((arith_uint256(submitdfchtlc.amount) * arith_uint256(order->orderPrice) / arith_uint256(COIN)).GetLow64()));
            if (calcAmount > offer->amount)
                return Res::Err("amount must be lower or equal the offer one");

            CAmount takerFee = offer->takerFee;
            //EunosPaya: calculating adjusted takerFee only if amount in htlc different than in offer
            if (static_cast<int>(height) >= consensus.EunosPayaHeight)
            {
                if (calcAmount < offer->amount)
                {
                    CAmount BTCAmount(static_cast<CAmount>((arith_uint256(submitdfchtlc.amount) * arith_uint256(order->orderPrice) / arith_uint256(COIN)).GetLow64()));
                    takerFee = static_cast<CAmount>((arith_uint256(BTCAmount) * arith_uint256(offer->takerFee) / arith_uint256(offer->amount)).GetLow64());
                }
            }
            else
            {
                CAmount BTCAmount(static_cast<CAmount>((arith_uint256(submitdfchtlc.amount) * arith_uint256(order->orderPrice) / arith_uint256(COIN)).GetLow64()));
                takerFee = CalculateTakerFee(BTCAmount);
            }

            // refund the rest of locked takerFee if there is difference
            if (offer->takerFee - takerFee) {
                CalculateOwnerRewards(offer->ownerAddress);
                res = TransferTokenBalance(DCT_ID{0}, offer->takerFee - takerFee, offerTxidAddr, offer->ownerAddress);
                if (!res)
                    return res;

                // update the offer with adjusted takerFee
                offer->takerFee = takerFee;
                mnview.ICXUpdateMakeOffer(*offer);
            }

            // burn takerFee
            res = TransferTokenBalance(DCT_ID{0}, offer->takerFee, offerTxidAddr, consensus.burnAddress);
            if (!res)
                return res;

            // burn makerDeposit
            CalculateOwnerRewards(order->ownerAddress);
            res = TransferTokenBalance(DCT_ID{0}, offer->takerFee, order->ownerAddress, consensus.burnAddress);
            if (!res)
                return res;

        } else if (order->orderType == CICXOrder::TYPE_EXTERNAL) {
            // check auth
            if (!HasAuth(offer->ownerAddress))
                return Res::Err("tx must have at least one input from offer owner");

            srcAddr = offer->ownerAddress;
            CalculateOwnerRewards(offer->ownerAddress);

            auto exthtlc = mnview.HasICXSubmitEXTHTLCOpen(submitdfchtlc.offerTx);
            if (!exthtlc)
                return Res::Err("offer (%s) needs to have ext htlc submitted first, but no external htlc found!", submitdfchtlc.offerTx.GetHex());

            CAmount calcAmount(static_cast<CAmount>((arith_uint256(exthtlc->amount) * arith_uint256(order->orderPrice) / arith_uint256(COIN)).GetLow64()));
            if (submitdfchtlc.amount != calcAmount)
                return Res::Err("amount must be equal to calculated exthtlc amount");

            if (submitdfchtlc.hash != exthtlc->hash)
                return Res::Err("Invalid hash, dfc htlc hash is different than extarnal htlc hash - %s != %s",
                        submitdfchtlc.hash.GetHex(),exthtlc->hash.GetHex());

            uint32_t timeout, btcBlocksInDfi;
            if (static_cast<int>(height) < consensus.EunosPayaHeight)
            {
                timeout = CICXSubmitDFCHTLC::MINIMUM_2ND_TIMEOUT;
                btcBlocksInDfi = CICXSubmitEXTHTLC::BTC_BLOCKS_IN_DFI_BLOCKS;
            }
            else
            {
                timeout = CICXSubmitDFCHTLC::EUNOSPAYA_MINIMUM_2ND_TIMEOUT;
                btcBlocksInDfi = CICXSubmitEXTHTLC::BTC_BLOCKS_IN_DFI_BLOCKS;
            }

            if (submitdfchtlc.timeout < timeout)
                return Res::Err("timeout must be greater than %d", timeout - 1);

            if (submitdfchtlc.timeout >= (exthtlc->creationHeight + (exthtlc->timeout * btcBlocksInDfi)) - height)
                return Res::Err("timeout must be less than expiration period of 1st htlc in DFI blocks");
        }

        // subtract the balance from order txidaddr or offer owner address and dedicate them for the dfc htlc
        CScript htlcTxidAddr(submitdfchtlc.creationTx.begin(), submitdfchtlc.creationTx.end());

        res = TransferTokenBalance(order->idToken, submitdfchtlc.amount, srcAddr, htlcTxidAddr);
        return !res ? res : mnview.ICXSubmitDFCHTLC(submitdfchtlc);
    }

    Res operator()(const CICXSubmitEXTHTLCMessage& obj) const {
        auto res = CheckCustomTx();
        if (!res)
            return res;

        CICXSubmitEXTHTLCImplemetation submitexthtlc;
        static_cast<CICXSubmitEXTHTLC&>(submitexthtlc) = obj;

        submitexthtlc.creationTx = tx.GetHash();
        submitexthtlc.creationHeight = height;

        auto offer = mnview.GetICXMakeOfferByCreationTx(submitexthtlc.offerTx);
        if (!offer)
            return Res::Err("order with creation tx %s does not exists!", submitexthtlc.offerTx.GetHex());

        auto order = mnview.GetICXOrderByCreationTx(offer->orderTx);
        if (!order)
            return Res::Err("order with creation tx %s does not exists!", offer->orderTx.GetHex());

        if (order->creationHeight + order->expiry < height + (submitexthtlc.timeout * CICXSubmitEXTHTLC::BTC_BLOCKS_IN_DFI_BLOCKS))
            return Res::Err("order will expire before ext htlc expires!");

        if (mnview.HasICXSubmitEXTHTLCOpen(submitexthtlc.offerTx))
            return Res::Err("ext htlc already submitted!");

        if (order->orderType == CICXOrder::TYPE_INTERNAL) {

            if (!HasAuth(offer->ownerAddress))
                return Res::Err("tx must have at least one input from offer owner");

            auto dfchtlc = mnview.HasICXSubmitDFCHTLCOpen(submitexthtlc.offerTx);
            if (!dfchtlc)
                return Res::Err("offer (%s) needs to have dfc htlc submitted first, but no dfc htlc found!", submitexthtlc.offerTx.GetHex());

            CAmount calcAmount(static_cast<CAmount>((arith_uint256(dfchtlc->amount) * arith_uint256(order->orderPrice) / arith_uint256(COIN)).GetLow64()));
            if (submitexthtlc.amount != calcAmount)
                return Res::Err("amount must be equal to calculated dfchtlc amount");

            if (submitexthtlc.hash != dfchtlc->hash)
                return Res::Err("Invalid hash, external htlc hash is different than dfc htlc hash");

            uint32_t timeout, btcBlocksInDfi;
            if (static_cast<int>(height) < consensus.EunosPayaHeight)
            {
                timeout = CICXSubmitEXTHTLC::MINIMUM_2ND_TIMEOUT;
                btcBlocksInDfi = CICXSubmitEXTHTLC::BTC_BLOCKS_IN_DFI_BLOCKS;
            }
            else
            {
                timeout = CICXSubmitEXTHTLC::EUNOSPAYA_MINIMUM_2ND_TIMEOUT;
                btcBlocksInDfi = CICXSubmitEXTHTLC::EUNOSPAYA_BTC_BLOCKS_IN_DFI_BLOCKS;
            }

            if (submitexthtlc.timeout < timeout)
                return Res::Err("timeout must be greater than %d", timeout - 1);

            if (submitexthtlc.timeout * btcBlocksInDfi >= (dfchtlc->creationHeight + dfchtlc->timeout) - height)
                return Res::Err("timeout must be less than expiration period of 1st htlc in DFC blocks");
        } else if (order->orderType == CICXOrder::TYPE_EXTERNAL) {

            if (!HasAuth(order->ownerAddress))
                return Res::Err("tx must have at least one input from order owner");

            if (!mnview.HasICXMakeOfferOpen(offer->orderTx, submitexthtlc.offerTx))
                return Res::Err("offerTx (%s) has expired", submitexthtlc.offerTx.GetHex());

            uint32_t timeout;
            if (static_cast<int>(height) < consensus.EunosPayaHeight)
                timeout = CICXSubmitEXTHTLC::MINIMUM_TIMEOUT;
            else
                timeout = CICXSubmitEXTHTLC::EUNOSPAYA_MINIMUM_TIMEOUT;

            if (submitexthtlc.timeout < timeout)
                return Res::Err("timeout must be greater than %d", timeout - 1);

            CScript offerTxidAddr(offer->creationTx.begin(), offer->creationTx.end());

            CAmount calcAmount(static_cast<CAmount>((arith_uint256(submitexthtlc.amount) * arith_uint256(order->orderPrice) / arith_uint256(COIN)).GetLow64()));
            if (calcAmount > offer->amount)
                return Res::Err("amount must be lower or equal the offer one");

            CAmount takerFee = offer->takerFee;
            //EunosPaya: calculating adjusted takerFee only if amount in htlc different than in offer
            if (static_cast<int>(height) >= consensus.EunosPayaHeight)
            {
                if (calcAmount < offer->amount)
                {
                    CAmount BTCAmount(static_cast<CAmount>((arith_uint256(offer->amount) * arith_uint256(COIN) / arith_uint256(order->orderPrice)).GetLow64()));
                    takerFee = static_cast<CAmount>((arith_uint256(submitexthtlc.amount) * arith_uint256(offer->takerFee) / arith_uint256(BTCAmount)).GetLow64());
                }
            }
            else
            {
                takerFee = CalculateTakerFee(submitexthtlc.amount);
            }

            // refund the rest of locked takerFee if there is difference
            if (offer->takerFee - takerFee) {
                CalculateOwnerRewards(offer->ownerAddress);
                res = TransferTokenBalance(DCT_ID{0}, offer->takerFee - takerFee, offerTxidAddr, offer->ownerAddress);
                if (!res)
                    return res;

                // update the offer with adjusted takerFee
                offer->takerFee = takerFee;
                mnview.ICXUpdateMakeOffer(*offer);
            }

            // burn takerFee
            res = TransferTokenBalance(DCT_ID{0}, offer->takerFee, offerTxidAddr, consensus.burnAddress);
            if (!res)
                return res;

            // burn makerDeposit
            CalculateOwnerRewards(order->ownerAddress);
            res = TransferTokenBalance(DCT_ID{0}, offer->takerFee, order->ownerAddress, consensus.burnAddress);
        }

        return !res ? res : mnview.ICXSubmitEXTHTLC(submitexthtlc);
    }

    Res operator()(const CICXClaimDFCHTLCMessage& obj) const {
        auto res = CheckCustomTx();
        if (!res)
            return res;

        CICXClaimDFCHTLCImplemetation claimdfchtlc;
        static_cast<CICXClaimDFCHTLC&>(claimdfchtlc) = obj;

        claimdfchtlc.creationTx = tx.GetHash();
        claimdfchtlc.creationHeight = height;

        auto dfchtlc = mnview.GetICXSubmitDFCHTLCByCreationTx(claimdfchtlc.dfchtlcTx);
        if (!dfchtlc)
            return Res::Err("dfc htlc with creation tx %s does not exists!", claimdfchtlc.dfchtlcTx.GetHex());

        if (!mnview.HasICXSubmitDFCHTLCOpen(dfchtlc->offerTx))
            return Res::Err("dfc htlc not found or already claimed or refunded!");

        uint256 calcHash;
        uint8_t calcSeedBytes[32];
        CSHA256()
            .Write(claimdfchtlc.seed.data(), claimdfchtlc.seed.size())
            .Finalize(calcSeedBytes);
        calcHash.SetHex(HexStr(calcSeedBytes, calcSeedBytes + 32));

        if (dfchtlc->hash != calcHash)
            return Res::Err("hash generated from given seed is different than in dfc htlc: %s - %s!", calcHash.GetHex(), dfchtlc->hash.GetHex());

        auto offer = mnview.GetICXMakeOfferByCreationTx(dfchtlc->offerTx);
        if (!offer)
            return Res::Err("offer with creation tx %s does not exists!", dfchtlc->offerTx.GetHex());

        auto order = mnview.GetICXOrderByCreationTx(offer->orderTx);
        if (!order)
            return Res::Err("order with creation tx %s does not exists!", offer->orderTx.GetHex());

        auto exthtlc = mnview.HasICXSubmitEXTHTLCOpen(dfchtlc->offerTx);
        if (static_cast<int>(height) < consensus.EunosPayaHeight && !exthtlc)
            return Res::Err("cannot claim, external htlc for this offer does not exists or expired!");

        // claim DFC HTLC to receiveAddress
        CalculateOwnerRewards(order->ownerAddress);
        CScript htlcTxidAddr(dfchtlc->creationTx.begin(), dfchtlc->creationTx.end());
        if (order->orderType == CICXOrder::TYPE_INTERNAL)
        {
            CalculateOwnerRewards(offer->ownerAddress);
            res = TransferTokenBalance(order->idToken, dfchtlc->amount, htlcTxidAddr, offer->ownerAddress);
        }
        else if (order->orderType == CICXOrder::TYPE_EXTERNAL)
            res = TransferTokenBalance(order->idToken, dfchtlc->amount, htlcTxidAddr, order->ownerAddress);
        if (!res)
            return res;

        // refund makerDeposit
        res = TransferTokenBalance(DCT_ID{0}, offer->takerFee, CScript(), order->ownerAddress);
        if (!res)
            return res;

        // makerIncentive
        res = TransferTokenBalance(DCT_ID{0}, offer->takerFee * 25 / 100, CScript(), order->ownerAddress);
        if (!res)
            return res;

        // maker bonus only on fair dBTC/BTC (1:1) trades for now
        DCT_ID BTC = FindTokenByPartialSymbolName(CICXOrder::TOKEN_BTC);
        if (order->idToken == BTC && order->orderPrice == COIN) {
            if ((Params().NetworkIDString() == CBaseChainParams::TESTNET && height >= 1250000) ||
                 Params().NetworkIDString() == CBaseChainParams::REGTEST) {
                res = TransferTokenBalance(DCT_ID{0}, offer->takerFee * 50 / 100, CScript(), order->ownerAddress);
            } else {
                res = TransferTokenBalance(BTC, offer->takerFee * 50 / 100, CScript(), order->ownerAddress);
            }
            if (!res)
                return res;
        }

        if (order->orderType == CICXOrder::TYPE_INTERNAL)
            order->amountToFill -= dfchtlc->amount;
        else if (order->orderType == CICXOrder::TYPE_EXTERNAL)
            order->amountToFill -= static_cast<CAmount>((arith_uint256(dfchtlc->amount) * arith_uint256(COIN) / arith_uint256(order->orderPrice)).GetLow64());

        // Order fulfilled, close order.
        if (order->amountToFill == 0) {
            order->closeTx = claimdfchtlc.creationTx;
            order->closeHeight = height;
            res = mnview.ICXCloseOrderTx(*order, CICXOrder::STATUS_FILLED);
            if (!res)
                return res;
        }

        res = mnview.ICXClaimDFCHTLC(claimdfchtlc,offer->creationTx,*order);
        if (!res)
            return res;
        // Close offer
        res = mnview.ICXCloseMakeOfferTx(*offer, CICXMakeOffer::STATUS_CLOSED);
        if (!res)
            return res;
        res = mnview.ICXCloseDFCHTLC(*dfchtlc, CICXSubmitDFCHTLC::STATUS_CLAIMED);
        if (!res)
            return res;

        if (static_cast<int>(height) >= consensus.EunosPayaHeight)
        {
            if (exthtlc)
                return mnview.ICXCloseEXTHTLC(*exthtlc, CICXSubmitEXTHTLC::STATUS_CLOSED);
            else
                return (Res::Ok());
        }
        else
            return mnview.ICXCloseEXTHTLC(*exthtlc, CICXSubmitEXTHTLC::STATUS_CLOSED);
    }

    Res operator()(const CICXCloseOrderMessage& obj) const {
        auto res = CheckCustomTx();
        if (!res)
            return res;

        CICXCloseOrderImplemetation closeorder;
        static_cast<CICXCloseOrder&>(closeorder) = obj;

        closeorder.creationTx = tx.GetHash();
        closeorder.creationHeight = height;

        std::unique_ptr<CICXOrderImplemetation> order;
        if (!(order = mnview.GetICXOrderByCreationTx(closeorder.orderTx)))
            return Res::Err("order with creation tx %s does not exists!", closeorder.orderTx.GetHex());

        if (!order->closeTx.IsNull())
            return Res::Err("order with creation tx %s is already closed!", closeorder.orderTx.GetHex());

        if (!mnview.HasICXOrderOpen(order->idToken, order->creationTx))
            return Res::Err("order with creation tx %s is already closed!", closeorder.orderTx.GetHex());

        // check auth
        if (!HasAuth(order->ownerAddress))
            return Res::Err("tx must have at least one input from order owner");

        order->closeTx = closeorder.creationTx;
        order->closeHeight = closeorder.creationHeight;

        if (order->orderType == CICXOrder::TYPE_INTERNAL && order->amountToFill > 0) {
            // subtract the balance from txidAddr and return to owner
            CScript txidAddr(order->creationTx.begin(), order->creationTx.end());
            CalculateOwnerRewards(order->ownerAddress);
            res = TransferTokenBalance(order->idToken, order->amountToFill, txidAddr, order->ownerAddress);
            if (!res)
                return res;
        }

        res = mnview.ICXCloseOrder(closeorder);
        return !res ? res : mnview.ICXCloseOrderTx(*order,CICXOrder::STATUS_CLOSED);
    }

    Res operator()(const CICXCloseOfferMessage& obj) const {
        auto res = CheckCustomTx();
        if (!res)
            return res;

        CICXCloseOfferImplemetation closeoffer;
        static_cast<CICXCloseOffer&>(closeoffer) = obj;

        closeoffer.creationTx = tx.GetHash();
        closeoffer.creationHeight = height;

        std::unique_ptr<CICXMakeOfferImplemetation> offer;
        if (!(offer = mnview.GetICXMakeOfferByCreationTx(closeoffer.offerTx)))
            return Res::Err("offer with creation tx %s does not exists!", closeoffer.offerTx.GetHex());

        if (!offer->closeTx.IsNull())
            return Res::Err("offer with creation tx %s is already closed!", closeoffer.offerTx.GetHex());

        if (!mnview.HasICXMakeOfferOpen(offer->orderTx, offer->creationTx))
            return Res::Err("offer with creation tx %s does not exists!", closeoffer.offerTx.GetHex());

        std::unique_ptr<CICXOrderImplemetation> order;
        if (!(order = mnview.GetICXOrderByCreationTx(offer->orderTx)))
            return Res::Err("order with creation tx %s does not exists!", offer->orderTx.GetHex());

        // check auth
        if (!HasAuth(offer->ownerAddress))
            return Res::Err("tx must have at least one input from offer owner");

        offer->closeTx = closeoffer.creationTx;
        offer->closeHeight = closeoffer.creationHeight;

        bool isPreEunosPaya = static_cast<int>(height) < consensus.EunosPayaHeight;

        if (order->orderType == CICXOrder::TYPE_INTERNAL && !mnview.ExistedICXSubmitDFCHTLC(offer->creationTx, isPreEunosPaya))
        {
            // subtract takerFee from txidAddr and return to owner
            CScript txidAddr(offer->creationTx.begin(), offer->creationTx.end());
            CalculateOwnerRewards(offer->ownerAddress);
            res = TransferTokenBalance(DCT_ID{0}, offer->takerFee, txidAddr, offer->ownerAddress);
            if (!res)
                return res;
        }
        else if (order->orderType == CICXOrder::TYPE_EXTERNAL) {
            // subtract the balance from txidAddr and return to owner
            CScript txidAddr(offer->creationTx.begin(), offer->creationTx.end());
            CalculateOwnerRewards(offer->ownerAddress);
            if (isPreEunosPaya)
            {
                res = TransferTokenBalance(order->idToken, offer->amount, txidAddr, offer->ownerAddress);
                if (!res)
                    return res;
            }
            if (!mnview.ExistedICXSubmitEXTHTLC(offer->creationTx, isPreEunosPaya))
            {
                res = TransferTokenBalance(DCT_ID{0}, offer->takerFee, txidAddr, offer->ownerAddress);
                if (!res)
                    return res;
            }
        }

        res = mnview.ICXCloseOffer(closeoffer);
        return !res ? res : mnview.ICXCloseMakeOfferTx(*offer, CICXMakeOffer::STATUS_CLOSED);
    }

    Res operator()(const CLoanSetCollateralTokenMessage& obj) const {
        auto res = CheckCustomTx();
        if (!res)
            return res;

        if (!HasFoundationAuth())
            return Res::Err("tx not from foundation member!");

        if (height >= static_cast<uint32_t>(consensus.FortCanningCrunchHeight) && IsTokensMigratedToGovVar())
        {
            const auto& tokenId = obj.idToken.v;

            auto attributes = mnview.GetAttributes();
            attributes->time = time;

            CDataStructureV0 collateralEnabled{AttributeTypes::Token, tokenId, TokenKeys::LoanCollateralEnabled};
            CDataStructureV0 collateralFactor{AttributeTypes::Token, tokenId, TokenKeys::LoanCollateralFactor};
            CDataStructureV0 pairKey{AttributeTypes::Token, tokenId, TokenKeys::FixedIntervalPriceId};

            auto gv = GovVariable::Create("ATTRIBUTES");
            if (!gv) {
                return Res::Err("Failed to create ATTRIBUTES Governance variable");
            }

            auto var = std::dynamic_pointer_cast<ATTRIBUTES>(gv);
            if (!var) {
                return Res::Err("Failed to convert ATTRIBUTES Governance variable");
            }

            var->SetValue(collateralEnabled, true);
            var->SetValue(collateralFactor, obj.factor);
            var->SetValue(pairKey, obj.fixedIntervalPriceId);

            res = attributes->Import(var->Export());
            if (!res)
                return res;

            res = attributes->Validate(mnview);
            if (!res)
                return res;

            res = attributes->Apply(mnview, height);
            if (!res)
                return res;

            return mnview.SetVariable(*attributes);
        }

        CLoanSetCollateralTokenImplementation collToken;
        static_cast<CLoanSetCollateralToken&>(collToken) = obj;

        collToken.creationTx = tx.GetHash();
        collToken.creationHeight = height;

        auto token = mnview.GetToken(collToken.idToken);
        if (!token)
            return Res::Err("token %s does not exist!", collToken.idToken.ToString());

        if (!collToken.activateAfterBlock)
            collToken.activateAfterBlock = height;

        if (collToken.activateAfterBlock < height)
            return Res::Err("activateAfterBlock cannot be less than current height!");

        if (!OraclePriceFeed(mnview, collToken.fixedIntervalPriceId))
            return Res::Err("Price feed %s/%s does not belong to any oracle", collToken.fixedIntervalPriceId.first, collToken.fixedIntervalPriceId.second);

        CFixedIntervalPrice fixedIntervalPrice;
        fixedIntervalPrice.priceFeedId = collToken.fixedIntervalPriceId;

        auto price = GetAggregatePrice(mnview, collToken.fixedIntervalPriceId.first, collToken.fixedIntervalPriceId.second, time);
        if (!price)
            return Res::Err(price.msg);

        fixedIntervalPrice.priceRecord[1] = price;
        fixedIntervalPrice.timestamp = time;

        auto resSetFixedPrice = mnview.SetFixedIntervalPrice(fixedIntervalPrice);
        if (!resSetFixedPrice)
            return Res::Err(resSetFixedPrice.msg);

        return mnview.CreateLoanCollateralToken(collToken);
    }

    Res operator()(const CLoanSetLoanTokenMessage& obj) const {
        auto res = CheckCustomTx();
        if (!res)
            return res;

        if (!HasFoundationAuth())
            return Res::Err("tx not from foundation member!");

        if (obj.interest < 0 && height < static_cast<uint32_t>(consensus.FortCanningGreatWorldHeight)) {
            return Res::Err("interest rate cannot be less than 0!");
        }

        CTokenImplementation token;
        token.symbol = trim_ws(obj.symbol).substr(0, CToken::MAX_TOKEN_SYMBOL_LENGTH);
        token.name = trim_ws(obj.name).substr(0, CToken::MAX_TOKEN_NAME_LENGTH);
        token.creationTx = tx.GetHash();
        token.creationHeight = height;
        token.flags = obj.mintable ? static_cast<uint8_t>(CToken::TokenFlags::Default) : static_cast<uint8_t>(CToken::TokenFlags::Tradeable);
        token.flags |= static_cast<uint8_t>(CToken::TokenFlags::LoanToken) | static_cast<uint8_t>(CToken::TokenFlags::DAT);

        auto tokenId = mnview.CreateToken(token);
        if (!tokenId)
            return std::move(tokenId);

        if (height >= static_cast<uint32_t>(consensus.FortCanningCrunchHeight) && IsTokensMigratedToGovVar())
        {
            const auto& id = tokenId.val->v;

            auto attributes = mnview.GetAttributes();
            attributes->time = time;

            CDataStructureV0 mintEnabled{AttributeTypes::Token, id, TokenKeys::LoanMintingEnabled};
            CDataStructureV0 mintInterest{AttributeTypes::Token, id, TokenKeys::LoanMintingInterest};
            CDataStructureV0 pairKey{AttributeTypes::Token, id, TokenKeys::FixedIntervalPriceId};

            auto gv = GovVariable::Create("ATTRIBUTES");
            if (!gv) {
                return Res::Err("Failed to create ATTRIBUTES Governance variable");
            }

            auto var = std::dynamic_pointer_cast<ATTRIBUTES>(gv);
            if (!var) {
                return Res::Err("Failed to convert ATTRIBUTES Governance variable");
            }

            var->SetValue(mintEnabled, obj.mintable);
            var->SetValue(mintInterest, obj.interest);
            var->SetValue(pairKey, obj.fixedIntervalPriceId);

            res = attributes->Import(var->Export());
            if (!res)
                return res;

            res = attributes->Validate(mnview);
            if (!res)
                return res;

            res = attributes->Apply(mnview, height);
            if (!res)
                return res;

            return mnview.SetVariable(*attributes);
        }

        CLoanSetLoanTokenImplementation loanToken;
        static_cast<CLoanSetLoanToken&>(loanToken) = obj;

        loanToken.creationTx = tx.GetHash();
        loanToken.creationHeight = height;

        auto nextPrice = GetAggregatePrice(mnview, obj.fixedIntervalPriceId.first, obj.fixedIntervalPriceId.second, time);
        if (!nextPrice)
            return Res::Err(nextPrice.msg);

        if (!OraclePriceFeed(mnview, obj.fixedIntervalPriceId))
            return Res::Err("Price feed %s/%s does not belong to any oracle", obj.fixedIntervalPriceId.first, obj.fixedIntervalPriceId.second);

        CFixedIntervalPrice fixedIntervalPrice;
        fixedIntervalPrice.priceFeedId = loanToken.fixedIntervalPriceId;
        fixedIntervalPrice.priceRecord[1] = nextPrice;
        fixedIntervalPrice.timestamp = time;

        auto resSetFixedPrice = mnview.SetFixedIntervalPrice(fixedIntervalPrice);
        if (!resSetFixedPrice)
            return Res::Err(resSetFixedPrice.msg);

        return mnview.SetLoanToken(loanToken, *(tokenId.val));
    }

    Res operator()(const CLoanUpdateLoanTokenMessage& obj) const {
        auto res = CheckCustomTx();
        if (!res)
            return res;

        if (!HasFoundationAuth())
            return Res::Err("tx not from foundation member!");

        if (obj.interest < 0 && height < static_cast<uint32_t>(consensus.FortCanningGreatWorldHeight)) {
            return Res::Err("interest rate cannot be less than 0!");
        }

        auto pair = mnview.GetTokenByCreationTx(obj.tokenTx);
        if (!pair)
            return Res::Err("Loan token (%s) does not exist!", obj.tokenTx.GetHex());

        auto loanToken = (height >= static_cast<uint32_t>(consensus.FortCanningCrunchHeight) && IsTokensMigratedToGovVar()) ?
                mnview.GetLoanTokenByID(pair->first) : mnview.GetLoanToken(obj.tokenTx);

        if (!loanToken)
            return Res::Err("Loan token (%s) does not exist!", obj.tokenTx.GetHex());

        if (obj.mintable != loanToken->mintable)
            loanToken->mintable = obj.mintable;

        if (obj.interest != loanToken->interest)
            loanToken->interest = obj.interest;

        if (obj.symbol != pair->second.symbol)
            pair->second.symbol = trim_ws(obj.symbol).substr(0, CToken::MAX_TOKEN_SYMBOL_LENGTH);

        if (obj.name != pair->second.name)
            pair->second.name = trim_ws(obj.name).substr(0, CToken::MAX_TOKEN_NAME_LENGTH);

        if (obj.mintable != (pair->second.flags & (uint8_t)CToken::TokenFlags::Mintable))
            pair->second.flags ^= (uint8_t)CToken::TokenFlags::Mintable;

        res = mnview.UpdateToken(pair->second);
        if (!res)
            return res;

        if (height >= static_cast<uint32_t>(consensus.FortCanningCrunchHeight) && IsTokensMigratedToGovVar())
        {
            const auto& id = pair->first.v;

            auto attributes = mnview.GetAttributes();
            attributes->time = time;

            CDataStructureV0 mintEnabled{AttributeTypes::Token, id, TokenKeys::LoanMintingEnabled};
            CDataStructureV0 mintInterest{AttributeTypes::Token, id, TokenKeys::LoanMintingInterest};
            CDataStructureV0 pairKey{AttributeTypes::Token, id, TokenKeys::FixedIntervalPriceId};

            auto gv = GovVariable::Create("ATTRIBUTES");
            if (!gv) {
                return Res::Err("Failed to create ATTRIBUTES Governance variable");
            }

            auto var = std::dynamic_pointer_cast<ATTRIBUTES>(gv);
            if (!var) {
                return Res::Err("Failed to convert ATTRIBUTES Governance variable");
            }

            var->SetValue(mintEnabled, obj.mintable);
            var->SetValue(mintInterest, obj.interest);
            var->SetValue(pairKey, obj.fixedIntervalPriceId);

            res = attributes->Import(var->Export());
            if (!res)
                return res;

            res = attributes->Validate(mnview);
            if (!res)
                return res;

            res = attributes->Apply(mnview, height);
            if (!res)
                return res;

            return mnview.SetVariable(*attributes);
        }

        if (obj.fixedIntervalPriceId != loanToken->fixedIntervalPriceId) {
            if (!OraclePriceFeed(mnview, obj.fixedIntervalPriceId))
                return Res::Err("Price feed %s/%s does not belong to any oracle", obj.fixedIntervalPriceId.first, obj.fixedIntervalPriceId.second);

            loanToken->fixedIntervalPriceId = obj.fixedIntervalPriceId;
        }

        return mnview.UpdateLoanToken(*loanToken, pair->first);
    }

    Res operator()(const CLoanSchemeMessage& obj) const {
        auto res = CheckCustomTx();
        if (!res) {
            return res;
        }

        if (!HasFoundationAuth()) {
            return Res::Err("tx not from foundation member!");
        }

        if (obj.ratio < 100) {
            return Res::Err("minimum collateral ratio cannot be less than 100");
        }

        if (obj.rate < 1000000) {
            return Res::Err("interest rate cannot be less than 0.01");
        }

        if (obj.identifier.empty() || obj.identifier.length() > 8) {
            return Res::Err("id cannot be empty or more than 8 chars long");
        }

        // Look for loan scheme which already has matching rate and ratio
        bool duplicateLoan = false;
        std::string duplicateID;
        mnview.ForEachLoanScheme([&](const std::string& key, const CLoanSchemeData& data)
        {
            // Duplicate scheme already exists
            if (data.ratio == obj.ratio && data.rate == obj.rate) {
                duplicateLoan = true;
                duplicateID = key;
                return false;
            }
            return true;
        });

        if (duplicateLoan) {
            return Res::Err("Loan scheme %s with same interestrate and mincolratio already exists", duplicateID);
        } else {
            // Look for delayed loan scheme which already has matching rate and ratio
            std::pair<std::string, uint64_t> duplicateKey;
            mnview.ForEachDelayedLoanScheme([&](const std::pair<std::string, uint64_t>& key, const CLoanSchemeMessage& data)
            {
                // Duplicate delayed loan scheme
                if (data.ratio == obj.ratio && data.rate == obj.rate) {
                    duplicateLoan = true;
                    duplicateKey = key;
                    return false;
                }
                return true;
            });

            if (duplicateLoan) {
                return Res::Err("Loan scheme %s with same interestrate and mincolratio pending on block %d", duplicateKey.first, duplicateKey.second);
            }
        }

        // New loan scheme, no duplicate expected.
        if (mnview.GetLoanScheme(obj.identifier)) {
            if (!obj.updateHeight) {
                return Res::Err("Loan scheme already exist with id %s", obj.identifier);
            }
        } else if (obj.updateHeight) {
            return Res::Err("Cannot find existing loan scheme with id %s", obj.identifier);
        }

        // Update set, not max uint64_t which indicates immediate update and not updated on this block.
        if (obj.updateHeight && obj.updateHeight != std::numeric_limits<uint64_t>::max() && obj.updateHeight != height) {
            if (obj.updateHeight < height) {
                return Res::Err("Update height below current block height, set future height");
            }

            return mnview.StoreDelayedLoanScheme(obj);
        }

        // If no default yet exist set this one as default.
        if (!mnview.GetDefaultLoanScheme()) {
            mnview.StoreDefaultLoanScheme(obj.identifier);
        }

        return mnview.StoreLoanScheme(obj);
    }

    Res operator()(const CDefaultLoanSchemeMessage& obj) const {
        auto res = CheckCustomTx();
        if (!res) {
            return res;
        }

        if (!HasFoundationAuth()) {
            return Res::Err("tx not from foundation member!");
        }

        if (obj.identifier.empty() || obj.identifier.length() > 8) {
            return Res::Err("id cannot be empty or more than 8 chars long");
        }

        if (!mnview.GetLoanScheme(obj.identifier)) {
            return Res::Err("Cannot find existing loan scheme with id %s", obj.identifier);
        }

        const auto currentID = mnview.GetDefaultLoanScheme();
        if (currentID && *currentID == obj.identifier) {
            return Res::Err("Loan scheme with id %s is already set as default", obj.identifier);
        }

        if (auto height = mnview.GetDestroyLoanScheme(obj.identifier)) {
            return Res::Err("Cannot set %s as default, set to destroyed on block %d", obj.identifier, *height);
        }

        return mnview.StoreDefaultLoanScheme(obj.identifier);;
    }

    Res operator()(const CDestroyLoanSchemeMessage& obj) const {
        auto res = CheckCustomTx();
        if (!res) {
            return res;
        }

        if (!HasFoundationAuth()) {
            return Res::Err("tx not from foundation member!");
        }

        if (obj.identifier.empty() || obj.identifier.length() > 8) {
            return Res::Err("id cannot be empty or more than 8 chars long");
        }

        if (!mnview.GetLoanScheme(obj.identifier)) {
            return Res::Err("Cannot find existing loan scheme with id %s", obj.identifier);
        }

        const auto currentID = mnview.GetDefaultLoanScheme();
        if (currentID && *currentID == obj.identifier) {
            return Res::Err("Cannot destroy default loan scheme, set new default first");
        }

        // Update set and not updated on this block.
        if (obj.destroyHeight && obj.destroyHeight != height) {
            if (obj.destroyHeight < height) {
                return Res::Err("Destruction height below current block height, set future height");
            }
            return mnview.StoreDelayedDestroyScheme(obj);
        }

        mnview.ForEachVault([&](const CVaultId& vaultId, CVaultData vault) {
            if (vault.schemeId == obj.identifier) {
                vault.schemeId = *mnview.GetDefaultLoanScheme();
                mnview.StoreVault(vaultId, vault);
            }
            return true;
        });

        return mnview.EraseLoanScheme(obj.identifier);
    }

    Res operator()(const CVaultMessage& obj) const {

        auto vaultCreationFee = consensus.vaultCreationFee;
        if (tx.vout[0].nValue != vaultCreationFee || tx.vout[0].nTokenId != DCT_ID{0}) {
            return Res::Err("malformed tx vouts, creation vault fee is %s DFI", GetDecimaleString(vaultCreationFee));
        }

        CVaultData vault{};
        static_cast<CVaultMessage&>(vault) = obj;

        // set loan scheme to default if non provided
        if (obj.schemeId.empty()) {
            if (auto defaultScheme = mnview.GetDefaultLoanScheme()){
                vault.schemeId = *defaultScheme;
            } else {
                return Res::Err("There is no default loan scheme");
            }
        }

        // loan scheme exists
        if (!mnview.GetLoanScheme(vault.schemeId)) {
            return Res::Err("Cannot find existing loan scheme with id %s", vault.schemeId);
        }

        // check loan scheme is not to be destroyed
        if (auto height = mnview.GetDestroyLoanScheme(obj.schemeId)) {
            return Res::Err("Cannot set %s as loan scheme, set to be destroyed on block %d", obj.schemeId, *height);
        }

        auto vaultId = tx.GetHash();
        return mnview.StoreVault(vaultId, vault);
    }

    Res operator()(const CCloseVaultMessage& obj) const {
        auto res = CheckCustomTx();
        if (!res)
            return res;

        // vault exists
        auto vault = mnview.GetVault(obj.vaultId);
        if (!vault)
            return Res::Err("Vault <%s> not found", obj.vaultId.GetHex());

        // vault under liquidation
        if (vault->isUnderLiquidation)
            return Res::Err("Cannot close vault under liquidation");

        // owner auth
        if (!HasAuth(vault->ownerAddress))
            return Res::Err("tx must have at least one input from token owner");

        if (const auto loans = mnview.GetLoanTokens(obj.vaultId)) {
            for (const auto& [tokenId, amount] : loans->balances) {
                const auto rate = mnview.GetInterestRate(obj.vaultId, tokenId, height);
                if (!rate) {
                    return Res::Err("Cannot get interest rate for this token (%d)", tokenId.v);
                }

                const auto totalInterest = TotalInterest(*rate, height);
                if (amount + totalInterest > 0) {
                    return Res::Err("Vault <%s> has loans", obj.vaultId.GetHex());
                }

                if (totalInterest < 0) {
                    TrackNegativeInterest(mnview, {tokenId, amount > std::abs(totalInterest)  ? std::abs(totalInterest) : amount});
                }
            }
        }

        CalculateOwnerRewards(obj.to);
        if (auto collaterals = mnview.GetVaultCollaterals(obj.vaultId)) {
            for (const auto& col : collaterals->balances) {
                auto res = mnview.AddBalance(obj.to, {col.first, col.second});
                if (!res)
                    return res;
            }
        }

        // delete all interest to vault
        res = mnview.EraseInterest(obj.vaultId, height);
        if (!res)
            return res;

        // return half fee, the rest is burned at creation
        auto feeBack = consensus.vaultCreationFee / 2;
        res = mnview.AddBalance(obj.to, {DCT_ID{0}, feeBack});
        return !res ? res : mnview.EraseVault(obj.vaultId);
    }

    Res operator()(const CUpdateVaultMessage& obj) const {
        auto res = CheckCustomTx();
        if (!res)
            return res;

        // vault exists
        auto vault = mnview.GetVault(obj.vaultId);
        if (!vault)
            return Res::Err("Vault <%s> not found", obj.vaultId.GetHex());

        // vault under liquidation
        if (vault->isUnderLiquidation)
            return Res::Err("Cannot update vault under liquidation");

        // owner auth
        if (!HasAuth(vault->ownerAddress))
            return Res::Err("tx must have at least one input from token owner");

        // loan scheme exists
        const auto scheme = mnview.GetLoanScheme(obj.schemeId);
        if (!scheme)
            return Res::Err("Cannot find existing loan scheme with id %s", obj.schemeId);

        // loan scheme is not set to be destroyed
        if (auto height = mnview.GetDestroyLoanScheme(obj.schemeId))
            return Res::Err("Cannot set %s as loan scheme, set to be destroyed on block %d", obj.schemeId, *height);

        if (!IsVaultPriceValid(mnview, obj.vaultId, height))
            return Res::Err("Cannot update vault while any of the asset's price is invalid");

        // don't allow scheme change when vault is going to be in liquidation
        if (vault->schemeId != obj.schemeId) {
            if (auto collaterals = mnview.GetVaultCollaterals(obj.vaultId)) {
                for (int i = 0; i < 2; i++) {
                    bool useNextPrice = i > 0, requireLivePrice = true;
                    auto collateralsLoans = mnview.GetLoanCollaterals(obj.vaultId, *collaterals, height, time, useNextPrice, requireLivePrice);
                    if (!collateralsLoans)
                        return std::move(collateralsLoans);

                    if (collateralsLoans.val->ratio() < scheme->ratio)
                        return Res::Err("Vault does not have enough collateralization ratio defined by loan scheme - %d < %d", collateralsLoans.val->ratio(), scheme->ratio);
                }
            }
            if (height >= static_cast<uint32_t>(consensus.FortCanningGreatWorldHeight)) {
                if (const auto loanTokens = mnview.GetLoanTokens(obj.vaultId)) {
                    for (const auto& [tokenId, tokenAmount] : loanTokens->balances) {
                        const auto loanToken = mnview.GetLoanTokenByID(tokenId);
                        assert(loanToken);
                        res = mnview.IncreaseInterest(height, obj.vaultId, obj.schemeId, tokenId, loanToken->interest, 0);
                        if (!res) {
                            return res;
                        }
                    }
                }
            }
        }

        vault->schemeId = obj.schemeId;
        vault->ownerAddress = obj.ownerAddress;
        return mnview.UpdateVault(obj.vaultId, *vault);
    }

    Res CollateralPctCheck(const bool hasDUSDLoans, const CCollateralLoans& collateralsLoans, const uint32_t ratio) const {

        std::optional<std::pair<DCT_ID, std::optional<CTokensView::CTokenImpl>>> tokenDUSD;
        if (static_cast<int>(height) >= consensus.FortCanningRoadHeight) {
            tokenDUSD = mnview.GetToken("DUSD");
        }

        // Calculate DFI and DUSD value separately
        uint64_t totalCollateralsDUSD = 0;
        uint64_t totalCollateralsDFI = 0;

        for (auto& col : collateralsLoans.collaterals){
            if (col.nTokenId == DCT_ID{0} )
                totalCollateralsDFI += col.nValue;

            if(tokenDUSD && col.nTokenId == tokenDUSD->first)
                totalCollateralsDUSD += col.nValue;
        }
        auto totalCollaterals = totalCollateralsDUSD + totalCollateralsDFI;

        // Height checks
        auto isPostFCH = static_cast<int>(height) >= consensus.FortCanningHillHeight;
        auto isPreFCH = static_cast<int>(height) < consensus.FortCanningHillHeight;
        auto isPostFCE = static_cast<int>(height) >= consensus.FortCanningEpilogueHeight;
        auto isPostFCR = static_cast<int>(height) >= consensus.FortCanningRoadHeight;

        // Condition checks
        auto isDFILessThanHalfOfTotalCollateral = totalCollateralsDFI < collateralsLoans.totalCollaterals / 2;
        auto isDFIAndDUSDLessThanHalfOfRequiredCollateral = arith_uint256(totalCollaterals) * 100 < (arith_uint256(collateralsLoans.totalLoans) * ratio / 2);
        auto isDFILessThanHalfOfRequiredCollateral = arith_uint256(totalCollateralsDFI) * 100 < (arith_uint256(collateralsLoans.totalLoans) * ratio / 2);

        if(isPostFCE){
            if (hasDUSDLoans){
                if(isDFILessThanHalfOfRequiredCollateral)
                    return Res::Err(std::string(ERR_STRING_MIN_COLLATERAL_DFI_PCT));
            }else {
                if(isDFIAndDUSDLessThanHalfOfRequiredCollateral)
                    return Res::Err(std::string(ERR_STRING_MIN_COLLATERAL_DFI_DUSD_PCT));
            }
            return Res::Ok();
        }

        if (isPostFCR)
            return isDFIAndDUSDLessThanHalfOfRequiredCollateral ?
                Res::Err(std::string(ERR_STRING_MIN_COLLATERAL_DFI_DUSD_PCT)) :
                Res::Ok();

        if (isPostFCH)
            return isDFILessThanHalfOfRequiredCollateral ?
                Res::Err(std::string(ERR_STRING_MIN_COLLATERAL_DFI_PCT)) :
                Res::Ok();

        if (isPreFCH && isDFILessThanHalfOfTotalCollateral)
            return Res::Err(std::string(ERR_STRING_MIN_COLLATERAL_DFI_PCT));

        return Res::Ok();
    }


    Res operator()(const CDepositToVaultMessage& obj) const {
        auto res = CheckCustomTx();
        if (!res)
            return res;

        // owner auth
        if (!HasAuth(obj.from))
            return Res::Err("tx must have at least one input from token owner");

        // vault exists
        auto vault = mnview.GetVault(obj.vaultId);
        if (!vault)
            return Res::Err("Vault <%s> not found", obj.vaultId.GetHex());

        // vault under liquidation
        if (vault->isUnderLiquidation)
            return Res::Err("Cannot deposit to vault under liquidation");

        // If collateral token exist make sure it is enabled.
        if (mnview.GetCollateralTokenFromAttributes(obj.amount.nTokenId)) {
            CDataStructureV0 collateralKey{AttributeTypes::Token, obj.amount.nTokenId.v, TokenKeys::LoanCollateralEnabled};
            if (const auto attributes = mnview.GetAttributes(); !attributes->GetValue(collateralKey, false)) {
                return Res::Err("Collateral token (%d) is disabled", obj.amount.nTokenId.v);
            }
        }

        //check balance
        CalculateOwnerRewards(obj.from);
        res = mnview.SubBalance(obj.from, obj.amount);
        if (!res)
            return Res::Err("Insufficient funds: can't subtract balance of %s: %s\n", ScriptToString(obj.from), res.msg);

        res = mnview.AddVaultCollateral(obj.vaultId, obj.amount);
        if (!res) return res;

        bool useNextPrice = false, requireLivePrice = false;
        auto collaterals = mnview.GetVaultCollaterals(obj.vaultId);

        auto collateralsLoans = mnview.GetLoanCollaterals(obj.vaultId, *collaterals, height, time, useNextPrice, requireLivePrice);
        if (!collateralsLoans)
            return std::move(collateralsLoans);

        auto scheme = mnview.GetLoanScheme(vault->schemeId);
        if (collateralsLoans.val->ratio() < scheme->ratio)
            return Res::Err("Vault does not have enough collateralization ratio defined by loan scheme - %d < %d", collateralsLoans.val->ratio(), scheme->ratio);

        return Res::Ok();
    }

    Res operator()(const CWithdrawFromVaultMessage& obj) const {
        auto res = CheckCustomTx();
        if (!res)
            return res;

        // vault exists
        auto vault = mnview.GetVault(obj.vaultId);
        if (!vault)
            return Res::Err("Vault <%s> not found", obj.vaultId.GetHex());

        // vault under liquidation
        if (vault->isUnderLiquidation)
            return Res::Err("Cannot withdraw from vault under liquidation");

        // owner auth
        if (!HasAuth(vault->ownerAddress))
            return Res::Err("tx must have at least one input from token owner");

        if (!IsVaultPriceValid(mnview, obj.vaultId, height))
            return Res::Err("Cannot withdraw from vault while any of the asset's price is invalid");

        res = mnview.SubVaultCollateral(obj.vaultId, obj.amount);
        if (!res)
            return res;

        auto hasDUSDLoans = false;

        std::optional<std::pair<DCT_ID, std::optional<CTokensView::CTokenImpl>>> tokenDUSD;
        if (static_cast<int>(height) >= consensus.FortCanningRoadHeight) {
            tokenDUSD = mnview.GetToken("DUSD");
        }

        if (const auto loanAmounts = mnview.GetLoanTokens(obj.vaultId))
        {
            // Update negative interest in vault
            for (const auto& [tokenId, currentLoanAmount] : loanAmounts->balances) {

                if (tokenDUSD && tokenId == tokenDUSD->first) {
                    hasDUSDLoans = true;
                }

                const auto rate = mnview.GetInterestRate(obj.vaultId, tokenId, height);
                assert(rate);

                const auto totalInterest = TotalInterest(*rate, height);

                // Ignore positive or nil interest
                if (totalInterest >= 0) {
                    continue;
                }

                const auto subAmount = currentLoanAmount > std::abs(totalInterest) ? std::abs(totalInterest) : currentLoanAmount;
                res = mnview.SubLoanToken(obj.vaultId, CTokenAmount{tokenId, subAmount});
                if (!res) {
                    return res;
                }

                TrackNegativeInterest(mnview, {tokenId, subAmount});

                mnview.ResetInterest(height, obj.vaultId, vault->schemeId, tokenId);

            }

            if (auto collaterals = mnview.GetVaultCollaterals(obj.vaultId))
            {

                const auto scheme = mnview.GetLoanScheme(vault->schemeId);
                for (int i = 0; i < 2; i++) {
                    // check collaterals for active and next price
                    bool useNextPrice = i > 0, requireLivePrice = true;

                    auto collateralsLoans = mnview.GetLoanCollaterals(obj.vaultId, *collaterals, height, time, useNextPrice, requireLivePrice);
                    if (!collateralsLoans)
                        return std::move(collateralsLoans);

                    if (collateralsLoans.val->ratio() < scheme->ratio)
                        return Res::Err("Vault does not have enough collateralization ratio defined by loan scheme - %d < %d", collateralsLoans.val->ratio(), scheme->ratio);

                    res = CollateralPctCheck(hasDUSDLoans, collateralsLoans, scheme->ratio);
                    if(!res)
                        return res;
                }
            } else {
                return Res::Err("Cannot withdraw all collaterals as there are still active loans in this vault");
            }
        }

        return mnview.AddBalance(obj.to, obj.amount);
    }

    Res operator()(const CPaybackWithCollateralMessage& obj) const {
        auto res = CheckCustomTx();
        if (!res)
            return res;

        // vault exists
        const auto vault = mnview.GetVault(obj.vaultId);
        if (!vault)
            return Res::Err("Vault <%s> not found", obj.vaultId.GetHex());

        // vault under liquidation
        if (vault->isUnderLiquidation)
            return Res::Err("Cannot payback vault with collateral while vault's under liquidation");

        // owner auth
        if (!HasAuth(vault->ownerAddress))
            return Res::Err("tx must have at least one input from token owner");

        return PaybackWithCollateral(mnview, *vault, obj.vaultId, height, time);
    }

    Res operator()(const CLoanTakeLoanMessage& obj) const {
        auto res = CheckCustomTx();
        if (!res)
            return res;

        const auto vault = mnview.GetVault(obj.vaultId);
        if (!vault)
            return Res::Err("Vault <%s> not found", obj.vaultId.GetHex());

        if (vault->isUnderLiquidation)
            return Res::Err("Cannot take loan on vault under liquidation");

        // vault owner auth
        if (!HasAuth(vault->ownerAddress))
            return Res::Err("tx must have at least one input from vault owner");

        if (!IsVaultPriceValid(mnview, obj.vaultId, height))
            return Res::Err("Cannot take loan while any of the asset's price in the vault is not live");

        auto collaterals = mnview.GetVaultCollaterals(obj.vaultId);
        if (!collaterals)
            return Res::Err("Vault with id %s has no collaterals", obj.vaultId.GetHex());

        const auto loanAmounts = mnview.GetLoanTokens(obj.vaultId);

        auto hasDUSDLoans = false;

        std::optional<std::pair<DCT_ID, std::optional<CTokensView::CTokenImpl>>> tokenDUSD;
        if (static_cast<int>(height) >= consensus.FortCanningRoadHeight) {
            tokenDUSD = mnview.GetToken("DUSD");
        }

        uint64_t totalLoansActivePrice = 0, totalLoansNextPrice = 0;
        for (const auto& [tokenId, tokenAmount] : obj.amounts.balances)
        {
            if (height >= static_cast<uint32_t>(consensus.FortCanningGreatWorldHeight) && tokenAmount <= 0)
                return Res::Err("Valid loan amount required (input: %d@%d)", tokenAmount, tokenId.v);

            auto loanToken = mnview.GetLoanTokenByID(tokenId);
            if (!loanToken)
                return Res::Err("Loan token with id (%s) does not exist!", tokenId.ToString());

            if (!loanToken->mintable)
                return Res::Err("Loan cannot be taken on token with id (%s) as \"mintable\" is currently false",tokenId.ToString());

            if (tokenDUSD && tokenId == tokenDUSD->first) {
                hasDUSDLoans = true;
            }

            // Calculate interest
            CAmount currentLoanAmount{};
            bool resetInterestToHeight{};
            auto loanAmountChange = tokenAmount;

            if (loanAmounts && loanAmounts->balances.count(tokenId)) {
                currentLoanAmount = loanAmounts->balances.at(tokenId);
                const auto rate = mnview.GetInterestRate(obj.vaultId, tokenId, height);
                assert(rate);
                const auto totalInterest = TotalInterest(*rate, height);

                if (totalInterest < 0) {
                    loanAmountChange = currentLoanAmount > std::abs(totalInterest) ?
                        // Interest to decrease smaller than overall existing loan amount.
                        // So reduce interest from the borrowing principal. If this is negative,
                        // we'll reduce from principal.
                        tokenAmount + totalInterest :
                        // Interest to decrease is larger than old loan amount.
                        // We reduce from the borrowing principal. If this is negative,
                        // we'll reduce from principal.
                        tokenAmount - currentLoanAmount;
                    resetInterestToHeight = true;
                    TrackNegativeInterest(mnview, {tokenId, currentLoanAmount > std::abs(totalInterest) ? std::abs(totalInterest) : currentLoanAmount});
                }
            }

            if (loanAmountChange > 0) {
                res = mnview.AddLoanToken(obj.vaultId, CTokenAmount{tokenId, loanAmountChange});
                if (!res)
                    return res;
            } else {
                const auto subAmount = currentLoanAmount > std::abs(loanAmountChange) ? std::abs(loanAmountChange) : currentLoanAmount;
                res = mnview.SubLoanToken(obj.vaultId, CTokenAmount{tokenId, subAmount});
                if (!res) {
                    return res;
                }
            }

            if (resetInterestToHeight) {
                mnview.ResetInterest(height, obj.vaultId, vault->schemeId, tokenId);
            } else {
                res = mnview.IncreaseInterest(height, obj.vaultId, vault->schemeId, tokenId, loanToken->interest, loanAmountChange);
                if (!res)
                    return res;
            }

            const auto tokenCurrency = loanToken->fixedIntervalPriceId;

            auto priceFeed = mnview.GetFixedIntervalPrice(tokenCurrency);
            if (!priceFeed)
                return Res::Err(priceFeed.msg);

            if (!priceFeed.val->isLive(mnview.GetPriceDeviation()))
                return Res::Err("No live fixed prices for %s/%s", tokenCurrency.first, tokenCurrency.second);

            for (int i = 0; i < 2; i++) {
                // check active and next price
                auto price = priceFeed.val->priceRecord[int(i > 0)];
                auto amount = MultiplyAmounts(price, tokenAmount);
                if (price > COIN && amount < tokenAmount)
                    return Res::Err("Value/price too high (%s/%s)", GetDecimaleString(tokenAmount), GetDecimaleString(price));

                auto& totalLoans = i > 0 ? totalLoansNextPrice : totalLoansActivePrice;
                auto prevLoans = totalLoans;
                totalLoans += amount;
                if (prevLoans > totalLoans)
                    return Res::Err("Exceed maximum loans");
            }

            res = mnview.AddMintedTokens(tokenId, tokenAmount);
            if (!res)
                return res;

            const auto& address = !obj.to.empty() ? obj.to
                                                  : vault->ownerAddress;
            CalculateOwnerRewards(address);
            res = mnview.AddBalance(address, CTokenAmount{tokenId, tokenAmount});
            if (!res)
                return res;
        }

        auto scheme = mnview.GetLoanScheme(vault->schemeId);
        for (int i = 0; i < 2; i++) {
            // check ratio against current and active price
            bool useNextPrice = i > 0, requireLivePrice = true;

            auto collateralsLoans = mnview.GetLoanCollaterals(obj.vaultId, *collaterals, height, time, useNextPrice, requireLivePrice);
            if (!collateralsLoans)
                return std::move(collateralsLoans);

            if (collateralsLoans.val->ratio() < scheme->ratio)
                return Res::Err("Vault does not have enough collateralization ratio defined by loan scheme - %d < %d", collateralsLoans.val->ratio(), scheme->ratio);

            res = CollateralPctCheck(hasDUSDLoans, collateralsLoans, scheme->ratio);
            if(!res)
                return res;
        }
        return Res::Ok();
    }

    Res operator()(const CLoanPaybackLoanMessage& obj) const {
        std::map<DCT_ID, CBalances> loans;
        for (auto& balance: obj.amounts.balances) {
            auto id = balance.first;
            auto amount = balance.second;

            CBalances* loan;
            if (id == DCT_ID{0})
            {
                auto tokenDUSD = mnview.GetToken("DUSD");
                if (!tokenDUSD)
                    return Res::Err("Loan token DUSD does not exist!");
                loan = &loans[tokenDUSD->first];
            }
            else
                loan = &loans[id];

            loan->Add({id, amount});
        }
        return (*this)(
            CLoanPaybackLoanV2Message{
                obj.vaultId,
                obj.from,
                loans
            });
    }

    Res operator()(const CLoanPaybackLoanV2Message& obj) const {
        auto res = CheckCustomTx();
        if (!res)
            return res;

        const auto vault = mnview.GetVault(obj.vaultId);
        if (!vault)
            return Res::Err("Cannot find existing vault with id %s", obj.vaultId.GetHex());

        if (vault->isUnderLiquidation)
            return Res::Err("Cannot payback loan on vault under liquidation");

        if (!mnview.GetVaultCollaterals(obj.vaultId)) {
            return Res::Err("Vault with id %s has no collaterals", obj.vaultId.GetHex());
        }

        if (!HasAuth(obj.from))
            return Res::Err("tx must have at least one input from token owner");

        if (static_cast<int>(height) < consensus.FortCanningRoadHeight && !IsVaultPriceValid(mnview, obj.vaultId, height))
            return Res::Err("Cannot payback loan while any of the asset's price is invalid");

        // Handle payback with collateral special case
        if (static_cast<int>(height) >= consensus.FortCanningEpilogueHeight
        && IsPaybackWithCollateral(mnview, obj.loans)) {
            return PaybackWithCollateral(mnview, *vault, obj.vaultId, height, time);
        }

        auto shouldSetVariable = false;
        auto attributes = mnview.GetAttributes();

        for (const auto& [loanTokenId, paybackAmounts] : obj.loans)
        {
            const auto loanToken = mnview.GetLoanTokenByID(loanTokenId);
            if (!loanToken)
                return Res::Err("Loan token with id (%s) does not exist!", loanTokenId.ToString());

            for (const auto& kv : paybackAmounts.balances)
            {
                const auto& paybackTokenId = kv.first;
                auto paybackAmount = kv.second;

                if (height >= static_cast<uint32_t>(consensus.FortCanningGreatWorldHeight) && paybackAmount <= 0) {
                    return Res::Err("Valid payback amount required (input: %d@%d)", paybackAmount, paybackTokenId.v);
                }

                CAmount paybackUsdPrice{0}, loanUsdPrice{0}, penaltyPct{COIN};

                auto paybackToken = mnview.GetToken(paybackTokenId);
                if (!paybackToken)
                    return Res::Err("Token with id (%s) does not exists", paybackTokenId.ToString());

                if (loanTokenId != paybackTokenId)
                {
                    if (!IsVaultPriceValid(mnview, obj.vaultId, height))
                        return Res::Err("Cannot payback loan while any of the asset's price is invalid");

                    if (!attributes)
                        return Res::Err("Payback is not currently active");

                    // search in token to token
                    if (paybackTokenId != DCT_ID{0})
                    {
                        CDataStructureV0 activeKey{AttributeTypes::Token, loanTokenId.v, TokenKeys::LoanPayback, paybackTokenId.v};
                        if (!attributes->GetValue(activeKey, false))
                            return Res::Err("Payback of loan via %s token is not currently active", paybackToken->symbol);

                        CDataStructureV0 penaltyKey{AttributeTypes::Token, loanTokenId.v, TokenKeys::LoanPaybackFeePCT, paybackTokenId.v};
                        penaltyPct -= attributes->GetValue(penaltyKey, CAmount{0});
                    }
                    else
                    {
                        CDataStructureV0 activeKey{AttributeTypes::Token, loanTokenId.v, TokenKeys::PaybackDFI};
                        if (!attributes->GetValue(activeKey, false))
                            return Res::Err("Payback of loan via %s token is not currently active", paybackToken->symbol);

                        CDataStructureV0 penaltyKey{AttributeTypes::Token, loanTokenId.v, TokenKeys::PaybackDFIFeePCT};
                        penaltyPct -= attributes->GetValue(penaltyKey, COIN / 100);

                    }

                    // Get token price in USD
                    const CTokenCurrencyPair tokenUsdPair{paybackToken->symbol,"USD"};
                    bool useNextPrice{false}, requireLivePrice{true};
                    const auto resVal = mnview.GetValidatedIntervalPrice(tokenUsdPair, useNextPrice, requireLivePrice);
                    if (!resVal)
                        return std::move(resVal);

                    paybackUsdPrice = MultiplyAmounts(*resVal.val, penaltyPct);

                    // Calculate the DFI amount in DUSD
                    auto usdAmount = MultiplyAmounts(paybackUsdPrice, kv.second);

                    if (loanToken->symbol == "DUSD")
                    {
                        paybackAmount = usdAmount;
                        if (paybackUsdPrice > COIN && paybackAmount < kv.second)
                            return Res::Err("Value/price too high (%s/%s)", GetDecimaleString(kv.second), GetDecimaleString(paybackUsdPrice));
                    }
                    else
                    {
                        // Get dToken price in USD
                        const CTokenCurrencyPair dTokenUsdPair{loanToken->symbol, "USD"};
                        bool useNextPrice{false}, requireLivePrice{true};
                        const auto resVal = mnview.GetValidatedIntervalPrice(dTokenUsdPair, useNextPrice, requireLivePrice);
                        if (!resVal)
                            return std::move(resVal);

                        loanUsdPrice = *resVal.val;

                        paybackAmount = DivideAmounts(usdAmount, loanUsdPrice);
                    }
                }

                const auto loanAmounts = mnview.GetLoanTokens(obj.vaultId);
                if (!loanAmounts)
                    return Res::Err("There are no loans on this vault (%s)!", obj.vaultId.GetHex());

                if (!loanAmounts->balances.count(loanTokenId))
                    return Res::Err("There is no loan on token (%s) in this vault!", loanToken->symbol);

                const auto& currentLoanAmount = loanAmounts->balances.at(loanTokenId);

                const auto rate = mnview.GetInterestRate(obj.vaultId, loanTokenId, height);
                if (!rate)
                    return Res::Err("Cannot get interest rate for this token (%s)!", loanToken->symbol);

                auto subInterest = TotalInterest(*rate, height);

                if (subInterest < 0) {
                    TrackNegativeInterest(mnview, {loanTokenId, currentLoanAmount > std::abs(subInterest) ? std::abs(subInterest) : subInterest});
                }

                // In the case of negative subInterest the amount ends up being added to paybackAmount
                auto subLoan = paybackAmount - subInterest;

                if (paybackAmount < subInterest)
                {
                    subInterest = paybackAmount;
                    subLoan = 0;
                }
                else if (currentLoanAmount - subLoan < 0)
                {
                    subLoan = currentLoanAmount;
                }

                res = mnview.SubLoanToken(obj.vaultId, CTokenAmount{loanTokenId, subLoan});
                if (!res)
                    return res;

                // Eraseinterest. On subInterest is nil interest ITH and IPB will be updated, if
                // subInterest is negative or IPB is negative and subLoan is equal to the loan amount
                // then IPB will be updated and ITH will be wiped.
                res = mnview.DecreaseInterest(height, obj.vaultId, vault->schemeId, loanTokenId, subLoan,
                    subInterest < 0 || (rate->interestPerBlock.negative && subLoan == currentLoanAmount) ? std::numeric_limits<CAmount>::max() : subInterest);
                if (!res)
                    return res;

                if (height >= static_cast<uint32_t>(consensus.FortCanningMuseumHeight) &&
                    subLoan < currentLoanAmount &&
                    height < static_cast<uint32_t>(consensus.FortCanningGreatWorldHeight))
                {
                    auto newRate = mnview.GetInterestRate(obj.vaultId, loanTokenId, height);
                    if (!newRate)
                        return Res::Err("Cannot get interest rate for this token (%s)!", loanToken->symbol);

                    if (newRate->interestPerBlock.amount == 0)
                        return Res::Err("Cannot payback this amount of loan for %s, either payback full amount or less than this amount!", loanToken->symbol);
                }

                CalculateOwnerRewards(obj.from);

                if (paybackTokenId == loanTokenId)
                {
                    // If interest was negative remove it from sub amount
                    if (subInterest < 0)
                        subLoan += subInterest;

                    res = mnview.SubMintedTokens(loanTokenId, subLoan);
                    if (!res)
                        return res;

                    // Do not sub balance if negative interest fully negates the current loan amount
                    if (!(subInterest < 0 && std::abs(subInterest) >= currentLoanAmount)) {

                        // If negative interest plus payback amount overpays then reduce payback amount by the difference
                        if (subInterest < 0 && paybackAmount - subInterest > currentLoanAmount) {
                            subLoan = currentLoanAmount + subInterest;
                        }

                        // subtract loan amount first, interest is burning below
                        LogPrint(BCLog::LOAN, "CLoanPaybackLoanMessage(): Sub loan from balance - %lld, height - %d\n", subLoan, height);
                        res = mnview.SubBalance(obj.from, CTokenAmount{loanTokenId, subLoan});
                        if (!res)
                            return res;
                    }

                    // burn interest Token->USD->DFI->burnAddress
                    if (subInterest > 0)
                    {
                        LogPrint(BCLog::LOAN, "CLoanPaybackLoanMessage(): Swapping %s interest to DFI - %lld, height - %d\n", loanToken->symbol, subInterest, height);
                        res = SwapToDFIorDUSD(mnview, loanTokenId, subInterest, obj.from, consensus.burnAddress, height);
                    }
                }
                else
                {
                    CAmount subInToken;
                    const auto subAmount = subLoan + subInterest;

                    // if payback overpay loan and interest amount
                    if (paybackAmount > subAmount)
                    {
                        if (loanToken->symbol == "DUSD")
                        {
                            subInToken = DivideAmounts(subAmount, paybackUsdPrice);
                            if (MultiplyAmounts(subInToken, paybackUsdPrice) != subAmount)
                                subInToken += 1;
                        }
                        else
                        {
                            auto tempAmount = MultiplyAmounts(subAmount, loanUsdPrice);

                            subInToken = DivideAmounts(tempAmount, paybackUsdPrice);
                            if (DivideAmounts(MultiplyAmounts(subInToken, paybackUsdPrice), loanUsdPrice) != subAmount)
                                subInToken += 1;
                        }
                    }
                    else
                    {
                        subInToken = kv.second;
                    }

                    shouldSetVariable = true;

                    auto penalty = MultiplyAmounts(subInToken, COIN - penaltyPct);

                    if (paybackTokenId == DCT_ID{0})
                    {
                        CDataStructureV0 liveKey{AttributeTypes::Live, ParamIDs::Economy, EconomyKeys::PaybackDFITokens};
                        auto balances = attributes->GetValue(liveKey, CBalances{});

                        balances.Add(CTokenAmount{loanTokenId, subAmount});
                        balances.Add(CTokenAmount{paybackTokenId, penalty});
                        attributes->SetValue(liveKey, balances);

                        LogPrint(BCLog::LOAN, "CLoanPaybackLoanMessage(): Burning interest and loan in %s directly - total loan %lld (%lld %s), height - %d\n", paybackToken->symbol, subLoan + subInterest, subInToken, paybackToken->symbol, height);

                        res = TransferTokenBalance(paybackTokenId, subInToken, obj.from, consensus.burnAddress);
                    }
                    else
                    {
                        CDataStructureV0 liveKey{AttributeTypes::Live, ParamIDs::Economy, EconomyKeys::PaybackTokens};
                        auto balances = attributes->GetValue(liveKey, CTokenPayback{});

                        balances.tokensPayback.Add(CTokenAmount{loanTokenId, subAmount});
                        balances.tokensFee.Add(CTokenAmount{paybackTokenId, penalty});
                        attributes->SetValue(liveKey, balances);

                        LogPrint(BCLog::LOAN, "CLoanPaybackLoanMessage(): Swapping %s to DFI and burning it - total loan %lld (%lld %s), height - %d\n", paybackToken->symbol, subLoan + subInterest, subInToken, paybackToken->symbol, height);

                        CDataStructureV0 directBurnKey{AttributeTypes::Param, ParamIDs::DFIP2206A, DFIPKeys::DUSDLoanBurn};
                        auto directLoanBurn = attributes->GetValue(directBurnKey, false);

                        res = SwapToDFIorDUSD(mnview, paybackTokenId, subInToken, obj.from, consensus.burnAddress, height, !directLoanBurn);
                    }
                }

                if (!res)
                    return res;
            }
        }

        return shouldSetVariable ? mnview.SetVariable(*attributes) : Res::Ok();
    }

    Res operator()(const CAuctionBidMessage& obj) const {
        auto res = CheckCustomTx();
        if (!res)
            return res;

        // owner auth
        if (!HasAuth(obj.from))
            return Res::Err("tx must have at least one input from token owner");

        // vault exists
        auto vault = mnview.GetVault(obj.vaultId);
        if (!vault)
            return Res::Err("Vault <%s> not found", obj.vaultId.GetHex());

        // vault under liquidation
        if (!vault->isUnderLiquidation)
            return Res::Err("Cannot bid to vault which is not under liquidation");

        auto data = mnview.GetAuction(obj.vaultId, height);
        if (!data)
            return Res::Err("No auction data to vault %s", obj.vaultId.GetHex());

        auto batch = mnview.GetAuctionBatch({obj.vaultId, obj.index});
        if (!batch)
            return Res::Err("No batch to vault/index %s/%d", obj.vaultId.GetHex(), obj.index);

        if (obj.amount.nTokenId != batch->loanAmount.nTokenId)
            return Res::Err("Bid token does not match auction one");

        auto bid = mnview.GetAuctionBid({obj.vaultId, obj.index});
        if (!bid) {
            auto amount = MultiplyAmounts(batch->loanAmount.nValue, COIN + data->liquidationPenalty);
            if (amount > obj.amount.nValue)
                return Res::Err("First bid should include liquidation penalty of %d%%", data->liquidationPenalty * 100 / COIN);

            if (static_cast<int>(height) >= consensus.FortCanningMuseumHeight
            && data->liquidationPenalty && obj.amount.nValue == batch->loanAmount.nValue)
                return Res::Err("First bid should be higher than batch one");
        } else {
            auto amount = MultiplyAmounts(bid->second.nValue, COIN + (COIN / 100));
            if (amount > obj.amount.nValue)
                return Res::Err("Bid override should be at least 1%% higher than current one");

            if (static_cast<int>(height) >= consensus.FortCanningMuseumHeight
            && obj.amount.nValue == bid->second.nValue)
                return Res::Err("Bid override should be higher than last one");

            // immediate refund previous bid
            CalculateOwnerRewards(bid->first);
            mnview.AddBalance(bid->first, bid->second);
        }
        //check balance
        CalculateOwnerRewards(obj.from);
        res = mnview.SubBalance(obj.from, obj.amount);
        return !res ? res : mnview.StoreAuctionBid({obj.vaultId, obj.index}, {obj.from, obj.amount});
    }

    Res operator()(const CCreatePropMessage& obj) const
    {
        auto res = IsOnChainGovernanceEnabled();
        if (!res) {
            return res;
        }

        switch (obj.type) {
            case CPropType::CommunityFundProposal:
                if (!HasAuth(obj.address))
                    return Res::Err("tx must have at least one input from proposal account");

                if (obj.nCycles < 1 || obj.nCycles > MAX_CYCLES)
                    return Res::Err("proposal cycles can be between 1 and %d", int(MAX_CYCLES));
                break;

            case CPropType::VoteOfConfidence:
                if (obj.nAmount != 0)
                    return Res::Err("proposal amount in vote of confidence");

                if (!obj.address.empty())
                    return Res::Err("vote of confidence address should be empty");

                if (obj.nCycles != VOC_CYCLES)
                    return Res::Err("proposal cycles should be %d", int(VOC_CYCLES));
                break;

            default:
                return Res::Err("unsupported proposal type");
        }

        res = CheckProposalTx(obj.type);
        if (!res)
            return res;

        if (obj.nAmount >= MAX_MONEY)
            return Res::Err("proposal wants to gain all money");

        if (obj.title.empty())
            return Res::Err("proposal title must not be empty");

        if (obj.title.size() > MAX_PROP_TITLE_SIZE)
            return Res::Err("proposal title cannot be more than %d bytes", MAX_PROP_TITLE_SIZE);

        if (obj.context.empty())
            return Res::Err("proposal context must not be empty");

        if (obj.context.size() > MAX_PROP_CONTEXT_SIZE)
            return Res::Err("proposal context cannot be more than %d bytes", MAX_PROP_CONTEXT_SIZE);

        if (obj.contexthash.size() > MAX_PROP_CONTEXT_SIZE)
            return Res::Err("proposal context hash cannot be more than %d bytes", MAX_PROP_CONTEXT_SIZE);

        if (obj.nCycles < 1 || obj.nCycles > MAX_CYCLES)
            return Res::Err("proposal cycles can be between 1 and %d", int(MAX_CYCLES));

        return mnview.CreateProp(tx.GetHash(), height, obj);
    }

    Res operator()(const CPropVoteMessage& obj) const
    {
        auto res = IsOnChainGovernanceEnabled();
        if (!res) {
            return res;
        }

        auto prop = mnview.GetProp(obj.propId);
        if (!prop)
            return Res::Err("proposal <%s> does not exists", obj.propId.GetHex());

        if (prop->status != CPropStatusType::Voting)
            return Res::Err("proposal <%s> is not in voting period", obj.propId.GetHex());

        auto node = mnview.GetMasternode(obj.masternodeId);
        if (!node)
            return Res::Err("masternode <%s> does not exist", obj.masternodeId.GetHex());

        auto ownerDest = node->ownerType == 1 ? CTxDestination(PKHash(node->ownerAuthAddress)) : CTxDestination(WitnessV0KeyHash(node->ownerAuthAddress));

        if (!HasAuth(GetScriptForDestination(ownerDest)))
            return Res::Err("tx must have at least one input from the owner");

        if (!node->IsActive(height, mnview))
            return Res::Err("masternode <%s> is not active", obj.masternodeId.GetHex());

        if (node->mintedBlocks < 1)
            return Res::Err("masternode <%s> does not mine at least one block", obj.masternodeId.GetHex());

        switch (obj.vote) {
        case CPropVoteType::VoteNo:
        case CPropVoteType::VoteYes:
        case CPropVoteType::VoteNeutral:
            break;
        default:
            return Res::Err("unsupported vote type");
        }
        auto vote = static_cast<CPropVoteType>(obj.vote);
        return mnview.AddPropVote(obj.propId, obj.masternodeId, vote);
    }

    Res operator()(const CCustomTxMessageNone&) const {
        return Res::Ok();
    }
};

Res CustomMetadataParse(uint32_t height, const Consensus::Params& consensus, const std::vector<unsigned char>& metadata, CCustomTxMessage& txMessage) {
    try {
        return std::visit(CCustomMetadataParseVisitor(height, consensus, metadata), txMessage);
    } catch (const std::exception& e) {
        return Res::Err(e.what());
    } catch (...) {
        return Res::Err("unexpected error");
    }
}

bool IsDisabledTx(uint32_t height, CustomTxType type, const Consensus::Params& consensus) {
    // All the heights that are involved in disabled Txs
    auto fortCanningParkHeight = static_cast<uint32_t>(consensus.FortCanningParkHeight);
    auto fortCanningHillHeight = static_cast<uint32_t>(consensus.FortCanningHillHeight);

    if (height < fortCanningParkHeight)
        return false;

    // For additional safety, since some APIs do block + 1 calc
    if (height == fortCanningHillHeight || height == fortCanningHillHeight - 1) {
        switch (type) {
            case CustomTxType::TakeLoan:
            case CustomTxType::PaybackLoan:
            case CustomTxType::DepositToVault:
            case CustomTxType::WithdrawFromVault:
            case CustomTxType::UpdateVault:
                return true;
            default:
                break;
            }
    }

    // ICXCreateOrder      = '1',
    // ICXMakeOffer        = '2',
    // ICXSubmitDFCHTLC    = '3',
    // ICXSubmitEXTHTLC    = '4',
    // ICXClaimDFCHTLC     = '5',
    // ICXCloseOrder       = '6',
    // ICXCloseOffer       = '7',

    // disable ICX orders for all networks other than testnet
    if (Params().NetworkIDString() == CBaseChainParams::REGTEST ||
        (Params().NetworkIDString() == CBaseChainParams::TESTNET && static_cast<int>(height) >= 1250000)) {
        return false;
    }

    // Leaving close orders, as withdrawal of existing should be ok
    switch (type) {
        case CustomTxType::ICXCreateOrder:
        case CustomTxType::ICXMakeOffer:
        case CustomTxType::ICXSubmitDFCHTLC:
        case CustomTxType::ICXSubmitEXTHTLC:
        case CustomTxType::ICXClaimDFCHTLC:
            return true;
        default:
            return false;
    }
}

bool IsDisabledTx(uint32_t height, const CTransaction& tx, const Consensus::Params& consensus) {
    TBytes dummy;
    auto txType = GuessCustomTxType(tx, dummy);
    return IsDisabledTx(height, txType, consensus);
}

Res CustomTxVisit(CCustomCSView& mnview, const CCoinsViewCache& coins, const CTransaction& tx, uint32_t height, const Consensus::Params& consensus, const CCustomTxMessage& txMessage, uint64_t time, uint32_t txn) {
    if (IsDisabledTx(height, tx, consensus)) {
        return Res::ErrCode(CustomTxErrCodes::Fatal, "Disabled custom transaction");
    }
    try {
        return std::visit(CCustomTxApplyVisitor(tx, height, coins, mnview, consensus, time, txn), txMessage);
    } catch (const std::bad_variant_access& e) {
        return Res::Err(e.what());
    } catch (...) {
        return Res::Err("unexpected error");
    }
}

bool ShouldReturnNonFatalError(const CTransaction& tx, uint32_t height) {
    static const std::map<uint32_t, uint256> skippedTx = {
        { 471222, uint256S("0ab0b76352e2d865761f4c53037041f33e1200183d55cdf6b09500d6f16b7329") },
    };
    auto it = skippedTx.find(height);
    return it != skippedTx.end() && it->second == tx.GetHash();
}

void PopulateVaultHistoryData(CHistoryWriters* writers, CAccountsHistoryWriter& view, const CCustomTxMessage& txMessage, const CustomTxType txType, const uint32_t height, const uint32_t txn, const uint256& txid) {
    if (txType == CustomTxType::Vault) {
        auto obj = std::get<CVaultMessage>(txMessage);
        writers->schemeID = obj.schemeId;
        view.vaultID = txid;
    } else if (txType == CustomTxType::CloseVault) {
        auto obj = std::get<CCloseVaultMessage>(txMessage);
        view.vaultID = obj.vaultId;
    } else if (txType == CustomTxType::UpdateVault) {
        auto obj = std::get<CUpdateVaultMessage>(txMessage);
        view.vaultID = obj.vaultId;
        if (!obj.schemeId.empty()) {
            writers->schemeID = obj.schemeId;
        }
    } else if (txType == CustomTxType::DepositToVault) {
        auto obj = std::get<CDepositToVaultMessage>(txMessage);
        view.vaultID = obj.vaultId;
    } else if (txType == CustomTxType::WithdrawFromVault) {
        auto obj = std::get<CWithdrawFromVaultMessage>(txMessage);
        view.vaultID = obj.vaultId;
    } else if (txType == CustomTxType::PaybackWithCollateral) {
        auto obj = std::get<CPaybackWithCollateralMessage>(txMessage);
        view.vaultID = obj.vaultId;
    } else if (txType == CustomTxType::TakeLoan) {
        auto obj = std::get<CLoanTakeLoanMessage>(txMessage);
        view.vaultID = obj.vaultId;
    } else if (txType == CustomTxType::PaybackLoan) {
        auto obj = std::get<CLoanPaybackLoanMessage>(txMessage);
        view.vaultID = obj.vaultId;
    } else if (txType == CustomTxType::PaybackLoanV2) {
        auto obj = std::get<CLoanPaybackLoanV2Message>(txMessage);
        view.vaultID = obj.vaultId;
    } else if (txType == CustomTxType::AuctionBid) {
        auto obj = std::get<CAuctionBidMessage>(txMessage);
        view.vaultID = obj.vaultId;
    } else if (txType == CustomTxType::LoanScheme) {
        auto obj = std::get<CLoanSchemeMessage>(txMessage);
        writers->globalLoanScheme.identifier = obj.identifier;
        writers->globalLoanScheme.ratio = obj.ratio;
        writers->globalLoanScheme.rate = obj.rate;
        if (!obj.updateHeight) {
            writers->globalLoanScheme.schemeCreationTxid = txid;
        } else {
            writers->vaultView->ForEachGlobalScheme([&writers](VaultGlobalSchemeKey const & key, CLazySerialize<VaultGlobalSchemeValue> value) {
                if (value.get().loanScheme.identifier != writers->globalLoanScheme.identifier) {
                    return true;
                }
                writers->globalLoanScheme.schemeCreationTxid = key.schemeCreationTxid;
                return false;
            }, {height, txn, {}});
        }
    }
}

<<<<<<< HEAD
Res ApplyCustomTx(CCustomCSView& mnview, const CCoinsViewCache& coins, const CTransaction& tx, const Consensus::Params& consensus, uint32_t height, uint64_t time, uint256* canSpend, uint32_t* customTxExpiration, uint32_t txn, CHistoryWriters* writers) {
=======
Res ApplyCustomTx(CCustomCSView& mnview, const CCoinsViewCache& coins, const CTransaction& tx, const Consensus::Params& consensus, uint32_t height, uint64_t time, uint256* canSpend, uint32_t txn, CHistoryWriters* writers) {
>>>>>>> cef1a577
    auto res = Res::Ok();
    if (tx.IsCoinBase() && height > 0) { // genesis contains custom coinbase txs
        return res;
    }
    std::vector<unsigned char> metadata;
    const auto metadataValidation = height >= static_cast<uint32_t>(consensus.FortCanningHeight);

    CExpirationAndVersion customTxParams;
    auto txType = GuessCustomTxType(tx, metadata, metadataValidation, height, &customTxParams);
    if (txType == CustomTxType::None) {
        return res;
    }

    if (metadataValidation && txType == CustomTxType::Reject) {
        return Res::ErrCode(CustomTxErrCodes::Fatal, "Invalid custom transaction");
    }

    if (height >= static_cast<uint32_t>(consensus.GreatWorldHeight)) {
        if (customTxParams.expiration == 0) {
            return Res::ErrCode(CustomTxErrCodes::Fatal, "Invalid transaction expiration set");
        }
        if (customTxParams.version > static_cast<uint8_t>(MetadataVersion::Two)) {
            return Res::ErrCode(CustomTxErrCodes::Fatal, "Invalid transaction version set");
        }
        if (height > customTxParams.expiration) {
            return Res::ErrCode(CustomTxErrCodes::Fatal, "Transaction has expired");
        }
        if (customTxExpiration) {
            *customTxExpiration = customTxParams.expiration;
        }
    }

    auto txMessage = customTypeToMessage(txType, customTxParams.version);
    CAccountsHistoryWriter view(mnview, height, txn, tx.GetHash(), uint8_t(txType), writers);
    if ((res = CustomMetadataParse(height, consensus, metadata, txMessage))) {
        if (pvaultHistoryDB && writers) {
           PopulateVaultHistoryData(writers, view, txMessage, txType, height, txn, tx.GetHash());
        }
        res = CustomTxVisit(view, coins, tx, height, consensus, txMessage, time, txn);

        if (res && canSpend && txType == CustomTxType::UpdateMasternode) {
            auto obj = std::get<CUpdateMasterNodeMessage>(txMessage);
            for (const auto& item : obj.updates) {
                if (item.first == static_cast<uint8_t>(UpdateMasternodeType::OwnerAddress)) {
                    if (const auto node = mnview.GetMasternode(obj.mnId)) {
                        *canSpend = node->collateralTx.IsNull() ? obj.mnId : node->collateralTx;
                    }
                    break;
                }
            }
        }

        // Track burn fee
        if (txType == CustomTxType::CreateToken
        || txType == CustomTxType::CreateMasternode
        || txType == CustomTxType::CreateCfp
        || txType == CustomTxType::CreateVoc) {
            if (writers) {
                writers->AddFeeBurn(tx.vout[0].scriptPubKey, tx.vout[0].nValue);
            }
        }
        if (txType == CustomTxType::Vault) {
            // burn the half, the rest is returned on close vault
            auto burnFee = tx.vout[0].nValue / 2;
            if (writers) {
                writers->AddFeeBurn(tx.vout[0].scriptPubKey, burnFee);
            }
        }
    }
    // list of transactions which aren't allowed to fail:
    if (!res) {
        res.msg = strprintf("%sTx: %s", ToString(txType), res.msg);

        if (NotAllowedToFail(txType, height)) {
            if (ShouldReturnNonFatalError(tx, height)) {
                return res;
            }
            res.code |= CustomTxErrCodes::Fatal;
        }
        if (height >= static_cast<uint32_t>(consensus.DakotaHeight)) {
            res.code |= CustomTxErrCodes::Fatal;
        }
        return res;
    }

    view.Flush();
    return res;
}

ResVal<uint256> ApplyAnchorRewardTx(CCustomCSView & mnview, CTransaction const & tx, int height, uint256 const & prevStakeModifier, std::vector<unsigned char> const & metadata, Consensus::Params const & consensusParams)
{
    if (height >= consensusParams.DakotaHeight) {
        return Res::Err("Old anchor TX type after Dakota fork. Height %d", height);
    }

    CDataStream ss(metadata, SER_NETWORK, PROTOCOL_VERSION);
    CAnchorFinalizationMessage finMsg;
    ss >> finMsg;

    auto rewardTx = mnview.GetRewardForAnchor(finMsg.btcTxHash);
    if (rewardTx) {
        return Res::ErrDbg("bad-ar-exists", "reward for anchor %s already exists (tx: %s)",
                           finMsg.btcTxHash.ToString(), (*rewardTx).ToString());
    }

    if (!finMsg.CheckConfirmSigs()) {
        return Res::ErrDbg("bad-ar-sigs", "anchor signatures are incorrect");
    }

    if (finMsg.sigs.size() < GetMinAnchorQuorum(finMsg.currentTeam)) {
        return Res::ErrDbg("bad-ar-sigs-quorum", "anchor sigs (%d) < min quorum (%) ",
                           finMsg.sigs.size(), GetMinAnchorQuorum(finMsg.currentTeam));
    }

    // check reward sum
    if (height >= consensusParams.AMKHeight) {
        auto const cbValues = tx.GetValuesOut();
        if (cbValues.size() != 1 || cbValues.begin()->first != DCT_ID{0})
            return Res::ErrDbg("bad-ar-wrong-tokens", "anchor reward should be payed only in Defi coins");

        auto const anchorReward = mnview.GetCommunityBalance(CommunityAccountType::AnchorReward);
        if (cbValues.begin()->second != anchorReward) {
            return Res::ErrDbg("bad-ar-amount", "anchor pays wrong amount (actual=%d vs expected=%d)",
                               cbValues.begin()->second, anchorReward);
        }
    }
    else { // pre-AMK logic
        auto anchorReward = GetAnchorSubsidy(finMsg.anchorHeight, finMsg.prevAnchorHeight, consensusParams);
        if (tx.GetValueOut() > anchorReward) {
            return Res::ErrDbg("bad-ar-amount", "anchor pays too much (actual=%d vs limit=%d)",
                               tx.GetValueOut(), anchorReward);
        }
    }

    CTxDestination destination = finMsg.rewardKeyType == 1 ? CTxDestination(PKHash(finMsg.rewardKeyID)) : CTxDestination(WitnessV0KeyHash(finMsg.rewardKeyID));
    if (tx.vout[1].scriptPubKey != GetScriptForDestination(destination)) {
        return Res::ErrDbg("bad-ar-dest", "anchor pay destination is incorrect");
    }

    if (finMsg.currentTeam != mnview.GetCurrentTeam()) {
        return Res::ErrDbg("bad-ar-curteam", "anchor wrong current team");
    }

    if (finMsg.nextTeam != mnview.CalcNextTeam(height, prevStakeModifier)) {
        return Res::ErrDbg("bad-ar-nextteam", "anchor wrong next team");
    }
    mnview.SetTeam(finMsg.nextTeam);
    if (height >= consensusParams.AMKHeight) {
        LogPrint(BCLog::ACCOUNTCHANGE, "AccountChange: txid=%s fund=%s change=%s\n", tx.GetHash().ToString(), GetCommunityAccountName(CommunityAccountType::AnchorReward), (CBalances{{{{0}, -mnview.GetCommunityBalance(CommunityAccountType::AnchorReward)}}}.ToString()));
        mnview.SetCommunityBalance(CommunityAccountType::AnchorReward, 0); // just reset
    }
    else {
        mnview.SetFoundationsDebt(mnview.GetFoundationsDebt() + tx.GetValueOut());
    }

    return { finMsg.btcTxHash, Res::Ok() };
}

ResVal<uint256> ApplyAnchorRewardTxPlus(CCustomCSView & mnview, CTransaction const & tx, int height, std::vector<unsigned char> const & metadata, Consensus::Params const & consensusParams)
{
    if (height < consensusParams.DakotaHeight) {
        return Res::Err("New anchor TX type before Dakota fork. Height %d", height);
    }

    CDataStream ss(metadata, SER_NETWORK, PROTOCOL_VERSION);
    CAnchorFinalizationMessagePlus finMsg;
    ss >> finMsg;

    auto rewardTx = mnview.GetRewardForAnchor(finMsg.btcTxHash);
    if (rewardTx) {
        return Res::ErrDbg("bad-ar-exists", "reward for anchor %s already exists (tx: %s)",
                           finMsg.btcTxHash.ToString(), (*rewardTx).ToString());
    }

    // Miner used confirm team at chain height when creating this TX, this is height - 1.
    int anchorHeight = height - 1;
    auto uniqueKeys = finMsg.CheckConfirmSigs(anchorHeight);
    if (!uniqueKeys) {
        return Res::ErrDbg("bad-ar-sigs", "anchor signatures are incorrect");
    }

    auto team = mnview.GetConfirmTeam(anchorHeight);
    if (!team) {
        return Res::ErrDbg("bad-ar-team", "could not get confirm team for height: %d", anchorHeight);
    }

    auto quorum = GetMinAnchorQuorum(*team);
    if (finMsg.sigs.size() < quorum) {
        return Res::ErrDbg("bad-ar-sigs-quorum", "anchor sigs (%d) < min quorum (%) ",
                           finMsg.sigs.size(), quorum);
    }

    if (uniqueKeys < quorum) {
        return Res::ErrDbg("bad-ar-sigs-quorum", "anchor unique keys (%d) < min quorum (%) ",
                           uniqueKeys, quorum);
    }

    // Make sure anchor block height and hash exist in chain.
    CBlockIndex* anchorIndex = ::ChainActive()[finMsg.anchorHeight];
    if (!anchorIndex) {
        return Res::ErrDbg("bad-ar-height", "Active chain does not contain block height %d. Chain height %d",
                           finMsg.anchorHeight, ::ChainActive().Height());
    }

    if (anchorIndex->GetBlockHash() != finMsg.dfiBlockHash) {
        return Res::ErrDbg("bad-ar-hash", "Anchor and blockchain mismatch at height %d. Expected %s found %s",
                           finMsg.anchorHeight, anchorIndex->GetBlockHash().ToString(), finMsg.dfiBlockHash.ToString());
    }

    // check reward sum
    auto const cbValues = tx.GetValuesOut();
    if (cbValues.size() != 1 || cbValues.begin()->first != DCT_ID{0})
        return Res::ErrDbg("bad-ar-wrong-tokens", "anchor reward should be paid in DFI only");

    auto const anchorReward = mnview.GetCommunityBalance(CommunityAccountType::AnchorReward);
    if (cbValues.begin()->second != anchorReward) {
        return Res::ErrDbg("bad-ar-amount", "anchor pays wrong amount (actual=%d vs expected=%d)",
                           cbValues.begin()->second, anchorReward);
    }

    CTxDestination destination = finMsg.rewardKeyType == 1 ? CTxDestination(PKHash(finMsg.rewardKeyID)) : CTxDestination(WitnessV0KeyHash(finMsg.rewardKeyID));
    if (tx.vout[1].scriptPubKey != GetScriptForDestination(destination)) {
        return Res::ErrDbg("bad-ar-dest", "anchor pay destination is incorrect");
    }

    LogPrint(BCLog::ACCOUNTCHANGE, "AccountChange: txid=%s fund=%s change=%s\n", tx.GetHash().ToString(), GetCommunityAccountName(CommunityAccountType::AnchorReward), (CBalances{{{{0}, -mnview.GetCommunityBalance(CommunityAccountType::AnchorReward)}}}.ToString()));
    mnview.SetCommunityBalance(CommunityAccountType::AnchorReward, 0); // just reset
    mnview.AddRewardForAnchor(finMsg.btcTxHash, tx.GetHash());

    // Store reward data for RPC info
    mnview.AddAnchorConfirmData(CAnchorConfirmDataPlus{finMsg});

    return { finMsg.btcTxHash, Res::Ok() };
}

bool IsMempooledCustomTxCreate(const CTxMemPool & pool, const uint256 & txid)
{
    CTransactionRef ptx = pool.get(txid);
    if (ptx) {
        std::vector<unsigned char> dummy;
        CustomTxType txType = GuessCustomTxType(*ptx, dummy);
        return txType == CustomTxType::CreateMasternode || txType == CustomTxType::CreateToken;
    }
    return false;
}

std::vector<DCT_ID> CPoolSwap::CalculateSwaps(CCustomCSView& view, bool testOnly) {

    std::vector<std::vector<DCT_ID>> poolPaths = CalculatePoolPaths(view);

    // Record best pair
    std::pair<std::vector<DCT_ID>, CAmount> bestPair{{}, -1};

    // Loop through all common pairs
    for (const auto& path : poolPaths) {

        // Test on copy of view
        CCustomCSView dummy(view);

        // Execute pool path
        auto res = ExecuteSwap(dummy, path, testOnly);

        // Add error for RPC user feedback
        if (!res) {
            const auto token = dummy.GetToken(currentID);
            if (token) {
                errors.emplace_back(token->symbol, res.msg);
            }
        }

        // Record amount if more than previous or default value
        if (res && result > bestPair.second) {
            bestPair = {path, result};
        }
    }

    return bestPair.first;
}

std::vector<std::vector<DCT_ID>> CPoolSwap::CalculatePoolPaths(CCustomCSView& view) {

    // For tokens to be traded get all pairs and pool IDs
    std::multimap<uint32_t, DCT_ID> fromPoolsID, toPoolsID;
    view.ForEachPoolPair([&](DCT_ID const & id, const CPoolPair& pool) {
        if (pool.idTokenA == obj.idTokenFrom) {
            fromPoolsID.emplace(pool.idTokenB.v, id);
        } else if (pool.idTokenB == obj.idTokenFrom) {
            fromPoolsID.emplace(pool.idTokenA.v, id);
        }

        if (pool.idTokenA == obj.idTokenTo) {
            toPoolsID.emplace(pool.idTokenB.v, id);
        } else if (pool.idTokenB == obj.idTokenTo) {
            toPoolsID.emplace(pool.idTokenA.v, id);
        }
        return true;
    }, {0});

    if (fromPoolsID.empty() || toPoolsID.empty()) {
        return {};
    }

    // Find intersection on key
    std::map<uint32_t, DCT_ID> commonPairs;
    set_intersection(fromPoolsID.begin(), fromPoolsID.end(), toPoolsID.begin(), toPoolsID.end(),
                     std::inserter(commonPairs, commonPairs.begin()),
                     [](std::pair<uint32_t, DCT_ID> a, std::pair<uint32_t, DCT_ID> b) {
                         return a.first < b.first;
                     });

    // Loop through all common pairs and record direct pool to pool swaps
    std::vector<std::vector<DCT_ID>> poolPaths;
    for (const auto& item : commonPairs) {

        // Loop through all source/intermediate pools matching common pairs
        const auto poolFromIDs = fromPoolsID.equal_range(item.first);
        for (auto fromID = poolFromIDs.first; fromID != poolFromIDs.second; ++fromID) {

            // Loop through all destination pools matching common pairs
            const auto poolToIDs = toPoolsID.equal_range(item.first);
            for (auto toID = poolToIDs.first; toID != poolToIDs.second; ++toID) {

                // Add to pool paths
                poolPaths.push_back({fromID->second, toID->second});
            }
        }
    }

    // Look for pools that bridges token. Might be in addition to common token pairs paths.
    view.ForEachPoolPair([&](DCT_ID const & id, const CPoolPair& pool) {

        // Loop through from pool multimap on unique keys only
        for (auto fromIt = fromPoolsID.begin(); fromIt != fromPoolsID.end(); fromIt = fromPoolsID.equal_range(fromIt->first).second) {

            // Loop through to pool multimap on unique keys only
            for (auto toIt = toPoolsID.begin(); toIt != toPoolsID.end(); toIt = toPoolsID.equal_range(toIt->first).second) {

                // If a pool pairs matches from pair and to pair add it to the pool paths
                if ((fromIt->first == pool.idTokenA.v && toIt->first == pool.idTokenB.v) ||
                    (fromIt->first == pool.idTokenB.v && toIt->first == pool.idTokenA.v)) {
                    poolPaths.push_back({fromIt->second, id, toIt->second});
                }
            }
        }
        return true;
    }, {0});

    // return pool paths
    return poolPaths;
}

// Note: `testOnly` doesn't update views, and as such can result in a previous price calculations
// for a pool, if used multiple times (or duplicated pool IDs) with the same view.
// testOnly is only meant for one-off tests per well defined view.
Res CPoolSwap::ExecuteSwap(CCustomCSView& view, std::vector<DCT_ID> poolIDs, bool testOnly) {

    Res poolResult = Res::Ok();

    // No composite swap allowed before Fort Canning
    if (height < static_cast<uint32_t>(Params().GetConsensus().FortCanningHeight) && !poolIDs.empty()) {
        poolIDs.clear();
    }

    if (obj.amountFrom <= 0) {
        return Res::Err("Input amount should be positive");
    }

    // Single swap if no pool IDs provided
    auto poolPrice = POOLPRICE_MAX;
    std::optional<std::pair<DCT_ID, CPoolPair> > poolPair;
    if (poolIDs.empty()) {
        poolPair = view.GetPoolPair(obj.idTokenFrom, obj.idTokenTo);
        if (!poolPair) {
            return Res::Err("Cannot find the pool pair.");
        }

        // Add single swap pool to vector for loop
        poolIDs.push_back(poolPair->first);

        // Get legacy max price
        poolPrice = obj.maxPrice;
    }

    if (!testOnly) {
        CCustomCSView mnview(view);
        mnview.CalculateOwnerRewards(obj.from, height);
        mnview.CalculateOwnerRewards(obj.to, height);
        mnview.Flush();
    }

    auto attributes = view.GetAttributes();
    assert(attributes);

    CDataStructureV0 dexKey{AttributeTypes::Live, ParamIDs::Economy, EconomyKeys::DexTokens};
    auto dexBalances = attributes->GetValue(dexKey, CDexBalances{});

    // Set amount to be swapped in pool
    CTokenAmount swapAmountResult{obj.idTokenFrom, obj.amountFrom};

    for (size_t i{0}; i < poolIDs.size(); ++i) {

        // Also used to generate pool specific error messages for RPC users
        currentID = poolIDs[i];

        // Use single swap pool if already found
        std::optional<CPoolPair> pool;
        if (poolPair) {
            pool = poolPair->second;
        }
        else // Or get pools from IDs provided for composite swap
        {
            pool = view.GetPoolPair(currentID);
            if (!pool) {
                return Res::Err("Cannot find the pool pair.");
            }
        }

        // Check if last pool swap
        bool lastSwap = i + 1 == poolIDs.size();

        const auto swapAmount = swapAmountResult;

        if (height >= static_cast<uint32_t>(Params().GetConsensus().FortCanningHillHeight) && lastSwap) {
            if (obj.idTokenTo == swapAmount.nTokenId) {
                return Res::Err("Final swap should have idTokenTo as destination, not source");
            }
            if (pool->idTokenA != obj.idTokenTo && pool->idTokenB != obj.idTokenTo) {
                return Res::Err("Final swap pool should have idTokenTo, incorrect final pool ID provided");
            }
        }

        if (view.AreTokensLocked({pool->idTokenA.v, pool->idTokenB.v})) {
            return Res::Err("Pool currently disabled due to locked token");
        }

        CDataStructureV0 dirAKey{AttributeTypes::Poolpairs, currentID.v, PoolKeys::TokenAFeeDir};
        CDataStructureV0 dirBKey{AttributeTypes::Poolpairs, currentID.v, PoolKeys::TokenBFeeDir};
        const auto dirA = attributes->GetValue(dirAKey, CFeeDir{FeeDirValues::Both});
        const auto dirB = attributes->GetValue(dirBKey, CFeeDir{FeeDirValues::Both});
        const auto asymmetricFee = std::make_pair(dirA, dirB);

        auto dexfeeInPct = view.GetDexFeeInPct(currentID, swapAmount.nTokenId);
        auto& balances = dexBalances[currentID];
        auto forward = swapAmount.nTokenId == pool->idTokenA;

        auto& totalTokenA = forward ? balances.totalTokenA : balances.totalTokenB;
        auto& totalTokenB = forward ? balances.totalTokenB : balances.totalTokenA;

        const auto& reserveAmount = forward ? pool->reserveA : pool->reserveB;
        const auto& blockCommission = forward ? pool->blockCommissionA : pool->blockCommissionB;

        const auto initReserveAmount = reserveAmount;
        const auto initBlockCommission = blockCommission;

        // Perform swap
        poolResult = pool->Swap(swapAmount, dexfeeInPct, poolPrice, asymmetricFee, [&] (const CTokenAmount& dexfeeInAmount, const CTokenAmount& tokenAmount) {
            // Save swap amount for next loop
            swapAmountResult = tokenAmount;

            CTokenAmount dexfeeOutAmount{tokenAmount.nTokenId, 0};

            auto dexfeeOutPct = view.GetDexFeeOutPct(currentID, tokenAmount.nTokenId);
            if (dexfeeOutPct > 0 && poolOutFee(swapAmount.nTokenId == pool->idTokenA, asymmetricFee)) {
                dexfeeOutAmount.nValue = MultiplyAmounts(tokenAmount.nValue, dexfeeOutPct);
                swapAmountResult.nValue -= dexfeeOutAmount.nValue;
            }

            // If we're just testing, don't do any balance transfers.
            // Just go over pools and return result. The only way this can
            // cause inaccurate result is if we go over the same path twice,
            // which shouldn't happen in the first place.
            if (testOnly)
                return Res::Ok();

            auto res = view.SetPoolPair(currentID, height, *pool);
            if (!res) {
                return res;
            }

            CCustomCSView intermediateView(view);
            // hide interemidiate swaps
            auto& subView = i == 0 ? view : intermediateView;
            res = subView.SubBalance(obj.from, swapAmount);
            if (!res) {
                return res;
            }
            intermediateView.Flush();

            auto& addView = lastSwap ? view : intermediateView;
            res = addView.AddBalance(lastSwap ? (obj.to.empty() ? obj.from : obj.to) : obj.from, swapAmountResult);
            if (!res) {
                return res;
            }
            intermediateView.Flush();

            // burn the dex in amount
            if (dexfeeInAmount.nValue > 0) {
                res = view.AddBalance(Params().GetConsensus().burnAddress, dexfeeInAmount);
                if (!res) {
                    return res;
                }
                totalTokenA.feeburn += dexfeeInAmount.nValue;
            }

            // burn the dex out amount
            if (dexfeeOutAmount.nValue > 0) {
                res = view.AddBalance(Params().GetConsensus().burnAddress, dexfeeOutAmount);
                if (!res) {
                    return res;
                }
                totalTokenB.feeburn += dexfeeOutAmount.nValue;
            }

            totalTokenA.swaps += (reserveAmount - initReserveAmount);
            totalTokenA.commissions += (blockCommission - initBlockCommission);

            if (lastSwap && obj.to == Params().GetConsensus().burnAddress) {
                totalTokenB.feeburn += swapAmountResult.nValue;
            }

           return res;
        }, static_cast<int>(height));

        if (!poolResult) {
            return poolResult;
        }
    }

    // Reject if price paid post-swap above max price provided
    if (height >= static_cast<uint32_t>(Params().GetConsensus().FortCanningHeight) && obj.maxPrice != POOLPRICE_MAX) {
        if (swapAmountResult.nValue != 0) {
            const auto userMaxPrice = arith_uint256(obj.maxPrice.integer) * COIN + obj.maxPrice.fraction;
            if (arith_uint256(obj.amountFrom) * COIN / swapAmountResult.nValue > userMaxPrice) {
                return Res::Err("Price is higher than indicated.");
            }
        }
    }

    if (!testOnly && view.GetDexStatsEnabled().value_or(false)) {
        attributes->SetValue(dexKey, std::move(dexBalances));
        view.SetVariable(*attributes);
    }
    // Assign to result for loop testing best pool swap result
    result = swapAmountResult.nValue;

    return poolResult;
}

Res  SwapToDFIorDUSD(CCustomCSView & mnview, DCT_ID tokenId, CAmount amount, CScript const & from, CScript const & to, uint32_t height, bool forceLoanSwap)
{
    CPoolSwapMessage obj;

    obj.from = from;
    obj.to = to;
    obj.idTokenFrom = tokenId;
    obj.idTokenTo = DCT_ID{0};
    obj.amountFrom = amount;
    obj.maxPrice = POOLPRICE_MAX;

    auto poolSwap = CPoolSwap(obj, height);
    auto token = mnview.GetToken(tokenId);
    if (!token)
        return Res::Err("Cannot find token with id %s!", tokenId.ToString());

    // TODO: Optimize double look up later when first token is DUSD.
    auto dUsdToken = mnview.GetToken("DUSD");
    if (!dUsdToken)
        return Res::Err("Cannot find token DUSD");

    const auto attributes = mnview.GetAttributes();
    if (!attributes) {
        return Res::Err("Attributes unavailable");
    }
    CDataStructureV0 directBurnKey{AttributeTypes::Param, ParamIDs::DFIP2206A, DFIPKeys::DUSDInterestBurn};

    // Direct swap from DUSD to DFI as defined in the CPoolSwapMessage.
    if (tokenId == dUsdToken->first) {
        if (to == Params().GetConsensus().burnAddress && !forceLoanSwap && attributes->GetValue(directBurnKey, false))
        {
            // direct burn dUSD
            CTokenAmount dUSD{dUsdToken->first, amount};

            auto res = mnview.SubBalance(from, dUSD);
            if (!res)
                return res;

            return mnview.AddBalance(to, dUSD);
        }
        else
            // swap dUSD -> DFI and burn DFI
            return poolSwap.ExecuteSwap(mnview, {});
    }

    auto pooldUSDDFI = mnview.GetPoolPair(dUsdToken->first, DCT_ID{0});
    if (!pooldUSDDFI)
        return Res::Err("Cannot find pool pair DUSD-DFI!");

    auto poolTokendUSD = mnview.GetPoolPair(tokenId,dUsdToken->first);
    if (!poolTokendUSD)
        return Res::Err("Cannot find pool pair %s-DUSD!", token->symbol);

    if (to == Params().GetConsensus().burnAddress && !forceLoanSwap && attributes->GetValue(directBurnKey, false))
    {
        obj.idTokenTo = dUsdToken->first;

        // swap tokenID -> dUSD and burn dUSD
        return poolSwap.ExecuteSwap(mnview, {});
    }
    else
        // swap tokenID -> dUSD -> DFI and burn DFI
        return poolSwap.ExecuteSwap(mnview, {poolTokendUSD->first, pooldUSDDFI->first});
}

bool IsVaultPriceValid(CCustomCSView& mnview, const CVaultId& vaultId, uint32_t height)
{
    if (auto collaterals = mnview.GetVaultCollaterals(vaultId))
        for (const auto& collateral : collaterals->balances) {
            if (auto collateralToken = mnview.HasLoanCollateralToken({collateral.first, height})) {
                if (auto fixedIntervalPrice = mnview.GetFixedIntervalPrice(collateralToken->fixedIntervalPriceId)) {
                    if (!fixedIntervalPrice.val->isLive(mnview.GetPriceDeviation())) {
                        return false;
                    }
                } else {
                    // No fixed interval prices available. Should not have happened.
                    return false;
                }
            } else {
                // Not a collateral token. Should not have happened.
                return false;
            }
        }

    if (auto loans = mnview.GetLoanTokens(vaultId))
        for (const auto& loan : loans->balances) {
            if (auto loanToken = mnview.GetLoanTokenByID(loan.first)) {
                if (auto fixedIntervalPrice = mnview.GetFixedIntervalPrice(loanToken->fixedIntervalPriceId)) {
                    if (!fixedIntervalPrice.val->isLive(mnview.GetPriceDeviation())) {
                        return false;
                    }
                } else {
                    // No fixed interval prices available. Should not have happened.
                    return false;
                }
            } else {
                // Not a loan token. Should not have happened.
                return false;
            }
        }
    return true;
}

bool IsPaybackWithCollateral(CCustomCSView& view, const std::map<DCT_ID, CBalances>& loans) {
    auto tokenDUSD = view.GetToken("DUSD");
    if (!tokenDUSD)
        return false;

    if (loans.size() == 1
    && loans.count(tokenDUSD->first)
    && loans.at(tokenDUSD->first) == CBalances{{{tokenDUSD->first, 999999999999999999LL}}}) {
        return true;
    }
    return false;
}

Res PaybackWithCollateral(CCustomCSView& view, const CVaultData& vault, const CVaultId& vaultId, uint32_t height, uint64_t time) {
    const auto attributes = view.GetAttributes();
    if (!attributes)
        return Res::Err("Attributes unavailable");

    const auto dUsdToken = view.GetToken("DUSD");
    if (!dUsdToken)
        return Res::Err("Cannot find token DUSD");

    CDataStructureV0 activeKey{AttributeTypes::Token, dUsdToken->first.v, TokenKeys::LoanPaybackCollateral};
    if (!attributes->GetValue(activeKey, false))
        return Res::Err("Payback of DUSD loan with collateral is not currently active");

    const auto collateralAmounts = view.GetVaultCollaterals(vaultId);
    if (!collateralAmounts) {
        return Res::Err("Vault has no collaterals");
    }
    if (!collateralAmounts->balances.count(dUsdToken->first)) {
        return Res::Err("Vault does not have any DUSD collaterals");
    }
    const auto& collateralDUSD = collateralAmounts->balances.at(dUsdToken->first);

    const auto loanAmounts = view.GetLoanTokens(vaultId);
    if (!loanAmounts) {
        return Res::Err("Vault has no loans");
    }
    if (!loanAmounts->balances.count(dUsdToken->first)) {
        return Res::Err("Vault does not have any DUSD loans");
    }
    const auto& loanDUSD = loanAmounts->balances.at(dUsdToken->first);

    const auto rate = view.GetInterestRate(vaultId, dUsdToken->first, height);
    if (!rate)
        return Res::Err("Cannot get interest rate for this token (DUSD)!");
    const auto subInterest = TotalInterest(*rate, height);

    Res res{};
    CAmount subLoanAmount{0};
    CAmount subCollateralAmount{0};
    CAmount burnAmount{0};

    // Case where interest > collateral: decrease interest, wipe collateral.
    if (subInterest > collateralDUSD) {
        subCollateralAmount = collateralDUSD;

        res = view.SubVaultCollateral(vaultId, {dUsdToken->first, subCollateralAmount});
        if (!res) return res;

        res = view.DecreaseInterest(height, vaultId, vault.schemeId, dUsdToken->first, 0, subCollateralAmount);
        if (!res) return res;

        burnAmount = subCollateralAmount;
    } else {
        // Postive interest: Loan + interest > collateral.
        // Negative interest: Loan - abs(interest) > collateral.
        if (loanDUSD + subInterest > collateralDUSD) {
            subLoanAmount = collateralDUSD - subInterest;
            subCollateralAmount = collateralDUSD;
        } else {
            // Common case: Collateral > loans.
            subLoanAmount = loanDUSD;
            subCollateralAmount = loanDUSD + subInterest;
        }

        if (subLoanAmount > 0) {
            res = view.SubLoanToken(vaultId, {dUsdToken->first, subLoanAmount});
            if (!res) return res;
        }

        if (subCollateralAmount > 0) {
            res = view.SubVaultCollateral(vaultId, {dUsdToken->first,subCollateralAmount});
            if (!res) return res;
        }

        view.ResetInterest(height, vaultId, vault.schemeId, dUsdToken->first);
        burnAmount = subInterest;
    }


    if (burnAmount > 0)
    {
        res = view.AddBalance(Params().GetConsensus().burnAddress, {dUsdToken->first, burnAmount});
        if (!res) return res;
    }

    // Guard against liquidation
    const auto collaterals = view.GetVaultCollaterals(vaultId);
    const auto loans = view.GetLoanTokens(vaultId);
    if (!collaterals && loans)
        return Res::Err("Vault cannot have loans without collaterals");

    auto collateralsLoans = view.GetLoanCollaterals(vaultId, *collaterals, height, time);
    if (!collateralsLoans)
        return std::move(collateralsLoans);

    // The check is required to do a ratio check safe guard, or the vault of ratio is unreliable.
    // This can later be removed, if all edge cases of price deviations and max collateral factor for DUSD (1.5 currently)
    // can be tested for economical stability. Taking the safer approach for now.
    if (!IsVaultPriceValid(view, vaultId, height))
        return Res::Err("Cannot payback vault with non-DUSD assets while any of the asset's price is invalid");

    const auto scheme = view.GetLoanScheme(vault.schemeId);
    if (collateralsLoans.val->ratio() < scheme->ratio)
        return Res::Err("Vault does not have enough collateralization ratio defined by loan scheme - %d < %d", collateralsLoans.val->ratio(), scheme->ratio);

    if (subCollateralAmount > 0) {
        res = view.SubMintedTokens(dUsdToken->first, subCollateralAmount);
        if (!res) return res;
    }

    return Res::Ok();
}

Res storeGovVars(const CGovernanceHeightMessage& obj, CCustomCSView& view) {

    // Retrieve any stored GovVariables at startHeight
    auto storedGovVars = view.GetStoredVariables(obj.startHeight);

    // Remove any pre-existing entry
    for (auto it = storedGovVars.begin(); it != storedGovVars.end();) {
        if ((*it)->GetName() == obj.govVar->GetName()) {
            it = storedGovVars.erase(it);
        } else {
            ++it;
        }
    }

    // Add GovVariable to set for storage
    storedGovVars.insert(obj.govVar);

    // Store GovVariable set by height
    return view.SetStoredVariables(storedGovVars, obj.startHeight);
}<|MERGE_RESOLUTION|>--- conflicted
+++ resolved
@@ -300,11 +300,7 @@
     }
 
     Res operator()(CUpdateMasterNodeMessage& obj) const {
-<<<<<<< HEAD
-        auto res = isPostGreatWorldFork();
-=======
         auto res = isPostGrandCentralFork();
->>>>>>> cef1a577
         return !res ? res : serialize(obj);
     }
 
@@ -1012,19 +1008,11 @@
         if (obj.updates.empty()) {
             return Res::Err("No update arguments provided");
         }
-<<<<<<< HEAD
 
         if (obj.updates.size() > 3) {
             return Res::Err("Too many updates provided");
         }
 
-=======
-
-        if (obj.updates.size() > 3) {
-            return Res::Err("Too many updates provided");
-        }
-
->>>>>>> cef1a577
         auto node = mnview.GetMasternode(obj.mnId);
         if (!node) {
             return Res::Err("masternode %s does not exists", obj.mnId.ToString());
@@ -4081,11 +4069,8 @@
     }
 }
 
-<<<<<<< HEAD
 Res ApplyCustomTx(CCustomCSView& mnview, const CCoinsViewCache& coins, const CTransaction& tx, const Consensus::Params& consensus, uint32_t height, uint64_t time, uint256* canSpend, uint32_t* customTxExpiration, uint32_t txn, CHistoryWriters* writers) {
-=======
-Res ApplyCustomTx(CCustomCSView& mnview, const CCoinsViewCache& coins, const CTransaction& tx, const Consensus::Params& consensus, uint32_t height, uint64_t time, uint256* canSpend, uint32_t txn, CHistoryWriters* writers) {
->>>>>>> cef1a577
+
     auto res = Res::Ok();
     if (tx.IsCoinBase() && height > 0) { // genesis contains custom coinbase txs
         return res;
