// Copyright (c) DeFi Blockchain Developers
// Distributed under the MIT software license, see the accompanying
// file LICENSE or http://www.opensource.org/licenses/mit-license.php.

#include <masternodes/anchors.h>
#include <masternodes/accountshistory.h>
#include <masternodes/consensus/accounts.h>
#include <masternodes/consensus/governance.h>
#include <masternodes/consensus/icxorders.h>
#include <masternodes/consensus/loans.h>
#include <masternodes/consensus/masternodes.h>
#include <masternodes/consensus/oracles.h>
#include <masternodes/consensus/poolpairs.h>
#include <masternodes/consensus/proposals.h>
#include <masternodes/consensus/smartcontracts.h>
#include <masternodes/consensus/tokens.h>
#include <masternodes/consensus/vaults.h>
#include <masternodes/govvariables/attributes.h>
#include <masternodes/mn_checks.h>
#include <masternodes/res.h>
#include <masternodes/vaulthistory.h>

#include <arith_uint256.h>
#include <chainparams.h>
#include <core_io.h>
#include <primitives/block.h>
#include <primitives/transaction.h>
#include <streams.h>
#include <txmempool.h>
#include <validation.h>

#include <algorithm>

CCustomTxMessage customTypeToMessage(CustomTxType txType) {
    switch (txType)
    {
        case CustomTxType::CreateMasternode:        return CCreateMasterNodeMessage{};
        case CustomTxType::ResignMasternode:        return CResignMasterNodeMessage{};
        case CustomTxType::UpdateMasternode:        return CUpdateMasterNodeMessage{};
        case CustomTxType::CreateToken:             return CCreateTokenMessage{};
        case CustomTxType::UpdateToken:             return CUpdateTokenPreAMKMessage{};
        case CustomTxType::UpdateTokenAny:          return CUpdateTokenMessage{};
        case CustomTxType::MintToken:               return CMintTokensMessage{};
        case CustomTxType::BurnToken:               return CBurnTokensMessage{};
        case CustomTxType::CreatePoolPair:          return CCreatePoolPairMessage{};
        case CustomTxType::UpdatePoolPair:          return CUpdatePoolPairMessage{};
        case CustomTxType::PoolSwap:                return CPoolSwapMessage{};
        case CustomTxType::PoolSwapV2:              return CPoolSwapMessageV2{};
        case CustomTxType::AddPoolLiquidity:        return CLiquidityMessage{};
        case CustomTxType::RemovePoolLiquidity:     return CRemoveLiquidityMessage{};
        case CustomTxType::UtxosToAccount:          return CUtxosToAccountMessage{};
        case CustomTxType::AccountToUtxos:          return CAccountToUtxosMessage{};
        case CustomTxType::AccountToAccount:        return CAccountToAccountMessage{};
        case CustomTxType::AnyAccountsToAccounts:   return CAnyAccountsToAccountsMessage{};
        case CustomTxType::SmartContract:           return CSmartContractMessage{};
        case CustomTxType::DFIP2203:                return CFutureSwapMessage{};
        case CustomTxType::SetGovVariable:          return CGovernanceMessage{};
        case CustomTxType::SetGovVariableHeight:    return CGovernanceHeightMessage{};
        case CustomTxType::AppointOracle:           return CAppointOracleMessage{};
        case CustomTxType::RemoveOracleAppoint:     return CRemoveOracleAppointMessage{};
        case CustomTxType::UpdateOracleAppoint:     return CUpdateOracleAppointMessage{};
        case CustomTxType::SetOracleData:           return CSetOracleDataMessage{};
        case CustomTxType::AutoAuthPrep:            return CCustomTxMessageNone{};
        case CustomTxType::ICXCreateOrder:          return CICXCreateOrderMessage{};
        case CustomTxType::ICXMakeOffer:            return CICXMakeOfferMessage{};
        case CustomTxType::ICXSubmitDFCHTLC:        return CICXSubmitDFCHTLCMessage{};
        case CustomTxType::ICXSubmitEXTHTLC:        return CICXSubmitEXTHTLCMessage{};
        case CustomTxType::ICXClaimDFCHTLC:         return CICXClaimDFCHTLCMessage{};
        case CustomTxType::ICXCloseOrder:           return CICXCloseOrderMessage{};
        case CustomTxType::ICXCloseOffer:           return CICXCloseOfferMessage{};
        case CustomTxType::SetLoanCollateralToken:  return CLoanSetCollateralTokenMessage{};
        case CustomTxType::SetLoanToken:            return CLoanSetLoanTokenMessage{};
        case CustomTxType::UpdateLoanToken:         return CLoanUpdateLoanTokenMessage{};
        case CustomTxType::LoanScheme:              return CLoanSchemeMessage{};
        case CustomTxType::DefaultLoanScheme:       return CDefaultLoanSchemeMessage{};
        case CustomTxType::DestroyLoanScheme:       return CDestroyLoanSchemeMessage{};
        case CustomTxType::Vault:                   return CVaultMessage{};
        case CustomTxType::CloseVault:              return CCloseVaultMessage{};
        case CustomTxType::UpdateVault:             return CUpdateVaultMessage{};
        case CustomTxType::DepositToVault:          return CDepositToVaultMessage{};
        case CustomTxType::WithdrawFromVault:       return CWithdrawFromVaultMessage{};
        case CustomTxType::TakeLoan:                return CLoanTakeLoanMessage{};
        case CustomTxType::PaybackLoan:             return CLoanPaybackLoanMessage{};
        case CustomTxType::PaybackLoanV2:           return CLoanPaybackLoanV2Message{};
        case CustomTxType::AuctionBid:              return CAuctionBidMessage{};
        case CustomTxType::CreateCfp:               return CCreatePropMessage{};
        case CustomTxType::CreateVoc:               return CCreatePropMessage{};
        case CustomTxType::Vote:                    return CPropVoteMessage{};
        case CustomTxType::FutureSwapExecution:     return CCustomTxMessageNone{};
        case CustomTxType::FutureSwapRefund:        return CCustomTxMessageNone{};
        case CustomTxType::Reject:                  return CCustomTxMessageNone{};
        case CustomTxType::None:                    return CCustomTxMessageNone{};
    }
    return CCustomTxMessageNone{};
}

template <typename ...T>
constexpr bool FalseType = false;

template<typename T>
constexpr bool IsOneOf() {
    return false;
}

template<typename T, typename T1, typename ...Args>
constexpr bool IsOneOf() {
    return std::is_same_v<T, T1> || IsOneOf<T, Args...>();
}

class CCustomMetadataParseVisitor
{
    uint32_t height;
    const Consensus::Params& consensus;
    const std::vector<unsigned char>& metadata;

    Res IsHardforkEnabled(int startHeight) const {
        const std::unordered_map<int, std::string> hardforks = {
            { consensus.AMKHeight,              "called before AMK height" },
            { consensus.BayfrontHeight,         "called before Bayfront height" },
            { consensus.BayfrontGardensHeight,  "called before Bayfront Gardens height" },
            { consensus.EunosHeight,            "called before Eunos height" },
            { consensus.EunosPayaHeight,        "called before EunosPaya height" },
            { consensus.FortCanningHeight,      "called before FortCanning height" },
            { consensus.FortCanningHillHeight,  "called before FortCanningHill height" },
            { consensus.FortCanningRoadHeight,  "called before FortCanningRoad height" },
            { consensus.GreatWorldHeight,       "called before GreatWorld height" },
        };
        if (startHeight && int(height) < startHeight) {
            auto it = hardforks.find(startHeight);
            assert(it != hardforks.end());
            return Res::Err(it->second);
        }
        return Res::Ok();
    }

public:
    CCustomMetadataParseVisitor(uint32_t height,
                                const Consensus::Params& consensus,
                                const std::vector<unsigned char>& metadata)
        : height(height), consensus(consensus), metadata(metadata) {}

    template<typename T>
    Res EnabledAfter() const {
        if constexpr (IsOneOf<T, CCreateTokenMessage,
                                 CUpdateTokenPreAMKMessage,
                                 CUtxosToAccountMessage,
                                 CAccountToUtxosMessage,
                                 CAccountToAccountMessage,
                                 CMintTokensMessage>())
            return IsHardforkEnabled(consensus.AMKHeight);
        else
        if constexpr (IsOneOf<T, CUpdateTokenMessage,
                                 CPoolSwapMessage,
                                 CLiquidityMessage,
                                 CRemoveLiquidityMessage,
                                 CCreatePoolPairMessage,
                                 CUpdatePoolPairMessage,
                                 CGovernanceMessage>())
            return IsHardforkEnabled(consensus.BayfrontHeight);
        else
        if constexpr (IsOneOf<T, CAppointOracleMessage,
                                 CRemoveOracleAppointMessage,
                                 CUpdateOracleAppointMessage,
                                 CSetOracleDataMessage,
                                 CICXCreateOrderMessage,
                                 CICXMakeOfferMessage,
                                 CICXSubmitDFCHTLCMessage,
                                 CICXSubmitEXTHTLCMessage,
                                 CICXClaimDFCHTLCMessage,
                                 CICXCloseOrderMessage,
                                 CICXCloseOfferMessage>())
            return IsHardforkEnabled(consensus.EunosHeight);
        else
        if constexpr (IsOneOf<T, CPoolSwapMessageV2,
                                 CLoanSetCollateralTokenMessage,
                                 CLoanSetLoanTokenMessage,
                                 CLoanUpdateLoanTokenMessage,
                                 CLoanSchemeMessage,
                                 CDefaultLoanSchemeMessage,
                                 CDestroyLoanSchemeMessage,
                                 CVaultMessage,
                                 CCloseVaultMessage,
                                 CUpdateVaultMessage,
                                 CDepositToVaultMessage,
                                 CWithdrawFromVaultMessage,
                                 CLoanTakeLoanMessage,
                                 CLoanPaybackLoanMessage,
                                 CAuctionBidMessage,
                                 CGovernanceHeightMessage>())
            return IsHardforkEnabled(consensus.FortCanningHeight);
        else
        if constexpr (IsOneOf<T, CAnyAccountsToAccountsMessage>())
            return IsHardforkEnabled(consensus.BayfrontGardensHeight);
        else
        if constexpr (IsOneOf<T, CSmartContractMessage>())
            return IsHardforkEnabled(consensus.FortCanningHillHeight);
        else
        if constexpr (IsOneOf<T, CLoanPaybackLoanV2Message,
                                 CFutureSwapMessage>())
            return IsHardforkEnabled(consensus.FortCanningRoadHeight);
        else
<<<<<<< HEAD
        if constexpr (IsOneOf<T, CBurnTokensMessage,
=======
        if constexpr (IsOneOf<T, CUpdateMasterNodeMessage,
>>>>>>> 1a4fbaed
                                 CCreatePropMessage,
                                 CPropVoteMessage>())
            return IsHardforkEnabled(consensus.GreatWorldHeight);
        else
        if constexpr (IsOneOf<T, CCreateMasterNodeMessage,
                                 CResignMasterNodeMessage>())
            return Res::Ok();
        else
            static_assert(FalseType<T>, "Unhandled type");
    }

    template<typename T>
    Res DisabledAfter() const {
        if constexpr (IsOneOf<T, CUpdateTokenPreAMKMessage>())
            return IsHardforkEnabled(consensus.BayfrontHeight) ? Res::Err("called after Bayfront height") : Res::Ok();
        else if constexpr (IsOneOf<T, CLoanSetCollateralTokenMessage,
                                      CLoanSetLoanTokenMessage,
                                      CLoanUpdateLoanTokenMessage>())
            return IsHardforkEnabled(consensus.GreatWorldHeight) ? Res::Err("called after GreatWorld height") : Res::Ok();

        return Res::Ok();
    }

    template<typename T>
    Res operator()(T& obj) const {
        auto res = EnabledAfter<T>();
        if (!res)

            return res;

        res = DisabledAfter<T>();
        if (!res)
            return res;

        CDataStream ss(metadata, SER_NETWORK, PROTOCOL_VERSION);
        ss >> obj;
        if (!ss.empty())
            return Res::Err("deserialization failed: excess %d bytes", ss.size());

        return Res::Ok();
    }

    Res operator()(CCustomTxMessageNone&) const {
        return Res::Ok();
    }
};

class CCustomTxApplyVisitor
{
    uint32_t txn;
    uint64_t time;
    uint32_t height;
    CCustomCSView& mnview;
    CFutureSwapView& futureSwapView;
    const CTransaction& tx;
    const CCoinsViewCache& coins;
    const Consensus::Params& consensus;

    template<typename T, typename T1, typename ...Args>
    Res ConsensusHandler(const T& obj) const {

        static_assert(std::is_base_of_v<CCustomTxVisitor, T1>, "CCustomTxVisitor base required");

        if constexpr (std::is_invocable_v<T1, T>)
            return T1{mnview, futureSwapView, coins, tx, consensus, height, time, txn}(obj);
        else
        if constexpr (sizeof...(Args) != 0)
            return ConsensusHandler<T, Args...>(obj);
        else
            static_assert(FalseType<T>, "Unhandled type");
    }

public:
    CCustomTxApplyVisitor(const CTransaction& tx,
                          uint32_t height,
                          const CCoinsViewCache& coins,
                          CCustomCSView& mnview,
                          CFutureSwapView& futureSwapView,
                          const Consensus::Params& consensus,
                          uint64_t time,
                          uint32_t txn)

        : txn(txn), time(time), height(height), mnview(mnview), futureSwapView(futureSwapView), tx(tx), coins(coins), consensus(consensus) {}


    template<typename T>
    Res operator()(const T& obj) const {

        return ConsensusHandler<T, CAccountsConsensus,
                                   CGovernanceConsensus,
                                   CICXOrdersConsensus,
                                   CLoansConsensus,
                                   CMasternodesConsensus,
                                   COraclesConsensus,
                                   CPoolPairsConsensus,
                                   CSmartContractsConsensus,
                                   CTokensConsensus,
                                   CVaultsConsensus,
                                   CProposalsConsensus
                                >(obj);
    }

    Res operator()(const CCustomTxMessageNone&) const {
        return Res::Ok();
    }
};

Res CustomMetadataParse(uint32_t height, const Consensus::Params& consensus, const std::vector<unsigned char>& metadata, CCustomTxMessage& txMessage) {
    try {
        return std::visit(CCustomMetadataParseVisitor(height, consensus, metadata), txMessage);
    } catch (const std::exception& e) {
        return Res::Err(e.what());
    } catch (...) {
        return Res::Err("unexpected error");
    }
}

bool IsDisabledTx(uint32_t height, CustomTxType type, const Consensus::Params& consensus) {
    // All the heights that are involved in disabled Txs
    auto fortCanningParkHeight = static_cast<uint32_t>(consensus.FortCanningParkHeight);
    auto fortCanningHillHeight = static_cast<uint32_t>(consensus.FortCanningHillHeight);

    if (height < fortCanningParkHeight)
        return false;

    // For additional safety, since some APIs do block + 1 calc
    if (height == fortCanningHillHeight || height == fortCanningHillHeight - 1) {
        switch (type) {
            case CustomTxType::TakeLoan:
            case CustomTxType::PaybackLoan:
            case CustomTxType::DepositToVault:
            case CustomTxType::WithdrawFromVault:
            case CustomTxType::UpdateVault:
                return true;
            default:
                break;
            }
    }

    // ICXCreateOrder      = '1',
    // ICXMakeOffer        = '2',
    // ICXSubmitDFCHTLC    = '3',
    // ICXSubmitEXTHTLC    = '4',
    // ICXClaimDFCHTLC     = '5',
    // ICXCloseOrder       = '6',
    // ICXCloseOffer       = '7',

    // Leaving close orders, as withdrawal of existing should be ok?
    switch (type) {
        case CustomTxType::ICXCreateOrder:
        case CustomTxType::ICXMakeOffer:
        case CustomTxType::ICXSubmitDFCHTLC:
        case CustomTxType::ICXSubmitEXTHTLC:
        case CustomTxType::ICXClaimDFCHTLC:
            return true;
        default:
            return false;
    }
}

bool IsDisabledTx(uint32_t height, const CTransaction& tx, const Consensus::Params& consensus) {
    TBytes dummy;
    auto txType = GuessCustomTxType(tx, dummy);
    return IsDisabledTx(height, txType, consensus);
}

Res CustomTxVisit(CCustomCSView& mnview, CFutureSwapView& futureSwapView, const CCoinsViewCache& coins, const CTransaction& tx, uint32_t height, const Consensus::Params& consensus, const CCustomTxMessage& txMessage, uint64_t time, uint32_t txn) {
    if (IsDisabledTx(height, tx, consensus)) {
        return Res::ErrCode(CustomTxErrCodes::Fatal, "Disabled custom transaction");
    }
    try {
        return std::visit(CCustomTxApplyVisitor(tx, height, coins, mnview, futureSwapView, consensus, time, txn), txMessage);
    } catch (const std::bad_variant_access& e) {
        return Res::Err(e.what());
    } catch (...) {
        return Res::Err("unexpected error");
    }
}

bool ShouldReturnNonFatalError(const CTransaction& tx, uint32_t height) {
    static const std::map<uint32_t, uint256> skippedTx = {
        { 471222, uint256S("0ab0b76352e2d865761f4c53037041f33e1200183d55cdf6b09500d6f16b7329") },
    };
    auto it = skippedTx.find(height);
    return it != skippedTx.end() && it->second == tx.GetHash();
}

void PopulateVaultHistoryData(CHistoryWriters* writers, const CCustomTxMessage& txMessage, const CustomTxType txType, const uint32_t height, const uint32_t txn, const uint256& txid) {
    if (txType == CustomTxType::Vault) {
        auto obj = std::get<CVaultMessage>(txMessage);
        writers->AddVault(txid, obj.schemeId);
    } else if (txType == CustomTxType::CloseVault) {
        auto obj = std::get<CCloseVaultMessage>(txMessage);
        writers->AddVault(obj.vaultId);
    } else if (txType == CustomTxType::UpdateVault) {
        auto obj = std::get<CUpdateVaultMessage>(txMessage);
        writers->AddVault(obj.vaultId, obj.schemeId);
    } else if (txType == CustomTxType::DepositToVault) {
        auto obj = std::get<CDepositToVaultMessage>(txMessage);
        writers->AddVault(obj.vaultId);
    } else if (txType == CustomTxType::WithdrawFromVault) {
        auto obj = std::get<CWithdrawFromVaultMessage>(txMessage);
        writers->AddVault(obj.vaultId);
    } else if (txType == CustomTxType::TakeLoan) {
        auto obj = std::get<CLoanTakeLoanMessage>(txMessage);
        writers->AddVault(obj.vaultId);
    } else if (txType == CustomTxType::PaybackLoan) {
        auto obj = std::get<CLoanPaybackLoanMessage>(txMessage);
        writers->AddVault(obj.vaultId);
    } else if (txType == CustomTxType::PaybackLoanV2) {
        auto obj = std::get<CLoanPaybackLoanV2Message>(txMessage);
        writers->AddVault(obj.vaultId);
    } else if (txType == CustomTxType::AuctionBid) {
        auto obj = std::get<CAuctionBidMessage>(txMessage);
        writers->AddVault(obj.vaultId);
    } else if (txType == CustomTxType::LoanScheme) {
        auto obj = std::get<CLoanSchemeMessage>(txMessage);
        writers->AddLoanScheme(obj, txid, height, txn);
    }
}

Res ApplyCustomTx(CCustomCSView& mnview, CFutureSwapView& futureSwapView, const CCoinsViewCache& coins, const CTransaction& tx, const Consensus::Params& consensus, uint32_t height, uint64_t time, uint256* canSpend, uint32_t txn, CHistoryWriters* writers) {
    auto res = Res::Ok();
    if (tx.IsCoinBase() && height > 0) { // genesis contains custom coinbase txs
        return res;
    }
    std::vector<unsigned char> metadata;
    const auto metadataValidation = static_cast<int>(height) >= consensus.FortCanningHeight;

    auto txType = GuessCustomTxType(tx, metadata, metadataValidation);
    if (txType == CustomTxType::None) {
        return res;
    }

    if (metadataValidation && txType == CustomTxType::Reject) {
        return Res::ErrCode(CustomTxErrCodes::Fatal, "Invalid custom transaction");
    }

    auto futureCopy(futureSwapView);
    auto txMessage = customTypeToMessage(txType);
    CAccountsHistoryWriter view(mnview, height, txn, tx.GetHash(), uint8_t(txType), writers);

    if ((res = CustomMetadataParse(height, consensus, metadata, txMessage))) {
        if (writers) {
           PopulateVaultHistoryData(writers, txMessage, txType, height, txn, tx.GetHash());
        }
        res = CustomTxVisit(view, futureCopy, coins, tx, height, consensus, txMessage, time, txn);

        if (canSpend && txType == CustomTxType::UpdateMasternode) {
            auto obj = std::get<CUpdateMasterNodeMessage>(txMessage);
            for (const auto item : obj.updates) {
                if (item.first == static_cast<uint8_t>(UpdateMasternodeType::OwnerAddress)) {
                    if (const auto node = mnview.GetMasternode(obj.mnId)) {
                        *canSpend = node->collateralTx.IsNull() ? obj.mnId : node->collateralTx;
                    }
                    break;
                }
            }
        }

        // Track burn fee
        if (txType == CustomTxType::CreateToken
        || txType == CustomTxType::CreateMasternode
        || txType == CustomTxType::CreateCfp
        || txType == CustomTxType::CreateVoc) {
            if (writers) {
                writers->AddFeeBurn(tx.vout[0].scriptPubKey, tx.vout[0].nValue);
            }
        }
        if (txType == CustomTxType::Vault) {
            // burn the half, the rest is returned on close vault
            auto burnFee = tx.vout[0].nValue / 2;
            if (writers) {
                writers->AddFeeBurn(tx.vout[0].scriptPubKey, burnFee);
            }
        }
    }
    // list of transactions which aren't allowed to fail:
    if (!res) {
        res.msg = strprintf("%sTx: %s", ToString(txType), res.msg);

        if (NotAllowedToFail(txType, height)) {
            if (ShouldReturnNonFatalError(tx, height)) {
                return res;
            }
            res.code |= CustomTxErrCodes::Fatal;
        }
        if (static_cast<int>(height) >= consensus.DakotaHeight) {
            res.code |= CustomTxErrCodes::Fatal;
        }
        return res;
    }

    view.Flush();
    futureCopy.Flush();
    return res;
}

ResVal<uint256> ApplyAnchorRewardTx(CCustomCSView & mnview, CTransaction const & tx, int height, std::vector<unsigned char> const & metadata, Consensus::Params const & consensusParams)
{
    if (height < consensusParams.DakotaHeight) {
        return Res::Err("New anchor TX type before Dakota fork. Height %d", height);
    }

    CDataStream ss(metadata, SER_NETWORK, PROTOCOL_VERSION);
    CAnchorFinalizationMessage finMsg;
    ss >> finMsg;

    auto rewardTx = mnview.GetRewardForAnchor(finMsg.btcTxHash);
    if (rewardTx) {
        return Res::ErrDbg("bad-ar-exists", "reward for anchor %s already exists (tx: %s)",
                           finMsg.btcTxHash.ToString(), (*rewardTx).ToString());
    }

    // Miner used confirm team at chain height when creating this TX, this is height - 1.
    int anchorHeight = height - 1;
    auto team = mnview.GetConfirmTeam(anchorHeight);
    if (!team) {
        return Res::ErrDbg("bad-ar-team", "could not get confirm team for height: %d", anchorHeight);
    }

    auto uniqueKeys = finMsg.CheckConfirmSigs(*team, anchorHeight);
    if (!uniqueKeys) {
        return Res::ErrDbg("bad-ar-sigs", "anchor signatures are incorrect");
    }

    auto quorum = GetMinAnchorQuorum(*team);
    if (finMsg.sigs.size() < quorum) {
        return Res::ErrDbg("bad-ar-sigs-quorum", "anchor sigs (%d) < min quorum (%) ",
                           finMsg.sigs.size(), quorum);
    }

    if (uniqueKeys < quorum) {
        return Res::ErrDbg("bad-ar-sigs-quorum", "anchor unique keys (%d) < min quorum (%) ",
                           uniqueKeys, quorum);
    }

    // Make sure anchor block height and hash exist in chain.
    CBlockIndex* anchorIndex = ::ChainActive()[finMsg.anchorHeight];
    if (!anchorIndex) {
        return Res::ErrDbg("bad-ar-height", "Active chain does not contain block height %d. Chain height %d",
                           finMsg.anchorHeight, ::ChainActive().Height());
    }

    if (anchorIndex->GetBlockHash() != finMsg.dfiBlockHash) {
        return Res::ErrDbg("bad-ar-hash", "Anchor and blockchain mismatch at height %d. Expected %s found %s",
                           finMsg.anchorHeight, anchorIndex->GetBlockHash().ToString(), finMsg.dfiBlockHash.ToString());
    }

    // check reward sum
    auto const cbValues = tx.GetValuesOut();
    if (cbValues.size() != 1 || cbValues.begin()->first != DCT_ID{0})
        return Res::ErrDbg("bad-ar-wrong-tokens", "anchor reward should be paid in DFI only");

    auto const anchorReward = mnview.GetCommunityBalance(CommunityAccountType::AnchorReward);
    if (cbValues.begin()->second != anchorReward) {
        return Res::ErrDbg("bad-ar-amount", "anchor pays wrong amount (actual=%d vs expected=%d)",
                           cbValues.begin()->second, anchorReward);
    }

    CTxDestination destination = finMsg.rewardKeyType == 1 ? CTxDestination(PKHash(finMsg.rewardKeyID)) : CTxDestination(WitnessV0KeyHash(finMsg.rewardKeyID));
    if (tx.vout[1].scriptPubKey != GetScriptForDestination(destination)) {
        return Res::ErrDbg("bad-ar-dest", "anchor pay destination is incorrect");
    }

    LogPrint(BCLog::ACCOUNTCHANGE, "AccountChange: txid=%s fund=%s change=%s\n", tx.GetHash().ToString(), GetCommunityAccountName(CommunityAccountType::AnchorReward), (CBalances{{{{0}, -mnview.GetCommunityBalance(CommunityAccountType::AnchorReward)}}}.ToString()));
    mnview.SetCommunityBalance(CommunityAccountType::AnchorReward, 0); // just reset
    mnview.AddRewardForAnchor(finMsg.btcTxHash, tx.GetHash());

    // Store reward data for RPC info
    mnview.AddAnchorConfirmData(CAnchorConfirmData{finMsg});

    return { finMsg.btcTxHash, Res::Ok() };
}

bool IsMempooledCustomTxCreate(const CTxMemPool & pool, const uint256 & txid)
{
    CTransactionRef ptx = pool.get(txid);
    if (ptx) {
        std::vector<unsigned char> dummy;
        CustomTxType txType = GuessCustomTxType(*ptx, dummy);
        return txType == CustomTxType::CreateMasternode || txType == CustomTxType::CreateToken;
    }
    return false;
}

std::vector<DCT_ID> CPoolSwap::CalculateSwaps(CCustomCSView& view, bool testOnly) {

    std::vector<std::vector<DCT_ID>> poolPaths = CalculatePoolPaths(view);

    // Record best pair
    std::pair<std::vector<DCT_ID>, CAmount> bestPair{{}, -1};

    // Loop through all common pairs
    for (const auto& path : poolPaths) {

        // Test on copy of view
        CCustomCSView dummy(view);

        // Execute pool path
        auto res = ExecuteSwap(dummy, path, testOnly);

        // Add error for RPC user feedback
        if (!res) {
            const auto token = dummy.GetToken(currentID);
            if (token) {
                errors.emplace_back(token->symbol, res.msg);
            }
        }

        // Record amount if more than previous or default value
        if (res && result > bestPair.second) {
            bestPair = {path, result};
        }
    }

    return bestPair.first;
}

std::vector<std::vector<DCT_ID>> CPoolSwap::CalculatePoolPaths(CCustomCSView& view) {

    // For tokens to be traded get all pairs and pool IDs
    std::multimap<uint32_t, DCT_ID> fromPoolsID, toPoolsID;
    view.ForEachPoolPair([&](DCT_ID const & id, const CPoolPair& pool) {
        if (pool.idTokenA == obj.idTokenFrom) {
            fromPoolsID.emplace(pool.idTokenB.v, id);
        } else if (pool.idTokenB == obj.idTokenFrom) {
            fromPoolsID.emplace(pool.idTokenA.v, id);
        }

        if (pool.idTokenA == obj.idTokenTo) {
            toPoolsID.emplace(pool.idTokenB.v, id);
        } else if (pool.idTokenB == obj.idTokenTo) {
            toPoolsID.emplace(pool.idTokenA.v, id);
        }
        return true;
    }, {0});

    if (fromPoolsID.empty() || toPoolsID.empty()) {
        return {};
    }

    // Find intersection on key
    std::map<uint32_t, DCT_ID> commonPairs;
    set_intersection(fromPoolsID.begin(), fromPoolsID.end(), toPoolsID.begin(), toPoolsID.end(),
                     std::inserter(commonPairs, commonPairs.begin()),
                     [](std::pair<uint32_t, DCT_ID> a, std::pair<uint32_t, DCT_ID> b) {
                         return a.first < b.first;
                     });

    // Loop through all common pairs and record direct pool to pool swaps
    std::vector<std::vector<DCT_ID>> poolPaths;
    for (const auto& item : commonPairs) {

        // Loop through all source/intermediate pools matching common pairs
        const auto poolFromIDs = fromPoolsID.equal_range(item.first);
        for (auto fromID = poolFromIDs.first; fromID != poolFromIDs.second; ++fromID) {

            // Loop through all destination pools matching common pairs
            const auto poolToIDs = toPoolsID.equal_range(item.first);
            for (auto toID = poolToIDs.first; toID != poolToIDs.second; ++toID) {

                // Add to pool paths
                poolPaths.push_back({fromID->second, toID->second});
            }
        }
    }

    // Look for pools that bridges token. Might be in addition to common token pairs paths.
    view.ForEachPoolPair([&](DCT_ID const & id, const CPoolPair& pool) {

        // Loop through from pool multimap on unique keys only
        for (auto fromIt = fromPoolsID.begin(); fromIt != fromPoolsID.end(); fromIt = fromPoolsID.equal_range(fromIt->first).second) {

            // Loop through to pool multimap on unique keys only
            for (auto toIt = toPoolsID.begin(); toIt != toPoolsID.end(); toIt = toPoolsID.equal_range(toIt->first).second) {

                // If a pool pairs matches from pair and to pair add it to the pool paths
                if ((fromIt->first == pool.idTokenA.v && toIt->first == pool.idTokenB.v) ||
                    (fromIt->first == pool.idTokenB.v && toIt->first == pool.idTokenA.v)) {
                    poolPaths.push_back({fromIt->second, id, toIt->second});
                }
            }
        }
        return true;
    }, {0});

    // return pool paths
    return poolPaths;
}

// Note: `testOnly` doesn't update views, and as such can result in a previous price calculations
// for a pool, if used multiple times (or duplicated pool IDs) with the same view.
// testOnly is only meant for one-off tests per well defined view.
Res CPoolSwap::ExecuteSwap(CCustomCSView& view, std::vector<DCT_ID> poolIDs, bool testOnly) {

    Res poolResult = Res::Ok();

    // No composite swap allowed before Fort Canning
    if (static_cast<int>(height) < Params().GetConsensus().FortCanningHeight && !poolIDs.empty()) {
        poolIDs.clear();
    }

    if (obj.amountFrom <= 0) {
        return Res::Err("Input amount should be positive");
    }

    // Single swap if no pool IDs provided
    auto poolPrice = POOLPRICE_MAX;
    std::optional<std::pair<DCT_ID, CPoolPair> > poolPair;
    if (poolIDs.empty()) {
        poolPair = view.GetPoolPair(obj.idTokenFrom, obj.idTokenTo);
        if (!poolPair) {
            return Res::Err("Cannot find the pool pair.");
        }

        // Add single swap pool to vector for loop
        poolIDs.push_back(poolPair->first);

        // Get legacy max price
        poolPrice = obj.maxPrice;
    }

    if (!testOnly) {
        CCustomCSView mnview(view);
        mnview.CalculateOwnerRewards(obj.from, height);
        mnview.CalculateOwnerRewards(obj.to, height);
        mnview.Flush();
    }

    auto attributes = view.GetAttributes();
    if (!attributes) {
        attributes = std::make_shared<ATTRIBUTES>();
    }

    CDataStructureV0 dexKey{AttributeTypes::Live, ParamIDs::Economy, EconomyKeys::DexTokens};
    auto dexBalances = attributes->GetValue(dexKey, CDexBalances{});

    // Set amount to be swapped in pool
    CTokenAmount swapAmountResult{obj.idTokenFrom, obj.amountFrom};

    for (size_t i{0}; i < poolIDs.size(); ++i) {

        // Also used to generate pool specific error messages for RPC users
        currentID = poolIDs[i];

        // Use single swap pool if already found
        std::optional<CPoolPair> pool;
        if (poolPair) {
            pool = poolPair->second;
        }
        else // Or get pools from IDs provided for composite swap
        {
            pool = view.GetPoolPair(currentID);
            if (!pool) {
                return Res::Err("Cannot find the pool pair.");
            }
        }

        // Check if last pool swap
        bool lastSwap = i + 1 == poolIDs.size();

        const auto swapAmount = swapAmountResult;

        if (height >= static_cast<uint32_t>(Params().GetConsensus().FortCanningHillHeight) && lastSwap) {
            if (obj.idTokenTo == swapAmount.nTokenId) {
                return Res::Err("Final swap should have idTokenTo as destination, not source");
            }
            if (pool->idTokenA != obj.idTokenTo && pool->idTokenB != obj.idTokenTo) {
                return Res::Err("Final swap pool should have idTokenTo, incorrect final pool ID provided");
            }
        }

        if (view.AreTokensLocked({pool->idTokenA.v, pool->idTokenB.v})) {
            return Res::Err("Pool currently disabled due to locked token");
        }

        auto dexfeeInPct = view.GetDexFeeInPct(currentID, swapAmount.nTokenId);

        auto& balances = dexBalances[currentID];
        auto forward = swapAmount.nTokenId == pool->idTokenA;

        auto& totalTokenA = forward ? balances.totalTokenA : balances.totalTokenB;
        auto& totalTokenB = forward ? balances.totalTokenB : balances.totalTokenA;

        const auto& reserveAmount = forward ? pool->reserveA : pool->reserveB;
        const auto& blockCommission = forward ? pool->blockCommissionA : pool->blockCommissionB;

        const auto initReserveAmount = reserveAmount;
        const auto initBlockCommission = blockCommission;

        // Perform swap
        poolResult = pool->Swap(swapAmount, dexfeeInPct, poolPrice, [&] (const CTokenAmount& dexfeeInAmount, const CTokenAmount& tokenAmount) {
            // Save swap amount for next loop
            swapAmountResult = tokenAmount;

            CTokenAmount dexfeeOutAmount{tokenAmount.nTokenId, 0};

            auto dexfeeOutPct = view.GetDexFeeOutPct(currentID, tokenAmount.nTokenId);
            if (dexfeeOutPct > 0) {
                dexfeeOutAmount.nValue = MultiplyAmounts(tokenAmount.nValue, dexfeeOutPct);
                swapAmountResult.nValue -= dexfeeOutAmount.nValue;
            }

            // If we're just testing, don't do any balance transfers.
            // Just go over pools and return result. The only way this can
            // cause inaccurate result is if we go over the same path twice,
            // which shouldn't happen in the first place.
            if (testOnly)
                return Res::Ok();

            auto res = view.SetPoolPair(currentID, height, *pool);
            if (!res) {
                return res;
            }

            CCustomCSView intermediateView(view);
            // hide interemidiate swaps
            auto& subView = i == 0 ? view : intermediateView;
            res = subView.SubBalance(obj.from, swapAmount);
            if (!res) {
                return res;
            }
            intermediateView.Flush();

            auto& addView = lastSwap ? view : intermediateView;
            res = addView.AddBalance(lastSwap ? obj.to : obj.from, swapAmountResult);
            if (!res) {
                return res;
            }
            intermediateView.Flush();

            // burn the dex in amount
            if (dexfeeInAmount.nValue > 0) {
                res = view.AddBalance(Params().GetConsensus().burnAddress, dexfeeInAmount);
                if (!res) {
                    return res;
                }
                totalTokenA.feeburn += dexfeeInAmount.nValue;
            }

            // burn the dex out amount
            if (dexfeeOutAmount.nValue > 0) {
                res = view.AddBalance(Params().GetConsensus().burnAddress, dexfeeOutAmount);
                if (!res) {
                    return res;
                }
                totalTokenB.feeburn += dexfeeOutAmount.nValue;
            }

            totalTokenA.swaps += (reserveAmount - initReserveAmount);
            totalTokenA.commissions += (blockCommission - initBlockCommission);

            if (lastSwap && obj.to == Params().GetConsensus().burnAddress) {
                totalTokenB.feeburn += swapAmountResult.nValue;
            }

           return res;
        }, static_cast<int>(height));

        if (!poolResult) {
            return poolResult;
        }
    }

    // Reject if price paid post-swap above max price provided
    if (static_cast<int>(height) >= Params().GetConsensus().FortCanningHeight && obj.maxPrice != POOLPRICE_MAX) {
        if (swapAmountResult.nValue != 0) {
            const auto userMaxPrice = arith_uint256(obj.maxPrice.integer) * COIN + obj.maxPrice.fraction;
            if (arith_uint256(obj.amountFrom) * COIN / swapAmountResult.nValue > userMaxPrice) {
                return Res::Err("Price is higher than indicated.");
            }
        }
    }

    if (!testOnly) {
        attributes->SetValue(dexKey, std::move(dexBalances));
        view.SetVariable(*attributes);
    }
    // Assign to result for loop testing best pool swap result
    result = swapAmountResult.nValue;

    return poolResult;
}

Res SwapToDFIOverUSD(CCustomCSView & mnview, DCT_ID tokenId, CAmount amount, CScript const & from, CScript const & to, uint32_t height)
{
    auto token = mnview.GetToken(tokenId);
    if (!token)
        return Res::Err("Cannot find token with id %s!", tokenId.ToString());

    CPoolSwapMessage obj;

    obj.from = from;
    obj.to = to;
    obj.idTokenFrom = tokenId;
    obj.idTokenTo = DCT_ID{0};
    obj.amountFrom = amount;
    obj.maxPrice = POOLPRICE_MAX;

    auto poolSwap = CPoolSwap(obj, height);

    // Direct swap from DUSD to DFI as defined in the CPoolSwapMessage.
    if (token->symbol == "DUSD")
        return poolSwap.ExecuteSwap(mnview, {});

    auto dUsdToken = mnview.GetToken("DUSD");
    if (!dUsdToken)
        return Res::Err("Cannot find token DUSD");

    auto pooldUSDDFI = mnview.GetPoolPair(dUsdToken->first, DCT_ID{0});
    if (!pooldUSDDFI)
        return Res::Err("Cannot find pool pair DUSD-DFI!");

    auto poolTokendUSD = mnview.GetPoolPair(tokenId,dUsdToken->first);
    if (!poolTokendUSD)
        return Res::Err("Cannot find pool pair %s-DUSD!", token->symbol);

    // swap tokenID -> USD -> DFI
    return poolSwap.ExecuteSwap(mnview, {poolTokendUSD->first, pooldUSDDFI->first});
}

bool IsVaultPriceValid(CCustomCSView& mnview, const CVaultId& vaultId, uint32_t height)
{
    if (auto collaterals = mnview.GetVaultCollaterals(vaultId))
        for (const auto& collateral : collaterals->balances)
            if (auto collateralToken = mnview.HasLoanCollateralToken({collateral.first, height}))
                if (auto fixedIntervalPrice = mnview.GetFixedIntervalPrice(collateralToken->fixedIntervalPriceId))
                    if (!fixedIntervalPrice.val->isLive(mnview.GetPriceDeviation()))
                        return false;

    if (auto loans = mnview.GetLoanTokens(vaultId))
        for (const auto& loan : loans->balances)
            if (auto loanToken = mnview.GetLoanTokenByID(loan.first))
                if (auto fixedIntervalPrice = mnview.GetFixedIntervalPrice(loanToken->fixedIntervalPriceId))
                    if (!fixedIntervalPrice.val->isLive(mnview.GetPriceDeviation()))
                        return false;

    return true;
}<|MERGE_RESOLUTION|>--- conflicted
+++ resolved
@@ -199,13 +199,10 @@
                                  CFutureSwapMessage>())
             return IsHardforkEnabled(consensus.FortCanningRoadHeight);
         else
-<<<<<<< HEAD
         if constexpr (IsOneOf<T, CBurnTokensMessage,
-=======
-        if constexpr (IsOneOf<T, CUpdateMasterNodeMessage,
->>>>>>> 1a4fbaed
                                  CCreatePropMessage,
-                                 CPropVoteMessage>())
+                                 CPropVoteMessage,
+                                 CUpdateMasterNodeMessage,>())
             return IsHardforkEnabled(consensus.GreatWorldHeight);
         else
         if constexpr (IsOneOf<T, CCreateMasterNodeMessage,
