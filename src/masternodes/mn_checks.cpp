// Copyright (c) DeFi Blockchain Developers
// Distributed under the MIT software license, see the accompanying
// file LICENSE or http://www.opensource.org/licenses/mit-license.php.

#include <masternodes/accountshistory.h>
#include <masternodes/ffi_temp_stub.h>
#include <masternodes/govvariables/attributes.h>
#include <masternodes/historywriter.h>
#include <masternodes/mn_checks.h>
#include <masternodes/vaulthistory.h>
#include <masternodes/errors.h>

#include <ain_rs_exports.h>
#include <core_io.h>
#include <index/txindex.h>
#include <txmempool.h>
#include <validation.h>

#include <algorithm>

constexpr std::string_view ERR_STRING_MIN_COLLATERAL_DFI_PCT =
    "At least 50%% of the minimum required collateral must be in DFI";
constexpr std::string_view ERR_STRING_MIN_COLLATERAL_DFI_DUSD_PCT =
    "At least 50%% of the minimum required collateral must be in DFI or DUSD";

std::string ToString(CustomTxType type) {
    switch (type) {
        case CustomTxType::CreateMasternode:
            return "CreateMasternode";
        case CustomTxType::ResignMasternode:
            return "ResignMasternode";
        case CustomTxType::UpdateMasternode:
            return "UpdateMasternode";
        case CustomTxType::CreateToken:
            return "CreateToken";
        case CustomTxType::UpdateToken:
            return "UpdateToken";
        case CustomTxType::UpdateTokenAny:
            return "UpdateTokenAny";
        case CustomTxType::MintToken:
            return "MintToken";
        case CustomTxType::BurnToken:
            return "BurnToken";
        case CustomTxType::CreatePoolPair:
            return "CreatePoolPair";
        case CustomTxType::UpdatePoolPair:
            return "UpdatePoolPair";
        case CustomTxType::PoolSwap:
            return "PoolSwap";
        case CustomTxType::PoolSwapV2:
            return "PoolSwap";
        case CustomTxType::AddPoolLiquidity:
            return "AddPoolLiquidity";
        case CustomTxType::RemovePoolLiquidity:
            return "RemovePoolLiquidity";
        case CustomTxType::UtxosToAccount:
            return "UtxosToAccount";
        case CustomTxType::AccountToUtxos:
            return "AccountToUtxos";
        case CustomTxType::AccountToAccount:
            return "AccountToAccount";
        case CustomTxType::AnyAccountsToAccounts:
            return "AnyAccountsToAccounts";
        case CustomTxType::SmartContract:
            return "SmartContract";
        case CustomTxType::FutureSwap:
            return "DFIP2203";
        case CustomTxType::SetGovVariable:
            return "SetGovVariable";
        case CustomTxType::SetGovVariableHeight:
            return "SetGovVariableHeight";
        case CustomTxType::AppointOracle:
            return "AppointOracle";
        case CustomTxType::RemoveOracleAppoint:
            return "RemoveOracleAppoint";
        case CustomTxType::UpdateOracleAppoint:
            return "UpdateOracleAppoint";
        case CustomTxType::SetOracleData:
            return "SetOracleData";
        case CustomTxType::AutoAuthPrep:
            return "AutoAuth";
        case CustomTxType::ICXCreateOrder:
            return "ICXCreateOrder";
        case CustomTxType::ICXMakeOffer:
            return "ICXMakeOffer";
        case CustomTxType::ICXSubmitDFCHTLC:
            return "ICXSubmitDFCHTLC";
        case CustomTxType::ICXSubmitEXTHTLC:
            return "ICXSubmitEXTHTLC";
        case CustomTxType::ICXClaimDFCHTLC:
            return "ICXClaimDFCHTLC";
        case CustomTxType::ICXCloseOrder:
            return "ICXCloseOrder";
        case CustomTxType::ICXCloseOffer:
            return "ICXCloseOffer";
        case CustomTxType::SetLoanCollateralToken:
            return "SetLoanCollateralToken";
        case CustomTxType::SetLoanToken:
            return "SetLoanToken";
        case CustomTxType::UpdateLoanToken:
            return "UpdateLoanToken";
        case CustomTxType::LoanScheme:
            return "LoanScheme";
        case CustomTxType::DefaultLoanScheme:
            return "DefaultLoanScheme";
        case CustomTxType::DestroyLoanScheme:
            return "DestroyLoanScheme";
        case CustomTxType::Vault:
            return "Vault";
        case CustomTxType::CloseVault:
            return "CloseVault";
        case CustomTxType::UpdateVault:
            return "UpdateVault";
        case CustomTxType::DepositToVault:
            return "DepositToVault";
        case CustomTxType::WithdrawFromVault:
            return "WithdrawFromVault";
        case CustomTxType::PaybackWithCollateral:
            return "PaybackWithCollateral";
        case CustomTxType::TakeLoan:
            return "TakeLoan";
        case CustomTxType::PaybackLoan:
            return "PaybackLoan";
        case CustomTxType::PaybackLoanV2:
            return "PaybackLoan";
        case CustomTxType::AuctionBid:
            return "AuctionBid";
        case CustomTxType::FutureSwapExecution:
            return "FutureSwapExecution";
        case CustomTxType::FutureSwapRefund:
            return "FutureSwapRefund";
        case CustomTxType::TokenSplit:
            return "TokenSplit";
        case CustomTxType::Reject:
            return "Reject";
        case CustomTxType::CreateCfp:
            return "CreateCfp";
        case CustomTxType::ProposalFeeRedistribution:
            return "ProposalFeeRedistribution";
        case CustomTxType::CreateVoc:
            return "CreateVoc";
        case CustomTxType::Vote:
            return "Vote";
        case CustomTxType::UnsetGovVariable:
            return "UnsetGovVariable";
<<<<<<< HEAD
        case CustomTxType::TransferDomain:
            return "TransferDomain";
=======
        case CustomTxType::TransferBalance:
            return "TransferBalance";
>>>>>>> 02a59833
        case CustomTxType::EvmTx:
            return "EvmTx";
        case CustomTxType::None:
            return "None";
    }
    return "None";
}

CustomTxType FromString(const std::string &str) {
    static const auto customTxTypeMap = []() {
        std::map<std::string, CustomTxType> generatedMap;
        for (auto i = 0u; i < 256; i++) {
            auto txType = static_cast<CustomTxType>(i);
            generatedMap.emplace(ToString(txType), txType);
        }
        return generatedMap;
    }();
    auto type = customTxTypeMap.find(str);
    return type == customTxTypeMap.end() ? CustomTxType::None : type->second;
}

static ResVal<CBalances> BurntTokens(const CTransaction &tx) {
    CBalances balances;
    for (const auto &out : tx.vout) {
        if (out.scriptPubKey.size() > 0 && out.scriptPubKey[0] == OP_RETURN) {
            Require(balances.Add(out.TokenAmount()));
        }
    }
    return {balances, Res::Ok()};
}

static ResVal<CBalances> MintedTokens(const CTransaction &tx, uint32_t mintingOutputsStart) {
    CBalances balances;
    for (uint32_t i = mintingOutputsStart; i < (uint32_t)tx.vout.size(); i++) {
        Require(balances.Add(tx.vout[i].TokenAmount()));
    }
    return {balances, Res::Ok()};
}

CCustomTxMessage customTypeToMessage(CustomTxType txType) {
    switch (txType) {
        case CustomTxType::CreateMasternode:
            return CCreateMasterNodeMessage{};
        case CustomTxType::ResignMasternode:
            return CResignMasterNodeMessage{};
        case CustomTxType::UpdateMasternode:
            return CUpdateMasterNodeMessage{};
        case CustomTxType::CreateToken:
            return CCreateTokenMessage{};
        case CustomTxType::UpdateToken:
            return CUpdateTokenPreAMKMessage{};
        case CustomTxType::UpdateTokenAny:
            return CUpdateTokenMessage{};
        case CustomTxType::MintToken:
            return CMintTokensMessage{};
        case CustomTxType::BurnToken:
            return CBurnTokensMessage{};
        case CustomTxType::CreatePoolPair:
            return CCreatePoolPairMessage{};
        case CustomTxType::UpdatePoolPair:
            return CUpdatePoolPairMessage{};
        case CustomTxType::PoolSwap:
            return CPoolSwapMessage{};
        case CustomTxType::PoolSwapV2:
            return CPoolSwapMessageV2{};
        case CustomTxType::AddPoolLiquidity:
            return CLiquidityMessage{};
        case CustomTxType::RemovePoolLiquidity:
            return CRemoveLiquidityMessage{};
        case CustomTxType::UtxosToAccount:
            return CUtxosToAccountMessage{};
        case CustomTxType::AccountToUtxos:
            return CAccountToUtxosMessage{};
        case CustomTxType::AccountToAccount:
            return CAccountToAccountMessage{};
        case CustomTxType::AnyAccountsToAccounts:
            return CAnyAccountsToAccountsMessage{};
        case CustomTxType::SmartContract:
            return CSmartContractMessage{};
        case CustomTxType::FutureSwap:
            return CFutureSwapMessage{};
        case CustomTxType::SetGovVariable:
            return CGovernanceMessage{};
        case CustomTxType::SetGovVariableHeight:
            return CGovernanceHeightMessage{};
        case CustomTxType::AppointOracle:
            return CAppointOracleMessage{};
        case CustomTxType::RemoveOracleAppoint:
            return CRemoveOracleAppointMessage{};
        case CustomTxType::UpdateOracleAppoint:
            return CUpdateOracleAppointMessage{};
        case CustomTxType::SetOracleData:
            return CSetOracleDataMessage{};
        case CustomTxType::AutoAuthPrep:
            return CCustomTxMessageNone{};
        case CustomTxType::ICXCreateOrder:
            return CICXCreateOrderMessage{};
        case CustomTxType::ICXMakeOffer:
            return CICXMakeOfferMessage{};
        case CustomTxType::ICXSubmitDFCHTLC:
            return CICXSubmitDFCHTLCMessage{};
        case CustomTxType::ICXSubmitEXTHTLC:
            return CICXSubmitEXTHTLCMessage{};
        case CustomTxType::ICXClaimDFCHTLC:
            return CICXClaimDFCHTLCMessage{};
        case CustomTxType::ICXCloseOrder:
            return CICXCloseOrderMessage{};
        case CustomTxType::ICXCloseOffer:
            return CICXCloseOfferMessage{};
        case CustomTxType::SetLoanCollateralToken:
            return CLoanSetCollateralTokenMessage{};
        case CustomTxType::SetLoanToken:
            return CLoanSetLoanTokenMessage{};
        case CustomTxType::UpdateLoanToken:
            return CLoanUpdateLoanTokenMessage{};
        case CustomTxType::LoanScheme:
            return CLoanSchemeMessage{};
        case CustomTxType::DefaultLoanScheme:
            return CDefaultLoanSchemeMessage{};
        case CustomTxType::DestroyLoanScheme:
            return CDestroyLoanSchemeMessage{};
        case CustomTxType::Vault:
            return CVaultMessage{};
        case CustomTxType::CloseVault:
            return CCloseVaultMessage{};
        case CustomTxType::UpdateVault:
            return CUpdateVaultMessage{};
        case CustomTxType::DepositToVault:
            return CDepositToVaultMessage{};
        case CustomTxType::WithdrawFromVault:
            return CWithdrawFromVaultMessage{};
        case CustomTxType::PaybackWithCollateral:
            return CPaybackWithCollateralMessage{};
        case CustomTxType::TakeLoan:
            return CLoanTakeLoanMessage{};
        case CustomTxType::PaybackLoan:
            return CLoanPaybackLoanMessage{};
        case CustomTxType::PaybackLoanV2:
            return CLoanPaybackLoanV2Message{};
        case CustomTxType::AuctionBid:
            return CAuctionBidMessage{};
        case CustomTxType::FutureSwapExecution:
            return CCustomTxMessageNone{};
        case CustomTxType::FutureSwapRefund:
            return CCustomTxMessageNone{};
        case CustomTxType::TokenSplit:
            return CCustomTxMessageNone{};
        case CustomTxType::Reject:
            return CCustomTxMessageNone{};
        case CustomTxType::CreateCfp:
            return CCreateProposalMessage{};
        case CustomTxType::CreateVoc:
            return CCreateProposalMessage{};
        case CustomTxType::Vote:
            return CProposalVoteMessage{};
        case CustomTxType::ProposalFeeRedistribution:
            return CCustomTxMessageNone{};
        case CustomTxType::UnsetGovVariable:
            return CGovernanceUnsetMessage{};
<<<<<<< HEAD
        case CustomTxType::TransferDomain:
            return CTransferDomainMessage{};
=======
        case CustomTxType::TransferBalance:
            return CTransferBalanceMessage{};
>>>>>>> 02a59833
        case CustomTxType::EvmTx:
            return CEvmTxMessage{};
        case CustomTxType::None:
            return CCustomTxMessageNone{};
    }
    return CCustomTxMessageNone{};
}

extern std::string ScriptToString(const CScript &script);

template <typename ...T>
constexpr bool FalseType = false;

template<typename T>
constexpr bool IsOneOf() {
    return false;
}

template<typename T, typename T1, typename ...Args>
constexpr bool IsOneOf() {
    return std::is_same_v<T, T1> || IsOneOf<T, Args...>();
}

class CCustomMetadataParseVisitor {
    uint32_t height;
    const Consensus::Params &consensus;
    const std::vector<unsigned char> &metadata;

    Res IsHardforkEnabled(const uint32_t startHeight) const {
        const std::unordered_map<int, std::string> hardforks = {
                { consensus.AMKHeight,                    "called before AMK height" },
                { consensus.BayfrontHeight,               "called before Bayfront height" },
                { consensus.BayfrontGardensHeight,        "called before Bayfront Gardens height" },
                { consensus.EunosHeight,                  "called before Eunos height" },
                { consensus.EunosPayaHeight,              "called before EunosPaya height" },
                { consensus.FortCanningHeight,            "called before FortCanning height" },
                { consensus.FortCanningHillHeight,        "called before FortCanningHill height" },
                { consensus.FortCanningRoadHeight,        "called before FortCanningRoad height" },
                { consensus.FortCanningEpilogueHeight,    "called before FortCanningEpilogue height" },
                { consensus.GrandCentralHeight,           "called before GrandCentral height" },
                { consensus.NextNetworkUpgradeHeight,     "called before NextNetworkUpgrade height" },
        };
        if (startHeight && height < startHeight) {
            auto it = hardforks.find(startHeight);
            assert(it != hardforks.end());
            return Res::Err(it->second);
        }

        return Res::Ok();
    }

public:
    CCustomMetadataParseVisitor(uint32_t height,
                                const Consensus::Params &consensus,
                                const std::vector<unsigned char> &metadata)
        : height(height),
          consensus(consensus),
          metadata(metadata) {}

    template<typename T>
    Res EnabledAfter() const {
        if constexpr (IsOneOf<T,
                CCreateTokenMessage,
                CUpdateTokenPreAMKMessage,
                CUtxosToAccountMessage,
                CAccountToUtxosMessage,
                CAccountToAccountMessage,
                CMintTokensMessage>())
            return IsHardforkEnabled(consensus.AMKHeight);
        else if constexpr (IsOneOf<T,
                CUpdateTokenMessage,
                CPoolSwapMessage,
                CLiquidityMessage,
                CRemoveLiquidityMessage,
                CCreatePoolPairMessage,
                CUpdatePoolPairMessage,
                CGovernanceMessage>())
            return IsHardforkEnabled(consensus.BayfrontHeight);
        else if constexpr (IsOneOf<T,
                CAppointOracleMessage,
                CRemoveOracleAppointMessage,
                CUpdateOracleAppointMessage,
                CSetOracleDataMessage,
                CICXCreateOrderMessage,
                CICXMakeOfferMessage,
                CICXSubmitDFCHTLCMessage,
                CICXSubmitEXTHTLCMessage,
                CICXClaimDFCHTLCMessage,
                CICXCloseOrderMessage,
                CICXCloseOfferMessage>())
            return IsHardforkEnabled(consensus.EunosHeight);
        else if constexpr (IsOneOf<T,
                CPoolSwapMessageV2,
                CLoanSetCollateralTokenMessage,
                CLoanSetLoanTokenMessage,
                CLoanUpdateLoanTokenMessage,
                CLoanSchemeMessage,
                CDefaultLoanSchemeMessage,
                CDestroyLoanSchemeMessage,
                CVaultMessage,
                CCloseVaultMessage,
                CUpdateVaultMessage,
                CDepositToVaultMessage,
                CWithdrawFromVaultMessage,
                CLoanTakeLoanMessage,
                CLoanPaybackLoanMessage,
                CAuctionBidMessage,
                CGovernanceHeightMessage>())
            return IsHardforkEnabled(consensus.FortCanningHeight);
        else if constexpr (IsOneOf<T,
                CAnyAccountsToAccountsMessage>())
            return IsHardforkEnabled(consensus.BayfrontGardensHeight);
        else if constexpr (IsOneOf<T,
                CSmartContractMessage>())
            return IsHardforkEnabled(consensus.FortCanningHillHeight);
        else if constexpr (IsOneOf<T,
                CLoanPaybackLoanV2Message,
                CFutureSwapMessage>())
            return IsHardforkEnabled(consensus.FortCanningRoadHeight);
        else if constexpr (IsOneOf<T,
                CPaybackWithCollateralMessage>())
            return IsHardforkEnabled(consensus.FortCanningEpilogueHeight);
        else if constexpr (IsOneOf<T,
                CUpdateMasterNodeMessage,
                CBurnTokensMessage,
                CCreateProposalMessage,
                CProposalVoteMessage,
                CGovernanceUnsetMessage>())
            return IsHardforkEnabled(consensus.GrandCentralHeight);
        else if constexpr (IsOneOf<T,
<<<<<<< HEAD
                CTransferDomainMessage,
=======
                CTransferBalanceMessage,
>>>>>>> 02a59833
                CEvmTxMessage>())
            return IsHardforkEnabled(consensus.NextNetworkUpgradeHeight);
        else if constexpr (IsOneOf<T,
                CCreateMasterNodeMessage,
                CResignMasterNodeMessage>())
            return Res::Ok();
        else
            static_assert(FalseType<T>, "Unhandled type");
    }

    template<typename T>
    Res DisabledAfter() const {
        if constexpr (IsOneOf<T, CUpdateTokenPreAMKMessage>())
            return IsHardforkEnabled(consensus.BayfrontHeight) ? Res::Err("called after Bayfront height") : Res::Ok();

        return Res::Ok();
    }

    template<typename T>
    Res operator()(T& obj) const {
        auto res = EnabledAfter<T>();
        if (!res)
            return res;

        res = DisabledAfter<T>();
        if (!res)
            return res;

        CDataStream ss(metadata, SER_NETWORK, PROTOCOL_VERSION);
        ss >> obj;
        if (!ss.empty())
            return Res::Err("deserialization failed: excess %d bytes", ss.size());

        return Res::Ok();
    }

    Res operator()(CCustomTxMessageNone &) const { return Res::Ok(); }
};

CCustomTxVisitor::CCustomTxVisitor(const CTransaction &tx,
                                   uint32_t height,
                                   const CCoinsViewCache &coins,
                                   CCustomCSView &mnview,
                                   const Consensus::Params &consensus)
    : height(height),
      mnview(mnview),
      tx(tx),
      coins(coins),
      consensus(consensus) {}

Res CCustomTxVisitor::HasAuth(const CScript &auth) const {
    for (const auto &input : tx.vin) {
        const Coin &coin = coins.AccessCoin(input.prevout);
        if (!coin.IsSpent() && coin.out.scriptPubKey == auth)
            return Res::Ok();
    }
    return Res::Err("tx must have at least one input from account owner");
}

Res CCustomTxVisitor::HasCollateralAuth(const uint256 &collateralTx) const {
    const Coin &auth = coins.AccessCoin(COutPoint(collateralTx, 1));  // always n=1 output
    Require(HasAuth(auth.out.scriptPubKey), "tx must have at least one input from the owner");
    return Res::Ok();
}

Res CCustomTxVisitor::HasFoundationAuth() const {
    auto members          = consensus.foundationMembers;
    const auto attributes = mnview.GetAttributes();
    assert(attributes);
    if (attributes->GetValue(CDataStructureV0{AttributeTypes::Param, ParamIDs::Feature, DFIPKeys::GovFoundation},
                             false)) {
        if (const auto databaseMembers = attributes->GetValue(
                CDataStructureV0{AttributeTypes::Param, ParamIDs::Foundation, DFIPKeys::Members}, std::set<CScript>{});
            !databaseMembers.empty()) {
            members = databaseMembers;
        }
    }

    for (const auto &input : tx.vin) {
        const Coin &coin = coins.AccessCoin(input.prevout);
        if (!coin.IsSpent() && members.count(coin.out.scriptPubKey) > 0) {
            return Res::Ok();
        }
    }
    return Res::Err("tx not from foundation member");
}

Res CCustomTxVisitor::CheckMasternodeCreationTx() const {
    Require(tx.vout.size() >= 2 && tx.vout[0].nValue >= GetMnCreationFee(height) && tx.vout[0].nTokenId == DCT_ID{0} &&
                tx.vout[1].nValue == GetMnCollateralAmount(height) && tx.vout[1].nTokenId == DCT_ID{0},
            "malformed tx vouts (wrong creation fee or collateral amount)");

    return Res::Ok();
}

Res CCustomTxVisitor::CheckTokenCreationTx() const {
    Require(tx.vout.size() >= 2 && tx.vout[0].nValue >= GetTokenCreationFee(height) &&
                tx.vout[0].nTokenId == DCT_ID{0} && tx.vout[1].nValue == GetTokenCollateralAmount() &&
                tx.vout[1].nTokenId == DCT_ID{0},
            "malformed tx vouts (wrong creation fee or collateral amount)");

    return Res::Ok();
}

Res CCustomTxVisitor::CheckCustomTx() const {
    if (static_cast<int>(height) < consensus.EunosPayaHeight)
        Require(tx.vout.size() == 2, "malformed tx vouts ((wrong number of vouts)");
    if (static_cast<int>(height) >= consensus.EunosPayaHeight)
        Require(tx.vout[0].nValue == 0, "malformed tx vouts, first vout must be OP_RETURN vout with value 0");
    return Res::Ok();
}

Res CCustomTxVisitor::CheckProposalTx(const CCreateProposalMessage &msg) const {
    if (tx.vout[0].nValue != GetProposalCreationFee(height, mnview, msg) || tx.vout[0].nTokenId != DCT_ID{0})
        return Res::Err("malformed tx vouts (wrong creation fee)");

    return Res::Ok();
}

Res CCustomTxVisitor::TransferTokenBalance(DCT_ID id, CAmount amount, const CScript &from, const CScript &to) const {
    assert(!from.empty() || !to.empty());

    CTokenAmount tokenAmount{id, amount};
    // if "from" not supplied it will only add balance on "to" address
    if (!from.empty()) {
        Require(mnview.SubBalance(from, tokenAmount));
    }

    // if "to" not supplied it will only sub balance from "form" address
    if (!to.empty()) {
        Require(mnview.AddBalance(to, tokenAmount));
    }
    return Res::Ok();
}

DCT_ID CCustomTxVisitor::FindTokenByPartialSymbolName(const std::string &symbol) const {
    DCT_ID res{0};
    mnview.ForEachToken(
        [&](DCT_ID id, CTokenImplementation token) {
            if (token.symbol.find(symbol) == 0) {
                res = id;
                return false;
            }
            return true;
        },
        DCT_ID{1});
    assert(res.v != 0);
    return res;
}

CPoolPair CCustomTxVisitor::GetBTCDFIPoolPair() const {
    auto BTC  = FindTokenByPartialSymbolName(CICXOrder::TOKEN_BTC);
    auto pair = mnview.GetPoolPair(BTC, DCT_ID{0});
    assert(pair);
    return std::move(pair->second);
}

static CAmount GetDFIperBTC(const CPoolPair &BTCDFIPoolPair) {
    if (BTCDFIPoolPair.idTokenA == DCT_ID({0}))
        return DivideAmounts(BTCDFIPoolPair.reserveA, BTCDFIPoolPair.reserveB);
    return DivideAmounts(BTCDFIPoolPair.reserveB, BTCDFIPoolPair.reserveA);
}

CAmount CCustomTxVisitor::CalculateTakerFee(CAmount amount) const {
    auto tokenBTC = mnview.GetToken(CICXOrder::TOKEN_BTC);
    assert(tokenBTC);
    auto pair = mnview.GetPoolPair(tokenBTC->first, DCT_ID{0});
    assert(pair);
    return (arith_uint256(amount) * mnview.ICXGetTakerFeePerBTC() / COIN * GetDFIperBTC(pair->second) / COIN)
        .GetLow64();
}

ResVal<CScript> CCustomTxVisitor::MintableToken(DCT_ID id,
                                                const CTokenImplementation &token,
                                                bool anybodyCanMint) const {
    if (token.destructionTx != uint256{}) {
        return Res::Err("token %s already destroyed at height %i by tx %s",
                        token.symbol,
                        token.destructionHeight,
                        token.destructionTx.GetHex());
    }
    const Coin &auth = coins.AccessCoin(COutPoint(token.creationTx, 1));  // always n=1 output

    // pre-bayfront logic:
    if (static_cast<int>(height) < consensus.BayfrontHeight) {
        if (id < CTokensView::DCT_ID_START) {
            return Res::Err("token %s is a 'stable coin', can't mint stable coin!", id.ToString());
        }

        if (!HasAuth(auth.out.scriptPubKey)) {
            return Res::Err("tx must have at least one input from token owner");
        }
        return {auth.out.scriptPubKey, Res::Ok()};
    }

    if (id == DCT_ID{0}) {
        return Res::Err("can't mint default DFI coin!");
    }

    if (token.IsPoolShare()) {
        return Res::Err("can't mint LPS token %s!", id.ToString());
    }

    static const auto isMainNet = Params().NetworkIDString() == CBaseChainParams::MAIN;
    // may be different logic with LPS, so, dedicated check:
    if (!token.IsMintable() || (isMainNet && mnview.GetLoanTokenByID(id))) {
        return Res::Err("token %s is not mintable!", id.ToString());
    }

    ResVal<CScript> result = {auth.out.scriptPubKey, Res::Ok()};
    if (anybodyCanMint || HasAuth(auth.out.scriptPubKey))
        return result;

    // Historic: in the case of DAT, it's ok to do not check foundation auth cause exact DAT owner is foundation
    // member himself The above is no longer true.

    if (token.IsDAT()) {
        // Is a DAT, check founders auth
        if (height < static_cast<uint32_t>(consensus.GrandCentralHeight) && !HasFoundationAuth()) {
            return Res::Err("token is DAT and tx not from foundation member");
        }
    } else {
        return Res::Err("tx must have at least one input from token owner");
    }

    return result;
}

Res CCustomTxVisitor::EraseEmptyBalances(TAmounts &balances) const {
    for (auto it = balances.begin(), next_it = it; it != balances.end(); it = next_it) {
        ++next_it;

        Require(mnview.GetToken(it->first), "reward token %d does not exist!", it->first.v);

        if (it->second == 0) {
            balances.erase(it);
        }
    }
    return Res::Ok();
}

Res CCustomTxVisitor::SetShares(const CScript &owner, const TAmounts &balances) const {
    for (const auto &balance : balances) {
        auto token = mnview.GetToken(balance.first);
        if (token && token->IsPoolShare()) {
            const auto bal = mnview.GetBalance(owner, balance.first);
            if (bal.nValue == balance.second) {
                Require(mnview.SetShare(balance.first, owner, height));
            }
        }
    }
    return Res::Ok();
}

Res CCustomTxVisitor::DelShares(const CScript &owner, const TAmounts &balances) const {
    for (const auto &kv : balances) {
        auto token = mnview.GetToken(kv.first);
        if (token && token->IsPoolShare()) {
            const auto balance = mnview.GetBalance(owner, kv.first);
            if (balance.nValue == 0) {
                Require(mnview.DelShare(kv.first, owner));
            }
        }
    }
    return Res::Ok();
}

// we need proxy view to prevent add/sub balance record
void CCustomTxVisitor::CalculateOwnerRewards(const CScript &owner) const {
    CCustomCSView view(mnview);
    view.CalculateOwnerRewards(owner, height);
    view.Flush();
}

Res CCustomTxVisitor::SubBalanceDelShares(const CScript &owner, const CBalances &balance) const {
    CalculateOwnerRewards(owner);
    auto res = mnview.SubBalances(owner, balance);
    if (!res) {
        return Res::ErrCode(CustomTxErrCodes::NotEnoughBalance, res.msg);
    }
    return DelShares(owner, balance.balances);
}

Res CCustomTxVisitor::AddBalanceSetShares(const CScript &owner, const CBalances &balance) const {
    CalculateOwnerRewards(owner);
    Require(mnview.AddBalances(owner, balance));
    return SetShares(owner, balance.balances);
}

Res CCustomTxVisitor::AddBalancesSetShares(const CAccounts &accounts) const {
    for (const auto &account : accounts) {
        Require(AddBalanceSetShares(account.first, account.second));
    }
    return Res::Ok();
}

Res CCustomTxVisitor::SubBalancesDelShares(const CAccounts &accounts) const {
    for (const auto &account : accounts) {
        Require(SubBalanceDelShares(account.first, account.second));
    }
    return Res::Ok();
}

Res CCustomTxVisitor::NormalizeTokenCurrencyPair(std::set<CTokenCurrencyPair> &tokenCurrency) const {
    std::set<CTokenCurrencyPair> trimmed;
    for (const auto &pair : tokenCurrency) {
        auto token    = trim_ws(pair.first).substr(0, CToken::MAX_TOKEN_SYMBOL_LENGTH);
        auto currency = trim_ws(pair.second).substr(0, CToken::MAX_TOKEN_SYMBOL_LENGTH);
        Require(!token.empty() && !currency.empty(), "empty token / currency");
        trimmed.emplace(token, currency);
    }
    tokenCurrency = std::move(trimmed);
    return Res::Ok();
}

bool CCustomTxVisitor::IsTokensMigratedToGovVar() const {
    return static_cast<int>(height) > consensus.FortCanningCrunchHeight + 1;
}

Res CCustomTxVisitor::IsOnChainGovernanceEnabled() const {
    CDataStructureV0 enabledKey{AttributeTypes::Param, ParamIDs::Feature, DFIPKeys::GovernanceEnabled};

    auto attributes = mnview.GetAttributes();
    Require(attributes, "Attributes unavailable");

    Require(attributes->GetValue(enabledKey, false), "Cannot create tx, on-chain governance is not enabled");

    return Res::Ok();
}

// -- -- -- -- -- -- -- -DONE

class CCustomTxApplyVisitor : public CCustomTxVisitor {
    uint64_t time;
    uint32_t txn;
    uint64_t evmContext;

public:
    CCustomTxApplyVisitor(const CTransaction &tx,
                          uint32_t height,
                          const CCoinsViewCache &coins,
                          CCustomCSView &mnview,
                          const Consensus::Params &consensus,
                          uint64_t time,
                          uint32_t txn,
                          const uint64_t evmContext)

        : CCustomTxVisitor(tx, height, coins, mnview, consensus),
          time(time),
          txn(txn),
          evmContext(evmContext) {}

    Res operator()(const CCreateMasterNodeMessage &obj) const {
        Require(CheckMasternodeCreationTx());

        if (height >= static_cast<uint32_t>(consensus.EunosHeight))
            Require(HasAuth(tx.vout[1].scriptPubKey), "masternode creation needs owner auth");

        if (height >= static_cast<uint32_t>(consensus.EunosPayaHeight)) {
            switch (obj.timelock) {
                case CMasternode::ZEROYEAR:
                case CMasternode::FIVEYEAR:
                case CMasternode::TENYEAR:
                    break;
                default:
                    return Res::Err("Timelock must be set to either 0, 5 or 10 years");
            }
        } else
            Require(obj.timelock == 0, "collateral timelock cannot be set below EunosPaya");

        CMasternode node;
        CTxDestination dest;
        if (ExtractDestination(tx.vout[1].scriptPubKey, dest)) {
            if (dest.index() == PKHashType) {
                node.ownerType        = 1;
                node.ownerAuthAddress = CKeyID(std::get<PKHash>(dest));
            } else if (dest.index() == WitV0KeyHashType) {
                node.ownerType        = 4;
                node.ownerAuthAddress = CKeyID(std::get<WitnessV0KeyHash>(dest));
            }
        }
        node.creationHeight      = height;
        node.operatorType        = obj.operatorType;
        node.operatorAuthAddress = obj.operatorAuthAddress;

        // Set masternode version2 after FC for new serialisation
        if (height >= static_cast<uint32_t>(consensus.FortCanningHeight))
            node.version = CMasternode::VERSION0;

        bool duplicate{};
        mnview.ForEachNewCollateral([&](const uint256 &key, CLazySerialize<MNNewOwnerHeightValue> valueKey) {
            const auto &value = valueKey.get();
            if (height > value.blockHeight) {
                return true;
            }
            const auto &coin = coins.AccessCoin({key, 1});
            assert(!coin.IsSpent());
            CTxDestination pendingDest;
            assert(ExtractDestination(coin.out.scriptPubKey, pendingDest));
            const CKeyID storedID = pendingDest.index() == PKHashType ? CKeyID(std::get<PKHash>(pendingDest))
                                                                      : CKeyID(std::get<WitnessV0KeyHash>(pendingDest));
            if (storedID == node.ownerAuthAddress || storedID == node.operatorAuthAddress) {
                duplicate = true;
                return false;
            }
            return true;
        });

        if (duplicate) {
            return Res::ErrCode(CustomTxErrCodes::Fatal, "Masternode exist with that owner address pending");
        }

        Require(mnview.CreateMasternode(tx.GetHash(), node, obj.timelock));
        // Build coinage from the point of masternode creation

        if (height >= static_cast<uint32_t>(consensus.EunosPayaHeight))
            for (uint8_t i{0}; i < SUBNODE_COUNT; ++i)
                mnview.SetSubNodesBlockTime(node.operatorAuthAddress, static_cast<uint32_t>(height), i, time);

        else if (height >= static_cast<uint32_t>(consensus.DakotaCrescentHeight))
            mnview.SetMasternodeLastBlockTime(node.operatorAuthAddress, static_cast<uint32_t>(height), time);

        return Res::Ok();
    }

    Res operator()(const CResignMasterNodeMessage &obj) const {
        auto node = mnview.GetMasternode(obj);
        if (!node) return DeFiErrors::MNInvalid(obj.ToString());

        Require(HasCollateralAuth(node->collateralTx.IsNull() ? static_cast<uint256>(obj) : node->collateralTx));
        return mnview.ResignMasternode(*node, obj, tx.GetHash(), height);
    }

    Res operator()(const CUpdateMasterNodeMessage &obj) const {
        if (obj.updates.empty()) {
            return Res::Err("No update arguments provided");
        }

        if (obj.updates.size() > 3) {
            return Res::Err("Too many updates provided");
        }

        auto node = mnview.GetMasternode(obj.mnId);
        if (!node)
            return DeFiErrors::MNInvalidAltMsg(obj.mnId.ToString());

        const auto collateralTx = node->collateralTx.IsNull() ? obj.mnId : node->collateralTx;
        Require(HasCollateralAuth(collateralTx));

        auto state = node->GetState(height, mnview);
        if (state != CMasternode::ENABLED) {
            return DeFiErrors::MNStateNotEnabled(obj.mnId.ToString());
        }

        const auto attributes = mnview.GetAttributes();
        assert(attributes);

        bool ownerType{}, operatorType{}, rewardType{};
        for (const auto &[type, addressPair] : obj.updates) {
            const auto &[addressType, rawAddress] = addressPair;
            if (type == static_cast<uint8_t>(UpdateMasternodeType::OwnerAddress)) {
                CDataStructureV0 key{AttributeTypes::Param, ParamIDs::Feature, DFIPKeys::MNSetOwnerAddress};
                if (!attributes->GetValue(key, false)) {
                    return Res::Err("Updating masternode owner address not currently enabled in attributes.");
                }
                if (ownerType) {
                    return Res::Err("Multiple owner updates provided");
                }
                ownerType = true;
                bool collateralFound{};
                for (const auto &vin : tx.vin) {
                    if (vin.prevout.hash == collateralTx && vin.prevout.n == 1) {
                        collateralFound = true;
                    }
                }
                if (!collateralFound) {
                    return Res::Err("Missing previous collateral from transaction inputs");
                }
                if (tx.vout.size() == 1) {
                    return Res::Err("Missing new collateral output");
                }

                CTxDestination dest;
                if (!ExtractDestination(tx.vout[1].scriptPubKey, dest) ||
                    (dest.index() != PKHashType && dest.index() != WitV0KeyHashType)) {
                    return Res::Err("Owner address must be P2PKH or P2WPKH type");
                }

                if (tx.vout[1].nValue != GetMnCollateralAmount(height)) {
                    return Res::Err("Incorrect collateral amount");
                }

                const auto keyID = dest.index() == PKHashType ? CKeyID(std::get<PKHash>(dest))
                                                              : CKeyID(std::get<WitnessV0KeyHash>(dest));
                if (mnview.GetMasternodeIdByOwner(keyID) || mnview.GetMasternodeIdByOperator(keyID)) {
                    return Res::Err("Masternode with collateral address as operator or owner already exists");
                }

                bool duplicate{};
                mnview.ForEachNewCollateral([&](const uint256 &key, CLazySerialize<MNNewOwnerHeightValue> valueKey) {
                    const auto &value = valueKey.get();
                    if (height > value.blockHeight) {
                        return true;
                    }
                    const auto &coin = coins.AccessCoin({key, 1});
                    assert(!coin.IsSpent());
                    CTxDestination pendingDest;
                    assert(ExtractDestination(coin.out.scriptPubKey, pendingDest));
                    const CKeyID storedID = pendingDest.index() == PKHashType
                                                ? CKeyID(std::get<PKHash>(pendingDest))
                                                : CKeyID(std::get<WitnessV0KeyHash>(pendingDest));
                    if (storedID == keyID) {
                        duplicate = true;
                        return false;
                    }
                    return true;
                });
                if (duplicate) {
                    return Res::ErrCode(CustomTxErrCodes::Fatal,
                                        "Masternode exist with that owner address pending already");
                }

                mnview.UpdateMasternodeCollateral(obj.mnId, *node, tx.GetHash(), height);
            } else if (type == static_cast<uint8_t>(UpdateMasternodeType::OperatorAddress)) {
                CDataStructureV0 key{AttributeTypes::Param, ParamIDs::Feature, DFIPKeys::MNSetOperatorAddress};
                if (!attributes->GetValue(key, false)) {
                    return Res::Err("Updating masternode operator address not currently enabled in attributes.");
                }
                if (operatorType) {
                    return Res::Err("Multiple operator updates provided");
                }
                operatorType = true;

                if (addressType != 1 && addressType != 4) {
                    return Res::Err("Operator address must be P2PKH or P2WPKH type");
                }

                const auto keyID = CKeyID(uint160(rawAddress));
                if (mnview.GetMasternodeIdByOwner(keyID) || mnview.GetMasternodeIdByOperator(keyID)) {
                    return Res::Err("Masternode with that operator address already exists");
                }
                mnview.UpdateMasternodeOperator(obj.mnId, *node, addressType, keyID, height);
            } else if (type == static_cast<uint8_t>(UpdateMasternodeType::SetRewardAddress)) {
                CDataStructureV0 key{AttributeTypes::Param, ParamIDs::Feature, DFIPKeys::MNSetRewardAddress};
                if (!attributes->GetValue(key, false)) {
                    return Res::Err("Updating masternode reward address not currently enabled in attributes.");
                }
                if (rewardType) {
                    return Res::Err("Multiple reward address updates provided");
                }
                rewardType = true;

                if (addressType != 1 && addressType != 4) {
                    return Res::Err("Reward address must be P2PKH or P2WPKH type");
                }

                const auto keyID = CKeyID(uint160(rawAddress));
                mnview.SetForcedRewardAddress(obj.mnId, *node, addressType, keyID, height);

                // Store history of all reward address changes. This allows us to call CalculateOwnerReward
                // on reward addresses owned by the local wallet. This can be removed some time after the
                // next hard fork as this is a workaround for the issue fixed in the following PR:
                // https://github.com/DeFiCh/ain/pull/1766
                if (auto addresses = mnview.SettingsGetRewardAddresses()) {
                    const CScript rewardAddress = GetScriptForDestination(addressType == PKHashType ?
                                                                          CTxDestination(PKHash(keyID)) :
                                                                          CTxDestination(WitnessV0KeyHash(keyID)));
                    addresses->insert(rewardAddress);
                    mnview.SettingsSetRewardAddresses(*addresses);
                }
            } else if (type == static_cast<uint8_t>(UpdateMasternodeType::RemRewardAddress)) {
                CDataStructureV0 key{AttributeTypes::Param, ParamIDs::Feature, DFIPKeys::MNSetRewardAddress};
                if (!attributes->GetValue(key, false)) {
                    return Res::Err("Updating masternode reward address not currently enabled in attributes.");
                }
                if (rewardType) {
                    return Res::Err("Multiple reward address updates provided");
                }
                rewardType = true;

                mnview.RemForcedRewardAddress(obj.mnId, *node, height);
            } else {
                return Res::Err("Unknown update type provided");
            }
        }

        return Res::Ok();
    }

    Res operator()(const CCreateTokenMessage &obj) const {
        auto res = CheckTokenCreationTx();
        if (!res) {
            return res;
        }

        CTokenImplementation token;
        static_cast<CToken &>(token) = obj;

        token.symbol         = trim_ws(token.symbol).substr(0, CToken::MAX_TOKEN_SYMBOL_LENGTH);
        token.name           = trim_ws(token.name).substr(0, CToken::MAX_TOKEN_NAME_LENGTH);
        token.creationTx     = tx.GetHash();
        token.creationHeight = height;

        // check foundation auth
        if (token.IsDAT() && !HasFoundationAuth()) {
            return Res::Err("tx not from foundation member");
        }

        if (static_cast<int>(height) >= consensus.BayfrontHeight) {  // formal compatibility if someone cheat and create
                                                                     // LPS token on the pre-bayfront node
            if (token.IsPoolShare()) {
                return Res::Err("Cant't manually create 'Liquidity Pool Share' token; use poolpair creation");
            }
        }

        return mnview.CreateToken(token, static_cast<int>(height) < consensus.BayfrontHeight);
    }

    Res operator()(const CUpdateTokenPreAMKMessage &obj) const {
        auto pair = mnview.GetTokenByCreationTx(obj.tokenTx);
        if (!pair) {
            return Res::Err("token with creationTx %s does not exist", obj.tokenTx.ToString());
        }
        auto token = pair->second;

        // check foundation auth
        auto res = HasFoundationAuth();

        if (token.IsDAT() != obj.isDAT && pair->first >= CTokensView::DCT_ID_START) {
            token.flags ^= (uint8_t)CToken::TokenFlags::DAT;
            return !res ? res : mnview.UpdateToken(token, true);
        }
        return res;
    }

    Res operator()(const CUpdateTokenMessage &obj) const {
        auto pair = mnview.GetTokenByCreationTx(obj.tokenTx);
        Require(pair, "token with creationTx %s does not exist", obj.tokenTx.ToString());
        Require(pair->first != DCT_ID{0}, "Can't alter DFI token!");

        Require(!mnview.AreTokensLocked({pair->first.v}), "Cannot update token during lock");

        const auto &token = pair->second;

        // need to check it exectly here cause lps has no collateral auth (that checked next)
        Require(!token.IsPoolShare(),
                "token %s is the LPS token! Can't alter pool share's tokens!",
                obj.tokenTx.ToString());

        // check auth, depends from token's "origins"
        const Coin &auth = coins.AccessCoin(COutPoint(token.creationTx, 1));  // always n=1 output

        const auto attributes = mnview.GetAttributes();
        assert(attributes);
        std::set<CScript> databaseMembers;
        if (attributes->GetValue(CDataStructureV0{AttributeTypes::Param, ParamIDs::Feature, DFIPKeys::GovFoundation},
                                 false)) {
            databaseMembers = attributes->GetValue(
                CDataStructureV0{AttributeTypes::Param, ParamIDs::Foundation, DFIPKeys::Members}, std::set<CScript>{});
        }
        bool isFoundersToken = !databaseMembers.empty() ? databaseMembers.count(auth.out.scriptPubKey) > 0
                                                        : consensus.foundationMembers.count(auth.out.scriptPubKey) > 0;

        if (isFoundersToken)
            Require(HasFoundationAuth());
        else
            Require(HasCollateralAuth(token.creationTx));

        // Check for isDAT change in non-foundation token after set height
        if (static_cast<int>(height) >= consensus.BayfrontMarinaHeight)
            // check foundation auth
            Require(obj.token.IsDAT() == token.IsDAT() || HasFoundationAuth(),
                    "can't set isDAT to true, tx not from foundation member");

        CTokenImplementation updatedToken{obj.token};
        updatedToken.creationTx        = token.creationTx;
        updatedToken.destructionTx     = token.destructionTx;
        updatedToken.destructionHeight = token.destructionHeight;
        if (static_cast<int>(height) >= consensus.FortCanningHeight)
            updatedToken.symbol = trim_ws(updatedToken.symbol).substr(0, CToken::MAX_TOKEN_SYMBOL_LENGTH);

        return mnview.UpdateToken(updatedToken);
    }

    Res operator()(const CMintTokensMessage &obj) const {
        const auto isRegTest                = Params().NetworkIDString() == CBaseChainParams::REGTEST;
        const auto isRegTestSimulateMainnet = gArgs.GetArg("-regtest-minttoken-simulate-mainnet", false);
        const auto fortCanningCrunchHeight  = static_cast<uint32_t>(consensus.FortCanningCrunchHeight);
        const auto grandCentralHeight       = static_cast<uint32_t>(consensus.GrandCentralHeight);

        CDataStructureV0 enabledKey{AttributeTypes::Param, ParamIDs::Feature, DFIPKeys::MintTokens};
        const auto attributes = mnview.GetAttributes();
        assert(attributes);
        const auto toAddressEnabled = attributes->GetValue(enabledKey, false);

        if (!toAddressEnabled && !obj.to.empty())
            return Res::Err("Mint tokens to address is not enabled");

        // check auth and increase balance of token's owner
        for (const auto &[tokenId, amount] : obj.balances) {
            if (Params().NetworkIDString() == CBaseChainParams::MAIN && height >= fortCanningCrunchHeight &&
                mnview.GetLoanTokenByID(tokenId)) {
                return Res::Err("Loan tokens cannot be minted");
            }

            auto token = mnview.GetToken(tokenId);
            if (!token)
                return Res::Err("token %s does not exist!", tokenId.ToString());

            bool anybodyCanMint = isRegTest && !isRegTestSimulateMainnet;
            auto mintable       = MintableToken(tokenId, *token, anybodyCanMint);

            auto mintTokensInternal = [&](DCT_ID tokenId, CAmount amount) {
                auto minted = mnview.AddMintedTokens(tokenId, amount);
                if (!minted)
                    return minted;

                CScript mintTo{*mintable.val};
                if (!obj.to.empty()) {
                    CTxDestination destination;
                    if (ExtractDestination(obj.to, destination) && IsValidDestination(destination))
                        mintTo = obj.to;
                    else
                        return Res::Err("Invalid \'to\' address provided");
                }

                CalculateOwnerRewards(mintTo);
                auto res = mnview.AddBalance(mintTo, CTokenAmount{tokenId, amount});
                if (!res)
                    return res;

                return Res::Ok();
            };

            if (!mintable)
                return std::move(mintable);

            if (anybodyCanMint || height < grandCentralHeight || !token->IsDAT() || HasFoundationAuth()) {
                auto res = mintTokensInternal(tokenId, amount);
                if (!res)
                    return res;
                continue;
            }

            auto attributes = mnview.GetAttributes();
            assert(attributes);

            CDataStructureV0 enableKey{AttributeTypes::Param, ParamIDs::Feature, DFIPKeys::ConsortiumEnabled};
            CDataStructureV0 membersKey{AttributeTypes::Consortium, tokenId.v, ConsortiumKeys::MemberValues};
            const auto members = attributes->GetValue(membersKey, CConsortiumMembers{});

            if (!attributes->GetValue(enableKey, false) || members.empty()) {
                const Coin &auth = coins.AccessCoin(COutPoint(token->creationTx, 1));  // always n=1 output
                if (!HasAuth(auth.out.scriptPubKey))
                    return Res::Err("You are not a foundation member or token owner and cannot mint this token!");

                auto res = mintTokensInternal(tokenId, amount);
                if (!res)
                    return res;
                continue;
            }

            mintable.ok = false;

            CDataStructureV0 membersMintedKey{
                AttributeTypes::Live, ParamIDs::Economy, EconomyKeys::ConsortiumMembersMinted};
            auto membersBalances = attributes->GetValue(membersMintedKey, CConsortiumMembersMinted{});

            const auto dailyInterval = height / consensus.blocksPerDay() * consensus.blocksPerDay();

            for (const auto &[key, member] : members) {
                if (HasAuth(member.ownerAddress)) {
                    if (member.status != CConsortiumMember::Status::Active)
                        return Res::Err("Cannot mint token, not an active member of consortium for %s!", token->symbol);

                    auto add = SafeAdd(membersBalances[tokenId][key].minted, amount);
                    if (!add)
                        return (std::move(add));
                    membersBalances[tokenId][key].minted = add;

                    if (dailyInterval == membersBalances[tokenId][key].dailyMinted.first) {
                        add = SafeAdd(membersBalances[tokenId][key].dailyMinted.second, amount);
                        if (!add)
                            return (std::move(add));
                        membersBalances[tokenId][key].dailyMinted.second = add;
                    } else {
                        membersBalances[tokenId][key].dailyMinted.first  = dailyInterval;
                        membersBalances[tokenId][key].dailyMinted.second = amount;
                    }

                    if (membersBalances[tokenId][key].minted > member.mintLimit)
                        return Res::Err("You will exceed your maximum mint limit for %s token by minting this amount!",
                                        token->symbol);

                    if (membersBalances[tokenId][key].dailyMinted.second > member.dailyMintLimit) {
                        return Res::Err("You will exceed your daily mint limit for %s token by minting this amount",
                                        token->symbol);
                    }

                    *mintable.val = member.ownerAddress;
                    mintable.ok   = true;
                    break;
                }
            }

            if (!mintable)
                return Res::Err("You are not a foundation or consortium member and cannot mint this token!");

            CDataStructureV0 maxLimitKey{AttributeTypes::Consortium, tokenId.v, ConsortiumKeys::MintLimit};
            const auto maxLimit = attributes->GetValue(maxLimitKey, CAmount{0});

            CDataStructureV0 dailyLimitKey{AttributeTypes::Consortium, tokenId.v, ConsortiumKeys::DailyMintLimit};
            const auto dailyLimit = attributes->GetValue(dailyLimitKey, CAmount{0});

            CDataStructureV0 consortiumMintedKey{
                AttributeTypes::Live, ParamIDs::Economy, EconomyKeys::ConsortiumMinted};
            auto globalBalances = attributes->GetValue(consortiumMintedKey, CConsortiumGlobalMinted{});

            auto add = SafeAdd(globalBalances[tokenId].minted, amount);
            if (!add)
                return (std::move(add));

            globalBalances[tokenId].minted = add;

            if (maxLimit != -1 * COIN && globalBalances[tokenId].minted > maxLimit)
                return Res::Err(
                    "You will exceed global maximum consortium mint limit for %s token by minting this amount!",
                    token->symbol);

            CAmount totalDaily{};
            for (const auto &[key, value] : membersBalances[tokenId]) {
                if (value.dailyMinted.first == dailyInterval) {
                    totalDaily += value.dailyMinted.second;
                }
            }

            if (dailyLimit != -1 * COIN && totalDaily > dailyLimit)
                return Res::Err(
                    "You will exceed global daily maximum consortium mint limit for %s token by minting this "
                    "amount.",
                    token->symbol);

            attributes->SetValue(consortiumMintedKey, globalBalances);
            attributes->SetValue(membersMintedKey, membersBalances);

            auto saved = mnview.SetVariable(*attributes);
            if (!saved)
                return saved;

            auto minted = mintTokensInternal(tokenId, amount);
            if (!minted)
                return minted;
        }

        return Res::Ok();
    }

    Res operator()(const CBurnTokensMessage &obj) const {
        if (obj.amounts.balances.empty()) {
            return Res::Err("tx must have balances to burn");
        }

        for (const auto &[tokenId, amount] : obj.amounts.balances) {
            // check auth
            if (!HasAuth(obj.from))
                return Res::Err("tx must have at least one input from account owner");

            if (obj.burnType != CBurnTokensMessage::BurnType::TokenBurn)
                return Res::Err("Currently only burn type 0 - TokenBurn is supported!");

            CScript ownerAddress;

            if (auto address = std::get_if<CScript>(&obj.context); address && !address->empty())
                ownerAddress = *address;
            else
                ownerAddress = obj.from;

            auto attributes = mnview.GetAttributes();
            Require(attributes, "Cannot read from attributes gov variable!");

            CDataStructureV0 membersKey{AttributeTypes::Consortium, tokenId.v, ConsortiumKeys::MemberValues};
            const auto members = attributes->GetValue(membersKey, CConsortiumMembers{});
            CDataStructureV0 membersMintedKey{
                AttributeTypes::Live, ParamIDs::Economy, EconomyKeys::ConsortiumMembersMinted};
            auto membersBalances = attributes->GetValue(membersMintedKey, CConsortiumMembersMinted{});
            CDataStructureV0 consortiumMintedKey{
                AttributeTypes::Live, ParamIDs::Economy, EconomyKeys::ConsortiumMinted};
            auto globalBalances = attributes->GetValue(consortiumMintedKey, CConsortiumGlobalMinted{});

            bool setVariable = false;
            for (const auto &tmp : members)
                if (tmp.second.ownerAddress == ownerAddress) {
                    auto add = SafeAdd(membersBalances[tokenId][tmp.first].burnt, amount);
                    if (!add)
                        return (std::move(add));

                    membersBalances[tokenId][tmp.first].burnt = add;

                    add = SafeAdd(globalBalances[tokenId].burnt, amount);
                    if (!add)
                        return (std::move(add));

                    globalBalances[tokenId].burnt = add;

                    setVariable = true;
                    break;
                }

            if (setVariable) {
                attributes->SetValue(membersMintedKey, membersBalances);
                attributes->SetValue(consortiumMintedKey, globalBalances);

                auto saved = mnview.SetVariable(*attributes);
                if (!saved)
                    return saved;
            }

            CalculateOwnerRewards(obj.from);

            auto res = TransferTokenBalance(tokenId, amount, obj.from, consensus.burnAddress);
            if (!res)
                return res;
        }

        return Res::Ok();
    }

    Res operator()(const CCreatePoolPairMessage &obj) const {
        // check foundation auth
        Require(HasFoundationAuth());
        Require(obj.commission >= 0 && obj.commission <= COIN, "wrong commission");

        if (height >= static_cast<uint32_t>(Params().GetConsensus().FortCanningCrunchHeight)) {
            Require(obj.pairSymbol.find('/') == std::string::npos, "token symbol should not contain '/'");
        }

        /// @todo ownerAddress validity checked only in rpc. is it enough?
        CPoolPair poolPair{};
        static_cast<CPoolPairMessageBase&>(poolPair) = obj;
        auto pairSymbol         = obj.pairSymbol;
        poolPair.creationTx     = tx.GetHash();
        poolPair.creationHeight = height;
        auto &rewards           = poolPair.rewards;

        auto tokenA = mnview.GetToken(poolPair.idTokenA);
        Require(tokenA, "token %s does not exist!", poolPair.idTokenA.ToString());

        auto tokenB = mnview.GetToken(poolPair.idTokenB);
        Require(tokenB, "token %s does not exist!", poolPair.idTokenB.ToString());

        const auto symbolLength = height >= static_cast<uint32_t>(consensus.FortCanningHeight)
                                      ? CToken::MAX_TOKEN_POOLPAIR_LENGTH
                                      : CToken::MAX_TOKEN_SYMBOL_LENGTH;
        if (pairSymbol.empty()) {
            pairSymbol = trim_ws(tokenA->symbol + "-" + tokenB->symbol).substr(0, symbolLength);
        } else {
            pairSymbol = trim_ws(pairSymbol).substr(0, symbolLength);
        }

        CTokenImplementation token;
        token.flags = (uint8_t)CToken::TokenFlags::DAT | (uint8_t)CToken::TokenFlags::LPS |
                      (uint8_t)CToken::TokenFlags::Tradeable | (uint8_t)CToken::TokenFlags::Finalized;

        token.name           = trim_ws(tokenA->name + "-" + tokenB->name).substr(0, CToken::MAX_TOKEN_NAME_LENGTH);
        token.symbol         = pairSymbol;
        token.creationTx     = tx.GetHash();
        token.creationHeight = height;

        auto tokenId = mnview.CreateToken(token);
        Require(tokenId);

        rewards = obj.rewards;
        if (!rewards.balances.empty()) {
            // Check tokens exist and remove empty reward amounts
            Require(EraseEmptyBalances(rewards.balances));
        }

        return mnview.SetPoolPair(tokenId, height, poolPair);
    }

    Res operator()(const CUpdatePoolPairMessage &obj) const {
        // check foundation auth
        Require(HasFoundationAuth());

        auto rewards = obj.rewards;
        if (!rewards.balances.empty()) {
            // Check for special case to wipe rewards
            if (!(rewards.balances.size() == 1 &&
                  rewards.balances.cbegin()->first == DCT_ID{std::numeric_limits<uint32_t>::max()} &&
                  rewards.balances.cbegin()->second == std::numeric_limits<CAmount>::max())) {
                // Check if tokens exist and remove empty reward amounts
                Require(EraseEmptyBalances(rewards.balances));
            }
        }
        return mnview.UpdatePoolPair(obj.poolId, height, obj.status, obj.commission, obj.ownerAddress, rewards);
    }

    Res operator()(const CPoolSwapMessage &obj) const {
        // check auth
        Require(HasAuth(obj.from));

        return CPoolSwap(obj, height).ExecuteSwap(mnview, {});
    }

    Res operator()(const CPoolSwapMessageV2 &obj) const {
        // check auth
        Require(HasAuth(obj.swapInfo.from));

        return CPoolSwap(obj.swapInfo, height).ExecuteSwap(mnview, obj.poolIDs);
    }

    Res operator()(const CLiquidityMessage &obj) const {
        CBalances sumTx = SumAllTransfers(obj.from);
        Require(sumTx.balances.size() == 2, "the pool pair requires two tokens");

        std::pair<DCT_ID, CAmount> amountA = *sumTx.balances.begin();
        std::pair<DCT_ID, CAmount> amountB = *(std::next(sumTx.balances.begin(), 1));

        // checked internally too. remove here?
        Require(amountA.second > 0 && amountB.second > 0, "amount cannot be less than or equal to zero");

        auto pair = mnview.GetPoolPair(amountA.first, amountB.first);
        Require(pair, "there is no such pool pair");

        for (const auto &kv : obj.from) {
            Require(HasAuth(kv.first));
        }

        for (const auto &kv : obj.from) {
            CalculateOwnerRewards(kv.first);
            Require(mnview.SubBalances(kv.first, kv.second));
        }

        const auto &lpTokenID = pair->first;
        auto &pool            = pair->second;

        // normalize A & B to correspond poolpair's tokens
        if (amountA.first != pool.idTokenA)
            std::swap(amountA, amountB);

        bool slippageProtection = static_cast<int>(height) >= consensus.BayfrontMarinaHeight;
        Require(pool.AddLiquidity(
            amountA.second,
            amountB.second,
            [&] /*onMint*/ (CAmount liqAmount) {
                CBalances balance{TAmounts{{lpTokenID, liqAmount}}};
                return AddBalanceSetShares(obj.shareAddress, balance);
            },
            slippageProtection));
        return mnview.SetPoolPair(lpTokenID, height, pool);
    }

    Res operator()(const CRemoveLiquidityMessage &obj) const {
        const auto &from = obj.from;
        auto amount      = obj.amount;

        // checked internally too. remove here?
        Require(amount.nValue > 0, "amount cannot be less than or equal to zero");

        auto pair = mnview.GetPoolPair(amount.nTokenId);
        Require(pair, "there is no such pool pair");

        Require(HasAuth(from));

        CPoolPair &pool = pair.value();

        // subtract liq.balance BEFORE RemoveLiquidity call to check balance correctness
        CBalances balance{TAmounts{{amount.nTokenId, amount.nValue}}};
        Require(SubBalanceDelShares(from, balance));

        Require(pool.RemoveLiquidity(amount.nValue, [&](CAmount amountA, CAmount amountB) {
            CalculateOwnerRewards(from);
            CBalances balances{
                TAmounts{{pool.idTokenA, amountA}, {pool.idTokenB, amountB}}
            };
            return mnview.AddBalances(from, balances);
        }));

        return mnview.SetPoolPair(amount.nTokenId, height, pool);
    }

    Res operator()(const CUtxosToAccountMessage &obj) const {
        // check enough tokens are "burnt"
        auto burnt = BurntTokens(tx);
        Require(burnt);

        const auto mustBeBurnt = SumAllTransfers(obj.to);
        Require(*burnt.val == mustBeBurnt,
                "transfer tokens mismatch burnt tokens: (%s) != (%s)",
                mustBeBurnt.ToString(),
                burnt.val->ToString());

        // transfer
        return AddBalancesSetShares(obj.to);
    }

    Res operator()(const CAccountToUtxosMessage &obj) const {
        // check auth
        Require(HasAuth(obj.from));

        // check that all tokens are minted, and no excess tokens are minted
        auto minted = MintedTokens(tx, obj.mintingOutputsStart);
        Require(minted);

        Require(obj.balances == *minted.val,
                "amount of minted tokens in UTXOs and metadata do not match: (%s) != (%s)",
                minted.val->ToString(),
                obj.balances.ToString());

        // block for non-DFI transactions
        for (const auto &kv : obj.balances.balances) {
            const DCT_ID &tokenId = kv.first;
            Require(tokenId == DCT_ID{0}, "only available for DFI transactions");
        }

        // transfer
        return SubBalanceDelShares(obj.from, obj.balances);
    }

    Res operator()(const CAccountToAccountMessage &obj) const {
        // check auth
        Require(HasAuth(obj.from));

        // transfer
        Require(SubBalanceDelShares(obj.from, SumAllTransfers(obj.to)));
        return AddBalancesSetShares(obj.to);
    }

    Res HandleDFIP2201Contract(const CSmartContractMessage &obj) const {
        const auto attributes = mnview.GetAttributes();
        Require(attributes, "Attributes unavailable");

        CDataStructureV0 activeKey{AttributeTypes::Param, ParamIDs::DFIP2201, DFIPKeys::Active};

        Require(attributes->GetValue(activeKey, false), "DFIP2201 smart contract is not enabled");

        Require(obj.name == SMART_CONTRACT_DFIP_2201, "DFIP2201 contract mismatch - got: " + obj.name);

        Require(obj.accounts.size() == 1, "Only one address entry expected for " + obj.name);

        Require(obj.accounts.begin()->second.balances.size() == 1, "Only one amount entry expected for " + obj.name);

        const auto &script = obj.accounts.begin()->first;
        Require(HasAuth(script), "Must have at least one input from supplied address");

        const auto &id     = obj.accounts.begin()->second.balances.begin()->first;
        const auto &amount = obj.accounts.begin()->second.balances.begin()->second;

        Require(amount > 0, "Amount out of range");

        CDataStructureV0 minSwapKey{AttributeTypes::Param, ParamIDs::DFIP2201, DFIPKeys::MinSwap};
        auto minSwap = attributes->GetValue(minSwapKey, CAmount{0});

        if (amount < minSwap) {
            return DeFiErrors::ICXBTCBelowMinSwap(amount, minSwap);
        }

        const auto token = mnview.GetToken(id);
        Require(token, "Specified token not found");

        Require(token->symbol == "BTC" && token->name == "Bitcoin" && token->IsDAT(),
                "Only Bitcoin can be swapped in " + obj.name);

        if (height >= static_cast<uint32_t>(consensus.NextNetworkUpgradeHeight)) {
            mnview.CalculateOwnerRewards(script, height);
        }

        Require(mnview.SubBalance(script, {id, amount}));

        const CTokenCurrencyPair btcUsd{"BTC", "USD"};
        const CTokenCurrencyPair dfiUsd{"DFI", "USD"};

        bool useNextPrice{false}, requireLivePrice{true};
        auto resVal = mnview.GetValidatedIntervalPrice(btcUsd, useNextPrice, requireLivePrice);
        Require(resVal);

        CDataStructureV0 premiumKey{AttributeTypes::Param, ParamIDs::DFIP2201, DFIPKeys::Premium};
        auto premium = attributes->GetValue(premiumKey, CAmount{2500000});

        const auto &btcPrice = MultiplyAmounts(*resVal.val, premium + COIN);

        resVal = mnview.GetValidatedIntervalPrice(dfiUsd, useNextPrice, requireLivePrice);
        Require(resVal);

        const auto totalDFI = MultiplyAmounts(DivideAmounts(btcPrice, *resVal.val), amount);

        Require(mnview.SubBalance(Params().GetConsensus().smartContracts.begin()->second, {{0}, totalDFI}));

        Require(mnview.AddBalance(script, {{0}, totalDFI}));

        return Res::Ok();
    }

    Res operator()(const CSmartContractMessage &obj) const {
        Require(!obj.accounts.empty(), "Contract account parameters missing");
        auto contracts = Params().GetConsensus().smartContracts;

        auto contract = contracts.find(obj.name);
        Require(contract != contracts.end(), "Specified smart contract not found");

        // Convert to switch when it's long enough.
        if (obj.name == SMART_CONTRACT_DFIP_2201)
            return HandleDFIP2201Contract(obj);

        return Res::Err("Specified smart contract not found");
    }

    Res operator()(const CFutureSwapMessage &obj) const {
        Require(HasAuth(obj.owner), "Transaction must have at least one input from owner");

        const auto attributes = mnview.GetAttributes();
        Require(attributes, "Attributes unavailable");

        bool dfiToDUSD     = !obj.source.nTokenId.v;
        const auto paramID = dfiToDUSD ? ParamIDs::DFIP2206F : ParamIDs::DFIP2203;

        CDataStructureV0 activeKey{AttributeTypes::Param, paramID, DFIPKeys::Active};
        CDataStructureV0 blockKey{AttributeTypes::Param, paramID, DFIPKeys::BlockPeriod};
        CDataStructureV0 rewardKey{AttributeTypes::Param, paramID, DFIPKeys::RewardPct};

        Require(
            attributes->GetValue(activeKey, false) && attributes->CheckKey(blockKey) && attributes->CheckKey(rewardKey),
            "%s not currently active",
            dfiToDUSD ? "DFIP2206F" : "DFIP2203");

        CDataStructureV0 startKey{AttributeTypes::Param, paramID, DFIPKeys::StartBlock};
        if (const auto startBlock = attributes->GetValue(startKey, CAmount{})) {
            Require(
                height >= startBlock, "%s not active until block %d", dfiToDUSD ? "DFIP2206F" : "DFIP2203", startBlock);
        }

        Require(obj.source.nValue > 0, "Source amount must be more than zero");

        const auto source = mnview.GetLoanTokenByID(obj.source.nTokenId);
        Require(dfiToDUSD || source, "Could not get source loan token %d", obj.source.nTokenId.v);

        if (!dfiToDUSD && source->symbol == "DUSD") {
            CDataStructureV0 tokenKey{AttributeTypes::Token, obj.destination, TokenKeys::DFIP2203Enabled};
            const auto enabled = attributes->GetValue(tokenKey, true);
            Require(enabled, "DFIP2203 currently disabled for token %d", obj.destination);

            const auto loanToken = mnview.GetLoanTokenByID({obj.destination});
            Require(loanToken, "Could not get destination loan token %d. Set valid destination.", obj.destination);

            Require(!mnview.AreTokensLocked({obj.destination}), "Cannot create future swap for locked token");
        } else {
            if (!dfiToDUSD) {
                Require(obj.destination == 0, "Destination should not be set when source amount is dToken or DFI");

                Require(!mnview.AreTokensLocked({obj.source.nTokenId.v}), "Cannot create future swap for locked token");

                CDataStructureV0 tokenKey{AttributeTypes::Token, obj.source.nTokenId.v, TokenKeys::DFIP2203Enabled};
                const auto enabled = attributes->GetValue(tokenKey, true);
                Require(enabled, "DFIP2203 currently disabled for token %s", obj.source.nTokenId.ToString());
            } else {
                DCT_ID id{};
                const auto token = mnview.GetTokenGuessId("DUSD", id);
                Require(token, "No DUSD token defined");

                Require(mnview.GetFixedIntervalPrice({"DFI", "USD"}), "DFI / DUSD fixed interval price not found");

                Require(obj.destination == id.v,
                        "Incorrect destination defined for DFI swap, DUSD destination expected id: %d",
                        id.v);
            }
        }

        const auto contractType         = dfiToDUSD ? SMART_CONTRACT_DFIP2206F : SMART_CONTRACT_DFIP_2203;
        const auto contractAddressValue = GetFutureSwapContractAddress(contractType);
        Require(contractAddressValue);

        const auto economyKey = dfiToDUSD ? EconomyKeys::DFIP2206FCurrent : EconomyKeys::DFIP2203Current;
        CDataStructureV0 liveKey{AttributeTypes::Live, ParamIDs::Economy, economyKey};
        auto balances = attributes->GetValue(liveKey, CBalances{});

        if (height >= static_cast<uint32_t>(consensus.FortCanningCrunchHeight)) {
            CalculateOwnerRewards(obj.owner);
        }

        if (obj.withdraw) {
            CTokenAmount totalFutures{};
            totalFutures.nTokenId = obj.source.nTokenId;

            if (!dfiToDUSD) {
                std::map<CFuturesUserKey, CFuturesUserValue> userFuturesValues;

                mnview.ForEachFuturesUserValues(
                    [&](const CFuturesUserKey &key, const CFuturesUserValue &futuresValues) {
                        if (key.owner == obj.owner && futuresValues.source.nTokenId == obj.source.nTokenId &&
                            futuresValues.destination == obj.destination) {
                            userFuturesValues[key] = futuresValues;
                        }
                        return true;
                    },
                    {height, obj.owner, std::numeric_limits<uint32_t>::max()});

                for (const auto &[key, value] : userFuturesValues) {
                    totalFutures.Add(value.source.nValue);
                    mnview.EraseFuturesUserValues(key);
                }
            } else {
                std::map<CFuturesUserKey, CAmount> userFuturesValues;

                mnview.ForEachFuturesDUSD(
                    [&](const CFuturesUserKey &key, const CAmount &futuresValues) {
                        if (key.owner == obj.owner) {
                            userFuturesValues[key] = futuresValues;
                        }
                        return true;
                    },
                    {height, obj.owner, std::numeric_limits<uint32_t>::max()});

                for (const auto &[key, amount] : userFuturesValues) {
                    totalFutures.Add(amount);
                    mnview.EraseFuturesDUSD(key);
                }
            }

            Require(totalFutures.Sub(obj.source.nValue));

            if (totalFutures.nValue > 0) {
                Res res{};
                if (!dfiToDUSD) {
                    Require(mnview.StoreFuturesUserValues({height, obj.owner, txn}, {totalFutures, obj.destination}));
                } else {
                    Require(mnview.StoreFuturesDUSD({height, obj.owner, txn}, totalFutures.nValue));
                }
            }

            Require(TransferTokenBalance(obj.source.nTokenId, obj.source.nValue, *contractAddressValue, obj.owner));

            Require(balances.Sub(obj.source));
        } else {
            Require(TransferTokenBalance(obj.source.nTokenId, obj.source.nValue, obj.owner, *contractAddressValue));

            if (!dfiToDUSD) {
                Require(mnview.StoreFuturesUserValues({height, obj.owner, txn}, {obj.source, obj.destination}));
            } else {
                Require(mnview.StoreFuturesDUSD({height, obj.owner, txn}, obj.source.nValue));
            }
            balances.Add(obj.source);
        }

        attributes->SetValue(liveKey, balances);

        mnview.SetVariable(*attributes);

        return Res::Ok();
    }

    Res operator()(const CAnyAccountsToAccountsMessage &obj) const {
        // check auth
        for (const auto &kv : obj.from) {
            Require(HasAuth(kv.first));
        }

        // compare
        const auto sumFrom = SumAllTransfers(obj.from);
        const auto sumTo   = SumAllTransfers(obj.to);

        Require(sumFrom == sumTo, "sum of inputs (from) != sum of outputs (to)");

        // transfer
        // substraction
        Require(SubBalancesDelShares(obj.from));
        // addition
        return AddBalancesSetShares(obj.to);
    }

    Res operator()(const CGovernanceMessage &obj) const {
        // check foundation auth
        Require(HasFoundationAuth());
        for (const auto &gov : obj.govs) {
            if (!gov.second) {
                return Res::Err("'%s': variable does not registered", gov.first);
            }

            auto var = gov.second;
            Res res{};

            if (var->GetName() == "ATTRIBUTES") {
                // Add to existing ATTRIBUTES instead of overwriting.
                auto govVar = mnview.GetAttributes();

                if (!govVar) {
                    return Res::Err("%s: %s", var->GetName(), "Failed to get existing ATTRIBUTES");
                }

                govVar->time = time;

                auto newVar = std::dynamic_pointer_cast<ATTRIBUTES>(var);
                assert(newVar);

                CDataStructureV0 key{AttributeTypes::Param, ParamIDs::Foundation, DFIPKeys::Members};
                auto memberRemoval = newVar->GetValue(key, std::set<std::string>{});

                if (!memberRemoval.empty()) {
                    auto existingMembers = govVar->GetValue(key, std::set<CScript>{});

                    for (auto &member : memberRemoval) {
                        if (member.empty()) {
                            return Res::Err("Invalid address provided");
                        }

                        if (member[0] == '-') {
                            auto memberCopy{member};
                            const auto dest = DecodeDestination(memberCopy.erase(0, 1));
                            if (!IsValidDestination(dest)) {
                                return Res::Err("Invalid address provided");
                            }
                            CScript removeMember = GetScriptForDestination(dest);
                            if (!existingMembers.count(removeMember)) {
                                return Res::Err("Member to remove not present");
                            }
                            existingMembers.erase(removeMember);
                        } else {
                            const auto dest = DecodeDestination(member);
                            if (!IsValidDestination(dest)) {
                                return Res::Err("Invalid address provided");
                            }
                            CScript addMember = GetScriptForDestination(dest);
                            if (existingMembers.count(addMember)) {
                                return Res::Err("Member to add already present");
                            }
                            existingMembers.insert(addMember);
                        }
                    }

                    govVar->SetValue(key, existingMembers);

                    // Remove this key and apply any other changes
                    newVar->EraseKey(key);
                    if (!(res = govVar->Import(newVar->Export())) || !(res = govVar->Validate(mnview)) ||
                        !(res = govVar->Apply(mnview, height)))
                        return Res::Err("%s: %s", var->GetName(), res.msg);
                } else {
                    // Validate as complete set. Check for future conflicts between key pairs.
                    if (!(res = govVar->Import(var->Export())) || !(res = govVar->Validate(mnview)) ||
                        !(res = govVar->Apply(mnview, height)))
                        return Res::Err("%s: %s", var->GetName(), res.msg);
                }

                var = govVar;
            } else {
                // After GW, some ATTRIBUTES changes require the context of its map to validate,
                // moving this Validate() call to else statement from before this conditional.
                res = var->Validate(mnview);
                if (!res)
                    return Res::Err("%s: %s", var->GetName(), res.msg);

                if (var->GetName() == "ORACLE_BLOCK_INTERVAL") {
                    // Make sure ORACLE_BLOCK_INTERVAL only updates at end of interval
                    const auto diff = height % mnview.GetIntervalBlock();
                    if (diff != 0) {
                        // Store as pending change
                        storeGovVars({gov.first, var, height + mnview.GetIntervalBlock() - diff}, mnview);
                        continue;
                    }
                }

                res = var->Apply(mnview, height);
                if (!res) {
                    return Res::Err("%s: %s", var->GetName(), res.msg);
                }
            }

            res = mnview.SetVariable(*var);
            if (!res) {
                return Res::Err("%s: %s", var->GetName(), res.msg);
            }
        }
        return Res::Ok();
    }

    Res operator()(const CGovernanceUnsetMessage &obj) const {
        // check foundation auth
        if (!HasFoundationAuth())
            return Res::Err("tx not from foundation member");

        const auto attributes = mnview.GetAttributes();
        assert(attributes);
        CDataStructureV0 key{AttributeTypes::Param, ParamIDs::Feature, DFIPKeys::GovUnset};
        if (!attributes->GetValue(key, false)) {
            return Res::Err("Unset Gov variables not currently enabled in attributes.");
        }

        for (const auto &gov : obj.govs) {
            auto var = mnview.GetVariable(gov.first);
            if (!var)
                return Res::Err("'%s': variable does not registered", gov.first);

            auto res = var->Erase(mnview, height, gov.second);
            if (!res)
                return Res::Err("%s: %s", var->GetName(), res.msg);

            if (!(res = mnview.SetVariable(*var)))
                return Res::Err("%s: %s", var->GetName(), res.msg);
        }
        return Res::Ok();
    }

    Res operator()(const CGovernanceHeightMessage &obj) const {
        // check foundation auth
        if (!HasFoundationAuth()) {
            return Res::Err("tx not from foundation member");
        }
        if (obj.startHeight <= height) {
            return Res::Err("startHeight must be above the current block height");
        }

        if (obj.govVar->GetName() == "ORACLE_BLOCK_INTERVAL") {
            return Res::Err("%s: %s", obj.govVar->GetName(), "Cannot set via setgovheight.");
        }

        // Validate GovVariables before storing
        if (height >= static_cast<uint32_t>(consensus.FortCanningCrunchHeight) &&
            obj.govVar->GetName() == "ATTRIBUTES") {
            auto govVar = mnview.GetAttributes();
            if (!govVar) {
                return Res::Err("%s: %s", obj.govVar->GetName(), "Failed to get existing ATTRIBUTES");
            }

            auto storedGovVars = mnview.GetStoredVariablesRange(height, obj.startHeight);

            Res res{};
            CCustomCSView govCache(mnview);
            for (const auto &[varHeight, var] : storedGovVars) {
                if (var->GetName() == "ATTRIBUTES") {
                    if (res = govVar->Import(var->Export()); !res) {
                        return Res::Err("%s: Failed to import stored vars: %s", obj.govVar->GetName(), res.msg);
                    }
                }
            }

            // After GW exclude TokenSplit if split will have already been performed by startHeight
            if (height >= static_cast<uint32_t>(Params().GetConsensus().GrandCentralHeight)) {
                if (const auto attrVar = std::dynamic_pointer_cast<ATTRIBUTES>(govVar); attrVar) {
                    const auto attrMap = attrVar->GetAttributesMap();
                    std::vector<CDataStructureV0> keysToErase;
                    for (const auto &[key, value] : attrMap) {
                        if (const auto attrV0 = std::get_if<CDataStructureV0>(&key); attrV0) {
                            if (attrV0->type == AttributeTypes::Oracles && attrV0->typeId == OracleIDs::Splits &&
                                attrV0->key < obj.startHeight) {
                                keysToErase.push_back(*attrV0);
                            }
                        }
                    }
                    for (const auto &key : keysToErase) {
                        attrVar->EraseKey(key);
                    }
                }
            }

            if (!(res = govVar->Import(obj.govVar->Export())) || !(res = govVar->Validate(govCache)) ||
                !(res = govVar->Apply(govCache, obj.startHeight))) {
                return Res::Err("%s: Cumulative application of Gov vars failed: %s", obj.govVar->GetName(), res.msg);
            }
        } else {
            auto result = obj.govVar->Validate(mnview);
            if (!result)
                return Res::Err("%s: %s", obj.govVar->GetName(), result.msg);
        }

        // Store pending Gov var change
        storeGovVars(obj, mnview);

        return Res::Ok();
    }

    Res operator()(const CAppointOracleMessage &obj) const {
        if (!HasFoundationAuth()) {
            return Res::Err("tx not from foundation member");
        }
        COracle oracle;
        static_cast<CAppointOracleMessage &>(oracle) = obj;
        auto res                                     = NormalizeTokenCurrencyPair(oracle.availablePairs);
        return !res ? res : mnview.AppointOracle(tx.GetHash(), oracle);
    }

    Res operator()(const CUpdateOracleAppointMessage &obj) const {
        if (!HasFoundationAuth()) {
            return Res::Err("tx not from foundation member");
        }
        COracle oracle;
        static_cast<CAppointOracleMessage &>(oracle) = obj.newOracleAppoint;
        Require(NormalizeTokenCurrencyPair(oracle.availablePairs));
        return mnview.UpdateOracle(obj.oracleId, std::move(oracle));
    }

    Res operator()(const CRemoveOracleAppointMessage &obj) const {
        Require(HasFoundationAuth());

        return mnview.RemoveOracle(obj.oracleId);
    }

    Res operator()(const CSetOracleDataMessage &obj) const {
        auto oracle = mnview.GetOracleData(obj.oracleId);
        if (!oracle) {
            return Res::Err("failed to retrieve oracle <%s> from database", obj.oracleId.GetHex());
        }
        if (!HasAuth(oracle.val->oracleAddress)) {
            return Res::Err("tx must have at least one input from account owner");
        }
        if (height >= uint32_t(Params().GetConsensus().FortCanningHeight)) {
            for (const auto &tokenPrice : obj.tokenPrices) {
                for (const auto &price : tokenPrice.second) {
                    if (price.second <= 0) {
                        return Res::Err("Amount out of range");
                    }
                    auto timestamp = time;
                    extern bool diffInHour(int64_t time1, int64_t time2);
                    if (!diffInHour(obj.timestamp, timestamp)) {
                        return Res::Err(
                            "Timestamp (%d) is out of price update window (median: %d)", obj.timestamp, timestamp);
                    }
                }
            }
        }
        return mnview.SetOracleData(obj.oracleId, obj.timestamp, obj.tokenPrices);
    }

    Res operator()(const CICXCreateOrderMessage &obj) const {
        Require(CheckCustomTx());

        CICXOrderImplemetation order;
        static_cast<CICXOrder &>(order) = obj;

        order.creationTx     = tx.GetHash();
        order.creationHeight = height;

        Require(HasAuth(order.ownerAddress), "tx must have at least one input from order owner");

        Require(mnview.GetToken(order.idToken), "token %s does not exist!", order.idToken.ToString());

        if (order.orderType == CICXOrder::TYPE_INTERNAL) {
            Require(order.receivePubkey.IsFullyValid(), "receivePubkey must be valid pubkey");

            // subtract the balance from tokenFrom to dedicate them for the order
            CScript txidAddr(order.creationTx.begin(), order.creationTx.end());
            CalculateOwnerRewards(order.ownerAddress);
            Require(TransferTokenBalance(order.idToken, order.amountFrom, order.ownerAddress, txidAddr));
        }

        return mnview.ICXCreateOrder(order);
    }

    Res operator()(const CICXMakeOfferMessage &obj) const {
        Require(CheckCustomTx());

        CICXMakeOfferImplemetation makeoffer;
        static_cast<CICXMakeOffer &>(makeoffer) = obj;

        makeoffer.creationTx     = tx.GetHash();
        makeoffer.creationHeight = height;

        Require(HasAuth(makeoffer.ownerAddress), "tx must have at least one input from order owner");

        auto order = mnview.GetICXOrderByCreationTx(makeoffer.orderTx);
        Require(order, "order with creation tx " + makeoffer.orderTx.GetHex() + " does not exists!");

        auto expiry = static_cast<int>(height) < consensus.EunosPayaHeight ? CICXMakeOffer::DEFAULT_EXPIRY
                                                                           : CICXMakeOffer::EUNOSPAYA_DEFAULT_EXPIRY;

        Require(makeoffer.expiry >= expiry, "offer expiry must be greater than %d!", expiry - 1);

        CScript txidAddr(makeoffer.creationTx.begin(), makeoffer.creationTx.end());

        if (order->orderType == CICXOrder::TYPE_INTERNAL) {
            // calculating takerFee
            makeoffer.takerFee = CalculateTakerFee(makeoffer.amount);
        } else if (order->orderType == CICXOrder::TYPE_EXTERNAL) {
            Require(makeoffer.receivePubkey.IsFullyValid(), "receivePubkey must be valid pubkey");

            // calculating takerFee
            CAmount BTCAmount(static_cast<CAmount>(
                (arith_uint256(makeoffer.amount) * arith_uint256(COIN) / arith_uint256(order->orderPrice)).GetLow64()));
            makeoffer.takerFee = CalculateTakerFee(BTCAmount);
        }

        // locking takerFee in offer txidaddr
        CalculateOwnerRewards(makeoffer.ownerAddress);
        Require(TransferTokenBalance(DCT_ID{0}, makeoffer.takerFee, makeoffer.ownerAddress, txidAddr));

        return mnview.ICXMakeOffer(makeoffer);
    }

    Res operator()(const CICXSubmitDFCHTLCMessage &obj) const {
        Require(CheckCustomTx());

        CICXSubmitDFCHTLCImplemetation submitdfchtlc;
        static_cast<CICXSubmitDFCHTLC &>(submitdfchtlc) = obj;

        submitdfchtlc.creationTx     = tx.GetHash();
        submitdfchtlc.creationHeight = height;

        auto offer = mnview.GetICXMakeOfferByCreationTx(submitdfchtlc.offerTx);
        Require(offer, "offer with creation tx %s does not exists!", submitdfchtlc.offerTx.GetHex());

        auto order = mnview.GetICXOrderByCreationTx(offer->orderTx);
        Require(order, "order with creation tx %s does not exists!", offer->orderTx.GetHex());

        Require(order->creationHeight + order->expiry >= height + submitdfchtlc.timeout,
                "order will expire before dfc htlc expires!");
        Require(!mnview.HasICXSubmitDFCHTLCOpen(submitdfchtlc.offerTx), "dfc htlc already submitted!");

        CScript srcAddr;
        if (order->orderType == CICXOrder::TYPE_INTERNAL) {
            // check auth
            Require(HasAuth(order->ownerAddress), "tx must have at least one input from order owner");
            Require(mnview.HasICXMakeOfferOpen(offer->orderTx, submitdfchtlc.offerTx),
                    "offerTx (%s) has expired",
                    submitdfchtlc.offerTx.GetHex());

            uint32_t timeout;
            if (static_cast<int>(height) < consensus.EunosPayaHeight)
                timeout = CICXSubmitDFCHTLC::MINIMUM_TIMEOUT;
            else
                timeout = CICXSubmitDFCHTLC::EUNOSPAYA_MINIMUM_TIMEOUT;

            Require(submitdfchtlc.timeout >= timeout, "timeout must be greater than %d", timeout - 1);

            srcAddr = CScript(order->creationTx.begin(), order->creationTx.end());

            CScript offerTxidAddr(offer->creationTx.begin(), offer->creationTx.end());

            auto calcAmount = MultiplyAmounts(submitdfchtlc.amount, order->orderPrice);
            Require(calcAmount <= offer->amount, "amount must be lower or equal the offer one");

            CAmount takerFee = offer->takerFee;
            // EunosPaya: calculating adjusted takerFee only if amount in htlc different than in offer
            if (static_cast<int>(height) >= consensus.EunosPayaHeight) {
                if (calcAmount < offer->amount) {
                    auto BTCAmount = MultiplyAmounts(submitdfchtlc.amount, order->orderPrice);
                    takerFee       = (arith_uint256(BTCAmount) * offer->takerFee / offer->amount).GetLow64();
                }
            } else {
                auto BTCAmount = MultiplyAmounts(submitdfchtlc.amount, order->orderPrice);
                takerFee       = CalculateTakerFee(BTCAmount);
            }

            // refund the rest of locked takerFee if there is difference
            if (offer->takerFee - takerFee) {
                CalculateOwnerRewards(offer->ownerAddress);
                Require(
                    TransferTokenBalance(DCT_ID{0}, offer->takerFee - takerFee, offerTxidAddr, offer->ownerAddress));

                // update the offer with adjusted takerFee
                offer->takerFee = takerFee;
                mnview.ICXUpdateMakeOffer(*offer);
            }

            // burn takerFee
            Require(TransferTokenBalance(DCT_ID{0}, offer->takerFee, offerTxidAddr, consensus.burnAddress));

            // burn makerDeposit
            CalculateOwnerRewards(order->ownerAddress);
            Require(TransferTokenBalance(DCT_ID{0}, offer->takerFee, order->ownerAddress, consensus.burnAddress));

        } else if (order->orderType == CICXOrder::TYPE_EXTERNAL) {
            // check auth
            Require(HasAuth(offer->ownerAddress), "tx must have at least one input from offer owner");

            srcAddr = offer->ownerAddress;
            CalculateOwnerRewards(offer->ownerAddress);

            auto exthtlc = mnview.HasICXSubmitEXTHTLCOpen(submitdfchtlc.offerTx);
            Require(exthtlc,
                    "offer (%s) needs to have ext htlc submitted first, but no external htlc found!",
                    submitdfchtlc.offerTx.GetHex());

            auto calcAmount = MultiplyAmounts(exthtlc->amount, order->orderPrice);
            Require(submitdfchtlc.amount == calcAmount, "amount must be equal to calculated exthtlc amount");

            Require(submitdfchtlc.hash == exthtlc->hash,
                    "Invalid hash, dfc htlc hash is different than extarnal htlc hash - %s != %s",
                    submitdfchtlc.hash.GetHex(),
                    exthtlc->hash.GetHex());

            uint32_t timeout, btcBlocksInDfi;
            if (static_cast<int>(height) < consensus.EunosPayaHeight) {
                timeout        = CICXSubmitDFCHTLC::MINIMUM_2ND_TIMEOUT;
                btcBlocksInDfi = CICXSubmitEXTHTLC::BTC_BLOCKS_IN_DFI_BLOCKS;
            } else {
                timeout        = CICXSubmitDFCHTLC::EUNOSPAYA_MINIMUM_2ND_TIMEOUT;
                btcBlocksInDfi = CICXSubmitEXTHTLC::BTC_BLOCKS_IN_DFI_BLOCKS;
            }

            Require(submitdfchtlc.timeout >= timeout, "timeout must be greater than %d", timeout - 1);
            Require(submitdfchtlc.timeout < (exthtlc->creationHeight + (exthtlc->timeout * btcBlocksInDfi)) - height,
                    "timeout must be less than expiration period of 1st htlc in DFI blocks");
        }

        // subtract the balance from order txidaddr or offer owner address and dedicate them for the dfc htlc
        CScript htlcTxidAddr(submitdfchtlc.creationTx.begin(), submitdfchtlc.creationTx.end());

        Require(TransferTokenBalance(order->idToken, submitdfchtlc.amount, srcAddr, htlcTxidAddr));
        return mnview.ICXSubmitDFCHTLC(submitdfchtlc);
    }

    Res operator()(const CICXSubmitEXTHTLCMessage &obj) const {
        Require(CheckCustomTx());

        CICXSubmitEXTHTLCImplemetation submitexthtlc;
        static_cast<CICXSubmitEXTHTLC &>(submitexthtlc) = obj;

        submitexthtlc.creationTx     = tx.GetHash();
        submitexthtlc.creationHeight = height;

        auto offer = mnview.GetICXMakeOfferByCreationTx(submitexthtlc.offerTx);
        Require(offer, "order with creation tx %s does not exists!", submitexthtlc.offerTx.GetHex());

        auto order = mnview.GetICXOrderByCreationTx(offer->orderTx);
        Require(order, "order with creation tx %s does not exists!", offer->orderTx.GetHex());

        Require(order->creationHeight + order->expiry >=
                    height + (submitexthtlc.timeout * CICXSubmitEXTHTLC::BTC_BLOCKS_IN_DFI_BLOCKS),
                "order will expire before ext htlc expires!");

        Require(!mnview.HasICXSubmitEXTHTLCOpen(submitexthtlc.offerTx), "ext htlc already submitted!");

        if (order->orderType == CICXOrder::TYPE_INTERNAL) {
            Require(HasAuth(offer->ownerAddress), "tx must have at least one input from offer owner");

            auto dfchtlc = mnview.HasICXSubmitDFCHTLCOpen(submitexthtlc.offerTx);
            Require(dfchtlc,
                    "offer (%s) needs to have dfc htlc submitted first, but no dfc htlc found!",
                    submitexthtlc.offerTx.GetHex());

            auto calcAmount = MultiplyAmounts(dfchtlc->amount, order->orderPrice);
            Require(submitexthtlc.amount == calcAmount, "amount must be equal to calculated dfchtlc amount");
            Require(submitexthtlc.hash == dfchtlc->hash,
                    "Invalid hash, external htlc hash is different than dfc htlc hash");

            uint32_t timeout, btcBlocksInDfi;
            if (static_cast<int>(height) < consensus.EunosPayaHeight) {
                timeout        = CICXSubmitEXTHTLC::MINIMUM_2ND_TIMEOUT;
                btcBlocksInDfi = CICXSubmitEXTHTLC::BTC_BLOCKS_IN_DFI_BLOCKS;
            } else {
                timeout        = CICXSubmitEXTHTLC::EUNOSPAYA_MINIMUM_2ND_TIMEOUT;
                btcBlocksInDfi = CICXSubmitEXTHTLC::EUNOSPAYA_BTC_BLOCKS_IN_DFI_BLOCKS;
            }

            Require(submitexthtlc.timeout >= timeout, "timeout must be greater than %d", timeout - 1);
            Require(submitexthtlc.timeout * btcBlocksInDfi < (dfchtlc->creationHeight + dfchtlc->timeout) - height,
                    "timeout must be less than expiration period of 1st htlc in DFC blocks");

        } else if (order->orderType == CICXOrder::TYPE_EXTERNAL) {
            Require(HasAuth(order->ownerAddress), "tx must have at least one input from order owner");
            Require(mnview.HasICXMakeOfferOpen(offer->orderTx, submitexthtlc.offerTx),
                    "offerTx (%s) has expired",
                    submitexthtlc.offerTx.GetHex());

            uint32_t timeout;
            if (static_cast<int>(height) < consensus.EunosPayaHeight)
                timeout = CICXSubmitEXTHTLC::MINIMUM_TIMEOUT;
            else
                timeout = CICXSubmitEXTHTLC::EUNOSPAYA_MINIMUM_TIMEOUT;

            Require(submitexthtlc.timeout >= timeout, "timeout must be greater than %d", timeout - 1);

            CScript offerTxidAddr(offer->creationTx.begin(), offer->creationTx.end());

            auto calcAmount = MultiplyAmounts(submitexthtlc.amount, order->orderPrice);
            Require(calcAmount <= offer->amount, "amount must be lower or equal the offer one");

            CAmount takerFee = offer->takerFee;
            // EunosPaya: calculating adjusted takerFee only if amount in htlc different than in offer
            if (static_cast<int>(height) >= consensus.EunosPayaHeight) {
                if (calcAmount < offer->amount) {
                    auto BTCAmount = DivideAmounts(offer->amount, order->orderPrice);
                    takerFee       = (arith_uint256(submitexthtlc.amount) * offer->takerFee / BTCAmount).GetLow64();
                }
            } else
                takerFee = CalculateTakerFee(submitexthtlc.amount);

            // refund the rest of locked takerFee if there is difference
            if (offer->takerFee - takerFee) {
                CalculateOwnerRewards(offer->ownerAddress);
                Require(
                    TransferTokenBalance(DCT_ID{0}, offer->takerFee - takerFee, offerTxidAddr, offer->ownerAddress));

                // update the offer with adjusted takerFee
                offer->takerFee = takerFee;
                mnview.ICXUpdateMakeOffer(*offer);
            }

            // burn takerFee
            Require(TransferTokenBalance(DCT_ID{0}, offer->takerFee, offerTxidAddr, consensus.burnAddress));

            // burn makerDeposit
            CalculateOwnerRewards(order->ownerAddress);
            Require(TransferTokenBalance(DCT_ID{0}, offer->takerFee, order->ownerAddress, consensus.burnAddress));
        }

        return mnview.ICXSubmitEXTHTLC(submitexthtlc);
    }

    Res operator()(const CICXClaimDFCHTLCMessage &obj) const {
        Require(CheckCustomTx());

        CICXClaimDFCHTLCImplemetation claimdfchtlc;
        static_cast<CICXClaimDFCHTLC &>(claimdfchtlc) = obj;

        claimdfchtlc.creationTx     = tx.GetHash();
        claimdfchtlc.creationHeight = height;

        auto dfchtlc = mnview.GetICXSubmitDFCHTLCByCreationTx(claimdfchtlc.dfchtlcTx);
        Require(dfchtlc, "dfc htlc with creation tx %s does not exists!", claimdfchtlc.dfchtlcTx.GetHex());

        Require(mnview.HasICXSubmitDFCHTLCOpen(dfchtlc->offerTx), "dfc htlc not found or already claimed or refunded!");

        uint256 calcHash;
        uint8_t calcSeedBytes[32];
        CSHA256().Write(claimdfchtlc.seed.data(), claimdfchtlc.seed.size()).Finalize(calcSeedBytes);
        calcHash.SetHex(HexStr(calcSeedBytes, calcSeedBytes + 32));

        Require(dfchtlc->hash == calcHash,
                "hash generated from given seed is different than in dfc htlc: %s - %s!",
                calcHash.GetHex(),
                dfchtlc->hash.GetHex());

        auto offer = mnview.GetICXMakeOfferByCreationTx(dfchtlc->offerTx);
        Require(offer, "offer with creation tx %s does not exists!", dfchtlc->offerTx.GetHex());

        auto order = mnview.GetICXOrderByCreationTx(offer->orderTx);
        Require(order, "order with creation tx %s does not exists!", offer->orderTx.GetHex());

        auto exthtlc = mnview.HasICXSubmitEXTHTLCOpen(dfchtlc->offerTx);
        if (static_cast<int>(height) < consensus.EunosPayaHeight)
            Require(exthtlc, "cannot claim, external htlc for this offer does not exists or expired!");

        // claim DFC HTLC to receiveAddress
        CalculateOwnerRewards(order->ownerAddress);
        CScript htlcTxidAddr(dfchtlc->creationTx.begin(), dfchtlc->creationTx.end());

        if (order->orderType == CICXOrder::TYPE_INTERNAL)
            Require(TransferTokenBalance(order->idToken, dfchtlc->amount, htlcTxidAddr, offer->ownerAddress));
        else if (order->orderType == CICXOrder::TYPE_EXTERNAL)
            Require(TransferTokenBalance(order->idToken, dfchtlc->amount, htlcTxidAddr, order->ownerAddress));

        // refund makerDeposit
        Require(TransferTokenBalance(DCT_ID{0}, offer->takerFee, CScript(), order->ownerAddress));

        // makerIncentive
        Require(TransferTokenBalance(DCT_ID{0}, offer->takerFee * 25 / 100, CScript(), order->ownerAddress));

        // maker bonus only on fair dBTC/BTC (1:1) trades for now
        DCT_ID BTC = FindTokenByPartialSymbolName(CICXOrder::TOKEN_BTC);
        if (order->idToken == BTC && order->orderPrice == COIN) {
            if ((IsTestNetwork() && height >= 1250000) ||
                Params().NetworkIDString() == CBaseChainParams::REGTEST) {
                Require(TransferTokenBalance(DCT_ID{0}, offer->takerFee * 50 / 100, CScript(), order->ownerAddress));
            } else {
                Require(TransferTokenBalance(BTC, offer->takerFee * 50 / 100, CScript(), order->ownerAddress));
            }
        }

        if (order->orderType == CICXOrder::TYPE_INTERNAL)
            order->amountToFill -= dfchtlc->amount;
        else if (order->orderType == CICXOrder::TYPE_EXTERNAL)
            order->amountToFill -= DivideAmounts(dfchtlc->amount, order->orderPrice);

        // Order fulfilled, close order.
        if (order->amountToFill == 0) {
            order->closeTx     = claimdfchtlc.creationTx;
            order->closeHeight = height;
            Require(mnview.ICXCloseOrderTx(*order, CICXOrder::STATUS_FILLED));
        }

        Require(mnview.ICXClaimDFCHTLC(claimdfchtlc, offer->creationTx, *order));
        // Close offer
        Require(mnview.ICXCloseMakeOfferTx(*offer, CICXMakeOffer::STATUS_CLOSED));

        Require(mnview.ICXCloseDFCHTLC(*dfchtlc, CICXSubmitDFCHTLC::STATUS_CLAIMED));

        if (static_cast<int>(height) >= consensus.EunosPayaHeight) {
            if (exthtlc)
                return mnview.ICXCloseEXTHTLC(*exthtlc, CICXSubmitEXTHTLC::STATUS_CLOSED);
            else
                return (Res::Ok());
        } else
            return mnview.ICXCloseEXTHTLC(*exthtlc, CICXSubmitEXTHTLC::STATUS_CLOSED);
    }

    Res operator()(const CICXCloseOrderMessage &obj) const {
        Require(CheckCustomTx());

        CICXCloseOrderImplemetation closeorder;
        static_cast<CICXCloseOrder &>(closeorder) = obj;

        closeorder.creationTx     = tx.GetHash();
        closeorder.creationHeight = height;

        auto order = mnview.GetICXOrderByCreationTx(closeorder.orderTx);
        Require(order, "order with creation tx %s does not exists!", closeorder.orderTx.GetHex());

        Require(order->closeTx.IsNull(), "order with creation tx %s is already closed!", closeorder.orderTx.GetHex());
        Require(mnview.HasICXOrderOpen(order->idToken, order->creationTx),
                "order with creation tx %s is already closed!",
                closeorder.orderTx.GetHex());

        // check auth
        Require(HasAuth(order->ownerAddress), "tx must have at least one input from order owner");

        order->closeTx     = closeorder.creationTx;
        order->closeHeight = closeorder.creationHeight;

        if (order->orderType == CICXOrder::TYPE_INTERNAL && order->amountToFill > 0) {
            // subtract the balance from txidAddr and return to owner
            CScript txidAddr(order->creationTx.begin(), order->creationTx.end());
            CalculateOwnerRewards(order->ownerAddress);
            Require(TransferTokenBalance(order->idToken, order->amountToFill, txidAddr, order->ownerAddress));
        }

        Require(mnview.ICXCloseOrder(closeorder));
        return mnview.ICXCloseOrderTx(*order, CICXOrder::STATUS_CLOSED);
    }

    Res operator()(const CICXCloseOfferMessage &obj) const {
        Require(CheckCustomTx());

        CICXCloseOfferImplemetation closeoffer;
        static_cast<CICXCloseOffer &>(closeoffer) = obj;

        closeoffer.creationTx     = tx.GetHash();
        closeoffer.creationHeight = height;

        auto offer = mnview.GetICXMakeOfferByCreationTx(closeoffer.offerTx);
        Require(offer, "offer with creation tx %s does not exists!", closeoffer.offerTx.GetHex());

        Require(offer->closeTx.IsNull(), "offer with creation tx %s is already closed!", closeoffer.offerTx.GetHex());
        Require(mnview.HasICXMakeOfferOpen(offer->orderTx, offer->creationTx),
                "offer with creation tx %s does not exists!",
                closeoffer.offerTx.GetHex());

        auto order = mnview.GetICXOrderByCreationTx(offer->orderTx);
        Require(order, "order with creation tx %s does not exists!", offer->orderTx.GetHex());

        // check auth
        Require(HasAuth(offer->ownerAddress), "tx must have at least one input from offer owner");

        offer->closeTx     = closeoffer.creationTx;
        offer->closeHeight = closeoffer.creationHeight;

        bool isPreEunosPaya = static_cast<int>(height) < consensus.EunosPayaHeight;

        if (order->orderType == CICXOrder::TYPE_INTERNAL &&
            !mnview.ExistedICXSubmitDFCHTLC(offer->creationTx, isPreEunosPaya)) {
            // subtract takerFee from txidAddr and return to owner
            CScript txidAddr(offer->creationTx.begin(), offer->creationTx.end());
            CalculateOwnerRewards(offer->ownerAddress);
            Require(TransferTokenBalance(DCT_ID{0}, offer->takerFee, txidAddr, offer->ownerAddress));
        } else if (order->orderType == CICXOrder::TYPE_EXTERNAL) {
            // subtract the balance from txidAddr and return to owner
            CScript txidAddr(offer->creationTx.begin(), offer->creationTx.end());
            CalculateOwnerRewards(offer->ownerAddress);
            if (isPreEunosPaya)
                Require(TransferTokenBalance(order->idToken, offer->amount, txidAddr, offer->ownerAddress));

            if (!mnview.ExistedICXSubmitEXTHTLC(offer->creationTx, isPreEunosPaya))
                Require(TransferTokenBalance(DCT_ID{0}, offer->takerFee, txidAddr, offer->ownerAddress));
        }

        Require(mnview.ICXCloseOffer(closeoffer));
        return mnview.ICXCloseMakeOfferTx(*offer, CICXMakeOffer::STATUS_CLOSED);
    }

    Res operator()(const CLoanSetCollateralTokenMessage &obj) const {
        Require(CheckCustomTx());

        Require(HasFoundationAuth(), "tx not from foundation member!");

        if (height >= static_cast<uint32_t>(consensus.FortCanningCrunchHeight) && IsTokensMigratedToGovVar()) {
            const auto &tokenId = obj.idToken.v;

            auto attributes  = mnview.GetAttributes();
            attributes->time = time;

            CDataStructureV0 collateralEnabled{AttributeTypes::Token, tokenId, TokenKeys::LoanCollateralEnabled};
            CDataStructureV0 collateralFactor{AttributeTypes::Token, tokenId, TokenKeys::LoanCollateralFactor};
            CDataStructureV0 pairKey{AttributeTypes::Token, tokenId, TokenKeys::FixedIntervalPriceId};

            auto gv = GovVariable::Create("ATTRIBUTES");
            Require(gv, "Failed to create ATTRIBUTES Governance variable");

            auto var = std::dynamic_pointer_cast<ATTRIBUTES>(gv);
            Require(var, "Failed to convert ATTRIBUTES Governance variable");

            var->SetValue(collateralEnabled, true);
            var->SetValue(collateralFactor, obj.factor);
            var->SetValue(pairKey, obj.fixedIntervalPriceId);

            Require(attributes->Import(var->Export()));
            Require(attributes->Validate(mnview));
            Require(attributes->Apply(mnview, height));

            return mnview.SetVariable(*attributes);
        }

        CLoanSetCollateralTokenImplementation collToken;
        static_cast<CLoanSetCollateralToken &>(collToken) = obj;

        collToken.creationTx     = tx.GetHash();
        collToken.creationHeight = height;

        auto token = mnview.GetToken(collToken.idToken);
        Require(token, "token %s does not exist!", collToken.idToken.ToString());

        if (!collToken.activateAfterBlock)
            collToken.activateAfterBlock = height;

        Require(collToken.activateAfterBlock >= height, "activateAfterBlock cannot be less than current height!");

        Require(OraclePriceFeed(mnview, collToken.fixedIntervalPriceId),
                "Price feed %s/%s does not belong to any oracle",
                collToken.fixedIntervalPriceId.first,
                collToken.fixedIntervalPriceId.second);

        CFixedIntervalPrice fixedIntervalPrice;
        fixedIntervalPrice.priceFeedId = collToken.fixedIntervalPriceId;

        auto price = GetAggregatePrice(
            mnview, collToken.fixedIntervalPriceId.first, collToken.fixedIntervalPriceId.second, time);
        Require(price, price.msg);

        fixedIntervalPrice.priceRecord[1] = price;
        fixedIntervalPrice.timestamp      = time;

        auto resSetFixedPrice = mnview.SetFixedIntervalPrice(fixedIntervalPrice);
        Require(resSetFixedPrice, resSetFixedPrice.msg);

        return mnview.CreateLoanCollateralToken(collToken);
    }

    Res operator()(const CLoanSetLoanTokenMessage &obj) const {
        Require(CheckCustomTx());

        Require(HasFoundationAuth(), "tx not from foundation member!");

        if (height < static_cast<uint32_t>(consensus.FortCanningGreatWorldHeight)) {
            Require(obj.interest >= 0, "interest rate cannot be less than 0!");
        }

        CTokenImplementation token;
        token.symbol         = trim_ws(obj.symbol).substr(0, CToken::MAX_TOKEN_SYMBOL_LENGTH);
        token.name           = trim_ws(obj.name).substr(0, CToken::MAX_TOKEN_NAME_LENGTH);
        token.creationTx     = tx.GetHash();
        token.creationHeight = height;
        token.flags          = obj.mintable ? static_cast<uint8_t>(CToken::TokenFlags::Default)
                                            : static_cast<uint8_t>(CToken::TokenFlags::Tradeable);
        token.flags |=
            static_cast<uint8_t>(CToken::TokenFlags::LoanToken) | static_cast<uint8_t>(CToken::TokenFlags::DAT);

        auto tokenId = mnview.CreateToken(token);
        Require(tokenId);

        if (height >= static_cast<uint32_t>(consensus.FortCanningCrunchHeight) && IsTokensMigratedToGovVar()) {
            const auto &id = tokenId.val->v;

            auto attributes  = mnview.GetAttributes();
            attributes->time = time;

            CDataStructureV0 mintEnabled{AttributeTypes::Token, id, TokenKeys::LoanMintingEnabled};
            CDataStructureV0 mintInterest{AttributeTypes::Token, id, TokenKeys::LoanMintingInterest};
            CDataStructureV0 pairKey{AttributeTypes::Token, id, TokenKeys::FixedIntervalPriceId};

            auto gv = GovVariable::Create("ATTRIBUTES");
            Require(gv, "Failed to create ATTRIBUTES Governance variable");

            auto var = std::dynamic_pointer_cast<ATTRIBUTES>(gv);
            Require(var, "Failed to convert ATTRIBUTES Governance variable");

            var->SetValue(mintEnabled, obj.mintable);
            var->SetValue(mintInterest, obj.interest);
            var->SetValue(pairKey, obj.fixedIntervalPriceId);

            Require(attributes->Import(var->Export()));
            Require(attributes->Validate(mnview));
            Require(attributes->Apply(mnview, height));
            return mnview.SetVariable(*attributes);
        }

        CLoanSetLoanTokenImplementation loanToken;
        static_cast<CLoanSetLoanToken &>(loanToken) = obj;

        loanToken.creationTx     = tx.GetHash();
        loanToken.creationHeight = height;

        auto nextPrice =
            GetAggregatePrice(mnview, obj.fixedIntervalPriceId.first, obj.fixedIntervalPriceId.second, time);
        Require(nextPrice, nextPrice.msg);

        Require(OraclePriceFeed(mnview, obj.fixedIntervalPriceId),
                "Price feed %s/%s does not belong to any oracle",
                obj.fixedIntervalPriceId.first,
                obj.fixedIntervalPriceId.second);

        CFixedIntervalPrice fixedIntervalPrice;
        fixedIntervalPrice.priceFeedId    = loanToken.fixedIntervalPriceId;
        fixedIntervalPrice.priceRecord[1] = nextPrice;
        fixedIntervalPrice.timestamp      = time;

        auto resSetFixedPrice = mnview.SetFixedIntervalPrice(fixedIntervalPrice);
        Require(resSetFixedPrice, resSetFixedPrice.msg);

        return mnview.SetLoanToken(loanToken, *(tokenId.val));
    }

    Res operator()(const CLoanUpdateLoanTokenMessage &obj) const {
        Require(CheckCustomTx());

        Require(HasFoundationAuth(), "tx not from foundation member!");

        if (height < static_cast<uint32_t>(consensus.FortCanningGreatWorldHeight)) {
            Require(obj.interest >= 0, "interest rate cannot be less than 0!");
        }

        auto pair = mnview.GetTokenByCreationTx(obj.tokenTx);
        Require(pair, "Loan token (%s) does not exist!", obj.tokenTx.GetHex());

        auto loanToken =
            (height >= static_cast<uint32_t>(consensus.FortCanningCrunchHeight) && IsTokensMigratedToGovVar())
                ? mnview.GetLoanTokenByID(pair->first)
                : mnview.GetLoanToken(obj.tokenTx);

        Require(loanToken, "Loan token (%s) does not exist!", obj.tokenTx.GetHex());

        if (obj.mintable != loanToken->mintable)
            loanToken->mintable = obj.mintable;

        if (obj.interest != loanToken->interest)
            loanToken->interest = obj.interest;

        if (obj.symbol != pair->second.symbol)
            pair->second.symbol = trim_ws(obj.symbol).substr(0, CToken::MAX_TOKEN_SYMBOL_LENGTH);

        if (obj.name != pair->second.name)
            pair->second.name = trim_ws(obj.name).substr(0, CToken::MAX_TOKEN_NAME_LENGTH);

        if (obj.mintable != (pair->second.flags & (uint8_t)CToken::TokenFlags::Mintable))
            pair->second.flags ^= (uint8_t)CToken::TokenFlags::Mintable;

        Require(mnview.UpdateToken(pair->second));

        if (height >= static_cast<uint32_t>(consensus.FortCanningCrunchHeight) && IsTokensMigratedToGovVar()) {
            const auto &id = pair->first.v;

            auto attributes  = mnview.GetAttributes();
            attributes->time = time;

            CDataStructureV0 mintEnabled{AttributeTypes::Token, id, TokenKeys::LoanMintingEnabled};
            CDataStructureV0 mintInterest{AttributeTypes::Token, id, TokenKeys::LoanMintingInterest};
            CDataStructureV0 pairKey{AttributeTypes::Token, id, TokenKeys::FixedIntervalPriceId};

            auto gv = GovVariable::Create("ATTRIBUTES");
            Require(gv, "Failed to create ATTRIBUTES Governance variable");

            auto var = std::dynamic_pointer_cast<ATTRIBUTES>(gv);
            Require(var, "Failed to convert ATTRIBUTES Governance variable");

            var->SetValue(mintEnabled, obj.mintable);
            var->SetValue(mintInterest, obj.interest);
            var->SetValue(pairKey, obj.fixedIntervalPriceId);

            Require(attributes->Import(var->Export()));
            Require(attributes->Validate(mnview));
            Require(attributes->Apply(mnview, height));
            return mnview.SetVariable(*attributes);
        }

        if (obj.fixedIntervalPriceId != loanToken->fixedIntervalPriceId) {
            Require(OraclePriceFeed(mnview, obj.fixedIntervalPriceId),
                    "Price feed %s/%s does not belong to any oracle",
                    obj.fixedIntervalPriceId.first,
                    obj.fixedIntervalPriceId.second);

            loanToken->fixedIntervalPriceId = obj.fixedIntervalPriceId;
        }

        return mnview.UpdateLoanToken(*loanToken, pair->first);
    }

    Res operator()(const CLoanSchemeMessage &obj) const {
        Require(CheckCustomTx());

        Require(HasFoundationAuth(), "tx not from foundation member!");

        Require(obj.ratio >= 100, "minimum collateral ratio cannot be less than 100");

        Require(obj.rate >= 1000000, "interest rate cannot be less than 0.01");

        Require(!obj.identifier.empty() && obj.identifier.length() <= 8,
                "id cannot be empty or more than 8 chars long");

        // Look for loan scheme which already has matching rate and ratio
        bool duplicateLoan = false;
        std::string duplicateID;
        mnview.ForEachLoanScheme([&](const std::string &key, const CLoanSchemeData &data) {
            // Duplicate scheme already exists
            if (data.ratio == obj.ratio && data.rate == obj.rate) {
                duplicateLoan = true;
                duplicateID   = key;
                return false;
            }
            return true;
        });

        Require(!duplicateLoan, "Loan scheme %s with same interestrate and mincolratio already exists", duplicateID);

        // Look for delayed loan scheme which already has matching rate and ratio
        std::pair<std::string, uint64_t> duplicateKey;
        mnview.ForEachDelayedLoanScheme(
            [&](const std::pair<std::string, uint64_t> &key, const CLoanSchemeMessage &data) {
                // Duplicate delayed loan scheme
                if (data.ratio == obj.ratio && data.rate == obj.rate) {
                    duplicateLoan = true;
                    duplicateKey  = key;
                    return false;
                }
                return true;
            });

        Require(!duplicateLoan,
                "Loan scheme %s with same interestrate and mincolratio pending on block %d",
                duplicateKey.first,
                duplicateKey.second);

        // New loan scheme, no duplicate expected.
        if (mnview.GetLoanScheme(obj.identifier))
            Require(obj.updateHeight, "Loan scheme already exist with id %s", obj.identifier);
        else
            Require(!obj.updateHeight, "Cannot find existing loan scheme with id %s", obj.identifier);

        // Update set, not max uint64_t which indicates immediate update and not updated on this block.
        if (obj.updateHeight && obj.updateHeight != std::numeric_limits<uint64_t>::max() &&
            obj.updateHeight != height) {
            Require(obj.updateHeight >= height, "Update height below current block height, set future height");
            return mnview.StoreDelayedLoanScheme(obj);
        }

        // If no default yet exist set this one as default.
        if (!mnview.GetDefaultLoanScheme()) {
            mnview.StoreDefaultLoanScheme(obj.identifier);
        }

        return mnview.StoreLoanScheme(obj);
    }

    Res operator()(const CDefaultLoanSchemeMessage &obj) const {
        Require(CheckCustomTx());
        Require(HasFoundationAuth(), "tx not from foundation member!");

        Require(!obj.identifier.empty() && obj.identifier.length() <= 8,
                "id cannot be empty or more than 8 chars long");
        Require(mnview.GetLoanScheme(obj.identifier), "Cannot find existing loan scheme with id %s", obj.identifier);

        if (auto currentID = mnview.GetDefaultLoanScheme())
            Require(*currentID != obj.identifier, "Loan scheme with id %s is already set as default", obj.identifier);

        const auto height = mnview.GetDestroyLoanScheme(obj.identifier);
        Require(!height, "Cannot set %s as default, set to destroyed on block %d", obj.identifier, *height);
        return mnview.StoreDefaultLoanScheme(obj.identifier);
    }

    Res operator()(const CDestroyLoanSchemeMessage &obj) const {
        Require(CheckCustomTx());

        Require(HasFoundationAuth(), "tx not from foundation member!");

        Require(!obj.identifier.empty() && obj.identifier.length() <= 8,
                "id cannot be empty or more than 8 chars long");
        Require(mnview.GetLoanScheme(obj.identifier), "Cannot find existing loan scheme with id %s", obj.identifier);

        const auto currentID = mnview.GetDefaultLoanScheme();
        Require(currentID && *currentID != obj.identifier, "Cannot destroy default loan scheme, set new default first");

        // Update set and not updated on this block.
        if (obj.destroyHeight && obj.destroyHeight != height) {
            Require(obj.destroyHeight >= height, "Destruction height below current block height, set future height");
            return mnview.StoreDelayedDestroyScheme(obj);
        }

        mnview.ForEachVault([&](const CVaultId &vaultId, CVaultData vault) {
            if (vault.schemeId == obj.identifier) {
                vault.schemeId = *mnview.GetDefaultLoanScheme();
                mnview.StoreVault(vaultId, vault);
            }
            return true;
        });

        return mnview.EraseLoanScheme(obj.identifier);
    }

    Res operator()(const CVaultMessage &obj) const {
        auto vaultCreationFee = consensus.vaultCreationFee;
        Require(tx.vout[0].nValue == vaultCreationFee && tx.vout[0].nTokenId == DCT_ID{0},
                "Malformed tx vouts, creation vault fee is %s DFI",
                GetDecimalString(vaultCreationFee));

        CVaultData vault{};
        static_cast<CVaultMessage &>(vault) = obj;

        // set loan scheme to default if non provided
        if (obj.schemeId.empty()) {
            auto defaultScheme = mnview.GetDefaultLoanScheme();
            Require(defaultScheme, "There is no default loan scheme");
            vault.schemeId = *defaultScheme;
        }

        // loan scheme exists
        Require(mnview.GetLoanScheme(vault.schemeId), "Cannot find existing loan scheme with id %s", vault.schemeId);

        // check loan scheme is not to be destroyed
        auto height = mnview.GetDestroyLoanScheme(obj.schemeId);
        Require(!height, "Cannot set %s as loan scheme, set to be destroyed on block %d", obj.schemeId, *height);

        auto vaultId = tx.GetHash();
        return mnview.StoreVault(vaultId, vault);
    }

    Res operator()(const CCloseVaultMessage &obj) const {
        Require(CheckCustomTx());

        // vault exists
        auto vault = mnview.GetVault(obj.vaultId);
        Require(vault, "Vault <%s> not found", obj.vaultId.GetHex());

        // vault under liquidation
        Require(!vault->isUnderLiquidation, "Cannot close vault under liquidation");

        // owner auth
        Require(HasAuth(vault->ownerAddress), "tx must have at least one input from token owner");

        if (const auto loans = mnview.GetLoanTokens(obj.vaultId)) {
            for (const auto &[tokenId, amount] : loans->balances) {
                const auto rate = mnview.GetInterestRate(obj.vaultId, tokenId, height);
                Require(rate, "Cannot get interest rate for this token (%d)", tokenId.v);

                const auto totalInterest = TotalInterest(*rate, height);

                Require(amount + totalInterest <= 0, "Vault <%s> has loans", obj.vaultId.GetHex());

                // If there is an amount negated by interested remove it from loan tokens.
                if (amount > 0) {
                    mnview.SubLoanToken(obj.vaultId, {tokenId, amount});
                }

                if (totalInterest < 0) {
                    TrackNegativeInterest(
                        mnview, {tokenId, amount > std::abs(totalInterest) ? std::abs(totalInterest) : amount});
                }
            }
        }

        CalculateOwnerRewards(obj.to);
        if (auto collaterals = mnview.GetVaultCollaterals(obj.vaultId))
            for (const auto &col : collaterals->balances)
                Require(mnview.AddBalance(obj.to, {col.first, col.second}));

        // delete all interest to vault
        Require(mnview.EraseInterest(obj.vaultId, height));

        // return half fee, the rest is burned at creation
        auto feeBack = consensus.vaultCreationFee / 2;
        Require(mnview.AddBalance(obj.to, {DCT_ID{0}, feeBack}));
        return mnview.EraseVault(obj.vaultId);
    }

    Res operator()(const CUpdateVaultMessage &obj) const {
        Require(CheckCustomTx());

        // vault exists
        auto vault = mnview.GetVault(obj.vaultId);
        Require(vault, "Vault <%s> not found", obj.vaultId.GetHex());

        // vault under liquidation
        Require(!vault->isUnderLiquidation, "Cannot update vault under liquidation");

        // owner auth
        Require(HasAuth(vault->ownerAddress), "tx must have at least one input from token owner");

        // loan scheme exists
        const auto scheme = mnview.GetLoanScheme(obj.schemeId);
        Require(scheme, "Cannot find existing loan scheme with id %s", obj.schemeId);

        // loan scheme is not set to be destroyed
        auto destroyHeight = mnview.GetDestroyLoanScheme(obj.schemeId);
        Require(!destroyHeight,
                "Cannot set %s as loan scheme, set to be destroyed on block %d",
                obj.schemeId,
                *destroyHeight);

        Require(IsVaultPriceValid(mnview, obj.vaultId, height),
                "Cannot update vault while any of the asset's price is invalid");

        // don't allow scheme change when vault is going to be in liquidation
        if (vault->schemeId != obj.schemeId) {
            if (auto collaterals = mnview.GetVaultCollaterals(obj.vaultId)) {
                for (int i = 0; i < 2; i++) {
                    bool useNextPrice = i > 0, requireLivePrice = true;
                    auto vaultAssets = mnview.GetVaultAssets(
                        obj.vaultId, *collaterals, height, time, useNextPrice, requireLivePrice);
                    Require(vaultAssets);

                    Require(vaultAssets.val->ratio() >= scheme->ratio,
                            "Vault does not have enough collateralization ratio defined by loan scheme - %d < %d",
                            vaultAssets.val->ratio(),
                            scheme->ratio);
                }
            }
            if (height >= static_cast<uint32_t>(consensus.FortCanningGreatWorldHeight)) {
                if (const auto loanTokens = mnview.GetLoanTokens(obj.vaultId)) {
                    for (const auto &[tokenId, tokenAmount] : loanTokens->balances) {
                        const auto loanToken = mnview.GetLoanTokenByID(tokenId);
                        assert(loanToken);
                        Require(mnview.IncreaseInterest(
                            height, obj.vaultId, obj.schemeId, tokenId, loanToken->interest, 0));
                    }
                }
            }
        }

        vault->schemeId     = obj.schemeId;
        vault->ownerAddress = obj.ownerAddress;
        return mnview.UpdateVault(obj.vaultId, *vault);
    }

    Res CollateralPctCheck(const bool hasDUSDLoans,
                           const CVaultAssets &vaultAssets,
                           const uint32_t ratio) const {
        std::optional<std::pair<DCT_ID, std::optional<CTokensView::CTokenImpl> > > tokenDUSD;
        if (static_cast<int>(height) >= consensus.FortCanningRoadHeight) {
            tokenDUSD = mnview.GetToken("DUSD");
        }

        // Calculate DFI and DUSD value separately
        CAmount totalCollateralsDUSD = 0;
        CAmount totalCollateralsDFI  = 0;
        CAmount factorDUSD           = 0;
        CAmount factorDFI            = 0;

        for (auto &col : vaultAssets.collaterals) {
            auto token = mnview.GetCollateralTokenFromAttributes(col.nTokenId);

            if (col.nTokenId == DCT_ID{0}) {
                totalCollateralsDFI += col.nValue;
                factorDFI = token->factor;
            }

            if (tokenDUSD && col.nTokenId == tokenDUSD->first) {
                totalCollateralsDUSD += col.nValue;
                factorDUSD = token->factor;
            }
        }

        // Height checks
        auto isPostFCH = static_cast<int>(height) >= consensus.FortCanningHillHeight;
        auto isPreFCH  = static_cast<int>(height) < consensus.FortCanningHillHeight;
        auto isPostFCE = static_cast<int>(height) >= consensus.FortCanningEpilogueHeight;
        auto isPostFCR = static_cast<int>(height) >= consensus.FortCanningRoadHeight;
        auto isPostGC  = static_cast<int>(height) >= consensus.GrandCentralHeight;

        if (isPostGC) {
            totalCollateralsDUSD = MultiplyAmounts(totalCollateralsDUSD, factorDUSD);
            totalCollateralsDFI  = MultiplyAmounts(totalCollateralsDFI, factorDFI);
        }
        auto totalCollaterals = totalCollateralsDUSD + totalCollateralsDFI;

        // Condition checks
        auto isDFILessThanHalfOfTotalCollateral =
            arith_uint256(totalCollateralsDFI) < arith_uint256(vaultAssets.totalCollaterals) / 2;
        auto isDFIAndDUSDLessThanHalfOfRequiredCollateral =
            arith_uint256(totalCollaterals) * 100 < (arith_uint256(vaultAssets.totalLoans) * ratio / 2);
        auto isDFILessThanHalfOfRequiredCollateral =
            arith_uint256(totalCollateralsDFI) * 100 < (arith_uint256(vaultAssets.totalLoans) * ratio / 2);

        if (isPostFCE) {
            if (hasDUSDLoans) {
                if (isDFILessThanHalfOfRequiredCollateral)
                    return Res::Err(std::string(ERR_STRING_MIN_COLLATERAL_DFI_PCT));
            } else {
                if (isDFIAndDUSDLessThanHalfOfRequiredCollateral)
                    return Res::Err(std::string(ERR_STRING_MIN_COLLATERAL_DFI_DUSD_PCT));
            }
            return Res::Ok();
        }

        if (isPostFCR)
            return isDFIAndDUSDLessThanHalfOfRequiredCollateral
                       ? Res::Err(std::string(ERR_STRING_MIN_COLLATERAL_DFI_DUSD_PCT))
                       : Res::Ok();

        if (isPostFCH)
            return isDFILessThanHalfOfRequiredCollateral ? Res::Err(std::string(ERR_STRING_MIN_COLLATERAL_DFI_PCT))
                                                         : Res::Ok();

        if (isPreFCH && isDFILessThanHalfOfTotalCollateral)
            return Res::Err(std::string(ERR_STRING_MIN_COLLATERAL_DFI_PCT));

        return Res::Ok();
    }

    Res operator()(const CDepositToVaultMessage &obj) const {
        Require(CheckCustomTx());

        // owner auth
        Require(HasAuth(obj.from), "tx must have at least one input from token owner");

        // vault exists
        auto vault = mnview.GetVault(obj.vaultId);
        Require(vault, "Vault <%s> not found", obj.vaultId.GetHex());

        // vault under liquidation
        Require(!vault->isUnderLiquidation, "Cannot deposit to vault under liquidation");

        // If collateral token exist make sure it is enabled.
        if (mnview.GetCollateralTokenFromAttributes(obj.amount.nTokenId)) {
            CDataStructureV0 collateralKey{
                AttributeTypes::Token, obj.amount.nTokenId.v, TokenKeys::LoanCollateralEnabled};
            if (const auto attributes = mnview.GetAttributes()) {
                Require(attributes->GetValue(collateralKey, false),
                        "Collateral token (%d) is disabled",
                        obj.amount.nTokenId.v);
            }
        }

        // check balance
        CalculateOwnerRewards(obj.from);
        Require(mnview.SubBalance(obj.from, obj.amount), [&](const std::string &msg) {
            return strprintf("Insufficient funds: can't subtract balance of %s: %s\n", ScriptToString(obj.from), msg);
        });

        Require(mnview.AddVaultCollateral(obj.vaultId, obj.amount));

        bool useNextPrice = false, requireLivePrice = false;
        auto collaterals = mnview.GetVaultCollaterals(obj.vaultId);

        auto vaultAssets =
            mnview.GetVaultAssets(obj.vaultId, *collaterals, height, time, useNextPrice, requireLivePrice);
        Require(vaultAssets);

        auto scheme = mnview.GetLoanScheme(vault->schemeId);
        Require(vaultAssets.val->ratio() >= scheme->ratio,
                "Vault does not have enough collateralization ratio defined by loan scheme - %d < %d",
                vaultAssets.val->ratio(),
                scheme->ratio);

        return Res::Ok();
    }

    Res operator()(const CWithdrawFromVaultMessage &obj) const {
        Require(CheckCustomTx());

        // vault exists
        auto vault = mnview.GetVault(obj.vaultId);
        Require(vault, "Vault <%s> not found", obj.vaultId.GetHex());

        // vault under liquidation
        Require(!vault->isUnderLiquidation, "Cannot withdraw from vault under liquidation");

        // owner auth
        Require(HasAuth(vault->ownerAddress), "tx must have at least one input from token owner");

        Require(IsVaultPriceValid(mnview, obj.vaultId, height),
                "Cannot withdraw from vault while any of the asset's price is invalid");

        Require(mnview.SubVaultCollateral(obj.vaultId, obj.amount));

        auto hasDUSDLoans = false;

        std::optional<std::pair<DCT_ID, std::optional<CTokensView::CTokenImpl> > > tokenDUSD;
        if (static_cast<int>(height) >= consensus.FortCanningRoadHeight) {
            tokenDUSD = mnview.GetToken("DUSD");
        }

        if (const auto loanAmounts = mnview.GetLoanTokens(obj.vaultId)) {
            // Update negative interest in vault
            for (const auto &[tokenId, currentLoanAmount] : loanAmounts->balances) {
                if (tokenDUSD && tokenId == tokenDUSD->first) {
                    hasDUSDLoans = true;
                }

                const auto rate = mnview.GetInterestRate(obj.vaultId, tokenId, height);
                assert(rate);

                const auto totalInterest = TotalInterest(*rate, height);

                // Ignore positive or nil interest
                if (totalInterest >= 0) {
                    continue;
                }

                const auto subAmount =
                    currentLoanAmount > std::abs(totalInterest) ? std::abs(totalInterest) : currentLoanAmount;

                if (const auto token = mnview.GetToken("DUSD"); token && tokenId == token->first) {
                    TrackDUSDSub(mnview, {tokenId, subAmount});
                }

                Require(mnview.SubLoanToken(obj.vaultId, CTokenAmount{tokenId, subAmount}));

                TrackNegativeInterest(mnview, {tokenId, subAmount});

                mnview.ResetInterest(height, obj.vaultId, vault->schemeId, tokenId);
            }

            if (auto collaterals = mnview.GetVaultCollaterals(obj.vaultId)) {
                const auto scheme = mnview.GetLoanScheme(vault->schemeId);
                for (int i = 0; i < 2; i++) {
                    // check collaterals for active and next price
                    bool useNextPrice = i > 0, requireLivePrice = true;
                    auto vaultAssets = mnview.GetVaultAssets(
                        obj.vaultId, *collaterals, height, time, useNextPrice, requireLivePrice);
                    Require(vaultAssets);

                    Require(vaultAssets.val->ratio() >= scheme->ratio,
                            "Vault does not have enough collateralization ratio defined by loan scheme - %d < %d",
                            vaultAssets.val->ratio(),
                            scheme->ratio);

                    Require(CollateralPctCheck(hasDUSDLoans, vaultAssets, scheme->ratio));
                }
            } else {
                return Res::Err("Cannot withdraw all collaterals as there are still active loans in this vault");
            }
        }

        if (height >= static_cast<uint32_t>(consensus.NextNetworkUpgradeHeight)) {
            mnview.CalculateOwnerRewards(obj.to, height);
        }

        return mnview.AddBalance(obj.to, obj.amount);
    }

    Res operator()(const CPaybackWithCollateralMessage &obj) const {
        Require(CheckCustomTx());

        // vault exists
        const auto vault = mnview.GetVault(obj.vaultId);
        Require(vault, "Vault <%s> not found", obj.vaultId.GetHex());

        // vault under liquidation
        Require(!vault->isUnderLiquidation, "Cannot payback vault with collateral while vault's under liquidation");

        // owner auth
        Require(HasAuth(vault->ownerAddress), "tx must have at least one input from token owner");

        return PaybackWithCollateral(mnview, *vault, obj.vaultId, height, time);
    }

    Res operator()(const CLoanTakeLoanMessage &obj) const {
        Require(CheckCustomTx());

        const auto vault = mnview.GetVault(obj.vaultId);
        Require(vault, "Vault <%s> not found", obj.vaultId.GetHex());

        Require(!vault->isUnderLiquidation, "Cannot take loan on vault under liquidation");

        // vault owner auth
        Require(HasAuth(vault->ownerAddress), "tx must have at least one input from vault owner");

        Require(IsVaultPriceValid(mnview, obj.vaultId, height),
                "Cannot take loan while any of the asset's price in the vault is not live");

        auto collaterals = mnview.GetVaultCollaterals(obj.vaultId);
        Require(collaterals, "Vault with id %s has no collaterals", obj.vaultId.GetHex());

        const auto loanAmounts = mnview.GetLoanTokens(obj.vaultId);

        auto hasDUSDLoans = false;

        std::optional<std::pair<DCT_ID, std::optional<CTokensView::CTokenImpl> > > tokenDUSD;
        if (static_cast<int>(height) >= consensus.FortCanningRoadHeight) {
            tokenDUSD = mnview.GetToken("DUSD");
        }

        uint64_t totalLoansActivePrice = 0, totalLoansNextPrice = 0;
        for (const auto &[tokenId, tokenAmount] : obj.amounts.balances) {
            if (height >= static_cast<uint32_t>(consensus.FortCanningGreatWorldHeight)) {
                Require(tokenAmount > 0, "Valid loan amount required (input: %d@%d)", tokenAmount, tokenId.v);
            }

            auto loanToken = mnview.GetLoanTokenByID(tokenId);
            Require(loanToken, "Loan token with id (%s) does not exist!", tokenId.ToString());

            Require(loanToken->mintable,
                    "Loan cannot be taken on token with id (%s) as \"mintable\" is currently false",
                    tokenId.ToString());
            if (tokenDUSD && tokenId == tokenDUSD->first) {
                hasDUSDLoans = true;
            }

            // Calculate interest
            CAmount currentLoanAmount{};
            bool resetInterestToHeight{};
            auto loanAmountChange = tokenAmount;

            if (loanAmounts && loanAmounts->balances.count(tokenId)) {
                currentLoanAmount = loanAmounts->balances.at(tokenId);
                const auto rate   = mnview.GetInterestRate(obj.vaultId, tokenId, height);
                assert(rate);
                const auto totalInterest = TotalInterest(*rate, height);

                if (totalInterest < 0) {
                    loanAmountChange      = currentLoanAmount > std::abs(totalInterest)
                                                ?
                                                // Interest to decrease smaller than overall existing loan amount.
                                           // So reduce interest from the borrowing principal. If this is negative,
                                           // we'll reduce from principal.
                                           tokenAmount + totalInterest
                                                :
                                                // Interest to decrease is larger than old loan amount.
                                           // We reduce from the borrowing principal. If this is negative,
                                           // we'll reduce from principal.
                                           tokenAmount - currentLoanAmount;
                    resetInterestToHeight = true;
                    TrackNegativeInterest(
                        mnview,
                        {tokenId,
                         currentLoanAmount > std::abs(totalInterest) ? std::abs(totalInterest) : currentLoanAmount});
                }
            }

            if (loanAmountChange > 0) {
                if (const auto token = mnview.GetToken("DUSD"); token && token->first == tokenId) {
                    TrackDUSDAdd(mnview, {tokenId, loanAmountChange});
                }

                Require(mnview.AddLoanToken(obj.vaultId, CTokenAmount{tokenId, loanAmountChange}));
            } else {
                const auto subAmount =
                    currentLoanAmount > std::abs(loanAmountChange) ? std::abs(loanAmountChange) : currentLoanAmount;

                if (const auto token = mnview.GetToken("DUSD"); token && token->first == tokenId) {
                    TrackDUSDSub(mnview, {tokenId, subAmount});
                }

                Require(mnview.SubLoanToken(obj.vaultId, CTokenAmount{tokenId, subAmount}));
            }

            if (resetInterestToHeight) {
                mnview.ResetInterest(height, obj.vaultId, vault->schemeId, tokenId);
            } else {
                Require(mnview.IncreaseInterest(
                    height, obj.vaultId, vault->schemeId, tokenId, loanToken->interest, loanAmountChange));
            }

            const auto tokenCurrency = loanToken->fixedIntervalPriceId;

            auto priceFeed = mnview.GetFixedIntervalPrice(tokenCurrency);
            Require(priceFeed, priceFeed.msg);

            Require(priceFeed.val->isLive(mnview.GetPriceDeviation()),
                    "No live fixed prices for %s/%s",
                    tokenCurrency.first,
                    tokenCurrency.second);

            for (int i = 0; i < 2; i++) {
                // check active and next price
                auto price  = priceFeed.val->priceRecord[int(i > 0)];
                auto amount = MultiplyAmounts(price, tokenAmount);
                if (price > COIN) {
                    Require(amount >= tokenAmount,
                            "Value/price too high (%s/%s)",
                            GetDecimalString(tokenAmount),
                            GetDecimalString(price));
                }
                auto &totalLoans = i > 0 ? totalLoansNextPrice : totalLoansActivePrice;
                auto prevLoans   = totalLoans;
                totalLoans += amount;
                Require(prevLoans <= totalLoans, "Exceed maximum loans");
            }

            Require(mnview.AddMintedTokens(tokenId, tokenAmount));

            const auto &address = !obj.to.empty() ? obj.to : vault->ownerAddress;
            CalculateOwnerRewards(address);
            Require(mnview.AddBalance(address, CTokenAmount{tokenId, tokenAmount}));
        }

        auto scheme = mnview.GetLoanScheme(vault->schemeId);
        for (int i = 0; i < 2; i++) {
            // check ratio against current and active price
            bool useNextPrice = i > 0, requireLivePrice = true;
            auto vaultAssets =
                mnview.GetVaultAssets(obj.vaultId, *collaterals, height, time, useNextPrice, requireLivePrice);
            Require(vaultAssets);

            Require(vaultAssets.val->ratio() >= scheme->ratio,
                    "Vault does not have enough collateralization ratio defined by loan scheme - %d < %d",
                    vaultAssets.val->ratio(),
                    scheme->ratio);

            Require(CollateralPctCheck(hasDUSDLoans, vaultAssets, scheme->ratio));
        }
        return Res::Ok();
    }

    Res operator()(const CLoanPaybackLoanMessage &obj) const {
        std::map<DCT_ID, CBalances> loans;
        for (auto &balance : obj.amounts.balances) {
            auto id     = balance.first;
            auto amount = balance.second;

            CBalances *loan;
            if (id == DCT_ID{0}) {
                auto tokenDUSD = mnview.GetToken("DUSD");
                if (!tokenDUSD) return DeFiErrors::LoanTokenNotFoundForName("DUSD");
                loan = &loans[tokenDUSD->first];
            } else
                loan = &loans[id];

            loan->Add({id, amount});
        }
        return (*this)(CLoanPaybackLoanV2Message{obj.vaultId, obj.from, loans});
    }

    Res operator()(const CLoanPaybackLoanV2Message &obj) const {
        auto res = CheckCustomTx();
        if (!res)
            return res;

        const auto vault = mnview.GetVault(obj.vaultId);
        if (!vault) return DeFiErrors::VaultInvalid(obj.vaultId);

        if (vault->isUnderLiquidation) return DeFiErrors::LoanNoPaybackOnLiquidation();

        if (!mnview.GetVaultCollaterals(obj.vaultId)) return DeFiErrors::VaultNoCollateral(obj.vaultId.GetHex());

        if (!HasAuth(obj.from)) return DeFiErrors::TXMissingInput();

        if (static_cast<int>(height) < consensus.FortCanningRoadHeight) {
            if (!IsVaultPriceValid(mnview, obj.vaultId, height)) return DeFiErrors::LoanAssetPriceInvalid();
        }

        // Handle payback with collateral special case
        if (static_cast<int>(height) >= consensus.FortCanningEpilogueHeight &&
            IsPaybackWithCollateral(mnview, obj.loans)) {
            return PaybackWithCollateral(mnview, *vault, obj.vaultId, height, time);
        }

        auto shouldSetVariable = false;
        auto attributes        = mnview.GetAttributes();
        assert(attributes);

        for (const auto &[loanTokenId, paybackAmounts] : obj.loans) {
            const auto loanToken = mnview.GetLoanTokenByID(loanTokenId);
            if (!loanToken) return DeFiErrors::LoanTokenIdInvalid(loanTokenId);

            for (const auto &kv : paybackAmounts.balances) {
                const auto &paybackTokenId = kv.first;
                auto paybackAmount         = kv.second;

                if (height >= static_cast<uint32_t>(consensus.FortCanningGreatWorldHeight)) {
                    if (paybackAmount <= 0) return DeFiErrors::LoanPaymentAmountInvalid(paybackAmount, paybackTokenId.v);
                }

                CAmount paybackUsdPrice{0}, loanUsdPrice{0}, penaltyPct{COIN};

                auto paybackToken = mnview.GetToken(paybackTokenId);
                if (!paybackToken) return DeFiErrors::TokenIdInvalid(paybackTokenId);

                if (loanTokenId != paybackTokenId) {
                    if (!IsVaultPriceValid(mnview, obj.vaultId, height)) return DeFiErrors::LoanAssetPriceInvalid();

                    // search in token to token
                    if (paybackTokenId != DCT_ID{0}) {
                        CDataStructureV0 activeKey{
                            AttributeTypes::Token, loanTokenId.v, TokenKeys::LoanPayback, paybackTokenId.v};
                        if (!attributes->GetValue(activeKey, false)) return DeFiErrors::LoanPaybackDisabled(
                                    paybackToken->symbol);

                        CDataStructureV0 penaltyKey{
                            AttributeTypes::Token, loanTokenId.v, TokenKeys::LoanPaybackFeePCT, paybackTokenId.v};
                        penaltyPct -= attributes->GetValue(penaltyKey, CAmount{0});
                    } else {
                        CDataStructureV0 activeKey{AttributeTypes::Token, loanTokenId.v, TokenKeys::PaybackDFI};
                        if (!attributes->GetValue(activeKey, false)) return DeFiErrors::LoanPaybackDisabled(
                                    paybackToken->symbol);

                        CDataStructureV0 penaltyKey{AttributeTypes::Token, loanTokenId.v, TokenKeys::PaybackDFIFeePCT};
                        penaltyPct -= attributes->GetValue(penaltyKey, COIN / 100);
                    }

                    // Get token price in USD
                    const CTokenCurrencyPair tokenUsdPair{paybackToken->symbol, "USD"};
                    bool useNextPrice{false}, requireLivePrice{true};
                    const auto resVal = mnview.GetValidatedIntervalPrice(tokenUsdPair, useNextPrice, requireLivePrice);
                    if (!resVal)
                        return std::move(resVal);

                    paybackUsdPrice = MultiplyAmounts(*resVal.val, penaltyPct);

                    // Calculate the DFI amount in DUSD
                    auto usdAmount = MultiplyAmounts(paybackUsdPrice, kv.second);

                    if (loanToken->symbol == "DUSD") {
                        paybackAmount = usdAmount;
                        if (paybackUsdPrice > COIN) {
                            if (paybackAmount < kv.second) {
                                return DeFiErrors::AmountOverflowAsValuePrice(kv.second, paybackUsdPrice);
                            }
                        }
                    } else {
                        // Get dToken price in USD
                        const CTokenCurrencyPair dTokenUsdPair{loanToken->symbol, "USD"};
                        bool useNextPrice{false}, requireLivePrice{true};
                        const auto resVal =
                            mnview.GetValidatedIntervalPrice(dTokenUsdPair, useNextPrice, requireLivePrice);
                        if (!resVal)
                            return std::move(resVal);

                        loanUsdPrice = *resVal.val;

                        paybackAmount = DivideAmounts(usdAmount, loanUsdPrice);
                    }
                }

                const auto loanAmounts = mnview.GetLoanTokens(obj.vaultId);
                if (!loanAmounts) return DeFiErrors::LoanInvalidVault(obj.vaultId);

                if (!loanAmounts->balances.count(loanTokenId))
                    return DeFiErrors::LoanInvalidTokenForSymbol(loanToken->symbol);

                const auto &currentLoanAmount = loanAmounts->balances.at(loanTokenId);

                const auto rate = mnview.GetInterestRate(obj.vaultId, loanTokenId, height);
                if (!rate) return DeFiErrors::TokenInterestRateInvalid(loanToken->symbol);

                auto subInterest = TotalInterest(*rate, height);

                if (subInterest < 0) {
                    TrackNegativeInterest(
                        mnview,
                        {loanTokenId, currentLoanAmount > std::abs(subInterest) ? std::abs(subInterest) : subInterest});
                }

                // In the case of negative subInterest the amount ends up being added to paybackAmount
                auto subLoan = paybackAmount - subInterest;

                if (paybackAmount < subInterest) {
                    subInterest = paybackAmount;
                    subLoan     = 0;
                } else if (currentLoanAmount - subLoan < 0) {
                    subLoan = currentLoanAmount;
                }

                if (loanToken->symbol == "DUSD") {
                    TrackDUSDSub(mnview, {loanTokenId, subLoan});
                }

                res = mnview.SubLoanToken(obj.vaultId, CTokenAmount{loanTokenId, subLoan});
                if (!res)
                    return res;

                // Eraseinterest. On subInterest is nil interest ITH and IPB will be updated, if
                // subInterest is negative or IPB is negative and subLoan is equal to the loan amount
                // then IPB will be updated and ITH will be wiped.
                res = mnview.DecreaseInterest(
                    height,
                    obj.vaultId,
                    vault->schemeId,
                    loanTokenId,
                    subLoan,
                    subInterest < 0 || (rate->interestPerBlock.negative && subLoan == currentLoanAmount)
                        ? std::numeric_limits<CAmount>::max()
                        : subInterest);
                if (!res)
                    return res;

                if (height >= static_cast<uint32_t>(consensus.FortCanningMuseumHeight) && subLoan < currentLoanAmount &&
                    height < static_cast<uint32_t>(consensus.FortCanningGreatWorldHeight)) {
                    auto newRate = mnview.GetInterestRate(obj.vaultId, loanTokenId, height);
                    if (!newRate) return DeFiErrors::TokenInterestRateInvalid(loanToken->symbol);

                    Require(newRate->interestPerBlock.amount != 0,
                            "Cannot payback this amount of loan for %s, either payback full amount or less than this "
                            "amount!",
                            loanToken->symbol);
                }

                CalculateOwnerRewards(obj.from);

                if (paybackTokenId == loanTokenId) {
                    res = mnview.SubMintedTokens(loanTokenId, subInterest > 0 ? subLoan : subLoan + subInterest);
                    if (!res)
                        return res;

                    // If interest was negative remove it from sub amount
                    if (height >= static_cast<uint32_t>(consensus.FortCanningEpilogueHeight) && subInterest < 0)
                        subLoan += subInterest;

                    // Do not sub balance if negative interest fully negates the current loan amount
                    if (!(subInterest < 0 && std::abs(subInterest) >= currentLoanAmount)) {
                        // If negative interest plus payback amount overpays then reduce payback amount by the
                        // difference
                        if (subInterest < 0 && paybackAmount - subInterest > currentLoanAmount) {
                            subLoan = currentLoanAmount + subInterest;
                        }

                        // subtract loan amount first, interest is burning below
                        LogPrint(BCLog::LOAN,
                                 "CLoanPaybackLoanMessage(): Sub loan from balance - %lld, height - %d\n",
                                 subLoan,
                                 height);
                        res = mnview.SubBalance(obj.from, CTokenAmount{loanTokenId, subLoan});
                        if (!res)
                            return res;
                    }

                    // burn interest Token->USD->DFI->burnAddress
                    if (subInterest > 0) {
                        LogPrint(BCLog::LOAN,
                                 "CLoanPaybackLoanMessage(): Swapping %s interest to DFI - %lld, height - %d\n",
                                 loanToken->symbol,
                                 subInterest,
                                 height);
                        res = SwapToDFIorDUSD(mnview, loanTokenId, subInterest, obj.from, consensus.burnAddress, height);
                        if (!res)
                            return res;
                    }
                } else {
                    CAmount subInToken;
                    const auto subAmount = subLoan + subInterest;

                    // if payback overpay loan and interest amount
                    if (paybackAmount > subAmount) {
                        if (loanToken->symbol == "DUSD") {
                            subInToken = DivideAmounts(subAmount, paybackUsdPrice);
                            if (MultiplyAmounts(subInToken, paybackUsdPrice) != subAmount)
                                subInToken += 1;
                        } else {
                            auto tempAmount = MultiplyAmounts(subAmount, loanUsdPrice);

                            subInToken = DivideAmounts(tempAmount, paybackUsdPrice);
                            if (DivideAmounts(MultiplyAmounts(subInToken, paybackUsdPrice), loanUsdPrice) != subAmount)
                                subInToken += 1;
                        }
                    } else {
                        subInToken = kv.second;
                    }

                    shouldSetVariable = true;

                    auto penalty = MultiplyAmounts(subInToken, COIN - penaltyPct);

                    if (paybackTokenId == DCT_ID{0}) {
                        CDataStructureV0 liveKey{
                            AttributeTypes::Live, ParamIDs::Economy, EconomyKeys::PaybackDFITokens};
                        auto balances = attributes->GetValue(liveKey, CBalances{});
                        balances.Add({loanTokenId, subAmount});
                        balances.Add({paybackTokenId, penalty});
                        attributes->SetValue(liveKey, balances);

                        liveKey.key = EconomyKeys::PaybackDFITokensPrincipal;
                        balances    = attributes->GetValue(liveKey, CBalances{});
                        balances.Add({loanTokenId, subLoan});
                        attributes->SetValue(liveKey, balances);

                        LogPrint(BCLog::LOAN,
                                 "CLoanPaybackLoanMessage(): Burning interest and loan in %s directly - total loan "
                                 "%lld (%lld %s), height - %d\n",
                                 paybackToken->symbol,
                                 subLoan + subInterest,
                                 subInToken,
                                 paybackToken->symbol,
                                 height);

                        res = TransferTokenBalance(paybackTokenId, subInToken, obj.from, consensus.burnAddress);
                        if (!res)
                            return res;
                    } else {
                        CDataStructureV0 liveKey{AttributeTypes::Live, ParamIDs::Economy, EconomyKeys::PaybackTokens};
                        auto balances = attributes->GetValue(liveKey, CTokenPayback{});

                        balances.tokensPayback.Add(CTokenAmount{loanTokenId, subAmount});
                        balances.tokensFee.Add(CTokenAmount{paybackTokenId, penalty});
                        attributes->SetValue(liveKey, balances);

                        LogPrint(BCLog::LOAN,
                                 "CLoanPaybackLoanMessage(): Swapping %s to DFI and burning it - total loan %lld (%lld "
                                 "%s), height - %d\n",
                                 paybackToken->symbol,
                                 subLoan + subInterest,
                                 subInToken,
                                 paybackToken->symbol,
                                 height);

                        CDataStructureV0 directBurnKey{
                            AttributeTypes::Param, ParamIDs::DFIP2206A, DFIPKeys::DUSDLoanBurn};
                        auto directLoanBurn = attributes->GetValue(directBurnKey, false);

                        res = SwapToDFIorDUSD(mnview,
                                                paybackTokenId,
                                                subInToken,
                                                obj.from,
                                                consensus.burnAddress,
                                                height,
                                                !directLoanBurn);
                        if (!res)
                            return res;
                    }
                }
            }
        }

        return shouldSetVariable ? mnview.SetVariable(*attributes) : Res::Ok();
    }

    Res operator()(const CAuctionBidMessage &obj) const {
        Require(CheckCustomTx());

        // owner auth
        Require(HasAuth(obj.from), "tx must have at least one input from token owner");

        // vault exists
        auto vault = mnview.GetVault(obj.vaultId);
        Require(vault, "Vault <%s> not found", obj.vaultId.GetHex());

        // vault under liquidation
        Require(vault->isUnderLiquidation, "Cannot bid to vault which is not under liquidation");

        auto data = mnview.GetAuction(obj.vaultId, height);
        Require(data, "No auction data to vault %s", obj.vaultId.GetHex());

        auto batch = mnview.GetAuctionBatch({obj.vaultId, obj.index});
        Require(batch, "No batch to vault/index %s/%d", obj.vaultId.GetHex(), obj.index);

        Require(obj.amount.nTokenId == batch->loanAmount.nTokenId, "Bid token does not match auction one");

        auto bid = mnview.GetAuctionBid({obj.vaultId, obj.index});
        if (!bid) {
            auto amount = MultiplyAmounts(batch->loanAmount.nValue, COIN + data->liquidationPenalty);
            Require(amount <= obj.amount.nValue,
                    "First bid should include liquidation penalty of %d%%",
                    data->liquidationPenalty * 100 / COIN);

            if (static_cast<int>(height) >= consensus.FortCanningMuseumHeight && data->liquidationPenalty &&
                obj.amount.nValue == batch->loanAmount.nValue)
                return Res::Err("First bid should be higher than batch one");
        } else {
            auto amount = MultiplyAmounts(bid->second.nValue, COIN + (COIN / 100));
            Require(amount <= obj.amount.nValue, "Bid override should be at least 1%% higher than current one");

            if (static_cast<int>(height) >= consensus.FortCanningMuseumHeight &&
                obj.amount.nValue == bid->second.nValue)
                return Res::Err("Bid override should be higher than last one");

            // immediate refund previous bid
            CalculateOwnerRewards(bid->first);
            mnview.AddBalance(bid->first, bid->second);
        }
        // check balance
        CalculateOwnerRewards(obj.from);
        Require(mnview.SubBalance(obj.from, obj.amount));
        return mnview.StoreAuctionBid({obj.vaultId, obj.index}, {obj.from, obj.amount});
    }

    Res operator()(const CCreateProposalMessage &obj) const {
        auto res = IsOnChainGovernanceEnabled();
        if (!res) {
            return res;
        }

        switch (obj.type) {
            case CProposalType::CommunityFundProposal:
                if (!HasAuth(obj.address))
                    return Res::Err("tx must have at least one input from proposal account");
                break;

            case CProposalType::VoteOfConfidence:
                if (obj.nAmount != 0)
                    return Res::Err("proposal amount in vote of confidence");

                if (!obj.address.empty())
                    return Res::Err("vote of confidence address should be empty");

                if (!(obj.options & CProposalOption::Emergency) && obj.nCycles != VOC_CYCLES)
                    return Res::Err("proposal cycles should be %d", int(VOC_CYCLES));
                break;

            default:
                return Res::Err("unsupported proposal type");
        }

        res = CheckProposalTx(obj);
        if (!res)
            return res;

        if (obj.nAmount >= MAX_MONEY)
            return Res::Err("proposal wants to gain all money");

        if (obj.title.empty())
            return Res::Err("proposal title must not be empty");

        if (obj.title.size() > MAX_PROPOSAL_TITLE_SIZE)
            return Res::Err("proposal title cannot be more than %d bytes", MAX_PROPOSAL_TITLE_SIZE);

        if (obj.context.empty())
            return Res::Err("proposal context must not be empty");

        if (obj.context.size() > MAX_PROPOSAL_CONTEXT_SIZE)
            return Res::Err("proposal context cannot be more than %d bytes", MAX_PROPOSAL_CONTEXT_SIZE);

        if (obj.contextHash.size() > MAX_PROPOSAL_CONTEXT_SIZE)
            return Res::Err("proposal context hash cannot be more than %d bytes", MAX_PROPOSAL_CONTEXT_SIZE);

        auto attributes = mnview.GetAttributes();
        assert(attributes);
        CDataStructureV0 cfpMaxCycles{AttributeTypes::Governance, GovernanceIDs::Proposals, GovernanceKeys::CFPMaxCycles};
        auto maxCycles = attributes->GetValue(cfpMaxCycles, static_cast<uint32_t>(MAX_CYCLES));

        if (obj.nCycles < 1 || obj.nCycles > maxCycles )
            return Res::Err("proposal cycles can be between 1 and %d", maxCycles);

        if ((obj.options & CProposalOption::Emergency)) {
            if (obj.nCycles != 1) {
                return Res::Err("emergency proposal cycles must be 1");
            }

            if (static_cast<CProposalType>(obj.type) != CProposalType::VoteOfConfidence) {
                return Res::Err("only vote of confidence allowed with emergency option");
            }
        }

        return mnview.CreateProposal(tx.GetHash(), height, obj, tx.vout[0].nValue);
    }

    Res operator()(const CProposalVoteMessage &obj) const {
        auto res = IsOnChainGovernanceEnabled();
        if (!res) {
            return res;
        }

        auto prop = mnview.GetProposal(obj.propId);
        if (!prop)
            return Res::Err("proposal <%s> does not exist", obj.propId.GetHex());

        if (prop->status != CProposalStatusType::Voting)
            return Res::Err("proposal <%s> is not in voting period", obj.propId.GetHex());

        auto node = mnview.GetMasternode(obj.masternodeId);
        if (!node)
            return Res::Err("masternode <%s> does not exist", obj.masternodeId.GetHex());

        auto ownerDest = node->ownerType == 1 ? CTxDestination(PKHash(node->ownerAuthAddress))
                                              : CTxDestination(WitnessV0KeyHash(node->ownerAuthAddress));

        if (!HasAuth(GetScriptForDestination(ownerDest)))
            return Res::Err("tx must have at least one input from the owner");

        if (!node->IsActive(height, mnview))
            return Res::Err("masternode <%s> is not active", obj.masternodeId.GetHex());

        if (node->mintedBlocks < 1)
            return Res::Err("masternode <%s> does not mine at least one block", obj.masternodeId.GetHex());

        switch (obj.vote) {
            case CProposalVoteType::VoteNo:
            case CProposalVoteType::VoteYes:
            case CProposalVoteType::VoteNeutral:
                break;
            default:
                return Res::Err("unsupported vote type");
        }
        auto vote = static_cast<CProposalVoteType>(obj.vote);
        return mnview.AddProposalVote(obj.propId, obj.masternodeId, vote);
    }

<<<<<<< HEAD
    Res operator()(const CTransferDomainMessage &obj) const {
=======
    Res operator()(const CTransferBalanceMessage &obj) const {
>>>>>>> 02a59833
        if (!IsEVMEnabled(height, mnview)) {
            return Res::Err("Cannot create tx, EVM is not enabled");
        }

<<<<<<< HEAD
        auto res = Res::Ok();
=======
        // owner auth
        auto res = Res::Ok();
        if (obj.type != CTransferBalanceType::EvmOut)
            for (const auto &kv : obj.from) {
                res = HasAuth(kv.first);
                if (!res)
                    return res;
            }
>>>>>>> 02a59833

        // compare
        const auto sumFrom = SumAllTransfers(obj.from);
        const auto sumTo   = SumAllTransfers(obj.to);

        if (sumFrom != sumTo)
            return Res::Err("sum of inputs (from) != sum of outputs (to)");

<<<<<<< HEAD
        CTxDestination dest;
        if (obj.type == CTransferDomainType::DVMTokenToEVM) {
            // owner auth
            for (const auto &[addr, amounts] : obj.from) {
                if (ExtractDestination(addr, dest)) {
                    if (dest.index() == WitV16KeyEthHashType) {
                        return Res::Err("From address must not be an ETH address in case of \"evmin\" transfer type");
                    }
                }

                res = HasAuth(addr);
                if (!res)
                    return res;

                for (const auto& [id, amount] : amounts.balances) {
                    if (id != DCT_ID{0}) {
                        return Res::Err("For \"evmin\" transfers, only DFI token is currently supported");
                    }
                }
            }

=======
        if (obj.type == CTransferBalanceType::AccountToAccount) {
            res = SubBalancesDelShares(obj.from);
            if (!res)
                return res;
            res = AddBalancesSetShares(obj.to);
            if (!res)
                return res;
        } else if (obj.type == CTransferBalanceType::EvmIn) {
>>>>>>> 02a59833
            res = SubBalancesDelShares(obj.from);
            if (!res)
                return res;

<<<<<<< HEAD
            for (const auto& [addr, amounts] : obj.to) {
                if (ExtractDestination(addr, dest)) {
                    if (dest.index() != WitV16KeyEthHashType) {
                        return Res::Err("To address must be an ETH address in case of \"evmin\" transfer type");
=======
            for (const auto& [addr, balances] : obj.to) {
                CTxDestination dest;
                if (ExtractDestination(addr, dest)) {
                    if (dest.index() != WitV16KeyEthHashType) {
                        return Res::Err("To address must be an ETH address in case of \"evmin\" transfertype");
>>>>>>> 02a59833
                    }
                }

                const auto toAddress = std::get<WitnessV16EthHash>(dest);

<<<<<<< HEAD
                for (const auto& [id, amount] : amounts.balances) {
                    if (id != DCT_ID{0}) {
                        return Res::Err("For \"evmin\" transfers, only DFI token is currently supported");
=======
                for (const auto& [id, amount] : balances.balances) {
                    if (id != DCT_ID{0}) {
                        return Res::Err("For EVM in transfers, only DFI token is currently supported");
>>>>>>> 02a59833
                    }

                    arith_uint256 balanceIn = amount;
                    balanceIn *= CAMOUNT_TO_WEI * WEI_IN_GWEI;
<<<<<<< HEAD
                    evm_add_balance(evmContext, HexStr(toAddress.begin(), toAddress.end()), ArithToUint256(balanceIn).ToArrayReversed(), tx.GetHash().ToArrayReversed());
                }
            }
        } else if (obj.type == CTransferDomainType::EVMToDVMToken) {
            for (const auto& [addr, amounts] : obj.from) {
                if (ExtractDestination(addr, dest)) {
                    if (dest.index() != WitV16KeyEthHashType) {
                        return Res::Err("From address must be an ETH address in case of \"evmout\" transfer type");
=======
                    evm_add_balance(evmContext, HexStr(toAddress.begin(), toAddress.end()), ArithToUint256(balanceIn).ToArrayReversed());
                }
            }
        } else if (obj.type == CTransferBalanceType::EvmOut) {

            for (const auto& [addr, balances] : obj.from) {
                CTxDestination dest;
                if (ExtractDestination(addr, dest)) {
                    if (dest.index() != WitV16KeyEthHashType) {
                        return Res::Err("From address must be an ETH address in case of \"evmout\" transfertype");
>>>>>>> 02a59833
                    }
                }
                bool foundAuth = false;
                for (const auto &input : tx.vin) {
                    const Coin &coin = coins.AccessCoin(input.prevout);
                    std::vector<TBytes> vRet;
                    if (Solver(coin.out.scriptPubKey, vRet) == txnouttype::TX_PUBKEYHASH)
                    {
                        auto it = input.scriptSig.begin();
                        CPubKey pubkey(input.scriptSig.begin() + *it + 2, input.scriptSig.end());
                        auto script = GetScriptForDestination(WitnessV16EthHash(pubkey));
                        if (script == addr)
                            foundAuth = true;
                    }
                }
                if (!foundAuth)
                    return Res::Err("authorization not found for %s in the tx", ScriptToString(addr));

                const auto fromAddress = std::get<WitnessV16EthHash>(dest);

<<<<<<< HEAD
                for (const auto& [id, amount] : amounts.balances) {
                    if (id != DCT_ID{0}) {
                        return Res::Err("For \"evmout\" transfers, only DFI token is currently supported");
=======
                for (const auto& [id, amount] : balances.balances) {
                    if (id != DCT_ID{0}) {
                        return Res::Err("For EVM out transfers, only DFI token is currently supported");
>>>>>>> 02a59833
                    }

                    arith_uint256 balanceIn = amount;
                    balanceIn *= CAMOUNT_TO_WEI * WEI_IN_GWEI;
<<<<<<< HEAD
                    if (!evm_sub_balance(evmContext, HexStr(fromAddress.begin(), fromAddress.end()), ArithToUint256(balanceIn).ToArrayReversed(), tx.GetHash().ToArrayReversed())) {
                        return Res::Err("Not enough balance in %s to cover \"evmout\" transfer", EncodeDestination(dest));
                    }
                }
            }
            for (const auto& [addr, amounts] : obj.to) {
                if (ExtractDestination(addr, dest)) {
                    if (dest.index() == WitV16KeyEthHashType) {
                        return Res::Err("To address must not be an ETH address in case of \"evmout\" transfer type");
                    }
                }
                for (const auto& [id, amount] : amounts.balances) {
                    if (id != DCT_ID{0}) {
                        return Res::Err("For \"evmout\" transfers, only DFI token is currently supported");
=======
                    if (!evm_sub_balance(evmContext, HexStr(fromAddress.begin(), fromAddress.end()), ArithToUint256(balanceIn).ToArrayReversed())) {
                        return Res::Err("Not enough balance in %s to cover EVM out", EncodeDestination(dest));
>>>>>>> 02a59833
                    }
                }
            }

            res = AddBalancesSetShares(obj.to);
            if (!res)
                return res;
<<<<<<< HEAD
        } else
            return Res::Err("Invalid transfer type");
=======
        }
>>>>>>> 02a59833

        return res;
    }

    Res operator()(const CEvmTxMessage &obj) const {
        if (!IsEVMEnabled(height, mnview)) {
            return Res::Err("Cannot create tx, EVM is not enabled");
        }

        if (obj.evmTx.size() > static_cast<size_t>(EVM_TX_SIZE))
            return Res::Err("evm tx size too large");

        if (!evm_validate_raw_tx(HexStr(obj.evmTx))) {
            return Res::Err("evm tx failed to validate");
        }

<<<<<<< HEAD
        if (!evm_queue_tx(evmContext, HexStr(obj.evmTx), tx.GetHash().ToArrayReversed())) {
=======
        if (!evm_queue_tx(evmContext, HexStr(obj.evmTx))) {
>>>>>>> 02a59833
            return Res::Err("evm tx failed to queue");
        }

        return Res::Ok();
    }

    Res operator()(const CCustomTxMessageNone &) const { return Res::Ok(); }
};

Res CustomMetadataParse(uint32_t height,
                        const Consensus::Params &consensus,
                        const std::vector<unsigned char> &metadata,
                        CCustomTxMessage &txMessage) {
    try {
        return std::visit(CCustomMetadataParseVisitor(height, consensus, metadata), txMessage);
    } catch (const std::exception &e) {
        return Res::Err(e.what());
    } catch (...) {
        return Res::Err("unexpected error");
    }
}

bool IsDisabledTx(uint32_t height, CustomTxType type, const Consensus::Params &consensus) {
    // All the heights that are involved in disabled Txs
    auto fortCanningParkHeight = static_cast<uint32_t>(consensus.FortCanningParkHeight);
    auto fortCanningHillHeight = static_cast<uint32_t>(consensus.FortCanningHillHeight);

    if (height < fortCanningParkHeight)
        return false;

    // For additional safety, since some APIs do block + 1 calc
    if (height == fortCanningHillHeight || height == fortCanningHillHeight - 1) {
        switch (type) {
            case CustomTxType::TakeLoan:
            case CustomTxType::PaybackLoan:
            case CustomTxType::DepositToVault:
            case CustomTxType::WithdrawFromVault:
            case CustomTxType::UpdateVault:
                return true;
            default:
                break;
        }
    }

    // ICXCreateOrder      = '1',
    // ICXMakeOffer        = '2',
    // ICXSubmitDFCHTLC    = '3',
    // ICXSubmitEXTHTLC    = '4',
    // ICXClaimDFCHTLC     = '5',
    // ICXCloseOrder       = '6',
    // ICXCloseOffer       = '7',

    // disable ICX orders for all networks other than testnet
    if (Params().NetworkIDString() == CBaseChainParams::REGTEST ||
        (IsTestNetwork() && static_cast<int>(height) >= 1250000)) {
        return false;
    }

    // Leaving close orders, as withdrawal of existing should be ok
    switch (type) {
        case CustomTxType::ICXCreateOrder:
        case CustomTxType::ICXMakeOffer:
        case CustomTxType::ICXSubmitDFCHTLC:
        case CustomTxType::ICXSubmitEXTHTLC:
        case CustomTxType::ICXClaimDFCHTLC:
            return true;
        default:
            return false;
    }
}

bool IsDisabledTx(uint32_t height, const CTransaction &tx, const Consensus::Params &consensus) {
    TBytes dummy;
    auto txType = GuessCustomTxType(tx, dummy);
    return IsDisabledTx(height, txType, consensus);
}

Res CustomTxVisit(CCustomCSView &mnview,
                  const CCoinsViewCache &coins,
                  const CTransaction &tx,
                  uint32_t height,
                  const Consensus::Params &consensus,
                  const CCustomTxMessage &txMessage,
                  uint64_t time,
                  uint32_t txn,
                  const uint64_t evmContext) {
    if (IsDisabledTx(height, tx, consensus)) {
        return Res::ErrCode(CustomTxErrCodes::Fatal, "Disabled custom transaction");
    }
    auto context = evmContext;
    if (context == 0) context = evm_get_context();
    try {
        return std::visit(CCustomTxApplyVisitor(tx, height, coins, mnview, consensus, time, txn, context), txMessage);
    } catch (const std::bad_variant_access &e) {
        return Res::Err(e.what());
    } catch (...) {
        return Res::Err("unexpected error");
    }
}

bool ShouldReturnNonFatalError(const CTransaction &tx, uint32_t height) {
    static const std::map<uint32_t, uint256> skippedTx = {
        {471222, uint256S("0ab0b76352e2d865761f4c53037041f33e1200183d55cdf6b09500d6f16b7329")},
    };
    auto it = skippedTx.find(height);
    return it != skippedTx.end() && it->second == tx.GetHash();
}

void PopulateVaultHistoryData(CHistoryWriters &writers,
                              CAccountsHistoryWriter &view,
                              const CCustomTxMessage &txMessage,
                              const CustomTxType txType,
                              const uint32_t height,
                              const uint32_t txn,
                              const uint256 &txid) {
    if (txType == CustomTxType::Vault) {
        auto obj          = std::get<CVaultMessage>(txMessage);
        writers.schemeID = obj.schemeId;
        view.vaultID      = txid;
    } else if (txType == CustomTxType::CloseVault) {
        auto obj     = std::get<CCloseVaultMessage>(txMessage);
        view.vaultID = obj.vaultId;
    } else if (txType == CustomTxType::UpdateVault) {
        auto obj     = std::get<CUpdateVaultMessage>(txMessage);
        view.vaultID = obj.vaultId;
        if (!obj.schemeId.empty()) {
            writers.schemeID = obj.schemeId;
        }
    } else if (txType == CustomTxType::DepositToVault) {
        auto obj     = std::get<CDepositToVaultMessage>(txMessage);
        view.vaultID = obj.vaultId;
    } else if (txType == CustomTxType::WithdrawFromVault) {
        auto obj     = std::get<CWithdrawFromVaultMessage>(txMessage);
        view.vaultID = obj.vaultId;
    } else if (txType == CustomTxType::PaybackWithCollateral) {
        auto obj     = std::get<CPaybackWithCollateralMessage>(txMessage);
        view.vaultID = obj.vaultId;
    } else if (txType == CustomTxType::TakeLoan) {
        auto obj     = std::get<CLoanTakeLoanMessage>(txMessage);
        view.vaultID = obj.vaultId;
    } else if (txType == CustomTxType::PaybackLoan) {
        auto obj     = std::get<CLoanPaybackLoanMessage>(txMessage);
        view.vaultID = obj.vaultId;
    } else if (txType == CustomTxType::PaybackLoanV2) {
        auto obj     = std::get<CLoanPaybackLoanV2Message>(txMessage);
        view.vaultID = obj.vaultId;
    } else if (txType == CustomTxType::AuctionBid) {
        auto obj     = std::get<CAuctionBidMessage>(txMessage);
        view.vaultID = obj.vaultId;
    } else if (txType == CustomTxType::LoanScheme) {
        auto obj                             = std::get<CLoanSchemeMessage>(txMessage);
        writers.globalLoanScheme.identifier = obj.identifier;
        writers.globalLoanScheme.ratio      = obj.ratio;
        writers.globalLoanScheme.rate       = obj.rate;
        if (!obj.updateHeight) {
            writers.globalLoanScheme.schemeCreationTxid = txid;
        } else {
            writers.GetVaultView()->ForEachGlobalScheme(
                [&writers](const VaultGlobalSchemeKey &key, CLazySerialize<VaultGlobalSchemeValue> value) {
                    if (value.get().loanScheme.identifier != writers.globalLoanScheme.identifier) {
                        return true;
                    }
                    writers.globalLoanScheme.schemeCreationTxid = key.schemeCreationTxid;
                    return false;
                },
                {height, txn, {}});
        }
    }
}

Res ApplyCustomTx(CCustomCSView &mnview,
                  const CCoinsViewCache &coins,
                  const CTransaction &tx,
                  const Consensus::Params &consensus,
                  uint32_t height,
                  uint64_t time,
                  uint256 *canSpend,
                  uint32_t txn,
                  const uint64_t evmContext) {
    auto res = Res::Ok();
    if (tx.IsCoinBase() && height > 0) {  // genesis contains custom coinbase txs
        return res;
    }
    std::vector<unsigned char> metadata;
    const auto metadataValidation = height >= static_cast<uint32_t>(consensus.FortCanningHeight);

    auto txType = GuessCustomTxType(tx, metadata, metadataValidation);
    if (txType == CustomTxType::None) {
        return res;
    }

    if (metadataValidation && txType == CustomTxType::Reject) {
        return Res::ErrCode(CustomTxErrCodes::Fatal, "Invalid custom transaction");
    }

    auto txMessage = customTypeToMessage(txType);
    CAccountsHistoryWriter view(mnview, height, txn, tx.GetHash(), uint8_t(txType));
    if ((res = CustomMetadataParse(height, consensus, metadata, txMessage))) {
        if (mnview.GetHistoryWriters().GetVaultView()) {
            PopulateVaultHistoryData(mnview.GetHistoryWriters(), view, txMessage, txType, height, txn, tx.GetHash());
        }

        res = CustomTxVisit(view, coins, tx, height, consensus, txMessage, time, txn, evmContext);

        if (res) {
            if (canSpend && txType == CustomTxType::UpdateMasternode) {
                auto obj = std::get<CUpdateMasterNodeMessage>(txMessage);
                for (const auto &item : obj.updates) {
                    if (item.first == static_cast<uint8_t>(UpdateMasternodeType::OwnerAddress)) {
                        if (const auto node = mnview.GetMasternode(obj.mnId)) {
                            *canSpend = node->collateralTx.IsNull() ? obj.mnId : node->collateralTx;
                        }
                        break;
                    }
                }
            }

            // Track burn fee
            if (txType == CustomTxType::CreateToken || txType == CustomTxType::CreateMasternode) {
                mnview.GetHistoryWriters().AddFeeBurn(tx.vout[0].scriptPubKey, tx.vout[0].nValue);
            }

            if (txType == CustomTxType::CreateCfp || txType == CustomTxType::CreateVoc) {
                // burn fee_burn_pct of creation fee, the rest is distributed among voting masternodes
                CDataStructureV0 burnPctKey{
                        AttributeTypes::Governance, GovernanceIDs::Proposals, GovernanceKeys::FeeBurnPct};

                auto attributes = view.GetAttributes();
                assert(attributes);

                auto burnFee = MultiplyAmounts(tx.vout[0].nValue, attributes->GetValue(burnPctKey, COIN / 2));
                mnview.GetHistoryWriters().AddFeeBurn(tx.vout[0].scriptPubKey, burnFee);
            }

            if (txType == CustomTxType::Vault) {
                // burn the half, the rest is returned on close vault
                auto burnFee = tx.vout[0].nValue / 2;
                mnview.GetHistoryWriters().AddFeeBurn(tx.vout[0].scriptPubKey, burnFee);
            }
        }
    }
    // list of transactions which aren't allowed to fail:
    if (!res) {
        res.msg = strprintf("%sTx: %s", ToString(txType), res.msg);

        if (NotAllowedToFail(txType, height)) {
            if (ShouldReturnNonFatalError(tx, height)) {
                return res;
            }
            res.code |= CustomTxErrCodes::Fatal;
        }
        if (height >= static_cast<uint32_t>(consensus.DakotaHeight)) {
            res.code |= CustomTxErrCodes::Fatal;
        }
        return res;
    }

    // construct undo
    auto &flushable = view.GetStorage();
    auto undo       = CUndo::Construct(mnview.GetStorage(), flushable.GetRaw());
    // flush changes
    view.Flush();
    // write undo
    if (!undo.before.empty()) {
        mnview.SetUndo(UndoKey{height, tx.GetHash()}, undo);
    }
    return res;
}

ResVal<uint256> ApplyAnchorRewardTx(CCustomCSView &mnview,
                                    const CTransaction &tx,
                                    int height,
                                    const uint256 &prevStakeModifier,
                                    const std::vector<unsigned char> &metadata,
                                    const Consensus::Params &consensusParams) {
    Require(height < consensusParams.DakotaHeight, "Old anchor TX type after Dakota fork. Height %d", height);

    CDataStream ss(metadata, SER_NETWORK, PROTOCOL_VERSION);
    CAnchorFinalizationMessage finMsg;
    ss >> finMsg;

    auto rewardTx = mnview.GetRewardForAnchor(finMsg.btcTxHash);
    if (rewardTx) {
        return Res::ErrDbg("bad-ar-exists",
                           "reward for anchor %s already exists (tx: %s)",
                           finMsg.btcTxHash.ToString(),
                           (*rewardTx).ToString());
    }

    if (!finMsg.CheckConfirmSigs()) {
        return Res::ErrDbg("bad-ar-sigs", "anchor signatures are incorrect");
    }

    if (finMsg.sigs.size() < GetMinAnchorQuorum(finMsg.currentTeam)) {
        return Res::ErrDbg("bad-ar-sigs-quorum",
                           "anchor sigs (%d) < min quorum (%) ",
                           finMsg.sigs.size(),
                           GetMinAnchorQuorum(finMsg.currentTeam));
    }

    // check reward sum
    if (height >= consensusParams.AMKHeight) {
        const auto cbValues = tx.GetValuesOut();
        if (cbValues.size() != 1 || cbValues.begin()->first != DCT_ID{0})
            return Res::ErrDbg("bad-ar-wrong-tokens", "anchor reward should be payed only in Defi coins");

        const auto anchorReward = mnview.GetCommunityBalance(CommunityAccountType::AnchorReward);
        if (cbValues.begin()->second != anchorReward) {
            return Res::ErrDbg("bad-ar-amount",
                               "anchor pays wrong amount (actual=%d vs expected=%d)",
                               cbValues.begin()->second,
                               anchorReward);
        }
    } else {  // pre-AMK logic
        auto anchorReward = GetAnchorSubsidy(finMsg.anchorHeight, finMsg.prevAnchorHeight, consensusParams);
        if (tx.GetValueOut() > anchorReward) {
            return Res::ErrDbg(
                "bad-ar-amount", "anchor pays too much (actual=%d vs limit=%d)", tx.GetValueOut(), anchorReward);
        }
    }

    CTxDestination destination = finMsg.rewardKeyType == 1 ? CTxDestination(PKHash(finMsg.rewardKeyID))
                                                           : CTxDestination(WitnessV0KeyHash(finMsg.rewardKeyID));
    if (tx.vout[1].scriptPubKey != GetScriptForDestination(destination)) {
        return Res::ErrDbg("bad-ar-dest", "anchor pay destination is incorrect");
    }

    if (finMsg.currentTeam != mnview.GetCurrentTeam()) {
        return Res::ErrDbg("bad-ar-curteam", "anchor wrong current team");
    }

    if (finMsg.nextTeam != mnview.CalcNextTeam(height, prevStakeModifier)) {
        return Res::ErrDbg("bad-ar-nextteam", "anchor wrong next team");
    }
    mnview.SetTeam(finMsg.nextTeam);
    if (height >= consensusParams.AMKHeight) {
        LogPrint(BCLog::ACCOUNTCHANGE,
                 "AccountChange: hash=%s fund=%s change=%s\n",
                 tx.GetHash().ToString(),
                 GetCommunityAccountName(CommunityAccountType::AnchorReward),
                 (CBalances{{{{0}, -mnview.GetCommunityBalance(CommunityAccountType::AnchorReward)}}}.ToString()));
        mnview.SetCommunityBalance(CommunityAccountType::AnchorReward, 0);  // just reset
    } else {
        mnview.SetFoundationsDebt(mnview.GetFoundationsDebt() + tx.GetValueOut());
    }

    return {finMsg.btcTxHash, Res::Ok()};
}

ResVal<uint256> ApplyAnchorRewardTxPlus(CCustomCSView &mnview,
                                        const CTransaction &tx,
                                        int height,
                                        const std::vector<unsigned char> &metadata,
                                        const Consensus::Params &consensusParams) {
    Require(height >= consensusParams.DakotaHeight, "New anchor TX type before Dakota fork. Height %d", height);

    CDataStream ss(metadata, SER_NETWORK, PROTOCOL_VERSION);
    CAnchorFinalizationMessagePlus finMsg;
    ss >> finMsg;

    auto rewardTx = mnview.GetRewardForAnchor(finMsg.btcTxHash);
    if (rewardTx) {
        return Res::ErrDbg("bad-ar-exists",
                           "reward for anchor %s already exists (tx: %s)",
                           finMsg.btcTxHash.ToString(),
                           (*rewardTx).ToString());
    }

    // Miner used confirm team at chain height when creating this TX, this is height - 1.
    int anchorHeight = height - 1;
    auto uniqueKeys  = finMsg.CheckConfirmSigs(anchorHeight);
    if (!uniqueKeys) {
        return Res::ErrDbg("bad-ar-sigs", "anchor signatures are incorrect");
    }

    auto team = mnview.GetConfirmTeam(anchorHeight);
    if (!team) {
        return Res::ErrDbg("bad-ar-team", "could not get confirm team for height: %d", anchorHeight);
    }

    auto quorum = GetMinAnchorQuorum(*team);
    Require(finMsg.sigs.size() >= quorum, "anchor sigs (%d) < min quorum (%) ", finMsg.sigs.size(), quorum);
    Require(uniqueKeys >= quorum, "anchor unique keys (%d) < min quorum (%) ", uniqueKeys, quorum);

    // Make sure anchor block height and hash exist in chain.
    auto *anchorIndex = ::ChainActive()[finMsg.anchorHeight];
    Require(anchorIndex,
            "Active chain does not contain block height %d. Chain height %d",
            finMsg.anchorHeight,
            ::ChainActive().Height());
    Require(anchorIndex->GetBlockHash() == finMsg.dfiBlockHash,
            "Anchor and blockchain mismatch at height %d. Expected %s found %s",
            finMsg.anchorHeight,
            anchorIndex->GetBlockHash().ToString(),
            finMsg.dfiBlockHash.ToString());
    // check reward sum
    const auto cbValues = tx.GetValuesOut();
    Require(cbValues.size() == 1 && cbValues.begin()->first == DCT_ID{0}, "anchor reward should be paid in DFI only");

    const auto anchorReward = mnview.GetCommunityBalance(CommunityAccountType::AnchorReward);
    Require(cbValues.begin()->second == anchorReward,
            "anchor pays wrong amount (actual=%d vs expected=%d)",
            cbValues.begin()->second,
            anchorReward);

    CTxDestination destination = finMsg.rewardKeyType == 1 ? CTxDestination(PKHash(finMsg.rewardKeyID))
                                                           : CTxDestination(WitnessV0KeyHash(finMsg.rewardKeyID));
    Require(tx.vout[1].scriptPubKey == GetScriptForDestination(destination), "anchor pay destination is incorrect");

    LogPrint(BCLog::ACCOUNTCHANGE,
             "AccountChange: hash=%s fund=%s change=%s\n",
             tx.GetHash().ToString(),
             GetCommunityAccountName(CommunityAccountType::AnchorReward),
             (CBalances{{{{0}, -mnview.GetCommunityBalance(CommunityAccountType::AnchorReward)}}}.ToString()));
    mnview.SetCommunityBalance(CommunityAccountType::AnchorReward, 0);  // just reset
    mnview.AddRewardForAnchor(finMsg.btcTxHash, tx.GetHash());

    // Store reward data for RPC info
    mnview.AddAnchorConfirmData(CAnchorConfirmDataPlus{finMsg});

    return {finMsg.btcTxHash, Res::Ok()};
}

bool IsMempooledCustomTxCreate(const CTxMemPool &pool, const uint256 &txid) {
    CTransactionRef ptx = pool.get(txid);
    if (ptx) {
        std::vector<unsigned char> dummy;
        CustomTxType txType = GuessCustomTxType(*ptx, dummy);
        return txType == CustomTxType::CreateMasternode || txType == CustomTxType::CreateToken;
    }
    return false;
}

std::vector<DCT_ID> CPoolSwap::CalculateSwaps(CCustomCSView &view, bool testOnly) {
    std::vector<std::vector<DCT_ID> > poolPaths = CalculatePoolPaths(view);

    // Record best pair
    std::pair<std::vector<DCT_ID>, CAmount> bestPair{{}, -1};

    // Loop through all common pairs
    for (const auto &path : poolPaths) {
        // Test on copy of view
        CCustomCSView dummy(view);

        // Execute pool path
        auto res = ExecuteSwap(dummy, path, testOnly);

        // Add error for RPC user feedback
        if (!res) {
            const auto token = dummy.GetToken(currentID);
            if (token) {
                errors.emplace_back(token->symbol, res.msg);
            }
        }

        // Record amount if more than previous or default value
        if (res && result > bestPair.second) {
            bestPair = {path, result};
        }
    }

    return bestPair.first;
}

std::vector<std::vector<DCT_ID> > CPoolSwap::CalculatePoolPaths(CCustomCSView &view) {
    std::vector<std::vector<DCT_ID> > poolPaths;

    // For tokens to be traded get all pairs and pool IDs
    std::multimap<uint32_t, DCT_ID> fromPoolsID, toPoolsID;
    view.ForEachPoolPair(
        [&](DCT_ID const &id, const CPoolPair &pool) {
            if ((obj.idTokenFrom == pool.idTokenA && obj.idTokenTo == pool.idTokenB) ||
                (obj.idTokenTo == pool.idTokenA && obj.idTokenFrom == pool.idTokenB)) {
                // Push poolId when direct path
                poolPaths.push_back({{id}});
            }

            if (pool.idTokenA == obj.idTokenFrom) {
                fromPoolsID.emplace(pool.idTokenB.v, id);
            } else if (pool.idTokenB == obj.idTokenFrom) {
                fromPoolsID.emplace(pool.idTokenA.v, id);
            }

            if (pool.idTokenA == obj.idTokenTo) {
                toPoolsID.emplace(pool.idTokenB.v, id);
            } else if (pool.idTokenB == obj.idTokenTo) {
                toPoolsID.emplace(pool.idTokenA.v, id);
            }
            return true;
        },
        {0});

    if (fromPoolsID.empty() || toPoolsID.empty()) {
        return {};
    }

    // Find intersection on key
    std::map<uint32_t, DCT_ID> commonPairs;
    set_intersection(fromPoolsID.begin(),
                     fromPoolsID.end(),
                     toPoolsID.begin(),
                     toPoolsID.end(),
                     std::inserter(commonPairs, commonPairs.begin()),
                     [](std::pair<uint32_t, DCT_ID> a, std::pair<uint32_t, DCT_ID> b) { return a.first < b.first; });

    // Loop through all common pairs and record direct pool to pool swaps
    for (const auto &item : commonPairs) {
        // Loop through all source/intermediate pools matching common pairs
        const auto poolFromIDs = fromPoolsID.equal_range(item.first);
        for (auto fromID = poolFromIDs.first; fromID != poolFromIDs.second; ++fromID) {
            // Loop through all destination pools matching common pairs
            const auto poolToIDs = toPoolsID.equal_range(item.first);
            for (auto toID = poolToIDs.first; toID != poolToIDs.second; ++toID) {
                // Add to pool paths
                poolPaths.push_back({fromID->second, toID->second});
            }
        }
    }

    // Look for pools that bridges token. Might be in addition to common token pairs paths.
    view.ForEachPoolPair(
        [&](DCT_ID const &id, const CPoolPair &pool) {
            // Loop through from pool multimap on unique keys only
            for (auto fromIt = fromPoolsID.begin(); fromIt != fromPoolsID.end();
                 fromIt      = fromPoolsID.equal_range(fromIt->first).second) {
                // Loop through to pool multimap on unique keys only
                for (auto toIt = toPoolsID.begin(); toIt != toPoolsID.end();
                     toIt      = toPoolsID.equal_range(toIt->first).second) {
                    // If a pool pairs matches from pair and to pair add it to the pool paths
                    if ((fromIt->first == pool.idTokenA.v && toIt->first == pool.idTokenB.v) ||
                        (fromIt->first == pool.idTokenB.v && toIt->first == pool.idTokenA.v)) {
                        poolPaths.push_back({fromIt->second, id, toIt->second});
                    }
                }
            }

            return true;
        },
        {0});

    // return pool paths
    return poolPaths;
}

// Note: `testOnly` doesn't update views, and as such can result in a previous price calculations
// for a pool, if used multiple times (or duplicated pool IDs) with the same view.
// testOnly is only meant for one-off tests per well defined view.
Res CPoolSwap::ExecuteSwap(CCustomCSView &view, std::vector<DCT_ID> poolIDs, bool testOnly) {
    Res poolResult = Res::Ok();
    // No composite swap allowed before Fort Canning
    if (height < static_cast<uint32_t>(Params().GetConsensus().FortCanningHeight) && !poolIDs.empty()) {
        poolIDs.clear();
    }

    Require(obj.amountFrom > 0, "Input amount should be positive");

    if (height >= static_cast<uint32_t>(Params().GetConsensus().FortCanningHillHeight) &&
        poolIDs.size() > MAX_POOL_SWAPS) {
        return Res::Err(
            strprintf("Too many pool IDs provided, max %d allowed, %d provided", MAX_POOL_SWAPS, poolIDs.size()));
    }

    // Single swap if no pool IDs provided
    auto poolPrice = POOLPRICE_MAX;
    std::optional<std::pair<DCT_ID, CPoolPair> > poolPair;
    if (poolIDs.empty()) {
        poolPair = view.GetPoolPair(obj.idTokenFrom, obj.idTokenTo);
        Require(poolPair, "Cannot find the pool pair.");

        // Add single swap pool to vector for loop
        poolIDs.push_back(poolPair->first);

        // Get legacy max price
        poolPrice = obj.maxPrice;
    }

    if (!testOnly) {
        CCustomCSView mnview(view);
        mnview.CalculateOwnerRewards(obj.from, height);
        mnview.CalculateOwnerRewards(obj.to, height);
        mnview.Flush();
    }

    auto attributes = view.GetAttributes();
    assert(attributes);

    CDataStructureV0 dexKey{AttributeTypes::Live, ParamIDs::Economy, EconomyKeys::DexTokens};
    auto dexBalances = attributes->GetValue(dexKey, CDexBalances{});

    // Set amount to be swapped in pool
    CTokenAmount swapAmountResult{obj.idTokenFrom, obj.amountFrom};

    for (size_t i{0}; i < poolIDs.size(); ++i) {
        // Also used to generate pool specific error messages for RPC users
        currentID = poolIDs[i];

        // Use single swap pool if already found
        std::optional<CPoolPair> pool;
        if (poolPair) {
            pool = poolPair->second;
        } else  // Or get pools from IDs provided for composite swap
        {
            pool = view.GetPoolPair(currentID);
            Require(pool, "Cannot find the pool pair.");
        }

        // Check if last pool swap
        bool lastSwap = i + 1 == poolIDs.size();

        const auto swapAmount = swapAmountResult;

        if (height >= static_cast<uint32_t>(Params().GetConsensus().FortCanningHillHeight) && lastSwap) {
            Require(obj.idTokenTo != swapAmount.nTokenId,
                    "Final swap should have idTokenTo as destination, not source");

            Require(pool->idTokenA == obj.idTokenTo || pool->idTokenB == obj.idTokenTo,
                    "Final swap pool should have idTokenTo, incorrect final pool ID provided");
        }

        if (view.AreTokensLocked({pool->idTokenA.v, pool->idTokenB.v})) {
            return Res::Err("Pool currently disabled due to locked token");
        }

        CDataStructureV0 dirAKey{AttributeTypes::Poolpairs, currentID.v, PoolKeys::TokenAFeeDir};
        CDataStructureV0 dirBKey{AttributeTypes::Poolpairs, currentID.v, PoolKeys::TokenBFeeDir};
        const auto dirA          = attributes->GetValue(dirAKey, CFeeDir{FeeDirValues::Both});
        const auto dirB          = attributes->GetValue(dirBKey, CFeeDir{FeeDirValues::Both});
        const auto asymmetricFee = std::make_pair(dirA, dirB);

        auto dexfeeInPct = view.GetDexFeeInPct(currentID, swapAmount.nTokenId);
        auto &balances   = dexBalances[currentID];
        auto forward     = swapAmount.nTokenId == pool->idTokenA;

        auto &totalTokenA = forward ? balances.totalTokenA : balances.totalTokenB;
        auto &totalTokenB = forward ? balances.totalTokenB : balances.totalTokenA;

        const auto &reserveAmount   = forward ? pool->reserveA : pool->reserveB;
        const auto &blockCommission = forward ? pool->blockCommissionA : pool->blockCommissionB;

        const auto initReserveAmount   = reserveAmount;
        const auto initBlockCommission = blockCommission;

        // Perform swap
        poolResult = pool->Swap(
            swapAmount,
            dexfeeInPct,
            poolPrice,
            asymmetricFee,
            [&](const CTokenAmount &dexfeeInAmount, const CTokenAmount &tokenAmount) {
                // Save swap amount for next loop
                swapAmountResult = tokenAmount;

                CTokenAmount dexfeeOutAmount{tokenAmount.nTokenId, 0};

                auto dexfeeOutPct = view.GetDexFeeOutPct(currentID, tokenAmount.nTokenId);
                if (dexfeeOutPct > 0 && poolOutFee(swapAmount.nTokenId == pool->idTokenA, asymmetricFee)) {
                    dexfeeOutAmount.nValue = MultiplyAmounts(tokenAmount.nValue, dexfeeOutPct);
                    swapAmountResult.nValue -= dexfeeOutAmount.nValue;
                }

                // If we're just testing, don't do any balance transfers.
                // Just go over pools and return result. The only way this can
                // cause inaccurate result is if we go over the same path twice,
                // which shouldn't happen in the first place.
                if (testOnly)
                    return Res::Ok();

                auto res = view.SetPoolPair(currentID, height, *pool);
                if (!res) {
                    return res;
                }

                CCustomCSView intermediateView(view);
                // hide interemidiate swaps
                auto &subView = i == 0 ? view : intermediateView;
                res           = subView.SubBalance(obj.from, swapAmount);
                if (!res) {
                    return res;
                }
                intermediateView.Flush();

                auto &addView = lastSwap ? view : intermediateView;
                if (height >= static_cast<uint32_t>(Params().GetConsensus().GrandCentralHeight)) {
                    res = addView.AddBalance(lastSwap ? (obj.to.empty() ? obj.from : obj.to) : obj.from,
                                             swapAmountResult);
                } else {
                    res = addView.AddBalance(lastSwap ? obj.to : obj.from, swapAmountResult);
                }
                if (!res) {
                    return res;
                }
                intermediateView.Flush();

                const auto token = view.GetToken("DUSD");

                // burn the dex in amount
                if (dexfeeInAmount.nValue > 0) {
                    res = view.AddBalance(Params().GetConsensus().burnAddress, dexfeeInAmount);
                    if (!res) {
                        return res;
                    }
                    totalTokenA.feeburn += dexfeeInAmount.nValue;
                }

                // burn the dex out amount
                if (dexfeeOutAmount.nValue > 0) {
                    res = view.AddBalance(Params().GetConsensus().burnAddress, dexfeeOutAmount);
                    if (!res) {
                        return res;
                    }
                    totalTokenB.feeburn += dexfeeOutAmount.nValue;
                }

                totalTokenA.swaps += (reserveAmount - initReserveAmount);
                totalTokenA.commissions += (blockCommission - initBlockCommission);

                if (lastSwap && obj.to == Params().GetConsensus().burnAddress) {
                    totalTokenB.feeburn += swapAmountResult.nValue;
                }

                return res;
            },
            static_cast<int>(height));

        if (!poolResult) {
            return poolResult;
        }
    }

    if (height >= static_cast<uint32_t>(Params().GetConsensus().GrandCentralHeight)) {
        if (swapAmountResult.nTokenId != obj.idTokenTo) {
            return Res::Err("Final swap output is not same as idTokenTo");
        }
    }

    // Reject if price paid post-swap above max price provided
    if (height >= static_cast<uint32_t>(Params().GetConsensus().FortCanningHeight) && obj.maxPrice != POOLPRICE_MAX) {
        if (swapAmountResult.nValue != 0) {
            const auto userMaxPrice = arith_uint256(obj.maxPrice.integer) * COIN + obj.maxPrice.fraction;
            if (arith_uint256(obj.amountFrom) * COIN / swapAmountResult.nValue > userMaxPrice) {
                return Res::Err("Price is higher than indicated.");
            }
        }
    }

    if (!testOnly && view.GetDexStatsEnabled().value_or(false)) {
        attributes->SetValue(dexKey, std::move(dexBalances));
        view.SetVariable(*attributes);
    }
    // Assign to result for loop testing best pool swap result
    result = swapAmountResult.nValue;

    return Res::Ok();
}

Res SwapToDFIorDUSD(CCustomCSView &mnview,
                    DCT_ID tokenId,
                    CAmount amount,
                    const CScript &from,
                    const CScript &to,
                    uint32_t height,
                    bool forceLoanSwap) {
    CPoolSwapMessage obj;

    obj.from        = from;
    obj.to          = to;
    obj.idTokenFrom = tokenId;
    obj.idTokenTo   = DCT_ID{0};
    obj.amountFrom  = amount;
    obj.maxPrice    = POOLPRICE_MAX;

    auto poolSwap = CPoolSwap(obj, height);
    auto token    = mnview.GetToken(tokenId);
    Require(token, "Cannot find token with id %s!", tokenId.ToString());

    // TODO: Optimize double look up later when first token is DUSD.
    auto dUsdToken = mnview.GetToken("DUSD");
    Require(dUsdToken, "Cannot find token DUSD");

    const auto attributes = mnview.GetAttributes();
    Require(attributes, "Attributes unavailable");
    CDataStructureV0 directBurnKey{AttributeTypes::Param, ParamIDs::DFIP2206A, DFIPKeys::DUSDInterestBurn};

    // Direct swap from DUSD to DFI as defined in the CPoolSwapMessage.
    if (tokenId == dUsdToken->first) {
        if (to == Params().GetConsensus().burnAddress && !forceLoanSwap && attributes->GetValue(directBurnKey, false)) {
            // direct burn dUSD
            CTokenAmount dUSD{dUsdToken->first, amount};

            Require(mnview.SubBalance(from, dUSD));

            return mnview.AddBalance(to, dUSD);
        } else
            // swap dUSD -> DFI and burn DFI
            return poolSwap.ExecuteSwap(mnview, {});
    }

    auto pooldUSDDFI = mnview.GetPoolPair(dUsdToken->first, DCT_ID{0});
    Require(pooldUSDDFI, "Cannot find pool pair DUSD-DFI!");

    auto poolTokendUSD = mnview.GetPoolPair(tokenId, dUsdToken->first);
    Require(poolTokendUSD, "Cannot find pool pair %s-DUSD!", token->symbol);

    if (to == Params().GetConsensus().burnAddress && !forceLoanSwap && attributes->GetValue(directBurnKey, false)) {
        obj.idTokenTo = dUsdToken->first;

        // swap tokenID -> dUSD and burn dUSD
        return poolSwap.ExecuteSwap(mnview, {});
    } else
        // swap tokenID -> dUSD -> DFI and burn DFI
        return poolSwap.ExecuteSwap(mnview, {poolTokendUSD->first, pooldUSDDFI->first});
}

bool IsVaultPriceValid(CCustomCSView &mnview, const CVaultId &vaultId, uint32_t height) {
    if (auto collaterals = mnview.GetVaultCollaterals(vaultId))
        for (const auto &collateral : collaterals->balances) {
            if (auto collateralToken = mnview.HasLoanCollateralToken({collateral.first, height})) {
                if (auto fixedIntervalPrice = mnview.GetFixedIntervalPrice(collateralToken->fixedIntervalPriceId)) {
                    if (!fixedIntervalPrice.val->isLive(mnview.GetPriceDeviation())) {
                        return false;
                    }
                } else {
                    // No fixed interval prices available. Should not have happened.
                    return false;
                }
            } else {
                // Not a collateral token. Should not have happened.
                return false;
            }
        }

    if (auto loans = mnview.GetLoanTokens(vaultId))
        for (const auto &loan : loans->balances) {
            if (auto loanToken = mnview.GetLoanTokenByID(loan.first)) {
                if (auto fixedIntervalPrice = mnview.GetFixedIntervalPrice(loanToken->fixedIntervalPriceId)) {
                    if (!fixedIntervalPrice.val->isLive(mnview.GetPriceDeviation())) {
                        return false;
                    }
                } else {
                    // No fixed interval prices available. Should not have happened.
                    return false;
                }
            } else {
                // Not a loan token. Should not have happened.
                return false;
            }
        }
    return true;
}

bool IsPaybackWithCollateral(CCustomCSView &view, const std::map<DCT_ID, CBalances> &loans) {
    auto tokenDUSD = view.GetToken("DUSD");
    if (!tokenDUSD)
        return false;

    if (loans.size() == 1 && loans.count(tokenDUSD->first) &&
        loans.at(tokenDUSD->first) == CBalances{{{tokenDUSD->first, 999999999999999999LL}}}) {
        return true;
    }
    return false;
}

Res PaybackWithCollateral(CCustomCSView &view,
                          const CVaultData &vault,
                          const CVaultId &vaultId,
                          uint32_t height,
                          uint64_t time) {
    const auto attributes = view.GetAttributes();
    if (!attributes) return DeFiErrors::MNInvalidAttribute();

    const auto dUsdToken = view.GetToken("DUSD");
    if (!dUsdToken) return DeFiErrors::TokenInvalidForName("DUSD");

    CDataStructureV0 activeKey{AttributeTypes::Token, dUsdToken->first.v, TokenKeys::LoanPaybackCollateral};
    if (!attributes->GetValue(activeKey, false)) return DeFiErrors::LoanPaybackWithCollateralDisable();

    const auto collateralAmounts = view.GetVaultCollaterals(vaultId);
    if (!collateralAmounts) return DeFiErrors::VaultNoCollateral();

    if (!collateralAmounts->balances.count(dUsdToken->first)) return DeFiErrors::VaultNoDUSDCollateral();

    const auto &collateralDUSD = collateralAmounts->balances.at(dUsdToken->first);

    const auto loanAmounts = view.GetLoanTokens(vaultId);
    if (!loanAmounts) return DeFiErrors::VaultNoLoans();

    if (!loanAmounts->balances.count(dUsdToken->first)) return DeFiErrors::VaultNoLoans("DUSD");

    const auto &loanDUSD = loanAmounts->balances.at(dUsdToken->first);

    const auto rate = view.GetInterestRate(vaultId, dUsdToken->first, height);
    if (!rate) return DeFiErrors::TokenInterestRateInvalid("DUSD");
    const auto subInterest = TotalInterest(*rate, height);

    Res res{};
    CAmount subLoanAmount{0};
    CAmount subCollateralAmount{0};
    CAmount burnAmount{0};

    // Case where interest > collateral: decrease interest, wipe collateral.
    if (subInterest > collateralDUSD) {
        subCollateralAmount = collateralDUSD;

        res = view.SubVaultCollateral(vaultId, {dUsdToken->first, subCollateralAmount});
        if (!res)
            return res;

        res = view.DecreaseInterest(height, vaultId, vault.schemeId, dUsdToken->first, 0, subCollateralAmount);
        if (!res)
            return res;

        burnAmount = subCollateralAmount;
    } else {
        // Postive interest: Loan + interest > collateral.
        // Negative interest: Loan - abs(interest) > collateral.
        if (loanDUSD + subInterest > collateralDUSD) {
            subLoanAmount       = collateralDUSD - subInterest;
            subCollateralAmount = collateralDUSD;
        } else {
            // Common case: Collateral > loans.
            subLoanAmount       = loanDUSD;
            subCollateralAmount = loanDUSD + subInterest;
        }

        if (subLoanAmount > 0) {
            TrackDUSDSub(view, {dUsdToken->first, subLoanAmount});
            res = view.SubLoanToken(vaultId, {dUsdToken->first, subLoanAmount});
            if (!res)
                return res;
        }

        if (subCollateralAmount > 0) {
            res = view.SubVaultCollateral(vaultId, {dUsdToken->first, subCollateralAmount});
            if (!res)
                return res;
        }

        view.ResetInterest(height, vaultId, vault.schemeId, dUsdToken->first);
        burnAmount = subInterest;
    }

    if (burnAmount > 0) {
        res = view.AddBalance(Params().GetConsensus().burnAddress, {dUsdToken->first, burnAmount});
        if (!res)
            return res;
    } else {
        TrackNegativeInterest(view, {dUsdToken->first, std::abs(burnAmount)});
    }

    // Guard against liquidation
    const auto collaterals = view.GetVaultCollaterals(vaultId);
    const auto loans       = view.GetLoanTokens(vaultId);
    if (loans)
        if (!collaterals) return DeFiErrors::VaultNeedCollateral();

    auto vaultAssets = view.GetVaultAssets(vaultId, *collaterals, height, time);
    if (!vaultAssets)
        return std::move(vaultAssets);

    // The check is required to do a ratio check safe guard, or the vault of ratio is unreliable.
    // This can later be removed, if all edge cases of price deviations and max collateral factor for DUSD (1.5
    // currently) can be tested for economical stability. Taking the safer approach for now.
    if (!IsVaultPriceValid(view, vaultId, height)) return DeFiErrors::VaultInvalidPrice();

    const auto scheme = view.GetLoanScheme(vault.schemeId);
    if (vaultAssets.val->ratio() < scheme->ratio) return DeFiErrors::VaultInsufficientCollateralization(
                vaultAssets.val->ratio(), scheme->ratio);

    if (subCollateralAmount > 0) {
        res = view.SubMintedTokens(dUsdToken->first, subCollateralAmount);
        if (!res)
            return res;
    }

    return Res::Ok();
}

Res storeGovVars(const CGovernanceHeightMessage &obj, CCustomCSView &view) {
    // Retrieve any stored GovVariables at startHeight
    auto storedGovVars = view.GetStoredVariables(obj.startHeight);

    // Remove any pre-existing entry
    for (auto it = storedGovVars.begin(); it != storedGovVars.end();) {
        if ((*it)->GetName() == obj.govVar->GetName()) {
            it = storedGovVars.erase(it);
        } else {
            ++it;
        }
    }

    // Add GovVariable to set for storage
    storedGovVars.insert(obj.govVar);

    // Store GovVariable set by height
    return view.SetStoredVariables(storedGovVars, obj.startHeight);
}

bool IsTestNetwork() {
    return Params().NetworkIDString() == CBaseChainParams::TESTNET || Params().NetworkIDString() == CBaseChainParams::DEVNET;
}

bool IsEVMEnabled(const int height, const CCustomCSView &view) {
    if (height < Params().GetConsensus().NextNetworkUpgradeHeight) {
        return false;
    }

    const CDataStructureV0 enabledKey{AttributeTypes::Param, ParamIDs::Feature, DFIPKeys::EVMEnabled};
    auto attributes = view.GetAttributes();
    assert(attributes);
    return attributes->GetValue(enabledKey, false);
}<|MERGE_RESOLUTION|>--- conflicted
+++ resolved
@@ -143,13 +143,8 @@
             return "Vote";
         case CustomTxType::UnsetGovVariable:
             return "UnsetGovVariable";
-<<<<<<< HEAD
         case CustomTxType::TransferDomain:
             return "TransferDomain";
-=======
-        case CustomTxType::TransferBalance:
-            return "TransferBalance";
->>>>>>> 02a59833
         case CustomTxType::EvmTx:
             return "EvmTx";
         case CustomTxType::None:
@@ -309,13 +304,8 @@
             return CCustomTxMessageNone{};
         case CustomTxType::UnsetGovVariable:
             return CGovernanceUnsetMessage{};
-<<<<<<< HEAD
         case CustomTxType::TransferDomain:
             return CTransferDomainMessage{};
-=======
-        case CustomTxType::TransferBalance:
-            return CTransferBalanceMessage{};
->>>>>>> 02a59833
         case CustomTxType::EvmTx:
             return CEvmTxMessage{};
         case CustomTxType::None:
@@ -446,11 +436,7 @@
                 CGovernanceUnsetMessage>())
             return IsHardforkEnabled(consensus.GrandCentralHeight);
         else if constexpr (IsOneOf<T,
-<<<<<<< HEAD
                 CTransferDomainMessage,
-=======
-                CTransferBalanceMessage,
->>>>>>> 02a59833
                 CEvmTxMessage>())
             return IsHardforkEnabled(consensus.NextNetworkUpgradeHeight);
         else if constexpr (IsOneOf<T,
@@ -3820,27 +3806,12 @@
         return mnview.AddProposalVote(obj.propId, obj.masternodeId, vote);
     }
 
-<<<<<<< HEAD
     Res operator()(const CTransferDomainMessage &obj) const {
-=======
-    Res operator()(const CTransferBalanceMessage &obj) const {
->>>>>>> 02a59833
         if (!IsEVMEnabled(height, mnview)) {
             return Res::Err("Cannot create tx, EVM is not enabled");
         }
 
-<<<<<<< HEAD
         auto res = Res::Ok();
-=======
-        // owner auth
-        auto res = Res::Ok();
-        if (obj.type != CTransferBalanceType::EvmOut)
-            for (const auto &kv : obj.from) {
-                res = HasAuth(kv.first);
-                if (!res)
-                    return res;
-            }
->>>>>>> 02a59833
 
         // compare
         const auto sumFrom = SumAllTransfers(obj.from);
@@ -3849,7 +3820,6 @@
         if (sumFrom != sumTo)
             return Res::Err("sum of inputs (from) != sum of outputs (to)");
 
-<<<<<<< HEAD
         CTxDestination dest;
         if (obj.type == CTransferDomainType::DVMTokenToEVM) {
             // owner auth
@@ -3871,51 +3841,26 @@
                 }
             }
 
-=======
-        if (obj.type == CTransferBalanceType::AccountToAccount) {
             res = SubBalancesDelShares(obj.from);
             if (!res)
                 return res;
-            res = AddBalancesSetShares(obj.to);
-            if (!res)
-                return res;
-        } else if (obj.type == CTransferBalanceType::EvmIn) {
->>>>>>> 02a59833
-            res = SubBalancesDelShares(obj.from);
-            if (!res)
-                return res;
-
-<<<<<<< HEAD
+
             for (const auto& [addr, amounts] : obj.to) {
                 if (ExtractDestination(addr, dest)) {
                     if (dest.index() != WitV16KeyEthHashType) {
                         return Res::Err("To address must be an ETH address in case of \"evmin\" transfer type");
-=======
-            for (const auto& [addr, balances] : obj.to) {
-                CTxDestination dest;
-                if (ExtractDestination(addr, dest)) {
-                    if (dest.index() != WitV16KeyEthHashType) {
-                        return Res::Err("To address must be an ETH address in case of \"evmin\" transfertype");
->>>>>>> 02a59833
                     }
                 }
 
                 const auto toAddress = std::get<WitnessV16EthHash>(dest);
 
-<<<<<<< HEAD
                 for (const auto& [id, amount] : amounts.balances) {
                     if (id != DCT_ID{0}) {
                         return Res::Err("For \"evmin\" transfers, only DFI token is currently supported");
-=======
-                for (const auto& [id, amount] : balances.balances) {
-                    if (id != DCT_ID{0}) {
-                        return Res::Err("For EVM in transfers, only DFI token is currently supported");
->>>>>>> 02a59833
                     }
 
                     arith_uint256 balanceIn = amount;
                     balanceIn *= CAMOUNT_TO_WEI * WEI_IN_GWEI;
-<<<<<<< HEAD
                     evm_add_balance(evmContext, HexStr(toAddress.begin(), toAddress.end()), ArithToUint256(balanceIn).ToArrayReversed(), tx.GetHash().ToArrayReversed());
                 }
             }
@@ -3924,18 +3869,6 @@
                 if (ExtractDestination(addr, dest)) {
                     if (dest.index() != WitV16KeyEthHashType) {
                         return Res::Err("From address must be an ETH address in case of \"evmout\" transfer type");
-=======
-                    evm_add_balance(evmContext, HexStr(toAddress.begin(), toAddress.end()), ArithToUint256(balanceIn).ToArrayReversed());
-                }
-            }
-        } else if (obj.type == CTransferBalanceType::EvmOut) {
-
-            for (const auto& [addr, balances] : obj.from) {
-                CTxDestination dest;
-                if (ExtractDestination(addr, dest)) {
-                    if (dest.index() != WitV16KeyEthHashType) {
-                        return Res::Err("From address must be an ETH address in case of \"evmout\" transfertype");
->>>>>>> 02a59833
                     }
                 }
                 bool foundAuth = false;
@@ -3956,20 +3889,13 @@
 
                 const auto fromAddress = std::get<WitnessV16EthHash>(dest);
 
-<<<<<<< HEAD
                 for (const auto& [id, amount] : amounts.balances) {
                     if (id != DCT_ID{0}) {
                         return Res::Err("For \"evmout\" transfers, only DFI token is currently supported");
-=======
-                for (const auto& [id, amount] : balances.balances) {
-                    if (id != DCT_ID{0}) {
-                        return Res::Err("For EVM out transfers, only DFI token is currently supported");
->>>>>>> 02a59833
                     }
 
                     arith_uint256 balanceIn = amount;
                     balanceIn *= CAMOUNT_TO_WEI * WEI_IN_GWEI;
-<<<<<<< HEAD
                     if (!evm_sub_balance(evmContext, HexStr(fromAddress.begin(), fromAddress.end()), ArithToUint256(balanceIn).ToArrayReversed(), tx.GetHash().ToArrayReversed())) {
                         return Res::Err("Not enough balance in %s to cover \"evmout\" transfer", EncodeDestination(dest));
                     }
@@ -3984,10 +3910,6 @@
                 for (const auto& [id, amount] : amounts.balances) {
                     if (id != DCT_ID{0}) {
                         return Res::Err("For \"evmout\" transfers, only DFI token is currently supported");
-=======
-                    if (!evm_sub_balance(evmContext, HexStr(fromAddress.begin(), fromAddress.end()), ArithToUint256(balanceIn).ToArrayReversed())) {
-                        return Res::Err("Not enough balance in %s to cover EVM out", EncodeDestination(dest));
->>>>>>> 02a59833
                     }
                 }
             }
@@ -3995,12 +3917,8 @@
             res = AddBalancesSetShares(obj.to);
             if (!res)
                 return res;
-<<<<<<< HEAD
         } else
             return Res::Err("Invalid transfer type");
-=======
-        }
->>>>>>> 02a59833
 
         return res;
     }
@@ -4017,11 +3935,7 @@
             return Res::Err("evm tx failed to validate");
         }
 
-<<<<<<< HEAD
         if (!evm_queue_tx(evmContext, HexStr(obj.evmTx), tx.GetHash().ToArrayReversed())) {
-=======
-        if (!evm_queue_tx(evmContext, HexStr(obj.evmTx))) {
->>>>>>> 02a59833
             return Res::Err("evm tx failed to queue");
         }
 
