--- conflicted
+++ resolved
@@ -28,12 +28,9 @@
     {
         case CustomTxType::CreateMasternode:    return "CreateMasternode";
         case CustomTxType::ResignMasternode:    return "ResignMasternode";
-<<<<<<< HEAD
+        case CustomTxType::SetForcedRewardAddress: return "SetForcedRewardAddress";
+        case CustomTxType::RemForcedRewardAddress: return "RemForcedRewardAddress";
         case CustomTxType::UpdateMasternode:    return "UpdateMasternode";
-=======
-        case CustomTxType::SetForcedRewardAddress:    return "SetForcedRewardAddress";
-        case CustomTxType::RemForcedRewardAddress: return "RemForcedRewardAddress";
->>>>>>> 94213c9d
         case CustomTxType::CreateToken:         return "CreateToken";
         case CustomTxType::UpdateToken:         return "UpdateToken";
         case CustomTxType::UpdateTokenAny:      return "UpdateTokenAny";
@@ -126,12 +123,9 @@
     {
         case CustomTxType::CreateMasternode:        return CCreateMasterNodeMessage{};
         case CustomTxType::ResignMasternode:        return CResignMasterNodeMessage{};
-<<<<<<< HEAD
-        case CustomTxType::UpdateMasternode:        return CUpdateMasterNodeMessage{};
-=======
         case CustomTxType::SetForcedRewardAddress:  return CSetForcedRewardAddressMessage{};
         case CustomTxType::RemForcedRewardAddress:  return CRemForcedRewardAddressMessage{};
->>>>>>> 94213c9d
+        case CustomTxType::UpdateMasternode:        return CUpdateMasterNodeMessage{};
         case CustomTxType::CreateToken:             return CCreateTokenMessage{};
         case CustomTxType::UpdateToken:             return CUpdateTokenPreAMKMessage{};
         case CustomTxType::UpdateTokenAny:          return CUpdateTokenMessage{};
@@ -257,16 +251,17 @@
         return serialize(obj);
     }
 
-<<<<<<< HEAD
-    Res operator()(CUpdateMasterNodeMessage& obj) const {
-=======
     Res operator()(CSetForcedRewardAddressMessage& obj) const {
         auto res = isPostFortCanningFork();
         return !res ? res : serialize(obj);
     }
 
     Res operator()(CRemForcedRewardAddressMessage& obj) const {
->>>>>>> 94213c9d
+        auto res = isPostFortCanningFork();
+        return !res ? res : serialize(obj);
+    }
+
+    Res operator()(CUpdateMasterNodeMessage& obj) const {
         auto res = isPostFortCanningFork();
         return !res ? res : serialize(obj);
     }
@@ -898,11 +893,6 @@
         return !res ? res : mnview.ResignMasternode(obj, tx.GetHash(), height);
     }
 
-<<<<<<< HEAD
-    Res operator()(const CUpdateMasterNodeMessage& obj) const {
-        auto res = HasCollateralAuth(obj.mnId);
-        return !res ? res : mnview.UpdateMasternode(obj.mnId, obj.operatorType, obj.operatorAuthAddress, height);
-=======
     Res operator()(const CSetForcedRewardAddressMessage& obj) const {
         auto const node = mnview.GetMasternode(obj.nodeId);
         if (!node) {
@@ -925,7 +915,11 @@
         }
 
         return mnview.RemForcedRewardAddress(obj.nodeId, height);
->>>>>>> 94213c9d
+    }
+
+    Res operator()(const CUpdateMasterNodeMessage& obj) const {
+        auto res = HasCollateralAuth(obj.mnId);
+        return !res ? res : mnview.UpdateMasternode(obj.mnId, obj.operatorType, obj.operatorAuthAddress, height);
     }
 
     Res operator()(const CCreateTokenMessage& obj) const {
