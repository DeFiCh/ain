--- conflicted
+++ resolved
@@ -3434,52 +3434,15 @@
     }
 }
 
-<<<<<<< HEAD
-
-bool IsDisabledTx(uint32_t height, CustomTxType type, const Consensus::Params& consensus) {
-    if (height < consensus.FortCanningParkHeight)
-        return false;
-    
-    // ICXCreateOrder      = '1',
-    // ICXMakeOffer        = '2',
-    // ICXSubmitDFCHTLC    = '3',
-    // ICXSubmitEXTHTLC    = '4',
-    // ICXClaimDFCHTLC     = '5',
-    // ICXCloseOrder       = '6',
-    // ICXCloseOffer       = '7',
-
-    // Leaving close orders, as withdrawal of existing should be ok?
-    switch (type) {
-        case CustomTxType::ICXCreateOrder:
-        case CustomTxType::ICXMakeOffer:
-        case CustomTxType::ICXSubmitDFCHTLC:
-        case CustomTxType::ICXSubmitEXTHTLC:
-        case CustomTxType::ICXClaimDFCHTLC:
-            return true;
-        default:
-            return false;
-    }
-}
-
-
 Res ApplyCustomTx(CCustomCSView& mnview, const CCoinsViewCache& coins, const CTransaction& tx, const Consensus::Params& consensus, uint32_t height, uint64_t time, uint32_t* customTxExpiration, uint32_t txn, CHistoryWriters* writers) {
-=======
-Res ApplyCustomTx(CCustomCSView& mnview, const CCoinsViewCache& coins, const CTransaction& tx, const Consensus::Params& consensus, uint32_t height, uint64_t time, uint32_t txn, CHistoryWriters* writers) {
->>>>>>> 58a16438
     auto res = Res::Ok();
     if (tx.IsCoinBase() && height > 0) { // genesis contains custom coinbase txs
         return res;
     }
     std::vector<unsigned char> metadata;
-<<<<<<< HEAD
     const auto metadataValidation = height >= static_cast<uint32_t>(consensus.FortCanningHeight);
     CExpirationAndVersion customTxParams;
     auto txType = GuessCustomTxType(tx, metadata, metadataValidation, height, &customTxParams);
-=======
-    const auto metadataValidation = height >= consensus.FortCanningHeight;
-
-    auto txType = GuessCustomTxType(tx, metadata, metadataValidation);
->>>>>>> 58a16438
     if (txType == CustomTxType::None) {
         return res;
     }
