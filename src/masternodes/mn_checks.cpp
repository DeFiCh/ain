// Copyright (c) DeFi Blockchain Developers
// Distributed under the MIT software license, see the accompanying
// file LICENSE or http://www.opensource.org/licenses/mit-license.php.

#include <masternodes/anchors.h>
#include <masternodes/accountshistory.h>
#include <masternodes/consensus/accounts.h>
#include <masternodes/consensus/governance.h>
#include <masternodes/consensus/icxorders.h>
#include <masternodes/consensus/loans.h>
#include <masternodes/consensus/masternodes.h>
#include <masternodes/consensus/oracles.h>
#include <masternodes/consensus/poolpairs.h>
#include <masternodes/consensus/smartcontracts.h>
#include <masternodes/consensus/tokens.h>
#include <masternodes/consensus/vaults.h>
#include <masternodes/mn_checks.h>
#include <masternodes/res.h>
#include <masternodes/vaulthistory.h>

#include <arith_uint256.h>
#include <chainparams.h>
#include <core_io.h>
#include <primitives/block.h>
#include <primitives/transaction.h>
#include <streams.h>
#include <txmempool.h>
#include <validation.h>

#include <algorithm>

<<<<<<< HEAD
=======
std::string ToString(CustomTxType type) {
    switch (type)
    {
        case CustomTxType::CreateMasternode:    return "CreateMasternode";
        case CustomTxType::ResignMasternode:    return "ResignMasternode";
        case CustomTxType::SetForcedRewardAddress: return "SetForcedRewardAddress";
        case CustomTxType::RemForcedRewardAddress: return "RemForcedRewardAddress";
        case CustomTxType::UpdateMasternode:    return "UpdateMasternode";
        case CustomTxType::CreateToken:         return "CreateToken";
        case CustomTxType::UpdateToken:         return "UpdateToken";
        case CustomTxType::UpdateTokenAny:      return "UpdateTokenAny";
        case CustomTxType::MintToken:           return "MintToken";
        case CustomTxType::CreatePoolPair:      return "CreatePoolPair";
        case CustomTxType::UpdatePoolPair:      return "UpdatePoolPair";
        case CustomTxType::PoolSwap:            return "PoolSwap";
        case CustomTxType::PoolSwapV2:          return "PoolSwap";
        case CustomTxType::AddPoolLiquidity:    return "AddPoolLiquidity";
        case CustomTxType::RemovePoolLiquidity: return "RemovePoolLiquidity";
        case CustomTxType::UtxosToAccount:      return "UtxosToAccount";
        case CustomTxType::AccountToUtxos:      return "AccountToUtxos";
        case CustomTxType::AccountToAccount:    return "AccountToAccount";
        case CustomTxType::AnyAccountsToAccounts:   return "AnyAccountsToAccounts";
        case CustomTxType::SmartContract:       return "SmartContract";
        case CustomTxType::DFIP2203:            return "DFIP2203";
        case CustomTxType::SetGovVariable:      return "SetGovVariable";
        case CustomTxType::SetGovVariableHeight:return "SetGovVariableHeight";
        case CustomTxType::AppointOracle:       return "AppointOracle";
        case CustomTxType::RemoveOracleAppoint: return "RemoveOracleAppoint";
        case CustomTxType::UpdateOracleAppoint: return "UpdateOracleAppoint";
        case CustomTxType::SetOracleData:       return "SetOracleData";
        case CustomTxType::AutoAuthPrep:        return "AutoAuth";
        case CustomTxType::ICXCreateOrder:      return "ICXCreateOrder";
        case CustomTxType::ICXMakeOffer:        return "ICXMakeOffer";
        case CustomTxType::ICXSubmitDFCHTLC:    return "ICXSubmitDFCHTLC";
        case CustomTxType::ICXSubmitEXTHTLC:    return "ICXSubmitEXTHTLC";
        case CustomTxType::ICXClaimDFCHTLC:     return "ICXClaimDFCHTLC";
        case CustomTxType::ICXCloseOrder:       return "ICXCloseOrder";
        case CustomTxType::ICXCloseOffer:       return "ICXCloseOffer";
        case CustomTxType::SetLoanCollateralToken: return "SetLoanCollateralToken";
        case CustomTxType::SetLoanToken:        return "SetLoanToken";
        case CustomTxType::UpdateLoanToken:     return "UpdateLoanToken";
        case CustomTxType::LoanScheme:          return "LoanScheme";
        case CustomTxType::DefaultLoanScheme:   return "DefaultLoanScheme";
        case CustomTxType::DestroyLoanScheme:   return "DestroyLoanScheme";
        case CustomTxType::Vault:               return "Vault";
        case CustomTxType::CloseVault:          return "CloseVault";
        case CustomTxType::UpdateVault:         return "UpdateVault";
        case CustomTxType::DepositToVault:      return "DepositToVault";
        case CustomTxType::WithdrawFromVault:   return "WithdrawFromVault";
        case CustomTxType::TakeLoan:            return "TakeLoan";
        case CustomTxType::PaybackLoan:         return "PaybackLoan";
        case CustomTxType::PaybackLoanV2:       return "PaybackLoan";
        case CustomTxType::AuctionBid:          return "AuctionBid";
        case CustomTxType::FutureSwapExecution: return "FutureSwapExecution";
        case CustomTxType::FutureSwapRefund:    return "FutureSwapRefund";
        case CustomTxType::Reject:              return "Reject";
        case CustomTxType::None:                return "None";
    }
    return "None";
}

static ResVal<CBalances> BurntTokens(CTransaction const & tx) {
    CBalances balances;
    for (const auto& out : tx.vout) {
        if (out.scriptPubKey.size() > 0 && out.scriptPubKey[0] == OP_RETURN) {
            auto res = balances.Add(out.TokenAmount());
            if (!res.ok) {
                return res;
            }
        }
    }
    return {balances, Res::Ok()};
}

static ResVal<CBalances> MintedTokens(CTransaction const & tx, uint32_t mintingOutputsStart) {
    CBalances balances;
    for (uint32_t i = mintingOutputsStart; i < (uint32_t) tx.vout.size(); i++) {
        auto res = balances.Add(tx.vout[i].TokenAmount());
        if (!res.ok) {
            return res;
        }
    }
    return {balances, Res::Ok()};
}

>>>>>>> 57c099c1
CCustomTxMessage customTypeToMessage(CustomTxType txType) {
    switch (txType)
    {
        case CustomTxType::CreateMasternode:        return CCreateMasterNodeMessage{};
        case CustomTxType::ResignMasternode:        return CResignMasterNodeMessage{};
        case CustomTxType::SetForcedRewardAddress:  return CSetForcedRewardAddressMessage{};
        case CustomTxType::RemForcedRewardAddress:  return CRemForcedRewardAddressMessage{};
        case CustomTxType::UpdateMasternode:        return CUpdateMasterNodeMessage{};
        case CustomTxType::CreateToken:             return CCreateTokenMessage{};
        case CustomTxType::UpdateToken:             return CUpdateTokenPreAMKMessage{};
        case CustomTxType::UpdateTokenAny:          return CUpdateTokenMessage{};
        case CustomTxType::MintToken:               return CMintTokensMessage{};
        case CustomTxType::CreatePoolPair:          return CCreatePoolPairMessage{};
        case CustomTxType::UpdatePoolPair:          return CUpdatePoolPairMessage{};
        case CustomTxType::PoolSwap:                return CPoolSwapMessage{};
        case CustomTxType::PoolSwapV2:              return CPoolSwapMessageV2{};
        case CustomTxType::AddPoolLiquidity:        return CLiquidityMessage{};
        case CustomTxType::RemovePoolLiquidity:     return CRemoveLiquidityMessage{};
        case CustomTxType::UtxosToAccount:          return CUtxosToAccountMessage{};
        case CustomTxType::AccountToUtxos:          return CAccountToUtxosMessage{};
        case CustomTxType::AccountToAccount:        return CAccountToAccountMessage{};
        case CustomTxType::AnyAccountsToAccounts:   return CAnyAccountsToAccountsMessage{};
        case CustomTxType::SmartContract:           return CSmartContractMessage{};
        case CustomTxType::DFIP2203:                return CFutureSwapMessage{};
        case CustomTxType::SetGovVariable:          return CGovernanceMessage{};
        case CustomTxType::SetGovVariableHeight:    return CGovernanceHeightMessage{};
        case CustomTxType::AppointOracle:           return CAppointOracleMessage{};
        case CustomTxType::RemoveOracleAppoint:     return CRemoveOracleAppointMessage{};
        case CustomTxType::UpdateOracleAppoint:     return CUpdateOracleAppointMessage{};
        case CustomTxType::SetOracleData:           return CSetOracleDataMessage{};
        case CustomTxType::AutoAuthPrep:            return CCustomTxMessageNone{};
        case CustomTxType::ICXCreateOrder:          return CICXCreateOrderMessage{};
        case CustomTxType::ICXMakeOffer:            return CICXMakeOfferMessage{};
        case CustomTxType::ICXSubmitDFCHTLC:        return CICXSubmitDFCHTLCMessage{};
        case CustomTxType::ICXSubmitEXTHTLC:        return CICXSubmitEXTHTLCMessage{};
        case CustomTxType::ICXClaimDFCHTLC:         return CICXClaimDFCHTLCMessage{};
        case CustomTxType::ICXCloseOrder:           return CICXCloseOrderMessage{};
        case CustomTxType::ICXCloseOffer:           return CICXCloseOfferMessage{};
        case CustomTxType::SetLoanCollateralToken:  return CLoanSetCollateralTokenMessage{};
        case CustomTxType::SetLoanToken:            return CLoanSetLoanTokenMessage{};
        case CustomTxType::UpdateLoanToken:         return CLoanUpdateLoanTokenMessage{};
        case CustomTxType::LoanScheme:              return CLoanSchemeMessage{};
        case CustomTxType::DefaultLoanScheme:       return CDefaultLoanSchemeMessage{};
        case CustomTxType::DestroyLoanScheme:       return CDestroyLoanSchemeMessage{};
        case CustomTxType::Vault:                   return CVaultMessage{};
        case CustomTxType::CloseVault:              return CCloseVaultMessage{};
        case CustomTxType::UpdateVault:             return CUpdateVaultMessage{};
        case CustomTxType::DepositToVault:          return CDepositToVaultMessage{};
        case CustomTxType::WithdrawFromVault:       return CWithdrawFromVaultMessage{};
        case CustomTxType::TakeLoan:                return CLoanTakeLoanMessage{};
        case CustomTxType::PaybackLoan:             return CLoanPaybackLoanMessage{};
        case CustomTxType::PaybackLoanV2:           return CLoanPaybackLoanV2Message{};
        case CustomTxType::AuctionBid:              return CAuctionBidMessage{};
<<<<<<< HEAD
        case CustomTxType::Reject:                  return CCustomTxMessageNone{};
        case CustomTxType::None:                    return CCustomTxMessageNone{};
=======
        case CustomTxType::FutureSwapExecution:     return CCustomTxMessageNone{};
        case CustomTxType::FutureSwapRefund:        return CCustomTxMessageNone{};
        case CustomTxType::Reject:                  return CCustomTxMessageNone{};
        case CustomTxType::None:                    return CCustomTxMessageNone{};
    }
    return CCustomTxMessageNone{};
}

extern std::string ScriptToString(CScript const& script);

class CCustomMetadataParseVisitor : public boost::static_visitor<Res>
{
    uint32_t height;
    const Consensus::Params& consensus;
    const std::vector<unsigned char>& metadata;

    Res isPostAMKFork() const {
        if(static_cast<int>(height) < consensus.AMKHeight) {
            return Res::Err("called before AMK height");
        }
        return Res::Ok();
    }

    Res isPostBayfrontFork() const {
        if(static_cast<int>(height) < consensus.BayfrontHeight) {
            return Res::Err("called before Bayfront height");
        }
        return Res::Ok();
    }

    Res isPostBayfrontGardensFork() const {
        if(static_cast<int>(height) < consensus.BayfrontGardensHeight) {
            return Res::Err("called before Bayfront Gardens height");
        }
        return Res::Ok();
    }

    Res isPostEunosFork() const {
        if(static_cast<int>(height) < consensus.EunosHeight) {
            return Res::Err("called before Eunos height");
        }
        return Res::Ok();
    }

    Res isPostEunosPayaFork() const {
        if(static_cast<int>(height) < consensus.EunosPayaHeight) {
            return Res::Err("called before EunosPaya height");
        }
        return Res::Ok();
    }

    Res isPostFortCanningFork() const {
        if(static_cast<int>(height) < consensus.FortCanningHeight) {
            return Res::Err("called before FortCanning height");
        }
        return Res::Ok();
    }

    Res isPostFortCanningHillFork() const {
        if(static_cast<int>(height) < consensus.FortCanningHillHeight) {
            return Res::Err("called before FortCanningHill height");
        }
        return Res::Ok();
    }

    Res isPostFortCanningRoadFork() const {
        if(static_cast<int>(height) < consensus.FortCanningRoadHeight) {
            return Res::Err("called before FortCanningRoad height");
        }
        return Res::Ok();
    }

    template<typename T>
    Res serialize(T& obj) const {
        CDataStream ss(metadata, SER_NETWORK, PROTOCOL_VERSION);
        ss >> obj;
        if (!ss.empty()) {
            return Res::Err("deserialization failed: excess %d bytes", ss.size());
        }
        return Res::Ok();
    }

public:
    CCustomMetadataParseVisitor(uint32_t height,
                                const Consensus::Params& consensus,
                                const std::vector<unsigned char>& metadata)
        : height(height), consensus(consensus), metadata(metadata) {}

    Res operator()(CCreateMasterNodeMessage& obj) const {
        return serialize(obj);
    }

    Res operator()(CResignMasterNodeMessage& obj) const {
        if (metadata.size() != sizeof(obj)) {
            return Res::Err("metadata must contain 32 bytes");
        }
        return serialize(obj);
    }

    Res operator()(CSetForcedRewardAddressMessage& obj) const {
        // Temporarily disabled for 2.2
        return Res::Err("reward address change is disabled for Fort Canning");

        auto res = isPostFortCanningFork();
        return !res ? res : serialize(obj);
    }

    Res operator()(CRemForcedRewardAddressMessage& obj) const {
        // Temporarily disabled for 2.2
        return Res::Err("reward address change is disabled for Fort Canning");

        auto res = isPostFortCanningFork();
        return !res ? res : serialize(obj);
    }

    Res operator()(CUpdateMasterNodeMessage& obj) const {
        // Temporarily disabled for 2.2
        return Res::Err("updatemasternode is disabled for Fort Canning");

        auto res = isPostFortCanningFork();
        return !res ? res : serialize(obj);
    }

    Res operator()(CCreateTokenMessage& obj) const {
        auto res = isPostAMKFork();
        return !res ? res : serialize(obj);
    }

    Res operator()(CUpdateTokenPreAMKMessage& obj) const {
        auto res = isPostAMKFork();
        if (!res) {
            return res;
        }
        if(isPostBayfrontFork()) {
            return Res::Err("called post Bayfront height");
        }
        return serialize(obj);
    }

    Res operator()(CUpdateTokenMessage& obj) const {
        auto res = isPostBayfrontFork();
        return !res ? res : serialize(obj);
    }

    Res operator()(CMintTokensMessage& obj) const {
        auto res = isPostAMKFork();
        return !res ? res : serialize(obj);
    }

    Res operator()(CPoolSwapMessage& obj) const {
        auto res = isPostBayfrontFork();
        return !res ? res : serialize(obj);
    }

    Res operator()(CLiquidityMessage& obj) const {
        auto res = isPostBayfrontFork();
        return !res ? res : serialize(obj);
    }

    Res operator()(CRemoveLiquidityMessage& obj) const {
        auto res = isPostBayfrontFork();
        return !res ? res : serialize(obj);
    }

    Res operator()(CUtxosToAccountMessage& obj) const {
        auto res = isPostAMKFork();
        return !res ? res : serialize(obj);
    }

    Res operator()(CAccountToUtxosMessage& obj) const {
        auto res = isPostAMKFork();
        return !res ? res : serialize(obj);
    }

    Res operator()(CAccountToAccountMessage& obj) const {
        auto res = isPostAMKFork();
        return !res ? res : serialize(obj);
    }

    Res operator()(CAnyAccountsToAccountsMessage& obj) const {
        auto res = isPostBayfrontGardensFork();
        return !res ? res : serialize(obj);
    }

    Res operator()(CSmartContractMessage& obj) const {
        auto res = isPostFortCanningHillFork();
        return !res ? res : serialize(obj);
    }

    Res operator()(CFutureSwapMessage& obj) const {
        auto res = isPostFortCanningRoadFork();
        return !res ? res : serialize(obj);
    }

    Res operator()(CCreatePoolPairMessage& obj) const {
        auto res = isPostBayfrontFork();
        if (!res) {
            return res;
        }

        CDataStream ss(metadata, SER_NETWORK, PROTOCOL_VERSION);
        ss >> obj.poolPair;
        ss >> obj.pairSymbol;

        // Read custom pool rewards
        if (static_cast<int>(height) >= consensus.ClarkeQuayHeight && !ss.empty()) {
            ss >> obj.rewards;
        }
        if (!ss.empty()) {
            return Res::Err("deserialization failed: excess %d bytes", ss.size());
        }
        return Res::Ok();
    }

    Res operator()(CUpdatePoolPairMessage& obj) const {
        auto res = isPostBayfrontFork();
        if (!res) {
            return res;
        }

        CDataStream ss(metadata, SER_NETWORK, PROTOCOL_VERSION);
        // serialize poolId as raw integer
        ss >> obj.poolId.v;
        ss >> obj.status;
        ss >> obj.commission;
        ss >> obj.ownerAddress;

        // Read custom pool rewards
        if (static_cast<int>(height) >= consensus.ClarkeQuayHeight && !ss.empty()) {
            ss >> obj.rewards;
        }

        if (!ss.empty()) {
            return Res::Err("deserialization failed: excess %d bytes", ss.size());
        }
        return Res::Ok();
    }

    Res operator()(CGovernanceMessage& obj) const {
        auto res = isPostBayfrontFork();
        if (!res) {
            return res;
        }
        std::string name;
        CDataStream ss(metadata, SER_NETWORK, PROTOCOL_VERSION);
        while(!ss.empty()) {
            ss >> name;
            auto var = GovVariable::Create(name);
            if (!var) {
                return Res::Err("'%s': variable does not registered", name);
            }
            ss >> *var;
            obj.govs.insert(std::move(var));
        }
        return Res::Ok();
    }

    Res operator()(CGovernanceHeightMessage& obj) const {
        auto res = isPostFortCanningFork();
        if (!res) {
            return res;
        }
        CDataStream ss(metadata, SER_NETWORK, PROTOCOL_VERSION);
        std::string name;
        ss >> name;
        obj.govVar = GovVariable::Create(name);
        if (!obj.govVar) {
            return Res::Err("'%s': variable does not registered", name);
        }
        ss >> *obj.govVar;
        ss >> obj.startHeight;
        return Res::Ok();
    }

    Res operator()(CAppointOracleMessage& obj) const {
        auto res = isPostEunosFork();
        return !res ? res : serialize(obj);
    }

    Res operator()(CRemoveOracleAppointMessage& obj) const {
        auto res = isPostEunosFork();
        return !res ? res : serialize(obj);
    }

    Res operator()(CUpdateOracleAppointMessage& obj) const {
        auto res = isPostEunosFork();
        return !res ? res : serialize(obj);
    }

    Res operator()(CSetOracleDataMessage& obj) const {
        auto res = isPostEunosFork();
        return !res ? res : serialize(obj);
    }

    Res operator()(CICXCreateOrderMessage& obj) const {
        auto res = isPostEunosFork();
        return !res ? res : serialize(obj);
    }

    Res operator()(CICXMakeOfferMessage& obj) const {
        auto res = isPostEunosFork();
        return !res ? res : serialize(obj);
    }

    Res operator()(CICXSubmitDFCHTLCMessage& obj) const {
        auto res = isPostEunosFork();
        return !res ? res : serialize(obj);
    }

    Res operator()(CICXSubmitEXTHTLCMessage& obj) const {
        auto res = isPostEunosFork();
        return !res ? res : serialize(obj);
    }

    Res operator()(CICXClaimDFCHTLCMessage& obj) const {
        auto res = isPostEunosFork();
        return !res ? res : serialize(obj);
    }

    Res operator()(CICXCloseOrderMessage& obj) const {
        auto res = isPostEunosFork();
        return !res ? res : serialize(obj);
    }

    Res operator()(CICXCloseOfferMessage& obj) const {
        auto res = isPostEunosFork();
        return !res ? res : serialize(obj);
    }

    Res operator()(CPoolSwapMessageV2& obj) const {
        auto res = isPostFortCanningFork();
        return !res ? res : serialize(obj);
    }

    Res operator()(CLoanSetCollateralTokenMessage& obj) const {
        auto res = isPostFortCanningFork();
        return !res ? res : serialize(obj);
    }

    Res operator()(CLoanSetLoanTokenMessage& obj) const {
        auto res = isPostFortCanningFork();
        return !res ? res : serialize(obj);
    }

    Res operator()(CLoanUpdateLoanTokenMessage& obj) const {
        auto res = isPostFortCanningFork();
        return !res ? res : serialize(obj);
    }

    Res operator()(CLoanSchemeMessage& obj) const {
        auto res = isPostFortCanningFork();
        return !res ? res : serialize(obj);
    }

    Res operator()(CDefaultLoanSchemeMessage& obj) const {
        auto res = isPostFortCanningFork();
        return !res ? res : serialize(obj);
    }

    Res operator()(CDestroyLoanSchemeMessage& obj) const {
        auto res = isPostFortCanningFork();
        return !res ? res : serialize(obj);
    }

    Res operator()(CVaultMessage& obj) const {
        auto res = isPostFortCanningFork();
        return !res ? res : serialize(obj);
    }

    Res operator()(CCloseVaultMessage& obj) const {
        auto res = isPostFortCanningFork();
        return !res ? res : serialize(obj);
    }

    Res operator()(CUpdateVaultMessage& obj) const {
        auto res = isPostFortCanningFork();
        return !res ? res : serialize(obj);
    }

    Res operator()(CDepositToVaultMessage& obj) const {
        auto res = isPostFortCanningFork();
        return !res ? res : serialize(obj);
    }

    Res operator()(CWithdrawFromVaultMessage& obj) const {
        auto res = isPostFortCanningFork();
        return !res ? res : serialize(obj);
    }

    Res operator()(CLoanTakeLoanMessage& obj) const {
        auto res = isPostFortCanningFork();
        return !res ? res : serialize(obj);
    }

    Res operator()(CLoanPaybackLoanMessage& obj) const {
        auto res = isPostFortCanningFork();
        return !res ? res : serialize(obj);
    }

    Res operator()(CLoanPaybackLoanV2Message& obj) const {
        auto res = isPostFortCanningRoadFork();
        return !res ? res : serialize(obj);
    }

    Res operator()(CAuctionBidMessage& obj) const {
        auto res = isPostFortCanningFork();
        return !res ? res : serialize(obj);
    }

    Res operator()(CCustomTxMessageNone&) const {
        return Res::Ok();
    }
};

class CCustomTxVisitor : public boost::static_visitor<Res>
{
protected:
    uint32_t height;
    CCustomCSView& mnview;
    const CTransaction& tx;
    const CCoinsViewCache& coins;
    const Consensus::Params& consensus;

public:
    CCustomTxVisitor(const CTransaction& tx,
                     uint32_t height,
                     const CCoinsViewCache& coins,
                     CCustomCSView& mnview,
                     const Consensus::Params& consensus)

        : height(height), mnview(mnview), tx(tx), coins(coins), consensus(consensus) {}

    bool HasAuth(const CScript& auth) const {
        for (const auto& input : tx.vin) {
            const Coin& coin = coins.AccessCoin(input.prevout);
            if (!coin.IsSpent() && coin.out.scriptPubKey == auth) {
                return true;
            }
        }
        return false;
    }

    Res HasCollateralAuth(const uint256& collateralTx) const {
        const Coin& auth = coins.AccessCoin(COutPoint(collateralTx, 1)); // always n=1 output
        if (!HasAuth(auth.out.scriptPubKey)) {
            return Res::Err("tx must have at least one input from the owner");
        }
        return Res::Ok();
    }

    Res HasFoundationAuth() const {
        for (const auto& input : tx.vin) {
            const Coin& coin = coins.AccessCoin(input.prevout);
            if (!coin.IsSpent() && consensus.foundationMembers.count(coin.out.scriptPubKey) > 0) {
                return Res::Ok();
            }
        }
        return Res::Err("tx not from foundation member");
    }

    Res CheckMasternodeCreationTx() const {
        if (tx.vout.size() < 2
        || tx.vout[0].nValue < GetMnCreationFee(height) || tx.vout[0].nTokenId != DCT_ID{0}
        || tx.vout[1].nValue != GetMnCollateralAmount(height) || tx.vout[1].nTokenId != DCT_ID{0}) {
            return Res::Err("malformed tx vouts (wrong creation fee or collateral amount)");
        }
        return Res::Ok();
    }

    Res CheckTokenCreationTx() const {
        if (tx.vout.size() < 2
        || tx.vout[0].nValue < GetTokenCreationFee(height) || tx.vout[0].nTokenId != DCT_ID{0}
        || tx.vout[1].nValue != GetTokenCollateralAmount() || tx.vout[1].nTokenId != DCT_ID{0}) {
            return Res::Err("malformed tx vouts (wrong creation fee or collateral amount)");
        }
        return Res::Ok();
    }

    Res CheckCustomTx() const {
        if (static_cast<int>(height) < consensus.EunosPayaHeight && tx.vout.size() != 2) {
            return Res::Err("malformed tx vouts ((wrong number of vouts)");
        }
        if (static_cast<int>(height) >= consensus.EunosPayaHeight && tx.vout[0].nValue != 0) {
            return Res::Err("malformed tx vouts, first vout must be OP_RETURN vout with value 0");
        }
        return Res::Ok();
    }

    Res TransferTokenBalance(DCT_ID id, CAmount amount, CScript const & from, CScript const & to) const {
        assert(!from.empty() || !to.empty());

        CTokenAmount tokenAmount{id, amount};
        // if "from" not supplied it will only add balance on "to" address
        if (!from.empty()) {
            auto res = mnview.SubBalance(from, tokenAmount);
            if (!res)
                return res;
        }

        // if "to" not supplied it will only sub balance from "form" address
        if (!to.empty()) {
            auto res = mnview.AddBalance(to,tokenAmount);
            if (!res)
                return res;
        }

        return Res::Ok();
    }

    DCT_ID FindTokenByPartialSymbolName(const std::string& symbol) const {
        DCT_ID res{0};
        mnview.ForEachToken([&](DCT_ID id, CTokenImplementation token) {
            if (token.symbol.find(symbol) == 0) {
                res = id;
                return false;
            }
            return true;
        }, DCT_ID{1});
        assert(res.v != 0);
        return res;
    }

    CPoolPair GetBTCDFIPoolPair() const {
        auto BTC = FindTokenByPartialSymbolName(CICXOrder::TOKEN_BTC);
        auto pair = mnview.GetPoolPair(BTC, DCT_ID{0});
        assert(pair);
        return std::move(pair->second);
    }

    CAmount GetDFIperBTC() const {
        auto BTCDFIPoolPair = GetBTCDFIPoolPair();
        if (BTCDFIPoolPair.idTokenA == DCT_ID({0}))
            return (arith_uint256(BTCDFIPoolPair.reserveA) * arith_uint256(COIN) / BTCDFIPoolPair.reserveB).GetLow64();
        return (arith_uint256(BTCDFIPoolPair.reserveB) * arith_uint256(COIN) / BTCDFIPoolPair.reserveA).GetLow64();
    }

    CAmount CalculateTakerFee(CAmount amount) const {
        return (arith_uint256(amount) * arith_uint256(mnview.ICXGetTakerFeePerBTC()) / arith_uint256(COIN)
              * arith_uint256(GetDFIperBTC()) / arith_uint256(COIN)).GetLow64();
    }

    ResVal<CScript> MintableToken(DCT_ID id, const CTokenImplementation& token) const {
        if (token.destructionTx != uint256{}) {
            return Res::Err("token %s already destroyed at height %i by tx %s", token.symbol,
                            token.destructionHeight, token.destructionTx.GetHex());
        }
        const Coin& auth = coins.AccessCoin(COutPoint(token.creationTx, 1)); // always n=1 output

        // pre-bayfront logic:
        if (static_cast<int>(height) < consensus.BayfrontHeight) {
            if (id < CTokensView::DCT_ID_START) {
                return Res::Err("token %s is a 'stable coin', can't mint stable coin!", id.ToString());
            }

            if (!HasAuth(auth.out.scriptPubKey)) {
                return Res::Err("tx must have at least one input from token owner");
            }
            return {auth.out.scriptPubKey, Res::Ok()};
        }

        if (id == DCT_ID{0}) {
            return Res::Err("can't mint default DFI coin!");
        }

        if (token.IsPoolShare()) {
            return Res::Err("can't mint LPS token %s!", id.ToString());
        }

        static const auto isMainNet = Params().NetworkIDString() == CBaseChainParams::MAIN;
        // may be different logic with LPS, so, dedicated check:
        if (!token.IsMintable() || (isMainNet && mnview.GetLoanTokenByID(id))) {
            return Res::Err("token %s is not mintable!", id.ToString());
        }

        if (!HasAuth(auth.out.scriptPubKey)) { // in the case of DAT, it's ok to do not check foundation auth cause exact DAT owner is foundation member himself
            if (!token.IsDAT()) {
                return Res::Err("tx must have at least one input from token owner");
            } else if (!HasFoundationAuth()) { // Is a DAT, check founders auth
                return Res::Err("token is DAT and tx not from foundation member");
            }
        }

        return {auth.out.scriptPubKey, Res::Ok()};
    }

    Res eraseEmptyBalances(TAmounts& balances) const {
        for (auto it = balances.begin(), next_it = it; it != balances.end(); it = next_it) {
            ++next_it;

            auto token = mnview.GetToken(it->first);
            if (!token) {
                return Res::Err("reward token %d does not exist!", it->first.v);
            }

            if (it->second == 0) {
                balances.erase(it);
            }
        }
        return Res::Ok();
    }

    Res setShares(const CScript& owner, const TAmounts& balances) const {
        for (const auto& balance : balances) {
            auto token = mnview.GetToken(balance.first);
            if (token && token->IsPoolShare()) {
                const auto bal = mnview.GetBalance(owner, balance.first);
                if (bal.nValue == balance.second) {
                    auto res = mnview.SetShare(balance.first, owner, height);
                    if (!res) {
                        return res;
                    }
                }
            }
        }
        return Res::Ok();
    }

    Res delShares(const CScript& owner, const TAmounts& balances) const {
        for (const auto& kv : balances) {
            auto token = mnview.GetToken(kv.first);
            if (token && token->IsPoolShare()) {
                const auto balance = mnview.GetBalance(owner, kv.first);
                if (balance.nValue == 0) {
                    auto res = mnview.DelShare(kv.first, owner);
                    if (!res) {
                        return res;
                    }
                }
            }
        }
        return Res::Ok();
    }

    // we need proxy view to prevent add/sub balance record
    void CalculateOwnerRewards(const CScript& owner) const {
        CCustomCSView view(mnview);
        view.CalculateOwnerRewards(owner, height);
        view.Flush();
    }

    Res subBalanceDelShares(const CScript& owner, const CBalances& balance) const {
        CalculateOwnerRewards(owner);
        auto res = mnview.SubBalances(owner, balance);
        if (!res) {
            return Res::ErrCode(CustomTxErrCodes::NotEnoughBalance, res.msg);
        }
        return delShares(owner, balance.balances);
    }

    Res addBalanceSetShares(const CScript& owner, const CBalances& balance) const {
        CalculateOwnerRewards(owner);
        auto res = mnview.AddBalances(owner, balance);
        return !res ? res : setShares(owner, balance.balances);
    }

    Res addBalancesSetShares(const CAccounts& accounts) const {
        for (const auto& account : accounts) {
            auto res = addBalanceSetShares(account.first, account.second);
            if (!res) {
                return res;
            }
        }
        return Res::Ok();
    }

    Res subBalancesDelShares(const CAccounts& accounts) const {
        for (const auto& account : accounts) {
            auto res = subBalanceDelShares(account.first, account.second);
            if (!res) {
                return res;
            }
        }
        return Res::Ok();
    }

    Res normalizeTokenCurrencyPair(std::set<CTokenCurrencyPair>& tokenCurrency) const {
        std::set<CTokenCurrencyPair> trimmed;
        for (const auto& pair : tokenCurrency) {
            auto token = trim_ws(pair.first).substr(0, CToken::MAX_TOKEN_SYMBOL_LENGTH);
            auto currency = trim_ws(pair.second).substr(0, CToken::MAX_TOKEN_SYMBOL_LENGTH);
            if (token.empty() || currency.empty()) {
                return Res::Err("empty token / currency");
            }
            trimmed.emplace(token, currency);
        }
        tokenCurrency = std::move(trimmed);
        return Res::Ok();
    }

    bool oraclePriceFeed(const CTokenCurrencyPair& priceFeed) const {
        // Allow hard coded DUSD/USD
        if (priceFeed.first == "DUSD" && priceFeed.second == "USD") {
            return true;
        }
        bool found = false;
        mnview.ForEachOracle([&](const COracleId&, COracle oracle) {
            return !(found = oracle.SupportsPair(priceFeed.first, priceFeed.second));
        });
        return found;
    }

    void storeGovVars(const CGovernanceHeightMessage& obj) const {

        // Retrieve any stored GovVariables at startHeight
        auto storedGovVars = mnview.GetStoredVariables(obj.startHeight);

        // Remove any pre-existing entry
        for (auto it = storedGovVars.begin(); it != storedGovVars.end();) {
            if ((*it)->GetName() == obj.govVar->GetName()) {
                it = storedGovVars.erase(it);
            } else {
                ++it;
            }
        }

        // Add GovVariable to set for storage
        storedGovVars.insert(obj.govVar);

        // Store GovVariable set by height
        mnview.SetStoredVariables(storedGovVars, obj.startHeight);
    }
};

class CCustomTxApplyVisitor : public CCustomTxVisitor
{
    uint64_t time;
    uint32_t txn;
public:
    CCustomTxApplyVisitor(const CTransaction& tx,
                          uint32_t height,
                          const CCoinsViewCache& coins,
                          CCustomCSView& mnview,
                          const Consensus::Params& consensus,
                          uint64_t time,
                          uint32_t txn)

        : CCustomTxVisitor(tx, height, coins, mnview, consensus), time(time), txn(txn) {}

    Res operator()(const CCreateMasterNodeMessage& obj) const {
        auto res = CheckMasternodeCreationTx();
        if (!res) {
            return res;
        }

        if (height >= static_cast<uint32_t>(Params().GetConsensus().EunosHeight) && !HasAuth(tx.vout[1].scriptPubKey)) {
            return Res::Err("masternode creation needs owner auth");
        }

        if (height >= static_cast<uint32_t>(Params().GetConsensus().EunosPayaHeight)) {
            switch(obj.timelock) {
                case CMasternode::ZEROYEAR:
                case CMasternode::FIVEYEAR:
                case CMasternode::TENYEAR:
                    break;
                default:
                    return Res::Err("Timelock must be set to either 0, 5 or 10 years");
            }
        } else if (obj.timelock != 0) {
            return Res::Err("collateral timelock cannot be set below EunosPaya");
        }

        CMasternode node;
        CTxDestination dest;
        if (ExtractDestination(tx.vout[1].scriptPubKey, dest)) {
            if (dest.which() == PKHashType) {
                node.ownerType = 1;
                node.ownerAuthAddress = CKeyID(*boost::get<PKHash>(&dest));
            } else if (dest.which() == WitV0KeyHashType) {
                node.ownerType = 4;
                node.ownerAuthAddress = CKeyID(*boost::get<WitnessV0KeyHash>(&dest));
            }
        }
        node.creationHeight = height;
        node.operatorType = obj.operatorType;
        node.operatorAuthAddress = obj.operatorAuthAddress;

        // Set masternode version2 after FC for new serialisation
        if (height >= static_cast<uint32_t>(Params().GetConsensus().FortCanningHeight)) {
            node.version = CMasternode::VERSION0;
        }

        res = mnview.CreateMasternode(tx.GetHash(), node, obj.timelock);
        // Build coinage from the point of masternode creation
        if (res) {
            if (height >= static_cast<uint32_t>(Params().GetConsensus().EunosPayaHeight)) {
                for (uint8_t i{0}; i < SUBNODE_COUNT; ++i) {
                    mnview.SetSubNodesBlockTime(node.operatorAuthAddress, static_cast<uint32_t>(height), i, time);
                }
            } else if (height >= static_cast<uint32_t>(Params().GetConsensus().DakotaCrescentHeight)) {
                mnview.SetMasternodeLastBlockTime(node.operatorAuthAddress, static_cast<uint32_t>(height), time);
            }
        }
        return res;
    }

    Res operator()(const CResignMasterNodeMessage& obj) const {
        auto res = HasCollateralAuth(obj);
        return !res ? res : mnview.ResignMasternode(obj, tx.GetHash(), height);
    }

    Res operator()(const CSetForcedRewardAddressMessage& obj) const {
        // Temporarily disabled for 2.2
        return Res::Err("reward address change is disabled for Fort Canning");

        auto const node = mnview.GetMasternode(obj.nodeId);
        if (!node) {
            return Res::Err("masternode %s does not exist", obj.nodeId.ToString());
        }
        if (!HasCollateralAuth(obj.nodeId)) {
            return Res::Err("%s: %s", obj.nodeId.ToString(), "tx must have at least one input from masternode owner");
        }

        return mnview.SetForcedRewardAddress(obj.nodeId, obj.rewardAddressType, obj.rewardAddress, height);
    }

    Res operator()(const CRemForcedRewardAddressMessage& obj) const {
        // Temporarily disabled for 2.2
        return Res::Err("reward address change is disabled for Fort Canning");

        auto const node = mnview.GetMasternode(obj.nodeId);
        if (!node) {
            return Res::Err("masternode %s does not exist", obj.nodeId.ToString());
        }
        if (!HasCollateralAuth(obj.nodeId)) {
            return Res::Err("%s: %s", obj.nodeId.ToString(), "tx must have at least one input from masternode owner");
        }

        return mnview.RemForcedRewardAddress(obj.nodeId, height);
    }

    Res operator()(const CUpdateMasterNodeMessage& obj) const {
        // Temporarily disabled for 2.2
        return Res::Err("updatemasternode is disabled for Fort Canning");

        auto res = HasCollateralAuth(obj.mnId);
        return !res ? res : mnview.UpdateMasternode(obj.mnId, obj.operatorType, obj.operatorAuthAddress, height);
    }

    Res operator()(const CCreateTokenMessage& obj) const {
        auto res = CheckTokenCreationTx();
        if (!res) {
            return res;
        }

        CTokenImplementation token;
        static_cast<CToken&>(token) = obj;

        token.symbol = trim_ws(token.symbol).substr(0, CToken::MAX_TOKEN_SYMBOL_LENGTH);
        token.name = trim_ws(token.name).substr(0, CToken::MAX_TOKEN_NAME_LENGTH);
        token.creationTx = tx.GetHash();
        token.creationHeight = height;

        //check foundation auth
        if (token.IsDAT() && !HasFoundationAuth()) {
            return Res::Err("tx not from foundation member");
        }

        if (static_cast<int>(height) >= consensus.BayfrontHeight) { // formal compatibility if someone cheat and create LPS token on the pre-bayfront node
            if (token.IsPoolShare()) {
                return Res::Err("Cant't manually create 'Liquidity Pool Share' token; use poolpair creation");
            }
        }

        return mnview.CreateToken(token, static_cast<int>(height) < consensus.BayfrontHeight);
    }

    Res operator()(const CUpdateTokenPreAMKMessage& obj) const {
        auto pair = mnview.GetTokenByCreationTx(obj.tokenTx);
        if (!pair) {
            return Res::Err("token with creationTx %s does not exist", obj.tokenTx.ToString());
        }
        const auto& token = pair->second;

        //check foundation auth
        auto res = HasFoundationAuth();

        if (token.IsDAT() != obj.isDAT && pair->first >= CTokensView::DCT_ID_START) {
            CToken newToken = static_cast<CToken>(token); // keeps old and triggers only DAT!
            newToken.flags ^= (uint8_t)CToken::TokenFlags::DAT;

            return !res ? res : mnview.UpdateToken(token.creationTx, newToken, true);
        }
        return res;
    }

    Res operator()(const CUpdateTokenMessage& obj) const {
        auto pair = mnview.GetTokenByCreationTx(obj.tokenTx);
        if (!pair) {
            return Res::Err("token with creationTx %s does not exist", obj.tokenTx.ToString());
        }
        if (pair->first == DCT_ID{0}) {
            return Res::Err("Can't alter DFI token!"); // may be redundant cause DFI is 'finalized'
        }

        const auto& token = pair->second;

        // need to check it exectly here cause lps has no collateral auth (that checked next)
        if (token.IsPoolShare()) {
            return Res::Err("token %s is the LPS token! Can't alter pool share's tokens!", obj.tokenTx.ToString());
        }

        // check auth, depends from token's "origins"
        const Coin& auth = coins.AccessCoin(COutPoint(token.creationTx, 1)); // always n=1 output
        bool isFoundersToken = consensus.foundationMembers.count(auth.out.scriptPubKey) > 0;

        auto res = Res::Ok();
        if (isFoundersToken && !(res = HasFoundationAuth())) {
            return res;
        } else if (!(res = HasCollateralAuth(token.creationTx))) {
            return res;
        }

        // Check for isDAT change in non-foundation token after set height
        if (static_cast<int>(height) >= consensus.BayfrontMarinaHeight) {
            //check foundation auth
            if (obj.token.IsDAT() != token.IsDAT() && !HasFoundationAuth()) { //no need to check Authority if we don't create isDAT
                return Res::Err("can't set isDAT to true, tx not from foundation member");
            }
        }

        auto updatedToken = obj.token;
        if (height >= consensus.FortCanningHeight) {
            updatedToken.symbol = trim_ws(updatedToken.symbol).substr(0, CToken::MAX_TOKEN_SYMBOL_LENGTH);
        }

        return mnview.UpdateToken(token.creationTx, updatedToken, false);
    }

    Res operator()(const CMintTokensMessage& obj) const {
        // check auth and increase balance of token's owner
        for (const auto& kv : obj.balances) {
            const DCT_ID& tokenId = kv.first;

            auto token = mnview.GetToken(tokenId);
            if (!token) {
                return Res::Err("token %s does not exist!", tokenId.ToString());
            }

            auto mintable = MintableToken(tokenId, *token);
            if (!mintable) {
                return std::move(mintable);
            }

            auto minted = mnview.AddMintedTokens(tokenId, kv.second);
            if (!minted) {
                return minted;
            }

            CalculateOwnerRewards(*mintable.val);
            auto res = mnview.AddBalance(*mintable.val, CTokenAmount{tokenId, kv.second});
            if (!res) {
                return res;
            }
        }
        return Res::Ok();
    }

    Res operator()(const CCreatePoolPairMessage& obj) const {
        //check foundation auth
        if (!HasFoundationAuth()) {
            return Res::Err("tx not from foundation member");
        }
        if (obj.poolPair.commission < 0 || obj.poolPair.commission > COIN) {
            return Res::Err("wrong commission");
        }

        /// @todo ownerAddress validity checked only in rpc. is it enough?
        CPoolPair poolPair(obj.poolPair);
        auto pairSymbol = obj.pairSymbol;
        poolPair.creationTx = tx.GetHash();
        poolPair.creationHeight = height;
        auto& rewards = poolPair.rewards;

        auto tokenA = mnview.GetToken(poolPair.idTokenA);
        if (!tokenA) {
            return Res::Err("token %s does not exist!", poolPair.idTokenA.ToString());
        }

        auto tokenB = mnview.GetToken(poolPair.idTokenB);
        if (!tokenB) {
            return Res::Err("token %s does not exist!", poolPair.idTokenB.ToString());
        }

        const auto symbolLength = height >= consensus.FortCanningHeight ? CToken::MAX_TOKEN_POOLPAIR_LENGTH : CToken::MAX_TOKEN_SYMBOL_LENGTH;
        if (pairSymbol.empty()) {
            pairSymbol = trim_ws(tokenA->symbol + "-" + tokenB->symbol).substr(0, symbolLength);
        } else {
            pairSymbol = trim_ws(pairSymbol).substr(0, symbolLength);
        }

        CTokenImplementation token;
        token.flags = (uint8_t)CToken::TokenFlags::DAT |
                      (uint8_t)CToken::TokenFlags::LPS |
                      (uint8_t)CToken::TokenFlags::Tradeable |
                      (uint8_t)CToken::TokenFlags::Finalized;

        token.name = trim_ws(tokenA->name + "-" + tokenB->name).substr(0, CToken::MAX_TOKEN_NAME_LENGTH);
        token.symbol = pairSymbol;
        token.creationTx = tx.GetHash();
        token.creationHeight = height;

        auto tokenId = mnview.CreateToken(token, false);
        if (!tokenId) {
            return std::move(tokenId);
        }

        rewards = obj.rewards;
        if (!rewards.balances.empty()) {
            // Check tokens exist and remove empty reward amounts
            auto res = eraseEmptyBalances(rewards.balances);
            if (!res) {
                return res;
            }
        }

        return mnview.SetPoolPair(tokenId, height, poolPair);
    }

    Res operator()(const CUpdatePoolPairMessage& obj) const {
        //check foundation auth
        if (!HasFoundationAuth()) {
            return Res::Err("tx not from foundation member");
        }

        auto rewards = obj.rewards;
        if (!rewards.balances.empty()) {
            // Check for special case to wipe rewards
            if (!(rewards.balances.size() == 1 && rewards.balances.cbegin()->first == DCT_ID{std::numeric_limits<uint32_t>::max()}
            && rewards.balances.cbegin()->second == std::numeric_limits<CAmount>::max())) {
                // Check if tokens exist and remove empty reward amounts
                auto res = eraseEmptyBalances(rewards.balances);
                if (!res) {
                    return res;
                }
            }
        }
        return mnview.UpdatePoolPair(obj.poolId, height, obj.status, obj.commission, obj.ownerAddress, rewards);
    }

    Res operator()(const CPoolSwapMessage& obj) const {
        // check auth
        if (!HasAuth(obj.from)) {
            return Res::Err("tx must have at least one input from account owner");
        }

        return CPoolSwap(obj, height).ExecuteSwap(mnview, {});
    }

    Res operator()(const CPoolSwapMessageV2& obj) const {
        // check auth
        if (!HasAuth(obj.swapInfo.from)) {
            return Res::Err("tx must have at least one input from account owner");
        }

        if (height >= static_cast<uint32_t>(Params().GetConsensus().FortCanningHillHeight) && obj.poolIDs.size() > 3) {
            return Res::Err(strprintf("Too many pool IDs provided, max 3 allowed, %d provided", obj.poolIDs.size()));
        }

        return CPoolSwap(obj.swapInfo, height).ExecuteSwap(mnview, obj.poolIDs);
    }

    Res operator()(const CLiquidityMessage& obj) const {
        CBalances sumTx = SumAllTransfers(obj.from);
        if (sumTx.balances.size() != 2) {
            return Res::Err("the pool pair requires two tokens");
        }

        std::pair<DCT_ID, CAmount> amountA = *sumTx.balances.begin();
        std::pair<DCT_ID, CAmount> amountB = *(std::next(sumTx.balances.begin(), 1));

        // checked internally too. remove here?
        if (amountA.second <= 0 || amountB.second <= 0) {
            return Res::Err("amount cannot be less than or equal to zero");
        }

        auto pair = mnview.GetPoolPair(amountA.first, amountB.first);
        if (!pair) {
            return Res::Err("there is no such pool pair");
        }

        for (const auto& kv : obj.from) {
            if (!HasAuth(kv.first)) {
                return Res::Err("tx must have at least one input from account owner");
            }
        }

        for (const auto& kv : obj.from) {
            CalculateOwnerRewards(kv.first);
            auto res = mnview.SubBalances(kv.first, kv.second);
            if (!res) {
                return res;
            }
        }

        const auto& lpTokenID = pair->first;
        auto& pool = pair->second;

        // normalize A & B to correspond poolpair's tokens
        if (amountA.first != pool.idTokenA) {
            std::swap(amountA, amountB);
        }

        bool slippageProtection = static_cast<int>(height) >= consensus.BayfrontMarinaHeight;
        auto res = pool.AddLiquidity(amountA.second, amountB.second, [&] /*onMint*/(CAmount liqAmount) {

            CBalances balance{TAmounts{{lpTokenID, liqAmount}}};
            return addBalanceSetShares(obj.shareAddress, balance);
        }, slippageProtection);

        return !res ? res : mnview.SetPoolPair(lpTokenID, height, pool);
    }

    Res operator()(const CRemoveLiquidityMessage& obj) const {
        const auto& from = obj.from;
        auto amount = obj.amount;

        // checked internally too. remove here?
        if (amount.nValue <= 0) {
            return Res::Err("amount cannot be less than or equal to zero");
        }

        auto pair = mnview.GetPoolPair(amount.nTokenId);
        if (!pair) {
            return Res::Err("there is no such pool pair");
        }

        if (!HasAuth(from)) {
            return Res::Err("tx must have at least one input from account owner");
        }

        CPoolPair& pool = pair.get();

        // subtract liq.balance BEFORE RemoveLiquidity call to check balance correctness
        {
            CBalances balance{TAmounts{{amount.nTokenId, amount.nValue}}};
            auto res = subBalanceDelShares(from, balance);
            if (!res) {
                return res;
            }
        }

        auto res = pool.RemoveLiquidity(amount.nValue, [&] (CAmount amountA, CAmount amountB) {

            CalculateOwnerRewards(from);
            CBalances balances{TAmounts{{pool.idTokenA, amountA}, {pool.idTokenB, amountB}}};
            return mnview.AddBalances(from, balances);
        });

        return !res ? res : mnview.SetPoolPair(amount.nTokenId, height, pool);
    }

    Res operator()(const CUtxosToAccountMessage& obj) const {
        // check enough tokens are "burnt"
        const auto burnt = BurntTokens(tx);
        if (!burnt) {
            return burnt;
        }

        const auto mustBeBurnt = SumAllTransfers(obj.to);
        if (*burnt.val != mustBeBurnt) {
            return Res::Err("transfer tokens mismatch burnt tokens: (%s) != (%s)", mustBeBurnt.ToString(), burnt.val->ToString());
        }

        // transfer
        return addBalancesSetShares(obj.to);
    }

    Res operator()(const CAccountToUtxosMessage& obj) const {
        // check auth
        if (!HasAuth(obj.from)) {
            return Res::Err("tx must have at least one input from account owner");
        }

        // check that all tokens are minted, and no excess tokens are minted
        auto minted = MintedTokens(tx, obj.mintingOutputsStart);
        if (!minted) {
            return std::move(minted);
        }

        if (obj.balances != *minted.val) {
            return Res::Err("amount of minted tokens in UTXOs and metadata do not match: (%s) != (%s)", minted.val->ToString(), obj.balances.ToString());
        }

        // block for non-DFI transactions
        for (const auto& kv : obj.balances.balances) {
            const DCT_ID& tokenId = kv.first;
            if (tokenId != DCT_ID{0}) {
                return Res::Err("only available for DFI transactions");
            }
        }

        // transfer
        return subBalanceDelShares(obj.from, obj.balances);
    }

    Res operator()(const CAccountToAccountMessage& obj) const {
        // check auth
        if (!HasAuth(obj.from)) {
            return Res::Err("tx must have at least one input from account owner");
        }

        // transfer
        auto res = subBalanceDelShares(obj.from, SumAllTransfers(obj.to));
        return !res ? res : addBalancesSetShares(obj.to);
    }


    Res HandleDFIP2201Contract(const CSmartContractMessage& obj) const {
        const auto attributes = mnview.GetAttributes();
        if (!attributes)
            return Res::Err("Attributes unavailable");

        CDataStructureV0 activeKey{AttributeTypes::Param, ParamIDs::DFIP2201, DFIPKeys::Active};

        if (!attributes->GetValue(activeKey, false))
            return Res::Err("DFIP2201 smart contract is not enabled");

        if (obj.name != SMART_CONTRACT_DFIP_2201)
            return Res::Err("DFIP2201 contract mismatch - got: " + obj.name);

        if (obj.accounts.size() != 1)
            return Res::Err("Only one address entry expected for " + obj.name);

        if (obj.accounts.begin()->second.balances.size() != 1)
            return Res::Err("Only one amount entry expected for " + obj.name);

        const auto& script = obj.accounts.begin()->first;
        if (!HasAuth(script))
            return Res::Err("Must have at least one input from supplied address");

        const auto& id = obj.accounts.begin()->second.balances.begin()->first;
        const auto& amount = obj.accounts.begin()->second.balances.begin()->second;

        if (amount <= 0)
            return Res::Err("Amount out of range");

        CDataStructureV0 minSwapKey{AttributeTypes::Param, ParamIDs::DFIP2201, DFIPKeys::MinSwap};
        auto minSwap = attributes->GetValue(minSwapKey, CAmount{0});

        if (minSwap && amount < minSwap) {
            return Res::Err("Below minimum swapable amount, must be at least " + GetDecimaleString(minSwap) + " BTC");
        }

        const auto token = mnview.GetToken(id);
        if (!token)
            return Res::Err("Specified token not found");

        if (token->symbol != "BTC" || token->name != "Bitcoin" || !token->IsDAT())
            return Res::Err("Only Bitcoin can be swapped in " + obj.name);

        auto res = mnview.SubBalance(script, {id, amount});
        if (!res)
            return res;

        const CTokenCurrencyPair btcUsd{"BTC","USD"};
        const CTokenCurrencyPair dfiUsd{"DFI","USD"};


        bool useNextPrice{false}, requireLivePrice{true};
        auto resVal = mnview.GetValidatedIntervalPrice(btcUsd, useNextPrice, requireLivePrice);
        if (!resVal)
            return std::move(resVal);

        CDataStructureV0 premiumKey{AttributeTypes::Param, ParamIDs::DFIP2201, DFIPKeys::Premium};
        auto premium = attributes->GetValue(premiumKey, CAmount{2500000});

        const auto& btcPrice = MultiplyAmounts(*resVal.val, premium + COIN);

        resVal = mnview.GetValidatedIntervalPrice(dfiUsd, useNextPrice, requireLivePrice);
        if (!resVal)
            return std::move(resVal);

        const auto totalDFI = MultiplyAmounts(DivideAmounts(btcPrice, *resVal.val), amount);

        res = mnview.SubBalance(Params().GetConsensus().smartContracts.begin()->second, {{0}, totalDFI});
        if (!res)
            return res;

        res = mnview.AddBalance(script, {{0}, totalDFI});
        if (!res)
            return res;

        return Res::Ok();
    }

    Res operator()(const CSmartContractMessage& obj) const {
        if (obj.accounts.empty()) {
            return Res::Err("Contract account parameters missing");
        }
        auto contracts = Params().GetConsensus().smartContracts;

        auto contract = contracts.find(obj.name);
        if (contract == contracts.end())
            return Res::Err("Specified smart contract not found");

        // Convert to switch when it's long enough.
        if (obj.name == SMART_CONTRACT_DFIP_2201)
            return HandleDFIP2201Contract(obj);

        return Res::Err("Specified smart contract not found");
    }

    Res operator()(const CFutureSwapMessage& obj) const {
        if (!HasAuth(obj.owner)) {
            return Res::Err("Transaction must have at least one input from owner");
        }

        const auto attributes = mnview.GetAttributes();
        if (!attributes) {
            return Res::Err("Attributes unavailable");
        }

        CDataStructureV0 activeKey{AttributeTypes::Param, ParamIDs::DFIP2203, DFIPKeys::Active};
        const auto active = attributes->GetValue(activeKey, false);
        if (!active) {
            return Res::Err("DFIP2203 not currently active");
        }

        CDataStructureV0 blockKey{AttributeTypes::Param, ParamIDs::DFIP2203, DFIPKeys::BlockPeriod};
        CDataStructureV0 rewardKey{AttributeTypes::Param, ParamIDs::DFIP2203, DFIPKeys::RewardPct};
        if (!attributes->CheckKey(blockKey) || !attributes->CheckKey(rewardKey)) {
            return Res::Err("DFIP2203 not currently active");
        }

        if (obj.source.nValue <= 0) {
            return Res::Err("Source amount must be more than zero");
        }

        const auto source = mnview.GetLoanTokenByID(obj.source.nTokenId);
        if (!source) {
            return Res::Err("Could not get source loan token %d", obj.source.nTokenId.v);
        }

        if (source->symbol == "DUSD") {
            CDataStructureV0 tokenKey{AttributeTypes::Token, obj.destination, TokenKeys::DFIP2203Enabled};
            const auto enabled = attributes->GetValue(tokenKey, true);
            if (!enabled) {
                return Res::Err("DFIP2203 currently disabled for token %d", obj.destination);
            }

            const auto loanToken = mnview.GetLoanTokenByID({obj.destination});
            if (!loanToken) {
                return Res::Err("Could not get destination loan token %d. Set valid destination.", obj.destination);
            }
        } else {
            if (obj.destination != 0) {
                return Res::Err("Destination should not be set when source amount is a dToken");
            }

            CDataStructureV0 tokenKey{AttributeTypes::Token, obj.source.nTokenId.v, TokenKeys::DFIP2203Enabled};
            const auto enabled = attributes->GetValue(tokenKey, true);
            if (!enabled) {
                return Res::Err("DFIP2203 currently disabled for token %s", obj.source.nTokenId.ToString());
            }
        }

        const auto contractAddressValue = GetFutureSwapContractAddress();
        if (!contractAddressValue) {
            return contractAddressValue;
        }

        CDataStructureV0 liveKey{AttributeTypes::Live, ParamIDs::Economy, EconomyKeys::DFIP2203Current};
        auto balances = attributes->GetValue(liveKey, CBalances{});

        if (obj.withdraw) {
            std::map<CFuturesUserKey, CFuturesUserValue> userFuturesValues;

            mnview.ForEachFuturesUserValues([&](const CFuturesUserKey& key, const CFuturesUserValue& futuresValues) {
                if (key.owner == obj.owner &&
                    futuresValues.source.nTokenId == obj.source.nTokenId &&
                    futuresValues.destination == obj.destination) {
                    userFuturesValues[key] = futuresValues;
                }

                return true;
            }, {height, obj.owner, std::numeric_limits<uint32_t>::max()});

            CTokenAmount totalFutures{};
            totalFutures.nTokenId = obj.source.nTokenId;

            for (const auto& [key, value] : userFuturesValues) {
                totalFutures.Add(value.source.nValue);
                mnview.EraseFuturesUserValues(key);
            }

            auto res = totalFutures.Sub(obj.source.nValue);
            if (!res) {
                return res;
            }

            if (totalFutures.nValue > 0) {
                auto res = mnview.StoreFuturesUserValues({height, obj.owner, txn}, {totalFutures, obj.destination});
                if (!res) {
                    return res;
                }
            }

            res = TransferTokenBalance(obj.source.nTokenId, obj.source.nValue, *contractAddressValue, obj.owner);
            if (!res) {
                return res;
            }

            res = balances.Sub(obj.source);
            if (!res) {
                return res;
            }
        } else {
            auto res = TransferTokenBalance(obj.source.nTokenId, obj.source.nValue, obj.owner, *contractAddressValue);
            if (!res) {
                return res;
            }

            res = mnview.StoreFuturesUserValues({height, obj.owner, txn}, {obj.source, obj.destination});
            if (!res) {
                return res;
            }

            balances.Add(obj.source);
        }

        attributes->attributes[liveKey] = balances;

        mnview.SetVariable(*attributes);

        return Res::Ok();
    }

    Res operator()(const CAnyAccountsToAccountsMessage& obj) const {
        // check auth
        for (const auto& kv : obj.from) {
            if (!HasAuth(kv.first)) {
                return Res::Err("tx must have at least one input from account owner");
            }
        }

        // compare
        const auto sumFrom = SumAllTransfers(obj.from);
        const auto sumTo = SumAllTransfers(obj.to);

        if (sumFrom != sumTo) {
            return Res::Err("sum of inputs (from) != sum of outputs (to)");
        }

        // transfer
        // substraction
        auto res = subBalancesDelShares(obj.from);
        // addition
        return !res ? res : addBalancesSetShares(obj.to);
    }

    Res operator()(const CGovernanceMessage& obj) const {
        //check foundation auth
        if (!HasFoundationAuth()) {
            return Res::Err("tx not from foundation member");
        }
        for(const auto& var : obj.govs) {
            auto res = var->Validate(mnview);
            if (!res) {
                return Res::Err("%s: %s", var->GetName(), res.msg);
            }

            if (var->GetName() == "ORACLE_BLOCK_INTERVAL") {
                // Make sure ORACLE_BLOCK_INTERVAL only updates at end of interval
                const auto diff = height % mnview.GetIntervalBlock();
                if (diff != 0) {
                    // Store as pending change
                    storeGovVars({var, height + mnview.GetIntervalBlock() - diff});
                    continue;
                }
            } else if (var->GetName() == "ATTRIBUTES") {
                // Add to existing ATTRIBUTES instead of overwriting.
                auto govVar = mnview.GetVariable(var->GetName());
                res = govVar->Import(var->Export());
                if (!res) {
                    return Res::Err("%s: %s", var->GetName(), res.msg);
                }

                // Validate as complete set. Check for future conflicts between key pairs.
                res = govVar->Validate(mnview);
                if (!res) {
                    return Res::Err("%s: %s", var->GetName(), res.msg);
                }

                res = govVar->Apply(mnview, height);
                if (!res) {
                    return Res::Err("%s: %s", var->GetName(), res.msg);
                }

                res = mnview.SetVariable(*govVar);
                if (!res) {
                    return Res::Err("%s: %s", var->GetName(), res.msg);
                }

                continue;
            }

            res = var->Apply(mnview, height);
            if (!res) {
                return Res::Err("%s: %s", var->GetName(), res.msg);
            }

            res = mnview.SetVariable(*var);
            if (!res) {
                return Res::Err("%s: %s", var->GetName(), res.msg);
            }
        }
        return Res::Ok();
    }

    Res operator()(const CGovernanceHeightMessage& obj) const {
        //check foundation auth
        if (!HasFoundationAuth()) {
            return Res::Err("tx not from foundation member");
        }
        if (obj.startHeight <= height) {
            return Res::Err("startHeight must be above the current block height");
        }

        if (obj.govVar->GetName() == "ORACLE_BLOCK_INTERVAL") {
            return Res::Err("%s: %s", obj.govVar->GetName(), "Cannot set via setgovheight.");
        }

        // Validate GovVariables before storing
        auto result = obj.govVar->Validate(mnview);
        if (!result) {
            return Res::Err("%s: %s", obj.govVar->GetName(), result.msg);
        }

        // Store pending Gov var change
        storeGovVars(obj);

        return Res::Ok();
    }

    Res operator()(const CAppointOracleMessage& obj) const {
        if (!HasFoundationAuth()) {
            return Res::Err("tx not from foundation member");
        }
        COracle oracle;
        static_cast<CAppointOracleMessage&>(oracle) = obj;
        auto res = normalizeTokenCurrencyPair(oracle.availablePairs);
        return !res ? res : mnview.AppointOracle(tx.GetHash(), oracle);
    }

    Res operator()(const CUpdateOracleAppointMessage& obj) const {
        if (!HasFoundationAuth()) {
            return Res::Err("tx not from foundation member");
        }
        COracle oracle;
        static_cast<CAppointOracleMessage&>(oracle) = obj.newOracleAppoint;
        auto res = normalizeTokenCurrencyPair(oracle.availablePairs);
        return !res ? res : mnview.UpdateOracle(obj.oracleId, std::move(oracle));
    }

    Res operator()(const CRemoveOracleAppointMessage& obj) const {
        if (!HasFoundationAuth()) {
            return Res::Err("tx not from foundation member");
        }
        return mnview.RemoveOracle(obj.oracleId);
    }

    Res operator()(const CSetOracleDataMessage& obj) const {

        auto oracle = mnview.GetOracleData(obj.oracleId);
        if (!oracle) {
            return Res::Err("failed to retrieve oracle <%s> from database", obj.oracleId.GetHex());
        }
        if (!HasAuth(oracle.val->oracleAddress)) {
            return Res::Err("tx must have at least one input from account owner");
        }
        if (height >= uint32_t(Params().GetConsensus().FortCanningHeight)) {
            for (const auto& tokenPrice : obj.tokenPrices) {
                for (const auto& price : tokenPrice.second) {
                    if (price.second <= 0) {
                        return Res::Err("Amount out of range");
                    }
                    auto timestamp = time;
                    extern bool diffInHour(int64_t time1, int64_t time2);
                    if (!diffInHour(obj.timestamp, timestamp)) {
                        return Res::Err("Timestamp (%d) is out of price update window (median: %d)",
                            obj.timestamp, timestamp);
                    }
                }
            }
        }
        return mnview.SetOracleData(obj.oracleId, obj.timestamp, obj.tokenPrices);
    }

    Res operator()(const CICXCreateOrderMessage& obj) const {
        auto res = CheckCustomTx();
        if (!res)
            return res;

        CICXOrderImplemetation order;
        static_cast<CICXOrder&>(order) = obj;

        order.creationTx = tx.GetHash();
        order.creationHeight = height;

        if (!HasAuth(order.ownerAddress))
            return Res::Err("tx must have at least one input from order owner");

        if (!mnview.GetToken(order.idToken))
            return Res::Err("token %s does not exist!", order.idToken.ToString());

        if (order.orderType == CICXOrder::TYPE_INTERNAL) {
            if (!order.receivePubkey.IsFullyValid())
                return Res::Err("receivePubkey must be valid pubkey");

            // subtract the balance from tokenFrom to dedicate them for the order
            CScript txidAddr(order.creationTx.begin(), order.creationTx.end());
            CalculateOwnerRewards(order.ownerAddress);
            res = TransferTokenBalance(order.idToken, order.amountFrom, order.ownerAddress, txidAddr);
        }

        return !res ? res : mnview.ICXCreateOrder(order);
    }

    Res operator()(const CICXMakeOfferMessage& obj) const {
        auto res = CheckCustomTx();
        if (!res)
            return res;

        CICXMakeOfferImplemetation makeoffer;
        static_cast<CICXMakeOffer&>(makeoffer) = obj;

        makeoffer.creationTx = tx.GetHash();
        makeoffer.creationHeight = height;

        if (!HasAuth(makeoffer.ownerAddress))
            return Res::Err("tx must have at least one input from order owner");

        auto order = mnview.GetICXOrderByCreationTx(makeoffer.orderTx);
        if (!order)
            return Res::Err("order with creation tx " + makeoffer.orderTx.GetHex() + " does not exists!");

        auto expiry = static_cast<int>(height) < consensus.EunosPayaHeight ? CICXMakeOffer::DEFAULT_EXPIRY : CICXMakeOffer::EUNOSPAYA_DEFAULT_EXPIRY;

        if (makeoffer.expiry < expiry)
            return Res::Err("offer expiry must be greater than %d!", expiry - 1);

        CScript txidAddr(makeoffer.creationTx.begin(), makeoffer.creationTx.end());

        if (order->orderType == CICXOrder::TYPE_INTERNAL) {
            // calculating takerFee
            makeoffer.takerFee = CalculateTakerFee(makeoffer.amount);
        } else if (order->orderType == CICXOrder::TYPE_EXTERNAL) {
            if (!makeoffer.receivePubkey.IsFullyValid())
                return Res::Err("receivePubkey must be valid pubkey");

            // calculating takerFee
            CAmount BTCAmount(static_cast<CAmount>((arith_uint256(makeoffer.amount) * arith_uint256(COIN) / arith_uint256(order->orderPrice)).GetLow64()));
            makeoffer.takerFee = CalculateTakerFee(BTCAmount);
        }

        // locking takerFee in offer txidaddr
        CalculateOwnerRewards(makeoffer.ownerAddress);
        res = TransferTokenBalance(DCT_ID{0}, makeoffer.takerFee, makeoffer.ownerAddress, txidAddr);

        return !res ? res : mnview.ICXMakeOffer(makeoffer);
    }

    Res operator()(const CICXSubmitDFCHTLCMessage& obj) const {
        auto res = CheckCustomTx();
        if (!res) {
            return res;
        }

        CICXSubmitDFCHTLCImplemetation submitdfchtlc;
        static_cast<CICXSubmitDFCHTLC&>(submitdfchtlc) = obj;

        submitdfchtlc.creationTx = tx.GetHash();
        submitdfchtlc.creationHeight = height;

        auto offer = mnview.GetICXMakeOfferByCreationTx(submitdfchtlc.offerTx);
        if (!offer)
            return Res::Err("offer with creation tx %s does not exists!", submitdfchtlc.offerTx.GetHex());

        auto order = mnview.GetICXOrderByCreationTx(offer->orderTx);
        if (!order)
            return Res::Err("order with creation tx %s does not exists!", offer->orderTx.GetHex());

        if (order->creationHeight + order->expiry < height + submitdfchtlc.timeout)
            return Res::Err("order will expire before dfc htlc expires!");

        if (mnview.HasICXSubmitDFCHTLCOpen(submitdfchtlc.offerTx))
            return Res::Err("dfc htlc already submitted!");

        CScript srcAddr;
        if (order->orderType == CICXOrder::TYPE_INTERNAL) {

            // check auth
            if (!HasAuth(order->ownerAddress))
                return Res::Err("tx must have at least one input from order owner");

            if (!mnview.HasICXMakeOfferOpen(offer->orderTx, submitdfchtlc.offerTx))
                return Res::Err("offerTx (%s) has expired", submitdfchtlc.offerTx.GetHex());

            uint32_t timeout;
            if (static_cast<int>(height) < consensus.EunosPayaHeight)
                timeout = CICXSubmitDFCHTLC::MINIMUM_TIMEOUT;
            else
                timeout = CICXSubmitDFCHTLC::EUNOSPAYA_MINIMUM_TIMEOUT;

            if (submitdfchtlc.timeout < timeout)
                return Res::Err("timeout must be greater than %d", timeout - 1);

            srcAddr = CScript(order->creationTx.begin(), order->creationTx.end());

            CScript offerTxidAddr(offer->creationTx.begin(), offer->creationTx.end());

            CAmount calcAmount(static_cast<CAmount>((arith_uint256(submitdfchtlc.amount) * arith_uint256(order->orderPrice) / arith_uint256(COIN)).GetLow64()));
            if (calcAmount > offer->amount)
                return Res::Err("amount must be lower or equal the offer one");

            CAmount takerFee = offer->takerFee;
            //EunosPaya: calculating adjusted takerFee only if amount in htlc different than in offer
            if (static_cast<int>(height) >= consensus.EunosPayaHeight)
            {
                if (calcAmount < offer->amount)
                {
                    CAmount BTCAmount(static_cast<CAmount>((arith_uint256(submitdfchtlc.amount) * arith_uint256(order->orderPrice) / arith_uint256(COIN)).GetLow64()));
                    takerFee = static_cast<CAmount>((arith_uint256(BTCAmount) * arith_uint256(offer->takerFee) / arith_uint256(offer->amount)).GetLow64());
                }
            }
            else
            {
                CAmount BTCAmount(static_cast<CAmount>((arith_uint256(submitdfchtlc.amount) * arith_uint256(order->orderPrice) / arith_uint256(COIN)).GetLow64()));
                takerFee = CalculateTakerFee(BTCAmount);
            }

            // refund the rest of locked takerFee if there is difference
            if (offer->takerFee - takerFee) {
                CalculateOwnerRewards(offer->ownerAddress);
                res = TransferTokenBalance(DCT_ID{0}, offer->takerFee - takerFee, offerTxidAddr, offer->ownerAddress);
                if (!res)
                    return res;

                // update the offer with adjusted takerFee
                offer->takerFee = takerFee;
                mnview.ICXUpdateMakeOffer(*offer);
            }

            // burn takerFee
            res = TransferTokenBalance(DCT_ID{0}, offer->takerFee, offerTxidAddr, consensus.burnAddress);
            if (!res)
                return res;

            // burn makerDeposit
            CalculateOwnerRewards(order->ownerAddress);
            res = TransferTokenBalance(DCT_ID{0}, offer->takerFee, order->ownerAddress, consensus.burnAddress);
            if (!res)
                return res;

        } else if (order->orderType == CICXOrder::TYPE_EXTERNAL) {
            // check auth
            if (!HasAuth(offer->ownerAddress))
                return Res::Err("tx must have at least one input from offer owner");

            srcAddr = offer->ownerAddress;
            CalculateOwnerRewards(offer->ownerAddress);

            auto exthtlc = mnview.HasICXSubmitEXTHTLCOpen(submitdfchtlc.offerTx);
            if (!exthtlc)
                return Res::Err("offer (%s) needs to have ext htlc submitted first, but no external htlc found!", submitdfchtlc.offerTx.GetHex());

            CAmount calcAmount(static_cast<CAmount>((arith_uint256(exthtlc->amount) * arith_uint256(order->orderPrice) / arith_uint256(COIN)).GetLow64()));
            if (submitdfchtlc.amount != calcAmount)
                return Res::Err("amount must be equal to calculated exthtlc amount");

            if (submitdfchtlc.hash != exthtlc->hash)
                return Res::Err("Invalid hash, dfc htlc hash is different than extarnal htlc hash - %s != %s",
                        submitdfchtlc.hash.GetHex(),exthtlc->hash.GetHex());

            uint32_t timeout, btcBlocksInDfi;
            if (static_cast<int>(height) < consensus.EunosPayaHeight)
            {
                timeout = CICXSubmitDFCHTLC::MINIMUM_2ND_TIMEOUT;
                btcBlocksInDfi = CICXSubmitEXTHTLC::BTC_BLOCKS_IN_DFI_BLOCKS;
            }
            else
            {
                timeout = CICXSubmitDFCHTLC::EUNOSPAYA_MINIMUM_2ND_TIMEOUT;
                btcBlocksInDfi = CICXSubmitEXTHTLC::BTC_BLOCKS_IN_DFI_BLOCKS;
            }

            if (submitdfchtlc.timeout < timeout)
                return Res::Err("timeout must be greater than %d", timeout - 1);

            if (submitdfchtlc.timeout >= (exthtlc->creationHeight + (exthtlc->timeout * btcBlocksInDfi)) - height)
                return Res::Err("timeout must be less than expiration period of 1st htlc in DFI blocks");
        }

        // subtract the balance from order txidaddr or offer owner address and dedicate them for the dfc htlc
        CScript htlcTxidAddr(submitdfchtlc.creationTx.begin(), submitdfchtlc.creationTx.end());

        res = TransferTokenBalance(order->idToken, submitdfchtlc.amount, srcAddr, htlcTxidAddr);
        return !res ? res : mnview.ICXSubmitDFCHTLC(submitdfchtlc);
    }

    Res operator()(const CICXSubmitEXTHTLCMessage& obj) const {
        auto res = CheckCustomTx();
        if (!res)
            return res;

        CICXSubmitEXTHTLCImplemetation submitexthtlc;
        static_cast<CICXSubmitEXTHTLC&>(submitexthtlc) = obj;

        submitexthtlc.creationTx = tx.GetHash();
        submitexthtlc.creationHeight = height;

        auto offer = mnview.GetICXMakeOfferByCreationTx(submitexthtlc.offerTx);
        if (!offer)
            return Res::Err("order with creation tx %s does not exists!", submitexthtlc.offerTx.GetHex());

        auto order = mnview.GetICXOrderByCreationTx(offer->orderTx);
        if (!order)
            return Res::Err("order with creation tx %s does not exists!", offer->orderTx.GetHex());

        if (order->creationHeight + order->expiry < height + (submitexthtlc.timeout * CICXSubmitEXTHTLC::BTC_BLOCKS_IN_DFI_BLOCKS))
            return Res::Err("order will expire before ext htlc expires!");

        if (mnview.HasICXSubmitEXTHTLCOpen(submitexthtlc.offerTx))
            return Res::Err("ext htlc already submitted!");

        if (order->orderType == CICXOrder::TYPE_INTERNAL) {

            if (!HasAuth(offer->ownerAddress))
                return Res::Err("tx must have at least one input from offer owner");

            auto dfchtlc = mnview.HasICXSubmitDFCHTLCOpen(submitexthtlc.offerTx);
            if (!dfchtlc)
                return Res::Err("offer (%s) needs to have dfc htlc submitted first, but no dfc htlc found!", submitexthtlc.offerTx.GetHex());

            CAmount calcAmount(static_cast<CAmount>((arith_uint256(dfchtlc->amount) * arith_uint256(order->orderPrice) / arith_uint256(COIN)).GetLow64()));
            if (submitexthtlc.amount != calcAmount)
                return Res::Err("amount must be equal to calculated dfchtlc amount");

            if (submitexthtlc.hash != dfchtlc->hash)
                return Res::Err("Invalid hash, external htlc hash is different than dfc htlc hash");

            uint32_t timeout, btcBlocksInDfi;
            if (static_cast<int>(height) < consensus.EunosPayaHeight)
            {
                timeout = CICXSubmitEXTHTLC::MINIMUM_2ND_TIMEOUT;
                btcBlocksInDfi = CICXSubmitEXTHTLC::BTC_BLOCKS_IN_DFI_BLOCKS;
            }
            else
            {
                timeout = CICXSubmitEXTHTLC::EUNOSPAYA_MINIMUM_2ND_TIMEOUT;
                btcBlocksInDfi = CICXSubmitEXTHTLC::EUNOSPAYA_BTC_BLOCKS_IN_DFI_BLOCKS;
            }

            if (submitexthtlc.timeout < timeout)
                return Res::Err("timeout must be greater than %d", timeout - 1);

            if (submitexthtlc.timeout * btcBlocksInDfi >= (dfchtlc->creationHeight + dfchtlc->timeout) - height)
                return Res::Err("timeout must be less than expiration period of 1st htlc in DFC blocks");
        } else if (order->orderType == CICXOrder::TYPE_EXTERNAL) {

            if (!HasAuth(order->ownerAddress))
                return Res::Err("tx must have at least one input from order owner");

            if (!mnview.HasICXMakeOfferOpen(offer->orderTx, submitexthtlc.offerTx))
                return Res::Err("offerTx (%s) has expired", submitexthtlc.offerTx.GetHex());

            uint32_t timeout;
            if (static_cast<int>(height) < consensus.EunosPayaHeight)
                timeout = CICXSubmitEXTHTLC::MINIMUM_TIMEOUT;
            else
                timeout = CICXSubmitEXTHTLC::EUNOSPAYA_MINIMUM_TIMEOUT;

            if (submitexthtlc.timeout < timeout)
                return Res::Err("timeout must be greater than %d", timeout - 1);

            CScript offerTxidAddr(offer->creationTx.begin(), offer->creationTx.end());

            CAmount calcAmount(static_cast<CAmount>((arith_uint256(submitexthtlc.amount) * arith_uint256(order->orderPrice) / arith_uint256(COIN)).GetLow64()));
            if (calcAmount > offer->amount)
                return Res::Err("amount must be lower or equal the offer one");

            CAmount takerFee = offer->takerFee;
            //EunosPaya: calculating adjusted takerFee only if amount in htlc different than in offer
            if (static_cast<int>(height) >= consensus.EunosPayaHeight)
            {
                if (calcAmount < offer->amount)
                {
                    CAmount BTCAmount(static_cast<CAmount>((arith_uint256(offer->amount) * arith_uint256(COIN) / arith_uint256(order->orderPrice)).GetLow64()));
                    takerFee = static_cast<CAmount>((arith_uint256(submitexthtlc.amount) * arith_uint256(offer->takerFee) / arith_uint256(BTCAmount)).GetLow64());
                }
            }
            else
            {
                takerFee = CalculateTakerFee(submitexthtlc.amount);
            }

            // refund the rest of locked takerFee if there is difference
            if (offer->takerFee - takerFee) {
                CalculateOwnerRewards(offer->ownerAddress);
                res = TransferTokenBalance(DCT_ID{0}, offer->takerFee - takerFee, offerTxidAddr, offer->ownerAddress);
                if (!res)
                    return res;

                // update the offer with adjusted takerFee
                offer->takerFee = takerFee;
                mnview.ICXUpdateMakeOffer(*offer);
            }

            // burn takerFee
            res = TransferTokenBalance(DCT_ID{0}, offer->takerFee, offerTxidAddr, consensus.burnAddress);
            if (!res)
                return res;

            // burn makerDeposit
            CalculateOwnerRewards(order->ownerAddress);
            res = TransferTokenBalance(DCT_ID{0}, offer->takerFee, order->ownerAddress, consensus.burnAddress);
        }

        return !res ? res : mnview.ICXSubmitEXTHTLC(submitexthtlc);
    }

    Res operator()(const CICXClaimDFCHTLCMessage& obj) const {
        auto res = CheckCustomTx();
        if (!res)
            return res;

        CICXClaimDFCHTLCImplemetation claimdfchtlc;
        static_cast<CICXClaimDFCHTLC&>(claimdfchtlc) = obj;

        claimdfchtlc.creationTx = tx.GetHash();
        claimdfchtlc.creationHeight = height;

        auto dfchtlc = mnview.GetICXSubmitDFCHTLCByCreationTx(claimdfchtlc.dfchtlcTx);
        if (!dfchtlc)
            return Res::Err("dfc htlc with creation tx %s does not exists!", claimdfchtlc.dfchtlcTx.GetHex());

        if (!mnview.HasICXSubmitDFCHTLCOpen(dfchtlc->offerTx))
            return Res::Err("dfc htlc not found or already claimed or refunded!");

        uint256 calcHash;
        uint8_t calcSeedBytes[32];
        CSHA256()
            .Write(claimdfchtlc.seed.data(), claimdfchtlc.seed.size())
            .Finalize(calcSeedBytes);
        calcHash.SetHex(HexStr(calcSeedBytes, calcSeedBytes + 32));

        if (dfchtlc->hash != calcHash)
            return Res::Err("hash generated from given seed is different than in dfc htlc: %s - %s!", calcHash.GetHex(), dfchtlc->hash.GetHex());

        auto offer = mnview.GetICXMakeOfferByCreationTx(dfchtlc->offerTx);
        if (!offer)
            return Res::Err("offer with creation tx %s does not exists!", dfchtlc->offerTx.GetHex());

        auto order = mnview.GetICXOrderByCreationTx(offer->orderTx);
        if (!order)
            return Res::Err("order with creation tx %s does not exists!", offer->orderTx.GetHex());

        auto exthtlc = mnview.HasICXSubmitEXTHTLCOpen(dfchtlc->offerTx);
        if (static_cast<int>(height) < consensus.EunosPayaHeight && !exthtlc)
            return Res::Err("cannot claim, external htlc for this offer does not exists or expired!");

        // claim DFC HTLC to receiveAddress
        CalculateOwnerRewards(order->ownerAddress);
        CScript htlcTxidAddr(dfchtlc->creationTx.begin(), dfchtlc->creationTx.end());
        if (order->orderType == CICXOrder::TYPE_INTERNAL)
        {
            CalculateOwnerRewards(offer->ownerAddress);
            res = TransferTokenBalance(order->idToken, dfchtlc->amount, htlcTxidAddr, offer->ownerAddress);
        }
        else if (order->orderType == CICXOrder::TYPE_EXTERNAL)
            res = TransferTokenBalance(order->idToken, dfchtlc->amount, htlcTxidAddr, order->ownerAddress);
        if (!res)
            return res;

        // refund makerDeposit
        res = TransferTokenBalance(DCT_ID{0}, offer->takerFee, CScript(), order->ownerAddress);
        if (!res)
            return res;

        // makerIncentive
        res = TransferTokenBalance(DCT_ID{0}, offer->takerFee * 25 / 100, CScript(), order->ownerAddress);
        if (!res)
            return res;

        // maker bonus only on fair dBTC/BTC (1:1) trades for now
        DCT_ID BTC = FindTokenByPartialSymbolName(CICXOrder::TOKEN_BTC);
        if (order->idToken == BTC && order->orderPrice == COIN) {
            res = TransferTokenBalance(BTC, offer->takerFee * 50 / 100, CScript(), order->ownerAddress);
            if (!res)
                return res;
        }

        if (order->orderType == CICXOrder::TYPE_INTERNAL)
            order->amountToFill -= dfchtlc->amount;
        else if (order->orderType == CICXOrder::TYPE_EXTERNAL)
            order->amountToFill -= static_cast<CAmount>((arith_uint256(dfchtlc->amount) * arith_uint256(COIN) / arith_uint256(order->orderPrice)).GetLow64());

        // Order fulfilled, close order.
        if (order->amountToFill == 0) {
            order->closeTx = claimdfchtlc.creationTx;
            order->closeHeight = height;
            res = mnview.ICXCloseOrderTx(*order, CICXOrder::STATUS_FILLED);
            if (!res)
                return res;
        }

        res = mnview.ICXClaimDFCHTLC(claimdfchtlc,offer->creationTx,*order);
        if (!res)
            return res;
        // Close offer
        res = mnview.ICXCloseMakeOfferTx(*offer, CICXMakeOffer::STATUS_CLOSED);
        if (!res)
            return res;
        res = mnview.ICXCloseDFCHTLC(*dfchtlc, CICXSubmitDFCHTLC::STATUS_CLAIMED);
        if (!res)
            return res;

        if (static_cast<int>(height) >= consensus.EunosPayaHeight)
        {
            if (exthtlc)
                return mnview.ICXCloseEXTHTLC(*exthtlc, CICXSubmitEXTHTLC::STATUS_CLOSED);
            else
                return (Res::Ok());
        }
        else
            return mnview.ICXCloseEXTHTLC(*exthtlc, CICXSubmitEXTHTLC::STATUS_CLOSED);
    }

    Res operator()(const CICXCloseOrderMessage& obj) const {
        auto res = CheckCustomTx();
        if (!res)
            return res;

        CICXCloseOrderImplemetation closeorder;
        static_cast<CICXCloseOrder&>(closeorder) = obj;

        closeorder.creationTx = tx.GetHash();
        closeorder.creationHeight = height;

        std::unique_ptr<CICXOrderImplemetation> order;
        if (!(order = mnview.GetICXOrderByCreationTx(closeorder.orderTx)))
            return Res::Err("order with creation tx %s does not exists!", closeorder.orderTx.GetHex());

        if (!order->closeTx.IsNull())
            return Res::Err("order with creation tx %s is already closed!", closeorder.orderTx.GetHex());

        if (!mnview.HasICXOrderOpen(order->idToken, order->creationTx))
            return Res::Err("order with creation tx %s is already closed!", closeorder.orderTx.GetHex());

        // check auth
        if (!HasAuth(order->ownerAddress))
            return Res::Err("tx must have at least one input from order owner");

        order->closeTx = closeorder.creationTx;
        order->closeHeight = closeorder.creationHeight;

        if (order->orderType == CICXOrder::TYPE_INTERNAL && order->amountToFill > 0) {
            // subtract the balance from txidAddr and return to owner
            CScript txidAddr(order->creationTx.begin(), order->creationTx.end());
            CalculateOwnerRewards(order->ownerAddress);
            res = TransferTokenBalance(order->idToken, order->amountToFill, txidAddr, order->ownerAddress);
            if (!res)
                return res;
        }

        res = mnview.ICXCloseOrder(closeorder);
        return !res ? res : mnview.ICXCloseOrderTx(*order,CICXOrder::STATUS_CLOSED);
    }

    Res operator()(const CICXCloseOfferMessage& obj) const {
        auto res = CheckCustomTx();
        if (!res)
            return res;

        CICXCloseOfferImplemetation closeoffer;
        static_cast<CICXCloseOffer&>(closeoffer) = obj;

        closeoffer.creationTx = tx.GetHash();
        closeoffer.creationHeight = height;

        std::unique_ptr<CICXMakeOfferImplemetation> offer;
        if (!(offer = mnview.GetICXMakeOfferByCreationTx(closeoffer.offerTx)))
            return Res::Err("offer with creation tx %s does not exists!", closeoffer.offerTx.GetHex());

        if (!offer->closeTx.IsNull())
            return Res::Err("offer with creation tx %s is already closed!", closeoffer.offerTx.GetHex());

        if (!mnview.HasICXMakeOfferOpen(offer->orderTx, offer->creationTx))
            return Res::Err("offer with creation tx %s does not exists!", closeoffer.offerTx.GetHex());

        std::unique_ptr<CICXOrderImplemetation> order;
        if (!(order = mnview.GetICXOrderByCreationTx(offer->orderTx)))
            return Res::Err("order with creation tx %s does not exists!", offer->orderTx.GetHex());

        // check auth
        if (!HasAuth(offer->ownerAddress))
            return Res::Err("tx must have at least one input from offer owner");

        offer->closeTx = closeoffer.creationTx;
        offer->closeHeight = closeoffer.creationHeight;

        bool isPreEunosPaya = static_cast<int>(height) < consensus.EunosPayaHeight;

        if (order->orderType == CICXOrder::TYPE_INTERNAL && !mnview.ExistedICXSubmitDFCHTLC(offer->creationTx, isPreEunosPaya))
        {
            // subtract takerFee from txidAddr and return to owner
            CScript txidAddr(offer->creationTx.begin(), offer->creationTx.end());
            CalculateOwnerRewards(offer->ownerAddress);
            res = TransferTokenBalance(DCT_ID{0}, offer->takerFee, txidAddr, offer->ownerAddress);
            if (!res)
                return res;
        }
        else if (order->orderType == CICXOrder::TYPE_EXTERNAL) {
            // subtract the balance from txidAddr and return to owner
            CScript txidAddr(offer->creationTx.begin(), offer->creationTx.end());
            CalculateOwnerRewards(offer->ownerAddress);
            if (isPreEunosPaya)
            {
                res = TransferTokenBalance(order->idToken, offer->amount, txidAddr, offer->ownerAddress);
                if (!res)
                    return res;
            }
            if (!mnview.ExistedICXSubmitEXTHTLC(offer->creationTx, isPreEunosPaya))
            {
                res = TransferTokenBalance(DCT_ID{0}, offer->takerFee, txidAddr, offer->ownerAddress);
                if (!res)
                    return res;
            }
        }

        res = mnview.ICXCloseOffer(closeoffer);
        return !res ? res : mnview.ICXCloseMakeOfferTx(*offer, CICXMakeOffer::STATUS_CLOSED);
    }

    Res operator()(const CLoanSetCollateralTokenMessage& obj) const {
        auto res = CheckCustomTx();
        if (!res)
            return res;

        CLoanSetCollateralTokenImplementation collToken;
        static_cast<CLoanSetCollateralToken&>(collToken) = obj;

        collToken.creationTx = tx.GetHash();
        collToken.creationHeight = height;

        if (!HasFoundationAuth())
            return Res::Err("tx not from foundation member!");

        auto token = mnview.GetToken(collToken.idToken);
        if (!token)
            return Res::Err("token %s does not exist!", collToken.idToken.ToString());

        if (!collToken.activateAfterBlock)
            collToken.activateAfterBlock = height;

        if (collToken.activateAfterBlock < height)
            return Res::Err("activateAfterBlock cannot be less than current height!");

        if (!oraclePriceFeed(collToken.fixedIntervalPriceId))
            return Res::Err("Price feed %s/%s does not belong to any oracle", collToken.fixedIntervalPriceId.first, collToken.fixedIntervalPriceId.second);

        CFixedIntervalPrice fixedIntervalPrice;
        fixedIntervalPrice.priceFeedId = collToken.fixedIntervalPriceId;

        LogPrint(BCLog::LOAN, "CLoanSetCollateralTokenMessage()->"); /* Continued */
        auto price = GetAggregatePrice(mnview, collToken.fixedIntervalPriceId.first, collToken.fixedIntervalPriceId.second, time);
        if (!price)
            return Res::Err(price.msg);

        fixedIntervalPrice.priceRecord[1] = price;
        fixedIntervalPrice.timestamp = time;

        LogPrint(BCLog::ORACLE,"CLoanSetCollateralTokenMessage()->"); /* Continued */
        auto resSetFixedPrice = mnview.SetFixedIntervalPrice(fixedIntervalPrice);
        if (!resSetFixedPrice)
            return Res::Err(resSetFixedPrice.msg);

        return mnview.CreateLoanCollateralToken(collToken);
    }

    Res operator()(const CLoanSetLoanTokenMessage& obj) const {
        auto res = CheckCustomTx();
        if (!res)
            return res;

        CLoanSetLoanTokenImplementation loanToken;
        static_cast<CLoanSetLoanToken&>(loanToken) = obj;

        loanToken.creationTx = tx.GetHash();
        loanToken.creationHeight = height;

        CFixedIntervalPrice fixedIntervalPrice;
        fixedIntervalPrice.priceFeedId = loanToken.fixedIntervalPriceId;

        auto nextPrice = GetAggregatePrice(mnview, loanToken.fixedIntervalPriceId.first, loanToken.fixedIntervalPriceId.second, time);
        if (!nextPrice)
            return Res::Err(nextPrice.msg);

        fixedIntervalPrice.priceRecord[1] = nextPrice;
        fixedIntervalPrice.timestamp = time;

        LogPrint(BCLog::ORACLE,"CLoanSetLoanTokenMessage()->"); /* Continued */
        auto resSetFixedPrice = mnview.SetFixedIntervalPrice(fixedIntervalPrice);
        if (!resSetFixedPrice)
            return Res::Err(resSetFixedPrice.msg);

        if (!HasFoundationAuth())
            return Res::Err("tx not from foundation member!");

        if (!oraclePriceFeed(loanToken.fixedIntervalPriceId))
            return Res::Err("Price feed %s/%s does not belong to any oracle", loanToken.fixedIntervalPriceId.first, loanToken.fixedIntervalPriceId.second);

        CTokenImplementation token;
        token.flags = loanToken.mintable ? (uint8_t)CToken::TokenFlags::Default : (uint8_t)CToken::TokenFlags::Tradeable;
        token.flags |= (uint8_t)CToken::TokenFlags::LoanToken | (uint8_t)CToken::TokenFlags::DAT;

        token.symbol = trim_ws(loanToken.symbol).substr(0, CToken::MAX_TOKEN_SYMBOL_LENGTH);
        token.name = trim_ws(loanToken.name).substr(0, CToken::MAX_TOKEN_NAME_LENGTH);
        token.creationTx = tx.GetHash();
        token.creationHeight = height;

        auto tokenId = mnview.CreateToken(token, false);
        if (!tokenId)
            return std::move(tokenId);

        return mnview.SetLoanToken(loanToken, *(tokenId.val));
    }

    Res operator()(const CLoanUpdateLoanTokenMessage& obj) const {
        auto res = CheckCustomTx();
        if (!res)
            return res;

        if (!HasFoundationAuth())
            return Res::Err("tx not from foundation member!");

        auto loanToken = mnview.GetLoanToken(obj.tokenTx);
        if (!loanToken)
            return Res::Err("Loan token (%s) does not exist!", obj.tokenTx.GetHex());

        if (obj.mintable != loanToken->mintable)
            loanToken->mintable = obj.mintable;

        if (obj.interest != loanToken->interest)
            loanToken->interest = obj.interest;

        auto pair = mnview.GetTokenByCreationTx(obj.tokenTx);
        if (!pair)
            return Res::Err("Loan token (%s) does not exist!", obj.tokenTx.GetHex());

        if (obj.symbol != pair->second.symbol)
            pair->second.symbol = trim_ws(obj.symbol).substr(0, CToken::MAX_TOKEN_SYMBOL_LENGTH);

        if (obj.name != pair->second.name)
            pair->second.name = trim_ws(obj.name).substr(0, CToken::MAX_TOKEN_NAME_LENGTH);

        if (obj.fixedIntervalPriceId != loanToken->fixedIntervalPriceId) {
            if (!oraclePriceFeed(obj.fixedIntervalPriceId))
                return Res::Err("Price feed %s/%s does not belong to any oracle", obj.fixedIntervalPriceId.first, obj.fixedIntervalPriceId.second);

            loanToken->fixedIntervalPriceId = obj.fixedIntervalPriceId;
        }

        if (obj.mintable != (pair->second.flags & (uint8_t)CToken::TokenFlags::Mintable))
            pair->second.flags ^= (uint8_t)CToken::TokenFlags::Mintable;

        res = mnview.UpdateToken(pair->second.creationTx, static_cast<CToken>(pair->second), false);
        if (!res)
            return res;

        return mnview.UpdateLoanToken(*loanToken, pair->first);
    }

    Res operator()(const CLoanSchemeMessage& obj) const {
        auto res = CheckCustomTx();
        if (!res) {
            return res;
        }

        if (!HasFoundationAuth()) {
            return Res::Err("tx not from foundation member!");
        }

        if (obj.ratio < 100) {
            return Res::Err("minimum collateral ratio cannot be less than 100");
        }

        if (obj.rate < 1000000) {
            return Res::Err("interest rate cannot be less than 0.01");
        }

        if (obj.identifier.empty() || obj.identifier.length() > 8) {
            return Res::Err("id cannot be empty or more than 8 chars long");
        }

        // Look for loan scheme which already has matching rate and ratio
        bool duplicateLoan = false;
        std::string duplicateID;
        mnview.ForEachLoanScheme([&](const std::string& key, const CLoanSchemeData& data)
        {
            // Duplicate scheme already exists
            if (data.ratio == obj.ratio && data.rate == obj.rate) {
                duplicateLoan = true;
                duplicateID = key;
                return false;
            }
            return true;
        });

        if (duplicateLoan) {
            return Res::Err("Loan scheme %s with same interestrate and mincolratio already exists", duplicateID);
        } else {
            // Look for delayed loan scheme which already has matching rate and ratio
            std::pair<std::string, uint64_t> duplicateKey;
            mnview.ForEachDelayedLoanScheme([&](const std::pair<std::string, uint64_t>& key, const CLoanSchemeMessage& data)
            {
                // Duplicate delayed loan scheme
                if (data.ratio == obj.ratio && data.rate == obj.rate) {
                    duplicateLoan = true;
                    duplicateKey = key;
                    return false;
                }
                return true;
            });

            if (duplicateLoan) {
                return Res::Err("Loan scheme %s with same interestrate and mincolratio pending on block %d", duplicateKey.first, duplicateKey.second);
            }
        }

        // New loan scheme, no duplicate expected.
        if (mnview.GetLoanScheme(obj.identifier)) {
            if (!obj.updateHeight) {
                return Res::Err("Loan scheme already exist with id %s", obj.identifier);
            }
        } else if (obj.updateHeight) {
            return Res::Err("Cannot find existing loan scheme with id %s", obj.identifier);
        }

        // Update set, not max uint64_t which indicates immediate update and not updated on this block.
        if (obj.updateHeight && obj.updateHeight != std::numeric_limits<uint64_t>::max() && obj.updateHeight != height) {
            if (obj.updateHeight < height) {
                return Res::Err("Update height below current block height, set future height");
            }

            return mnview.StoreDelayedLoanScheme(obj);
        }

        // If no default yet exist set this one as default.
        if (!mnview.GetDefaultLoanScheme()) {
            mnview.StoreDefaultLoanScheme(obj.identifier);
        }

        return mnview.StoreLoanScheme(obj);
    }

    Res operator()(const CDefaultLoanSchemeMessage& obj) const {
        auto res = CheckCustomTx();
        if (!res) {
            return res;
        }

        if (!HasFoundationAuth()) {
            return Res::Err("tx not from foundation member!");
        }

        if (obj.identifier.empty() || obj.identifier.length() > 8) {
            return Res::Err("id cannot be empty or more than 8 chars long");
        }

        if (!mnview.GetLoanScheme(obj.identifier)) {
            return Res::Err("Cannot find existing loan scheme with id %s", obj.identifier);
        }

        const auto currentID = mnview.GetDefaultLoanScheme();
        if (currentID && *currentID == obj.identifier) {
            return Res::Err("Loan scheme with id %s is already set as default", obj.identifier);
        }

        if (auto height = mnview.GetDestroyLoanScheme(obj.identifier)) {
            return Res::Err("Cannot set %s as default, set to destroyed on block %d", obj.identifier, *height);
        }

        return mnview.StoreDefaultLoanScheme(obj.identifier);;
    }

    Res operator()(const CDestroyLoanSchemeMessage& obj) const {
        auto res = CheckCustomTx();
        if (!res) {
            return res;
        }

        if (!HasFoundationAuth()) {
            return Res::Err("tx not from foundation member!");
        }

        if (obj.identifier.empty() || obj.identifier.length() > 8) {
            return Res::Err("id cannot be empty or more than 8 chars long");
        }

        if (!mnview.GetLoanScheme(obj.identifier)) {
            return Res::Err("Cannot find existing loan scheme with id %s", obj.identifier);
        }

        const auto currentID = mnview.GetDefaultLoanScheme();
        if (currentID && *currentID == obj.identifier) {
            return Res::Err("Cannot destroy default loan scheme, set new default first");
        }

        // Update set and not updated on this block.
        if (obj.destroyHeight && obj.destroyHeight != height) {
            if (obj.destroyHeight < height) {
                return Res::Err("Destruction height below current block height, set future height");
            }
            return mnview.StoreDelayedDestroyScheme(obj);
        }

        mnview.ForEachVault([&](const CVaultId& vaultId, CVaultData vault) {
            if (vault.schemeId == obj.identifier) {
                vault.schemeId = *mnview.GetDefaultLoanScheme();
                mnview.StoreVault(vaultId, vault);
            }
            return true;
        });

        return mnview.EraseLoanScheme(obj.identifier);
    }

    Res operator()(const CVaultMessage& obj) const {

        auto vaultCreationFee = consensus.vaultCreationFee;
        if (tx.vout[0].nValue != vaultCreationFee || tx.vout[0].nTokenId != DCT_ID{0}) {
            return Res::Err("malformed tx vouts, creation vault fee is %s DFI", GetDecimaleString(vaultCreationFee));
        }

        CVaultData vault{};
        static_cast<CVaultMessage&>(vault) = obj;

        // set loan scheme to default if non provided
        if (obj.schemeId.empty()) {
            if (auto defaultScheme = mnview.GetDefaultLoanScheme()){
                vault.schemeId = *defaultScheme;
            } else {
                return Res::Err("There is not default loan scheme");
            }
        }

        // loan scheme exists
        if (!mnview.GetLoanScheme(vault.schemeId)) {
            return Res::Err("Cannot find existing loan scheme with id %s", vault.schemeId);
        }

        // check loan scheme is not to be destroyed
        if (auto height = mnview.GetDestroyLoanScheme(obj.schemeId)) {
            return Res::Err("Cannot set %s as loan scheme, set to be destroyed on block %d", obj.schemeId, *height);
        }

        auto vaultId = tx.GetHash();
        return mnview.StoreVault(vaultId, vault);
    }

    Res operator()(const CCloseVaultMessage& obj) const {
        auto res = CheckCustomTx();
        if (!res)
            return res;

        // vault exists
        auto vault = mnview.GetVault(obj.vaultId);
        if (!vault)
            return Res::Err("Vault <%s> not found", obj.vaultId.GetHex());

        // vault under liquidation
        if (vault->isUnderLiquidation)
            return Res::Err("Cannot close vault under liquidation");

        // owner auth
        if (!HasAuth(vault->ownerAddress))
            return Res::Err("tx must have at least one input from token owner");

        if (mnview.GetLoanTokens(obj.vaultId))
            return Res::Err("Vault <%s> has loans", obj.vaultId.GetHex());

        CalculateOwnerRewards(obj.to);
        if (auto collaterals = mnview.GetVaultCollaterals(obj.vaultId)) {
            for (const auto& col : collaterals->balances) {
                auto res = mnview.AddBalance(obj.to, {col.first, col.second});
                if (!res)
                    return res;
            }
        }

        // delete all interest to vault
        res = mnview.DeleteInterest(obj.vaultId, height);
        if (!res)
            return res;

        // return half fee, the rest is burned at creation
        auto feeBack = consensus.vaultCreationFee / 2;
        res = mnview.AddBalance(obj.to, {DCT_ID{0}, feeBack});
        return !res ? res : mnview.EraseVault(obj.vaultId);
    }

    Res operator()(const CUpdateVaultMessage& obj) const {
        auto res = CheckCustomTx();
        if (!res)
            return res;

        // vault exists
        auto vault = mnview.GetVault(obj.vaultId);
        if (!vault)
            return Res::Err("Vault <%s> not found", obj.vaultId.GetHex());

        // vault under liquidation
        if (vault->isUnderLiquidation)
            return Res::Err("Cannot update vault under liquidation");

        // owner auth
        if (!HasAuth(vault->ownerAddress))
            return Res::Err("tx must have at least one input from token owner");

        // loan scheme exists
        if (!mnview.GetLoanScheme(obj.schemeId))
            return Res::Err("Cannot find existing loan scheme with id %s", obj.schemeId);

        // loan scheme is not set to be destroyed
        if (auto height = mnview.GetDestroyLoanScheme(obj.schemeId))
            return Res::Err("Cannot set %s as loan scheme, set to be destroyed on block %d", obj.schemeId, *height);

        if (!IsVaultPriceValid(mnview, obj.vaultId, height))
            return Res::Err("Cannot update vault while any of the asset's price is invalid");

        // don't allow scheme change when vault is going to be in liquidation
        if (vault->schemeId != obj.schemeId)
            if (auto collaterals = mnview.GetVaultCollaterals(obj.vaultId))
                for (int i = 0; i < 2; i++) {
                    LogPrint(BCLog::LOAN,"CUpdateVaultMessage():\n");
                    bool useNextPrice = i > 0, requireLivePrice = true;
                    auto collateralsLoans = mnview.GetLoanCollaterals(obj.vaultId, *collaterals, height, time, useNextPrice, requireLivePrice);
                    if (!collateralsLoans)
                        return std::move(collateralsLoans);

                    auto scheme = mnview.GetLoanScheme(obj.schemeId);
                    if (collateralsLoans.val->ratio() < scheme->ratio)
                        return Res::Err("Vault does not have enough collateralization ratio defined by loan scheme - %d < %d", collateralsLoans.val->ratio(), scheme->ratio);
                }

        vault->schemeId = obj.schemeId;
        vault->ownerAddress = obj.ownerAddress;
        return mnview.UpdateVault(obj.vaultId, *vault);
    }

    Res operator()(const CDepositToVaultMessage& obj) const {
        auto res = CheckCustomTx();
        if (!res)
            return res;

        // owner auth
        if (!HasAuth(obj.from))
            return Res::Err("tx must have at least one input from token owner");

        // vault exists
        auto vault = mnview.GetVault(obj.vaultId);
        if (!vault)
            return Res::Err("Vault <%s> not found", obj.vaultId.GetHex());

        // vault under liquidation
        if (vault->isUnderLiquidation)
            return Res::Err("Cannot deposit to vault under liquidation");

        //check balance
        CalculateOwnerRewards(obj.from);
        res = mnview.SubBalance(obj.from, obj.amount);
        if (!res)
            return Res::Err("Insufficient funds: can't subtract balance of %s: %s\n", ScriptToString(obj.from), res.msg);

        res = mnview.AddVaultCollateral(obj.vaultId, obj.amount);
        if (!res)
            return res;

        bool useNextPrice = false, requireLivePrice = false;
        auto collaterals = mnview.GetVaultCollaterals(obj.vaultId);

        LogPrint(BCLog::LOAN,"CDepositToVaultMessage():\n");
        auto collateralsLoans = mnview.GetLoanCollaterals(obj.vaultId, *collaterals, height, time, useNextPrice, requireLivePrice);
        if (!collateralsLoans)
            return std::move(collateralsLoans);

        auto scheme = mnview.GetLoanScheme(vault->schemeId);
        if (collateralsLoans.val->ratio() < scheme->ratio)
            return Res::Err("Vault does not have enough collateralization ratio defined by loan scheme - %d < %d", collateralsLoans.val->ratio(), scheme->ratio);

        return Res::Ok();
    }

    Res operator()(const CWithdrawFromVaultMessage& obj) const {
        auto res = CheckCustomTx();
        if (!res)
            return res;

        // vault exists
        auto vault = mnview.GetVault(obj.vaultId);
        if (!vault)
            return Res::Err("Vault <%s> not found", obj.vaultId.GetHex());

        // vault under liquidation
        if (vault->isUnderLiquidation)
            return Res::Err("Cannot withdraw from vault under liquidation");

        // owner auth
        if (!HasAuth(vault->ownerAddress))
            return Res::Err("tx must have at least one input from token owner");

        if (!IsVaultPriceValid(mnview, obj.vaultId, height))
            return Res::Err("Cannot withdraw from vault while any of the asset's price is invalid");

        res = mnview.SubVaultCollateral(obj.vaultId, obj.amount);
        if (!res)
            return res;

        if (mnview.GetLoanTokens(obj.vaultId))
        {
            if (auto collaterals = mnview.GetVaultCollaterals(obj.vaultId))
            {
                boost::optional<std::pair<DCT_ID, boost::optional<CTokensView::CTokenImpl>>> tokenDUSD;
                if (static_cast<int>(height) >= consensus.FortCanningRoadHeight) {
                    tokenDUSD = mnview.GetToken("DUSD");
                }
                const auto scheme = mnview.GetLoanScheme(vault->schemeId);
                for (int i = 0; i < 2; i++) {
                    // check collaterals for active and next price
                    bool useNextPrice = i > 0, requireLivePrice = true;
                    LogPrint(BCLog::LOAN,"CWithdrawFromVaultMessage():\n");
                    auto collateralsLoans = mnview.GetLoanCollaterals(obj.vaultId, *collaterals, height, time, useNextPrice, requireLivePrice);
                    if (!collateralsLoans)
                        return std::move(collateralsLoans);

                    if (collateralsLoans.val->ratio() < scheme->ratio)
                        return Res::Err("Vault does not have enough collateralization ratio defined by loan scheme - %d < %d", collateralsLoans.val->ratio(), scheme->ratio);

                    uint64_t totalCollaterals = 0;

                    for (auto& col : collateralsLoans.val->collaterals)
                        if (col.nTokenId == DCT_ID{0}
                        || (tokenDUSD && col.nTokenId == tokenDUSD->first))
                            totalCollaterals += col.nValue;

                    if (static_cast<int>(height) < consensus.FortCanningHillHeight) {
                        if (totalCollaterals < collateralsLoans.val->totalCollaterals / 2)
                            return Res::Err("At least 50%% of the collateral must be in DFI");
                    } else {
                        if (arith_uint256(totalCollaterals) * 100 < arith_uint256(collateralsLoans.val->totalLoans) * scheme->ratio / 2)
                            return static_cast<int>(height) < consensus.FortCanningRoadHeight ? Res::Err("At least 50%% of the minimum required collateral must be in DFI")
                                                                                              : Res::Err("At least 50%% of the minimum required collateral must be in DFI or DUSD");
                    }
                }
            }
            else
                return Res::Err("Cannot withdraw all collaterals as there are still active loans in this vault");
        }

        return mnview.AddBalance(obj.to, obj.amount);
    }

    Res operator()(const CLoanTakeLoanMessage& obj) const {
        auto res = CheckCustomTx();
        if (!res)
            return res;

        const auto vault = mnview.GetVault(obj.vaultId);
        if (!vault)
            return Res::Err("Vault <%s> not found", obj.vaultId.GetHex());

        if (vault->isUnderLiquidation)
            return Res::Err("Cannot take loan on vault under liquidation");

        // vault owner auth
        if (!HasAuth(vault->ownerAddress))
            return Res::Err("tx must have at least one input from vault owner");

        if (!IsVaultPriceValid(mnview, obj.vaultId, height))
            return Res::Err("Cannot take loan while any of the asset's price in the vault is not live");

        auto collaterals = mnview.GetVaultCollaterals(obj.vaultId);
        if (!collaterals)
            return Res::Err("Vault with id %s has no collaterals", obj.vaultId.GetHex());

        uint64_t totalLoansActivePrice = 0, totalLoansNextPrice = 0;
        for (const auto& kv : obj.amounts.balances)
        {
            const DCT_ID& tokenId = kv.first;
            auto loanToken = mnview.GetLoanTokenByID(tokenId);
            if (!loanToken)
                return Res::Err("Loan token with id (%s) does not exist!", tokenId.ToString());

            if (!loanToken->mintable)
                return Res::Err("Loan cannot be taken on token with id (%s) as \"mintable\" is currently false",tokenId.ToString());

            res = mnview.AddLoanToken(obj.vaultId, CTokenAmount{kv.first, kv.second});
            if (!res)
                return res;

            res = mnview.StoreInterest(height, obj.vaultId, vault->schemeId, tokenId, kv.second);
            if (!res)
                return res;

            auto tokenCurrency = loanToken->fixedIntervalPriceId;

            LogPrint(BCLog::ORACLE,"CLoanTakeLoanMessage()->%s->", loanToken->symbol); /* Continued */
            auto priceFeed = mnview.GetFixedIntervalPrice(tokenCurrency);
            if (!priceFeed)
                return Res::Err(priceFeed.msg);

            if (!priceFeed.val->isLive(mnview.GetPriceDeviation()))
                return Res::Err("No live fixed prices for %s/%s", tokenCurrency.first, tokenCurrency.second);

            for (int i = 0; i < 2; i++) {
                // check active and next price
                auto price = priceFeed.val->priceRecord[int(i > 0)];
                auto amount = MultiplyAmounts(price, kv.second);
                if (price > COIN && amount < kv.second)
                    return Res::Err("Value/price too high (%s/%s)", GetDecimaleString(kv.second), GetDecimaleString(price));

                auto& totalLoans = i > 0 ? totalLoansNextPrice : totalLoansActivePrice;
                auto prevLoans = totalLoans;
                totalLoans += amount;
                if (prevLoans > totalLoans)
                    return Res::Err("Exceed maximum loans");
            }

            res = mnview.AddMintedTokens(tokenId, kv.second);
            if (!res)
                return res;

            const auto& address = !obj.to.empty() ? obj.to
                                                  : vault->ownerAddress;
            CalculateOwnerRewards(address);
            res = mnview.AddBalance(address, CTokenAmount{kv.first, kv.second});
            if (!res)
                return res;
        }

        boost::optional<std::pair<DCT_ID, boost::optional<CTokensView::CTokenImpl>>> tokenDUSD;
        if (static_cast<int>(height) >= consensus.FortCanningRoadHeight) {
            tokenDUSD = mnview.GetToken("DUSD");
        }
        auto scheme = mnview.GetLoanScheme(vault->schemeId);
        for (int i = 0; i < 2; i++) {
            // check ratio against current and active price
            bool useNextPrice = i > 0, requireLivePrice = true;
            LogPrint(BCLog::LOAN,"CLoanTakeLoanMessage():\n");
            auto collateralsLoans = mnview.GetLoanCollaterals(obj.vaultId, *collaterals, height, time, useNextPrice, requireLivePrice);
            if (!collateralsLoans)
                return std::move(collateralsLoans);

            if (collateralsLoans.val->ratio() < scheme->ratio)
                return Res::Err("Vault does not have enough collateralization ratio defined by loan scheme - %d < %d", collateralsLoans.val->ratio(), scheme->ratio);

            uint64_t totalCollaterals = 0;

            for (auto& col : collateralsLoans.val->collaterals)
                if (col.nTokenId == DCT_ID{0}
                || (tokenDUSD && col.nTokenId == tokenDUSD->first))
                    totalCollaterals += col.nValue;

            if (static_cast<int>(height) < consensus.FortCanningHillHeight) {
                if (totalCollaterals < collateralsLoans.val->totalCollaterals / 2)
                    return Res::Err("At least 50%% of the collateral must be in DFI when taking a loan.");
            } else {
                if (arith_uint256(totalCollaterals) * 100 < arith_uint256(collateralsLoans.val->totalLoans) * scheme->ratio / 2)
                    return static_cast<int>(height) < consensus.FortCanningRoadHeight ? Res::Err("At least 50%% of the minimum required collateral must be in DFI when taking a loan.")
                                                                                      : Res::Err("At least 50%% of the minimum required collateral must be in DFI or DUSD when taking a loan.");
            }
        }
        return Res::Ok();
    }

    Res operator()(const CLoanPaybackLoanMessage& obj) const {
        std::map<DCT_ID, CBalances> loans;
        for (auto& balance: obj.amounts.balances) {
            auto id = balance.first;
            auto amount = balance.second;

            CBalances* loan;
            if (id == DCT_ID{0})
            {
                auto tokenDUSD = mnview.GetToken("DUSD");
                if (!tokenDUSD)
                    return Res::Err("Loan token DUSD does not exist!");
                loan = &loans[tokenDUSD->first];
            }
            else
                loan = &loans[id];

            loan->Add({id, amount});
        }
        return (*this)(
            CLoanPaybackLoanV2Message{
                obj.vaultId,
                obj.from,
                loans
            });
    }

    Res operator()(const CLoanPaybackLoanV2Message& obj) const {
        auto res = CheckCustomTx();
        if (!res)
            return res;

        const auto vault = mnview.GetVault(obj.vaultId);
        if (!vault)
            return Res::Err("Cannot find existing vault with id %s", obj.vaultId.GetHex());

        if (vault->isUnderLiquidation)
            return Res::Err("Cannot payback loan on vault under liquidation");

        if (!mnview.GetVaultCollaterals(obj.vaultId))
            return Res::Err("Vault with id %s has no collaterals", obj.vaultId.GetHex());

        if (!HasAuth(obj.from))
            return Res::Err("tx must have at least one input from token owner");

        if (static_cast<int>(height) < consensus.FortCanningRoadHeight && !IsVaultPriceValid(mnview, obj.vaultId, height))
            return Res::Err("Cannot payback loan while any of the asset's price is invalid");

        auto shouldSetVariable = false;
        auto attributes = mnview.GetAttributes();

        for (const auto& idx : obj.loans)
        {
            DCT_ID loanTokenId = idx.first;
            auto loanToken = mnview.GetLoanTokenByID(loanTokenId);
            if (!loanToken)
                return Res::Err("Loan token with id (%s) does not exist!", loanTokenId.ToString());

            for (const auto& kv : idx.second.balances)
            {
                DCT_ID paybackTokenId = kv.first;
                auto paybackAmount = kv.second;
                CAmount paybackUsdPrice{0}, loanUsdPrice{0}, penaltyPct{COIN};

                auto paybackToken = mnview.GetToken(paybackTokenId);
                if (!paybackToken)
                    return Res::Err("Token with id (%s) does not exists", paybackTokenId.ToString());

                if (loanTokenId != paybackTokenId)
                {
                    if (!IsVaultPriceValid(mnview, obj.vaultId, height))
                        return Res::Err("Cannot payback loan while any of the asset's price is invalid");

                    if (!attributes)
                        return Res::Err("Payback is not currently active");

                    // search in token to token
                    if (paybackTokenId != DCT_ID{0})
                    {
                        CDataStructureV0 activeKey{AttributeTypes::Token, loanTokenId.v, TokenKeys::LoanPayback, paybackTokenId.v};
                        if (!attributes->GetValue(activeKey, false))
                            return Res::Err("Payback of loan via %s token is not currently active", paybackToken->symbol);

                        CDataStructureV0 penaltyKey{AttributeTypes::Token, loanTokenId.v, TokenKeys::LoanPaybackFeePCT, paybackTokenId.v};
                        penaltyPct -= attributes->GetValue(penaltyKey, CAmount{0});
                    }
                    else
                    {
                        CDataStructureV0 activeKey{AttributeTypes::Token, loanTokenId.v, TokenKeys::PaybackDFI};
                        if (!attributes->GetValue(activeKey, false))
                            return Res::Err("Payback of loan via %s token is not currently active", paybackToken->symbol);

                        CDataStructureV0 penaltyKey{AttributeTypes::Token, loanTokenId.v, TokenKeys::PaybackDFIFeePCT};
                        penaltyPct -= attributes->GetValue(penaltyKey, COIN / 100);

                    }

                    // Get token price in USD
                    const CTokenCurrencyPair tokenUsdPair{paybackToken->symbol,"USD"};
                    bool useNextPrice{false}, requireLivePrice{true};
                    const auto resVal = mnview.GetValidatedIntervalPrice(tokenUsdPair, useNextPrice, requireLivePrice);
                    if (!resVal)
                        return std::move(resVal);

                    paybackUsdPrice = MultiplyAmounts(*resVal.val, penaltyPct);

                    // Calculate the DFI amount in DUSD
                    auto usdAmount = MultiplyAmounts(paybackUsdPrice, kv.second);

                    if (loanToken->symbol == "DUSD")
                    {
                        paybackAmount = usdAmount;
                        if (paybackUsdPrice > COIN && paybackAmount < kv.second)
                            return Res::Err("Value/price too high (%s/%s)", GetDecimaleString(kv.second), GetDecimaleString(paybackUsdPrice));
                    }
                    else
                    {
                        // Get dToken price in USD
                        const CTokenCurrencyPair dTokenUsdPair{loanToken->symbol, "USD"};
                        bool useNextPrice{false}, requireLivePrice{true};
                        const auto resVal = mnview.GetValidatedIntervalPrice(dTokenUsdPair, useNextPrice, requireLivePrice);
                        if (!resVal)
                            return std::move(resVal);

                        loanUsdPrice = *resVal.val;

                        paybackAmount = DivideAmounts(usdAmount, loanUsdPrice);
                    }
                }

                auto loanAmounts = mnview.GetLoanTokens(obj.vaultId);
                if (!loanAmounts)
                    return Res::Err("There are no loans on this vault (%s)!", obj.vaultId.GetHex());

                auto it = loanAmounts->balances.find(loanTokenId);
                if (it == loanAmounts->balances.end())
                    return Res::Err("There is no loan on token (%s) in this vault!", loanToken->symbol);

                auto rate = mnview.GetInterestRate(obj.vaultId, loanTokenId, height);
                if (!rate)
                    return Res::Err("Cannot get interest rate for this token (%s)!", loanToken->symbol);

                LogPrint(BCLog::LOAN,"CLoanPaybackLoanMessage()->%s->", loanToken->symbol); /* Continued */
                auto subInterest = TotalInterest(*rate, height);
                auto subLoan = paybackAmount - subInterest;

                if (paybackAmount < subInterest)
                {
                    subInterest = paybackAmount;
                    subLoan = 0;
                }
                else if (it->second - subLoan < 0)
                {
                    subLoan = it->second;
                }

                res = mnview.SubLoanToken(obj.vaultId, CTokenAmount{loanTokenId, subLoan});
                if (!res)
                    return res;

                LogPrint(BCLog::LOAN,"CLoanPaybackLoanMessage()->%s->", loanToken->symbol); /* Continued */
                res = mnview.EraseInterest(height, obj.vaultId, vault->schemeId, loanTokenId, subLoan, subInterest);
                if (!res)
                    return res;

                if (static_cast<int>(height) >= consensus.FortCanningMuseumHeight && subLoan < it->second)
                {
                    auto newRate = mnview.GetInterestRate(obj.vaultId, loanTokenId, height);
                    if (!newRate)
                        return Res::Err("Cannot get interest rate for this token (%s)!", loanToken->symbol);

                    if (newRate->interestPerBlock == 0)
                        return Res::Err("Cannot payback this amount of loan for %s, either payback full amount or less than this amount!", loanToken->symbol);
                }

                CalculateOwnerRewards(obj.from);

                if (paybackTokenId == loanTokenId)
                {
                    res = mnview.SubMintedTokens(loanTokenId, subLoan);
                    if (!res)
                        return res;

                    // subtract loan amount first, interest is burning below
                    LogPrint(BCLog::LOAN, "CLoanPaybackLoanMessage(): Sub loan from balance - %lld, height - %d\n", subLoan, height);
                    res = mnview.SubBalance(obj.from, CTokenAmount{loanTokenId, subLoan});
                    if (!res)
                        return res;

                    // burn interest Token->USD->DFI->burnAddress
                    if (subInterest)
                    {
                        LogPrint(BCLog::LOAN, "CLoanPaybackLoanMessage(): Swapping %s interest to DFI - %lld, height - %d\n", loanToken->symbol, subInterest, height);
                        res = SwapToDFIOverUSD(mnview, loanTokenId, subInterest, obj.from, consensus.burnAddress, height);
                    }
                }
                else
                {
                    CAmount subInToken;
                    auto subAmount = subLoan + subInterest;

                    // if payback overpay loan and interest amount
                    if (paybackAmount > subAmount)
                    {
                        if (loanToken->symbol == "DUSD")
                        {
                            subInToken = DivideAmounts(subAmount, paybackUsdPrice);
                            if (MultiplyAmounts(subInToken, paybackUsdPrice) != subAmount)
                                subInToken += 1;
                        }
                        else
                        {
                            auto tempAmount = MultiplyAmounts(subAmount, loanUsdPrice);

                            subInToken = DivideAmounts(tempAmount, paybackUsdPrice);
                            if (DivideAmounts(MultiplyAmounts(subInToken, paybackUsdPrice), loanUsdPrice) != subAmount)
                                subInToken += 1;
                        }
                    }
                    else
                    {
                        subInToken = kv.second;
                    }

                    shouldSetVariable = true;

                    auto penalty = MultiplyAmounts(subInToken, COIN - penaltyPct);

                    if (paybackTokenId == DCT_ID{0})
                    {
                        CDataStructureV0 liveKey{AttributeTypes::Live, ParamIDs::Economy, EconomyKeys::PaybackDFITokens};
                        auto balances = attributes->GetValue(liveKey, CBalances{});

                        balances.Add(CTokenAmount{loanTokenId, subAmount});
                        balances.Add(CTokenAmount{paybackTokenId, penalty});
                        attributes->attributes[liveKey] = balances;

                        LogPrint(BCLog::LOAN, "CLoanPaybackLoanMessage(): Burning interest and loan in %s directly - total loan %lld (%lld %s), height - %d\n", paybackToken->symbol, subLoan + subInterest, subInToken, paybackToken->symbol, height);

                        res = TransferTokenBalance(paybackTokenId, subInToken, obj.from, consensus.burnAddress);
                    }
                    else
                    {
                        CDataStructureV0 liveKey{AttributeTypes::Live, ParamIDs::Economy, EconomyKeys::PaybackTokens};
                        auto balances = attributes->GetValue(liveKey, CTokenPayback{});

                        balances.tokensPayback.Add(CTokenAmount{loanTokenId, subAmount});
                        balances.tokensFee.Add(CTokenAmount{paybackTokenId, penalty});
                        attributes->attributes[liveKey] = balances;

                        LogPrint(BCLog::LOAN, "CLoanPaybackLoanMessage(): Swapping %s to DFI and burning it - total loan %lld (%lld %s), height - %d\n", paybackToken->symbol, subLoan + subInterest, subInToken, paybackToken->symbol, height);

                        res = SwapToDFIOverUSD(mnview, paybackTokenId, subInToken, obj.from, consensus.burnAddress, height);
                    }
                }

                if (!res)
                    return res;
            }
        }

        return shouldSetVariable ? mnview.SetVariable(*attributes) : Res::Ok();
>>>>>>> 57c099c1
    }
    return CCustomTxMessageNone{};
}

template <typename ...T>
constexpr bool FalseType = false;

template<typename T>
constexpr bool IsOneOf() {
    return false;
}

template<typename T, typename T1, typename ...Args>
constexpr bool IsOneOf() {
    return std::is_same_v<T, T1> || IsOneOf<T, Args...>();
}

class CCustomMetadataParseVisitor
{
    uint32_t height;
    const Consensus::Params& consensus;
    const std::vector<unsigned char>& metadata;

    Res IsHardforkEnabled(int startHeight) const {
        const std::unordered_map<int, std::string> hardforks = {
            { consensus.AMKHeight,              "called before AMK height" },
            { consensus.BayfrontHeight,         "called before Bayfront height" },
            { consensus.BayfrontGardensHeight,  "called before Bayfront Gardens height" },
            { consensus.EunosHeight,            "called before Eunos height" },
            { consensus.EunosPayaHeight,        "called before EunosPaya height" },
            { consensus.FortCanningHeight,      "called before FortCanning height" },
            { consensus.FortCanningHillHeight,  "called before FortCanningHill height" },
            { consensus.FortCanningRoadHeight,  "called before FortCanningRoad height" },
            { consensus.GreatWorldHeight,       "called before GreatWorld height" },
        };
        if (startHeight && int(height) < startHeight) {
            auto it = hardforks.find(startHeight);
            assert(it != hardforks.end());
            return Res::Err(it->second);
        }
        return Res::Ok();
    }

public:
    CCustomMetadataParseVisitor(uint32_t height,
                                const Consensus::Params& consensus,
                                const std::vector<unsigned char>& metadata)
        : height(height), consensus(consensus), metadata(metadata) {}

    template<typename T>
    Res EnabledAfter() const {
        if constexpr (IsOneOf<T, CSetForcedRewardAddressMessage,
                                 CRemForcedRewardAddressMessage,
                                 CUpdateMasterNodeMessage>())
            return Res::Err("tx is disabled for Fort Canning");
        else
        if constexpr (IsOneOf<T, CCreateTokenMessage,
                                 CUpdateTokenPreAMKMessage,
                                 CUtxosToAccountMessage,
                                 CAccountToUtxosMessage,
                                 CAccountToAccountMessage,
                                 CMintTokensMessage>())
            return IsHardforkEnabled(consensus.AMKHeight);
        else
        if constexpr (IsOneOf<T, CUpdateTokenMessage,
                                 CPoolSwapMessage,
                                 CLiquidityMessage,
                                 CRemoveLiquidityMessage,
                                 CCreatePoolPairMessage,
                                 CUpdatePoolPairMessage,
                                 CGovernanceMessage>())
            return IsHardforkEnabled(consensus.BayfrontHeight);
        else
        if constexpr (IsOneOf<T, CAppointOracleMessage,
                                 CRemoveOracleAppointMessage,
                                 CUpdateOracleAppointMessage,
                                 CSetOracleDataMessage,
                                 CICXCreateOrderMessage,
                                 CICXMakeOfferMessage,
                                 CICXSubmitDFCHTLCMessage,
                                 CICXSubmitEXTHTLCMessage,
                                 CICXClaimDFCHTLCMessage,
                                 CICXCloseOrderMessage,
                                 CICXCloseOfferMessage>())
            return IsHardforkEnabled(consensus.EunosHeight);
        else
        if constexpr (IsOneOf<T, CPoolSwapMessageV2,
                                 CLoanSetCollateralTokenMessage,
                                 CLoanSetLoanTokenMessage,
                                 CLoanUpdateLoanTokenMessage,
                                 CLoanSchemeMessage,
                                 CDefaultLoanSchemeMessage,
                                 CDestroyLoanSchemeMessage,
                                 CVaultMessage,
                                 CCloseVaultMessage,
                                 CUpdateVaultMessage,
                                 CDepositToVaultMessage,
                                 CWithdrawFromVaultMessage,
                                 CLoanTakeLoanMessage,
                                 CLoanPaybackLoanMessage,
                                 CAuctionBidMessage,
                                 CGovernanceHeightMessage>())
            return IsHardforkEnabled(consensus.FortCanningHeight);
        else
        if constexpr (IsOneOf<T, CAnyAccountsToAccountsMessage>())
            return IsHardforkEnabled(consensus.BayfrontGardensHeight);
        else
        if constexpr (IsOneOf<T, CSmartContractMessage>())
            return IsHardforkEnabled(consensus.FortCanningHillHeight);
        else
        if constexpr (IsOneOf<T, CLoanPaybackLoanV2Message,
                                 CFutureSwapMessage>())
            return IsHardforkEnabled(consensus.FortCanningRoadHeight);
        else
        if constexpr (IsOneOf<T, CCreateMasterNodeMessage,
                                 CResignMasterNodeMessage>())
            return Res::Ok();
        else
            static_assert(FalseType<T>, "Unhandled type");
    }

    template<typename T>
    Res DisabledAfter() const {
        if constexpr (IsOneOf<T, CUpdateTokenPreAMKMessage>())
            return IsHardforkEnabled(consensus.BayfrontHeight) ? Res::Err("called after Bayfront height") : Res::Ok();
        else if constexpr (IsOneOf<T, CLoanSetCollateralTokenMessage,
                                      CLoanSetLoanTokenMessage,
                                      CLoanUpdateLoanTokenMessage>())
            return IsHardforkEnabled(consensus.GreatWorldHeight) ? Res::Err("called after GreatWorld height") : Res::Ok();

        return Res::Ok();
    }

    template<typename T>
    Res operator()(T& obj) const {
        auto res = EnabledAfter<T>();
        if (!res)

            return res;

        res = DisabledAfter<T>();
        if (!res)
            return res;

        CDataStream ss(metadata, SER_NETWORK, PROTOCOL_VERSION);
        ss >> obj;
        if (!ss.empty())
            return Res::Err("deserialization failed: excess %d bytes", ss.size());

        return Res::Ok();
    }

    Res operator()(CCustomTxMessageNone&) const {
        return Res::Ok();
    }
};

class CCustomTxApplyVisitor
{
    uint32_t txn;
    uint64_t time;
    uint32_t height;
    CCustomCSView& mnview;
    const CTransaction& tx;
    const CCoinsViewCache& coins;
    const Consensus::Params& consensus;

    template<typename T, typename T1, typename ...Args>
    Res ConsensusHandler(const T& obj) const {

        static_assert(std::is_base_of_v<CCustomTxVisitor, T1>, "CCustomTxVisitor base required");

        if constexpr (std::is_invocable_v<T1, T>)
            return T1{mnview, coins, tx, consensus, height, time, txn}(obj);
        else
        if constexpr (sizeof...(Args) != 0)
            return ConsensusHandler<T, Args...>(obj);
        else
            static_assert(FalseType<T>, "Unhandled type");
    }

public:
    CCustomTxApplyVisitor(const CTransaction& tx,
                          uint32_t height,
                          const CCoinsViewCache& coins,
                          CCustomCSView& mnview,
                          const Consensus::Params& consensus,
                          uint64_t time,
                          uint32_t txn)

        : txn(txn), time(time), height(height), mnview(mnview), tx(tx), coins(coins), consensus(consensus) {}

    template<typename T>
    Res operator()(const T& obj) const {

        return ConsensusHandler<T, CAccountsConsensus,
                                   CGovernanceConsensus,
                                   CICXOrdersConsensus,
                                   CLoansConsensus,
                                   CMasternodesConsensus,
                                   COraclesConsensus,
                                   CPoolPairsConsensus,
                                   CSmartContractsConsensus,
                                   CTokensConsensus,
                                   CVaultsConsensus
                                >(obj);
    }

    Res operator()(const CCustomTxMessageNone&) const {
        return Res::Ok();
    }
};

Res CustomMetadataParse(uint32_t height, const Consensus::Params& consensus, const std::vector<unsigned char>& metadata, CCustomTxMessage& txMessage) {
    try {
        return std::visit(CCustomMetadataParseVisitor(height, consensus, metadata), txMessage);
    } catch (const std::exception& e) {
        return Res::Err(e.what());
    } catch (...) {
        return Res::Err("unexpected error");
    }
}

bool IsDisabledTx(uint32_t height, CustomTxType type, const Consensus::Params& consensus) {
    // All the heights that are involved in disabled Txs
    auto fortCanningParkHeight = static_cast<uint32_t>(consensus.FortCanningParkHeight);
    auto fortCanningHillHeight = static_cast<uint32_t>(consensus.FortCanningHillHeight);

    if (height < fortCanningParkHeight)
        return false;

    // For additional safety, since some APIs do block + 1 calc
    if (height == fortCanningHillHeight || height == fortCanningHillHeight - 1) {
        switch (type) {
            case CustomTxType::TakeLoan:
            case CustomTxType::PaybackLoan:
            case CustomTxType::DepositToVault:
            case CustomTxType::WithdrawFromVault:
            case CustomTxType::UpdateVault:
                return true;
            default:
                break;
            }
    }

    // ICXCreateOrder      = '1',
    // ICXMakeOffer        = '2',
    // ICXSubmitDFCHTLC    = '3',
    // ICXSubmitEXTHTLC    = '4',
    // ICXClaimDFCHTLC     = '5',
    // ICXCloseOrder       = '6',
    // ICXCloseOffer       = '7',

    // Leaving close orders, as withdrawal of existing should be ok?
    switch (type) {
        case CustomTxType::ICXCreateOrder:
        case CustomTxType::ICXMakeOffer:
        case CustomTxType::ICXSubmitDFCHTLC:
        case CustomTxType::ICXSubmitEXTHTLC:
        case CustomTxType::ICXClaimDFCHTLC:
            return true;
        default:
            return false;
    }
}

bool IsDisabledTx(uint32_t height, const CTransaction& tx, const Consensus::Params& consensus) {
    TBytes dummy;
    auto txType = GuessCustomTxType(tx, dummy);
    return IsDisabledTx(height, txType, consensus);
}

Res CustomTxVisit(CCustomCSView& mnview, const CCoinsViewCache& coins, const CTransaction& tx, uint32_t height, const Consensus::Params& consensus, const CCustomTxMessage& txMessage, uint64_t time, uint32_t txn) {
    if (IsDisabledTx(height, tx, consensus)) {
        return Res::ErrCode(CustomTxErrCodes::Fatal, "Disabled custom transaction");
    }
    try {
        return std::visit(CCustomTxApplyVisitor(tx, height, coins, mnview, consensus, time, txn), txMessage);
    } catch (const std::bad_variant_access& e) {
        return Res::Err(e.what());
    } catch (...) {
        return Res::Err("unexpected error");
    }
}

bool ShouldReturnNonFatalError(const CTransaction& tx, uint32_t height) {
    static const std::map<uint32_t, uint256> skippedTx = {
        { 471222, uint256S("0ab0b76352e2d865761f4c53037041f33e1200183d55cdf6b09500d6f16b7329") },
    };
    auto it = skippedTx.find(height);
    return it != skippedTx.end() && it->second == tx.GetHash();
}

void PopulateVaultHistoryData(CHistoryWriters* writers, const CCustomTxMessage& txMessage, const CustomTxType txType, const uint32_t height, const uint32_t txn, const uint256& txid) {
    if (txType == CustomTxType::Vault) {
        auto obj = std::get<CVaultMessage>(txMessage);
        writers->AddVault(txid, obj.schemeId);
    } else if (txType == CustomTxType::CloseVault) {
        auto obj = std::get<CCloseVaultMessage>(txMessage);
        writers->AddVault(obj.vaultId);
    } else if (txType == CustomTxType::UpdateVault) {
        auto obj = std::get<CUpdateVaultMessage>(txMessage);
        writers->AddVault(obj.vaultId, obj.schemeId);
    } else if (txType == CustomTxType::DepositToVault) {
        auto obj = std::get<CDepositToVaultMessage>(txMessage);
        writers->AddVault(obj.vaultId);
    } else if (txType == CustomTxType::WithdrawFromVault) {
        auto obj = std::get<CWithdrawFromVaultMessage>(txMessage);
        writers->AddVault(obj.vaultId);
    } else if (txType == CustomTxType::TakeLoan) {
        auto obj = std::get<CLoanTakeLoanMessage>(txMessage);
        writers->AddVault(obj.vaultId);
    } else if (txType == CustomTxType::PaybackLoan) {
<<<<<<< HEAD
        auto obj = std::get<CLoanPaybackLoanMessage>(txMessage);
        writers->AddVault(obj.vaultId);
=======
        auto obj = boost::get<CLoanPaybackLoanMessage>(txMessage);
        view.vaultID = obj.vaultId;
    } else if (txType == CustomTxType::PaybackLoanV2) {
        auto obj = boost::get<CLoanPaybackLoanV2Message>(txMessage);
        view.vaultID = obj.vaultId;
>>>>>>> 57c099c1
    } else if (txType == CustomTxType::AuctionBid) {
        auto obj = std::get<CAuctionBidMessage>(txMessage);
        writers->AddVault(obj.vaultId);
    } else if (txType == CustomTxType::LoanScheme) {
        auto obj = std::get<CLoanSchemeMessage>(txMessage);
        writers->AddLoanScheme(obj, txid, height, txn);
    }
}

Res ApplyCustomTx(CCustomCSView& mnview, const CCoinsViewCache& coins, const CTransaction& tx, const Consensus::Params& consensus, uint32_t height, uint64_t time, uint32_t txn, CHistoryWriters* writers) {
    auto res = Res::Ok();
    if (tx.IsCoinBase() && height > 0) { // genesis contains custom coinbase txs
        return res;
    }
    std::vector<unsigned char> metadata;
    const auto metadataValidation = static_cast<int>(height) >= consensus.FortCanningHeight;

    auto txType = GuessCustomTxType(tx, metadata, metadataValidation);
    if (txType == CustomTxType::None) {
        return res;
    }

    if (metadataValidation && txType == CustomTxType::Reject) {
        return Res::ErrCode(CustomTxErrCodes::Fatal, "Invalid custom transaction");
    }
    auto txMessage = customTypeToMessage(txType);
    CAccountsHistoryWriter view(mnview, height, txn, tx.GetHash(), uint8_t(txType), writers);
    if ((res = CustomMetadataParse(height, consensus, metadata, txMessage))) {
        if (writers) {
           PopulateVaultHistoryData(writers, txMessage, txType, height, txn, tx.GetHash());
        }
        res = CustomTxVisit(view, coins, tx, height, consensus, txMessage, time, txn);

        // Track burn fee
        if (txType == CustomTxType::CreateToken || txType == CustomTxType::CreateMasternode) {
            if (writers) {
                writers->AddFeeBurn(tx.vout[0].scriptPubKey, tx.vout[0].nValue);
            }
        }
        if (txType == CustomTxType::Vault) {
            // burn the half, the rest is returned on close vault
            auto burnFee = tx.vout[0].nValue / 2;
            if (writers) {
                writers->AddFeeBurn(tx.vout[0].scriptPubKey, burnFee);
            }
        }
    }
    // list of transactions which aren't allowed to fail:
    if (!res) {
        res.msg = strprintf("%sTx: %s", ToString(txType), res.msg);

        if (NotAllowedToFail(txType, height)) {
            if (ShouldReturnNonFatalError(tx, height)) {
                return res;
            }
            res.code |= CustomTxErrCodes::Fatal;
        }
        if (static_cast<int>(height) >= consensus.DakotaHeight) {
            res.code |= CustomTxErrCodes::Fatal;
        }
        return res;
    }

    mnview.AddUndo(view, tx.GetHash(), height);
    view.Flush();
    return res;
}

ResVal<uint256> ApplyAnchorRewardTx(CCustomCSView & mnview, CTransaction const & tx, int height, std::vector<unsigned char> const & metadata, Consensus::Params const & consensusParams)
{
    if (height < consensusParams.DakotaHeight) {
        return Res::Err("New anchor TX type before Dakota fork. Height %d", height);
    }

    CDataStream ss(metadata, SER_NETWORK, PROTOCOL_VERSION);
    CAnchorFinalizationMessage finMsg;
    ss >> finMsg;

    auto rewardTx = mnview.GetRewardForAnchor(finMsg.btcTxHash);
    if (rewardTx) {
        return Res::ErrDbg("bad-ar-exists", "reward for anchor %s already exists (tx: %s)",
                           finMsg.btcTxHash.ToString(), (*rewardTx).ToString());
    }

    // Miner used confirm team at chain height when creating this TX, this is height - 1.
    int anchorHeight = height - 1;
    auto team = mnview.GetConfirmTeam(anchorHeight);
    if (!team) {
        return Res::ErrDbg("bad-ar-team", "could not get confirm team for height: %d", anchorHeight);
    }

    auto uniqueKeys = finMsg.CheckConfirmSigs(*team, anchorHeight);
    if (!uniqueKeys) {
        return Res::ErrDbg("bad-ar-sigs", "anchor signatures are incorrect");
    }

    auto quorum = GetMinAnchorQuorum(*team);
    if (finMsg.sigs.size() < quorum) {
        return Res::ErrDbg("bad-ar-sigs-quorum", "anchor sigs (%d) < min quorum (%) ",
                           finMsg.sigs.size(), quorum);
    }

    if (uniqueKeys < quorum) {
        return Res::ErrDbg("bad-ar-sigs-quorum", "anchor unique keys (%d) < min quorum (%) ",
                           uniqueKeys, quorum);
    }

    // Make sure anchor block height and hash exist in chain.
    CBlockIndex* anchorIndex = ::ChainActive()[finMsg.anchorHeight];
    if (!anchorIndex) {
        return Res::ErrDbg("bad-ar-height", "Active chain does not contain block height %d. Chain height %d",
                           finMsg.anchorHeight, ::ChainActive().Height());
    }

    if (anchorIndex->GetBlockHash() != finMsg.dfiBlockHash) {
        return Res::ErrDbg("bad-ar-hash", "Anchor and blockchain mismatch at height %d. Expected %s found %s",
                           finMsg.anchorHeight, anchorIndex->GetBlockHash().ToString(), finMsg.dfiBlockHash.ToString());
    }

    // check reward sum
    auto const cbValues = tx.GetValuesOut();
    if (cbValues.size() != 1 || cbValues.begin()->first != DCT_ID{0})
        return Res::ErrDbg("bad-ar-wrong-tokens", "anchor reward should be paid in DFI only");

    auto const anchorReward = mnview.GetCommunityBalance(CommunityAccountType::AnchorReward);
    if (cbValues.begin()->second != anchorReward) {
        return Res::ErrDbg("bad-ar-amount", "anchor pays wrong amount (actual=%d vs expected=%d)",
                           cbValues.begin()->second, anchorReward);
    }

    CTxDestination destination = finMsg.rewardKeyType == 1 ? CTxDestination(PKHash(finMsg.rewardKeyID)) : CTxDestination(WitnessV0KeyHash(finMsg.rewardKeyID));
    if (tx.vout[1].scriptPubKey != GetScriptForDestination(destination)) {
        return Res::ErrDbg("bad-ar-dest", "anchor pay destination is incorrect");
    }

    mnview.SetCommunityBalance(CommunityAccountType::AnchorReward, 0); // just reset
    mnview.AddRewardForAnchor(finMsg.btcTxHash, tx.GetHash());

    // Store reward data for RPC info
    mnview.AddAnchorConfirmData(CAnchorConfirmData{finMsg});

    return { finMsg.btcTxHash, Res::Ok() };
}

bool IsMempooledCustomTxCreate(const CTxMemPool & pool, const uint256 & txid)
{
    CTransactionRef ptx = pool.get(txid);
    if (ptx) {
        std::vector<unsigned char> dummy;
        CustomTxType txType = GuessCustomTxType(*ptx, dummy);
        return txType == CustomTxType::CreateMasternode || txType == CustomTxType::CreateToken;
    }
    return false;
}

std::vector<DCT_ID> CPoolSwap::CalculateSwaps(CCustomCSView& view, bool testOnly) {

    std::vector<std::vector<DCT_ID>> poolPaths = CalculatePoolPaths(view);

    // Record best pair
    std::pair<std::vector<DCT_ID>, CAmount> bestPair{{}, -1};

    // Loop through all common pairs
    for (const auto& path : poolPaths) {

        // Test on copy of view
        CCustomCSView dummy(view);

        // Execute pool path
        auto res = ExecuteSwap(dummy, path, testOnly);

        // Add error for RPC user feedback
        if (!res) {
            const auto token = dummy.GetToken(currentID);
            if (token) {
                errors.emplace_back(token->symbol, res.msg);
            }
        }

        // Record amount if more than previous or default value
        if (res && result > bestPair.second) {
            bestPair = {path, result};
        }
    }

    return bestPair.first;
}

std::vector<std::vector<DCT_ID>> CPoolSwap::CalculatePoolPaths(CCustomCSView& view) {

    // For tokens to be traded get all pairs and pool IDs
    std::multimap<uint32_t, DCT_ID> fromPoolsID, toPoolsID;
    view.ForEachPoolPair([&](DCT_ID const & id, const CPoolPair& pool) {
        if (pool.idTokenA == obj.idTokenFrom) {
            fromPoolsID.emplace(pool.idTokenB.v, id);
        } else if (pool.idTokenB == obj.idTokenFrom) {
            fromPoolsID.emplace(pool.idTokenA.v, id);
        }

        if (pool.idTokenA == obj.idTokenTo) {
            toPoolsID.emplace(pool.idTokenB.v, id);
        } else if (pool.idTokenB == obj.idTokenTo) {
            toPoolsID.emplace(pool.idTokenA.v, id);
        }
        return true;
    }, {0});

    if (fromPoolsID.empty() || toPoolsID.empty()) {
        return {};
    }

    // Find intersection on key
    std::map<uint32_t, DCT_ID> commonPairs;
    set_intersection(fromPoolsID.begin(), fromPoolsID.end(), toPoolsID.begin(), toPoolsID.end(),
                     std::inserter(commonPairs, commonPairs.begin()),
                     [](std::pair<uint32_t, DCT_ID> a, std::pair<uint32_t, DCT_ID> b) {
                         return a.first < b.first;
                     });

    // Loop through all common pairs and record direct pool to pool swaps
    std::vector<std::vector<DCT_ID>> poolPaths;
    for (const auto& item : commonPairs) {

        // Loop through all source/intermediate pools matching common pairs
        const auto poolFromIDs = fromPoolsID.equal_range(item.first);
        for (auto fromID = poolFromIDs.first; fromID != poolFromIDs.second; ++fromID) {

            // Loop through all destination pools matching common pairs
            const auto poolToIDs = toPoolsID.equal_range(item.first);
            for (auto toID = poolToIDs.first; toID != poolToIDs.second; ++toID) {

                // Add to pool paths
                poolPaths.push_back({fromID->second, toID->second});
            }
        }
    }

    // Look for pools that bridges token. Might be in addition to common token pairs paths.
    view.ForEachPoolPair([&](DCT_ID const & id, const CPoolPair& pool) {

        // Loop through from pool multimap on unique keys only
        for (auto fromIt = fromPoolsID.begin(); fromIt != fromPoolsID.end(); fromIt = fromPoolsID.equal_range(fromIt->first).second) {

            // Loop through to pool multimap on unique keys only
            for (auto toIt = toPoolsID.begin(); toIt != toPoolsID.end(); toIt = toPoolsID.equal_range(toIt->first).second) {

                // If a pool pairs matches from pair and to pair add it to the pool paths
                if ((fromIt->first == pool.idTokenA.v && toIt->first == pool.idTokenB.v) ||
                    (fromIt->first == pool.idTokenB.v && toIt->first == pool.idTokenA.v)) {
                    poolPaths.push_back({fromIt->second, id, toIt->second});
                }
            }
        }
        return true;
    }, {0});

    // return pool paths
    return poolPaths;
}

// Note: `testOnly` doesn't update views, and as such can result in a previous price calculations
// for a pool, if used multiple times (or duplicated pool IDs) with the same view.
// testOnly is only meant for one-off tests per well defined view.
Res CPoolSwap::ExecuteSwap(CCustomCSView& view, std::vector<DCT_ID> poolIDs, bool testOnly) {

    Res poolResult = Res::Ok();

    // No composite swap allowed before Fort Canning
    if (static_cast<int>(height) < Params().GetConsensus().FortCanningHeight && !poolIDs.empty()) {
        poolIDs.clear();
    }

    if (obj.amountFrom <= 0) {
        return Res::Err("Input amount should be positive");
    }

    // Single swap if no pool IDs provided
    auto poolPrice = POOLPRICE_MAX;
    std::optional<std::pair<DCT_ID, CPoolPair> > poolPair;
    if (poolIDs.empty()) {
        poolPair = view.GetPoolPair(obj.idTokenFrom, obj.idTokenTo);
        if (!poolPair) {
            return Res::Err("Cannot find the pool pair.");
        }

        // Add single swap pool to vector for loop
        poolIDs.push_back(poolPair->first);

        // Get legacy max price
        poolPrice = obj.maxPrice;
    }

    if (!testOnly) {
        CCustomCSView mnview(view);
        mnview.CalculateOwnerRewards(obj.from, height);
        mnview.CalculateOwnerRewards(obj.to, height);
        mnview.Flush();
    }

    // Set amount to be swapped in pool
    CTokenAmount swapAmountResult{obj.idTokenFrom, obj.amountFrom};

    for (size_t i{0}; i < poolIDs.size(); ++i) {

        // Also used to generate pool specific error messages for RPC users
        currentID = poolIDs[i];

        // Use single swap pool if already found
        std::optional<CPoolPair> pool;
        if (poolPair) {
            pool = poolPair->second;
        }
        else // Or get pools from IDs provided for composite swap
        {
            pool = view.GetPoolPair(currentID);
            if (!pool) {
                return Res::Err("Cannot find the pool pair.");
            }
        }

        // Check if last pool swap
        bool lastSwap = i + 1 == poolIDs.size();

        const auto swapAmount = swapAmountResult;

        if (height >= static_cast<uint32_t>(Params().GetConsensus().FortCanningHillHeight) && lastSwap) {
            if (obj.idTokenTo == swapAmount.nTokenId) {
                return Res::Err("Final swap should have idTokenTo as destination, not source");
            }
            if (pool->idTokenA != obj.idTokenTo && pool->idTokenB != obj.idTokenTo) {
                return Res::Err("Final swap pool should have idTokenTo, incorrect final pool ID provided");
            }
        }

        auto dexfeeInPct = view.GetDexFeeInPct(currentID, swapAmount.nTokenId);

        // Perform swap
        poolResult = pool->Swap(swapAmount, dexfeeInPct, poolPrice, [&] (const CTokenAmount& dexfeeInAmount, const CTokenAmount& tokenAmount) {
            // Save swap amount for next loop
            swapAmountResult = tokenAmount;

            CTokenAmount dexfeeOutAmount{tokenAmount.nTokenId, 0};

            auto dexfeeOutPct = view.GetDexFeeOutPct(currentID, tokenAmount.nTokenId);
            if (dexfeeOutPct > 0) {
                dexfeeOutAmount.nValue = MultiplyAmounts(tokenAmount.nValue, dexfeeOutPct);
                swapAmountResult.nValue -= dexfeeOutAmount.nValue;
            }

            // If we're just testing, don't do any balance transfers.
            // Just go over pools and return result. The only way this can
            // cause inaccurate result is if we go over the same path twice,
            // which shouldn't happen in the first place.
            if (testOnly)
                return Res::Ok();

            auto res = view.SetPoolPair(currentID, height, *pool);
            if (!res) {
                return res;
            }

            CCustomCSView intermediateView(view);
            // hide interemidiate swaps
            auto& subView = i == 0 ? view : intermediateView;
            res = subView.SubBalance(obj.from, swapAmount);
            if (!res) {
                return res;
            }
            intermediateView.Flush();

            auto& addView = lastSwap ? view : intermediateView;
            res = addView.AddBalance(lastSwap ? obj.to : obj.from, swapAmountResult);
            if (!res) {
                return res;
            }
            intermediateView.Flush();

            // burn the dex in amount
            if (dexfeeInAmount.nValue > 0) {
                res = view.AddBalance(Params().GetConsensus().burnAddress, dexfeeInAmount);
                if (!res) {
                    return res;
                }
            }

            // burn the dex out amount
            if (dexfeeOutAmount.nValue > 0) {
                res = view.AddBalance(Params().GetConsensus().burnAddress, dexfeeOutAmount);
                if (!res) {
                    return res;
                }
            }

           return res;
        }, static_cast<int>(height));

        if (!poolResult) {
            return poolResult;
        }
    }

    // Reject if price paid post-swap above max price provided
    if (static_cast<int>(height) >= Params().GetConsensus().FortCanningHeight && obj.maxPrice != POOLPRICE_MAX) {
        if (swapAmountResult.nValue != 0) {
            const auto userMaxPrice = arith_uint256(obj.maxPrice.integer) * COIN + obj.maxPrice.fraction;
            if (arith_uint256(obj.amountFrom) * COIN / swapAmountResult.nValue > userMaxPrice) {
                return Res::Err("Price is higher than indicated.");
            }
        }
    }

    // Assign to result for loop testing best pool swap result
    result = swapAmountResult.nValue;

    return poolResult;
}

Res SwapToDFIOverUSD(CCustomCSView & mnview, DCT_ID tokenId, CAmount amount, CScript const & from, CScript const & to, uint32_t height)
{
    auto token = mnview.GetToken(tokenId);
    if (!token)
        return Res::Err("Cannot find token with id %s!", tokenId.ToString());

    CPoolSwapMessage obj;

    obj.from = from;
    obj.to = to;
    obj.idTokenFrom = tokenId;
    obj.idTokenTo = DCT_ID{0};
    obj.amountFrom = amount;
    obj.maxPrice = POOLPRICE_MAX;

    auto poolSwap = CPoolSwap(obj, height);

    // Direct swap from DUSD to DFI as defined in the CPoolSwapMessage.
    if (token->symbol == "DUSD")
        return poolSwap.ExecuteSwap(mnview, {});

    auto dUsdToken = mnview.GetToken("DUSD");
    if (!dUsdToken)
        return Res::Err("Cannot find token DUSD");

    auto pooldUSDDFI = mnview.GetPoolPair(dUsdToken->first, DCT_ID{0});
    if (!pooldUSDDFI)
        return Res::Err("Cannot find pool pair DUSD-DFI!");

    auto poolTokendUSD = mnview.GetPoolPair(tokenId,dUsdToken->first);
    if (!poolTokendUSD)
        return Res::Err("Cannot find pool pair %s-DUSD!", token->symbol);

    // swap tokenID -> USD -> DFI
    return poolSwap.ExecuteSwap(mnview, {poolTokendUSD->first, pooldUSDDFI->first});
}

bool IsVaultPriceValid(CCustomCSView& mnview, const CVaultId& vaultId, uint32_t height)
{
    if (auto collaterals = mnview.GetVaultCollaterals(vaultId))
        for (const auto& collateral : collaterals->balances)
            if (auto collateralToken = mnview.HasLoanCollateralToken({collateral.first, height}))
                if (auto fixedIntervalPrice = mnview.GetFixedIntervalPrice(collateralToken->fixedIntervalPriceId))
                    if (!fixedIntervalPrice.val->isLive(mnview.GetPriceDeviation()))
                        return false;

    if (auto loans = mnview.GetLoanTokens(vaultId))
        for (const auto& loan : loans->balances)
            if (auto loanToken = mnview.GetLoanTokenByID(loan.first))
                if (auto fixedIntervalPrice = mnview.GetFixedIntervalPrice(loanToken->fixedIntervalPriceId))
                    if (!fixedIntervalPrice.val->isLive(mnview.GetPriceDeviation()))
                        return false;
    return true;
}<|MERGE_RESOLUTION|>--- conflicted
+++ resolved
@@ -29,94 +29,6 @@
 
 #include <algorithm>
 
-<<<<<<< HEAD
-=======
-std::string ToString(CustomTxType type) {
-    switch (type)
-    {
-        case CustomTxType::CreateMasternode:    return "CreateMasternode";
-        case CustomTxType::ResignMasternode:    return "ResignMasternode";
-        case CustomTxType::SetForcedRewardAddress: return "SetForcedRewardAddress";
-        case CustomTxType::RemForcedRewardAddress: return "RemForcedRewardAddress";
-        case CustomTxType::UpdateMasternode:    return "UpdateMasternode";
-        case CustomTxType::CreateToken:         return "CreateToken";
-        case CustomTxType::UpdateToken:         return "UpdateToken";
-        case CustomTxType::UpdateTokenAny:      return "UpdateTokenAny";
-        case CustomTxType::MintToken:           return "MintToken";
-        case CustomTxType::CreatePoolPair:      return "CreatePoolPair";
-        case CustomTxType::UpdatePoolPair:      return "UpdatePoolPair";
-        case CustomTxType::PoolSwap:            return "PoolSwap";
-        case CustomTxType::PoolSwapV2:          return "PoolSwap";
-        case CustomTxType::AddPoolLiquidity:    return "AddPoolLiquidity";
-        case CustomTxType::RemovePoolLiquidity: return "RemovePoolLiquidity";
-        case CustomTxType::UtxosToAccount:      return "UtxosToAccount";
-        case CustomTxType::AccountToUtxos:      return "AccountToUtxos";
-        case CustomTxType::AccountToAccount:    return "AccountToAccount";
-        case CustomTxType::AnyAccountsToAccounts:   return "AnyAccountsToAccounts";
-        case CustomTxType::SmartContract:       return "SmartContract";
-        case CustomTxType::DFIP2203:            return "DFIP2203";
-        case CustomTxType::SetGovVariable:      return "SetGovVariable";
-        case CustomTxType::SetGovVariableHeight:return "SetGovVariableHeight";
-        case CustomTxType::AppointOracle:       return "AppointOracle";
-        case CustomTxType::RemoveOracleAppoint: return "RemoveOracleAppoint";
-        case CustomTxType::UpdateOracleAppoint: return "UpdateOracleAppoint";
-        case CustomTxType::SetOracleData:       return "SetOracleData";
-        case CustomTxType::AutoAuthPrep:        return "AutoAuth";
-        case CustomTxType::ICXCreateOrder:      return "ICXCreateOrder";
-        case CustomTxType::ICXMakeOffer:        return "ICXMakeOffer";
-        case CustomTxType::ICXSubmitDFCHTLC:    return "ICXSubmitDFCHTLC";
-        case CustomTxType::ICXSubmitEXTHTLC:    return "ICXSubmitEXTHTLC";
-        case CustomTxType::ICXClaimDFCHTLC:     return "ICXClaimDFCHTLC";
-        case CustomTxType::ICXCloseOrder:       return "ICXCloseOrder";
-        case CustomTxType::ICXCloseOffer:       return "ICXCloseOffer";
-        case CustomTxType::SetLoanCollateralToken: return "SetLoanCollateralToken";
-        case CustomTxType::SetLoanToken:        return "SetLoanToken";
-        case CustomTxType::UpdateLoanToken:     return "UpdateLoanToken";
-        case CustomTxType::LoanScheme:          return "LoanScheme";
-        case CustomTxType::DefaultLoanScheme:   return "DefaultLoanScheme";
-        case CustomTxType::DestroyLoanScheme:   return "DestroyLoanScheme";
-        case CustomTxType::Vault:               return "Vault";
-        case CustomTxType::CloseVault:          return "CloseVault";
-        case CustomTxType::UpdateVault:         return "UpdateVault";
-        case CustomTxType::DepositToVault:      return "DepositToVault";
-        case CustomTxType::WithdrawFromVault:   return "WithdrawFromVault";
-        case CustomTxType::TakeLoan:            return "TakeLoan";
-        case CustomTxType::PaybackLoan:         return "PaybackLoan";
-        case CustomTxType::PaybackLoanV2:       return "PaybackLoan";
-        case CustomTxType::AuctionBid:          return "AuctionBid";
-        case CustomTxType::FutureSwapExecution: return "FutureSwapExecution";
-        case CustomTxType::FutureSwapRefund:    return "FutureSwapRefund";
-        case CustomTxType::Reject:              return "Reject";
-        case CustomTxType::None:                return "None";
-    }
-    return "None";
-}
-
-static ResVal<CBalances> BurntTokens(CTransaction const & tx) {
-    CBalances balances;
-    for (const auto& out : tx.vout) {
-        if (out.scriptPubKey.size() > 0 && out.scriptPubKey[0] == OP_RETURN) {
-            auto res = balances.Add(out.TokenAmount());
-            if (!res.ok) {
-                return res;
-            }
-        }
-    }
-    return {balances, Res::Ok()};
-}
-
-static ResVal<CBalances> MintedTokens(CTransaction const & tx, uint32_t mintingOutputsStart) {
-    CBalances balances;
-    for (uint32_t i = mintingOutputsStart; i < (uint32_t) tx.vout.size(); i++) {
-        auto res = balances.Add(tx.vout[i].TokenAmount());
-        if (!res.ok) {
-            return res;
-        }
-    }
-    return {balances, Res::Ok()};
-}
-
->>>>>>> 57c099c1
 CCustomTxMessage customTypeToMessage(CustomTxType txType) {
     switch (txType)
     {
@@ -170,3049 +82,10 @@
         case CustomTxType::PaybackLoan:             return CLoanPaybackLoanMessage{};
         case CustomTxType::PaybackLoanV2:           return CLoanPaybackLoanV2Message{};
         case CustomTxType::AuctionBid:              return CAuctionBidMessage{};
-<<<<<<< HEAD
-        case CustomTxType::Reject:                  return CCustomTxMessageNone{};
-        case CustomTxType::None:                    return CCustomTxMessageNone{};
-=======
         case CustomTxType::FutureSwapExecution:     return CCustomTxMessageNone{};
         case CustomTxType::FutureSwapRefund:        return CCustomTxMessageNone{};
         case CustomTxType::Reject:                  return CCustomTxMessageNone{};
         case CustomTxType::None:                    return CCustomTxMessageNone{};
-    }
-    return CCustomTxMessageNone{};
-}
-
-extern std::string ScriptToString(CScript const& script);
-
-class CCustomMetadataParseVisitor : public boost::static_visitor<Res>
-{
-    uint32_t height;
-    const Consensus::Params& consensus;
-    const std::vector<unsigned char>& metadata;
-
-    Res isPostAMKFork() const {
-        if(static_cast<int>(height) < consensus.AMKHeight) {
-            return Res::Err("called before AMK height");
-        }
-        return Res::Ok();
-    }
-
-    Res isPostBayfrontFork() const {
-        if(static_cast<int>(height) < consensus.BayfrontHeight) {
-            return Res::Err("called before Bayfront height");
-        }
-        return Res::Ok();
-    }
-
-    Res isPostBayfrontGardensFork() const {
-        if(static_cast<int>(height) < consensus.BayfrontGardensHeight) {
-            return Res::Err("called before Bayfront Gardens height");
-        }
-        return Res::Ok();
-    }
-
-    Res isPostEunosFork() const {
-        if(static_cast<int>(height) < consensus.EunosHeight) {
-            return Res::Err("called before Eunos height");
-        }
-        return Res::Ok();
-    }
-
-    Res isPostEunosPayaFork() const {
-        if(static_cast<int>(height) < consensus.EunosPayaHeight) {
-            return Res::Err("called before EunosPaya height");
-        }
-        return Res::Ok();
-    }
-
-    Res isPostFortCanningFork() const {
-        if(static_cast<int>(height) < consensus.FortCanningHeight) {
-            return Res::Err("called before FortCanning height");
-        }
-        return Res::Ok();
-    }
-
-    Res isPostFortCanningHillFork() const {
-        if(static_cast<int>(height) < consensus.FortCanningHillHeight) {
-            return Res::Err("called before FortCanningHill height");
-        }
-        return Res::Ok();
-    }
-
-    Res isPostFortCanningRoadFork() const {
-        if(static_cast<int>(height) < consensus.FortCanningRoadHeight) {
-            return Res::Err("called before FortCanningRoad height");
-        }
-        return Res::Ok();
-    }
-
-    template<typename T>
-    Res serialize(T& obj) const {
-        CDataStream ss(metadata, SER_NETWORK, PROTOCOL_VERSION);
-        ss >> obj;
-        if (!ss.empty()) {
-            return Res::Err("deserialization failed: excess %d bytes", ss.size());
-        }
-        return Res::Ok();
-    }
-
-public:
-    CCustomMetadataParseVisitor(uint32_t height,
-                                const Consensus::Params& consensus,
-                                const std::vector<unsigned char>& metadata)
-        : height(height), consensus(consensus), metadata(metadata) {}
-
-    Res operator()(CCreateMasterNodeMessage& obj) const {
-        return serialize(obj);
-    }
-
-    Res operator()(CResignMasterNodeMessage& obj) const {
-        if (metadata.size() != sizeof(obj)) {
-            return Res::Err("metadata must contain 32 bytes");
-        }
-        return serialize(obj);
-    }
-
-    Res operator()(CSetForcedRewardAddressMessage& obj) const {
-        // Temporarily disabled for 2.2
-        return Res::Err("reward address change is disabled for Fort Canning");
-
-        auto res = isPostFortCanningFork();
-        return !res ? res : serialize(obj);
-    }
-
-    Res operator()(CRemForcedRewardAddressMessage& obj) const {
-        // Temporarily disabled for 2.2
-        return Res::Err("reward address change is disabled for Fort Canning");
-
-        auto res = isPostFortCanningFork();
-        return !res ? res : serialize(obj);
-    }
-
-    Res operator()(CUpdateMasterNodeMessage& obj) const {
-        // Temporarily disabled for 2.2
-        return Res::Err("updatemasternode is disabled for Fort Canning");
-
-        auto res = isPostFortCanningFork();
-        return !res ? res : serialize(obj);
-    }
-
-    Res operator()(CCreateTokenMessage& obj) const {
-        auto res = isPostAMKFork();
-        return !res ? res : serialize(obj);
-    }
-
-    Res operator()(CUpdateTokenPreAMKMessage& obj) const {
-        auto res = isPostAMKFork();
-        if (!res) {
-            return res;
-        }
-        if(isPostBayfrontFork()) {
-            return Res::Err("called post Bayfront height");
-        }
-        return serialize(obj);
-    }
-
-    Res operator()(CUpdateTokenMessage& obj) const {
-        auto res = isPostBayfrontFork();
-        return !res ? res : serialize(obj);
-    }
-
-    Res operator()(CMintTokensMessage& obj) const {
-        auto res = isPostAMKFork();
-        return !res ? res : serialize(obj);
-    }
-
-    Res operator()(CPoolSwapMessage& obj) const {
-        auto res = isPostBayfrontFork();
-        return !res ? res : serialize(obj);
-    }
-
-    Res operator()(CLiquidityMessage& obj) const {
-        auto res = isPostBayfrontFork();
-        return !res ? res : serialize(obj);
-    }
-
-    Res operator()(CRemoveLiquidityMessage& obj) const {
-        auto res = isPostBayfrontFork();
-        return !res ? res : serialize(obj);
-    }
-
-    Res operator()(CUtxosToAccountMessage& obj) const {
-        auto res = isPostAMKFork();
-        return !res ? res : serialize(obj);
-    }
-
-    Res operator()(CAccountToUtxosMessage& obj) const {
-        auto res = isPostAMKFork();
-        return !res ? res : serialize(obj);
-    }
-
-    Res operator()(CAccountToAccountMessage& obj) const {
-        auto res = isPostAMKFork();
-        return !res ? res : serialize(obj);
-    }
-
-    Res operator()(CAnyAccountsToAccountsMessage& obj) const {
-        auto res = isPostBayfrontGardensFork();
-        return !res ? res : serialize(obj);
-    }
-
-    Res operator()(CSmartContractMessage& obj) const {
-        auto res = isPostFortCanningHillFork();
-        return !res ? res : serialize(obj);
-    }
-
-    Res operator()(CFutureSwapMessage& obj) const {
-        auto res = isPostFortCanningRoadFork();
-        return !res ? res : serialize(obj);
-    }
-
-    Res operator()(CCreatePoolPairMessage& obj) const {
-        auto res = isPostBayfrontFork();
-        if (!res) {
-            return res;
-        }
-
-        CDataStream ss(metadata, SER_NETWORK, PROTOCOL_VERSION);
-        ss >> obj.poolPair;
-        ss >> obj.pairSymbol;
-
-        // Read custom pool rewards
-        if (static_cast<int>(height) >= consensus.ClarkeQuayHeight && !ss.empty()) {
-            ss >> obj.rewards;
-        }
-        if (!ss.empty()) {
-            return Res::Err("deserialization failed: excess %d bytes", ss.size());
-        }
-        return Res::Ok();
-    }
-
-    Res operator()(CUpdatePoolPairMessage& obj) const {
-        auto res = isPostBayfrontFork();
-        if (!res) {
-            return res;
-        }
-
-        CDataStream ss(metadata, SER_NETWORK, PROTOCOL_VERSION);
-        // serialize poolId as raw integer
-        ss >> obj.poolId.v;
-        ss >> obj.status;
-        ss >> obj.commission;
-        ss >> obj.ownerAddress;
-
-        // Read custom pool rewards
-        if (static_cast<int>(height) >= consensus.ClarkeQuayHeight && !ss.empty()) {
-            ss >> obj.rewards;
-        }
-
-        if (!ss.empty()) {
-            return Res::Err("deserialization failed: excess %d bytes", ss.size());
-        }
-        return Res::Ok();
-    }
-
-    Res operator()(CGovernanceMessage& obj) const {
-        auto res = isPostBayfrontFork();
-        if (!res) {
-            return res;
-        }
-        std::string name;
-        CDataStream ss(metadata, SER_NETWORK, PROTOCOL_VERSION);
-        while(!ss.empty()) {
-            ss >> name;
-            auto var = GovVariable::Create(name);
-            if (!var) {
-                return Res::Err("'%s': variable does not registered", name);
-            }
-            ss >> *var;
-            obj.govs.insert(std::move(var));
-        }
-        return Res::Ok();
-    }
-
-    Res operator()(CGovernanceHeightMessage& obj) const {
-        auto res = isPostFortCanningFork();
-        if (!res) {
-            return res;
-        }
-        CDataStream ss(metadata, SER_NETWORK, PROTOCOL_VERSION);
-        std::string name;
-        ss >> name;
-        obj.govVar = GovVariable::Create(name);
-        if (!obj.govVar) {
-            return Res::Err("'%s': variable does not registered", name);
-        }
-        ss >> *obj.govVar;
-        ss >> obj.startHeight;
-        return Res::Ok();
-    }
-
-    Res operator()(CAppointOracleMessage& obj) const {
-        auto res = isPostEunosFork();
-        return !res ? res : serialize(obj);
-    }
-
-    Res operator()(CRemoveOracleAppointMessage& obj) const {
-        auto res = isPostEunosFork();
-        return !res ? res : serialize(obj);
-    }
-
-    Res operator()(CUpdateOracleAppointMessage& obj) const {
-        auto res = isPostEunosFork();
-        return !res ? res : serialize(obj);
-    }
-
-    Res operator()(CSetOracleDataMessage& obj) const {
-        auto res = isPostEunosFork();
-        return !res ? res : serialize(obj);
-    }
-
-    Res operator()(CICXCreateOrderMessage& obj) const {
-        auto res = isPostEunosFork();
-        return !res ? res : serialize(obj);
-    }
-
-    Res operator()(CICXMakeOfferMessage& obj) const {
-        auto res = isPostEunosFork();
-        return !res ? res : serialize(obj);
-    }
-
-    Res operator()(CICXSubmitDFCHTLCMessage& obj) const {
-        auto res = isPostEunosFork();
-        return !res ? res : serialize(obj);
-    }
-
-    Res operator()(CICXSubmitEXTHTLCMessage& obj) const {
-        auto res = isPostEunosFork();
-        return !res ? res : serialize(obj);
-    }
-
-    Res operator()(CICXClaimDFCHTLCMessage& obj) const {
-        auto res = isPostEunosFork();
-        return !res ? res : serialize(obj);
-    }
-
-    Res operator()(CICXCloseOrderMessage& obj) const {
-        auto res = isPostEunosFork();
-        return !res ? res : serialize(obj);
-    }
-
-    Res operator()(CICXCloseOfferMessage& obj) const {
-        auto res = isPostEunosFork();
-        return !res ? res : serialize(obj);
-    }
-
-    Res operator()(CPoolSwapMessageV2& obj) const {
-        auto res = isPostFortCanningFork();
-        return !res ? res : serialize(obj);
-    }
-
-    Res operator()(CLoanSetCollateralTokenMessage& obj) const {
-        auto res = isPostFortCanningFork();
-        return !res ? res : serialize(obj);
-    }
-
-    Res operator()(CLoanSetLoanTokenMessage& obj) const {
-        auto res = isPostFortCanningFork();
-        return !res ? res : serialize(obj);
-    }
-
-    Res operator()(CLoanUpdateLoanTokenMessage& obj) const {
-        auto res = isPostFortCanningFork();
-        return !res ? res : serialize(obj);
-    }
-
-    Res operator()(CLoanSchemeMessage& obj) const {
-        auto res = isPostFortCanningFork();
-        return !res ? res : serialize(obj);
-    }
-
-    Res operator()(CDefaultLoanSchemeMessage& obj) const {
-        auto res = isPostFortCanningFork();
-        return !res ? res : serialize(obj);
-    }
-
-    Res operator()(CDestroyLoanSchemeMessage& obj) const {
-        auto res = isPostFortCanningFork();
-        return !res ? res : serialize(obj);
-    }
-
-    Res operator()(CVaultMessage& obj) const {
-        auto res = isPostFortCanningFork();
-        return !res ? res : serialize(obj);
-    }
-
-    Res operator()(CCloseVaultMessage& obj) const {
-        auto res = isPostFortCanningFork();
-        return !res ? res : serialize(obj);
-    }
-
-    Res operator()(CUpdateVaultMessage& obj) const {
-        auto res = isPostFortCanningFork();
-        return !res ? res : serialize(obj);
-    }
-
-    Res operator()(CDepositToVaultMessage& obj) const {
-        auto res = isPostFortCanningFork();
-        return !res ? res : serialize(obj);
-    }
-
-    Res operator()(CWithdrawFromVaultMessage& obj) const {
-        auto res = isPostFortCanningFork();
-        return !res ? res : serialize(obj);
-    }
-
-    Res operator()(CLoanTakeLoanMessage& obj) const {
-        auto res = isPostFortCanningFork();
-        return !res ? res : serialize(obj);
-    }
-
-    Res operator()(CLoanPaybackLoanMessage& obj) const {
-        auto res = isPostFortCanningFork();
-        return !res ? res : serialize(obj);
-    }
-
-    Res operator()(CLoanPaybackLoanV2Message& obj) const {
-        auto res = isPostFortCanningRoadFork();
-        return !res ? res : serialize(obj);
-    }
-
-    Res operator()(CAuctionBidMessage& obj) const {
-        auto res = isPostFortCanningFork();
-        return !res ? res : serialize(obj);
-    }
-
-    Res operator()(CCustomTxMessageNone&) const {
-        return Res::Ok();
-    }
-};
-
-class CCustomTxVisitor : public boost::static_visitor<Res>
-{
-protected:
-    uint32_t height;
-    CCustomCSView& mnview;
-    const CTransaction& tx;
-    const CCoinsViewCache& coins;
-    const Consensus::Params& consensus;
-
-public:
-    CCustomTxVisitor(const CTransaction& tx,
-                     uint32_t height,
-                     const CCoinsViewCache& coins,
-                     CCustomCSView& mnview,
-                     const Consensus::Params& consensus)
-
-        : height(height), mnview(mnview), tx(tx), coins(coins), consensus(consensus) {}
-
-    bool HasAuth(const CScript& auth) const {
-        for (const auto& input : tx.vin) {
-            const Coin& coin = coins.AccessCoin(input.prevout);
-            if (!coin.IsSpent() && coin.out.scriptPubKey == auth) {
-                return true;
-            }
-        }
-        return false;
-    }
-
-    Res HasCollateralAuth(const uint256& collateralTx) const {
-        const Coin& auth = coins.AccessCoin(COutPoint(collateralTx, 1)); // always n=1 output
-        if (!HasAuth(auth.out.scriptPubKey)) {
-            return Res::Err("tx must have at least one input from the owner");
-        }
-        return Res::Ok();
-    }
-
-    Res HasFoundationAuth() const {
-        for (const auto& input : tx.vin) {
-            const Coin& coin = coins.AccessCoin(input.prevout);
-            if (!coin.IsSpent() && consensus.foundationMembers.count(coin.out.scriptPubKey) > 0) {
-                return Res::Ok();
-            }
-        }
-        return Res::Err("tx not from foundation member");
-    }
-
-    Res CheckMasternodeCreationTx() const {
-        if (tx.vout.size() < 2
-        || tx.vout[0].nValue < GetMnCreationFee(height) || tx.vout[0].nTokenId != DCT_ID{0}
-        || tx.vout[1].nValue != GetMnCollateralAmount(height) || tx.vout[1].nTokenId != DCT_ID{0}) {
-            return Res::Err("malformed tx vouts (wrong creation fee or collateral amount)");
-        }
-        return Res::Ok();
-    }
-
-    Res CheckTokenCreationTx() const {
-        if (tx.vout.size() < 2
-        || tx.vout[0].nValue < GetTokenCreationFee(height) || tx.vout[0].nTokenId != DCT_ID{0}
-        || tx.vout[1].nValue != GetTokenCollateralAmount() || tx.vout[1].nTokenId != DCT_ID{0}) {
-            return Res::Err("malformed tx vouts (wrong creation fee or collateral amount)");
-        }
-        return Res::Ok();
-    }
-
-    Res CheckCustomTx() const {
-        if (static_cast<int>(height) < consensus.EunosPayaHeight && tx.vout.size() != 2) {
-            return Res::Err("malformed tx vouts ((wrong number of vouts)");
-        }
-        if (static_cast<int>(height) >= consensus.EunosPayaHeight && tx.vout[0].nValue != 0) {
-            return Res::Err("malformed tx vouts, first vout must be OP_RETURN vout with value 0");
-        }
-        return Res::Ok();
-    }
-
-    Res TransferTokenBalance(DCT_ID id, CAmount amount, CScript const & from, CScript const & to) const {
-        assert(!from.empty() || !to.empty());
-
-        CTokenAmount tokenAmount{id, amount};
-        // if "from" not supplied it will only add balance on "to" address
-        if (!from.empty()) {
-            auto res = mnview.SubBalance(from, tokenAmount);
-            if (!res)
-                return res;
-        }
-
-        // if "to" not supplied it will only sub balance from "form" address
-        if (!to.empty()) {
-            auto res = mnview.AddBalance(to,tokenAmount);
-            if (!res)
-                return res;
-        }
-
-        return Res::Ok();
-    }
-
-    DCT_ID FindTokenByPartialSymbolName(const std::string& symbol) const {
-        DCT_ID res{0};
-        mnview.ForEachToken([&](DCT_ID id, CTokenImplementation token) {
-            if (token.symbol.find(symbol) == 0) {
-                res = id;
-                return false;
-            }
-            return true;
-        }, DCT_ID{1});
-        assert(res.v != 0);
-        return res;
-    }
-
-    CPoolPair GetBTCDFIPoolPair() const {
-        auto BTC = FindTokenByPartialSymbolName(CICXOrder::TOKEN_BTC);
-        auto pair = mnview.GetPoolPair(BTC, DCT_ID{0});
-        assert(pair);
-        return std::move(pair->second);
-    }
-
-    CAmount GetDFIperBTC() const {
-        auto BTCDFIPoolPair = GetBTCDFIPoolPair();
-        if (BTCDFIPoolPair.idTokenA == DCT_ID({0}))
-            return (arith_uint256(BTCDFIPoolPair.reserveA) * arith_uint256(COIN) / BTCDFIPoolPair.reserveB).GetLow64();
-        return (arith_uint256(BTCDFIPoolPair.reserveB) * arith_uint256(COIN) / BTCDFIPoolPair.reserveA).GetLow64();
-    }
-
-    CAmount CalculateTakerFee(CAmount amount) const {
-        return (arith_uint256(amount) * arith_uint256(mnview.ICXGetTakerFeePerBTC()) / arith_uint256(COIN)
-              * arith_uint256(GetDFIperBTC()) / arith_uint256(COIN)).GetLow64();
-    }
-
-    ResVal<CScript> MintableToken(DCT_ID id, const CTokenImplementation& token) const {
-        if (token.destructionTx != uint256{}) {
-            return Res::Err("token %s already destroyed at height %i by tx %s", token.symbol,
-                            token.destructionHeight, token.destructionTx.GetHex());
-        }
-        const Coin& auth = coins.AccessCoin(COutPoint(token.creationTx, 1)); // always n=1 output
-
-        // pre-bayfront logic:
-        if (static_cast<int>(height) < consensus.BayfrontHeight) {
-            if (id < CTokensView::DCT_ID_START) {
-                return Res::Err("token %s is a 'stable coin', can't mint stable coin!", id.ToString());
-            }
-
-            if (!HasAuth(auth.out.scriptPubKey)) {
-                return Res::Err("tx must have at least one input from token owner");
-            }
-            return {auth.out.scriptPubKey, Res::Ok()};
-        }
-
-        if (id == DCT_ID{0}) {
-            return Res::Err("can't mint default DFI coin!");
-        }
-
-        if (token.IsPoolShare()) {
-            return Res::Err("can't mint LPS token %s!", id.ToString());
-        }
-
-        static const auto isMainNet = Params().NetworkIDString() == CBaseChainParams::MAIN;
-        // may be different logic with LPS, so, dedicated check:
-        if (!token.IsMintable() || (isMainNet && mnview.GetLoanTokenByID(id))) {
-            return Res::Err("token %s is not mintable!", id.ToString());
-        }
-
-        if (!HasAuth(auth.out.scriptPubKey)) { // in the case of DAT, it's ok to do not check foundation auth cause exact DAT owner is foundation member himself
-            if (!token.IsDAT()) {
-                return Res::Err("tx must have at least one input from token owner");
-            } else if (!HasFoundationAuth()) { // Is a DAT, check founders auth
-                return Res::Err("token is DAT and tx not from foundation member");
-            }
-        }
-
-        return {auth.out.scriptPubKey, Res::Ok()};
-    }
-
-    Res eraseEmptyBalances(TAmounts& balances) const {
-        for (auto it = balances.begin(), next_it = it; it != balances.end(); it = next_it) {
-            ++next_it;
-
-            auto token = mnview.GetToken(it->first);
-            if (!token) {
-                return Res::Err("reward token %d does not exist!", it->first.v);
-            }
-
-            if (it->second == 0) {
-                balances.erase(it);
-            }
-        }
-        return Res::Ok();
-    }
-
-    Res setShares(const CScript& owner, const TAmounts& balances) const {
-        for (const auto& balance : balances) {
-            auto token = mnview.GetToken(balance.first);
-            if (token && token->IsPoolShare()) {
-                const auto bal = mnview.GetBalance(owner, balance.first);
-                if (bal.nValue == balance.second) {
-                    auto res = mnview.SetShare(balance.first, owner, height);
-                    if (!res) {
-                        return res;
-                    }
-                }
-            }
-        }
-        return Res::Ok();
-    }
-
-    Res delShares(const CScript& owner, const TAmounts& balances) const {
-        for (const auto& kv : balances) {
-            auto token = mnview.GetToken(kv.first);
-            if (token && token->IsPoolShare()) {
-                const auto balance = mnview.GetBalance(owner, kv.first);
-                if (balance.nValue == 0) {
-                    auto res = mnview.DelShare(kv.first, owner);
-                    if (!res) {
-                        return res;
-                    }
-                }
-            }
-        }
-        return Res::Ok();
-    }
-
-    // we need proxy view to prevent add/sub balance record
-    void CalculateOwnerRewards(const CScript& owner) const {
-        CCustomCSView view(mnview);
-        view.CalculateOwnerRewards(owner, height);
-        view.Flush();
-    }
-
-    Res subBalanceDelShares(const CScript& owner, const CBalances& balance) const {
-        CalculateOwnerRewards(owner);
-        auto res = mnview.SubBalances(owner, balance);
-        if (!res) {
-            return Res::ErrCode(CustomTxErrCodes::NotEnoughBalance, res.msg);
-        }
-        return delShares(owner, balance.balances);
-    }
-
-    Res addBalanceSetShares(const CScript& owner, const CBalances& balance) const {
-        CalculateOwnerRewards(owner);
-        auto res = mnview.AddBalances(owner, balance);
-        return !res ? res : setShares(owner, balance.balances);
-    }
-
-    Res addBalancesSetShares(const CAccounts& accounts) const {
-        for (const auto& account : accounts) {
-            auto res = addBalanceSetShares(account.first, account.second);
-            if (!res) {
-                return res;
-            }
-        }
-        return Res::Ok();
-    }
-
-    Res subBalancesDelShares(const CAccounts& accounts) const {
-        for (const auto& account : accounts) {
-            auto res = subBalanceDelShares(account.first, account.second);
-            if (!res) {
-                return res;
-            }
-        }
-        return Res::Ok();
-    }
-
-    Res normalizeTokenCurrencyPair(std::set<CTokenCurrencyPair>& tokenCurrency) const {
-        std::set<CTokenCurrencyPair> trimmed;
-        for (const auto& pair : tokenCurrency) {
-            auto token = trim_ws(pair.first).substr(0, CToken::MAX_TOKEN_SYMBOL_LENGTH);
-            auto currency = trim_ws(pair.second).substr(0, CToken::MAX_TOKEN_SYMBOL_LENGTH);
-            if (token.empty() || currency.empty()) {
-                return Res::Err("empty token / currency");
-            }
-            trimmed.emplace(token, currency);
-        }
-        tokenCurrency = std::move(trimmed);
-        return Res::Ok();
-    }
-
-    bool oraclePriceFeed(const CTokenCurrencyPair& priceFeed) const {
-        // Allow hard coded DUSD/USD
-        if (priceFeed.first == "DUSD" && priceFeed.second == "USD") {
-            return true;
-        }
-        bool found = false;
-        mnview.ForEachOracle([&](const COracleId&, COracle oracle) {
-            return !(found = oracle.SupportsPair(priceFeed.first, priceFeed.second));
-        });
-        return found;
-    }
-
-    void storeGovVars(const CGovernanceHeightMessage& obj) const {
-
-        // Retrieve any stored GovVariables at startHeight
-        auto storedGovVars = mnview.GetStoredVariables(obj.startHeight);
-
-        // Remove any pre-existing entry
-        for (auto it = storedGovVars.begin(); it != storedGovVars.end();) {
-            if ((*it)->GetName() == obj.govVar->GetName()) {
-                it = storedGovVars.erase(it);
-            } else {
-                ++it;
-            }
-        }
-
-        // Add GovVariable to set for storage
-        storedGovVars.insert(obj.govVar);
-
-        // Store GovVariable set by height
-        mnview.SetStoredVariables(storedGovVars, obj.startHeight);
-    }
-};
-
-class CCustomTxApplyVisitor : public CCustomTxVisitor
-{
-    uint64_t time;
-    uint32_t txn;
-public:
-    CCustomTxApplyVisitor(const CTransaction& tx,
-                          uint32_t height,
-                          const CCoinsViewCache& coins,
-                          CCustomCSView& mnview,
-                          const Consensus::Params& consensus,
-                          uint64_t time,
-                          uint32_t txn)
-
-        : CCustomTxVisitor(tx, height, coins, mnview, consensus), time(time), txn(txn) {}
-
-    Res operator()(const CCreateMasterNodeMessage& obj) const {
-        auto res = CheckMasternodeCreationTx();
-        if (!res) {
-            return res;
-        }
-
-        if (height >= static_cast<uint32_t>(Params().GetConsensus().EunosHeight) && !HasAuth(tx.vout[1].scriptPubKey)) {
-            return Res::Err("masternode creation needs owner auth");
-        }
-
-        if (height >= static_cast<uint32_t>(Params().GetConsensus().EunosPayaHeight)) {
-            switch(obj.timelock) {
-                case CMasternode::ZEROYEAR:
-                case CMasternode::FIVEYEAR:
-                case CMasternode::TENYEAR:
-                    break;
-                default:
-                    return Res::Err("Timelock must be set to either 0, 5 or 10 years");
-            }
-        } else if (obj.timelock != 0) {
-            return Res::Err("collateral timelock cannot be set below EunosPaya");
-        }
-
-        CMasternode node;
-        CTxDestination dest;
-        if (ExtractDestination(tx.vout[1].scriptPubKey, dest)) {
-            if (dest.which() == PKHashType) {
-                node.ownerType = 1;
-                node.ownerAuthAddress = CKeyID(*boost::get<PKHash>(&dest));
-            } else if (dest.which() == WitV0KeyHashType) {
-                node.ownerType = 4;
-                node.ownerAuthAddress = CKeyID(*boost::get<WitnessV0KeyHash>(&dest));
-            }
-        }
-        node.creationHeight = height;
-        node.operatorType = obj.operatorType;
-        node.operatorAuthAddress = obj.operatorAuthAddress;
-
-        // Set masternode version2 after FC for new serialisation
-        if (height >= static_cast<uint32_t>(Params().GetConsensus().FortCanningHeight)) {
-            node.version = CMasternode::VERSION0;
-        }
-
-        res = mnview.CreateMasternode(tx.GetHash(), node, obj.timelock);
-        // Build coinage from the point of masternode creation
-        if (res) {
-            if (height >= static_cast<uint32_t>(Params().GetConsensus().EunosPayaHeight)) {
-                for (uint8_t i{0}; i < SUBNODE_COUNT; ++i) {
-                    mnview.SetSubNodesBlockTime(node.operatorAuthAddress, static_cast<uint32_t>(height), i, time);
-                }
-            } else if (height >= static_cast<uint32_t>(Params().GetConsensus().DakotaCrescentHeight)) {
-                mnview.SetMasternodeLastBlockTime(node.operatorAuthAddress, static_cast<uint32_t>(height), time);
-            }
-        }
-        return res;
-    }
-
-    Res operator()(const CResignMasterNodeMessage& obj) const {
-        auto res = HasCollateralAuth(obj);
-        return !res ? res : mnview.ResignMasternode(obj, tx.GetHash(), height);
-    }
-
-    Res operator()(const CSetForcedRewardAddressMessage& obj) const {
-        // Temporarily disabled for 2.2
-        return Res::Err("reward address change is disabled for Fort Canning");
-
-        auto const node = mnview.GetMasternode(obj.nodeId);
-        if (!node) {
-            return Res::Err("masternode %s does not exist", obj.nodeId.ToString());
-        }
-        if (!HasCollateralAuth(obj.nodeId)) {
-            return Res::Err("%s: %s", obj.nodeId.ToString(), "tx must have at least one input from masternode owner");
-        }
-
-        return mnview.SetForcedRewardAddress(obj.nodeId, obj.rewardAddressType, obj.rewardAddress, height);
-    }
-
-    Res operator()(const CRemForcedRewardAddressMessage& obj) const {
-        // Temporarily disabled for 2.2
-        return Res::Err("reward address change is disabled for Fort Canning");
-
-        auto const node = mnview.GetMasternode(obj.nodeId);
-        if (!node) {
-            return Res::Err("masternode %s does not exist", obj.nodeId.ToString());
-        }
-        if (!HasCollateralAuth(obj.nodeId)) {
-            return Res::Err("%s: %s", obj.nodeId.ToString(), "tx must have at least one input from masternode owner");
-        }
-
-        return mnview.RemForcedRewardAddress(obj.nodeId, height);
-    }
-
-    Res operator()(const CUpdateMasterNodeMessage& obj) const {
-        // Temporarily disabled for 2.2
-        return Res::Err("updatemasternode is disabled for Fort Canning");
-
-        auto res = HasCollateralAuth(obj.mnId);
-        return !res ? res : mnview.UpdateMasternode(obj.mnId, obj.operatorType, obj.operatorAuthAddress, height);
-    }
-
-    Res operator()(const CCreateTokenMessage& obj) const {
-        auto res = CheckTokenCreationTx();
-        if (!res) {
-            return res;
-        }
-
-        CTokenImplementation token;
-        static_cast<CToken&>(token) = obj;
-
-        token.symbol = trim_ws(token.symbol).substr(0, CToken::MAX_TOKEN_SYMBOL_LENGTH);
-        token.name = trim_ws(token.name).substr(0, CToken::MAX_TOKEN_NAME_LENGTH);
-        token.creationTx = tx.GetHash();
-        token.creationHeight = height;
-
-        //check foundation auth
-        if (token.IsDAT() && !HasFoundationAuth()) {
-            return Res::Err("tx not from foundation member");
-        }
-
-        if (static_cast<int>(height) >= consensus.BayfrontHeight) { // formal compatibility if someone cheat and create LPS token on the pre-bayfront node
-            if (token.IsPoolShare()) {
-                return Res::Err("Cant't manually create 'Liquidity Pool Share' token; use poolpair creation");
-            }
-        }
-
-        return mnview.CreateToken(token, static_cast<int>(height) < consensus.BayfrontHeight);
-    }
-
-    Res operator()(const CUpdateTokenPreAMKMessage& obj) const {
-        auto pair = mnview.GetTokenByCreationTx(obj.tokenTx);
-        if (!pair) {
-            return Res::Err("token with creationTx %s does not exist", obj.tokenTx.ToString());
-        }
-        const auto& token = pair->second;
-
-        //check foundation auth
-        auto res = HasFoundationAuth();
-
-        if (token.IsDAT() != obj.isDAT && pair->first >= CTokensView::DCT_ID_START) {
-            CToken newToken = static_cast<CToken>(token); // keeps old and triggers only DAT!
-            newToken.flags ^= (uint8_t)CToken::TokenFlags::DAT;
-
-            return !res ? res : mnview.UpdateToken(token.creationTx, newToken, true);
-        }
-        return res;
-    }
-
-    Res operator()(const CUpdateTokenMessage& obj) const {
-        auto pair = mnview.GetTokenByCreationTx(obj.tokenTx);
-        if (!pair) {
-            return Res::Err("token with creationTx %s does not exist", obj.tokenTx.ToString());
-        }
-        if (pair->first == DCT_ID{0}) {
-            return Res::Err("Can't alter DFI token!"); // may be redundant cause DFI is 'finalized'
-        }
-
-        const auto& token = pair->second;
-
-        // need to check it exectly here cause lps has no collateral auth (that checked next)
-        if (token.IsPoolShare()) {
-            return Res::Err("token %s is the LPS token! Can't alter pool share's tokens!", obj.tokenTx.ToString());
-        }
-
-        // check auth, depends from token's "origins"
-        const Coin& auth = coins.AccessCoin(COutPoint(token.creationTx, 1)); // always n=1 output
-        bool isFoundersToken = consensus.foundationMembers.count(auth.out.scriptPubKey) > 0;
-
-        auto res = Res::Ok();
-        if (isFoundersToken && !(res = HasFoundationAuth())) {
-            return res;
-        } else if (!(res = HasCollateralAuth(token.creationTx))) {
-            return res;
-        }
-
-        // Check for isDAT change in non-foundation token after set height
-        if (static_cast<int>(height) >= consensus.BayfrontMarinaHeight) {
-            //check foundation auth
-            if (obj.token.IsDAT() != token.IsDAT() && !HasFoundationAuth()) { //no need to check Authority if we don't create isDAT
-                return Res::Err("can't set isDAT to true, tx not from foundation member");
-            }
-        }
-
-        auto updatedToken = obj.token;
-        if (height >= consensus.FortCanningHeight) {
-            updatedToken.symbol = trim_ws(updatedToken.symbol).substr(0, CToken::MAX_TOKEN_SYMBOL_LENGTH);
-        }
-
-        return mnview.UpdateToken(token.creationTx, updatedToken, false);
-    }
-
-    Res operator()(const CMintTokensMessage& obj) const {
-        // check auth and increase balance of token's owner
-        for (const auto& kv : obj.balances) {
-            const DCT_ID& tokenId = kv.first;
-
-            auto token = mnview.GetToken(tokenId);
-            if (!token) {
-                return Res::Err("token %s does not exist!", tokenId.ToString());
-            }
-
-            auto mintable = MintableToken(tokenId, *token);
-            if (!mintable) {
-                return std::move(mintable);
-            }
-
-            auto minted = mnview.AddMintedTokens(tokenId, kv.second);
-            if (!minted) {
-                return minted;
-            }
-
-            CalculateOwnerRewards(*mintable.val);
-            auto res = mnview.AddBalance(*mintable.val, CTokenAmount{tokenId, kv.second});
-            if (!res) {
-                return res;
-            }
-        }
-        return Res::Ok();
-    }
-
-    Res operator()(const CCreatePoolPairMessage& obj) const {
-        //check foundation auth
-        if (!HasFoundationAuth()) {
-            return Res::Err("tx not from foundation member");
-        }
-        if (obj.poolPair.commission < 0 || obj.poolPair.commission > COIN) {
-            return Res::Err("wrong commission");
-        }
-
-        /// @todo ownerAddress validity checked only in rpc. is it enough?
-        CPoolPair poolPair(obj.poolPair);
-        auto pairSymbol = obj.pairSymbol;
-        poolPair.creationTx = tx.GetHash();
-        poolPair.creationHeight = height;
-        auto& rewards = poolPair.rewards;
-
-        auto tokenA = mnview.GetToken(poolPair.idTokenA);
-        if (!tokenA) {
-            return Res::Err("token %s does not exist!", poolPair.idTokenA.ToString());
-        }
-
-        auto tokenB = mnview.GetToken(poolPair.idTokenB);
-        if (!tokenB) {
-            return Res::Err("token %s does not exist!", poolPair.idTokenB.ToString());
-        }
-
-        const auto symbolLength = height >= consensus.FortCanningHeight ? CToken::MAX_TOKEN_POOLPAIR_LENGTH : CToken::MAX_TOKEN_SYMBOL_LENGTH;
-        if (pairSymbol.empty()) {
-            pairSymbol = trim_ws(tokenA->symbol + "-" + tokenB->symbol).substr(0, symbolLength);
-        } else {
-            pairSymbol = trim_ws(pairSymbol).substr(0, symbolLength);
-        }
-
-        CTokenImplementation token;
-        token.flags = (uint8_t)CToken::TokenFlags::DAT |
-                      (uint8_t)CToken::TokenFlags::LPS |
-                      (uint8_t)CToken::TokenFlags::Tradeable |
-                      (uint8_t)CToken::TokenFlags::Finalized;
-
-        token.name = trim_ws(tokenA->name + "-" + tokenB->name).substr(0, CToken::MAX_TOKEN_NAME_LENGTH);
-        token.symbol = pairSymbol;
-        token.creationTx = tx.GetHash();
-        token.creationHeight = height;
-
-        auto tokenId = mnview.CreateToken(token, false);
-        if (!tokenId) {
-            return std::move(tokenId);
-        }
-
-        rewards = obj.rewards;
-        if (!rewards.balances.empty()) {
-            // Check tokens exist and remove empty reward amounts
-            auto res = eraseEmptyBalances(rewards.balances);
-            if (!res) {
-                return res;
-            }
-        }
-
-        return mnview.SetPoolPair(tokenId, height, poolPair);
-    }
-
-    Res operator()(const CUpdatePoolPairMessage& obj) const {
-        //check foundation auth
-        if (!HasFoundationAuth()) {
-            return Res::Err("tx not from foundation member");
-        }
-
-        auto rewards = obj.rewards;
-        if (!rewards.balances.empty()) {
-            // Check for special case to wipe rewards
-            if (!(rewards.balances.size() == 1 && rewards.balances.cbegin()->first == DCT_ID{std::numeric_limits<uint32_t>::max()}
-            && rewards.balances.cbegin()->second == std::numeric_limits<CAmount>::max())) {
-                // Check if tokens exist and remove empty reward amounts
-                auto res = eraseEmptyBalances(rewards.balances);
-                if (!res) {
-                    return res;
-                }
-            }
-        }
-        return mnview.UpdatePoolPair(obj.poolId, height, obj.status, obj.commission, obj.ownerAddress, rewards);
-    }
-
-    Res operator()(const CPoolSwapMessage& obj) const {
-        // check auth
-        if (!HasAuth(obj.from)) {
-            return Res::Err("tx must have at least one input from account owner");
-        }
-
-        return CPoolSwap(obj, height).ExecuteSwap(mnview, {});
-    }
-
-    Res operator()(const CPoolSwapMessageV2& obj) const {
-        // check auth
-        if (!HasAuth(obj.swapInfo.from)) {
-            return Res::Err("tx must have at least one input from account owner");
-        }
-
-        if (height >= static_cast<uint32_t>(Params().GetConsensus().FortCanningHillHeight) && obj.poolIDs.size() > 3) {
-            return Res::Err(strprintf("Too many pool IDs provided, max 3 allowed, %d provided", obj.poolIDs.size()));
-        }
-
-        return CPoolSwap(obj.swapInfo, height).ExecuteSwap(mnview, obj.poolIDs);
-    }
-
-    Res operator()(const CLiquidityMessage& obj) const {
-        CBalances sumTx = SumAllTransfers(obj.from);
-        if (sumTx.balances.size() != 2) {
-            return Res::Err("the pool pair requires two tokens");
-        }
-
-        std::pair<DCT_ID, CAmount> amountA = *sumTx.balances.begin();
-        std::pair<DCT_ID, CAmount> amountB = *(std::next(sumTx.balances.begin(), 1));
-
-        // checked internally too. remove here?
-        if (amountA.second <= 0 || amountB.second <= 0) {
-            return Res::Err("amount cannot be less than or equal to zero");
-        }
-
-        auto pair = mnview.GetPoolPair(amountA.first, amountB.first);
-        if (!pair) {
-            return Res::Err("there is no such pool pair");
-        }
-
-        for (const auto& kv : obj.from) {
-            if (!HasAuth(kv.first)) {
-                return Res::Err("tx must have at least one input from account owner");
-            }
-        }
-
-        for (const auto& kv : obj.from) {
-            CalculateOwnerRewards(kv.first);
-            auto res = mnview.SubBalances(kv.first, kv.second);
-            if (!res) {
-                return res;
-            }
-        }
-
-        const auto& lpTokenID = pair->first;
-        auto& pool = pair->second;
-
-        // normalize A & B to correspond poolpair's tokens
-        if (amountA.first != pool.idTokenA) {
-            std::swap(amountA, amountB);
-        }
-
-        bool slippageProtection = static_cast<int>(height) >= consensus.BayfrontMarinaHeight;
-        auto res = pool.AddLiquidity(amountA.second, amountB.second, [&] /*onMint*/(CAmount liqAmount) {
-
-            CBalances balance{TAmounts{{lpTokenID, liqAmount}}};
-            return addBalanceSetShares(obj.shareAddress, balance);
-        }, slippageProtection);
-
-        return !res ? res : mnview.SetPoolPair(lpTokenID, height, pool);
-    }
-
-    Res operator()(const CRemoveLiquidityMessage& obj) const {
-        const auto& from = obj.from;
-        auto amount = obj.amount;
-
-        // checked internally too. remove here?
-        if (amount.nValue <= 0) {
-            return Res::Err("amount cannot be less than or equal to zero");
-        }
-
-        auto pair = mnview.GetPoolPair(amount.nTokenId);
-        if (!pair) {
-            return Res::Err("there is no such pool pair");
-        }
-
-        if (!HasAuth(from)) {
-            return Res::Err("tx must have at least one input from account owner");
-        }
-
-        CPoolPair& pool = pair.get();
-
-        // subtract liq.balance BEFORE RemoveLiquidity call to check balance correctness
-        {
-            CBalances balance{TAmounts{{amount.nTokenId, amount.nValue}}};
-            auto res = subBalanceDelShares(from, balance);
-            if (!res) {
-                return res;
-            }
-        }
-
-        auto res = pool.RemoveLiquidity(amount.nValue, [&] (CAmount amountA, CAmount amountB) {
-
-            CalculateOwnerRewards(from);
-            CBalances balances{TAmounts{{pool.idTokenA, amountA}, {pool.idTokenB, amountB}}};
-            return mnview.AddBalances(from, balances);
-        });
-
-        return !res ? res : mnview.SetPoolPair(amount.nTokenId, height, pool);
-    }
-
-    Res operator()(const CUtxosToAccountMessage& obj) const {
-        // check enough tokens are "burnt"
-        const auto burnt = BurntTokens(tx);
-        if (!burnt) {
-            return burnt;
-        }
-
-        const auto mustBeBurnt = SumAllTransfers(obj.to);
-        if (*burnt.val != mustBeBurnt) {
-            return Res::Err("transfer tokens mismatch burnt tokens: (%s) != (%s)", mustBeBurnt.ToString(), burnt.val->ToString());
-        }
-
-        // transfer
-        return addBalancesSetShares(obj.to);
-    }
-
-    Res operator()(const CAccountToUtxosMessage& obj) const {
-        // check auth
-        if (!HasAuth(obj.from)) {
-            return Res::Err("tx must have at least one input from account owner");
-        }
-
-        // check that all tokens are minted, and no excess tokens are minted
-        auto minted = MintedTokens(tx, obj.mintingOutputsStart);
-        if (!minted) {
-            return std::move(minted);
-        }
-
-        if (obj.balances != *minted.val) {
-            return Res::Err("amount of minted tokens in UTXOs and metadata do not match: (%s) != (%s)", minted.val->ToString(), obj.balances.ToString());
-        }
-
-        // block for non-DFI transactions
-        for (const auto& kv : obj.balances.balances) {
-            const DCT_ID& tokenId = kv.first;
-            if (tokenId != DCT_ID{0}) {
-                return Res::Err("only available for DFI transactions");
-            }
-        }
-
-        // transfer
-        return subBalanceDelShares(obj.from, obj.balances);
-    }
-
-    Res operator()(const CAccountToAccountMessage& obj) const {
-        // check auth
-        if (!HasAuth(obj.from)) {
-            return Res::Err("tx must have at least one input from account owner");
-        }
-
-        // transfer
-        auto res = subBalanceDelShares(obj.from, SumAllTransfers(obj.to));
-        return !res ? res : addBalancesSetShares(obj.to);
-    }
-
-
-    Res HandleDFIP2201Contract(const CSmartContractMessage& obj) const {
-        const auto attributes = mnview.GetAttributes();
-        if (!attributes)
-            return Res::Err("Attributes unavailable");
-
-        CDataStructureV0 activeKey{AttributeTypes::Param, ParamIDs::DFIP2201, DFIPKeys::Active};
-
-        if (!attributes->GetValue(activeKey, false))
-            return Res::Err("DFIP2201 smart contract is not enabled");
-
-        if (obj.name != SMART_CONTRACT_DFIP_2201)
-            return Res::Err("DFIP2201 contract mismatch - got: " + obj.name);
-
-        if (obj.accounts.size() != 1)
-            return Res::Err("Only one address entry expected for " + obj.name);
-
-        if (obj.accounts.begin()->second.balances.size() != 1)
-            return Res::Err("Only one amount entry expected for " + obj.name);
-
-        const auto& script = obj.accounts.begin()->first;
-        if (!HasAuth(script))
-            return Res::Err("Must have at least one input from supplied address");
-
-        const auto& id = obj.accounts.begin()->second.balances.begin()->first;
-        const auto& amount = obj.accounts.begin()->second.balances.begin()->second;
-
-        if (amount <= 0)
-            return Res::Err("Amount out of range");
-
-        CDataStructureV0 minSwapKey{AttributeTypes::Param, ParamIDs::DFIP2201, DFIPKeys::MinSwap};
-        auto minSwap = attributes->GetValue(minSwapKey, CAmount{0});
-
-        if (minSwap && amount < minSwap) {
-            return Res::Err("Below minimum swapable amount, must be at least " + GetDecimaleString(minSwap) + " BTC");
-        }
-
-        const auto token = mnview.GetToken(id);
-        if (!token)
-            return Res::Err("Specified token not found");
-
-        if (token->symbol != "BTC" || token->name != "Bitcoin" || !token->IsDAT())
-            return Res::Err("Only Bitcoin can be swapped in " + obj.name);
-
-        auto res = mnview.SubBalance(script, {id, amount});
-        if (!res)
-            return res;
-
-        const CTokenCurrencyPair btcUsd{"BTC","USD"};
-        const CTokenCurrencyPair dfiUsd{"DFI","USD"};
-
-
-        bool useNextPrice{false}, requireLivePrice{true};
-        auto resVal = mnview.GetValidatedIntervalPrice(btcUsd, useNextPrice, requireLivePrice);
-        if (!resVal)
-            return std::move(resVal);
-
-        CDataStructureV0 premiumKey{AttributeTypes::Param, ParamIDs::DFIP2201, DFIPKeys::Premium};
-        auto premium = attributes->GetValue(premiumKey, CAmount{2500000});
-
-        const auto& btcPrice = MultiplyAmounts(*resVal.val, premium + COIN);
-
-        resVal = mnview.GetValidatedIntervalPrice(dfiUsd, useNextPrice, requireLivePrice);
-        if (!resVal)
-            return std::move(resVal);
-
-        const auto totalDFI = MultiplyAmounts(DivideAmounts(btcPrice, *resVal.val), amount);
-
-        res = mnview.SubBalance(Params().GetConsensus().smartContracts.begin()->second, {{0}, totalDFI});
-        if (!res)
-            return res;
-
-        res = mnview.AddBalance(script, {{0}, totalDFI});
-        if (!res)
-            return res;
-
-        return Res::Ok();
-    }
-
-    Res operator()(const CSmartContractMessage& obj) const {
-        if (obj.accounts.empty()) {
-            return Res::Err("Contract account parameters missing");
-        }
-        auto contracts = Params().GetConsensus().smartContracts;
-
-        auto contract = contracts.find(obj.name);
-        if (contract == contracts.end())
-            return Res::Err("Specified smart contract not found");
-
-        // Convert to switch when it's long enough.
-        if (obj.name == SMART_CONTRACT_DFIP_2201)
-            return HandleDFIP2201Contract(obj);
-
-        return Res::Err("Specified smart contract not found");
-    }
-
-    Res operator()(const CFutureSwapMessage& obj) const {
-        if (!HasAuth(obj.owner)) {
-            return Res::Err("Transaction must have at least one input from owner");
-        }
-
-        const auto attributes = mnview.GetAttributes();
-        if (!attributes) {
-            return Res::Err("Attributes unavailable");
-        }
-
-        CDataStructureV0 activeKey{AttributeTypes::Param, ParamIDs::DFIP2203, DFIPKeys::Active};
-        const auto active = attributes->GetValue(activeKey, false);
-        if (!active) {
-            return Res::Err("DFIP2203 not currently active");
-        }
-
-        CDataStructureV0 blockKey{AttributeTypes::Param, ParamIDs::DFIP2203, DFIPKeys::BlockPeriod};
-        CDataStructureV0 rewardKey{AttributeTypes::Param, ParamIDs::DFIP2203, DFIPKeys::RewardPct};
-        if (!attributes->CheckKey(blockKey) || !attributes->CheckKey(rewardKey)) {
-            return Res::Err("DFIP2203 not currently active");
-        }
-
-        if (obj.source.nValue <= 0) {
-            return Res::Err("Source amount must be more than zero");
-        }
-
-        const auto source = mnview.GetLoanTokenByID(obj.source.nTokenId);
-        if (!source) {
-            return Res::Err("Could not get source loan token %d", obj.source.nTokenId.v);
-        }
-
-        if (source->symbol == "DUSD") {
-            CDataStructureV0 tokenKey{AttributeTypes::Token, obj.destination, TokenKeys::DFIP2203Enabled};
-            const auto enabled = attributes->GetValue(tokenKey, true);
-            if (!enabled) {
-                return Res::Err("DFIP2203 currently disabled for token %d", obj.destination);
-            }
-
-            const auto loanToken = mnview.GetLoanTokenByID({obj.destination});
-            if (!loanToken) {
-                return Res::Err("Could not get destination loan token %d. Set valid destination.", obj.destination);
-            }
-        } else {
-            if (obj.destination != 0) {
-                return Res::Err("Destination should not be set when source amount is a dToken");
-            }
-
-            CDataStructureV0 tokenKey{AttributeTypes::Token, obj.source.nTokenId.v, TokenKeys::DFIP2203Enabled};
-            const auto enabled = attributes->GetValue(tokenKey, true);
-            if (!enabled) {
-                return Res::Err("DFIP2203 currently disabled for token %s", obj.source.nTokenId.ToString());
-            }
-        }
-
-        const auto contractAddressValue = GetFutureSwapContractAddress();
-        if (!contractAddressValue) {
-            return contractAddressValue;
-        }
-
-        CDataStructureV0 liveKey{AttributeTypes::Live, ParamIDs::Economy, EconomyKeys::DFIP2203Current};
-        auto balances = attributes->GetValue(liveKey, CBalances{});
-
-        if (obj.withdraw) {
-            std::map<CFuturesUserKey, CFuturesUserValue> userFuturesValues;
-
-            mnview.ForEachFuturesUserValues([&](const CFuturesUserKey& key, const CFuturesUserValue& futuresValues) {
-                if (key.owner == obj.owner &&
-                    futuresValues.source.nTokenId == obj.source.nTokenId &&
-                    futuresValues.destination == obj.destination) {
-                    userFuturesValues[key] = futuresValues;
-                }
-
-                return true;
-            }, {height, obj.owner, std::numeric_limits<uint32_t>::max()});
-
-            CTokenAmount totalFutures{};
-            totalFutures.nTokenId = obj.source.nTokenId;
-
-            for (const auto& [key, value] : userFuturesValues) {
-                totalFutures.Add(value.source.nValue);
-                mnview.EraseFuturesUserValues(key);
-            }
-
-            auto res = totalFutures.Sub(obj.source.nValue);
-            if (!res) {
-                return res;
-            }
-
-            if (totalFutures.nValue > 0) {
-                auto res = mnview.StoreFuturesUserValues({height, obj.owner, txn}, {totalFutures, obj.destination});
-                if (!res) {
-                    return res;
-                }
-            }
-
-            res = TransferTokenBalance(obj.source.nTokenId, obj.source.nValue, *contractAddressValue, obj.owner);
-            if (!res) {
-                return res;
-            }
-
-            res = balances.Sub(obj.source);
-            if (!res) {
-                return res;
-            }
-        } else {
-            auto res = TransferTokenBalance(obj.source.nTokenId, obj.source.nValue, obj.owner, *contractAddressValue);
-            if (!res) {
-                return res;
-            }
-
-            res = mnview.StoreFuturesUserValues({height, obj.owner, txn}, {obj.source, obj.destination});
-            if (!res) {
-                return res;
-            }
-
-            balances.Add(obj.source);
-        }
-
-        attributes->attributes[liveKey] = balances;
-
-        mnview.SetVariable(*attributes);
-
-        return Res::Ok();
-    }
-
-    Res operator()(const CAnyAccountsToAccountsMessage& obj) const {
-        // check auth
-        for (const auto& kv : obj.from) {
-            if (!HasAuth(kv.first)) {
-                return Res::Err("tx must have at least one input from account owner");
-            }
-        }
-
-        // compare
-        const auto sumFrom = SumAllTransfers(obj.from);
-        const auto sumTo = SumAllTransfers(obj.to);
-
-        if (sumFrom != sumTo) {
-            return Res::Err("sum of inputs (from) != sum of outputs (to)");
-        }
-
-        // transfer
-        // substraction
-        auto res = subBalancesDelShares(obj.from);
-        // addition
-        return !res ? res : addBalancesSetShares(obj.to);
-    }
-
-    Res operator()(const CGovernanceMessage& obj) const {
-        //check foundation auth
-        if (!HasFoundationAuth()) {
-            return Res::Err("tx not from foundation member");
-        }
-        for(const auto& var : obj.govs) {
-            auto res = var->Validate(mnview);
-            if (!res) {
-                return Res::Err("%s: %s", var->GetName(), res.msg);
-            }
-
-            if (var->GetName() == "ORACLE_BLOCK_INTERVAL") {
-                // Make sure ORACLE_BLOCK_INTERVAL only updates at end of interval
-                const auto diff = height % mnview.GetIntervalBlock();
-                if (diff != 0) {
-                    // Store as pending change
-                    storeGovVars({var, height + mnview.GetIntervalBlock() - diff});
-                    continue;
-                }
-            } else if (var->GetName() == "ATTRIBUTES") {
-                // Add to existing ATTRIBUTES instead of overwriting.
-                auto govVar = mnview.GetVariable(var->GetName());
-                res = govVar->Import(var->Export());
-                if (!res) {
-                    return Res::Err("%s: %s", var->GetName(), res.msg);
-                }
-
-                // Validate as complete set. Check for future conflicts between key pairs.
-                res = govVar->Validate(mnview);
-                if (!res) {
-                    return Res::Err("%s: %s", var->GetName(), res.msg);
-                }
-
-                res = govVar->Apply(mnview, height);
-                if (!res) {
-                    return Res::Err("%s: %s", var->GetName(), res.msg);
-                }
-
-                res = mnview.SetVariable(*govVar);
-                if (!res) {
-                    return Res::Err("%s: %s", var->GetName(), res.msg);
-                }
-
-                continue;
-            }
-
-            res = var->Apply(mnview, height);
-            if (!res) {
-                return Res::Err("%s: %s", var->GetName(), res.msg);
-            }
-
-            res = mnview.SetVariable(*var);
-            if (!res) {
-                return Res::Err("%s: %s", var->GetName(), res.msg);
-            }
-        }
-        return Res::Ok();
-    }
-
-    Res operator()(const CGovernanceHeightMessage& obj) const {
-        //check foundation auth
-        if (!HasFoundationAuth()) {
-            return Res::Err("tx not from foundation member");
-        }
-        if (obj.startHeight <= height) {
-            return Res::Err("startHeight must be above the current block height");
-        }
-
-        if (obj.govVar->GetName() == "ORACLE_BLOCK_INTERVAL") {
-            return Res::Err("%s: %s", obj.govVar->GetName(), "Cannot set via setgovheight.");
-        }
-
-        // Validate GovVariables before storing
-        auto result = obj.govVar->Validate(mnview);
-        if (!result) {
-            return Res::Err("%s: %s", obj.govVar->GetName(), result.msg);
-        }
-
-        // Store pending Gov var change
-        storeGovVars(obj);
-
-        return Res::Ok();
-    }
-
-    Res operator()(const CAppointOracleMessage& obj) const {
-        if (!HasFoundationAuth()) {
-            return Res::Err("tx not from foundation member");
-        }
-        COracle oracle;
-        static_cast<CAppointOracleMessage&>(oracle) = obj;
-        auto res = normalizeTokenCurrencyPair(oracle.availablePairs);
-        return !res ? res : mnview.AppointOracle(tx.GetHash(), oracle);
-    }
-
-    Res operator()(const CUpdateOracleAppointMessage& obj) const {
-        if (!HasFoundationAuth()) {
-            return Res::Err("tx not from foundation member");
-        }
-        COracle oracle;
-        static_cast<CAppointOracleMessage&>(oracle) = obj.newOracleAppoint;
-        auto res = normalizeTokenCurrencyPair(oracle.availablePairs);
-        return !res ? res : mnview.UpdateOracle(obj.oracleId, std::move(oracle));
-    }
-
-    Res operator()(const CRemoveOracleAppointMessage& obj) const {
-        if (!HasFoundationAuth()) {
-            return Res::Err("tx not from foundation member");
-        }
-        return mnview.RemoveOracle(obj.oracleId);
-    }
-
-    Res operator()(const CSetOracleDataMessage& obj) const {
-
-        auto oracle = mnview.GetOracleData(obj.oracleId);
-        if (!oracle) {
-            return Res::Err("failed to retrieve oracle <%s> from database", obj.oracleId.GetHex());
-        }
-        if (!HasAuth(oracle.val->oracleAddress)) {
-            return Res::Err("tx must have at least one input from account owner");
-        }
-        if (height >= uint32_t(Params().GetConsensus().FortCanningHeight)) {
-            for (const auto& tokenPrice : obj.tokenPrices) {
-                for (const auto& price : tokenPrice.second) {
-                    if (price.second <= 0) {
-                        return Res::Err("Amount out of range");
-                    }
-                    auto timestamp = time;
-                    extern bool diffInHour(int64_t time1, int64_t time2);
-                    if (!diffInHour(obj.timestamp, timestamp)) {
-                        return Res::Err("Timestamp (%d) is out of price update window (median: %d)",
-                            obj.timestamp, timestamp);
-                    }
-                }
-            }
-        }
-        return mnview.SetOracleData(obj.oracleId, obj.timestamp, obj.tokenPrices);
-    }
-
-    Res operator()(const CICXCreateOrderMessage& obj) const {
-        auto res = CheckCustomTx();
-        if (!res)
-            return res;
-
-        CICXOrderImplemetation order;
-        static_cast<CICXOrder&>(order) = obj;
-
-        order.creationTx = tx.GetHash();
-        order.creationHeight = height;
-
-        if (!HasAuth(order.ownerAddress))
-            return Res::Err("tx must have at least one input from order owner");
-
-        if (!mnview.GetToken(order.idToken))
-            return Res::Err("token %s does not exist!", order.idToken.ToString());
-
-        if (order.orderType == CICXOrder::TYPE_INTERNAL) {
-            if (!order.receivePubkey.IsFullyValid())
-                return Res::Err("receivePubkey must be valid pubkey");
-
-            // subtract the balance from tokenFrom to dedicate them for the order
-            CScript txidAddr(order.creationTx.begin(), order.creationTx.end());
-            CalculateOwnerRewards(order.ownerAddress);
-            res = TransferTokenBalance(order.idToken, order.amountFrom, order.ownerAddress, txidAddr);
-        }
-
-        return !res ? res : mnview.ICXCreateOrder(order);
-    }
-
-    Res operator()(const CICXMakeOfferMessage& obj) const {
-        auto res = CheckCustomTx();
-        if (!res)
-            return res;
-
-        CICXMakeOfferImplemetation makeoffer;
-        static_cast<CICXMakeOffer&>(makeoffer) = obj;
-
-        makeoffer.creationTx = tx.GetHash();
-        makeoffer.creationHeight = height;
-
-        if (!HasAuth(makeoffer.ownerAddress))
-            return Res::Err("tx must have at least one input from order owner");
-
-        auto order = mnview.GetICXOrderByCreationTx(makeoffer.orderTx);
-        if (!order)
-            return Res::Err("order with creation tx " + makeoffer.orderTx.GetHex() + " does not exists!");
-
-        auto expiry = static_cast<int>(height) < consensus.EunosPayaHeight ? CICXMakeOffer::DEFAULT_EXPIRY : CICXMakeOffer::EUNOSPAYA_DEFAULT_EXPIRY;
-
-        if (makeoffer.expiry < expiry)
-            return Res::Err("offer expiry must be greater than %d!", expiry - 1);
-
-        CScript txidAddr(makeoffer.creationTx.begin(), makeoffer.creationTx.end());
-
-        if (order->orderType == CICXOrder::TYPE_INTERNAL) {
-            // calculating takerFee
-            makeoffer.takerFee = CalculateTakerFee(makeoffer.amount);
-        } else if (order->orderType == CICXOrder::TYPE_EXTERNAL) {
-            if (!makeoffer.receivePubkey.IsFullyValid())
-                return Res::Err("receivePubkey must be valid pubkey");
-
-            // calculating takerFee
-            CAmount BTCAmount(static_cast<CAmount>((arith_uint256(makeoffer.amount) * arith_uint256(COIN) / arith_uint256(order->orderPrice)).GetLow64()));
-            makeoffer.takerFee = CalculateTakerFee(BTCAmount);
-        }
-
-        // locking takerFee in offer txidaddr
-        CalculateOwnerRewards(makeoffer.ownerAddress);
-        res = TransferTokenBalance(DCT_ID{0}, makeoffer.takerFee, makeoffer.ownerAddress, txidAddr);
-
-        return !res ? res : mnview.ICXMakeOffer(makeoffer);
-    }
-
-    Res operator()(const CICXSubmitDFCHTLCMessage& obj) const {
-        auto res = CheckCustomTx();
-        if (!res) {
-            return res;
-        }
-
-        CICXSubmitDFCHTLCImplemetation submitdfchtlc;
-        static_cast<CICXSubmitDFCHTLC&>(submitdfchtlc) = obj;
-
-        submitdfchtlc.creationTx = tx.GetHash();
-        submitdfchtlc.creationHeight = height;
-
-        auto offer = mnview.GetICXMakeOfferByCreationTx(submitdfchtlc.offerTx);
-        if (!offer)
-            return Res::Err("offer with creation tx %s does not exists!", submitdfchtlc.offerTx.GetHex());
-
-        auto order = mnview.GetICXOrderByCreationTx(offer->orderTx);
-        if (!order)
-            return Res::Err("order with creation tx %s does not exists!", offer->orderTx.GetHex());
-
-        if (order->creationHeight + order->expiry < height + submitdfchtlc.timeout)
-            return Res::Err("order will expire before dfc htlc expires!");
-
-        if (mnview.HasICXSubmitDFCHTLCOpen(submitdfchtlc.offerTx))
-            return Res::Err("dfc htlc already submitted!");
-
-        CScript srcAddr;
-        if (order->orderType == CICXOrder::TYPE_INTERNAL) {
-
-            // check auth
-            if (!HasAuth(order->ownerAddress))
-                return Res::Err("tx must have at least one input from order owner");
-
-            if (!mnview.HasICXMakeOfferOpen(offer->orderTx, submitdfchtlc.offerTx))
-                return Res::Err("offerTx (%s) has expired", submitdfchtlc.offerTx.GetHex());
-
-            uint32_t timeout;
-            if (static_cast<int>(height) < consensus.EunosPayaHeight)
-                timeout = CICXSubmitDFCHTLC::MINIMUM_TIMEOUT;
-            else
-                timeout = CICXSubmitDFCHTLC::EUNOSPAYA_MINIMUM_TIMEOUT;
-
-            if (submitdfchtlc.timeout < timeout)
-                return Res::Err("timeout must be greater than %d", timeout - 1);
-
-            srcAddr = CScript(order->creationTx.begin(), order->creationTx.end());
-
-            CScript offerTxidAddr(offer->creationTx.begin(), offer->creationTx.end());
-
-            CAmount calcAmount(static_cast<CAmount>((arith_uint256(submitdfchtlc.amount) * arith_uint256(order->orderPrice) / arith_uint256(COIN)).GetLow64()));
-            if (calcAmount > offer->amount)
-                return Res::Err("amount must be lower or equal the offer one");
-
-            CAmount takerFee = offer->takerFee;
-            //EunosPaya: calculating adjusted takerFee only if amount in htlc different than in offer
-            if (static_cast<int>(height) >= consensus.EunosPayaHeight)
-            {
-                if (calcAmount < offer->amount)
-                {
-                    CAmount BTCAmount(static_cast<CAmount>((arith_uint256(submitdfchtlc.amount) * arith_uint256(order->orderPrice) / arith_uint256(COIN)).GetLow64()));
-                    takerFee = static_cast<CAmount>((arith_uint256(BTCAmount) * arith_uint256(offer->takerFee) / arith_uint256(offer->amount)).GetLow64());
-                }
-            }
-            else
-            {
-                CAmount BTCAmount(static_cast<CAmount>((arith_uint256(submitdfchtlc.amount) * arith_uint256(order->orderPrice) / arith_uint256(COIN)).GetLow64()));
-                takerFee = CalculateTakerFee(BTCAmount);
-            }
-
-            // refund the rest of locked takerFee if there is difference
-            if (offer->takerFee - takerFee) {
-                CalculateOwnerRewards(offer->ownerAddress);
-                res = TransferTokenBalance(DCT_ID{0}, offer->takerFee - takerFee, offerTxidAddr, offer->ownerAddress);
-                if (!res)
-                    return res;
-
-                // update the offer with adjusted takerFee
-                offer->takerFee = takerFee;
-                mnview.ICXUpdateMakeOffer(*offer);
-            }
-
-            // burn takerFee
-            res = TransferTokenBalance(DCT_ID{0}, offer->takerFee, offerTxidAddr, consensus.burnAddress);
-            if (!res)
-                return res;
-
-            // burn makerDeposit
-            CalculateOwnerRewards(order->ownerAddress);
-            res = TransferTokenBalance(DCT_ID{0}, offer->takerFee, order->ownerAddress, consensus.burnAddress);
-            if (!res)
-                return res;
-
-        } else if (order->orderType == CICXOrder::TYPE_EXTERNAL) {
-            // check auth
-            if (!HasAuth(offer->ownerAddress))
-                return Res::Err("tx must have at least one input from offer owner");
-
-            srcAddr = offer->ownerAddress;
-            CalculateOwnerRewards(offer->ownerAddress);
-
-            auto exthtlc = mnview.HasICXSubmitEXTHTLCOpen(submitdfchtlc.offerTx);
-            if (!exthtlc)
-                return Res::Err("offer (%s) needs to have ext htlc submitted first, but no external htlc found!", submitdfchtlc.offerTx.GetHex());
-
-            CAmount calcAmount(static_cast<CAmount>((arith_uint256(exthtlc->amount) * arith_uint256(order->orderPrice) / arith_uint256(COIN)).GetLow64()));
-            if (submitdfchtlc.amount != calcAmount)
-                return Res::Err("amount must be equal to calculated exthtlc amount");
-
-            if (submitdfchtlc.hash != exthtlc->hash)
-                return Res::Err("Invalid hash, dfc htlc hash is different than extarnal htlc hash - %s != %s",
-                        submitdfchtlc.hash.GetHex(),exthtlc->hash.GetHex());
-
-            uint32_t timeout, btcBlocksInDfi;
-            if (static_cast<int>(height) < consensus.EunosPayaHeight)
-            {
-                timeout = CICXSubmitDFCHTLC::MINIMUM_2ND_TIMEOUT;
-                btcBlocksInDfi = CICXSubmitEXTHTLC::BTC_BLOCKS_IN_DFI_BLOCKS;
-            }
-            else
-            {
-                timeout = CICXSubmitDFCHTLC::EUNOSPAYA_MINIMUM_2ND_TIMEOUT;
-                btcBlocksInDfi = CICXSubmitEXTHTLC::BTC_BLOCKS_IN_DFI_BLOCKS;
-            }
-
-            if (submitdfchtlc.timeout < timeout)
-                return Res::Err("timeout must be greater than %d", timeout - 1);
-
-            if (submitdfchtlc.timeout >= (exthtlc->creationHeight + (exthtlc->timeout * btcBlocksInDfi)) - height)
-                return Res::Err("timeout must be less than expiration period of 1st htlc in DFI blocks");
-        }
-
-        // subtract the balance from order txidaddr or offer owner address and dedicate them for the dfc htlc
-        CScript htlcTxidAddr(submitdfchtlc.creationTx.begin(), submitdfchtlc.creationTx.end());
-
-        res = TransferTokenBalance(order->idToken, submitdfchtlc.amount, srcAddr, htlcTxidAddr);
-        return !res ? res : mnview.ICXSubmitDFCHTLC(submitdfchtlc);
-    }
-
-    Res operator()(const CICXSubmitEXTHTLCMessage& obj) const {
-        auto res = CheckCustomTx();
-        if (!res)
-            return res;
-
-        CICXSubmitEXTHTLCImplemetation submitexthtlc;
-        static_cast<CICXSubmitEXTHTLC&>(submitexthtlc) = obj;
-
-        submitexthtlc.creationTx = tx.GetHash();
-        submitexthtlc.creationHeight = height;
-
-        auto offer = mnview.GetICXMakeOfferByCreationTx(submitexthtlc.offerTx);
-        if (!offer)
-            return Res::Err("order with creation tx %s does not exists!", submitexthtlc.offerTx.GetHex());
-
-        auto order = mnview.GetICXOrderByCreationTx(offer->orderTx);
-        if (!order)
-            return Res::Err("order with creation tx %s does not exists!", offer->orderTx.GetHex());
-
-        if (order->creationHeight + order->expiry < height + (submitexthtlc.timeout * CICXSubmitEXTHTLC::BTC_BLOCKS_IN_DFI_BLOCKS))
-            return Res::Err("order will expire before ext htlc expires!");
-
-        if (mnview.HasICXSubmitEXTHTLCOpen(submitexthtlc.offerTx))
-            return Res::Err("ext htlc already submitted!");
-
-        if (order->orderType == CICXOrder::TYPE_INTERNAL) {
-
-            if (!HasAuth(offer->ownerAddress))
-                return Res::Err("tx must have at least one input from offer owner");
-
-            auto dfchtlc = mnview.HasICXSubmitDFCHTLCOpen(submitexthtlc.offerTx);
-            if (!dfchtlc)
-                return Res::Err("offer (%s) needs to have dfc htlc submitted first, but no dfc htlc found!", submitexthtlc.offerTx.GetHex());
-
-            CAmount calcAmount(static_cast<CAmount>((arith_uint256(dfchtlc->amount) * arith_uint256(order->orderPrice) / arith_uint256(COIN)).GetLow64()));
-            if (submitexthtlc.amount != calcAmount)
-                return Res::Err("amount must be equal to calculated dfchtlc amount");
-
-            if (submitexthtlc.hash != dfchtlc->hash)
-                return Res::Err("Invalid hash, external htlc hash is different than dfc htlc hash");
-
-            uint32_t timeout, btcBlocksInDfi;
-            if (static_cast<int>(height) < consensus.EunosPayaHeight)
-            {
-                timeout = CICXSubmitEXTHTLC::MINIMUM_2ND_TIMEOUT;
-                btcBlocksInDfi = CICXSubmitEXTHTLC::BTC_BLOCKS_IN_DFI_BLOCKS;
-            }
-            else
-            {
-                timeout = CICXSubmitEXTHTLC::EUNOSPAYA_MINIMUM_2ND_TIMEOUT;
-                btcBlocksInDfi = CICXSubmitEXTHTLC::EUNOSPAYA_BTC_BLOCKS_IN_DFI_BLOCKS;
-            }
-
-            if (submitexthtlc.timeout < timeout)
-                return Res::Err("timeout must be greater than %d", timeout - 1);
-
-            if (submitexthtlc.timeout * btcBlocksInDfi >= (dfchtlc->creationHeight + dfchtlc->timeout) - height)
-                return Res::Err("timeout must be less than expiration period of 1st htlc in DFC blocks");
-        } else if (order->orderType == CICXOrder::TYPE_EXTERNAL) {
-
-            if (!HasAuth(order->ownerAddress))
-                return Res::Err("tx must have at least one input from order owner");
-
-            if (!mnview.HasICXMakeOfferOpen(offer->orderTx, submitexthtlc.offerTx))
-                return Res::Err("offerTx (%s) has expired", submitexthtlc.offerTx.GetHex());
-
-            uint32_t timeout;
-            if (static_cast<int>(height) < consensus.EunosPayaHeight)
-                timeout = CICXSubmitEXTHTLC::MINIMUM_TIMEOUT;
-            else
-                timeout = CICXSubmitEXTHTLC::EUNOSPAYA_MINIMUM_TIMEOUT;
-
-            if (submitexthtlc.timeout < timeout)
-                return Res::Err("timeout must be greater than %d", timeout - 1);
-
-            CScript offerTxidAddr(offer->creationTx.begin(), offer->creationTx.end());
-
-            CAmount calcAmount(static_cast<CAmount>((arith_uint256(submitexthtlc.amount) * arith_uint256(order->orderPrice) / arith_uint256(COIN)).GetLow64()));
-            if (calcAmount > offer->amount)
-                return Res::Err("amount must be lower or equal the offer one");
-
-            CAmount takerFee = offer->takerFee;
-            //EunosPaya: calculating adjusted takerFee only if amount in htlc different than in offer
-            if (static_cast<int>(height) >= consensus.EunosPayaHeight)
-            {
-                if (calcAmount < offer->amount)
-                {
-                    CAmount BTCAmount(static_cast<CAmount>((arith_uint256(offer->amount) * arith_uint256(COIN) / arith_uint256(order->orderPrice)).GetLow64()));
-                    takerFee = static_cast<CAmount>((arith_uint256(submitexthtlc.amount) * arith_uint256(offer->takerFee) / arith_uint256(BTCAmount)).GetLow64());
-                }
-            }
-            else
-            {
-                takerFee = CalculateTakerFee(submitexthtlc.amount);
-            }
-
-            // refund the rest of locked takerFee if there is difference
-            if (offer->takerFee - takerFee) {
-                CalculateOwnerRewards(offer->ownerAddress);
-                res = TransferTokenBalance(DCT_ID{0}, offer->takerFee - takerFee, offerTxidAddr, offer->ownerAddress);
-                if (!res)
-                    return res;
-
-                // update the offer with adjusted takerFee
-                offer->takerFee = takerFee;
-                mnview.ICXUpdateMakeOffer(*offer);
-            }
-
-            // burn takerFee
-            res = TransferTokenBalance(DCT_ID{0}, offer->takerFee, offerTxidAddr, consensus.burnAddress);
-            if (!res)
-                return res;
-
-            // burn makerDeposit
-            CalculateOwnerRewards(order->ownerAddress);
-            res = TransferTokenBalance(DCT_ID{0}, offer->takerFee, order->ownerAddress, consensus.burnAddress);
-        }
-
-        return !res ? res : mnview.ICXSubmitEXTHTLC(submitexthtlc);
-    }
-
-    Res operator()(const CICXClaimDFCHTLCMessage& obj) const {
-        auto res = CheckCustomTx();
-        if (!res)
-            return res;
-
-        CICXClaimDFCHTLCImplemetation claimdfchtlc;
-        static_cast<CICXClaimDFCHTLC&>(claimdfchtlc) = obj;
-
-        claimdfchtlc.creationTx = tx.GetHash();
-        claimdfchtlc.creationHeight = height;
-
-        auto dfchtlc = mnview.GetICXSubmitDFCHTLCByCreationTx(claimdfchtlc.dfchtlcTx);
-        if (!dfchtlc)
-            return Res::Err("dfc htlc with creation tx %s does not exists!", claimdfchtlc.dfchtlcTx.GetHex());
-
-        if (!mnview.HasICXSubmitDFCHTLCOpen(dfchtlc->offerTx))
-            return Res::Err("dfc htlc not found or already claimed or refunded!");
-
-        uint256 calcHash;
-        uint8_t calcSeedBytes[32];
-        CSHA256()
-            .Write(claimdfchtlc.seed.data(), claimdfchtlc.seed.size())
-            .Finalize(calcSeedBytes);
-        calcHash.SetHex(HexStr(calcSeedBytes, calcSeedBytes + 32));
-
-        if (dfchtlc->hash != calcHash)
-            return Res::Err("hash generated from given seed is different than in dfc htlc: %s - %s!", calcHash.GetHex(), dfchtlc->hash.GetHex());
-
-        auto offer = mnview.GetICXMakeOfferByCreationTx(dfchtlc->offerTx);
-        if (!offer)
-            return Res::Err("offer with creation tx %s does not exists!", dfchtlc->offerTx.GetHex());
-
-        auto order = mnview.GetICXOrderByCreationTx(offer->orderTx);
-        if (!order)
-            return Res::Err("order with creation tx %s does not exists!", offer->orderTx.GetHex());
-
-        auto exthtlc = mnview.HasICXSubmitEXTHTLCOpen(dfchtlc->offerTx);
-        if (static_cast<int>(height) < consensus.EunosPayaHeight && !exthtlc)
-            return Res::Err("cannot claim, external htlc for this offer does not exists or expired!");
-
-        // claim DFC HTLC to receiveAddress
-        CalculateOwnerRewards(order->ownerAddress);
-        CScript htlcTxidAddr(dfchtlc->creationTx.begin(), dfchtlc->creationTx.end());
-        if (order->orderType == CICXOrder::TYPE_INTERNAL)
-        {
-            CalculateOwnerRewards(offer->ownerAddress);
-            res = TransferTokenBalance(order->idToken, dfchtlc->amount, htlcTxidAddr, offer->ownerAddress);
-        }
-        else if (order->orderType == CICXOrder::TYPE_EXTERNAL)
-            res = TransferTokenBalance(order->idToken, dfchtlc->amount, htlcTxidAddr, order->ownerAddress);
-        if (!res)
-            return res;
-
-        // refund makerDeposit
-        res = TransferTokenBalance(DCT_ID{0}, offer->takerFee, CScript(), order->ownerAddress);
-        if (!res)
-            return res;
-
-        // makerIncentive
-        res = TransferTokenBalance(DCT_ID{0}, offer->takerFee * 25 / 100, CScript(), order->ownerAddress);
-        if (!res)
-            return res;
-
-        // maker bonus only on fair dBTC/BTC (1:1) trades for now
-        DCT_ID BTC = FindTokenByPartialSymbolName(CICXOrder::TOKEN_BTC);
-        if (order->idToken == BTC && order->orderPrice == COIN) {
-            res = TransferTokenBalance(BTC, offer->takerFee * 50 / 100, CScript(), order->ownerAddress);
-            if (!res)
-                return res;
-        }
-
-        if (order->orderType == CICXOrder::TYPE_INTERNAL)
-            order->amountToFill -= dfchtlc->amount;
-        else if (order->orderType == CICXOrder::TYPE_EXTERNAL)
-            order->amountToFill -= static_cast<CAmount>((arith_uint256(dfchtlc->amount) * arith_uint256(COIN) / arith_uint256(order->orderPrice)).GetLow64());
-
-        // Order fulfilled, close order.
-        if (order->amountToFill == 0) {
-            order->closeTx = claimdfchtlc.creationTx;
-            order->closeHeight = height;
-            res = mnview.ICXCloseOrderTx(*order, CICXOrder::STATUS_FILLED);
-            if (!res)
-                return res;
-        }
-
-        res = mnview.ICXClaimDFCHTLC(claimdfchtlc,offer->creationTx,*order);
-        if (!res)
-            return res;
-        // Close offer
-        res = mnview.ICXCloseMakeOfferTx(*offer, CICXMakeOffer::STATUS_CLOSED);
-        if (!res)
-            return res;
-        res = mnview.ICXCloseDFCHTLC(*dfchtlc, CICXSubmitDFCHTLC::STATUS_CLAIMED);
-        if (!res)
-            return res;
-
-        if (static_cast<int>(height) >= consensus.EunosPayaHeight)
-        {
-            if (exthtlc)
-                return mnview.ICXCloseEXTHTLC(*exthtlc, CICXSubmitEXTHTLC::STATUS_CLOSED);
-            else
-                return (Res::Ok());
-        }
-        else
-            return mnview.ICXCloseEXTHTLC(*exthtlc, CICXSubmitEXTHTLC::STATUS_CLOSED);
-    }
-
-    Res operator()(const CICXCloseOrderMessage& obj) const {
-        auto res = CheckCustomTx();
-        if (!res)
-            return res;
-
-        CICXCloseOrderImplemetation closeorder;
-        static_cast<CICXCloseOrder&>(closeorder) = obj;
-
-        closeorder.creationTx = tx.GetHash();
-        closeorder.creationHeight = height;
-
-        std::unique_ptr<CICXOrderImplemetation> order;
-        if (!(order = mnview.GetICXOrderByCreationTx(closeorder.orderTx)))
-            return Res::Err("order with creation tx %s does not exists!", closeorder.orderTx.GetHex());
-
-        if (!order->closeTx.IsNull())
-            return Res::Err("order with creation tx %s is already closed!", closeorder.orderTx.GetHex());
-
-        if (!mnview.HasICXOrderOpen(order->idToken, order->creationTx))
-            return Res::Err("order with creation tx %s is already closed!", closeorder.orderTx.GetHex());
-
-        // check auth
-        if (!HasAuth(order->ownerAddress))
-            return Res::Err("tx must have at least one input from order owner");
-
-        order->closeTx = closeorder.creationTx;
-        order->closeHeight = closeorder.creationHeight;
-
-        if (order->orderType == CICXOrder::TYPE_INTERNAL && order->amountToFill > 0) {
-            // subtract the balance from txidAddr and return to owner
-            CScript txidAddr(order->creationTx.begin(), order->creationTx.end());
-            CalculateOwnerRewards(order->ownerAddress);
-            res = TransferTokenBalance(order->idToken, order->amountToFill, txidAddr, order->ownerAddress);
-            if (!res)
-                return res;
-        }
-
-        res = mnview.ICXCloseOrder(closeorder);
-        return !res ? res : mnview.ICXCloseOrderTx(*order,CICXOrder::STATUS_CLOSED);
-    }
-
-    Res operator()(const CICXCloseOfferMessage& obj) const {
-        auto res = CheckCustomTx();
-        if (!res)
-            return res;
-
-        CICXCloseOfferImplemetation closeoffer;
-        static_cast<CICXCloseOffer&>(closeoffer) = obj;
-
-        closeoffer.creationTx = tx.GetHash();
-        closeoffer.creationHeight = height;
-
-        std::unique_ptr<CICXMakeOfferImplemetation> offer;
-        if (!(offer = mnview.GetICXMakeOfferByCreationTx(closeoffer.offerTx)))
-            return Res::Err("offer with creation tx %s does not exists!", closeoffer.offerTx.GetHex());
-
-        if (!offer->closeTx.IsNull())
-            return Res::Err("offer with creation tx %s is already closed!", closeoffer.offerTx.GetHex());
-
-        if (!mnview.HasICXMakeOfferOpen(offer->orderTx, offer->creationTx))
-            return Res::Err("offer with creation tx %s does not exists!", closeoffer.offerTx.GetHex());
-
-        std::unique_ptr<CICXOrderImplemetation> order;
-        if (!(order = mnview.GetICXOrderByCreationTx(offer->orderTx)))
-            return Res::Err("order with creation tx %s does not exists!", offer->orderTx.GetHex());
-
-        // check auth
-        if (!HasAuth(offer->ownerAddress))
-            return Res::Err("tx must have at least one input from offer owner");
-
-        offer->closeTx = closeoffer.creationTx;
-        offer->closeHeight = closeoffer.creationHeight;
-
-        bool isPreEunosPaya = static_cast<int>(height) < consensus.EunosPayaHeight;
-
-        if (order->orderType == CICXOrder::TYPE_INTERNAL && !mnview.ExistedICXSubmitDFCHTLC(offer->creationTx, isPreEunosPaya))
-        {
-            // subtract takerFee from txidAddr and return to owner
-            CScript txidAddr(offer->creationTx.begin(), offer->creationTx.end());
-            CalculateOwnerRewards(offer->ownerAddress);
-            res = TransferTokenBalance(DCT_ID{0}, offer->takerFee, txidAddr, offer->ownerAddress);
-            if (!res)
-                return res;
-        }
-        else if (order->orderType == CICXOrder::TYPE_EXTERNAL) {
-            // subtract the balance from txidAddr and return to owner
-            CScript txidAddr(offer->creationTx.begin(), offer->creationTx.end());
-            CalculateOwnerRewards(offer->ownerAddress);
-            if (isPreEunosPaya)
-            {
-                res = TransferTokenBalance(order->idToken, offer->amount, txidAddr, offer->ownerAddress);
-                if (!res)
-                    return res;
-            }
-            if (!mnview.ExistedICXSubmitEXTHTLC(offer->creationTx, isPreEunosPaya))
-            {
-                res = TransferTokenBalance(DCT_ID{0}, offer->takerFee, txidAddr, offer->ownerAddress);
-                if (!res)
-                    return res;
-            }
-        }
-
-        res = mnview.ICXCloseOffer(closeoffer);
-        return !res ? res : mnview.ICXCloseMakeOfferTx(*offer, CICXMakeOffer::STATUS_CLOSED);
-    }
-
-    Res operator()(const CLoanSetCollateralTokenMessage& obj) const {
-        auto res = CheckCustomTx();
-        if (!res)
-            return res;
-
-        CLoanSetCollateralTokenImplementation collToken;
-        static_cast<CLoanSetCollateralToken&>(collToken) = obj;
-
-        collToken.creationTx = tx.GetHash();
-        collToken.creationHeight = height;
-
-        if (!HasFoundationAuth())
-            return Res::Err("tx not from foundation member!");
-
-        auto token = mnview.GetToken(collToken.idToken);
-        if (!token)
-            return Res::Err("token %s does not exist!", collToken.idToken.ToString());
-
-        if (!collToken.activateAfterBlock)
-            collToken.activateAfterBlock = height;
-
-        if (collToken.activateAfterBlock < height)
-            return Res::Err("activateAfterBlock cannot be less than current height!");
-
-        if (!oraclePriceFeed(collToken.fixedIntervalPriceId))
-            return Res::Err("Price feed %s/%s does not belong to any oracle", collToken.fixedIntervalPriceId.first, collToken.fixedIntervalPriceId.second);
-
-        CFixedIntervalPrice fixedIntervalPrice;
-        fixedIntervalPrice.priceFeedId = collToken.fixedIntervalPriceId;
-
-        LogPrint(BCLog::LOAN, "CLoanSetCollateralTokenMessage()->"); /* Continued */
-        auto price = GetAggregatePrice(mnview, collToken.fixedIntervalPriceId.first, collToken.fixedIntervalPriceId.second, time);
-        if (!price)
-            return Res::Err(price.msg);
-
-        fixedIntervalPrice.priceRecord[1] = price;
-        fixedIntervalPrice.timestamp = time;
-
-        LogPrint(BCLog::ORACLE,"CLoanSetCollateralTokenMessage()->"); /* Continued */
-        auto resSetFixedPrice = mnview.SetFixedIntervalPrice(fixedIntervalPrice);
-        if (!resSetFixedPrice)
-            return Res::Err(resSetFixedPrice.msg);
-
-        return mnview.CreateLoanCollateralToken(collToken);
-    }
-
-    Res operator()(const CLoanSetLoanTokenMessage& obj) const {
-        auto res = CheckCustomTx();
-        if (!res)
-            return res;
-
-        CLoanSetLoanTokenImplementation loanToken;
-        static_cast<CLoanSetLoanToken&>(loanToken) = obj;
-
-        loanToken.creationTx = tx.GetHash();
-        loanToken.creationHeight = height;
-
-        CFixedIntervalPrice fixedIntervalPrice;
-        fixedIntervalPrice.priceFeedId = loanToken.fixedIntervalPriceId;
-
-        auto nextPrice = GetAggregatePrice(mnview, loanToken.fixedIntervalPriceId.first, loanToken.fixedIntervalPriceId.second, time);
-        if (!nextPrice)
-            return Res::Err(nextPrice.msg);
-
-        fixedIntervalPrice.priceRecord[1] = nextPrice;
-        fixedIntervalPrice.timestamp = time;
-
-        LogPrint(BCLog::ORACLE,"CLoanSetLoanTokenMessage()->"); /* Continued */
-        auto resSetFixedPrice = mnview.SetFixedIntervalPrice(fixedIntervalPrice);
-        if (!resSetFixedPrice)
-            return Res::Err(resSetFixedPrice.msg);
-
-        if (!HasFoundationAuth())
-            return Res::Err("tx not from foundation member!");
-
-        if (!oraclePriceFeed(loanToken.fixedIntervalPriceId))
-            return Res::Err("Price feed %s/%s does not belong to any oracle", loanToken.fixedIntervalPriceId.first, loanToken.fixedIntervalPriceId.second);
-
-        CTokenImplementation token;
-        token.flags = loanToken.mintable ? (uint8_t)CToken::TokenFlags::Default : (uint8_t)CToken::TokenFlags::Tradeable;
-        token.flags |= (uint8_t)CToken::TokenFlags::LoanToken | (uint8_t)CToken::TokenFlags::DAT;
-
-        token.symbol = trim_ws(loanToken.symbol).substr(0, CToken::MAX_TOKEN_SYMBOL_LENGTH);
-        token.name = trim_ws(loanToken.name).substr(0, CToken::MAX_TOKEN_NAME_LENGTH);
-        token.creationTx = tx.GetHash();
-        token.creationHeight = height;
-
-        auto tokenId = mnview.CreateToken(token, false);
-        if (!tokenId)
-            return std::move(tokenId);
-
-        return mnview.SetLoanToken(loanToken, *(tokenId.val));
-    }
-
-    Res operator()(const CLoanUpdateLoanTokenMessage& obj) const {
-        auto res = CheckCustomTx();
-        if (!res)
-            return res;
-
-        if (!HasFoundationAuth())
-            return Res::Err("tx not from foundation member!");
-
-        auto loanToken = mnview.GetLoanToken(obj.tokenTx);
-        if (!loanToken)
-            return Res::Err("Loan token (%s) does not exist!", obj.tokenTx.GetHex());
-
-        if (obj.mintable != loanToken->mintable)
-            loanToken->mintable = obj.mintable;
-
-        if (obj.interest != loanToken->interest)
-            loanToken->interest = obj.interest;
-
-        auto pair = mnview.GetTokenByCreationTx(obj.tokenTx);
-        if (!pair)
-            return Res::Err("Loan token (%s) does not exist!", obj.tokenTx.GetHex());
-
-        if (obj.symbol != pair->second.symbol)
-            pair->second.symbol = trim_ws(obj.symbol).substr(0, CToken::MAX_TOKEN_SYMBOL_LENGTH);
-
-        if (obj.name != pair->second.name)
-            pair->second.name = trim_ws(obj.name).substr(0, CToken::MAX_TOKEN_NAME_LENGTH);
-
-        if (obj.fixedIntervalPriceId != loanToken->fixedIntervalPriceId) {
-            if (!oraclePriceFeed(obj.fixedIntervalPriceId))
-                return Res::Err("Price feed %s/%s does not belong to any oracle", obj.fixedIntervalPriceId.first, obj.fixedIntervalPriceId.second);
-
-            loanToken->fixedIntervalPriceId = obj.fixedIntervalPriceId;
-        }
-
-        if (obj.mintable != (pair->second.flags & (uint8_t)CToken::TokenFlags::Mintable))
-            pair->second.flags ^= (uint8_t)CToken::TokenFlags::Mintable;
-
-        res = mnview.UpdateToken(pair->second.creationTx, static_cast<CToken>(pair->second), false);
-        if (!res)
-            return res;
-
-        return mnview.UpdateLoanToken(*loanToken, pair->first);
-    }
-
-    Res operator()(const CLoanSchemeMessage& obj) const {
-        auto res = CheckCustomTx();
-        if (!res) {
-            return res;
-        }
-
-        if (!HasFoundationAuth()) {
-            return Res::Err("tx not from foundation member!");
-        }
-
-        if (obj.ratio < 100) {
-            return Res::Err("minimum collateral ratio cannot be less than 100");
-        }
-
-        if (obj.rate < 1000000) {
-            return Res::Err("interest rate cannot be less than 0.01");
-        }
-
-        if (obj.identifier.empty() || obj.identifier.length() > 8) {
-            return Res::Err("id cannot be empty or more than 8 chars long");
-        }
-
-        // Look for loan scheme which already has matching rate and ratio
-        bool duplicateLoan = false;
-        std::string duplicateID;
-        mnview.ForEachLoanScheme([&](const std::string& key, const CLoanSchemeData& data)
-        {
-            // Duplicate scheme already exists
-            if (data.ratio == obj.ratio && data.rate == obj.rate) {
-                duplicateLoan = true;
-                duplicateID = key;
-                return false;
-            }
-            return true;
-        });
-
-        if (duplicateLoan) {
-            return Res::Err("Loan scheme %s with same interestrate and mincolratio already exists", duplicateID);
-        } else {
-            // Look for delayed loan scheme which already has matching rate and ratio
-            std::pair<std::string, uint64_t> duplicateKey;
-            mnview.ForEachDelayedLoanScheme([&](const std::pair<std::string, uint64_t>& key, const CLoanSchemeMessage& data)
-            {
-                // Duplicate delayed loan scheme
-                if (data.ratio == obj.ratio && data.rate == obj.rate) {
-                    duplicateLoan = true;
-                    duplicateKey = key;
-                    return false;
-                }
-                return true;
-            });
-
-            if (duplicateLoan) {
-                return Res::Err("Loan scheme %s with same interestrate and mincolratio pending on block %d", duplicateKey.first, duplicateKey.second);
-            }
-        }
-
-        // New loan scheme, no duplicate expected.
-        if (mnview.GetLoanScheme(obj.identifier)) {
-            if (!obj.updateHeight) {
-                return Res::Err("Loan scheme already exist with id %s", obj.identifier);
-            }
-        } else if (obj.updateHeight) {
-            return Res::Err("Cannot find existing loan scheme with id %s", obj.identifier);
-        }
-
-        // Update set, not max uint64_t which indicates immediate update and not updated on this block.
-        if (obj.updateHeight && obj.updateHeight != std::numeric_limits<uint64_t>::max() && obj.updateHeight != height) {
-            if (obj.updateHeight < height) {
-                return Res::Err("Update height below current block height, set future height");
-            }
-
-            return mnview.StoreDelayedLoanScheme(obj);
-        }
-
-        // If no default yet exist set this one as default.
-        if (!mnview.GetDefaultLoanScheme()) {
-            mnview.StoreDefaultLoanScheme(obj.identifier);
-        }
-
-        return mnview.StoreLoanScheme(obj);
-    }
-
-    Res operator()(const CDefaultLoanSchemeMessage& obj) const {
-        auto res = CheckCustomTx();
-        if (!res) {
-            return res;
-        }
-
-        if (!HasFoundationAuth()) {
-            return Res::Err("tx not from foundation member!");
-        }
-
-        if (obj.identifier.empty() || obj.identifier.length() > 8) {
-            return Res::Err("id cannot be empty or more than 8 chars long");
-        }
-
-        if (!mnview.GetLoanScheme(obj.identifier)) {
-            return Res::Err("Cannot find existing loan scheme with id %s", obj.identifier);
-        }
-
-        const auto currentID = mnview.GetDefaultLoanScheme();
-        if (currentID && *currentID == obj.identifier) {
-            return Res::Err("Loan scheme with id %s is already set as default", obj.identifier);
-        }
-
-        if (auto height = mnview.GetDestroyLoanScheme(obj.identifier)) {
-            return Res::Err("Cannot set %s as default, set to destroyed on block %d", obj.identifier, *height);
-        }
-
-        return mnview.StoreDefaultLoanScheme(obj.identifier);;
-    }
-
-    Res operator()(const CDestroyLoanSchemeMessage& obj) const {
-        auto res = CheckCustomTx();
-        if (!res) {
-            return res;
-        }
-
-        if (!HasFoundationAuth()) {
-            return Res::Err("tx not from foundation member!");
-        }
-
-        if (obj.identifier.empty() || obj.identifier.length() > 8) {
-            return Res::Err("id cannot be empty or more than 8 chars long");
-        }
-
-        if (!mnview.GetLoanScheme(obj.identifier)) {
-            return Res::Err("Cannot find existing loan scheme with id %s", obj.identifier);
-        }
-
-        const auto currentID = mnview.GetDefaultLoanScheme();
-        if (currentID && *currentID == obj.identifier) {
-            return Res::Err("Cannot destroy default loan scheme, set new default first");
-        }
-
-        // Update set and not updated on this block.
-        if (obj.destroyHeight && obj.destroyHeight != height) {
-            if (obj.destroyHeight < height) {
-                return Res::Err("Destruction height below current block height, set future height");
-            }
-            return mnview.StoreDelayedDestroyScheme(obj);
-        }
-
-        mnview.ForEachVault([&](const CVaultId& vaultId, CVaultData vault) {
-            if (vault.schemeId == obj.identifier) {
-                vault.schemeId = *mnview.GetDefaultLoanScheme();
-                mnview.StoreVault(vaultId, vault);
-            }
-            return true;
-        });
-
-        return mnview.EraseLoanScheme(obj.identifier);
-    }
-
-    Res operator()(const CVaultMessage& obj) const {
-
-        auto vaultCreationFee = consensus.vaultCreationFee;
-        if (tx.vout[0].nValue != vaultCreationFee || tx.vout[0].nTokenId != DCT_ID{0}) {
-            return Res::Err("malformed tx vouts, creation vault fee is %s DFI", GetDecimaleString(vaultCreationFee));
-        }
-
-        CVaultData vault{};
-        static_cast<CVaultMessage&>(vault) = obj;
-
-        // set loan scheme to default if non provided
-        if (obj.schemeId.empty()) {
-            if (auto defaultScheme = mnview.GetDefaultLoanScheme()){
-                vault.schemeId = *defaultScheme;
-            } else {
-                return Res::Err("There is not default loan scheme");
-            }
-        }
-
-        // loan scheme exists
-        if (!mnview.GetLoanScheme(vault.schemeId)) {
-            return Res::Err("Cannot find existing loan scheme with id %s", vault.schemeId);
-        }
-
-        // check loan scheme is not to be destroyed
-        if (auto height = mnview.GetDestroyLoanScheme(obj.schemeId)) {
-            return Res::Err("Cannot set %s as loan scheme, set to be destroyed on block %d", obj.schemeId, *height);
-        }
-
-        auto vaultId = tx.GetHash();
-        return mnview.StoreVault(vaultId, vault);
-    }
-
-    Res operator()(const CCloseVaultMessage& obj) const {
-        auto res = CheckCustomTx();
-        if (!res)
-            return res;
-
-        // vault exists
-        auto vault = mnview.GetVault(obj.vaultId);
-        if (!vault)
-            return Res::Err("Vault <%s> not found", obj.vaultId.GetHex());
-
-        // vault under liquidation
-        if (vault->isUnderLiquidation)
-            return Res::Err("Cannot close vault under liquidation");
-
-        // owner auth
-        if (!HasAuth(vault->ownerAddress))
-            return Res::Err("tx must have at least one input from token owner");
-
-        if (mnview.GetLoanTokens(obj.vaultId))
-            return Res::Err("Vault <%s> has loans", obj.vaultId.GetHex());
-
-        CalculateOwnerRewards(obj.to);
-        if (auto collaterals = mnview.GetVaultCollaterals(obj.vaultId)) {
-            for (const auto& col : collaterals->balances) {
-                auto res = mnview.AddBalance(obj.to, {col.first, col.second});
-                if (!res)
-                    return res;
-            }
-        }
-
-        // delete all interest to vault
-        res = mnview.DeleteInterest(obj.vaultId, height);
-        if (!res)
-            return res;
-
-        // return half fee, the rest is burned at creation
-        auto feeBack = consensus.vaultCreationFee / 2;
-        res = mnview.AddBalance(obj.to, {DCT_ID{0}, feeBack});
-        return !res ? res : mnview.EraseVault(obj.vaultId);
-    }
-
-    Res operator()(const CUpdateVaultMessage& obj) const {
-        auto res = CheckCustomTx();
-        if (!res)
-            return res;
-
-        // vault exists
-        auto vault = mnview.GetVault(obj.vaultId);
-        if (!vault)
-            return Res::Err("Vault <%s> not found", obj.vaultId.GetHex());
-
-        // vault under liquidation
-        if (vault->isUnderLiquidation)
-            return Res::Err("Cannot update vault under liquidation");
-
-        // owner auth
-        if (!HasAuth(vault->ownerAddress))
-            return Res::Err("tx must have at least one input from token owner");
-
-        // loan scheme exists
-        if (!mnview.GetLoanScheme(obj.schemeId))
-            return Res::Err("Cannot find existing loan scheme with id %s", obj.schemeId);
-
-        // loan scheme is not set to be destroyed
-        if (auto height = mnview.GetDestroyLoanScheme(obj.schemeId))
-            return Res::Err("Cannot set %s as loan scheme, set to be destroyed on block %d", obj.schemeId, *height);
-
-        if (!IsVaultPriceValid(mnview, obj.vaultId, height))
-            return Res::Err("Cannot update vault while any of the asset's price is invalid");
-
-        // don't allow scheme change when vault is going to be in liquidation
-        if (vault->schemeId != obj.schemeId)
-            if (auto collaterals = mnview.GetVaultCollaterals(obj.vaultId))
-                for (int i = 0; i < 2; i++) {
-                    LogPrint(BCLog::LOAN,"CUpdateVaultMessage():\n");
-                    bool useNextPrice = i > 0, requireLivePrice = true;
-                    auto collateralsLoans = mnview.GetLoanCollaterals(obj.vaultId, *collaterals, height, time, useNextPrice, requireLivePrice);
-                    if (!collateralsLoans)
-                        return std::move(collateralsLoans);
-
-                    auto scheme = mnview.GetLoanScheme(obj.schemeId);
-                    if (collateralsLoans.val->ratio() < scheme->ratio)
-                        return Res::Err("Vault does not have enough collateralization ratio defined by loan scheme - %d < %d", collateralsLoans.val->ratio(), scheme->ratio);
-                }
-
-        vault->schemeId = obj.schemeId;
-        vault->ownerAddress = obj.ownerAddress;
-        return mnview.UpdateVault(obj.vaultId, *vault);
-    }
-
-    Res operator()(const CDepositToVaultMessage& obj) const {
-        auto res = CheckCustomTx();
-        if (!res)
-            return res;
-
-        // owner auth
-        if (!HasAuth(obj.from))
-            return Res::Err("tx must have at least one input from token owner");
-
-        // vault exists
-        auto vault = mnview.GetVault(obj.vaultId);
-        if (!vault)
-            return Res::Err("Vault <%s> not found", obj.vaultId.GetHex());
-
-        // vault under liquidation
-        if (vault->isUnderLiquidation)
-            return Res::Err("Cannot deposit to vault under liquidation");
-
-        //check balance
-        CalculateOwnerRewards(obj.from);
-        res = mnview.SubBalance(obj.from, obj.amount);
-        if (!res)
-            return Res::Err("Insufficient funds: can't subtract balance of %s: %s\n", ScriptToString(obj.from), res.msg);
-
-        res = mnview.AddVaultCollateral(obj.vaultId, obj.amount);
-        if (!res)
-            return res;
-
-        bool useNextPrice = false, requireLivePrice = false;
-        auto collaterals = mnview.GetVaultCollaterals(obj.vaultId);
-
-        LogPrint(BCLog::LOAN,"CDepositToVaultMessage():\n");
-        auto collateralsLoans = mnview.GetLoanCollaterals(obj.vaultId, *collaterals, height, time, useNextPrice, requireLivePrice);
-        if (!collateralsLoans)
-            return std::move(collateralsLoans);
-
-        auto scheme = mnview.GetLoanScheme(vault->schemeId);
-        if (collateralsLoans.val->ratio() < scheme->ratio)
-            return Res::Err("Vault does not have enough collateralization ratio defined by loan scheme - %d < %d", collateralsLoans.val->ratio(), scheme->ratio);
-
-        return Res::Ok();
-    }
-
-    Res operator()(const CWithdrawFromVaultMessage& obj) const {
-        auto res = CheckCustomTx();
-        if (!res)
-            return res;
-
-        // vault exists
-        auto vault = mnview.GetVault(obj.vaultId);
-        if (!vault)
-            return Res::Err("Vault <%s> not found", obj.vaultId.GetHex());
-
-        // vault under liquidation
-        if (vault->isUnderLiquidation)
-            return Res::Err("Cannot withdraw from vault under liquidation");
-
-        // owner auth
-        if (!HasAuth(vault->ownerAddress))
-            return Res::Err("tx must have at least one input from token owner");
-
-        if (!IsVaultPriceValid(mnview, obj.vaultId, height))
-            return Res::Err("Cannot withdraw from vault while any of the asset's price is invalid");
-
-        res = mnview.SubVaultCollateral(obj.vaultId, obj.amount);
-        if (!res)
-            return res;
-
-        if (mnview.GetLoanTokens(obj.vaultId))
-        {
-            if (auto collaterals = mnview.GetVaultCollaterals(obj.vaultId))
-            {
-                boost::optional<std::pair<DCT_ID, boost::optional<CTokensView::CTokenImpl>>> tokenDUSD;
-                if (static_cast<int>(height) >= consensus.FortCanningRoadHeight) {
-                    tokenDUSD = mnview.GetToken("DUSD");
-                }
-                const auto scheme = mnview.GetLoanScheme(vault->schemeId);
-                for (int i = 0; i < 2; i++) {
-                    // check collaterals for active and next price
-                    bool useNextPrice = i > 0, requireLivePrice = true;
-                    LogPrint(BCLog::LOAN,"CWithdrawFromVaultMessage():\n");
-                    auto collateralsLoans = mnview.GetLoanCollaterals(obj.vaultId, *collaterals, height, time, useNextPrice, requireLivePrice);
-                    if (!collateralsLoans)
-                        return std::move(collateralsLoans);
-
-                    if (collateralsLoans.val->ratio() < scheme->ratio)
-                        return Res::Err("Vault does not have enough collateralization ratio defined by loan scheme - %d < %d", collateralsLoans.val->ratio(), scheme->ratio);
-
-                    uint64_t totalCollaterals = 0;
-
-                    for (auto& col : collateralsLoans.val->collaterals)
-                        if (col.nTokenId == DCT_ID{0}
-                        || (tokenDUSD && col.nTokenId == tokenDUSD->first))
-                            totalCollaterals += col.nValue;
-
-                    if (static_cast<int>(height) < consensus.FortCanningHillHeight) {
-                        if (totalCollaterals < collateralsLoans.val->totalCollaterals / 2)
-                            return Res::Err("At least 50%% of the collateral must be in DFI");
-                    } else {
-                        if (arith_uint256(totalCollaterals) * 100 < arith_uint256(collateralsLoans.val->totalLoans) * scheme->ratio / 2)
-                            return static_cast<int>(height) < consensus.FortCanningRoadHeight ? Res::Err("At least 50%% of the minimum required collateral must be in DFI")
-                                                                                              : Res::Err("At least 50%% of the minimum required collateral must be in DFI or DUSD");
-                    }
-                }
-            }
-            else
-                return Res::Err("Cannot withdraw all collaterals as there are still active loans in this vault");
-        }
-
-        return mnview.AddBalance(obj.to, obj.amount);
-    }
-
-    Res operator()(const CLoanTakeLoanMessage& obj) const {
-        auto res = CheckCustomTx();
-        if (!res)
-            return res;
-
-        const auto vault = mnview.GetVault(obj.vaultId);
-        if (!vault)
-            return Res::Err("Vault <%s> not found", obj.vaultId.GetHex());
-
-        if (vault->isUnderLiquidation)
-            return Res::Err("Cannot take loan on vault under liquidation");
-
-        // vault owner auth
-        if (!HasAuth(vault->ownerAddress))
-            return Res::Err("tx must have at least one input from vault owner");
-
-        if (!IsVaultPriceValid(mnview, obj.vaultId, height))
-            return Res::Err("Cannot take loan while any of the asset's price in the vault is not live");
-
-        auto collaterals = mnview.GetVaultCollaterals(obj.vaultId);
-        if (!collaterals)
-            return Res::Err("Vault with id %s has no collaterals", obj.vaultId.GetHex());
-
-        uint64_t totalLoansActivePrice = 0, totalLoansNextPrice = 0;
-        for (const auto& kv : obj.amounts.balances)
-        {
-            const DCT_ID& tokenId = kv.first;
-            auto loanToken = mnview.GetLoanTokenByID(tokenId);
-            if (!loanToken)
-                return Res::Err("Loan token with id (%s) does not exist!", tokenId.ToString());
-
-            if (!loanToken->mintable)
-                return Res::Err("Loan cannot be taken on token with id (%s) as \"mintable\" is currently false",tokenId.ToString());
-
-            res = mnview.AddLoanToken(obj.vaultId, CTokenAmount{kv.first, kv.second});
-            if (!res)
-                return res;
-
-            res = mnview.StoreInterest(height, obj.vaultId, vault->schemeId, tokenId, kv.second);
-            if (!res)
-                return res;
-
-            auto tokenCurrency = loanToken->fixedIntervalPriceId;
-
-            LogPrint(BCLog::ORACLE,"CLoanTakeLoanMessage()->%s->", loanToken->symbol); /* Continued */
-            auto priceFeed = mnview.GetFixedIntervalPrice(tokenCurrency);
-            if (!priceFeed)
-                return Res::Err(priceFeed.msg);
-
-            if (!priceFeed.val->isLive(mnview.GetPriceDeviation()))
-                return Res::Err("No live fixed prices for %s/%s", tokenCurrency.first, tokenCurrency.second);
-
-            for (int i = 0; i < 2; i++) {
-                // check active and next price
-                auto price = priceFeed.val->priceRecord[int(i > 0)];
-                auto amount = MultiplyAmounts(price, kv.second);
-                if (price > COIN && amount < kv.second)
-                    return Res::Err("Value/price too high (%s/%s)", GetDecimaleString(kv.second), GetDecimaleString(price));
-
-                auto& totalLoans = i > 0 ? totalLoansNextPrice : totalLoansActivePrice;
-                auto prevLoans = totalLoans;
-                totalLoans += amount;
-                if (prevLoans > totalLoans)
-                    return Res::Err("Exceed maximum loans");
-            }
-
-            res = mnview.AddMintedTokens(tokenId, kv.second);
-            if (!res)
-                return res;
-
-            const auto& address = !obj.to.empty() ? obj.to
-                                                  : vault->ownerAddress;
-            CalculateOwnerRewards(address);
-            res = mnview.AddBalance(address, CTokenAmount{kv.first, kv.second});
-            if (!res)
-                return res;
-        }
-
-        boost::optional<std::pair<DCT_ID, boost::optional<CTokensView::CTokenImpl>>> tokenDUSD;
-        if (static_cast<int>(height) >= consensus.FortCanningRoadHeight) {
-            tokenDUSD = mnview.GetToken("DUSD");
-        }
-        auto scheme = mnview.GetLoanScheme(vault->schemeId);
-        for (int i = 0; i < 2; i++) {
-            // check ratio against current and active price
-            bool useNextPrice = i > 0, requireLivePrice = true;
-            LogPrint(BCLog::LOAN,"CLoanTakeLoanMessage():\n");
-            auto collateralsLoans = mnview.GetLoanCollaterals(obj.vaultId, *collaterals, height, time, useNextPrice, requireLivePrice);
-            if (!collateralsLoans)
-                return std::move(collateralsLoans);
-
-            if (collateralsLoans.val->ratio() < scheme->ratio)
-                return Res::Err("Vault does not have enough collateralization ratio defined by loan scheme - %d < %d", collateralsLoans.val->ratio(), scheme->ratio);
-
-            uint64_t totalCollaterals = 0;
-
-            for (auto& col : collateralsLoans.val->collaterals)
-                if (col.nTokenId == DCT_ID{0}
-                || (tokenDUSD && col.nTokenId == tokenDUSD->first))
-                    totalCollaterals += col.nValue;
-
-            if (static_cast<int>(height) < consensus.FortCanningHillHeight) {
-                if (totalCollaterals < collateralsLoans.val->totalCollaterals / 2)
-                    return Res::Err("At least 50%% of the collateral must be in DFI when taking a loan.");
-            } else {
-                if (arith_uint256(totalCollaterals) * 100 < arith_uint256(collateralsLoans.val->totalLoans) * scheme->ratio / 2)
-                    return static_cast<int>(height) < consensus.FortCanningRoadHeight ? Res::Err("At least 50%% of the minimum required collateral must be in DFI when taking a loan.")
-                                                                                      : Res::Err("At least 50%% of the minimum required collateral must be in DFI or DUSD when taking a loan.");
-            }
-        }
-        return Res::Ok();
-    }
-
-    Res operator()(const CLoanPaybackLoanMessage& obj) const {
-        std::map<DCT_ID, CBalances> loans;
-        for (auto& balance: obj.amounts.balances) {
-            auto id = balance.first;
-            auto amount = balance.second;
-
-            CBalances* loan;
-            if (id == DCT_ID{0})
-            {
-                auto tokenDUSD = mnview.GetToken("DUSD");
-                if (!tokenDUSD)
-                    return Res::Err("Loan token DUSD does not exist!");
-                loan = &loans[tokenDUSD->first];
-            }
-            else
-                loan = &loans[id];
-
-            loan->Add({id, amount});
-        }
-        return (*this)(
-            CLoanPaybackLoanV2Message{
-                obj.vaultId,
-                obj.from,
-                loans
-            });
-    }
-
-    Res operator()(const CLoanPaybackLoanV2Message& obj) const {
-        auto res = CheckCustomTx();
-        if (!res)
-            return res;
-
-        const auto vault = mnview.GetVault(obj.vaultId);
-        if (!vault)
-            return Res::Err("Cannot find existing vault with id %s", obj.vaultId.GetHex());
-
-        if (vault->isUnderLiquidation)
-            return Res::Err("Cannot payback loan on vault under liquidation");
-
-        if (!mnview.GetVaultCollaterals(obj.vaultId))
-            return Res::Err("Vault with id %s has no collaterals", obj.vaultId.GetHex());
-
-        if (!HasAuth(obj.from))
-            return Res::Err("tx must have at least one input from token owner");
-
-        if (static_cast<int>(height) < consensus.FortCanningRoadHeight && !IsVaultPriceValid(mnview, obj.vaultId, height))
-            return Res::Err("Cannot payback loan while any of the asset's price is invalid");
-
-        auto shouldSetVariable = false;
-        auto attributes = mnview.GetAttributes();
-
-        for (const auto& idx : obj.loans)
-        {
-            DCT_ID loanTokenId = idx.first;
-            auto loanToken = mnview.GetLoanTokenByID(loanTokenId);
-            if (!loanToken)
-                return Res::Err("Loan token with id (%s) does not exist!", loanTokenId.ToString());
-
-            for (const auto& kv : idx.second.balances)
-            {
-                DCT_ID paybackTokenId = kv.first;
-                auto paybackAmount = kv.second;
-                CAmount paybackUsdPrice{0}, loanUsdPrice{0}, penaltyPct{COIN};
-
-                auto paybackToken = mnview.GetToken(paybackTokenId);
-                if (!paybackToken)
-                    return Res::Err("Token with id (%s) does not exists", paybackTokenId.ToString());
-
-                if (loanTokenId != paybackTokenId)
-                {
-                    if (!IsVaultPriceValid(mnview, obj.vaultId, height))
-                        return Res::Err("Cannot payback loan while any of the asset's price is invalid");
-
-                    if (!attributes)
-                        return Res::Err("Payback is not currently active");
-
-                    // search in token to token
-                    if (paybackTokenId != DCT_ID{0})
-                    {
-                        CDataStructureV0 activeKey{AttributeTypes::Token, loanTokenId.v, TokenKeys::LoanPayback, paybackTokenId.v};
-                        if (!attributes->GetValue(activeKey, false))
-                            return Res::Err("Payback of loan via %s token is not currently active", paybackToken->symbol);
-
-                        CDataStructureV0 penaltyKey{AttributeTypes::Token, loanTokenId.v, TokenKeys::LoanPaybackFeePCT, paybackTokenId.v};
-                        penaltyPct -= attributes->GetValue(penaltyKey, CAmount{0});
-                    }
-                    else
-                    {
-                        CDataStructureV0 activeKey{AttributeTypes::Token, loanTokenId.v, TokenKeys::PaybackDFI};
-                        if (!attributes->GetValue(activeKey, false))
-                            return Res::Err("Payback of loan via %s token is not currently active", paybackToken->symbol);
-
-                        CDataStructureV0 penaltyKey{AttributeTypes::Token, loanTokenId.v, TokenKeys::PaybackDFIFeePCT};
-                        penaltyPct -= attributes->GetValue(penaltyKey, COIN / 100);
-
-                    }
-
-                    // Get token price in USD
-                    const CTokenCurrencyPair tokenUsdPair{paybackToken->symbol,"USD"};
-                    bool useNextPrice{false}, requireLivePrice{true};
-                    const auto resVal = mnview.GetValidatedIntervalPrice(tokenUsdPair, useNextPrice, requireLivePrice);
-                    if (!resVal)
-                        return std::move(resVal);
-
-                    paybackUsdPrice = MultiplyAmounts(*resVal.val, penaltyPct);
-
-                    // Calculate the DFI amount in DUSD
-                    auto usdAmount = MultiplyAmounts(paybackUsdPrice, kv.second);
-
-                    if (loanToken->symbol == "DUSD")
-                    {
-                        paybackAmount = usdAmount;
-                        if (paybackUsdPrice > COIN && paybackAmount < kv.second)
-                            return Res::Err("Value/price too high (%s/%s)", GetDecimaleString(kv.second), GetDecimaleString(paybackUsdPrice));
-                    }
-                    else
-                    {
-                        // Get dToken price in USD
-                        const CTokenCurrencyPair dTokenUsdPair{loanToken->symbol, "USD"};
-                        bool useNextPrice{false}, requireLivePrice{true};
-                        const auto resVal = mnview.GetValidatedIntervalPrice(dTokenUsdPair, useNextPrice, requireLivePrice);
-                        if (!resVal)
-                            return std::move(resVal);
-
-                        loanUsdPrice = *resVal.val;
-
-                        paybackAmount = DivideAmounts(usdAmount, loanUsdPrice);
-                    }
-                }
-
-                auto loanAmounts = mnview.GetLoanTokens(obj.vaultId);
-                if (!loanAmounts)
-                    return Res::Err("There are no loans on this vault (%s)!", obj.vaultId.GetHex());
-
-                auto it = loanAmounts->balances.find(loanTokenId);
-                if (it == loanAmounts->balances.end())
-                    return Res::Err("There is no loan on token (%s) in this vault!", loanToken->symbol);
-
-                auto rate = mnview.GetInterestRate(obj.vaultId, loanTokenId, height);
-                if (!rate)
-                    return Res::Err("Cannot get interest rate for this token (%s)!", loanToken->symbol);
-
-                LogPrint(BCLog::LOAN,"CLoanPaybackLoanMessage()->%s->", loanToken->symbol); /* Continued */
-                auto subInterest = TotalInterest(*rate, height);
-                auto subLoan = paybackAmount - subInterest;
-
-                if (paybackAmount < subInterest)
-                {
-                    subInterest = paybackAmount;
-                    subLoan = 0;
-                }
-                else if (it->second - subLoan < 0)
-                {
-                    subLoan = it->second;
-                }
-
-                res = mnview.SubLoanToken(obj.vaultId, CTokenAmount{loanTokenId, subLoan});
-                if (!res)
-                    return res;
-
-                LogPrint(BCLog::LOAN,"CLoanPaybackLoanMessage()->%s->", loanToken->symbol); /* Continued */
-                res = mnview.EraseInterest(height, obj.vaultId, vault->schemeId, loanTokenId, subLoan, subInterest);
-                if (!res)
-                    return res;
-
-                if (static_cast<int>(height) >= consensus.FortCanningMuseumHeight && subLoan < it->second)
-                {
-                    auto newRate = mnview.GetInterestRate(obj.vaultId, loanTokenId, height);
-                    if (!newRate)
-                        return Res::Err("Cannot get interest rate for this token (%s)!", loanToken->symbol);
-
-                    if (newRate->interestPerBlock == 0)
-                        return Res::Err("Cannot payback this amount of loan for %s, either payback full amount or less than this amount!", loanToken->symbol);
-                }
-
-                CalculateOwnerRewards(obj.from);
-
-                if (paybackTokenId == loanTokenId)
-                {
-                    res = mnview.SubMintedTokens(loanTokenId, subLoan);
-                    if (!res)
-                        return res;
-
-                    // subtract loan amount first, interest is burning below
-                    LogPrint(BCLog::LOAN, "CLoanPaybackLoanMessage(): Sub loan from balance - %lld, height - %d\n", subLoan, height);
-                    res = mnview.SubBalance(obj.from, CTokenAmount{loanTokenId, subLoan});
-                    if (!res)
-                        return res;
-
-                    // burn interest Token->USD->DFI->burnAddress
-                    if (subInterest)
-                    {
-                        LogPrint(BCLog::LOAN, "CLoanPaybackLoanMessage(): Swapping %s interest to DFI - %lld, height - %d\n", loanToken->symbol, subInterest, height);
-                        res = SwapToDFIOverUSD(mnview, loanTokenId, subInterest, obj.from, consensus.burnAddress, height);
-                    }
-                }
-                else
-                {
-                    CAmount subInToken;
-                    auto subAmount = subLoan + subInterest;
-
-                    // if payback overpay loan and interest amount
-                    if (paybackAmount > subAmount)
-                    {
-                        if (loanToken->symbol == "DUSD")
-                        {
-                            subInToken = DivideAmounts(subAmount, paybackUsdPrice);
-                            if (MultiplyAmounts(subInToken, paybackUsdPrice) != subAmount)
-                                subInToken += 1;
-                        }
-                        else
-                        {
-                            auto tempAmount = MultiplyAmounts(subAmount, loanUsdPrice);
-
-                            subInToken = DivideAmounts(tempAmount, paybackUsdPrice);
-                            if (DivideAmounts(MultiplyAmounts(subInToken, paybackUsdPrice), loanUsdPrice) != subAmount)
-                                subInToken += 1;
-                        }
-                    }
-                    else
-                    {
-                        subInToken = kv.second;
-                    }
-
-                    shouldSetVariable = true;
-
-                    auto penalty = MultiplyAmounts(subInToken, COIN - penaltyPct);
-
-                    if (paybackTokenId == DCT_ID{0})
-                    {
-                        CDataStructureV0 liveKey{AttributeTypes::Live, ParamIDs::Economy, EconomyKeys::PaybackDFITokens};
-                        auto balances = attributes->GetValue(liveKey, CBalances{});
-
-                        balances.Add(CTokenAmount{loanTokenId, subAmount});
-                        balances.Add(CTokenAmount{paybackTokenId, penalty});
-                        attributes->attributes[liveKey] = balances;
-
-                        LogPrint(BCLog::LOAN, "CLoanPaybackLoanMessage(): Burning interest and loan in %s directly - total loan %lld (%lld %s), height - %d\n", paybackToken->symbol, subLoan + subInterest, subInToken, paybackToken->symbol, height);
-
-                        res = TransferTokenBalance(paybackTokenId, subInToken, obj.from, consensus.burnAddress);
-                    }
-                    else
-                    {
-                        CDataStructureV0 liveKey{AttributeTypes::Live, ParamIDs::Economy, EconomyKeys::PaybackTokens};
-                        auto balances = attributes->GetValue(liveKey, CTokenPayback{});
-
-                        balances.tokensPayback.Add(CTokenAmount{loanTokenId, subAmount});
-                        balances.tokensFee.Add(CTokenAmount{paybackTokenId, penalty});
-                        attributes->attributes[liveKey] = balances;
-
-                        LogPrint(BCLog::LOAN, "CLoanPaybackLoanMessage(): Swapping %s to DFI and burning it - total loan %lld (%lld %s), height - %d\n", paybackToken->symbol, subLoan + subInterest, subInToken, paybackToken->symbol, height);
-
-                        res = SwapToDFIOverUSD(mnview, paybackTokenId, subInToken, obj.from, consensus.burnAddress, height);
-                    }
-                }
-
-                if (!res)
-                    return res;
-            }
-        }
-
-        return shouldSetVariable ? mnview.SetVariable(*attributes) : Res::Ok();
->>>>>>> 57c099c1
     }
     return CCustomTxMessageNone{};
 }
@@ -3404,6 +277,7 @@
                           uint32_t txn)
 
         : txn(txn), time(time), height(height), mnview(mnview), tx(tx), coins(coins), consensus(consensus) {}
+
 
     template<typename T>
     Res operator()(const T& obj) const {
@@ -3526,16 +400,11 @@
         auto obj = std::get<CLoanTakeLoanMessage>(txMessage);
         writers->AddVault(obj.vaultId);
     } else if (txType == CustomTxType::PaybackLoan) {
-<<<<<<< HEAD
         auto obj = std::get<CLoanPaybackLoanMessage>(txMessage);
         writers->AddVault(obj.vaultId);
-=======
-        auto obj = boost::get<CLoanPaybackLoanMessage>(txMessage);
-        view.vaultID = obj.vaultId;
     } else if (txType == CustomTxType::PaybackLoanV2) {
-        auto obj = boost::get<CLoanPaybackLoanV2Message>(txMessage);
-        view.vaultID = obj.vaultId;
->>>>>>> 57c099c1
+        auto obj = std::get<CLoanPaybackLoanV2Message>(txMessage);
+        writers->AddVault(obj.vaultId);
     } else if (txType == CustomTxType::AuctionBid) {
         auto obj = std::get<CAuctionBidMessage>(txMessage);
         writers->AddVault(obj.vaultId);
