// Copyright (c) DeFi Blockchain Developers
// Distributed under the MIT software license, see the accompanying
// file LICENSE or http://www.opensource.org/licenses/mit-license.php.

#include <masternodes/anchors.h>
#include <masternodes/balances.h>
#include <masternodes/mn_checks.h>
#include <masternodes/res.h>

#include <arith_uint256.h>
#include <chainparams.h>
#include <core_io.h>
#include <index/txindex.h>
#include <logging.h>
#include <primitives/block.h>
#include <primitives/transaction.h>
#include <txmempool.h>
#include <streams.h>
#include <validation.h>

#include <univalue.h>

#include <boost/algorithm/string/join.hpp>
#include <boost/range/adaptor/transformed.hpp>

#include <algorithm>

using namespace std;

static ResVal<CBalances> BurntTokens(CTransaction const &tx) {
    CBalances balances{};
    for (const auto &out : tx.vout) {
        if (out.scriptPubKey.size() > 0 && out.scriptPubKey[0] == OP_RETURN) {
            auto res = balances.Add(out.TokenAmount());
            if (!res.ok) {
                return {res};
            }
        }
    }
    return {balances, Res::Ok()};
}

static ResVal<CBalances> MintedTokens(CTransaction const &tx, uint32_t mintingOutputsStart) {
    CBalances balances{};
    for (uint32_t i = mintingOutputsStart; i < (uint32_t) tx.vout.size(); i++) {
        auto res = balances.Add(tx.vout[i].TokenAmount());
        if (!res.ok) {
            return {res};
        }
    }
    return {balances, Res::Ok()};
}

CPubKey GetPubkeyFromScriptSig(CScript const &scriptSig) {
    CScript::const_iterator pc = scriptSig.begin();
    opcodetype opcode;
    std::vector<unsigned char> data;
    // Signature first, then pubkey. I think, that in all cases it will be OP_PUSHDATA1, but...
    if (!scriptSig.GetOp(pc, opcode, data) ||
        (opcode > OP_PUSHDATA1 &&
         opcode != OP_PUSHDATA2 &&
         opcode != OP_PUSHDATA4)) {
        return CPubKey();
    }
    if (!scriptSig.GetOp(pc, opcode, data) ||
        (opcode > OP_PUSHDATA1 &&
         opcode != OP_PUSHDATA2 &&
         opcode != OP_PUSHDATA4)) {
        return CPubKey();
    }
    return CPubKey(data);
}

// not used for now (cause works only with signed inputs)
bool HasAuth(CTransaction const &tx, CKeyID const &auth) {
    for (auto input : tx.vin) {
        if (input.scriptWitness.IsNull()) {
            if (GetPubkeyFromScriptSig(input.scriptSig).GetID() == auth)
                return true;
        } else {
            auto test = CPubKey(input.scriptWitness.stack.back());
            if (test.GetID() == auth)
                return true;
        }
    }
    return false;
}

bool HasAuth(CTransaction const &tx, CCoinsViewCache const &coins, CScript const &auth) {
    for (auto input : tx.vin) {
        const Coin &coin = coins.AccessCoin(input.prevout);
        if (!coin.IsSpent() && coin.out.scriptPubKey == auth)
            return true;
    }
    return false;
}

bool HasCollateralAuth(CTransaction const &tx, CCoinsViewCache const &coins, uint256 const &collateralTx) {
    const Coin &auth = coins.AccessCoin(COutPoint(collateralTx, 1)); // always n=1 output
    return HasAuth(tx, coins, auth.out.scriptPubKey);
}

bool HasFoundationAuth(CTransaction const &tx, CCoinsViewCache const &coins, Consensus::Params const &consensusParams) {
    for (auto input : tx.vin) {
        const Coin &coin = coins.AccessCoin(input.prevout);
        if (!coin.IsSpent() &&
            consensusParams.foundationMembers.find(coin.out.scriptPubKey) != consensusParams.foundationMembers.end())
            return true;
    }
    return false;
}

Res ApplyCustomTx(CCustomCSView &base_mnview, CCoinsViewCache const &coins, CTransaction const &tx,
                  Consensus::Params const &consensusParams, uint32_t height, uint32_t txn, bool isCheck,
                  bool skipAuth) {
    Res res = Res::Ok();

    if ((tx.IsCoinBase() && height > 0) || tx.vout.empty()) { // genesis contains custom coinbase txs
        return Res::Ok(); // not "custom" tx
    }

    CustomTxType guess;
    std::vector<unsigned char> metadata;

    try {
        guess = GuessCustomTxType(tx, metadata);
    } catch (std::exception &e) {
        return Res::Err("GuessCustomTxType: %s", e.what());
    } catch (...) {
        return Res::Err("GuessCustomTxType: unexpected error");
    }

    CAccountsHistoryStorage mnview(base_mnview, height, txn, tx.GetHash(), (uint8_t) guess);
    try {
        // Check if it is custom tx with metadata
        switch (guess) {
            case CustomTxType::CreateMasternode:
                res = ApplyCreateMasternodeTx(mnview, tx, height, metadata);
                break;
            case CustomTxType::ResignMasternode:
                res = ApplyResignMasternodeTx(mnview, coins, tx, height, metadata, skipAuth);
                break;
            case CustomTxType::CreateToken:
                res = ApplyCreateTokenTx(mnview, coins, tx, height, metadata, consensusParams, skipAuth);
                break;
            case CustomTxType::UpdateToken:
                res = ApplyUpdateTokenTx(mnview, coins, tx, height, metadata, consensusParams, skipAuth);
                break;
            case CustomTxType::UpdateTokenAny:
                res = ApplyUpdateTokenAnyTx(mnview, coins, tx, height, metadata, consensusParams, skipAuth);
                break;
            case CustomTxType::MintToken:
                res = ApplyMintTokenTx(mnview, coins, tx, height, metadata, consensusParams, skipAuth);
                break;
            case CustomTxType::CreatePoolPair:
                res = ApplyCreatePoolPairTx(mnview, coins, tx, height, metadata, consensusParams, skipAuth);
                break;
            case CustomTxType::UpdatePoolPair:
                res = ApplyUpdatePoolPairTx(mnview, coins, tx, height, metadata, consensusParams, skipAuth);
                break;
            case CustomTxType::PoolSwap:
                res = ApplyPoolSwapTx(mnview, coins, tx, height, metadata, consensusParams, skipAuth);
                break;
            case CustomTxType::AddPoolLiquidity:
                res = ApplyAddPoolLiquidityTx(mnview, coins, tx, height, metadata, consensusParams, skipAuth);
                break;
            case CustomTxType::RemovePoolLiquidity:
                res = ApplyRemovePoolLiquidityTx(mnview, coins, tx, height, metadata, consensusParams, skipAuth);
                break;
            case CustomTxType::UtxosToAccount:
                res = ApplyUtxosToAccountTx(mnview, tx, height, metadata, consensusParams);
                break;
            case CustomTxType::AccountToUtxos:
                res = ApplyAccountToUtxosTx(mnview, coins, tx, height, metadata, consensusParams, skipAuth);
                break;
            case CustomTxType::AccountToAccount:
                res = ApplyAccountToAccountTx(mnview, coins, tx, height, metadata, consensusParams, skipAuth);
                break;
            case CustomTxType::SetGovVariable:
                res = ApplySetGovernanceTx(mnview, coins, tx, height, metadata, consensusParams, skipAuth);
                break;
            case CustomTxType::AnyAccountsToAccounts:
                res = ApplyAnyAccountsToAccountsTx(mnview, coins, tx, height, metadata, consensusParams, skipAuth);
                break;
            case CustomTxType::AppointOracle:
                res = ApplyAppointOracleTx(mnview, coins, tx, height, metadata, consensusParams, skipAuth);
                break;
            case CustomTxType::UpdateOracleAppoint:
                res = ApplyUpdateOracleAppointTx(mnview, coins, tx, height, metadata, consensusParams);
                break;
            case CustomTxType::RemoveOracleAppoint:
                res = ApplyRemoveOracleAppointTx(mnview, coins, tx, height, metadata, consensusParams);
                break;
            case CustomTxType::SetOracleData:
                res = ApplySetOracleDataTx(mnview, coins, tx, height, metadata, consensusParams);
                break;

            default:
                return Res::Ok(); // not "custom" tx
        }
        // list of transactions which aren't allowed to fail,
        // post Dakota height all failed txs are marked as fatal
        if (!res.ok && (NotAllowedToFail(guess, height) || height >= consensusParams.DakotaHeight)) {
            res.code |= CustomTxErrCodes::Fatal;
        }
    } catch (std::exception &e) {
        res = Res::Err(e.what());
    } catch (...) {
        res = Res::Err("unexpected error");
    }

    if (!res.ok || isCheck) { // 'isCheck' - don't create undo nor flush to the upper view
        return res;
    }

    // construct undo
    auto &flushable = dynamic_cast<CFlushableStorageKV &>(mnview.GetRaw());
    auto undo = CUndo::Construct(base_mnview.GetRaw(), flushable.GetRaw());
    // flush changes
    mnview.Flush();
    // write undo
    if (!undo.before.empty()) {
        base_mnview.SetUndo(UndoKey{height, tx.GetHash()}, undo);
    }

    return res;
}

/*
 * Checks if given tx is 'txCreateMasternode'. Creates new MN if all checks are passed
 * Issued by: any
 */
<<<<<<< HEAD
Res ApplyCreateMasternodeTx(CCustomCSView &mnview, CTransaction const &tx, uint32_t height,
                            std::vector<unsigned char> const &metadata, UniValue *rpcInfo) {
    const std::string base{"Creation of masternode"};
    // Check quick conditions first
    if (tx.vout.size() < 2 ||
        tx.vout[0].nValue < GetMnCreationFee(height) || tx.vout[0].nTokenId != DCT_ID{0} ||
        tx.vout[1].nValue != GetMnCollateralAmount() || tx.vout[1].nTokenId != DCT_ID{0}
            ) {
        return Res::Err("%s: %s", base, "malformed tx vouts (wrong creation fee or collateral amount)");
=======
Res ApplyCreateMasternodeTx(CCustomCSView & mnview, CTransaction const & tx, uint32_t height, std::vector<unsigned char> const & metadata, UniValue *rpcInfo)
{
    // Check quick conditions first
    if (tx.vout.size() < 2 ||
        tx.vout[0].nValue < GetMnCreationFee(height) || tx.vout[0].nTokenId != DCT_ID{0} ||
        tx.vout[1].nValue != GetMnCollateralAmount(height) || tx.vout[1].nTokenId != DCT_ID{0}
        ) {
        return Res::Err("%s: %s", __func__, "malformed tx vouts (wrong creation fee or collateral amount)");
>>>>>>> 453f5af9
    }

    CMasternode node;
    CDataStream ss(metadata, SER_NETWORK, PROTOCOL_VERSION);
    ss >> node.operatorType;
    ss >> node.operatorAuthAddress;
    if (!ss.empty()) {
<<<<<<< HEAD
        return Res::Err("%s: deserialization failed: excess %d bytes", base, ss.size());
=======
        return Res::Err("%s: deserialization failed: excess %d bytes", __func__,  ss.size());
>>>>>>> 453f5af9
    }

    CTxDestination dest;
    if (ExtractDestination(tx.vout[1].scriptPubKey, dest)) {
        if (dest.which() == 1) {
            node.ownerType = 1;
            node.ownerAuthAddress = CKeyID(*boost::get<PKHash>(&dest));
        } else if (dest.which() == 4) {
            node.ownerType = 4;
            node.ownerAuthAddress = CKeyID(*boost::get<WitnessV0KeyHash>(&dest));
        }
    }
    node.creationHeight = height;

    // Return here to avoid addresses exit error
    if (rpcInfo) {
<<<<<<< HEAD
        rpcInfo->pushKV("masternodeoperator",
                        EncodeDestination(node.operatorType == 1 ? CTxDestination(PKHash(node.operatorAuthAddress)) :
                                          CTxDestination(WitnessV0KeyHash(node.operatorAuthAddress))));
        return Res::Ok(base);
=======
        rpcInfo->pushKV("collateralamount", ValueFromAmount(GetMnCollateralAmount(height)));
        rpcInfo->pushKV("masternodeoperator", EncodeDestination(node.operatorType == 1 ? CTxDestination(PKHash(node.operatorAuthAddress)) :
                                                CTxDestination(WitnessV0KeyHash(node.operatorAuthAddress))));
        return Res::Ok();
>>>>>>> 453f5af9
    }

    auto res = mnview.CreateMasternode(tx.GetHash(), node);
    if (!res.ok) {
        return Res::Err("%s: %s", __func__, res.msg);
    }

    return Res::Ok();
}

<<<<<<< HEAD
Res
ApplyResignMasternodeTx(CCustomCSView &mnview, CCoinsViewCache const &coins, CTransaction const &tx, uint32_t height,
                        const std::vector<unsigned char> &metadata, bool skipAuth, UniValue *rpcInfo) {
    const std::string base{"Resigning of masternode"};

=======
Res ApplyResignMasternodeTx(CCustomCSView & mnview, CCoinsViewCache const & coins, CTransaction const & tx, uint32_t height, const std::vector<unsigned char> & metadata, bool skipAuth, UniValue *rpcInfo)
{
>>>>>>> 453f5af9
    if (metadata.size() != sizeof(uint256)) {
        return Res::Err("%s: metadata must contain 32 bytes", __func__);
    }
    uint256 nodeId(metadata);
    auto const node = mnview.GetMasternode(nodeId);
    if (!node) {
        return Res::Err("%s: node %s does not exist", __func__, nodeId.ToString());
    }
    if (!skipAuth && !HasCollateralAuth(tx, coins, nodeId)) {
        return Res::Err("%s %s: %s", __func__, nodeId.ToString(), "tx must have at least one input from masternode owner");
    }

    // Return here to avoid state is not ENABLED error
    if (rpcInfo) {
        rpcInfo->pushKV("id", nodeId.GetHex());
        return Res::Ok();
    }

    auto res = mnview.ResignMasternode(nodeId, tx.GetHash(), height);
    if (!res.ok) {
        return Res::Err("%s %s: %s", __func__, nodeId.ToString(), res.msg);
    }
    return Res::Ok();
}

Res ApplyCreateTokenTx(CCustomCSView &mnview, CCoinsViewCache const &coins, CTransaction const &tx, uint32_t height,
                       std::vector<unsigned char> const &metadata, Consensus::Params const &consensusParams,
                       bool skipAuth, UniValue *rpcInfo) {
    if ((int) height < consensusParams.AMKHeight) {
        return Res::Err("Token tx before AMK height (block %d)", consensusParams.AMKHeight);
    }

    // Check quick conditions first
    if (tx.vout.size() < 2 ||
        tx.vout[0].nValue < GetTokenCreationFee(height) || tx.vout[0].nTokenId != DCT_ID{0} ||
        tx.vout[1].nValue != GetTokenCollateralAmount() || tx.vout[1].nTokenId != DCT_ID{0}
<<<<<<< HEAD
            ) {
        return Res::Err("%s: %s", base, "malformed tx vouts (wrong creation fee or collateral amount)");
=======
        ) {
        return Res::Err("%s: %s", __func__, "malformed tx vouts (wrong creation fee or collateral amount)");
>>>>>>> 453f5af9
    }

    CTokenImplementation token;
    CDataStream ss(metadata, SER_NETWORK, PROTOCOL_VERSION);
    ss >> static_cast<CToken &>(token);
    if (!ss.empty()) {
<<<<<<< HEAD
        return Res::Err("%s: deserialization failed: excess %d bytes", base, ss.size());
=======
        return Res::Err("%s: deserialization failed: excess %d bytes", __func__, ss.size());
>>>>>>> 453f5af9
    }
    token.symbol = trim_ws(token.symbol).substr(0, CToken::MAX_TOKEN_SYMBOL_LENGTH);
    token.name = trim_ws(token.name).substr(0, CToken::MAX_TOKEN_NAME_LENGTH);

    token.creationTx = tx.GetHash();
    token.creationHeight = height;

    //check foundation auth
<<<<<<< HEAD
    if ((token.IsDAT()) && !skipAuth &&
        !HasFoundationAuth(tx, coins, consensusParams)) {//no need to check Authority if we don't create isDAT
        return Res::Err("%s: %s", base, "tx not from foundation member");
    }

    if ((int) height >=
        consensusParams.BayfrontHeight) { // formal compatibility if someone cheat and create LPS token on the pre-bayfront node
        if (token.IsPoolShare()) {
            return Res::Err("%s: %s", base,
                            "Cant't manually create 'Liquidity Pool Share' token; use poolpair creation");
=======
    if((token.IsDAT()) && !skipAuth && !HasFoundationAuth(tx, coins, consensusParams))
    {//no need to check Authority if we don't create isDAT
        return Res::Err("%s: %s", __func__, "tx not from foundation member");
    }

    if ((int)height >= consensusParams.BayfrontHeight) { // formal compatibility if someone cheat and create LPS token on the pre-bayfront node
        if(token.IsPoolShare()) {
            return Res::Err("%s: %s", __func__, "Cant't manually create 'Liquidity Pool Share' token; use poolpair creation");
>>>>>>> 453f5af9
        }
    }

    // Return here to avoid already exist error
    if (rpcInfo) {
        rpcInfo->pushKV("creationTx", token.creationTx.GetHex());
        rpcInfo->pushKV("name", token.name);
        rpcInfo->pushKV("symbol", token.symbol);
        rpcInfo->pushKV("isDAT", token.IsDAT());
        rpcInfo->pushKV("mintable", token.IsMintable());
        rpcInfo->pushKV("tradeable", token.IsTradeable());
        rpcInfo->pushKV("finalized", token.IsFinalized());

        return Res::Ok();
    }

    auto res = mnview.CreateToken(token, (int) height < consensusParams.BayfrontHeight);
    if (!res.ok) {
        return Res::Err("%s %s: %s", __func__, token.symbol, res.msg);
    }

    return Res::Ok();
}

/// @deprecated version of updatetoken tx, prefer using UpdateTokenAny after "bayfront" fork
Res ApplyUpdateTokenTx(CCustomCSView &mnview, CCoinsViewCache const &coins, CTransaction const &tx, uint32_t height,
                       std::vector<unsigned char> const &metadata, Consensus::Params const &consensusParams,
                       bool skipAuth, UniValue *rpcInfo) {
    if ((int) height < consensusParams.AMKHeight) {
        return Res::Err("Token tx before AMK height (block %d)", consensusParams.AMKHeight);
    }

    if ((int) height >= consensusParams.BayfrontHeight) {
        return Res::Err("Old-style updatetoken tx forbidden after Bayfront height");
    }

    uint256 tokenTx;
    bool isDAT;
    CDataStream ss(metadata, SER_NETWORK, PROTOCOL_VERSION);
    ss >> tokenTx;
    ss >> isDAT;
    if (!ss.empty()) {
        return Res::Err("%s: deserialization failed: excess %d bytes", __func__, ss.size());
    }

    auto pair = mnview.GetTokenByCreationTx(tokenTx);
    if (!pair) {
        return Res::Err("%s: token with creationTx %s does not exist", __func__, tokenTx.ToString());
    }
    CTokenImplementation const &token = pair->second;

    //check foundation auth
    if (!skipAuth && !HasFoundationAuth(tx, coins, consensusParams)) {
        return Res::Err("%s: %s", __func__, "Is not a foundation owner");
    }

    if (token.IsDAT() != isDAT && pair->first >= CTokensView::DCT_ID_START) {
        CToken newToken = static_cast<CToken>(token); // keeps old and triggers only DAT!
        newToken.flags ^= (uint8_t) CToken::TokenFlags::DAT;

        auto res = mnview.UpdateToken(token.creationTx, newToken, true);
        if (!res.ok) {
            return Res::Err("%s %s: %s", __func__, token.symbol, res.msg);
        }
    }

    // Only isDAT changed in deprecated ApplyUpdateTokenTx
    if (rpcInfo) {
        rpcInfo->pushKV("isDAT", token.IsDAT());
    }

    return Res::Ok();
}


Res ApplyUpdateTokenAnyTx(CCustomCSView &mnview, CCoinsViewCache const &coins, CTransaction const &tx, uint32_t height,
                          std::vector<unsigned char> const &metadata, Consensus::Params const &consensusParams,
                          bool skipAuth, UniValue *rpcInfo) {
    if ((int) height < consensusParams.BayfrontHeight) {
        return Res::Err("Improved updatetoken tx before Bayfront height");
    }

    uint256 tokenTx;
    CToken newToken;
    CDataStream ss(metadata, SER_NETWORK, PROTOCOL_VERSION);
    ss >> tokenTx;
    ss >> newToken;
    if (!ss.empty()) {
        return Res::Err("%s: deserialization failed: excess %d bytes", __func__, ss.size());
    }

    auto pair = mnview.GetTokenByCreationTx(tokenTx);
    if (!pair) {
        return Res::Err("%s: token with creationTx %s does not exist", __func__, tokenTx.ToString());
    }
    if (pair->first == DCT_ID{0}) {
        return Res::Err("Can't alter DFI token!"); // may be redundant cause DFI is 'finalized'
    }

    CTokenImplementation const &token = pair->second;

    // need to check it exectly here cause lps has no collateral auth (that checked next)
    if (token.IsPoolShare())
        return Res::Err("%s: token %s is the LPS token! Can't alter pool share's tokens!", __func__, tokenTx.ToString());

    // check auth, depends from token's "origins"
    const Coin &auth = coins.AccessCoin(COutPoint(token.creationTx, 1)); // always n=1 output
    bool isFoundersToken =
            consensusParams.foundationMembers.find(auth.out.scriptPubKey) != consensusParams.foundationMembers.end();

    if (!skipAuth) {
        if (isFoundersToken && !HasFoundationAuth(tx, coins, consensusParams)) {
<<<<<<< HEAD
            return Res::Err("%s: %s", base, "tx not from foundation member");
        } else if (!HasCollateralAuth(tx, coins, token.creationTx)) {
            return Res::Err("%s: %s", base, "tx must have at least one input from token owner");
=======
            return Res::Err("%s: %s", __func__, "tx not from foundation member");
        }
        else if (!HasCollateralAuth(tx, coins, token.creationTx)) {
            return Res::Err("%s: %s", __func__, "tx must have at least one input from token owner");
>>>>>>> 453f5af9
        }

        // Check for isDAT change in non-foundation token after set height
        if (static_cast<int>(height) >= consensusParams.BayfrontMarinaHeight) {
            //check foundation auth
<<<<<<< HEAD
            if ((newToken.IsDAT() != token.IsDAT()) &&
                !HasFoundationAuth(tx, coins, consensusParams)) {//no need to check Authority if we don't create isDAT
                return Res::Err("%s: %s", base, "can't set isDAT to true, tx not from foundation member");
=======
            if((newToken.IsDAT() != token.IsDAT()) && !HasFoundationAuth(tx, coins, consensusParams))
            {//no need to check Authority if we don't create isDAT
                return Res::Err("%s: %s", __func__, "can't set isDAT to true, tx not from foundation member");
>>>>>>> 453f5af9
            }
        }
    }

    auto res = mnview.UpdateToken(token.creationTx, newToken, false);
    if (!res.ok) {
        return Res::Err("%s %s: %s", __func__, token.symbol, res.msg);
    }

    if (rpcInfo) {
        rpcInfo->pushKV("name", newToken.name);
        rpcInfo->pushKV("symbol", newToken.symbol);
        rpcInfo->pushKV("isDAT", newToken.IsDAT());
        rpcInfo->pushKV("mintable", newToken.IsDAT());
        rpcInfo->pushKV("tradeable", newToken.IsDAT());
        rpcInfo->pushKV("finalized", newToken.IsDAT());
    }

    return Res::Ok();
}

Res ApplyMintTokenTx(CCustomCSView &mnview, CCoinsViewCache const &coins, CTransaction const &tx, uint32_t height,
                     std::vector<unsigned char> const &metadata, Consensus::Params const &consensusParams,
                     bool skipAuth, UniValue *rpcInfo) {
    if ((int) height < consensusParams.AMKHeight) {
        return Res::Err("Token tx before AMK height (block %d)", consensusParams.AMKHeight);
    }

    CBalances minted;
    CDataStream ss(metadata, SER_NETWORK, PROTOCOL_VERSION);
    ss >> minted;
    if (!ss.empty()) {
        return Res::Err("%s: deserialization failed: excess %d bytes", __func__, ss.size());
    }

    // check auth and increase balance of token's owner
    for (auto const &kv : minted.balances) {
        DCT_ID tokenId = kv.first;

        auto token = mnview.GetToken(kv.first);
        if (!token) {
            return Res::Err("%s: token %s does not exist!",
                            tokenId.ToString()); //  pre-bayfront throws but it affects only the message
        }
        auto tokenImpl = static_cast<CTokenImplementation const & >(*token);

        if (tokenImpl.destructionTx != uint256{}) {
<<<<<<< HEAD
            return Res::Err("%s: token %s already destroyed at height %i by tx %s", base,
                            tokenImpl.symbol, //  pre-bayfront throws but it affects only the message
                            tokenImpl.destructionHeight, tokenImpl.destructionTx.GetHex());
=======
            return Res::Err("%s: token %s already destroyed at height %i by tx %s", __func__, tokenImpl.symbol, //  pre-bayfront throws but it affects only the message
                                         tokenImpl.destructionHeight, tokenImpl.destructionTx.GetHex());
>>>>>>> 453f5af9
        }
        const Coin &auth = coins.AccessCoin(COutPoint(tokenImpl.creationTx, 1)); // always n=1 output

        // pre-bayfront logic:
        if ((int) height < consensusParams.BayfrontHeight) {
            if (tokenId < CTokensView::DCT_ID_START)
                return Res::Err("%s: token %s is a 'stable coin', can't mint stable coin!", __func__, tokenId.ToString());

            if (!skipAuth && !HasAuth(tx, coins, auth.out.scriptPubKey)) {
                return Res::Err("%s: %s", __func__, "tx must have at least one input from token owner");
            }
        } else { // post-bayfront logic (changed for minting DAT tokens to be able)
            if (tokenId == DCT_ID{0})
                return Res::Err("can't mint default DFI coin!", __func__, tokenId.ToString());

            if (tokenImpl.IsPoolShare()) {
                return Res::Err("can't mint LPS tokens!", __func__, tokenId.ToString());
            }
            // may be different logic with LPS, so, dedicated check:
            if (!rpcInfo &&
                !tokenImpl.IsMintable()) { // Skip on rpcInfo as we cannot reliably check whether mintable has been toggled historically
                return Res::Err("%s: token not mintable!", tokenId.ToString());
            }

            if (!skipAuth && !HasAuth(tx, coins,
                                      auth.out.scriptPubKey)) { // in the case of DAT, it's ok to do not check foundation auth cause exact DAT owner is foundation member himself
                if (!tokenImpl.IsDAT()) {
                    return Res::Err("%s: %s", __func__, "tx must have at least one input from token owner");
                } else if (!HasFoundationAuth(tx, coins, consensusParams)) { // Is a DAT, check founders auth
                    return Res::Err("%s: %s", __func__, "token is DAT and tx not from foundation member");
                }
            }
        }
        auto mint = mnview.AddMintedTokens(tokenImpl.creationTx, kv.second, rpcInfo);
        if (!mint.ok) {
            return Res::Err("%s %s: %s", __func__, tokenImpl.symbol, mint.msg);
        }
        const auto res = mnview.AddBalance(auth.out.scriptPubKey, CTokenAmount{kv.first, kv.second});
        if (!res.ok) {
            return Res::Err("%s: %s", __func__, res.msg);
        }
    }
    return Res::Ok();
}

Res
ApplyAddPoolLiquidityTx(CCustomCSView &mnview, CCoinsViewCache const &coins, CTransaction const &tx, uint32_t height,
                        std::vector<unsigned char> const &metadata, Consensus::Params const &consensusParams,
                        bool skipAuth, UniValue *rpcInfo) {
    if ((int) height < consensusParams.BayfrontHeight) {
        return Res::Err("LP tx before Bayfront height (block %d)", consensusParams.BayfrontHeight);
    }

    // deserialize
    CLiquidityMessage msg;
    CDataStream ss(metadata, SER_NETWORK, PROTOCOL_VERSION);
    ss >> msg;
    if (!ss.empty()) {
        return Res::Err("%s: deserialization failed: excess %d bytes", __func__, ss.size());
    }

    CBalances sumTx = SumAllTransfers(msg.from);
    if (sumTx.balances.size() != 2) {
        return Res::Err("%s: the pool pair requires two tokens", __func__);
    }

    std::pair<DCT_ID, CAmount> amountA = *sumTx.balances.begin();
    std::pair<DCT_ID, CAmount> amountB = *(std::next(sumTx.balances.begin(), 1));

    // guaranteed by sumTx.balances.size() == 2
//    if (amountA.first == amountB.first) {
    //        return Res::Err("%s: tokens IDs are the same", __func__);
//    }

    // checked internally too. remove here?
    if (amountA.second <= 0 || amountB.second <= 0) {
        return Res::Err("%s: amount cannot be less than or equal to zero", __func__);
    }

    auto pair = mnview.GetPoolPair(amountA.first, amountB.first);

    if (!pair) {
        return Res::Err("%s: there is no such pool pair", __func__);
    }

    if (!skipAuth) {
        for (const auto &kv : msg.from) {
            if (!HasAuth(tx, coins, kv.first)) {
                return Res::Err("%s: %s", __func__, "tx must have at least one input from account owner");
            }
        }
    }

    // Return here to avoid balance errors below.
    if (rpcInfo) {
        rpcInfo->pushKV(std::to_string(amountA.first.v), ValueFromAmount(amountA.second));
        rpcInfo->pushKV(std::to_string(amountB.first.v), ValueFromAmount(amountB.second));
        rpcInfo->pushKV("shareaddress", msg.shareAddress.GetHex());

        return Res::Ok();
    }

    for (const auto &kv : msg.from) {
        const auto res = mnview.SubBalances(kv.first, kv.second);
        if (!res.ok) {
            return Res::Err("%s: %s", __func__, res.msg);
        }
    }

    DCT_ID const &lpTokenID = pair->first;
    CPoolPair &pool = pair->second;

    // normalize A & B to correspond poolpair's tokens
    if (amountA.first != pool.idTokenA)
        std::swap(amountA, amountB);

    bool slippageProtection = static_cast<int>(height) >= consensusParams.BayfrontMarinaHeight;
    const auto res = pool.AddLiquidity(amountA.second, amountB.second, msg.shareAddress,
                                       [&] /*onMint*/(CScript to, CAmount liqAmount) {

<<<<<<< HEAD
                                           auto add = mnview.AddBalance(to, {lpTokenID, liqAmount});
                                           if (!add.ok) {
                                               return Res::Err("%s: %s", base, add.msg);
                                           }

                                           //insert update ByShare index
                                           const auto setShare = mnview.SetShare(lpTokenID, to);
                                           if (!setShare.ok) {
                                               return Res::Err("%s: %s", base, setShare.msg);
                                           }
=======
        auto add = mnview.AddBalance(to, { lpTokenID, liqAmount });
        if (!add.ok) {
            return Res::Err("%s: %s", __func__, add.msg);
        }

        //insert update ByShare index
        const auto setShare = mnview.SetShare(lpTokenID, to);
        if (!setShare.ok) {
            return Res::Err("%s: %s", __func__, setShare.msg);
        }
>>>>>>> 453f5af9

                                           return Res::Ok();
                                       }, slippageProtection);

    if (!res.ok) {
        return Res::Err("%s: %s", __func__, res.msg);
    }
    return mnview.SetPoolPair(lpTokenID, pool);
}

Res
ApplyRemovePoolLiquidityTx(CCustomCSView &mnview, CCoinsViewCache const &coins, CTransaction const &tx, uint32_t height,
                           std::vector<unsigned char> const &metadata, Consensus::Params const &consensusParams,
                           bool skipAuth, UniValue *rpcInfo) {
    if ((int) height < consensusParams.BayfrontHeight) {
        return Res::Err("LP tx before Bayfront height (block %d)", consensusParams.BayfrontHeight);
    }

    // deserialize
    CRemoveLiquidityMessage msg;
    CDataStream ss(metadata, SER_NETWORK, PROTOCOL_VERSION);
    ss >> msg;
    if (!ss.empty()) {
        return Res::Err("%s: deserialization failed: excess %d bytes", __func__, ss.size());
    }

    CScript from = msg.from;
    CTokenAmount amount = msg.amount;

    // checked internally too. remove here?
    if (amount.nValue <= 0) {
        return Res::Err("%s: amount cannot be less than or equal to zero", __func__);
    }

    auto pair = mnview.GetPoolPair(amount.nTokenId);

    if (!pair) {
        return Res::Err("%s: there is no such pool pair", __func__);
    }

    if (!skipAuth && !HasAuth(tx, coins, from)) {
        return Res::Err("%s: %s", __func__, "tx must have at least one input from account owner");
    }

    // Return here to avoid balance errors below.
    if (rpcInfo) {
        rpcInfo->pushKV("from", msg.from.GetHex());
        rpcInfo->pushKV("amount", msg.amount.ToString());

        return Res::Ok();
    }

    CPoolPair &pool = pair.get();

    // subtract liq.balance BEFORE RemoveLiquidity call to check balance correctness
    {
        auto sub = mnview.SubBalance(from, amount);
        if (!sub.ok) {
            return Res::Err("%s: %s", __func__, sub.msg);
        }
        if (mnview.GetBalance(from, amount.nTokenId).nValue == 0) {
            //delete ByShare index
            const auto delShare = mnview.DelShare(amount.nTokenId, from);
            if (!delShare.ok) {
                return Res::Err("%s: %s", __func__, delShare.msg);
            }
        }
    }

    const auto res = pool.RemoveLiquidity(from, amount.nValue, [&](CScript to, CAmount amountA, CAmount amountB) {

        auto addA = mnview.AddBalance(to, {pool.idTokenA, amountA});
        if (!addA.ok) {
            return Res::Err("%s: %s", __func__, addA.msg);
        }

        auto addB = mnview.AddBalance(to, {pool.idTokenB, amountB});
        if (!addB.ok) {
            return Res::Err("%s: %s", __func__, addB.msg);
        }

        return Res::Ok();
    });

    if (!res.ok) {
        return Res::Err("%s: %s", __func__, res.msg);
    }

    return mnview.SetPoolPair(amount.nTokenId, pool);
}


Res ApplyUtxosToAccountTx(CCustomCSView &mnview, CTransaction const &tx, uint32_t height,
                          std::vector<unsigned char> const &metadata, Consensus::Params const &consensusParams,
                          UniValue *rpcInfo) {
    if ((int) height < consensusParams.AMKHeight) {
        return Res::Err("Token tx before AMK height (block %d)", consensusParams.AMKHeight);
    }

    // deserialize
    CUtxosToAccountMessage msg;
    CDataStream ss(metadata, SER_NETWORK, PROTOCOL_VERSION);
    ss >> msg;
    if (!ss.empty()) {
        return Res::Err("%s: deserialization failed: excess %d bytes", __func__, ss.size());
    }

    // check enough tokens are "burnt"
    const auto burnt = BurntTokens(tx);
    CBalances mustBeBurnt = SumAllTransfers(msg.to);
    if (!burnt.ok) {
        return Res::Err("%s: %s", __func__, burnt.msg);
    }
    if (burnt.val->balances != mustBeBurnt.balances) {
<<<<<<< HEAD
        return Res::Err("%s: transfer tokens mismatch burnt tokens: (%s) != (%s)", base, mustBeBurnt.ToString(),
                        burnt.val->ToString());
=======
        return Res::Err("%s: transfer tokens mismatch burnt tokens: (%s) != (%s)", __func__, mustBeBurnt.ToString(), burnt.val->ToString());
>>>>>>> 453f5af9
    }

    // Create balances here and return to avoid balance errors below
    if (rpcInfo) {
        for (const auto &kv : msg.to) {
            rpcInfo->pushKV(kv.first.GetHex(), kv.second.ToString());
        }

        return Res::Ok();
    }

    // transfer
    for (const auto &kv : msg.to) {
        const auto res = mnview.AddBalances(kv.first, kv.second);
        if (!res.ok) {
            return Res::Err("%s: %s", __func__, res.msg);
        }
        for (const auto &balance : kv.second.balances) {
            auto token = mnview.GetToken(balance.first);
            if (token->IsPoolShare()) {
                const auto bal = mnview.GetBalance(kv.first, balance.first);
                if (bal.nValue == balance.second) {
                    const auto setShare = mnview.SetShare(balance.first, kv.first);
                    if (!setShare.ok) {
                        return Res::Err("%s: %s", __func__, setShare.msg);
                    }
                }
            }
        }
    }
    return Res::Ok();
}

Res ApplyAccountToUtxosTx(CCustomCSView &mnview, CCoinsViewCache const &coins, CTransaction const &tx, uint32_t height,
                          std::vector<unsigned char> const &metadata, Consensus::Params const &consensusParams,
                          bool skipAuth, UniValue *rpcInfo) {
    if ((int) height < consensusParams.AMKHeight) {
        return Res::Err("Token tx before AMK height (block %d)", consensusParams.AMKHeight);
    }

    // deserialize
    CAccountToUtxosMessage msg;
    CDataStream ss(metadata, SER_NETWORK, PROTOCOL_VERSION);
    ss >> msg;
    if (!ss.empty()) {
        return Res::Err("%s: deserialization failed: excess %d bytes", __func__, ss.size());
    }

    // check auth
    if (!skipAuth && !HasAuth(tx, coins, msg.from)) {
        return Res::Err("%s: %s", __func__, "tx must have at least one input from account owner");
    }

    // Return here to avoid balance errors below
    if (rpcInfo) {
        rpcInfo->pushKV("from", msg.from.GetHex());

        UniValue dest(UniValue::VOBJ);
        for (uint32_t i = msg.mintingOutputsStart; i < static_cast<uint32_t>(tx.vout.size()); i++) {
            dest.pushKV(tx.vout[i].scriptPubKey.GetHex(), tx.vout[i].TokenAmount().ToString());
        }
        rpcInfo->pushKV("to", dest);

        return Res::Ok();
    }

    // check that all tokens are minted, and no excess tokens are minted
    const auto minted = MintedTokens(tx, msg.mintingOutputsStart);
    if (!minted.ok) {
        return Res::Err("%s: %s", __func__, minted.msg);
    }
    if (msg.balances != *minted.val) {
<<<<<<< HEAD
        return Res::Err("%s: amount of minted tokens in UTXOs and metadata do not match: (%s) != (%s)", base,
                        minted.val->ToString(), msg.balances.ToString());
=======
        return Res::Err("%s: amount of minted tokens in UTXOs and metadata do not match: (%s) != (%s)", __func__, minted.val->ToString(), msg.balances.ToString());
>>>>>>> 453f5af9
    }

    // block for non-DFI transactions
    for (auto const &kv : msg.balances.balances) {
        const DCT_ID &tokenId = kv.first;
        if (tokenId != DCT_ID{0}) {
            return Res::Err("AccountToUtxos only available for DFI transactions");
        }
    }

    // transfer
    const auto res = mnview.SubBalances(msg.from, msg.balances);
    if (!res.ok) {
        return Res::ErrCode(CustomTxErrCodes::NotEnoughBalance, "%s: %s", __func__, res.msg);
    }

    for (const auto &kv : msg.balances.balances) {
        auto token = mnview.GetToken(kv.first);
        if (token->IsPoolShare()) {
            const auto balance = mnview.GetBalance(msg.from, kv.first);
            if (balance.nValue == 0) {
                const auto delShare = mnview.DelShare(kv.first, msg.from);
                if (!delShare.ok) {
                    return Res::Err("%s: %s", __func__, delShare.msg);
                }
            }
        }
    }
    return Res::Ok();
}

Res
ApplyAccountToAccountTx(CCustomCSView &mnview, CCoinsViewCache const &coins, CTransaction const &tx, uint32_t height,
                        std::vector<unsigned char> const &metadata, Consensus::Params const &consensusParams,
                        bool skipAuth, UniValue *rpcInfo) {
    if ((int) height < consensusParams.AMKHeight) {
        return Res::Err("Token tx before AMK height (block %d)", consensusParams.AMKHeight);
    }

    // deserialize
    CAccountToAccountMessage msg;
    CDataStream ss(metadata, SER_NETWORK, PROTOCOL_VERSION);
    ss >> msg;
    if (!ss.empty()) {
        return Res::Err("%s: deserialization failed: excess %d bytes", __func__, ss.size());
    }

    // check auth
    if (!skipAuth && !HasAuth(tx, coins, msg.from)) {
        return Res::Err("%s: %s", __func__, "tx must have at least one input from account owner");
    }

    // Return here to avoid balance errors below.
    if (rpcInfo) {
        rpcInfo->pushKV("from", msg.from.GetHex());

        UniValue dest(UniValue::VOBJ);
        for (const auto &to : msg.to) {
            dest.pushKV(to.first.GetHex(), to.second.ToString());
        }
        rpcInfo->pushKV("to", dest);

        return Res::Ok();
    }

    // transfer
    auto res = mnview.SubBalances(msg.from, SumAllTransfers(msg.to));
    if (!res.ok) {
        return Res::ErrCode(CustomTxErrCodes::NotEnoughBalance, "%s: %s", __func__, res.msg);
    }

    for (const auto &kv : SumAllTransfers(msg.to).balances) {
        const auto token = mnview.GetToken(kv.first);
        if (token->IsPoolShare()) {
            const auto balance = mnview.GetBalance(msg.from, kv.first);
            if (balance.nValue == 0) {
                const auto delShare = mnview.DelShare(kv.first, msg.from);
                if (!delShare.ok) {
                    return Res::Err("%s: %s", __func__, delShare.msg);
                }
            }
        }
    }

    for (const auto &kv : msg.to) {
        const auto res = mnview.AddBalances(kv.first, kv.second);
        if (!res.ok) {
            return Res::Err("%s: %s", __func__, res.msg);
        }
        for (const auto &balance : kv.second.balances) {
            auto token = mnview.GetToken(balance.first);
            if (token->IsPoolShare()) {
                const auto bal = mnview.GetBalance(kv.first, balance.first);
                if (bal.nValue == balance.second) {
                    const auto setShare = mnview.SetShare(balance.first, kv.first);
                    if (!setShare.ok) {
                        return Res::Err("%s: %s", __func__, setShare.msg);
                    }
                }
            }
        }
    }
    return Res::Ok();
}

Res ApplyAnyAccountsToAccountsTx(CCustomCSView &mnview, CCoinsViewCache const &coins, CTransaction const &tx,
                                 uint32_t height, std::vector<unsigned char> const &metadata,
                                 Consensus::Params const &consensusParams, bool skipAuth, UniValue *rpcInfo) {
    if ((int) height < consensusParams.BayfrontGardensHeight) {
        return Res::Err("Token tx before BayfrontGardensHeight (block %d)", consensusParams.BayfrontGardensHeight);
    }

    // deserialize
    CAnyAccountsToAccountsMessage msg;
    CDataStream ss(metadata, SER_NETWORK, PROTOCOL_VERSION);
    ss >> msg;
    if (!ss.empty()) {
        return Res::Err("%s: deserialization failed: excess %d bytes", __func__, ss.size());
    }

    // check auth
    if (!skipAuth) {
        for (auto const &kv : msg.from) {
            if (!HasAuth(tx, coins, kv.first)) {
                return Res::Err("%s: %s", __func__, "tx must have at least one input from account owner");
            }
        }
    }

    // Return here to avoid balance errors below.
    if (rpcInfo) {
        UniValue source(UniValue::VOBJ);
        for (const auto &from : msg.from) {
            source.pushKV(from.first.GetHex(), from.second.ToString());
        }
        rpcInfo->pushKV("from", source);

        UniValue dest(UniValue::VOBJ);
        for (const auto &to : msg.to) {
            dest.pushKV(to.first.GetHex(), to.second.ToString());
        }
        rpcInfo->pushKV("to", dest);

        return Res::Ok();
    }

    // compare
    auto const sumFrom = SumAllTransfers(msg.from);
    auto const sumTo = SumAllTransfers(msg.to);

    if (sumFrom != sumTo) {
        return Res::Err("%s: %s", __func__, "sum of inputs (from) != sum of outputs (to)");
    }

    // transfer
    // substraction
    for (const auto &kv : msg.from) {
        const auto res = mnview.SubBalances(kv.first, kv.second);
        if (!res.ok) {
            return Res::ErrCode(CustomTxErrCodes::NotEnoughBalance, "%s: %s", __func__, res.msg);
        }
        // track pool shares
        for (const auto &balance : kv.second.balances) {
            auto token = mnview.GetToken(balance.first);
            if (token->IsPoolShare()) {
                const auto bal = mnview.GetBalance(kv.first, balance.first);
                if (bal.nValue == 0) {
                    const auto delShare = mnview.DelShare(balance.first, kv.first);
                    if (!delShare.ok) {
                        return Res::Err("%s: %s", __func__, delShare.msg);
                    }
                }
            }
        }
    }

    // addition
    for (const auto &kv : msg.to) {
        const auto res = mnview.AddBalances(kv.first, kv.second);
        if (!res.ok) {
            return Res::Err("%s: %s", __func__, res.msg);
        }
        // track pool shares
        for (const auto &balance : kv.second.balances) {
            auto token = mnview.GetToken(balance.first);
            if (token->IsPoolShare()) {
                const auto bal = mnview.GetBalance(kv.first, balance.first);
                if (bal.nValue == balance.second) {
                    const auto setShare = mnview.SetShare(balance.first, kv.first);
                    if (!setShare.ok) {
                        return Res::Err("%s: %s", __func__, setShare.msg);
                    }
                }
            }
        }
    }
    return Res::Ok();
}

<<<<<<< HEAD
Res ApplyCreatePoolPairTx(CCustomCSView &mnview, const CCoinsViewCache &coins, const CTransaction &tx, uint32_t height,
                          const std::vector<unsigned char> &metadata, Consensus::Params const &consensusParams,
                          bool skipAuth, UniValue *rpcInfo) {
    if ((int) height < consensusParams.BayfrontHeight) {
=======
extern std::string ScriptToString(CScript const& script);

Res ApplyCreatePoolPairTx(CCustomCSView &mnview, const CCoinsViewCache &coins, const CTransaction &tx, uint32_t height, const std::vector<unsigned char> &metadata, Consensus::Params const & consensusParams, bool skipAuth, UniValue *rpcInfo)
{
    if ((int)height < consensusParams.BayfrontHeight) {
>>>>>>> 453f5af9
        return Res::Err("LP tx before Bayfront height (block %d)", consensusParams.BayfrontHeight);
    }

    CPoolPairMessage poolPairMsg;
    std::string pairSymbol;
    CBalances rewards;
    CDataStream ss(metadata, SER_NETWORK, PROTOCOL_VERSION);
    ss >> poolPairMsg;
    ss >> pairSymbol;

    // Read custom pool rewards
    if (static_cast<int>(height) >= consensusParams.ClarkeQuayHeight && !ss.empty()) {
        ss >> rewards;
    }

    if (!ss.empty()) {
<<<<<<< HEAD
        return Res::Err("%s: deserialization failed: excess %d bytes", base, ss.size());
    }

    //check foundation auth
    if (!skipAuth && !HasFoundationAuth(tx, coins, consensusParams)) {
        return Res::Err("%s: %s", base, "tx not from foundation member");
    }
    if (poolPairMsg.commission < 0 || poolPairMsg.commission > COIN) {
        return Res::Err("%s: %s", base, "wrong commission");
=======
        return Res::Err("%s: deserialization failed: excess %d bytes", __func__, ss.size());
    }

    //check foundation auth
    if(!skipAuth && !HasFoundationAuth(tx, coins, consensusParams)) {
        return Res::Err("%s: %s", __func__, "tx not from foundation member");
    }
    if(poolPairMsg.commission < 0 || poolPairMsg.commission > COIN) {
        return Res::Err("%s: %s", __func__, "wrong commission");
>>>>>>> 453f5af9
    }

    /// @todo ownerAddress validity checked only in rpc. is it enough?
    CPoolPair poolPair(poolPairMsg);
    poolPair.creationTx = tx.GetHash();
    poolPair.creationHeight = height;

    CTokenImplementation token{};

    auto tokenA = mnview.GetToken(poolPairMsg.idTokenA);
    if (!tokenA) {
        return Res::Err("%s: token %s does not exist!", __func__, poolPairMsg.idTokenA.ToString());
    }

    auto tokenB = mnview.GetToken(poolPairMsg.idTokenB);
    if (!tokenB) {
        return Res::Err("%s: token %s does not exist!", __func__, poolPairMsg.idTokenB.ToString());
    }

    if (pairSymbol.empty())
        pairSymbol = trim_ws(tokenA->symbol + "-" + tokenB->symbol).substr(0, CToken::MAX_TOKEN_SYMBOL_LENGTH);
    else
        pairSymbol = trim_ws(pairSymbol).substr(0, CToken::MAX_TOKEN_SYMBOL_LENGTH);

    token.flags = (uint8_t) CToken::TokenFlags::DAT |
                  (uint8_t) CToken::TokenFlags::LPS |
                  (uint8_t) CToken::TokenFlags::Tradeable |
                  (uint8_t) CToken::TokenFlags::Finalized;
    token.name = trim_ws(tokenA->name + "-" + tokenB->name).substr(0, CToken::MAX_TOKEN_NAME_LENGTH);
    token.symbol = pairSymbol;
    token.creationTx = tx.GetHash();
    token.creationHeight = height;

    // Return here to avoid token and poolpair exists errors below
    if (rpcInfo) {
        rpcInfo->pushKV("creationTx", tx.GetHash().GetHex());
        rpcInfo->pushKV("name", token.name);
        rpcInfo->pushKV("symbol", pairSymbol);
        rpcInfo->pushKV("tokenA", tokenA->name);
        rpcInfo->pushKV("tokenB", tokenB->name);
        rpcInfo->pushKV("commission", ValueFromAmount(poolPairMsg.commission));
        rpcInfo->pushKV("status", poolPairMsg.status);
        rpcInfo->pushKV("ownerAddress", ScriptToString(poolPairMsg.ownerAddress));
        rpcInfo->pushKV("isDAT", token.IsDAT());
        rpcInfo->pushKV("mineable", token.IsMintable());
        rpcInfo->pushKV("tradeable", token.IsTradeable());
        rpcInfo->pushKV("finalized", token.IsFinalized());

        if (!rewards.balances.empty()) {
            UniValue rewardArr(UniValue::VARR);

            for (const auto &reward : rewards.balances) {
                if (reward.second > 0) {
                    rewardArr.push_back(CTokenAmount{reward.first, reward.second}.ToString());
                }
            }

            if (!rewardArr.empty()) {
                rpcInfo->pushKV("customRewards", rewardArr);
            }
        }

        return Res::Ok();
    }

    auto res = mnview.CreateToken(token, false);
    if (!res.ok) {
        return Res::Err("%s %s: %s", __func__, token.symbol, res.msg);
    }

    //auto pairToken = mnview.GetToken(token.symbol);
    auto pairToken = mnview.GetTokenByCreationTx(token.creationTx);
    if (!pairToken) {
        return Res::Err("%s: token %s does not exist!", __func__, token.symbol);
    }

    auto resPP = mnview.SetPoolPair(pairToken->first, poolPair);
    if (!resPP.ok) {
        return Res::Err("%s %s: %s", __func__, pairSymbol, resPP.msg);
    }

    if (!rewards.balances.empty()) {
        // Check tokens exist and remove empty reward amounts
        for (auto it = rewards.balances.cbegin(), next_it = it; it != rewards.balances.cend(); it = next_it) {
            ++next_it;

            auto token = pcustomcsview->GetToken(it->first);
            if (!token) {
                return Res::Err("%s: reward token %d does not exist!", __func__, it->first.v);
            }

            if (it->second == 0) {
                rewards.balances.erase(it);
            }
        }

        auto resCR = mnview.SetPoolCustomReward(pairToken->first, rewards);

        // Will only fail if pool was not actually created in SetPoolPair
        if (!resCR.ok) {
            return Res::Err("%s %s: %s", __func__, pairSymbol, resCR.msg);
        }
    }

    return Res::Ok();
}

Res ApplyUpdatePoolPairTx(CCustomCSView &mnview, CCoinsViewCache const &coins, CTransaction const &tx, uint32_t height,
                          std::vector<unsigned char> const &metadata, Consensus::Params const &consensusParams,
                          bool skipAuth, UniValue *rpcInfo) {
    if ((int) height < consensusParams.BayfrontHeight) {
        return Res::Err("LP tx before Bayfront height (block %d)", consensusParams.BayfrontHeight);
    }

    DCT_ID poolId;
    bool status;
    CAmount commission;
    CScript ownerAddress;
    CBalances rewards;
    CDataStream ss(metadata, SER_NETWORK, PROTOCOL_VERSION);
    ss >> poolId;
    ss >> status;
    ss >> commission;
    ss >> ownerAddress;

    // Read custom pool rewards
    if (static_cast<int>(height) >= consensusParams.ClarkeQuayHeight && !ss.empty()) {
        ss >> rewards;
    }

    if (!ss.empty()) {
        return Res::Err("%s: deserialization failed: excess %d bytes", __func__, ss.size());
    }

    auto pool = mnview.GetPoolPair(poolId);
    if (!pool) {
        return Res::Err("%s: pool with poolId %s does not exist", __func__, poolId.ToString());
    }

    //check foundation auth
    if (!skipAuth && !HasFoundationAuth(tx, coins, consensusParams)) {
        return Res::Err("%s: %s", __func__, "tx not from foundation member");
    }

    auto res = mnview.UpdatePoolPair(poolId, status, commission, ownerAddress);
    if (!res.ok) {
        return Res::Err("%s %s: %s", __func__, poolId.ToString(), res.msg);
    }

    if (rpcInfo) {
        rpcInfo->pushKV("commission", ValueFromAmount(commission));
        rpcInfo->pushKV("status", status);
        rpcInfo->pushKV("ownerAddress", ScriptToString(ownerAddress));

        // Add rewards here before processing them below to avoid adding current rewards
        if (!rewards.balances.empty()) {
            UniValue rewardArr(UniValue::VARR);

            // Check for special case to wipe rewards
            if (rewards.balances.size() == 1 &&
                rewards.balances.cbegin()->first == DCT_ID{std::numeric_limits<uint32_t>::max()}
                && rewards.balances.cbegin()->second == std::numeric_limits<CAmount>::max()) {
                rpcInfo->pushKV("customRewards", rewardArr);
            } else {
                for (const auto &reward : rewards.balances) {
                    if (reward.second > 0) {
                        rewardArr.push_back(CTokenAmount{reward.first, reward.second}.ToString());
                    }
                }

                if (!rewardArr.empty()) {
                    rpcInfo->pushKV("customRewards", rewardArr);
                }
            }
        }
    }

    if (!rewards.balances.empty()) {
        // Check for special case to wipe rewards
        if (rewards.balances.size() == 1 &&
            rewards.balances.cbegin()->first == DCT_ID{std::numeric_limits<uint32_t>::max()}
            && rewards.balances.cbegin()->second == std::numeric_limits<CAmount>::max()) {
            rewards.balances.clear();
        }

        // Check if tokens exist and remove empty reward amounts
        for (auto it = rewards.balances.cbegin(), next_it = it; it != rewards.balances.cend(); it = next_it) {
            ++next_it;

            auto token = pcustomcsview->GetToken(it->first);
            if (!token) {
                return Res::Err("%s: reward token %d does not exist!", __func__, it->first.v);
            }

            if (it->second == 0) {
                rewards.balances.erase(it);
            }
        }

        auto resCR = mnview.SetPoolCustomReward(poolId, rewards);

        // Will only fail if pool was not actually created in SetPoolPair
        if (!resCR.ok) {
            return Res::Err("%s %s: %s", __func__, poolId.ToString(), resCR.msg);
        }
    }

    return Res::Ok();
}

Res ApplyPoolSwapTx(CCustomCSView &mnview, const CCoinsViewCache &coins, const CTransaction &tx, uint32_t height,
                    const std::vector<unsigned char> &metadata, Consensus::Params const &consensusParams, bool skipAuth,
                    UniValue *rpcInfo) {
    if ((int) height < consensusParams.BayfrontHeight) {
        return Res::Err("LP tx before Bayfront height (block %d)", consensusParams.BayfrontHeight);
    }

    CPoolSwapMessage poolSwapMsg;
    CDataStream ss(metadata, SER_NETWORK, PROTOCOL_VERSION);
    ss >> poolSwapMsg;
    if (!ss.empty()) {
<<<<<<< HEAD
        return Res::Err("PoolSwap: deserialization failed: excess %d bytes", ss.size());
=======
        return Res::Err("%s: deserialization failed: excess %d bytes", __func__, ss.size());
>>>>>>> 453f5af9
    }

    // check auth
    if (!skipAuth && !HasAuth(tx, coins, poolSwapMsg.from)) {
        return Res::Err("%s: %s", __func__, "tx must have at least one input from account owner");
    }

//    auto tokenFrom = mnview.GetToken(poolSwapMsg.idTokenFrom);
//    if (!tokenFrom) {
//        return Res::Err("%s: token %s does not exist!", __func__, poolSwapMsg.idTokenFrom.ToString());
//    }

//    auto tokenTo = mnview.GetToken(poolSwapMsg.idTokenTo);
//    if (!tokenTo) {
//        return Res::Err("%s: token %s does not exist!", __func__, poolSwapMsg.idTokenTo.ToString());
//    }

    auto poolPair = mnview.GetPoolPair(poolSwapMsg.idTokenFrom, poolSwapMsg.idTokenTo);
    if (!poolPair) {
        return Res::Err("%s: can't find the poolpair!", __func__);
    }

    // Return here to avoid balance errors below
    if (rpcInfo) {
        rpcInfo->pushKV("fromAddress", poolSwapMsg.from.GetHex());
        rpcInfo->pushKV("fromToken", std::to_string(poolSwapMsg.idTokenFrom.v));
        rpcInfo->pushKV("fromAmount", ValueFromAmount(poolSwapMsg.amountFrom));
        rpcInfo->pushKV("toAddress", poolSwapMsg.to.GetHex());
        rpcInfo->pushKV("toToken", std::to_string(poolSwapMsg.idTokenTo.v));
        rpcInfo->pushKV("maxPrice",
                        ValueFromAmount((poolSwapMsg.maxPrice.integer * COIN) + poolSwapMsg.maxPrice.fraction));

        return Res::Ok();
    }

    CPoolPair pp = poolPair->second;
<<<<<<< HEAD
    const auto res = pp.Swap({poolSwapMsg.idTokenFrom, poolSwapMsg.amountFrom}, poolSwapMsg.maxPrice,
                             [&](const CTokenAmount &tokenAmount) {
                                 auto resPP = mnview.SetPoolPair(poolPair->first, pp);
                                 if (!resPP.ok) {
                                     return Res::Err("%s: %s", base, resPP.msg);
                                 }

                                 auto sub = mnview.SubBalance(poolSwapMsg.from,
                                                              {poolSwapMsg.idTokenFrom, poolSwapMsg.amountFrom});
                                 if (!sub.ok) {
                                     return Res::Err("%s: %s", base, sub.msg);
                                 }

                                 auto add = mnview.AddBalance(poolSwapMsg.to, tokenAmount);
                                 if (!add.ok) {
                                     return Res::Err("%s: %s", base, add.msg);
                                 }

                                 return Res::Ok();
                             }, static_cast<int>(height) >= consensusParams.BayfrontGardensHeight);
=======
    const auto res = pp.Swap({poolSwapMsg.idTokenFrom, poolSwapMsg.amountFrom}, poolSwapMsg.maxPrice, [&] (const CTokenAmount &tokenAmount) {
        auto resPP = mnview.SetPoolPair(poolPair->first, pp);
        if (!resPP.ok) {
            return Res::Err("%s: %s", __func__, resPP.msg);
        }

        auto sub = mnview.SubBalance(poolSwapMsg.from, {poolSwapMsg.idTokenFrom, poolSwapMsg.amountFrom});
        if (!sub.ok) {
            return Res::Err("%s: %s", __func__, sub.msg);
        }

        auto add = mnview.AddBalance(poolSwapMsg.to, tokenAmount);
        if (!add.ok) {
            return Res::Err("%s: %s", __func__, add.msg);
        }

        return Res::Ok();
    }, static_cast<int>(height));
>>>>>>> 453f5af9

    if (!res.ok) {
        return Res::Err("%s: %s", __func__, res.msg);
    }

    return Res::Ok();
}

Res ApplySetGovernanceTx(CCustomCSView &mnview, const CCoinsViewCache &coins, const CTransaction &tx, uint32_t height,
                         const std::vector<unsigned char> &metadata, Consensus::Params const &consensusParams,
                         bool skipAuth, UniValue *rpcInfo) {
    if ((int) height < consensusParams.BayfrontHeight) {
        return Res::Err("Governance tx before Bayfront height (block %d)", consensusParams.BayfrontHeight);
    }

    //check foundation auth
<<<<<<< HEAD
    if (!skipAuth && !HasFoundationAuth(tx, coins, consensusParams)) {
        return Res::Err("%s: %s", base, "tx not from foundation member");
=======
    if(!skipAuth && !HasFoundationAuth(tx, coins, consensusParams))
    {
        return Res::Err("%s: %s", __func__, "tx not from foundation member");
>>>>>>> 453f5af9
    }

    CDataStream ss(metadata, SER_NETWORK, PROTOCOL_VERSION);
    std::set<std::string> names;
    while (!ss.empty()) {
        std::string name;
        ss >> name;
        names.insert(name);
        auto var = GovVariable::Create(name);
        if (!var)
            return Res::Err("%s '%s': variable does not registered", __func__, name);
        ss >> *var;

        Res result = var->Validate(mnview);
<<<<<<< HEAD
        if (!result.ok)
            return Res::Err("%s '%s': %s", base, name, result.msg);

        Res res = var->Apply(mnview);
        if (!res.ok)
            return Res::Err("%s '%s': %s", base, name, res.msg);
=======
        if(!result.ok)
            return Res::Err("%s '%s': %s", __func__, name, result.msg);

        Res res = var->Apply(mnview);
        if(!res.ok)
            return Res::Err("%s '%s': %s", __func__, name, res.msg);
>>>>>>> 453f5af9

        auto add = mnview.SetVariable(*var);
        if (!add.ok)
            return Res::Err("%s '%s': %s", __func__, name, add.msg);
    }

    if (rpcInfo) {
        for (const auto &name : names) {
            auto var = mnview.GetVariable(name);
            rpcInfo->pushKV(var->GetName(), var->Export());
        }
    }
    //in this case it will throw (and cathced by outer method)
//    if (!ss.empty()) {
//        return Res::Err("%s: deserialization failed: excess %d bytes", __func__,  ss.size());
//    }

    return Res::Ok();
}


<<<<<<< HEAD
ResVal<uint256>
ApplyAnchorRewardTx(CCustomCSView &mnview, CTransaction const &tx, int height, uint256 const &prevStakeModifier,
                    std::vector<unsigned char> const &metadata, Consensus::Params const &consensusParams) {
=======
ResVal<uint256> ApplyAnchorRewardTx(CCustomCSView & mnview, CTransaction const & tx, int height, uint256 const & prevStakeModifier, std::vector<unsigned char> const & metadata, Consensus::Params const & consensusParams)
{
    if (height >= consensusParams.DakotaHeight) {
        return Res::Err("Old anchor TX type after Dakota fork. Height %d", height);
    }

>>>>>>> 453f5af9
    CDataStream ss(metadata, SER_NETWORK, PROTOCOL_VERSION);
    CAnchorFinalizationMessage finMsg;
    ss >> finMsg;

    auto rewardTx = mnview.GetRewardForAnchor(finMsg.btcTxHash);
    if (rewardTx) {
        return Res::ErrDbg("bad-ar-exists", "reward for anchor %s already exists (tx: %s)",
                           finMsg.btcTxHash.ToString(), (*rewardTx).ToString());
    }

    if (!finMsg.CheckConfirmSigs()) {
        return Res::ErrDbg("bad-ar-sigs", "anchor signatures are incorrect");
    }

    if (finMsg.sigs.size() < GetMinAnchorQuorum(finMsg.currentTeam)) {
        return Res::ErrDbg("bad-ar-sigs-quorum", "anchor sigs (%d) < min quorum (%) ",
                           finMsg.sigs.size(), GetMinAnchorQuorum(finMsg.currentTeam));
    }

    // check reward sum
    if (height >= consensusParams.AMKHeight) {
        auto const cbValues = tx.GetValuesOut();
        if (cbValues.size() != 1 || cbValues.begin()->first != DCT_ID{0})
            return Res::ErrDbg("bad-ar-wrong-tokens", "anchor reward should be payed only in Defi coins");

        auto const anchorReward = mnview.GetCommunityBalance(CommunityAccountType::AnchorReward);
        if (cbValues.begin()->second != anchorReward) {
            return Res::ErrDbg("bad-ar-amount", "anchor pays wrong amount (actual=%d vs expected=%d)",
                               cbValues.begin()->second, anchorReward);
        }
    } else { // pre-AMK logic
        auto anchorReward = GetAnchorSubsidy(finMsg.anchorHeight, finMsg.prevAnchorHeight, consensusParams);
        if (tx.GetValueOut() > anchorReward) {
            return Res::ErrDbg("bad-ar-amount", "anchor pays too much (actual=%d vs limit=%d)",
                               tx.GetValueOut(), anchorReward);
        }
    }

    CTxDestination destination =
            finMsg.rewardKeyType == 1 ? CTxDestination(PKHash(finMsg.rewardKeyID)) : CTxDestination(
                    WitnessV0KeyHash(finMsg.rewardKeyID));
    if (tx.vout[1].scriptPubKey != GetScriptForDestination(destination)) {
        return Res::ErrDbg("bad-ar-dest", "anchor pay destination is incorrect");
    }

    if (finMsg.currentTeam != mnview.GetCurrentTeam()) {
        return Res::ErrDbg("bad-ar-curteam", "anchor wrong current team");
    }

    if (finMsg.nextTeam != mnview.CalcNextTeam(prevStakeModifier)) {
        return Res::ErrDbg("bad-ar-nextteam", "anchor wrong next team");
    }
    mnview.SetTeam(finMsg.nextTeam);
    if (height >= consensusParams.AMKHeight) {
        mnview.SetCommunityBalance(CommunityAccountType::AnchorReward, 0); // just reset
    } else {
        mnview.SetFoundationsDebt(mnview.GetFoundationsDebt() + tx.GetValueOut());
    }

    return { finMsg.btcTxHash, Res::Ok() };
}


ResVal<uint256> ApplyAnchorRewardTxPlus(CCustomCSView & mnview, CTransaction const & tx, int height, std::vector<unsigned char> const & metadata, Consensus::Params const & consensusParams)
{
    if (height < consensusParams.DakotaHeight) {
        return Res::Err("New anchor TX type before Dakota fork. Height %d", height);
    }

    CDataStream ss(metadata, SER_NETWORK, PROTOCOL_VERSION);
    CAnchorFinalizationMessagePlus finMsg;
    ss >> finMsg;

    auto rewardTx = mnview.GetRewardForAnchor(finMsg.btcTxHash);
    if (rewardTx) {
        return Res::ErrDbg("bad-ar-exists", "reward for anchor %s already exists (tx: %s)",
                           finMsg.btcTxHash.ToString(), (*rewardTx).ToString());
    }

    // Miner used confirm team at chain height when creating this TX, this is height - 1.
    if (!finMsg.CheckConfirmSigs(height - 1)) {
        return Res::ErrDbg("bad-ar-sigs", "anchor signatures are incorrect");
    }

    auto team = pcustomcsview->GetConfirmTeam(height - 1);
    if (!team) {
        return Res::ErrDbg("bad-ar-team", "could not get confirm team for height: %d", height - 1);
    }

    if (finMsg.sigs.size() < GetMinAnchorQuorum(*team)) {
        return Res::ErrDbg("bad-ar-sigs-quorum", "anchor sigs (%d) < min quorum (%) ",
                           finMsg.sigs.size(), GetMinAnchorQuorum(*team));
    }

    // Make sure anchor block height and hash exist in chain.
    CBlockIndex* anchorIndex = ::ChainActive()[finMsg.anchorHeight];
    if (!anchorIndex) {
        return Res::ErrDbg("bad-ar-height", "Active chain does not contain block height %d. Chain height %d",
                           finMsg.anchorHeight, ::ChainActive().Height());
    }

    if (anchorIndex->GetBlockHash() != finMsg.dfiBlockHash) {
        return Res::ErrDbg("bad-ar-hash", "Anchor and blockchain mismatch at height %d. Expected %s found %s",
                           finMsg.anchorHeight, anchorIndex->GetBlockHash().ToString(), finMsg.dfiBlockHash.ToString());
    }

    // check reward sum
    auto const cbValues = tx.GetValuesOut();
    if (cbValues.size() != 1 || cbValues.begin()->first != DCT_ID{0})
        return Res::ErrDbg("bad-ar-wrong-tokens", "anchor reward should be paid in DFI only");

    auto const anchorReward = mnview.GetCommunityBalance(CommunityAccountType::AnchorReward);
    if (cbValues.begin()->second != anchorReward) {
        return Res::ErrDbg("bad-ar-amount", "anchor pays wrong amount (actual=%d vs expected=%d)",
                           cbValues.begin()->second, anchorReward);
    }

    CTxDestination destination = finMsg.rewardKeyType == 1 ? CTxDestination(PKHash(finMsg.rewardKeyID)) : CTxDestination(WitnessV0KeyHash(finMsg.rewardKeyID));
    if (tx.vout[1].scriptPubKey != GetScriptForDestination(destination)) {
        return Res::ErrDbg("bad-ar-dest", "anchor pay destination is incorrect");
    }

    mnview.SetCommunityBalance(CommunityAccountType::AnchorReward, 0); // just reset
    mnview.AddRewardForAnchor(finMsg.btcTxHash, tx.GetHash());

<<<<<<< HEAD
    return {finMsg.btcTxHash, Res::Ok()};
=======
    // Store reward data for RPC info
    mnview.AddAnchorConfirmData(CAnchorConfirmDataPlus{finMsg});

    return { finMsg.btcTxHash, Res::Ok() };
>>>>>>> 453f5af9
}


bool IsMempooledCustomTxCreate(const CTxMemPool &pool, const uint256 &txid) {
    CTransactionRef ptx = pool.get(txid);
    std::vector<unsigned char> dummy;
    if (ptx) {
        CustomTxType txType = GuessCustomTxType(*ptx, dummy);
        return txType == CustomTxType::CreateMasternode || txType == CustomTxType::CreateToken;
    }
    return false;
}

Res ApplyAppointOracleTx(
        CCustomCSView &mnview,
        CCoinsViewCache const &coins,
        CTransaction const &tx,
        uint32_t height,
        std::vector<unsigned char> const &metadata,
        Consensus::Params const &consensusParams,
        bool skipAuth,
        UniValue *rpcInfo) {
    if ((int) height < consensusParams.BayfrontHeight) {
        return Res::Err("Appoint oracle tx before Bayfront height (block %d)", consensusParams.BayfrontHeight);
    }

    constexpr auto base = "Appoint oracle";

    CDataStream ss(metadata, SER_NETWORK, PROTOCOL_VERSION);
    CAppointOracleMessage msg;
    ss >> msg;

    if (!skipAuth && !HasFoundationAuth(tx, coins, consensusParams)) {
        return Res::Err("%s: %s", base, "foundation authentication failed");
    }

    // TODO (IntegralTeam): ignore rpcInfo for now, implement getting tx info later

    COracleId oracleId{tx.GetHash()};
    return mnview.AppointOracle(oracleId, COracle(oracleId, msg));
}

Res ApplyUpdateOracleAppointTx(CCustomCSView &mnview,
                               CCoinsViewCache const &coins,
                               CTransaction const &tx,
                               uint32_t height,
                               std::vector<unsigned char> const &metadata,
                               Consensus::Params const &consensusParams,
                               bool skipAuth,
                               UniValue *rpcInfo) {
    if ((int) height < consensusParams.BayfrontHeight) {
        return Res::Err("Update oracle appoint tx before Bayfront height (block %d)", consensusParams.BayfrontHeight);
    }

    constexpr auto base = "Update oracle appoint";

    CDataStream ss(metadata, SER_NETWORK, PROTOCOL_VERSION);
    CUpdateOracleAppointMessage msg;
    ss >> msg;

    if (!skipAuth && !HasFoundationAuth(tx, coins, consensusParams)) {
        return Res::Err("%s: %s", base, "foundation authentication failed");
    }

    // TODO (IntegralTeam): ignore rpcInfo for now, implement getting tx info later

    Res res = mnview.UpdateOracle(msg.oracleId, COracle(msg.oracleId, msg.newOracleAppoint));

    return res;
}

Res ApplyRemoveOracleAppointTx(
        CCustomCSView &mnview,
        CCoinsViewCache const &coins,
        CTransaction const &tx,
        uint32_t height,
        std::vector<unsigned char> const &metadata,
        Consensus::Params const &consensusParams,
        bool skipAuth,
        UniValue *rpcInfo) {
    if ((int) height < consensusParams.BayfrontHeight) {
        return Res::Err("Appoint oracle tx before Bayfront height (block %d)", consensusParams.BayfrontHeight);
    }

    constexpr auto base = "Remove oracle appoint";

    CDataStream ss(metadata, SER_NETWORK, PROTOCOL_VERSION);
    CRemoveOracleAppointMessage msg;
    ss >> msg;

    if (!skipAuth && !HasFoundationAuth(tx, coins, consensusParams)) {
        return Res::Err("%s: %s", base, "foundation authentication failed");
    }

    // TODO (IntegralTeam): ignore rpcInfo for now, implement getting tx info later

    return mnview.RemoveOracle(msg.oracleId);
}

Res ApplySetOracleDataTx(CCustomCSView &mnview,
                         CCoinsViewCache const &coins,
                         CTransaction const &tx,
                         uint32_t height,
                         std::vector<unsigned char> const &metadata,
                         Consensus::Params const &consensusParams,
                         bool skipAuth,
                         UniValue *rpcInfo) {
    // do we need it in setoracledata?
    if ((int) height < consensusParams.BayfrontHeight) {
        return Res::Err("SetRawPrice tx before Bayfront height (block %d)", consensusParams.BayfrontHeight);
    }

    constexpr auto base = "Set oracle data";

    CDataStream ss(metadata, SER_NETWORK, PROTOCOL_VERSION);
    CSetOracleDataMessage msg;
    ss >> msg;

    if (msg.oracleId.IsNull()) {
        return Res::Err("oracleId is Null");
    }

    auto &&oracleRes = mnview.GetOracleData(msg.oracleId);
    if (!oracleRes.ok) {
        return Res::Err("failed to retrieve oracle <%s> from database", msg.oracleId.GetHex());
    }

    auto &&auth = oracleRes.val->oracleAddress;
    if (!skipAuth && !HasAuth(tx, coins, auth)) {
        return Res::Err("%s: %s", base, "oracle authentication failed");
    }

    auto &&res = mnview.SetOracleData(msg.oracleId, msg.timestamp, msg.tokenPrices);
    if (!res.ok) {
        return Res::Err("SetRawPrice: %s", res.msg);
    }

    // TODO (IntegralTeam): ignore rpcInfo for now, implement getting tx info later

    return Res::Ok(base);
}<|MERGE_RESOLUTION|>--- conflicted
+++ resolved
@@ -230,26 +230,14 @@
  * Checks if given tx is 'txCreateMasternode'. Creates new MN if all checks are passed
  * Issued by: any
  */
-<<<<<<< HEAD
 Res ApplyCreateMasternodeTx(CCustomCSView &mnview, CTransaction const &tx, uint32_t height,
                             std::vector<unsigned char> const &metadata, UniValue *rpcInfo) {
-    const std::string base{"Creation of masternode"};
-    // Check quick conditions first
-    if (tx.vout.size() < 2 ||
-        tx.vout[0].nValue < GetMnCreationFee(height) || tx.vout[0].nTokenId != DCT_ID{0} ||
-        tx.vout[1].nValue != GetMnCollateralAmount() || tx.vout[1].nTokenId != DCT_ID{0}
-            ) {
-        return Res::Err("%s: %s", base, "malformed tx vouts (wrong creation fee or collateral amount)");
-=======
-Res ApplyCreateMasternodeTx(CCustomCSView & mnview, CTransaction const & tx, uint32_t height, std::vector<unsigned char> const & metadata, UniValue *rpcInfo)
-{
     // Check quick conditions first
     if (tx.vout.size() < 2 ||
         tx.vout[0].nValue < GetMnCreationFee(height) || tx.vout[0].nTokenId != DCT_ID{0} ||
         tx.vout[1].nValue != GetMnCollateralAmount(height) || tx.vout[1].nTokenId != DCT_ID{0}
-        ) {
+            ) {
         return Res::Err("%s: %s", __func__, "malformed tx vouts (wrong creation fee or collateral amount)");
->>>>>>> 453f5af9
     }
 
     CMasternode node;
@@ -257,11 +245,7 @@
     ss >> node.operatorType;
     ss >> node.operatorAuthAddress;
     if (!ss.empty()) {
-<<<<<<< HEAD
-        return Res::Err("%s: deserialization failed: excess %d bytes", base, ss.size());
-=======
-        return Res::Err("%s: deserialization failed: excess %d bytes", __func__,  ss.size());
->>>>>>> 453f5af9
+        return Res::Err("%s: deserialization failed: excess %d bytes", __func__, ss.size());
     }
 
     CTxDestination dest;
@@ -278,17 +262,11 @@
 
     // Return here to avoid addresses exit error
     if (rpcInfo) {
-<<<<<<< HEAD
+        rpcInfo->pushKV("collateralamount", ValueFromAmount(GetMnCollateralAmount(height)));
         rpcInfo->pushKV("masternodeoperator",
                         EncodeDestination(node.operatorType == 1 ? CTxDestination(PKHash(node.operatorAuthAddress)) :
                                           CTxDestination(WitnessV0KeyHash(node.operatorAuthAddress))));
-        return Res::Ok(base);
-=======
-        rpcInfo->pushKV("collateralamount", ValueFromAmount(GetMnCollateralAmount(height)));
-        rpcInfo->pushKV("masternodeoperator", EncodeDestination(node.operatorType == 1 ? CTxDestination(PKHash(node.operatorAuthAddress)) :
-                                                CTxDestination(WitnessV0KeyHash(node.operatorAuthAddress))));
         return Res::Ok();
->>>>>>> 453f5af9
     }
 
     auto res = mnview.CreateMasternode(tx.GetHash(), node);
@@ -299,16 +277,9 @@
     return Res::Ok();
 }
 
-<<<<<<< HEAD
 Res
 ApplyResignMasternodeTx(CCustomCSView &mnview, CCoinsViewCache const &coins, CTransaction const &tx, uint32_t height,
                         const std::vector<unsigned char> &metadata, bool skipAuth, UniValue *rpcInfo) {
-    const std::string base{"Resigning of masternode"};
-
-=======
-Res ApplyResignMasternodeTx(CCustomCSView & mnview, CCoinsViewCache const & coins, CTransaction const & tx, uint32_t height, const std::vector<unsigned char> & metadata, bool skipAuth, UniValue *rpcInfo)
-{
->>>>>>> 453f5af9
     if (metadata.size() != sizeof(uint256)) {
         return Res::Err("%s: metadata must contain 32 bytes", __func__);
     }
@@ -345,24 +316,15 @@
     if (tx.vout.size() < 2 ||
         tx.vout[0].nValue < GetTokenCreationFee(height) || tx.vout[0].nTokenId != DCT_ID{0} ||
         tx.vout[1].nValue != GetTokenCollateralAmount() || tx.vout[1].nTokenId != DCT_ID{0}
-<<<<<<< HEAD
             ) {
-        return Res::Err("%s: %s", base, "malformed tx vouts (wrong creation fee or collateral amount)");
-=======
-        ) {
         return Res::Err("%s: %s", __func__, "malformed tx vouts (wrong creation fee or collateral amount)");
->>>>>>> 453f5af9
     }
 
     CTokenImplementation token;
     CDataStream ss(metadata, SER_NETWORK, PROTOCOL_VERSION);
     ss >> static_cast<CToken &>(token);
     if (!ss.empty()) {
-<<<<<<< HEAD
-        return Res::Err("%s: deserialization failed: excess %d bytes", base, ss.size());
-=======
         return Res::Err("%s: deserialization failed: excess %d bytes", __func__, ss.size());
->>>>>>> 453f5af9
     }
     token.symbol = trim_ws(token.symbol).substr(0, CToken::MAX_TOKEN_SYMBOL_LENGTH);
     token.name = trim_ws(token.name).substr(0, CToken::MAX_TOKEN_NAME_LENGTH);
@@ -371,27 +333,16 @@
     token.creationHeight = height;
 
     //check foundation auth
-<<<<<<< HEAD
     if ((token.IsDAT()) && !skipAuth &&
         !HasFoundationAuth(tx, coins, consensusParams)) {//no need to check Authority if we don't create isDAT
-        return Res::Err("%s: %s", base, "tx not from foundation member");
+        return Res::Err("%s: %s", __func__, "tx not from foundation member");
     }
 
     if ((int) height >=
         consensusParams.BayfrontHeight) { // formal compatibility if someone cheat and create LPS token on the pre-bayfront node
         if (token.IsPoolShare()) {
-            return Res::Err("%s: %s", base,
+            return Res::Err("%s: %s", __func__,
                             "Cant't manually create 'Liquidity Pool Share' token; use poolpair creation");
-=======
-    if((token.IsDAT()) && !skipAuth && !HasFoundationAuth(tx, coins, consensusParams))
-    {//no need to check Authority if we don't create isDAT
-        return Res::Err("%s: %s", __func__, "tx not from foundation member");
-    }
-
-    if ((int)height >= consensusParams.BayfrontHeight) { // formal compatibility if someone cheat and create LPS token on the pre-bayfront node
-        if(token.IsPoolShare()) {
-            return Res::Err("%s: %s", __func__, "Cant't manually create 'Liquidity Pool Share' token; use poolpair creation");
->>>>>>> 453f5af9
         }
     }
 
@@ -504,30 +455,17 @@
 
     if (!skipAuth) {
         if (isFoundersToken && !HasFoundationAuth(tx, coins, consensusParams)) {
-<<<<<<< HEAD
-            return Res::Err("%s: %s", base, "tx not from foundation member");
+            return Res::Err("%s: %s", __func__, "tx not from foundation member");
         } else if (!HasCollateralAuth(tx, coins, token.creationTx)) {
-            return Res::Err("%s: %s", base, "tx must have at least one input from token owner");
-=======
-            return Res::Err("%s: %s", __func__, "tx not from foundation member");
-        }
-        else if (!HasCollateralAuth(tx, coins, token.creationTx)) {
             return Res::Err("%s: %s", __func__, "tx must have at least one input from token owner");
->>>>>>> 453f5af9
         }
 
         // Check for isDAT change in non-foundation token after set height
         if (static_cast<int>(height) >= consensusParams.BayfrontMarinaHeight) {
             //check foundation auth
-<<<<<<< HEAD
             if ((newToken.IsDAT() != token.IsDAT()) &&
                 !HasFoundationAuth(tx, coins, consensusParams)) {//no need to check Authority if we don't create isDAT
-                return Res::Err("%s: %s", base, "can't set isDAT to true, tx not from foundation member");
-=======
-            if((newToken.IsDAT() != token.IsDAT()) && !HasFoundationAuth(tx, coins, consensusParams))
-            {//no need to check Authority if we don't create isDAT
                 return Res::Err("%s: %s", __func__, "can't set isDAT to true, tx not from foundation member");
->>>>>>> 453f5af9
             }
         }
     }
@@ -575,14 +513,9 @@
         auto tokenImpl = static_cast<CTokenImplementation const & >(*token);
 
         if (tokenImpl.destructionTx != uint256{}) {
-<<<<<<< HEAD
-            return Res::Err("%s: token %s already destroyed at height %i by tx %s", base,
+            return Res::Err("%s: token %s already destroyed at height %i by tx %s", __func__,
                             tokenImpl.symbol, //  pre-bayfront throws but it affects only the message
                             tokenImpl.destructionHeight, tokenImpl.destructionTx.GetHex());
-=======
-            return Res::Err("%s: token %s already destroyed at height %i by tx %s", __func__, tokenImpl.symbol, //  pre-bayfront throws but it affects only the message
-                                         tokenImpl.destructionHeight, tokenImpl.destructionTx.GetHex());
->>>>>>> 453f5af9
         }
         const Coin &auth = coins.AccessCoin(COutPoint(tokenImpl.creationTx, 1)); // always n=1 output
 
@@ -703,29 +636,16 @@
     const auto res = pool.AddLiquidity(amountA.second, amountB.second, msg.shareAddress,
                                        [&] /*onMint*/(CScript to, CAmount liqAmount) {
 
-<<<<<<< HEAD
                                            auto add = mnview.AddBalance(to, {lpTokenID, liqAmount});
                                            if (!add.ok) {
-                                               return Res::Err("%s: %s", base, add.msg);
+                                               return Res::Err("%s: %s", __func__, add.msg);
                                            }
 
                                            //insert update ByShare index
                                            const auto setShare = mnview.SetShare(lpTokenID, to);
                                            if (!setShare.ok) {
-                                               return Res::Err("%s: %s", base, setShare.msg);
+                                               return Res::Err("%s: %s", __func__, setShare.msg);
                                            }
-=======
-        auto add = mnview.AddBalance(to, { lpTokenID, liqAmount });
-        if (!add.ok) {
-            return Res::Err("%s: %s", __func__, add.msg);
-        }
-
-        //insert update ByShare index
-        const auto setShare = mnview.SetShare(lpTokenID, to);
-        if (!setShare.ok) {
-            return Res::Err("%s: %s", __func__, setShare.msg);
-        }
->>>>>>> 453f5af9
 
                                            return Res::Ok();
                                        }, slippageProtection);
@@ -840,12 +760,8 @@
         return Res::Err("%s: %s", __func__, burnt.msg);
     }
     if (burnt.val->balances != mustBeBurnt.balances) {
-<<<<<<< HEAD
-        return Res::Err("%s: transfer tokens mismatch burnt tokens: (%s) != (%s)", base, mustBeBurnt.ToString(),
+        return Res::Err("%s: transfer tokens mismatch burnt tokens: (%s) != (%s)", __func__, mustBeBurnt.ToString(),
                         burnt.val->ToString());
-=======
-        return Res::Err("%s: transfer tokens mismatch burnt tokens: (%s) != (%s)", __func__, mustBeBurnt.ToString(), burnt.val->ToString());
->>>>>>> 453f5af9
     }
 
     // Create balances here and return to avoid balance errors below
@@ -918,12 +834,8 @@
         return Res::Err("%s: %s", __func__, minted.msg);
     }
     if (msg.balances != *minted.val) {
-<<<<<<< HEAD
-        return Res::Err("%s: amount of minted tokens in UTXOs and metadata do not match: (%s) != (%s)", base,
+        return Res::Err("%s: amount of minted tokens in UTXOs and metadata do not match: (%s) != (%s)", __func__,
                         minted.val->ToString(), msg.balances.ToString());
-=======
-        return Res::Err("%s: amount of minted tokens in UTXOs and metadata do not match: (%s) != (%s)", __func__, minted.val->ToString(), msg.balances.ToString());
->>>>>>> 453f5af9
     }
 
     // block for non-DFI transactions
@@ -1123,18 +1035,12 @@
     return Res::Ok();
 }
 
-<<<<<<< HEAD
+extern std::string ScriptToString(CScript const& script);
+
 Res ApplyCreatePoolPairTx(CCustomCSView &mnview, const CCoinsViewCache &coins, const CTransaction &tx, uint32_t height,
                           const std::vector<unsigned char> &metadata, Consensus::Params const &consensusParams,
                           bool skipAuth, UniValue *rpcInfo) {
     if ((int) height < consensusParams.BayfrontHeight) {
-=======
-extern std::string ScriptToString(CScript const& script);
-
-Res ApplyCreatePoolPairTx(CCustomCSView &mnview, const CCoinsViewCache &coins, const CTransaction &tx, uint32_t height, const std::vector<unsigned char> &metadata, Consensus::Params const & consensusParams, bool skipAuth, UniValue *rpcInfo)
-{
-    if ((int)height < consensusParams.BayfrontHeight) {
->>>>>>> 453f5af9
         return Res::Err("LP tx before Bayfront height (block %d)", consensusParams.BayfrontHeight);
     }
 
@@ -1151,27 +1057,15 @@
     }
 
     if (!ss.empty()) {
-<<<<<<< HEAD
-        return Res::Err("%s: deserialization failed: excess %d bytes", base, ss.size());
+        return Res::Err("%s: deserialization failed: excess %d bytes", __func__, ss.size());
     }
 
     //check foundation auth
     if (!skipAuth && !HasFoundationAuth(tx, coins, consensusParams)) {
-        return Res::Err("%s: %s", base, "tx not from foundation member");
+        return Res::Err("%s: %s", __func__, "tx not from foundation member");
     }
     if (poolPairMsg.commission < 0 || poolPairMsg.commission > COIN) {
-        return Res::Err("%s: %s", base, "wrong commission");
-=======
-        return Res::Err("%s: deserialization failed: excess %d bytes", __func__, ss.size());
-    }
-
-    //check foundation auth
-    if(!skipAuth && !HasFoundationAuth(tx, coins, consensusParams)) {
-        return Res::Err("%s: %s", __func__, "tx not from foundation member");
-    }
-    if(poolPairMsg.commission < 0 || poolPairMsg.commission > COIN) {
         return Res::Err("%s: %s", __func__, "wrong commission");
->>>>>>> 453f5af9
     }
 
     /// @todo ownerAddress validity checked only in rpc. is it enough?
@@ -1393,11 +1287,7 @@
     CDataStream ss(metadata, SER_NETWORK, PROTOCOL_VERSION);
     ss >> poolSwapMsg;
     if (!ss.empty()) {
-<<<<<<< HEAD
-        return Res::Err("PoolSwap: deserialization failed: excess %d bytes", ss.size());
-=======
         return Res::Err("%s: deserialization failed: excess %d bytes", __func__, ss.size());
->>>>>>> 453f5af9
     }
 
     // check auth
@@ -1434,47 +1324,26 @@
     }
 
     CPoolPair pp = poolPair->second;
-<<<<<<< HEAD
     const auto res = pp.Swap({poolSwapMsg.idTokenFrom, poolSwapMsg.amountFrom}, poolSwapMsg.maxPrice,
                              [&](const CTokenAmount &tokenAmount) {
                                  auto resPP = mnview.SetPoolPair(poolPair->first, pp);
                                  if (!resPP.ok) {
-                                     return Res::Err("%s: %s", base, resPP.msg);
+                                     return Res::Err("%s: %s", __func__, resPP.msg);
                                  }
 
                                  auto sub = mnview.SubBalance(poolSwapMsg.from,
                                                               {poolSwapMsg.idTokenFrom, poolSwapMsg.amountFrom});
                                  if (!sub.ok) {
-                                     return Res::Err("%s: %s", base, sub.msg);
+                                     return Res::Err("%s: %s", __func__, sub.msg);
                                  }
 
                                  auto add = mnview.AddBalance(poolSwapMsg.to, tokenAmount);
                                  if (!add.ok) {
-                                     return Res::Err("%s: %s", base, add.msg);
+                                     return Res::Err("%s: %s", __func__, add.msg);
                                  }
 
                                  return Res::Ok();
-                             }, static_cast<int>(height) >= consensusParams.BayfrontGardensHeight);
-=======
-    const auto res = pp.Swap({poolSwapMsg.idTokenFrom, poolSwapMsg.amountFrom}, poolSwapMsg.maxPrice, [&] (const CTokenAmount &tokenAmount) {
-        auto resPP = mnview.SetPoolPair(poolPair->first, pp);
-        if (!resPP.ok) {
-            return Res::Err("%s: %s", __func__, resPP.msg);
-        }
-
-        auto sub = mnview.SubBalance(poolSwapMsg.from, {poolSwapMsg.idTokenFrom, poolSwapMsg.amountFrom});
-        if (!sub.ok) {
-            return Res::Err("%s: %s", __func__, sub.msg);
-        }
-
-        auto add = mnview.AddBalance(poolSwapMsg.to, tokenAmount);
-        if (!add.ok) {
-            return Res::Err("%s: %s", __func__, add.msg);
-        }
-
-        return Res::Ok();
-    }, static_cast<int>(height));
->>>>>>> 453f5af9
+                             }, static_cast<int>(height));
 
     if (!res.ok) {
         return Res::Err("%s: %s", __func__, res.msg);
@@ -1491,14 +1360,8 @@
     }
 
     //check foundation auth
-<<<<<<< HEAD
     if (!skipAuth && !HasFoundationAuth(tx, coins, consensusParams)) {
-        return Res::Err("%s: %s", base, "tx not from foundation member");
-=======
-    if(!skipAuth && !HasFoundationAuth(tx, coins, consensusParams))
-    {
         return Res::Err("%s: %s", __func__, "tx not from foundation member");
->>>>>>> 453f5af9
     }
 
     CDataStream ss(metadata, SER_NETWORK, PROTOCOL_VERSION);
@@ -1513,21 +1376,12 @@
         ss >> *var;
 
         Res result = var->Validate(mnview);
-<<<<<<< HEAD
         if (!result.ok)
-            return Res::Err("%s '%s': %s", base, name, result.msg);
+            return Res::Err("%s '%s': %s", __func__, name, result.msg);
 
         Res res = var->Apply(mnview);
         if (!res.ok)
-            return Res::Err("%s '%s': %s", base, name, res.msg);
-=======
-        if(!result.ok)
-            return Res::Err("%s '%s': %s", __func__, name, result.msg);
-
-        Res res = var->Apply(mnview);
-        if(!res.ok)
             return Res::Err("%s '%s': %s", __func__, name, res.msg);
->>>>>>> 453f5af9
 
         auto add = mnview.SetVariable(*var);
         if (!add.ok)
@@ -1549,18 +1403,12 @@
 }
 
 
-<<<<<<< HEAD
 ResVal<uint256>
 ApplyAnchorRewardTx(CCustomCSView &mnview, CTransaction const &tx, int height, uint256 const &prevStakeModifier,
                     std::vector<unsigned char> const &metadata, Consensus::Params const &consensusParams) {
-=======
-ResVal<uint256> ApplyAnchorRewardTx(CCustomCSView & mnview, CTransaction const & tx, int height, uint256 const & prevStakeModifier, std::vector<unsigned char> const & metadata, Consensus::Params const & consensusParams)
-{
     if (height >= consensusParams.DakotaHeight) {
         return Res::Err("Old anchor TX type after Dakota fork. Height %d", height);
     }
-
->>>>>>> 453f5af9
     CDataStream ss(metadata, SER_NETWORK, PROTOCOL_VERSION);
     CAnchorFinalizationMessage finMsg;
     ss >> finMsg;
@@ -1686,14 +1534,10 @@
     mnview.SetCommunityBalance(CommunityAccountType::AnchorReward, 0); // just reset
     mnview.AddRewardForAnchor(finMsg.btcTxHash, tx.GetHash());
 
-<<<<<<< HEAD
-    return {finMsg.btcTxHash, Res::Ok()};
-=======
     // Store reward data for RPC info
     mnview.AddAnchorConfirmData(CAnchorConfirmDataPlus{finMsg});
 
-    return { finMsg.btcTxHash, Res::Ok() };
->>>>>>> 453f5af9
+    return {finMsg.btcTxHash, Res::Ok()};
 }
 
 
