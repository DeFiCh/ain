--- conflicted
+++ resolved
@@ -3640,48 +3640,6 @@
     return it != skippedTx.end() && it->second == tx.GetHash();
 }
 
-<<<<<<< HEAD
-Res RevertCustomTx(CCustomCSView& mnview, const CCoinsViewCache& coins, const CTransaction& tx, const Consensus::Params& consensus, uint32_t height, uint32_t txn, CHistoryErasers& erasers) {
-    if (tx.IsCoinBase() && height > 0) { // genesis contains custom coinbase txs
-        return Res::Ok();
-    }
-    auto res = Res::Ok();
-    std::vector<unsigned char> metadata;
-    CExpirationAndVersion customTxParams;
-    auto txType = GuessCustomTxType(tx, metadata, false, 0, &customTxParams);
-    switch(txType)
-    {
-        case CustomTxType::CreateMasternode:
-        case CustomTxType::ResignMasternode:
-        case CustomTxType::CreateToken:
-        case CustomTxType::CreatePoolPair:
-            // Enable these in the future
-        case CustomTxType::None:
-            return res;
-        default:
-            break;
-    }
-    auto txMessage = customTypeToMessage(txType, customTxParams.version);
-    CAccountsHistoryEraser view(mnview, height, txn, erasers);
-    if ((res = CustomMetadataParse(height, consensus, metadata, txMessage))) {
-        res = CustomTxRevert(view, coins, tx, height, consensus, txMessage);
-
-        // Track burn fee
-        if (txType == CustomTxType::CreateToken
-        || txType == CustomTxType::CreateMasternode
-        || txType == CustomTxType::Vault) {
-            erasers.SubFeeBurn(tx.vout[0].scriptPubKey);
-        }
-    }
-    if (!res) {
-        res.msg = strprintf("%sRevertTx: %s", ToString(txType), res.msg);
-        return res;
-    }
-    return (view.Flush(), res);
-}
-
-=======
->>>>>>> e9ebb047
 void PopulateVaultHistoryData(CHistoryWriters* writers, CAccountsHistoryWriter& view, const CCustomTxMessage& txMessage, const CustomTxType txType, const uint32_t height, const uint32_t txn, const uint256& txid) {
     if (txType == CustomTxType::Vault) {
         auto obj = std::get<CVaultMessage>(txMessage);
@@ -3733,11 +3691,7 @@
     }
 }
 
-<<<<<<< HEAD
-Res ApplyCustomTx(CCustomCSView& mnview, const CCoinsViewCache& coins, const CTransaction& tx, const Consensus::Params& consensus, uint32_t height, uint64_t time, uint32_t* customTxExpiration, uint32_t txn, CHistoryWriters* writers) {
-=======
-Res ApplyCustomTx(CCustomCSView& mnview, const CCoinsViewCache& coins, const CTransaction& tx, const Consensus::Params& consensus, uint32_t height, uint64_t time, uint256* canSpend, uint32_t txn, CHistoryWriters* writers) {
->>>>>>> e9ebb047
+Res ApplyCustomTx(CCustomCSView& mnview, const CCoinsViewCache& coins, const CTransaction& tx, const Consensus::Params& consensus, uint32_t height, uint64_t time, uint256* canSpend, uint32_t* customTxExpiration, uint32_t txn, CHistoryWriters* writers) {
     auto res = Res::Ok();
     if (tx.IsCoinBase() && height > 0) { // genesis contains custom coinbase txs
         return res;
