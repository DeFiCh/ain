--- conflicted
+++ resolved
@@ -428,7 +428,8 @@
             return IsHardforkEnabled(consensus.GrandCentralHeight);
         else if constexpr (IsOneOf<T,
                 CCreateMasterNodeMessage,
-                CResignMasterNodeMessage>())
+                CResignMasterNodeMessage>,
+                CDUSDLockMessage())
             return Res::Ok();
         else
             static_assert(FalseType<T>, "Unhandled type");
@@ -442,21 +443,10 @@
         return Res::Ok();
     }
 
-<<<<<<< HEAD
-    Res operator()(CDUSDLockMessage& obj) const {
-        auto res = isPostGrandCentralFork();
-        return !res ? res : serialize(obj);
-    }
-
-    Res operator()(CCreatePoolPairMessage &obj) const {
-        auto res = isPostBayfrontFork();
-        if (!res) {
-=======
     template<typename T>
     Res operator()(T& obj) const {
         auto res = EnabledAfter<T>();
         if (!res)
->>>>>>> cff92142
             return res;
 
         res = DisabledAfter<T>();
