--- conflicted
+++ resolved
@@ -51,7 +51,6 @@
         case CustomTxType::AccountToUtxos:          return "AccountToUtxos";
         case CustomTxType::AccountToAccount:        return "AccountToAccount";
         case CustomTxType::AnyAccountsToAccounts:   return "AnyAccountsToAccounts";
-<<<<<<< HEAD
         case CustomTxType::SmartContract:           return "SmartContract";
         case CustomTxType::FutureSwap:              return "DFIP2203";
         case CustomTxType::SetGovVariable:          return "SetGovVariable";
@@ -92,47 +91,8 @@
         case CustomTxType::CFPFeeRedistribution:    return "CFPFeeRedistribution";
         case CustomTxType::CreateVoc:               return "CreateVoc";
         case CustomTxType::Vote:                    return "Vote";
+        case CustomTxType::UnsetGovVariable:    return "UnsetGovVariable";
         case CustomTxType::None:                    return "None";
-=======
-        case CustomTxType::SmartContract:       return "SmartContract";
-        case CustomTxType::FutureSwap:          return "DFIP2203";
-        case CustomTxType::SetGovVariable:      return "SetGovVariable";
-        case CustomTxType::SetGovVariableHeight:return "SetGovVariableHeight";
-        case CustomTxType::AppointOracle:       return "AppointOracle";
-        case CustomTxType::RemoveOracleAppoint: return "RemoveOracleAppoint";
-        case CustomTxType::UpdateOracleAppoint: return "UpdateOracleAppoint";
-        case CustomTxType::SetOracleData:       return "SetOracleData";
-        case CustomTxType::AutoAuthPrep:        return "AutoAuth";
-        case CustomTxType::ICXCreateOrder:      return "ICXCreateOrder";
-        case CustomTxType::ICXMakeOffer:        return "ICXMakeOffer";
-        case CustomTxType::ICXSubmitDFCHTLC:    return "ICXSubmitDFCHTLC";
-        case CustomTxType::ICXSubmitEXTHTLC:    return "ICXSubmitEXTHTLC";
-        case CustomTxType::ICXClaimDFCHTLC:     return "ICXClaimDFCHTLC";
-        case CustomTxType::ICXCloseOrder:       return "ICXCloseOrder";
-        case CustomTxType::ICXCloseOffer:       return "ICXCloseOffer";
-        case CustomTxType::SetLoanCollateralToken: return "SetLoanCollateralToken";
-        case CustomTxType::SetLoanToken:        return "SetLoanToken";
-        case CustomTxType::UpdateLoanToken:     return "UpdateLoanToken";
-        case CustomTxType::LoanScheme:          return "LoanScheme";
-        case CustomTxType::DefaultLoanScheme:   return "DefaultLoanScheme";
-        case CustomTxType::DestroyLoanScheme:   return "DestroyLoanScheme";
-        case CustomTxType::Vault:               return "Vault";
-        case CustomTxType::CloseVault:          return "CloseVault";
-        case CustomTxType::UpdateVault:         return "UpdateVault";
-        case CustomTxType::DepositToVault:      return "DepositToVault";
-        case CustomTxType::WithdrawFromVault:   return "WithdrawFromVault";
-        case CustomTxType::PaybackWithCollateral: return "PaybackWithCollateral";
-        case CustomTxType::TakeLoan:            return "TakeLoan";
-        case CustomTxType::PaybackLoan:         return "PaybackLoan";
-        case CustomTxType::PaybackLoanV2:       return "PaybackLoan";
-        case CustomTxType::AuctionBid:          return "AuctionBid";
-        case CustomTxType::FutureSwapExecution: return "FutureSwapExecution";
-        case CustomTxType::FutureSwapRefund:    return "FutureSwapRefund";
-        case CustomTxType::TokenSplit:          return "TokenSplit";
-        case CustomTxType::Reject:              return "Reject";
-        case CustomTxType::UnsetGovVariable:    return "UnsetGovVariable";
-        case CustomTxType::None:                return "None";
->>>>>>> 1dff273b
     }
     return "None";
 }
@@ -234,11 +194,8 @@
         case CustomTxType::FutureSwapExecution:     return CCustomTxMessageNone{};
         case CustomTxType::FutureSwapRefund:        return CCustomTxMessageNone{};
         case CustomTxType::TokenSplit:              return CCustomTxMessageNone{};
-<<<<<<< HEAD
         case CustomTxType::CFPFeeRedistribution:    return CCustomTxMessageNone{};
-=======
         case CustomTxType::UnsetGovVariable:        return CGovernanceUnsetMessage{};
->>>>>>> 1dff273b
         case CustomTxType::Reject:                  return CCustomTxMessageNone{};
         case CustomTxType::None:                    return CCustomTxMessageNone{};
     }
@@ -665,16 +622,17 @@
         return !res ? res : serialize(obj);
     }
 
-<<<<<<< HEAD
     Res operator()(CCreatePropMessage& obj) const {
         auto res = isPostGrandCentralFork();
         return !res ? res : serialize(obj);
     }
 
     Res operator()(CPropVoteMessage& obj) const {
-=======
+        auto res = isPostGrandCentralFork();
+        return !res ? res : serialize(obj);
+    }
+    
     Res operator()(CGovernanceUnsetMessage& obj) const {
->>>>>>> 1dff273b
         auto res = isPostGrandCentralFork();
         return !res ? res : serialize(obj);
     }
