// Copyright (c) DeFi Blockchain Developers
// Distributed under the MIT software license, see the accompanying
// file LICENSE or http://www.opensource.org/licenses/mit-license.php.

#include <masternodes/accountshistory.h>
#include <masternodes/govvariables/attributes.h>
#include <masternodes/historywriter.h>
#include <masternodes/mn_checks.h>
#include <masternodes/vaulthistory.h>
#include <masternodes/errors.h>
#include <masternodes/changiintermediates.h>

#include <ain_rs_exports.h>
#include <core_io.h>
#include <ffi/cxx.h>
#include <index/txindex.h>
#include <txmempool.h>
#include <validation.h>

#include <algorithm>

constexpr std::string_view ERR_STRING_MIN_COLLATERAL_DFI_PCT =
    "At least 50%% of the minimum required collateral must be in DFI";
constexpr std::string_view ERR_STRING_MIN_COLLATERAL_DFI_DUSD_PCT =
    "At least 50%% of the minimum required collateral must be in DFI or DUSD";

std::string ToString(CustomTxType type) {
    switch (type) {
        case CustomTxType::CreateMasternode:
            return "CreateMasternode";
        case CustomTxType::ResignMasternode:
            return "ResignMasternode";
        case CustomTxType::UpdateMasternode:
            return "UpdateMasternode";
        case CustomTxType::CreateToken:
            return "CreateToken";
        case CustomTxType::UpdateToken:
            return "UpdateToken";
        case CustomTxType::UpdateTokenAny:
            return "UpdateTokenAny";
        case CustomTxType::MintToken:
            return "MintToken";
        case CustomTxType::BurnToken:
            return "BurnToken";
        case CustomTxType::CreatePoolPair:
            return "CreatePoolPair";
        case CustomTxType::UpdatePoolPair:
            return "UpdatePoolPair";
        case CustomTxType::PoolSwap:
            return "PoolSwap";
        case CustomTxType::PoolSwapV2:
            return "PoolSwap";
        case CustomTxType::AddPoolLiquidity:
            return "AddPoolLiquidity";
        case CustomTxType::RemovePoolLiquidity:
            return "RemovePoolLiquidity";
        case CustomTxType::UtxosToAccount:
            return "UtxosToAccount";
        case CustomTxType::AccountToUtxos:
            return "AccountToUtxos";
        case CustomTxType::AccountToAccount:
            return "AccountToAccount";
        case CustomTxType::AnyAccountsToAccounts:
            return "AnyAccountsToAccounts";
        case CustomTxType::SmartContract:
            return "SmartContract";
        case CustomTxType::FutureSwap:
            return "DFIP2203";
        case CustomTxType::SetGovVariable:
            return "SetGovVariable";
        case CustomTxType::SetGovVariableHeight:
            return "SetGovVariableHeight";
        case CustomTxType::AppointOracle:
            return "AppointOracle";
        case CustomTxType::RemoveOracleAppoint:
            return "RemoveOracleAppoint";
        case CustomTxType::UpdateOracleAppoint:
            return "UpdateOracleAppoint";
        case CustomTxType::SetOracleData:
            return "SetOracleData";
        case CustomTxType::AutoAuthPrep:
            return "AutoAuth";
        case CustomTxType::ICXCreateOrder:
            return "ICXCreateOrder";
        case CustomTxType::ICXMakeOffer:
            return "ICXMakeOffer";
        case CustomTxType::ICXSubmitDFCHTLC:
            return "ICXSubmitDFCHTLC";
        case CustomTxType::ICXSubmitEXTHTLC:
            return "ICXSubmitEXTHTLC";
        case CustomTxType::ICXClaimDFCHTLC:
            return "ICXClaimDFCHTLC";
        case CustomTxType::ICXCloseOrder:
            return "ICXCloseOrder";
        case CustomTxType::ICXCloseOffer:
            return "ICXCloseOffer";
        case CustomTxType::SetLoanCollateralToken:
            return "SetLoanCollateralToken";
        case CustomTxType::SetLoanToken:
            return "SetLoanToken";
        case CustomTxType::UpdateLoanToken:
            return "UpdateLoanToken";
        case CustomTxType::LoanScheme:
            return "LoanScheme";
        case CustomTxType::DefaultLoanScheme:
            return "DefaultLoanScheme";
        case CustomTxType::DestroyLoanScheme:
            return "DestroyLoanScheme";
        case CustomTxType::Vault:
            return "Vault";
        case CustomTxType::CloseVault:
            return "CloseVault";
        case CustomTxType::UpdateVault:
            return "UpdateVault";
        case CustomTxType::DepositToVault:
            return "DepositToVault";
        case CustomTxType::WithdrawFromVault:
            return "WithdrawFromVault";
        case CustomTxType::PaybackWithCollateral:
            return "PaybackWithCollateral";
        case CustomTxType::TakeLoan:
            return "TakeLoan";
        case CustomTxType::PaybackLoan:
            return "PaybackLoan";
        case CustomTxType::PaybackLoanV2:
            return "PaybackLoan";
        case CustomTxType::AuctionBid:
            return "AuctionBid";
        case CustomTxType::FutureSwapExecution:
            return "FutureSwapExecution";
        case CustomTxType::FutureSwapRefund:
            return "FutureSwapRefund";
        case CustomTxType::TokenSplit:
            return "TokenSplit";
        case CustomTxType::Reject:
            return "Reject";
        case CustomTxType::CreateCfp:
            return "CreateCfp";
        case CustomTxType::ProposalFeeRedistribution:
            return "ProposalFeeRedistribution";
        case CustomTxType::CreateVoc:
            return "CreateVoc";
        case CustomTxType::Vote:
            return "Vote";
        case CustomTxType::UnsetGovVariable:
            return "UnsetGovVariable";
        case CustomTxType::TransferDomain:
            return "TransferDomain";
        case CustomTxType::EvmTx:
            return "EvmTx";
        case CustomTxType::None:
            return "None";
    }
    return "None";
}

CustomTxType FromString(const std::string &str) {
    static const auto customTxTypeMap = []() {
        std::map<std::string, CustomTxType> generatedMap;
        for (auto i = 0u; i < 256; i++) {
            auto txType = static_cast<CustomTxType>(i);
            generatedMap.emplace(ToString(txType), txType);
        }
        return generatedMap;
    }();
    auto type = customTxTypeMap.find(str);
    return type == customTxTypeMap.end() ? CustomTxType::None : type->second;
}

static ResVal<CBalances> BurntTokens(const CTransaction &tx) {
    CBalances balances;
    for (const auto &out : tx.vout) {
        if (out.scriptPubKey.size() > 0 && out.scriptPubKey[0] == OP_RETURN) {
            Require(balances.Add(out.TokenAmount()));
        }
    }
    return {balances, Res::Ok()};
}

static ResVal<CBalances> MintedTokens(const CTransaction &tx, uint32_t mintingOutputsStart) {
    CBalances balances;
    for (uint32_t i = mintingOutputsStart; i < (uint32_t)tx.vout.size(); i++) {
        Require(balances.Add(tx.vout[i].TokenAmount()));
    }
    return {balances, Res::Ok()};
}

CCustomTxMessage customTypeToMessage(CustomTxType txType) {
    switch (txType) {
        case CustomTxType::CreateMasternode:
            return CCreateMasterNodeMessage{};
        case CustomTxType::ResignMasternode:
            return CResignMasterNodeMessage{};
        case CustomTxType::UpdateMasternode:
            return CUpdateMasterNodeMessage{};
        case CustomTxType::CreateToken:
            return CCreateTokenMessage{};
        case CustomTxType::UpdateToken:
            return CUpdateTokenPreAMKMessage{};
        case CustomTxType::UpdateTokenAny:
            return CUpdateTokenMessage{};
        case CustomTxType::MintToken:
            return CMintTokensMessage{};
        case CustomTxType::BurnToken:
            return CBurnTokensMessage{};
        case CustomTxType::CreatePoolPair:
            return CCreatePoolPairMessage{};
        case CustomTxType::UpdatePoolPair:
            return CUpdatePoolPairMessage{};
        case CustomTxType::PoolSwap:
            return CPoolSwapMessage{};
        case CustomTxType::PoolSwapV2:
            return CPoolSwapMessageV2{};
        case CustomTxType::AddPoolLiquidity:
            return CLiquidityMessage{};
        case CustomTxType::RemovePoolLiquidity:
            return CRemoveLiquidityMessage{};
        case CustomTxType::UtxosToAccount:
            return CUtxosToAccountMessage{};
        case CustomTxType::AccountToUtxos:
            return CAccountToUtxosMessage{};
        case CustomTxType::AccountToAccount:
            return CAccountToAccountMessage{};
        case CustomTxType::AnyAccountsToAccounts:
            return CAnyAccountsToAccountsMessage{};
        case CustomTxType::SmartContract:
            return CSmartContractMessage{};
        case CustomTxType::FutureSwap:
            return CFutureSwapMessage{};
        case CustomTxType::SetGovVariable:
            return CGovernanceMessage{};
        case CustomTxType::SetGovVariableHeight:
            return CGovernanceHeightMessage{};
        case CustomTxType::AppointOracle:
            return CAppointOracleMessage{};
        case CustomTxType::RemoveOracleAppoint:
            return CRemoveOracleAppointMessage{};
        case CustomTxType::UpdateOracleAppoint:
            return CUpdateOracleAppointMessage{};
        case CustomTxType::SetOracleData:
            return CSetOracleDataMessage{};
        case CustomTxType::AutoAuthPrep:
            return CCustomTxMessageNone{};
        case CustomTxType::ICXCreateOrder:
            return CICXCreateOrderMessage{};
        case CustomTxType::ICXMakeOffer:
            return CICXMakeOfferMessage{};
        case CustomTxType::ICXSubmitDFCHTLC:
            return CICXSubmitDFCHTLCMessage{};
        case CustomTxType::ICXSubmitEXTHTLC:
            return CICXSubmitEXTHTLCMessage{};
        case CustomTxType::ICXClaimDFCHTLC:
            return CICXClaimDFCHTLCMessage{};
        case CustomTxType::ICXCloseOrder:
            return CICXCloseOrderMessage{};
        case CustomTxType::ICXCloseOffer:
            return CICXCloseOfferMessage{};
        case CustomTxType::SetLoanCollateralToken:
            return CLoanSetCollateralTokenMessage{};
        case CustomTxType::SetLoanToken:
            return CLoanSetLoanTokenMessage{};
        case CustomTxType::UpdateLoanToken:
            return CLoanUpdateLoanTokenMessage{};
        case CustomTxType::LoanScheme:
            return CLoanSchemeMessage{};
        case CustomTxType::DefaultLoanScheme:
            return CDefaultLoanSchemeMessage{};
        case CustomTxType::DestroyLoanScheme:
            return CDestroyLoanSchemeMessage{};
        case CustomTxType::Vault:
            return CVaultMessage{};
        case CustomTxType::CloseVault:
            return CCloseVaultMessage{};
        case CustomTxType::UpdateVault:
            return CUpdateVaultMessage{};
        case CustomTxType::DepositToVault:
            return CDepositToVaultMessage{};
        case CustomTxType::WithdrawFromVault:
            return CWithdrawFromVaultMessage{};
        case CustomTxType::PaybackWithCollateral:
            return CPaybackWithCollateralMessage{};
        case CustomTxType::TakeLoan:
            return CLoanTakeLoanMessage{};
        case CustomTxType::PaybackLoan:
            return CLoanPaybackLoanMessage{};
        case CustomTxType::PaybackLoanV2:
            return CLoanPaybackLoanV2Message{};
        case CustomTxType::AuctionBid:
            return CAuctionBidMessage{};
        case CustomTxType::FutureSwapExecution:
            return CCustomTxMessageNone{};
        case CustomTxType::FutureSwapRefund:
            return CCustomTxMessageNone{};
        case CustomTxType::TokenSplit:
            return CCustomTxMessageNone{};
        case CustomTxType::Reject:
            return CCustomTxMessageNone{};
        case CustomTxType::CreateCfp:
            return CCreateProposalMessage{};
        case CustomTxType::CreateVoc:
            return CCreateProposalMessage{};
        case CustomTxType::Vote:
            return CProposalVoteMessage{};
        case CustomTxType::ProposalFeeRedistribution:
            return CCustomTxMessageNone{};
        case CustomTxType::UnsetGovVariable:
            return CGovernanceUnsetMessage{};
        case CustomTxType::TransferDomain:
            return CTransferDomainMessage{};
        case CustomTxType::EvmTx:
            return CEvmTxMessage{};
        case CustomTxType::None:
            return CCustomTxMessageNone{};
    }
    return CCustomTxMessageNone{};
}

extern std::string ScriptToString(const CScript &script);

template <typename ...T>
constexpr bool FalseType = false;

template<typename T>
constexpr bool IsOneOf() {
    return false;
}

template<typename T, typename T1, typename ...Args>
constexpr bool IsOneOf() {
    return std::is_same_v<T, T1> || IsOneOf<T, Args...>();
}

class CCustomMetadataParseVisitor {
    uint32_t height;
    const Consensus::Params &consensus;
    const std::vector<unsigned char> &metadata;

    Res IsHardforkEnabled(const uint32_t startHeight) const {
        const std::unordered_map<int, std::string> hardforks = {
                { consensus.AMKHeight,                    "called before AMK height" },
                { consensus.BayfrontHeight,               "called before Bayfront height" },
                { consensus.BayfrontGardensHeight,        "called before Bayfront Gardens height" },
                { consensus.EunosHeight,                  "called before Eunos height" },
                { consensus.EunosPayaHeight,              "called before EunosPaya height" },
                { consensus.FortCanningHeight,            "called before FortCanning height" },
                { consensus.FortCanningHillHeight,        "called before FortCanningHill height" },
                { consensus.FortCanningRoadHeight,        "called before FortCanningRoad height" },
                { consensus.FortCanningEpilogueHeight,    "called before FortCanningEpilogue height" },
                { consensus.GrandCentralHeight,           "called before GrandCentral height" },
                { consensus.NextNetworkUpgradeHeight,     "called before NextNetworkUpgrade height" },
        };
        if (startHeight && height < startHeight) {
            auto it = hardforks.find(startHeight);
            assert(it != hardforks.end());
            return Res::Err(it->second);
        }

        return Res::Ok();
    }

public:
    CCustomMetadataParseVisitor(uint32_t height,
                                const Consensus::Params &consensus,
                                const std::vector<unsigned char> &metadata)
        : height(height),
          consensus(consensus),
          metadata(metadata) {}

    template<typename T>
    Res EnabledAfter() const {
        if constexpr (IsOneOf<T,
                CCreateTokenMessage,
                CUpdateTokenPreAMKMessage,
                CUtxosToAccountMessage,
                CAccountToUtxosMessage,
                CAccountToAccountMessage,
                CMintTokensMessage>())
            return IsHardforkEnabled(consensus.AMKHeight);
        else if constexpr (IsOneOf<T,
                CUpdateTokenMessage,
                CPoolSwapMessage,
                CLiquidityMessage,
                CRemoveLiquidityMessage,
                CCreatePoolPairMessage,
                CUpdatePoolPairMessage,
                CGovernanceMessage>())
            return IsHardforkEnabled(consensus.BayfrontHeight);
        else if constexpr (IsOneOf<T,
                CAppointOracleMessage,
                CRemoveOracleAppointMessage,
                CUpdateOracleAppointMessage,
                CSetOracleDataMessage,
                CICXCreateOrderMessage,
                CICXMakeOfferMessage,
                CICXSubmitDFCHTLCMessage,
                CICXSubmitEXTHTLCMessage,
                CICXClaimDFCHTLCMessage,
                CICXCloseOrderMessage,
                CICXCloseOfferMessage>())
            return IsHardforkEnabled(consensus.EunosHeight);
        else if constexpr (IsOneOf<T,
                CPoolSwapMessageV2,
                CLoanSetCollateralTokenMessage,
                CLoanSetLoanTokenMessage,
                CLoanUpdateLoanTokenMessage,
                CLoanSchemeMessage,
                CDefaultLoanSchemeMessage,
                CDestroyLoanSchemeMessage,
                CVaultMessage,
                CCloseVaultMessage,
                CUpdateVaultMessage,
                CDepositToVaultMessage,
                CWithdrawFromVaultMessage,
                CLoanTakeLoanMessage,
                CLoanPaybackLoanMessage,
                CAuctionBidMessage,
                CGovernanceHeightMessage>())
            return IsHardforkEnabled(consensus.FortCanningHeight);
        else if constexpr (IsOneOf<T,
                CAnyAccountsToAccountsMessage>())
            return IsHardforkEnabled(consensus.BayfrontGardensHeight);
        else if constexpr (IsOneOf<T,
                CSmartContractMessage>())
            return IsHardforkEnabled(consensus.FortCanningHillHeight);
        else if constexpr (IsOneOf<T,
                CLoanPaybackLoanV2Message,
                CFutureSwapMessage>())
            return IsHardforkEnabled(consensus.FortCanningRoadHeight);
        else if constexpr (IsOneOf<T,
                CPaybackWithCollateralMessage>())
            return IsHardforkEnabled(consensus.FortCanningEpilogueHeight);
        else if constexpr (IsOneOf<T,
                CUpdateMasterNodeMessage,
                CBurnTokensMessage,
                CCreateProposalMessage,
                CProposalVoteMessage,
                CGovernanceUnsetMessage>())
            return IsHardforkEnabled(consensus.GrandCentralHeight);
        else if constexpr (IsOneOf<T,
                CTransferDomainMessage,
                CEvmTxMessage>())
            return IsHardforkEnabled(consensus.NextNetworkUpgradeHeight);
        else if constexpr (IsOneOf<T,
                CCreateMasterNodeMessage,
                CResignMasterNodeMessage>())
            return Res::Ok();
        else
            static_assert(FalseType<T>, "Unhandled type");
    }

    template<typename T>
    Res DisabledAfter() const {
        if constexpr (IsOneOf<T, CUpdateTokenPreAMKMessage>())
            return IsHardforkEnabled(consensus.BayfrontHeight) ? Res::Err("called after Bayfront height") : Res::Ok();

        return Res::Ok();
    }

    template<typename T>
    Res operator()(T& obj) const {
        auto res = EnabledAfter<T>();
        if (!res)
            return res;

        res = DisabledAfter<T>();
        if (!res)
            return res;

        CDataStream ss(metadata, SER_NETWORK, PROTOCOL_VERSION);
        ss >> obj;
        if (!ss.empty())
            return Res::Err("deserialization failed: excess %d bytes", ss.size());

        return Res::Ok();
    }

    Res operator()(CCustomTxMessageNone &) const { return Res::Ok(); }
};

CCustomTxVisitor::CCustomTxVisitor(const CTransaction &tx,
                                   uint32_t height,
                                   const CCoinsViewCache &coins,
                                   CCustomCSView &mnview,
                                   const Consensus::Params &consensus)
    : height(height),
      mnview(mnview),
      tx(tx),
      coins(coins),
      consensus(consensus) {}

Res CCustomTxVisitor::HasAuth(const CScript &auth) const {
    return ::HasAuth(tx, coins, auth);
}

Res CCustomTxVisitor::HasCollateralAuth(const uint256 &collateralTx) const {
    const Coin &auth = coins.AccessCoin(COutPoint(collateralTx, 1));  // always n=1 output
    Require(HasAuth(auth.out.scriptPubKey), "tx must have at least one input from the owner");
    return Res::Ok();
}

Res CCustomTxVisitor::HasFoundationAuth() const {
    auto members          = consensus.foundationMembers;
    const auto attributes = mnview.GetAttributes();
    assert(attributes);
    if (attributes->GetValue(CDataStructureV0{AttributeTypes::Param, ParamIDs::Feature, DFIPKeys::GovFoundation},
                             false)) {
        if (const auto databaseMembers = attributes->GetValue(
                CDataStructureV0{AttributeTypes::Param, ParamIDs::Foundation, DFIPKeys::Members}, std::set<CScript>{});
            !databaseMembers.empty()) {
            members = databaseMembers;
        }
    }

    for (const auto &input : tx.vin) {
        const Coin &coin = coins.AccessCoin(input.prevout);
        if (!coin.IsSpent() && members.count(coin.out.scriptPubKey) > 0) {
            return Res::Ok();
        }
    }
    return Res::Err("tx not from foundation member");
}

Res CCustomTxVisitor::CheckMasternodeCreationTx() const {
    Require(tx.vout.size() >= 2 && tx.vout[0].nValue >= GetMnCreationFee(height) && tx.vout[0].nTokenId == DCT_ID{0} &&
                tx.vout[1].nValue == GetMnCollateralAmount(height) && tx.vout[1].nTokenId == DCT_ID{0},
            "malformed tx vouts (wrong creation fee or collateral amount)");

    return Res::Ok();
}

Res CCustomTxVisitor::CheckTokenCreationTx() const {
    Require(tx.vout.size() >= 2 && tx.vout[0].nValue >= GetTokenCreationFee(height) &&
                tx.vout[0].nTokenId == DCT_ID{0} && tx.vout[1].nValue == GetTokenCollateralAmount() &&
                tx.vout[1].nTokenId == DCT_ID{0},
            "malformed tx vouts (wrong creation fee or collateral amount)");

    return Res::Ok();
}

Res CCustomTxVisitor::CheckCustomTx() const {
    if (static_cast<int>(height) < consensus.EunosPayaHeight)
        Require(tx.vout.size() == 2, "malformed tx vouts ((wrong number of vouts)");
    if (static_cast<int>(height) >= consensus.EunosPayaHeight)
        Require(tx.vout[0].nValue == 0, "malformed tx vouts, first vout must be OP_RETURN vout with value 0");
    return Res::Ok();
}

Res CCustomTxVisitor::CheckProposalTx(const CCreateProposalMessage &msg) const {
    if (tx.vout[0].nValue != GetProposalCreationFee(height, mnview, msg) || tx.vout[0].nTokenId != DCT_ID{0})
        return Res::Err("malformed tx vouts (wrong creation fee)");

    return Res::Ok();
}

Res CCustomTxVisitor::TransferTokenBalance(DCT_ID id, CAmount amount, const CScript &from, const CScript &to) const {
    assert(!from.empty() || !to.empty());

    CTokenAmount tokenAmount{id, amount};
    // if "from" not supplied it will only add balance on "to" address
    if (!from.empty()) {
        Require(mnview.SubBalance(from, tokenAmount));
    }

    // if "to" not supplied it will only sub balance from "form" address
    if (!to.empty()) {
        Require(mnview.AddBalance(to, tokenAmount));
    }
    return Res::Ok();
}

DCT_ID CCustomTxVisitor::FindTokenByPartialSymbolName(const std::string &symbol) const {
    DCT_ID res{0};
    mnview.ForEachToken(
        [&](DCT_ID id, CTokenImplementation token) {
            if (token.symbol.find(symbol) == 0) {
                res = id;
                return false;
            }
            return true;
        },
        DCT_ID{1});
    assert(res.v != 0);
    return res;
}

CPoolPair CCustomTxVisitor::GetBTCDFIPoolPair() const {
    auto BTC  = FindTokenByPartialSymbolName(CICXOrder::TOKEN_BTC);
    auto pair = mnview.GetPoolPair(BTC, DCT_ID{0});
    assert(pair);
    return std::move(pair->second);
}

static CAmount GetDFIperBTC(const CPoolPair &BTCDFIPoolPair) {
    if (BTCDFIPoolPair.idTokenA == DCT_ID({0}))
        return DivideAmounts(BTCDFIPoolPair.reserveA, BTCDFIPoolPair.reserveB);
    return DivideAmounts(BTCDFIPoolPair.reserveB, BTCDFIPoolPair.reserveA);
}

CAmount CCustomTxVisitor::CalculateTakerFee(CAmount amount) const {
    auto tokenBTC = mnview.GetToken(CICXOrder::TOKEN_BTC);
    assert(tokenBTC);
    auto pair = mnview.GetPoolPair(tokenBTC->first, DCT_ID{0});
    assert(pair);
    return (arith_uint256(amount) * mnview.ICXGetTakerFeePerBTC() / COIN * GetDFIperBTC(pair->second) / COIN)
        .GetLow64();
}

ResVal<CScript> CCustomTxVisitor::MintableToken(DCT_ID id,
                                                const CTokenImplementation &token,
                                                bool anybodyCanMint) const {
    if (token.destructionTx != uint256{}) {
        return Res::Err("token %s already destroyed at height %i by tx %s",
                        token.symbol,
                        token.destructionHeight,
                        token.destructionTx.GetHex());
    }
    const Coin &auth = coins.AccessCoin(COutPoint(token.creationTx, 1));  // always n=1 output

    // pre-bayfront logic:
    if (static_cast<int>(height) < consensus.BayfrontHeight) {
        if (id < CTokensView::DCT_ID_START) {
            return Res::Err("token %s is a 'stable coin', can't mint stable coin!", id.ToString());
        }

        if (!HasAuth(auth.out.scriptPubKey)) {
            return Res::Err("tx must have at least one input from token owner");
        }
        return {auth.out.scriptPubKey, Res::Ok()};
    }

    if (id == DCT_ID{0}) {
        return Res::Err("can't mint default DFI coin!");
    }

    if (token.IsPoolShare()) {
        return Res::Err("can't mint LPS token %s!", id.ToString());
    }

    static const auto isMainNet = Params().NetworkIDString() == CBaseChainParams::MAIN;
    // may be different logic with LPS, so, dedicated check:
    if (!token.IsMintable() || (isMainNet && mnview.GetLoanTokenByID(id))) {
        return Res::Err("token %s is not mintable!", id.ToString());
    }

    ResVal<CScript> result = {auth.out.scriptPubKey, Res::Ok()};
    if (anybodyCanMint || HasAuth(auth.out.scriptPubKey))
        return result;

    // Historic: in the case of DAT, it's ok to do not check foundation auth cause exact DAT owner is foundation
    // member himself The above is no longer true.

    if (token.IsDAT()) {
        // Is a DAT, check founders auth
        if (height < static_cast<uint32_t>(consensus.GrandCentralHeight) && !HasFoundationAuth()) {
            return Res::Err("token is DAT and tx not from foundation member");
        }
    } else {
        return Res::Err("tx must have at least one input from token owner");
    }

    return result;
}

Res CCustomTxVisitor::EraseEmptyBalances(TAmounts &balances) const {
    for (auto it = balances.begin(), next_it = it; it != balances.end(); it = next_it) {
        ++next_it;

        Require(mnview.GetToken(it->first), "reward token %d does not exist!", it->first.v);

        if (it->second == 0) {
            balances.erase(it);
        }
    }
    return Res::Ok();
}

Res CCustomTxVisitor::SetShares(const CScript &owner, const TAmounts &balances) const {
    for (const auto &balance : balances) {
        auto token = mnview.GetToken(balance.first);
        if (token && token->IsPoolShare()) {
            const auto bal = mnview.GetBalance(owner, balance.first);
            if (bal.nValue == balance.second) {
                Require(mnview.SetShare(balance.first, owner, height));
            }
        }
    }
    return Res::Ok();
}

Res CCustomTxVisitor::DelShares(const CScript &owner, const TAmounts &balances) const {
    for (const auto &kv : balances) {
        auto token = mnview.GetToken(kv.first);
        if (token && token->IsPoolShare()) {
            const auto balance = mnview.GetBalance(owner, kv.first);
            if (balance.nValue == 0) {
                Require(mnview.DelShare(kv.first, owner));
            }
        }
    }
    return Res::Ok();
}

// we need proxy view to prevent add/sub balance record
void CCustomTxVisitor::CalculateOwnerRewards(const CScript &owner) const {
    CCustomCSView view(mnview);
    view.CalculateOwnerRewards(owner, height);
    view.Flush();
}

Res CCustomTxVisitor::SubBalanceDelShares(const CScript &owner, const CBalances &balance) const {
    CalculateOwnerRewards(owner);
    auto res = mnview.SubBalances(owner, balance);
    if (!res) {
        return Res::ErrCode(CustomTxErrCodes::NotEnoughBalance, res.msg);
    }
    return DelShares(owner, balance.balances);
}

Res CCustomTxVisitor::AddBalanceSetShares(const CScript &owner, const CBalances &balance) const {
    CalculateOwnerRewards(owner);
    Require(mnview.AddBalances(owner, balance));
    return SetShares(owner, balance.balances);
}

Res CCustomTxVisitor::AddBalancesSetShares(const CAccounts &accounts) const {
    for (const auto &account : accounts) {
        Require(AddBalanceSetShares(account.first, account.second));
    }
    return Res::Ok();
}

Res CCustomTxVisitor::SubBalancesDelShares(const CAccounts &accounts) const {
    for (const auto &account : accounts) {
        Require(SubBalanceDelShares(account.first, account.second));
    }
    return Res::Ok();
}

Res CCustomTxVisitor::NormalizeTokenCurrencyPair(std::set<CTokenCurrencyPair> &tokenCurrency) const {
    std::set<CTokenCurrencyPair> trimmed;
    for (const auto &pair : tokenCurrency) {
        auto token    = trim_ws(pair.first).substr(0, CToken::MAX_TOKEN_SYMBOL_LENGTH);
        auto currency = trim_ws(pair.second).substr(0, CToken::MAX_TOKEN_SYMBOL_LENGTH);
        Require(!token.empty() && !currency.empty(), "empty token / currency");
        trimmed.emplace(token, currency);
    }
    tokenCurrency = std::move(trimmed);
    return Res::Ok();
}

bool CCustomTxVisitor::IsTokensMigratedToGovVar() const {
    return static_cast<int>(height) > consensus.FortCanningCrunchHeight + 1;
}

Res CCustomTxVisitor::IsOnChainGovernanceEnabled() const {
    CDataStructureV0 enabledKey{AttributeTypes::Param, ParamIDs::Feature, DFIPKeys::GovernanceEnabled};

    auto attributes = mnview.GetAttributes();
    Require(attributes, "Attributes unavailable");

    Require(attributes->GetValue(enabledKey, false), "Cannot create tx, on-chain governance is not enabled");

    return Res::Ok();
}

// -- -- -- -- -- -- -- -DONE

class CCustomTxApplyVisitor : public CCustomTxVisitor {
    uint64_t time;
    uint32_t txn;
    uint64_t evmQueueId;
    bool prevalidateEvm;

public:
    CCustomTxApplyVisitor(const CTransaction &tx,
                          uint32_t height,
                          const CCoinsViewCache &coins,
                          CCustomCSView &mnview,
                          const Consensus::Params &consensus,
                          uint64_t time,
                          uint32_t txn,
                          const uint64_t evmQueueId,
                          const bool prevalidateEvm)

        : CCustomTxVisitor(tx, height, coins, mnview, consensus),
          time(time),
          txn(txn),
          evmQueueId(evmQueueId),
          prevalidateEvm(prevalidateEvm) {}

    Res operator()(const CCreateMasterNodeMessage &obj) const {
        Require(CheckMasternodeCreationTx());

        if (height >= static_cast<uint32_t>(consensus.EunosHeight))
            Require(HasAuth(tx.vout[1].scriptPubKey), "masternode creation needs owner auth");

        if (height >= static_cast<uint32_t>(consensus.EunosPayaHeight)) {
            switch (obj.timelock) {
                case CMasternode::ZEROYEAR:
                case CMasternode::FIVEYEAR:
                case CMasternode::TENYEAR:
                    break;
                default:
                    return Res::Err("Timelock must be set to either 0, 5 or 10 years");
            }
        } else
            Require(obj.timelock == 0, "collateral timelock cannot be set below EunosPaya");

        CMasternode node;
        CTxDestination dest;
        if (ExtractDestination(tx.vout[1].scriptPubKey, dest)) {
            if (dest.index() == PKHashType) {
                node.ownerType        = 1;
                node.ownerAuthAddress = CKeyID(std::get<PKHash>(dest));
            } else if (dest.index() == WitV0KeyHashType) {
                node.ownerType        = 4;
                node.ownerAuthAddress = CKeyID(std::get<WitnessV0KeyHash>(dest));
            }
        }
        node.creationHeight      = height;
        node.operatorType        = obj.operatorType;
        node.operatorAuthAddress = obj.operatorAuthAddress;

        // Set masternode version2 after FC for new serialisation
        if (height >= static_cast<uint32_t>(consensus.FortCanningHeight))
            node.version = CMasternode::VERSION0;

        bool duplicate{};
        mnview.ForEachNewCollateral([&](const uint256 &key, CLazySerialize<MNNewOwnerHeightValue> valueKey) {
            const auto &value = valueKey.get();
            if (height > value.blockHeight) {
                return true;
            }
            const auto &coin = coins.AccessCoin({key, 1});
            assert(!coin.IsSpent());
            CTxDestination pendingDest;
            assert(ExtractDestination(coin.out.scriptPubKey, pendingDest));
            const CKeyID storedID = CKeyID::FromOrDefaultDestination(pendingDest, KeyType::MNOwnerKeyType);
            if ((!storedID.IsNull()) && (storedID == node.ownerAuthAddress || storedID == node.operatorAuthAddress)) {
                duplicate = true;
                return false;
            }
            return true;
        });

        if (duplicate) {
            return Res::ErrCode(CustomTxErrCodes::Fatal, "Masternode exist with that owner address pending");
        }

        Require(mnview.CreateMasternode(tx.GetHash(), node, obj.timelock));
        // Build coinage from the point of masternode creation

        if (height >= static_cast<uint32_t>(consensus.EunosPayaHeight))
            for (uint8_t i{0}; i < SUBNODE_COUNT; ++i)
                mnview.SetSubNodesBlockTime(node.operatorAuthAddress, static_cast<uint32_t>(height), i, time);

        else if (height >= static_cast<uint32_t>(consensus.DakotaCrescentHeight))
            mnview.SetMasternodeLastBlockTime(node.operatorAuthAddress, static_cast<uint32_t>(height), time);

        return Res::Ok();
    }

    Res operator()(const CResignMasterNodeMessage &obj) const {
        auto node = mnview.GetMasternode(obj);
        if (!node) return DeFiErrors::MNInvalid(obj.ToString());

        Require(HasCollateralAuth(node->collateralTx.IsNull() ? static_cast<uint256>(obj) : node->collateralTx));
        return mnview.ResignMasternode(*node, obj, tx.GetHash(), height);
    }

    Res operator()(const CUpdateMasterNodeMessage &obj) const {
        if (obj.updates.empty()) {
            return Res::Err("No update arguments provided");
        }

        if (obj.updates.size() > 3) {
            return Res::Err("Too many updates provided");
        }

        auto node = mnview.GetMasternode(obj.mnId);
        if (!node)
            return DeFiErrors::MNInvalidAltMsg(obj.mnId.ToString());

        const auto collateralTx = node->collateralTx.IsNull() ? obj.mnId : node->collateralTx;
        Require(HasCollateralAuth(collateralTx));

        auto state = node->GetState(height, mnview);
        if (state != CMasternode::ENABLED) {
            return DeFiErrors::MNStateNotEnabled(obj.mnId.ToString());
        }

        const auto attributes = mnview.GetAttributes();
        assert(attributes);

        bool ownerType{}, operatorType{}, rewardType{};
        for (const auto &[type, addressPair] : obj.updates) {
            const auto &[addressType, rawAddress] = addressPair;
            if (type == static_cast<uint8_t>(UpdateMasternodeType::OwnerAddress)) {
                CDataStructureV0 key{AttributeTypes::Param, ParamIDs::Feature, DFIPKeys::MNSetOwnerAddress};
                if (!attributes->GetValue(key, false)) {
                    return Res::Err("Updating masternode owner address not currently enabled in attributes.");
                }
                if (ownerType) {
                    return Res::Err("Multiple owner updates provided");
                }
                ownerType = true;
                bool collateralFound{};
                for (const auto &vin : tx.vin) {
                    if (vin.prevout.hash == collateralTx && vin.prevout.n == 1) {
                        collateralFound = true;
                    }
                }
                if (!collateralFound) {
                    return Res::Err("Missing previous collateral from transaction inputs");
                }
                if (tx.vout.size() == 1) {
                    return Res::Err("Missing new collateral output");
                }

                CTxDestination dest;
                ExtractDestination(tx.vout[1].scriptPubKey, dest);
                const auto keyID = CKeyID::FromOrDefaultDestination(dest, KeyType::MNOwnerKeyType);
                if (keyID.IsNull()) {
                    return Res::Err("Owner address must be P2PKH or P2WPKH type");
                }

                if (tx.vout[1].nValue != GetMnCollateralAmount(height)) {
                    return Res::Err("Incorrect collateral amount");
                }

                if (mnview.GetMasternodeIdByOwner(keyID) || mnview.GetMasternodeIdByOperator(keyID)) {
                    return Res::Err("Masternode with collateral address as operator or owner already exists");
                }

                bool duplicate{};
                mnview.ForEachNewCollateral([&](const uint256 &key, CLazySerialize<MNNewOwnerHeightValue> valueKey) {
                    const auto &value = valueKey.get();
                    if (height > value.blockHeight) {
                        return true;
                    }
                    const auto &coin = coins.AccessCoin({key, 1});
                    assert(!coin.IsSpent());
                    CTxDestination pendingDest;
                    assert(ExtractDestination(coin.out.scriptPubKey, pendingDest));
                    const CKeyID storedID = CKeyID::FromOrDefaultDestination(pendingDest, KeyType::MNOwnerKeyType);
                    if (storedID == keyID) {
                        duplicate = true;
                        return false;
                    }
                    return true;
                });
                if (duplicate) {
                    return Res::ErrCode(CustomTxErrCodes::Fatal,
                                        "Masternode exist with that owner address pending already");
                }

                mnview.UpdateMasternodeCollateral(obj.mnId, *node, tx.GetHash(), height);
            } else if (type == static_cast<uint8_t>(UpdateMasternodeType::OperatorAddress)) {
                CDataStructureV0 key{AttributeTypes::Param, ParamIDs::Feature, DFIPKeys::MNSetOperatorAddress};
                if (!attributes->GetValue(key, false)) {
                    return Res::Err("Updating masternode operator address not currently enabled in attributes.");
                }
                if (operatorType) {
                    return Res::Err("Multiple operator updates provided");
                }
                operatorType = true;

                if (addressType != PKHashType && addressType != WitV0KeyHashType) {
                    return Res::Err("Operator address must be P2PKH or P2WPKH type");
                }

                CKeyID keyID;
                try {
                    keyID = CKeyID(uint160(rawAddress));
                } catch (...) {
                    return Res::Err("Updating masternode operator address is invalid");
                }

                if (mnview.GetMasternodeIdByOwner(keyID) || mnview.GetMasternodeIdByOperator(keyID)) {
                    return Res::Err("Masternode with that operator address already exists");
                }
                mnview.UpdateMasternodeOperator(obj.mnId, *node, addressType, keyID, height);
            } else if (type == static_cast<uint8_t>(UpdateMasternodeType::SetRewardAddress)) {
                CDataStructureV0 key{AttributeTypes::Param, ParamIDs::Feature, DFIPKeys::MNSetRewardAddress};
                if (!attributes->GetValue(key, false)) {
                    return Res::Err("Updating masternode reward address not currently enabled in attributes.");
                }
                if (rewardType) {
                    return Res::Err("Multiple reward address updates provided");
                }
                rewardType = true;

                // Change ChangiIntermediateHeight to NextNMetworkUpgradeHeight on mainnet release
                if (height < static_cast<uint32_t>(consensus.ChangiIntermediateHeight)) {
                    if (addressType != PKHashType && addressType != WitV0KeyHashType) {
                        return Res::Err("Reward address must be P2PKH or P2WPKH type");
                    }
                } else {
                    if (addressType != PKHashType && addressType != ScriptHashType && addressType != WitV0KeyHashType) {
                        return Res::Err("Reward address must be P2SH, P2PKH or P2WPKH type");
                    }
                }

                CKeyID keyID;
                try {
                    keyID = CKeyID(uint160(rawAddress));
                } catch (...) {
                    return Res::Err("Updating masternode reward address is invalid");
                }

                mnview.SetForcedRewardAddress(obj.mnId, *node, addressType, keyID, height);

                // Store history of all reward address changes. This allows us to call CalculateOwnerReward
                // on reward addresses owned by the local wallet. This can be removed some time after the
                // next hard fork as this is a workaround for the issue fixed in the following PR:
                // https://github.com/DeFiCh/ain/pull/1766
                if (auto addresses = mnview.SettingsGetRewardAddresses()) {
                    const CScript rewardAddress = GetScriptForDestination(FromOrDefaultKeyIDToDestination(addressType, keyID, KeyType::MNRewardKeyType));
                    addresses->insert(rewardAddress);
                    mnview.SettingsSetRewardAddresses(*addresses);
                }
            } else if (type == static_cast<uint8_t>(UpdateMasternodeType::RemRewardAddress)) {
                CDataStructureV0 key{AttributeTypes::Param, ParamIDs::Feature, DFIPKeys::MNSetRewardAddress};
                if (!attributes->GetValue(key, false)) {
                    return Res::Err("Updating masternode reward address not currently enabled in attributes.");
                }
                if (rewardType) {
                    return Res::Err("Multiple reward address updates provided");
                }
                rewardType = true;

                mnview.RemForcedRewardAddress(obj.mnId, *node, height);
            } else {
                return Res::Err("Unknown update type provided");
            }
        }

        return Res::Ok();
    }

    Res operator()(const CCreateTokenMessage &obj) const {
        auto res = CheckTokenCreationTx();
        if (!res) {
            return res;
        }

        CTokenImplementation token;
        static_cast<CToken &>(token) = obj;

        auto tokenSymbol = trim_ws(token.symbol).substr(0, CToken::MAX_TOKEN_SYMBOL_LENGTH);
        auto tokenName = trim_ws(token.name).substr(0, CToken::MAX_TOKEN_NAME_LENGTH);

        token.symbol         = tokenSymbol;
        token.name           = tokenName;
        token.creationTx     = tx.GetHash();
        token.creationHeight = height;

        // check foundation auth
        if (token.IsDAT() && !HasFoundationAuth()) {
            return Res::Err("tx not from foundation member");
        }

        if (static_cast<int>(height) >= consensus.BayfrontHeight) {  // formal compatibility if someone cheat and create
                                                                     // LPS token on the pre-bayfront node
            if (token.IsPoolShare()) {
                return Res::Err("Can't manually create 'Liquidity Pool Share' token; use poolpair creation");
            }
        }

        auto tokenId = mnview.CreateToken(token, static_cast<int>(height) < consensus.BayfrontHeight);

        if (tokenId && token.IsDAT() && IsEVMEnabled(height, mnview, consensus)) {
            CrossBoundaryResult result;
            evm_create_dst20(result, evmQueueId, tx.GetHash().GetByteArray(),
                             rust::string(tokenName.c_str()),
                             rust::string(tokenSymbol.c_str()),
                             tokenId->ToString());

            if (!result.ok) {
                return Res::Err("Error creating DST20 token: %s", result.reason);
            }
        }

        return tokenId;
    }

    Res operator()(const CUpdateTokenPreAMKMessage &obj) const {
        auto pair = mnview.GetTokenByCreationTx(obj.tokenTx);
        if (!pair) {
            return Res::Err("token with creationTx %s does not exist", obj.tokenTx.ToString());
        }
        auto token = pair->second;

        // check foundation auth
        auto res = HasFoundationAuth();

        if (token.IsDAT() != obj.isDAT && pair->first >= CTokensView::DCT_ID_START) {
            token.flags ^= (uint8_t)CToken::TokenFlags::DAT;
            return !res ? res : mnview.UpdateToken(token, true);
        }
        return res;
    }

    Res operator()(const CUpdateTokenMessage &obj) const {
        auto pair = mnview.GetTokenByCreationTx(obj.tokenTx);
        Require(pair, "token with creationTx %s does not exist", obj.tokenTx.ToString());
        Require(pair->first != DCT_ID{0}, "Can't alter DFI token!");

        Require(!mnview.AreTokensLocked({pair->first.v}), "Cannot update token during lock");

        const auto &token = pair->second;

        // need to check it exectly here cause lps has no collateral auth (that checked next)
        Require(!token.IsPoolShare(),
                "token %s is the LPS token! Can't alter pool share's tokens!",
                obj.tokenTx.ToString());

        // check auth, depends from token's "origins"
        const Coin &auth = coins.AccessCoin(COutPoint(token.creationTx, 1));  // always n=1 output

        const auto attributes = mnview.GetAttributes();
        assert(attributes);
        std::set<CScript> databaseMembers;
        if (attributes->GetValue(CDataStructureV0{AttributeTypes::Param, ParamIDs::Feature, DFIPKeys::GovFoundation},
                                 false)) {
            databaseMembers = attributes->GetValue(
                CDataStructureV0{AttributeTypes::Param, ParamIDs::Foundation, DFIPKeys::Members}, std::set<CScript>{});
        }
        bool isFoundersToken = !databaseMembers.empty() ? databaseMembers.count(auth.out.scriptPubKey) > 0
                                                        : consensus.foundationMembers.count(auth.out.scriptPubKey) > 0;

        if (isFoundersToken)
            Require(HasFoundationAuth());
        else
            Require(HasCollateralAuth(token.creationTx));

        // Check for isDAT change in non-foundation token after set height
        if (static_cast<int>(height) >= consensus.BayfrontMarinaHeight)
            // check foundation auth
            Require(obj.token.IsDAT() == token.IsDAT() || HasFoundationAuth(),
                    "can't set isDAT to true, tx not from foundation member");

        CTokenImplementation updatedToken{obj.token};
        updatedToken.creationTx        = token.creationTx;
        updatedToken.destructionTx     = token.destructionTx;
        updatedToken.destructionHeight = token.destructionHeight;
        if (static_cast<int>(height) >= consensus.FortCanningHeight)
            updatedToken.symbol = trim_ws(updatedToken.symbol).substr(0, CToken::MAX_TOKEN_SYMBOL_LENGTH);

        return mnview.UpdateToken(updatedToken);
    }

    Res operator()(const CMintTokensMessage &obj) const {
        const auto isRegTestSimulateMainnet = gArgs.GetArg("-regtest-minttoken-simulate-mainnet", false);
        const auto fortCanningCrunchHeight  = static_cast<uint32_t>(consensus.FortCanningCrunchHeight);
        const auto grandCentralHeight       = static_cast<uint32_t>(consensus.GrandCentralHeight);

        CDataStructureV0 enabledKey{AttributeTypes::Param, ParamIDs::Feature, DFIPKeys::MintTokens};
        const auto attributes = mnview.GetAttributes();
        assert(attributes);
        const auto toAddressEnabled = attributes->GetValue(enabledKey, false);

        if (!toAddressEnabled && !obj.to.empty())
            return Res::Err("Mint tokens to address is not enabled");

        // check auth and increase balance of token's owner
        for (const auto &[tokenId, amount] : obj.balances) {
            if (Params().NetworkIDString() == CBaseChainParams::MAIN && height >= fortCanningCrunchHeight &&
                mnview.GetLoanTokenByID(tokenId)) {
                return Res::Err("Loan tokens cannot be minted");
            }

            auto token = mnview.GetToken(tokenId);
            if (!token)
                return Res::Err("token %s does not exist!", tokenId.ToString());

            bool anybodyCanMint = IsRegtestNetwork() && !isRegTestSimulateMainnet;
            auto mintable       = MintableToken(tokenId, *token, anybodyCanMint);

            auto mintTokensInternal = [&](DCT_ID tokenId, CAmount amount) {
                auto minted = mnview.AddMintedTokens(tokenId, amount);
                if (!minted)
                    return minted;

                CScript mintTo{*mintable.val};
                if (!obj.to.empty()) {
                    CTxDestination destination;
                    if (ExtractDestination(obj.to, destination) && IsValidDestination(destination))
                        mintTo = obj.to;
                    else
                        return Res::Err("Invalid \'to\' address provided");
                }

                CalculateOwnerRewards(mintTo);
                auto res = mnview.AddBalance(mintTo, CTokenAmount{tokenId, amount});
                if (!res)
                    return res;

                return Res::Ok();
            };

            if (!mintable)
                return std::move(mintable);

            if (anybodyCanMint || height < grandCentralHeight || !token->IsDAT() || HasFoundationAuth()) {
                auto res = mintTokensInternal(tokenId, amount);
                if (!res)
                    return res;
                continue;
            }

            auto attributes = mnview.GetAttributes();
            assert(attributes);

            CDataStructureV0 enableKey{AttributeTypes::Param, ParamIDs::Feature, DFIPKeys::ConsortiumEnabled};
            CDataStructureV0 membersKey{AttributeTypes::Consortium, tokenId.v, ConsortiumKeys::MemberValues};
            const auto members = attributes->GetValue(membersKey, CConsortiumMembers{});

            if (!attributes->GetValue(enableKey, false) || members.empty()) {
                const Coin &auth = coins.AccessCoin(COutPoint(token->creationTx, 1));  // always n=1 output
                if (!HasAuth(auth.out.scriptPubKey))
                    return Res::Err("You are not a foundation member or token owner and cannot mint this token!");

                auto res = mintTokensInternal(tokenId, amount);
                if (!res)
                    return res;
                continue;
            }

            mintable.ok = false;

            CDataStructureV0 membersMintedKey{
                AttributeTypes::Live, ParamIDs::Economy, EconomyKeys::ConsortiumMembersMinted};
            auto membersBalances = attributes->GetValue(membersMintedKey, CConsortiumMembersMinted{});

            const auto dailyInterval = height / consensus.blocksPerDay() * consensus.blocksPerDay();

            for (const auto &[key, member] : members) {
                if (HasAuth(member.ownerAddress)) {
                    if (member.status != CConsortiumMember::Status::Active)
                        return Res::Err("Cannot mint token, not an active member of consortium for %s!", token->symbol);

                    auto add = SafeAdd(membersBalances[tokenId][key].minted, amount);
                    if (!add)
                        return (std::move(add));
                    membersBalances[tokenId][key].minted = add;

                    if (dailyInterval == membersBalances[tokenId][key].dailyMinted.first) {
                        add = SafeAdd(membersBalances[tokenId][key].dailyMinted.second, amount);
                        if (!add)
                            return (std::move(add));
                        membersBalances[tokenId][key].dailyMinted.second = add;
                    } else {
                        membersBalances[tokenId][key].dailyMinted.first  = dailyInterval;
                        membersBalances[tokenId][key].dailyMinted.second = amount;
                    }

                    if (membersBalances[tokenId][key].minted > member.mintLimit)
                        return Res::Err("You will exceed your maximum mint limit for %s token by minting this amount!",
                                        token->symbol);

                    if (membersBalances[tokenId][key].dailyMinted.second > member.dailyMintLimit) {
                        return Res::Err("You will exceed your daily mint limit for %s token by minting this amount",
                                        token->symbol);
                    }

                    *mintable.val = member.ownerAddress;
                    mintable.ok   = true;
                    break;
                }
            }

            if (!mintable)
                return Res::Err("You are not a foundation or consortium member and cannot mint this token!");

            CDataStructureV0 maxLimitKey{AttributeTypes::Consortium, tokenId.v, ConsortiumKeys::MintLimit};
            const auto maxLimit = attributes->GetValue(maxLimitKey, CAmount{0});

            CDataStructureV0 dailyLimitKey{AttributeTypes::Consortium, tokenId.v, ConsortiumKeys::DailyMintLimit};
            const auto dailyLimit = attributes->GetValue(dailyLimitKey, CAmount{0});

            CDataStructureV0 consortiumMintedKey{
                AttributeTypes::Live, ParamIDs::Economy, EconomyKeys::ConsortiumMinted};
            auto globalBalances = attributes->GetValue(consortiumMintedKey, CConsortiumGlobalMinted{});

            auto add = SafeAdd(globalBalances[tokenId].minted, amount);
            if (!add)
                return (std::move(add));

            globalBalances[tokenId].minted = add;

            if (maxLimit != -1 * COIN && globalBalances[tokenId].minted > maxLimit)
                return Res::Err(
                    "You will exceed global maximum consortium mint limit for %s token by minting this amount!",
                    token->symbol);

            CAmount totalDaily{};
            for (const auto &[key, value] : membersBalances[tokenId]) {
                if (value.dailyMinted.first == dailyInterval) {
                    totalDaily += value.dailyMinted.second;
                }
            }

            if (dailyLimit != -1 * COIN && totalDaily > dailyLimit)
                return Res::Err(
                    "You will exceed global daily maximum consortium mint limit for %s token by minting this "
                    "amount.",
                    token->symbol);

            attributes->SetValue(consortiumMintedKey, globalBalances);
            attributes->SetValue(membersMintedKey, membersBalances);

            auto saved = mnview.SetVariable(*attributes);
            if (!saved)
                return saved;

            auto minted = mintTokensInternal(tokenId, amount);
            if (!minted)
                return minted;
        }

        return Res::Ok();
    }

    Res operator()(const CBurnTokensMessage &obj) const {
        if (obj.amounts.balances.empty()) {
            return Res::Err("tx must have balances to burn");
        }

        for (const auto &[tokenId, amount] : obj.amounts.balances) {
            // check auth
            if (!HasAuth(obj.from))
                return Res::Err("tx must have at least one input from account owner");

            if (obj.burnType != CBurnTokensMessage::BurnType::TokenBurn)
                return Res::Err("Currently only burn type 0 - TokenBurn is supported!");

            CScript ownerAddress;

            if (auto address = std::get_if<CScript>(&obj.context); address && !address->empty())
                ownerAddress = *address;
            else
                ownerAddress = obj.from;

            auto attributes = mnview.GetAttributes();
            Require(attributes, "Cannot read from attributes gov variable!");

            CDataStructureV0 membersKey{AttributeTypes::Consortium, tokenId.v, ConsortiumKeys::MemberValues};
            const auto members = attributes->GetValue(membersKey, CConsortiumMembers{});
            CDataStructureV0 membersMintedKey{
                AttributeTypes::Live, ParamIDs::Economy, EconomyKeys::ConsortiumMembersMinted};
            auto membersBalances = attributes->GetValue(membersMintedKey, CConsortiumMembersMinted{});
            CDataStructureV0 consortiumMintedKey{
                AttributeTypes::Live, ParamIDs::Economy, EconomyKeys::ConsortiumMinted};
            auto globalBalances = attributes->GetValue(consortiumMintedKey, CConsortiumGlobalMinted{});

            bool setVariable = false;
            for (const auto &tmp : members)
                if (tmp.second.ownerAddress == ownerAddress) {
                    auto add = SafeAdd(membersBalances[tokenId][tmp.first].burnt, amount);
                    if (!add)
                        return (std::move(add));

                    membersBalances[tokenId][tmp.first].burnt = add;

                    add = SafeAdd(globalBalances[tokenId].burnt, amount);
                    if (!add)
                        return (std::move(add));

                    globalBalances[tokenId].burnt = add;

                    setVariable = true;
                    break;
                }

            if (setVariable) {
                attributes->SetValue(membersMintedKey, membersBalances);
                attributes->SetValue(consortiumMintedKey, globalBalances);

                auto saved = mnview.SetVariable(*attributes);
                if (!saved)
                    return saved;
            }

            CalculateOwnerRewards(obj.from);

            auto res = TransferTokenBalance(tokenId, amount, obj.from, consensus.burnAddress);
            if (!res)
                return res;
        }

        return Res::Ok();
    }

    Res operator()(const CCreatePoolPairMessage &obj) const {
        // check foundation auth
        Require(HasFoundationAuth());
        Require(obj.commission >= 0 && obj.commission <= COIN, "wrong commission");

        if (height >= static_cast<uint32_t>(consensus.FortCanningCrunchHeight)) {
            Require(obj.pairSymbol.find('/') == std::string::npos, "token symbol should not contain '/'");
        }

        /// @todo ownerAddress validity checked only in rpc. is it enough?
        CPoolPair poolPair{};
        static_cast<CPoolPairMessageBase&>(poolPair) = obj;
        auto pairSymbol         = obj.pairSymbol;
        poolPair.creationTx     = tx.GetHash();
        poolPair.creationHeight = height;
        auto &rewards           = poolPair.rewards;

        auto tokenA = mnview.GetToken(poolPair.idTokenA);
        Require(tokenA, "token %s does not exist!", poolPair.idTokenA.ToString());

        auto tokenB = mnview.GetToken(poolPair.idTokenB);
        Require(tokenB, "token %s does not exist!", poolPair.idTokenB.ToString());

        const auto symbolLength = height >= static_cast<uint32_t>(consensus.FortCanningHeight)
                                      ? CToken::MAX_TOKEN_POOLPAIR_LENGTH
                                      : CToken::MAX_TOKEN_SYMBOL_LENGTH;
        if (pairSymbol.empty()) {
            pairSymbol = trim_ws(tokenA->symbol + "-" + tokenB->symbol).substr(0, symbolLength);
        } else {
            pairSymbol = trim_ws(pairSymbol).substr(0, symbolLength);
        }

        CTokenImplementation token;
        token.flags = (uint8_t)CToken::TokenFlags::DAT | (uint8_t)CToken::TokenFlags::LPS |
                      (uint8_t)CToken::TokenFlags::Tradeable | (uint8_t)CToken::TokenFlags::Finalized;

        token.name           = trim_ws(tokenA->name + "-" + tokenB->name).substr(0, CToken::MAX_TOKEN_NAME_LENGTH);
        token.symbol         = pairSymbol;
        token.creationTx     = tx.GetHash();
        token.creationHeight = height;

        auto tokenId = mnview.CreateToken(token);
        Require(tokenId);

        rewards = obj.rewards;
        if (!rewards.balances.empty()) {
            // Check tokens exist and remove empty reward amounts
            Require(EraseEmptyBalances(rewards.balances));
        }

        return mnview.SetPoolPair(tokenId, height, poolPair);
    }

    Res operator()(const CUpdatePoolPairMessage &obj) const {
        // check foundation auth
        Require(HasFoundationAuth());

        auto rewards = obj.rewards;
        if (!rewards.balances.empty()) {
            // Check for special case to wipe rewards
            if (!(rewards.balances.size() == 1 &&
                  rewards.balances.cbegin()->first == DCT_ID{std::numeric_limits<uint32_t>::max()} &&
                  rewards.balances.cbegin()->second == std::numeric_limits<CAmount>::max())) {
                // Check if tokens exist and remove empty reward amounts
                Require(EraseEmptyBalances(rewards.balances));
            }
        }
        return mnview.UpdatePoolPair(obj.poolId, height, obj.status, obj.commission, obj.ownerAddress, rewards);
    }

    Res operator()(const CPoolSwapMessage &obj) const {
        // check auth
        Require(HasAuth(obj.from));

        return CPoolSwap(obj, height).ExecuteSwap(mnview, {}, consensus);
    }

    Res operator()(const CPoolSwapMessageV2 &obj) const {
        // check auth
        Require(HasAuth(obj.swapInfo.from));

        return CPoolSwap(obj.swapInfo, height).ExecuteSwap(mnview, obj.poolIDs, consensus);
    }

    Res operator()(const CLiquidityMessage &obj) const {
        CBalances sumTx = SumAllTransfers(obj.from);
        Require(sumTx.balances.size() == 2, "the pool pair requires two tokens");

        std::pair<DCT_ID, CAmount> amountA = *sumTx.balances.begin();
        std::pair<DCT_ID, CAmount> amountB = *(std::next(sumTx.balances.begin(), 1));

        // checked internally too. remove here?
        Require(amountA.second > 0 && amountB.second > 0, "amount cannot be less than or equal to zero");

        auto pair = mnview.GetPoolPair(amountA.first, amountB.first);
        Require(pair, "there is no such pool pair");

        for (const auto &kv : obj.from) {
            Require(HasAuth(kv.first));
        }

        for (const auto &kv : obj.from) {
            CalculateOwnerRewards(kv.first);
            Require(mnview.SubBalances(kv.first, kv.second));
        }

        const auto &lpTokenID = pair->first;
        auto &pool            = pair->second;

        // normalize A & B to correspond poolpair's tokens
        if (amountA.first != pool.idTokenA)
            std::swap(amountA, amountB);

        bool slippageProtection = static_cast<int>(height) >= consensus.BayfrontMarinaHeight;
        Require(pool.AddLiquidity(
            amountA.second,
            amountB.second,
            [&] /*onMint*/ (CAmount liqAmount) {
                CBalances balance{TAmounts{{lpTokenID, liqAmount}}};
                return AddBalanceSetShares(obj.shareAddress, balance);
            },
            slippageProtection));
        return mnview.SetPoolPair(lpTokenID, height, pool);
    }

    Res operator()(const CRemoveLiquidityMessage &obj) const {
        const auto &from = obj.from;
        auto amount      = obj.amount;

        // checked internally too. remove here?
        Require(amount.nValue > 0, "amount cannot be less than or equal to zero");

        auto pair = mnview.GetPoolPair(amount.nTokenId);
        Require(pair, "there is no such pool pair");

        Require(HasAuth(from));

        CPoolPair &pool = pair.value();

        // subtract liq.balance BEFORE RemoveLiquidity call to check balance correctness
        CBalances balance{TAmounts{{amount.nTokenId, amount.nValue}}};
        Require(SubBalanceDelShares(from, balance));

        Require(pool.RemoveLiquidity(amount.nValue, [&](CAmount amountA, CAmount amountB) {
            CalculateOwnerRewards(from);
            CBalances balances{
                TAmounts{{pool.idTokenA, amountA}, {pool.idTokenB, amountB}}
            };
            return mnview.AddBalances(from, balances);
        }));

        return mnview.SetPoolPair(amount.nTokenId, height, pool);
    }

    Res operator()(const CUtxosToAccountMessage &obj) const {
        // check enough tokens are "burnt"
        auto burnt = BurntTokens(tx);
        Require(burnt);

        const auto mustBeBurnt = SumAllTransfers(obj.to);
        Require(*burnt.val == mustBeBurnt,
                "transfer tokens mismatch burnt tokens: (%s) != (%s)",
                mustBeBurnt.ToString(),
                burnt.val->ToString());

        // transfer
        return AddBalancesSetShares(obj.to);
    }

    Res operator()(const CAccountToUtxosMessage &obj) const {
        // check auth
        Require(HasAuth(obj.from));

        // check that all tokens are minted, and no excess tokens are minted
        auto minted = MintedTokens(tx, obj.mintingOutputsStart);
        Require(minted);

        Require(obj.balances == *minted.val,
                "amount of minted tokens in UTXOs and metadata do not match: (%s) != (%s)",
                minted.val->ToString(),
                obj.balances.ToString());

        // block for non-DFI transactions
        for (const auto &kv : obj.balances.balances) {
            const DCT_ID &tokenId = kv.first;
            Require(tokenId == DCT_ID{0}, "only available for DFI transactions");
        }

        // transfer
        return SubBalanceDelShares(obj.from, obj.balances);
    }

    Res operator()(const CAccountToAccountMessage &obj) const {
        // check auth
        Require(HasAuth(obj.from));

        // transfer
        Require(SubBalanceDelShares(obj.from, SumAllTransfers(obj.to)));
        return AddBalancesSetShares(obj.to);
    }

    Res HandleDFIP2201Contract(const CSmartContractMessage &obj) const {
        const auto attributes = mnview.GetAttributes();
        Require(attributes, "Attributes unavailable");

        CDataStructureV0 activeKey{AttributeTypes::Param, ParamIDs::DFIP2201, DFIPKeys::Active};

        Require(attributes->GetValue(activeKey, false), "DFIP2201 smart contract is not enabled");

        Require(obj.name == SMART_CONTRACT_DFIP_2201, "DFIP2201 contract mismatch - got: " + obj.name);

        Require(obj.accounts.size() == 1, "Only one address entry expected for " + obj.name);

        Require(obj.accounts.begin()->second.balances.size() == 1, "Only one amount entry expected for " + obj.name);

        const auto &script = obj.accounts.begin()->first;
        Require(HasAuth(script), "Must have at least one input from supplied address");

        const auto &id     = obj.accounts.begin()->second.balances.begin()->first;
        const auto &amount = obj.accounts.begin()->second.balances.begin()->second;

        Require(amount > 0, "Amount out of range");

        CDataStructureV0 minSwapKey{AttributeTypes::Param, ParamIDs::DFIP2201, DFIPKeys::MinSwap};
        auto minSwap = attributes->GetValue(minSwapKey, CAmount{0});

        if (amount < minSwap) {
            return DeFiErrors::ICXBTCBelowMinSwap(amount, minSwap);
        }

        const auto token = mnview.GetToken(id);
        Require(token, "Specified token not found");

        Require(token->symbol == "BTC" && token->name == "Bitcoin" && token->IsDAT(),
                "Only Bitcoin can be swapped in " + obj.name);

        if (height >= static_cast<uint32_t>(consensus.NextNetworkUpgradeHeight)) {
            mnview.CalculateOwnerRewards(script, height);
        }

        Require(mnview.SubBalance(script, {id, amount}));

        const CTokenCurrencyPair btcUsd{"BTC", "USD"};
        const CTokenCurrencyPair dfiUsd{"DFI", "USD"};

        bool useNextPrice{false}, requireLivePrice{true};
        auto resVal = mnview.GetValidatedIntervalPrice(btcUsd, useNextPrice, requireLivePrice);
        Require(resVal);

        CDataStructureV0 premiumKey{AttributeTypes::Param, ParamIDs::DFIP2201, DFIPKeys::Premium};
        auto premium = attributes->GetValue(premiumKey, CAmount{2500000});

        const auto &btcPrice = MultiplyAmounts(*resVal.val, premium + COIN);

        resVal = mnview.GetValidatedIntervalPrice(dfiUsd, useNextPrice, requireLivePrice);
        Require(resVal);

        const auto totalDFI = MultiplyAmounts(DivideAmounts(btcPrice, *resVal.val), amount);

        Require(mnview.SubBalance(consensus.smartContracts.begin()->second, {{0}, totalDFI}));

        Require(mnview.AddBalance(script, {{0}, totalDFI}));

        return Res::Ok();
    }

    Res operator()(const CSmartContractMessage &obj) const {
        Require(!obj.accounts.empty(), "Contract account parameters missing");
        auto contracts = consensus.smartContracts;

        auto contract = contracts.find(obj.name);
        Require(contract != contracts.end(), "Specified smart contract not found");

        // Convert to switch when it's long enough.
        if (obj.name == SMART_CONTRACT_DFIP_2201)
            return HandleDFIP2201Contract(obj);

        return Res::Err("Specified smart contract not found");
    }

    Res operator()(const CFutureSwapMessage &obj) const {
        Require(HasAuth(obj.owner), "Transaction must have at least one input from owner");

        const auto attributes = mnview.GetAttributes();
        Require(attributes, "Attributes unavailable");

        bool dfiToDUSD     = !obj.source.nTokenId.v;
        const auto paramID = dfiToDUSD ? ParamIDs::DFIP2206F : ParamIDs::DFIP2203;

        CDataStructureV0 activeKey{AttributeTypes::Param, paramID, DFIPKeys::Active};
        CDataStructureV0 blockKey{AttributeTypes::Param, paramID, DFIPKeys::BlockPeriod};
        CDataStructureV0 rewardKey{AttributeTypes::Param, paramID, DFIPKeys::RewardPct};

        Require(
            attributes->GetValue(activeKey, false) && attributes->CheckKey(blockKey) && attributes->CheckKey(rewardKey),
            "%s not currently active",
            dfiToDUSD ? "DFIP2206F" : "DFIP2203");

        CDataStructureV0 startKey{AttributeTypes::Param, paramID, DFIPKeys::StartBlock};
        if (const auto startBlock = attributes->GetValue(startKey, CAmount{})) {
            Require(
                height >= startBlock, "%s not active until block %d", dfiToDUSD ? "DFIP2206F" : "DFIP2203", startBlock);
        }

        Require(obj.source.nValue > 0, "Source amount must be more than zero");

        const auto source = mnview.GetLoanTokenByID(obj.source.nTokenId);
        Require(dfiToDUSD || source, "Could not get source loan token %d", obj.source.nTokenId.v);

        if (!dfiToDUSD && source->symbol == "DUSD") {
            CDataStructureV0 tokenKey{AttributeTypes::Token, obj.destination, TokenKeys::DFIP2203Enabled};
            const auto enabled = attributes->GetValue(tokenKey, true);
            Require(enabled, "DFIP2203 currently disabled for token %d", obj.destination);

            const auto loanToken = mnview.GetLoanTokenByID({obj.destination});
            Require(loanToken, "Could not get destination loan token %d. Set valid destination.", obj.destination);

            Require(!mnview.AreTokensLocked({obj.destination}), "Cannot create future swap for locked token");
        } else {
            if (!dfiToDUSD) {
                Require(obj.destination == 0, "Destination should not be set when source amount is dToken or DFI");

                Require(!mnview.AreTokensLocked({obj.source.nTokenId.v}), "Cannot create future swap for locked token");

                CDataStructureV0 tokenKey{AttributeTypes::Token, obj.source.nTokenId.v, TokenKeys::DFIP2203Enabled};
                const auto enabled = attributes->GetValue(tokenKey, true);
                Require(enabled, "DFIP2203 currently disabled for token %s", obj.source.nTokenId.ToString());
            } else {
                DCT_ID id{};
                const auto token = mnview.GetTokenGuessId("DUSD", id);
                Require(token, "No DUSD token defined");

                Require(mnview.GetFixedIntervalPrice({"DFI", "USD"}), "DFI / DUSD fixed interval price not found");

                Require(obj.destination == id.v,
                        "Incorrect destination defined for DFI swap, DUSD destination expected id: %d",
                        id.v);
            }
        }

        const auto contractType         = dfiToDUSD ? SMART_CONTRACT_DFIP2206F : SMART_CONTRACT_DFIP_2203;
        const auto contractAddressValue = GetFutureSwapContractAddress(contractType);
        Require(contractAddressValue);

        const auto economyKey = dfiToDUSD ? EconomyKeys::DFIP2206FCurrent : EconomyKeys::DFIP2203Current;
        CDataStructureV0 liveKey{AttributeTypes::Live, ParamIDs::Economy, economyKey};
        auto balances = attributes->GetValue(liveKey, CBalances{});

        if (height >= static_cast<uint32_t>(consensus.FortCanningCrunchHeight)) {
            CalculateOwnerRewards(obj.owner);
        }

        if (obj.withdraw) {
            CTokenAmount totalFutures{};
            totalFutures.nTokenId = obj.source.nTokenId;

            if (!dfiToDUSD) {
                std::map<CFuturesUserKey, CFuturesUserValue> userFuturesValues;

                mnview.ForEachFuturesUserValues(
                    [&](const CFuturesUserKey &key, const CFuturesUserValue &futuresValues) {
                        if (key.owner == obj.owner && futuresValues.source.nTokenId == obj.source.nTokenId &&
                            futuresValues.destination == obj.destination) {
                            userFuturesValues[key] = futuresValues;
                        }
                        return true;
                    },
                    {height, obj.owner, std::numeric_limits<uint32_t>::max()});

                for (const auto &[key, value] : userFuturesValues) {
                    totalFutures.Add(value.source.nValue);
                    mnview.EraseFuturesUserValues(key);
                }
            } else {
                std::map<CFuturesUserKey, CAmount> userFuturesValues;

                mnview.ForEachFuturesDUSD(
                    [&](const CFuturesUserKey &key, const CAmount &futuresValues) {
                        if (key.owner == obj.owner) {
                            userFuturesValues[key] = futuresValues;
                        }
                        return true;
                    },
                    {height, obj.owner, std::numeric_limits<uint32_t>::max()});

                for (const auto &[key, amount] : userFuturesValues) {
                    totalFutures.Add(amount);
                    mnview.EraseFuturesDUSD(key);
                }
            }

            Require(totalFutures.Sub(obj.source.nValue));

            if (totalFutures.nValue > 0) {
                Res res{};
                if (!dfiToDUSD) {
                    Require(mnview.StoreFuturesUserValues({height, obj.owner, txn}, {totalFutures, obj.destination}));
                } else {
                    Require(mnview.StoreFuturesDUSD({height, obj.owner, txn}, totalFutures.nValue));
                }
            }

            Require(TransferTokenBalance(obj.source.nTokenId, obj.source.nValue, *contractAddressValue, obj.owner));

            Require(balances.Sub(obj.source));
        } else {
            Require(TransferTokenBalance(obj.source.nTokenId, obj.source.nValue, obj.owner, *contractAddressValue));

            if (!dfiToDUSD) {
                Require(mnview.StoreFuturesUserValues({height, obj.owner, txn}, {obj.source, obj.destination}));
            } else {
                Require(mnview.StoreFuturesDUSD({height, obj.owner, txn}, obj.source.nValue));
            }
            balances.Add(obj.source);
        }

        attributes->SetValue(liveKey, balances);

        mnview.SetVariable(*attributes);

        return Res::Ok();
    }

    Res operator()(const CAnyAccountsToAccountsMessage &obj) const {
        // check auth
        for (const auto &kv : obj.from) {
            Require(HasAuth(kv.first));
        }

        // compare
        const auto sumFrom = SumAllTransfers(obj.from);
        const auto sumTo   = SumAllTransfers(obj.to);

        Require(sumFrom == sumTo, "sum of inputs (from) != sum of outputs (to)");

        // transfer
        // substraction
        Require(SubBalancesDelShares(obj.from));
        // addition
        return AddBalancesSetShares(obj.to);
    }

    Res operator()(const CGovernanceMessage &obj) const {
        // check foundation auth
        Require(HasFoundationAuth());
        for (const auto &gov : obj.govs) {
            if (!gov.second) {
                return Res::Err("'%s': variable does not registered", gov.first);
            }

            auto var = gov.second;
            Res res{};

            if (var->GetName() == "ATTRIBUTES") {
                // Add to existing ATTRIBUTES instead of overwriting.
                auto govVar = mnview.GetAttributes();

                if (!govVar) {
                    return Res::Err("%s: %s", var->GetName(), "Failed to get existing ATTRIBUTES");
                }

                govVar->time = time;

                auto newVar = std::dynamic_pointer_cast<ATTRIBUTES>(var);
                assert(newVar);

                CDataStructureV0 key{AttributeTypes::Param, ParamIDs::Foundation, DFIPKeys::Members};
                auto memberRemoval = newVar->GetValue(key, std::set<std::string>{});

                if (!memberRemoval.empty()) {
                    auto existingMembers = govVar->GetValue(key, std::set<CScript>{});

                    for (auto &member : memberRemoval) {
                        if (member.empty()) {
                            return Res::Err("Invalid address provided");
                        }

                        if (member[0] == '-') {
                            auto memberCopy{member};
                            const auto dest = DecodeDestination(memberCopy.erase(0, 1));
                            if (!IsValidDestination(dest)) {
                                return Res::Err("Invalid address provided");
                            }
                            CScript removeMember = GetScriptForDestination(dest);
                            if (!existingMembers.count(removeMember)) {
                                return Res::Err("Member to remove not present");
                            }
                            existingMembers.erase(removeMember);
                        } else {
                            const auto dest = DecodeDestination(member);
                            if (!IsValidDestination(dest)) {
                                return Res::Err("Invalid address provided");
                            }
                            CScript addMember = GetScriptForDestination(dest);
                            if (existingMembers.count(addMember)) {
                                return Res::Err("Member to add already present");
                            }
                            existingMembers.insert(addMember);
                        }
                    }

                    govVar->SetValue(key, existingMembers);

                    // Remove this key and apply any other changes
                    newVar->EraseKey(key);
                    if (!(res = govVar->Import(newVar->Export())) || !(res = govVar->Validate(mnview)) ||
                        !(res = govVar->Apply(mnview, height)))
                        return Res::Err("%s: %s", var->GetName(), res.msg);
                } else {
                    // Validate as complete set. Check for future conflicts between key pairs.
                    if (!(res = govVar->Import(var->Export())) || !(res = govVar->Validate(mnview)) ||
                        !(res = govVar->Apply(mnview, height)))
                        return Res::Err("%s: %s", var->GetName(), res.msg);
                }

                var = govVar;
            } else {
                // After GW, some ATTRIBUTES changes require the context of its map to validate,
                // moving this Validate() call to else statement from before this conditional.
                res = var->Validate(mnview);
                if (!res)
                    return Res::Err("%s: %s", var->GetName(), res.msg);

                if (var->GetName() == "ORACLE_BLOCK_INTERVAL") {
                    // Make sure ORACLE_BLOCK_INTERVAL only updates at end of interval
                    const auto diff = height % mnview.GetIntervalBlock();
                    if (diff != 0) {
                        // Store as pending change
                        storeGovVars({gov.first, var, height + mnview.GetIntervalBlock() - diff}, mnview);
                        continue;
                    }
                }

                res = var->Apply(mnview, height);
                if (!res) {
                    return Res::Err("%s: %s", var->GetName(), res.msg);
                }
            }

            res = mnview.SetVariable(*var);
            if (!res) {
                return Res::Err("%s: %s", var->GetName(), res.msg);
            }
        }
        return Res::Ok();
    }

    Res operator()(const CGovernanceUnsetMessage &obj) const {
        // check foundation auth
        if (!HasFoundationAuth())
            return Res::Err("tx not from foundation member");

        const auto attributes = mnview.GetAttributes();
        assert(attributes);
        CDataStructureV0 key{AttributeTypes::Param, ParamIDs::Feature, DFIPKeys::GovUnset};
        if (!attributes->GetValue(key, false)) {
            return Res::Err("Unset Gov variables not currently enabled in attributes.");
        }

        for (const auto &gov : obj.govs) {
            auto var = mnview.GetVariable(gov.first);
            if (!var)
                return Res::Err("'%s': variable does not registered", gov.first);

            auto res = var->Erase(mnview, height, gov.second);
            if (!res)
                return Res::Err("%s: %s", var->GetName(), res.msg);

            if (!(res = mnview.SetVariable(*var)))
                return Res::Err("%s: %s", var->GetName(), res.msg);
        }
        return Res::Ok();
    }

    Res operator()(const CGovernanceHeightMessage &obj) const {
        // check foundation auth
        if (!HasFoundationAuth()) {
            return Res::Err("tx not from foundation member");
        }
        if (obj.startHeight <= height) {
            return Res::Err("startHeight must be above the current block height");
        }

        if (obj.govVar->GetName() == "ORACLE_BLOCK_INTERVAL") {
            return Res::Err("%s: %s", obj.govVar->GetName(), "Cannot set via setgovheight.");
        }

        // Validate GovVariables before storing
        if (height >= static_cast<uint32_t>(consensus.FortCanningCrunchHeight) &&
            obj.govVar->GetName() == "ATTRIBUTES") {
            auto govVar = mnview.GetAttributes();
            if (!govVar) {
                return Res::Err("%s: %s", obj.govVar->GetName(), "Failed to get existing ATTRIBUTES");
            }

            auto storedGovVars = mnview.GetStoredVariablesRange(height, obj.startHeight);

            Res res{};
            CCustomCSView govCache(mnview);
            for (const auto &[varHeight, var] : storedGovVars) {
                if (var->GetName() == "ATTRIBUTES") {
                    if (res = govVar->Import(var->Export()); !res) {
                        return Res::Err("%s: Failed to import stored vars: %s", obj.govVar->GetName(), res.msg);
                    }
                }
            }

            // After GW exclude TokenSplit if split will have already been performed by startHeight
            if (height >= static_cast<uint32_t>(consensus.GrandCentralHeight)) {
                if (const auto attrVar = std::dynamic_pointer_cast<ATTRIBUTES>(govVar); attrVar) {
                    const auto attrMap = attrVar->GetAttributesMap();
                    std::vector<CDataStructureV0> keysToErase;
                    for (const auto &[key, value] : attrMap) {
                        if (const auto attrV0 = std::get_if<CDataStructureV0>(&key); attrV0) {
                            if (attrV0->type == AttributeTypes::Oracles && attrV0->typeId == OracleIDs::Splits &&
                                attrV0->key < obj.startHeight) {
                                keysToErase.push_back(*attrV0);
                            }
                        }
                    }
                    for (const auto &key : keysToErase) {
                        attrVar->EraseKey(key);
                    }
                }
            }

            if (!(res = govVar->Import(obj.govVar->Export())) || !(res = govVar->Validate(govCache)) ||
                !(res = govVar->Apply(govCache, obj.startHeight))) {
                return Res::Err("%s: Cumulative application of Gov vars failed: %s", obj.govVar->GetName(), res.msg);
            }
        } else {
            auto result = obj.govVar->Validate(mnview);
            if (!result)
                return Res::Err("%s: %s", obj.govVar->GetName(), result.msg);
        }

        // Store pending Gov var change
        storeGovVars(obj, mnview);

        return Res::Ok();
    }

    Res operator()(const CAppointOracleMessage &obj) const {
        if (!HasFoundationAuth()) {
            return Res::Err("tx not from foundation member");
        }
        COracle oracle;
        static_cast<CAppointOracleMessage &>(oracle) = obj;
        auto res                                     = NormalizeTokenCurrencyPair(oracle.availablePairs);
        return !res ? res : mnview.AppointOracle(tx.GetHash(), oracle);
    }

    Res operator()(const CUpdateOracleAppointMessage &obj) const {
        if (!HasFoundationAuth()) {
            return Res::Err("tx not from foundation member");
        }
        COracle oracle;
        static_cast<CAppointOracleMessage &>(oracle) = obj.newOracleAppoint;
        Require(NormalizeTokenCurrencyPair(oracle.availablePairs));
        return mnview.UpdateOracle(obj.oracleId, std::move(oracle));
    }

    Res operator()(const CRemoveOracleAppointMessage &obj) const {
        Require(HasFoundationAuth());

        return mnview.RemoveOracle(obj.oracleId);
    }

    Res operator()(const CSetOracleDataMessage &obj) const {
        auto oracle = mnview.GetOracleData(obj.oracleId);
        if (!oracle) {
            return Res::Err("failed to retrieve oracle <%s> from database", obj.oracleId.GetHex());
        }
        if (!HasAuth(oracle.val->oracleAddress)) {
            return Res::Err("tx must have at least one input from account owner");
        }
        if (height >= uint32_t(consensus.FortCanningHeight)) {
            for (const auto &tokenPrice : obj.tokenPrices) {
                for (const auto &price : tokenPrice.second) {
                    if (price.second <= 0) {
                        return Res::Err("Amount out of range");
                    }
                    auto timestamp = time;
                    extern bool diffInHour(int64_t time1, int64_t time2);
                    if (!diffInHour(obj.timestamp, timestamp)) {
                        return Res::Err(
                            "Timestamp (%d) is out of price update window (median: %d)", obj.timestamp, timestamp);
                    }
                }
            }
        }
        return mnview.SetOracleData(obj.oracleId, obj.timestamp, obj.tokenPrices);
    }

    Res operator()(const CICXCreateOrderMessage &obj) const {
        if (!IsICXEnabled(height, mnview, consensus))
            return DeFiErrors::ICXDisabled();

        Require(CheckCustomTx());

        CICXOrderImplemetation order;
        static_cast<CICXOrder &>(order) = obj;

        order.creationTx     = tx.GetHash();
        order.creationHeight = height;

        Require(HasAuth(order.ownerAddress), "tx must have at least one input from order owner");

        Require(mnview.GetToken(order.idToken), "token %s does not exist!", order.idToken.ToString());

        if (order.orderType == CICXOrder::TYPE_INTERNAL) {
            Require(order.receivePubkey.IsFullyValid(), "receivePubkey must be valid pubkey");

            // subtract the balance from tokenFrom to dedicate them for the order
            CScript txidAddr(order.creationTx.begin(), order.creationTx.end());
            CalculateOwnerRewards(order.ownerAddress);
            Require(TransferTokenBalance(order.idToken, order.amountFrom, order.ownerAddress, txidAddr));
        }

        return mnview.ICXCreateOrder(order);
    }

    Res operator()(const CICXMakeOfferMessage &obj) const {
        if (!IsICXEnabled(height, mnview, consensus))
            return DeFiErrors::ICXDisabled();

        Require(CheckCustomTx());

        CICXMakeOfferImplemetation makeoffer;
        static_cast<CICXMakeOffer &>(makeoffer) = obj;

        makeoffer.creationTx     = tx.GetHash();
        makeoffer.creationHeight = height;

        Require(HasAuth(makeoffer.ownerAddress), "tx must have at least one input from order owner");

        auto order = mnview.GetICXOrderByCreationTx(makeoffer.orderTx);
        Require(order, "order with creation tx " + makeoffer.orderTx.GetHex() + " does not exists!");

        auto expiry = static_cast<int>(height) < consensus.EunosPayaHeight ? CICXMakeOffer::DEFAULT_EXPIRY
                                                                           : CICXMakeOffer::EUNOSPAYA_DEFAULT_EXPIRY;

        Require(makeoffer.expiry >= expiry, "offer expiry must be greater than %d!", expiry - 1);

        CScript txidAddr(makeoffer.creationTx.begin(), makeoffer.creationTx.end());

        if (order->orderType == CICXOrder::TYPE_INTERNAL) {
            // calculating takerFee
            makeoffer.takerFee = CalculateTakerFee(makeoffer.amount);
        } else if (order->orderType == CICXOrder::TYPE_EXTERNAL) {
            Require(makeoffer.receivePubkey.IsFullyValid(), "receivePubkey must be valid pubkey");

            // calculating takerFee
            CAmount BTCAmount(static_cast<CAmount>(
                (arith_uint256(makeoffer.amount) * arith_uint256(COIN) / arith_uint256(order->orderPrice)).GetLow64()));
            makeoffer.takerFee = CalculateTakerFee(BTCAmount);
        }

        // locking takerFee in offer txidaddr
        CalculateOwnerRewards(makeoffer.ownerAddress);
        Require(TransferTokenBalance(DCT_ID{0}, makeoffer.takerFee, makeoffer.ownerAddress, txidAddr));

        return mnview.ICXMakeOffer(makeoffer);
    }

    Res operator()(const CICXSubmitDFCHTLCMessage &obj) const {
        if (!IsICXEnabled(height, mnview, consensus))
            return DeFiErrors::ICXDisabled();

        Require(CheckCustomTx());

        CICXSubmitDFCHTLCImplemetation submitdfchtlc;
        static_cast<CICXSubmitDFCHTLC &>(submitdfchtlc) = obj;

        submitdfchtlc.creationTx     = tx.GetHash();
        submitdfchtlc.creationHeight = height;

        auto offer = mnview.GetICXMakeOfferByCreationTx(submitdfchtlc.offerTx);
        Require(offer, "offer with creation tx %s does not exists!", submitdfchtlc.offerTx.GetHex());

        auto order = mnview.GetICXOrderByCreationTx(offer->orderTx);
        Require(order, "order with creation tx %s does not exists!", offer->orderTx.GetHex());

        Require(order->creationHeight + order->expiry >= height + submitdfchtlc.timeout,
                "order will expire before dfc htlc expires!");
        Require(!mnview.HasICXSubmitDFCHTLCOpen(submitdfchtlc.offerTx), "dfc htlc already submitted!");

        CScript srcAddr;
        if (order->orderType == CICXOrder::TYPE_INTERNAL) {
            // check auth
            Require(HasAuth(order->ownerAddress), "tx must have at least one input from order owner");
            Require(mnview.HasICXMakeOfferOpen(offer->orderTx, submitdfchtlc.offerTx),
                    "offerTx (%s) has expired",
                    submitdfchtlc.offerTx.GetHex());

            uint32_t timeout;
            if (static_cast<int>(height) < consensus.EunosPayaHeight)
                timeout = CICXSubmitDFCHTLC::MINIMUM_TIMEOUT;
            else
                timeout = CICXSubmitDFCHTLC::EUNOSPAYA_MINIMUM_TIMEOUT;

            Require(submitdfchtlc.timeout >= timeout, "timeout must be greater than %d", timeout - 1);

            srcAddr = CScript(order->creationTx.begin(), order->creationTx.end());

            CScript offerTxidAddr(offer->creationTx.begin(), offer->creationTx.end());

            auto calcAmount = MultiplyAmounts(submitdfchtlc.amount, order->orderPrice);
            Require(calcAmount <= offer->amount, "amount must be lower or equal the offer one");

            CAmount takerFee = offer->takerFee;
            // EunosPaya: calculating adjusted takerFee only if amount in htlc different than in offer
            if (static_cast<int>(height) >= consensus.EunosPayaHeight) {
                if (calcAmount < offer->amount) {
                    auto BTCAmount = MultiplyAmounts(submitdfchtlc.amount, order->orderPrice);
                    takerFee       = (arith_uint256(BTCAmount) * offer->takerFee / offer->amount).GetLow64();
                }
            } else {
                auto BTCAmount = MultiplyAmounts(submitdfchtlc.amount, order->orderPrice);
                takerFee       = CalculateTakerFee(BTCAmount);
            }

            // refund the rest of locked takerFee if there is difference
            if (offer->takerFee - takerFee) {
                CalculateOwnerRewards(offer->ownerAddress);
                Require(
                    TransferTokenBalance(DCT_ID{0}, offer->takerFee - takerFee, offerTxidAddr, offer->ownerAddress));

                // update the offer with adjusted takerFee
                offer->takerFee = takerFee;
                mnview.ICXUpdateMakeOffer(*offer);
            }

            // burn takerFee
            Require(TransferTokenBalance(DCT_ID{0}, offer->takerFee, offerTxidAddr, consensus.burnAddress));

            // burn makerDeposit
            CalculateOwnerRewards(order->ownerAddress);
            Require(TransferTokenBalance(DCT_ID{0}, offer->takerFee, order->ownerAddress, consensus.burnAddress));

        } else if (order->orderType == CICXOrder::TYPE_EXTERNAL) {
            // check auth
            Require(HasAuth(offer->ownerAddress), "tx must have at least one input from offer owner");

            srcAddr = offer->ownerAddress;
            CalculateOwnerRewards(offer->ownerAddress);

            auto exthtlc = mnview.HasICXSubmitEXTHTLCOpen(submitdfchtlc.offerTx);
            Require(exthtlc,
                    "offer (%s) needs to have ext htlc submitted first, but no external htlc found!",
                    submitdfchtlc.offerTx.GetHex());

            auto calcAmount = MultiplyAmounts(exthtlc->amount, order->orderPrice);
            Require(submitdfchtlc.amount == calcAmount, "amount must be equal to calculated exthtlc amount");

            Require(submitdfchtlc.hash == exthtlc->hash,
                    "Invalid hash, dfc htlc hash is different than extarnal htlc hash - %s != %s",
                    submitdfchtlc.hash.GetHex(),
                    exthtlc->hash.GetHex());

            uint32_t timeout, btcBlocksInDfi;
            if (static_cast<int>(height) < consensus.EunosPayaHeight) {
                timeout        = CICXSubmitDFCHTLC::MINIMUM_2ND_TIMEOUT;
                btcBlocksInDfi = CICXSubmitEXTHTLC::BTC_BLOCKS_IN_DFI_BLOCKS;
            } else {
                timeout        = CICXSubmitDFCHTLC::EUNOSPAYA_MINIMUM_2ND_TIMEOUT;
                btcBlocksInDfi = CICXSubmitEXTHTLC::BTC_BLOCKS_IN_DFI_BLOCKS;
            }

            Require(submitdfchtlc.timeout >= timeout, "timeout must be greater than %d", timeout - 1);
            Require(submitdfchtlc.timeout < (exthtlc->creationHeight + (exthtlc->timeout * btcBlocksInDfi)) - height,
                    "timeout must be less than expiration period of 1st htlc in DFI blocks");
        }

        // subtract the balance from order txidaddr or offer owner address and dedicate them for the dfc htlc
        CScript htlcTxidAddr(submitdfchtlc.creationTx.begin(), submitdfchtlc.creationTx.end());

        Require(TransferTokenBalance(order->idToken, submitdfchtlc.amount, srcAddr, htlcTxidAddr));
        return mnview.ICXSubmitDFCHTLC(submitdfchtlc);
    }

    Res operator()(const CICXSubmitEXTHTLCMessage &obj) const {
        if (!IsICXEnabled(height, mnview, consensus))
            return DeFiErrors::ICXDisabled();

        Require(CheckCustomTx());

        CICXSubmitEXTHTLCImplemetation submitexthtlc;
        static_cast<CICXSubmitEXTHTLC &>(submitexthtlc) = obj;

        submitexthtlc.creationTx     = tx.GetHash();
        submitexthtlc.creationHeight = height;

        auto offer = mnview.GetICXMakeOfferByCreationTx(submitexthtlc.offerTx);
        Require(offer, "order with creation tx %s does not exists!", submitexthtlc.offerTx.GetHex());

        auto order = mnview.GetICXOrderByCreationTx(offer->orderTx);
        Require(order, "order with creation tx %s does not exists!", offer->orderTx.GetHex());

        Require(order->creationHeight + order->expiry >=
                    height + (submitexthtlc.timeout * CICXSubmitEXTHTLC::BTC_BLOCKS_IN_DFI_BLOCKS),
                "order will expire before ext htlc expires!");

        Require(!mnview.HasICXSubmitEXTHTLCOpen(submitexthtlc.offerTx), "ext htlc already submitted!");

        if (order->orderType == CICXOrder::TYPE_INTERNAL) {
            Require(HasAuth(offer->ownerAddress), "tx must have at least one input from offer owner");

            auto dfchtlc = mnview.HasICXSubmitDFCHTLCOpen(submitexthtlc.offerTx);
            Require(dfchtlc,
                    "offer (%s) needs to have dfc htlc submitted first, but no dfc htlc found!",
                    submitexthtlc.offerTx.GetHex());

            auto calcAmount = MultiplyAmounts(dfchtlc->amount, order->orderPrice);
            Require(submitexthtlc.amount == calcAmount, "amount must be equal to calculated dfchtlc amount");
            Require(submitexthtlc.hash == dfchtlc->hash,
                    "Invalid hash, external htlc hash is different than dfc htlc hash");

            uint32_t timeout, btcBlocksInDfi;
            if (static_cast<int>(height) < consensus.EunosPayaHeight) {
                timeout        = CICXSubmitEXTHTLC::MINIMUM_2ND_TIMEOUT;
                btcBlocksInDfi = CICXSubmitEXTHTLC::BTC_BLOCKS_IN_DFI_BLOCKS;
            } else {
                timeout        = CICXSubmitEXTHTLC::EUNOSPAYA_MINIMUM_2ND_TIMEOUT;
                btcBlocksInDfi = CICXSubmitEXTHTLC::EUNOSPAYA_BTC_BLOCKS_IN_DFI_BLOCKS;
            }

            Require(submitexthtlc.timeout >= timeout, "timeout must be greater than %d", timeout - 1);
            Require(submitexthtlc.timeout * btcBlocksInDfi < (dfchtlc->creationHeight + dfchtlc->timeout) - height,
                    "timeout must be less than expiration period of 1st htlc in DFC blocks");

        } else if (order->orderType == CICXOrder::TYPE_EXTERNAL) {
            Require(HasAuth(order->ownerAddress), "tx must have at least one input from order owner");
            Require(mnview.HasICXMakeOfferOpen(offer->orderTx, submitexthtlc.offerTx),
                    "offerTx (%s) has expired",
                    submitexthtlc.offerTx.GetHex());

            uint32_t timeout;
            if (static_cast<int>(height) < consensus.EunosPayaHeight)
                timeout = CICXSubmitEXTHTLC::MINIMUM_TIMEOUT;
            else
                timeout = CICXSubmitEXTHTLC::EUNOSPAYA_MINIMUM_TIMEOUT;

            Require(submitexthtlc.timeout >= timeout, "timeout must be greater than %d", timeout - 1);

            CScript offerTxidAddr(offer->creationTx.begin(), offer->creationTx.end());

            auto calcAmount = MultiplyAmounts(submitexthtlc.amount, order->orderPrice);
            Require(calcAmount <= offer->amount, "amount must be lower or equal the offer one");

            CAmount takerFee = offer->takerFee;
            // EunosPaya: calculating adjusted takerFee only if amount in htlc different than in offer
            if (static_cast<int>(height) >= consensus.EunosPayaHeight) {
                if (calcAmount < offer->amount) {
                    auto BTCAmount = DivideAmounts(offer->amount, order->orderPrice);
                    takerFee       = (arith_uint256(submitexthtlc.amount) * offer->takerFee / BTCAmount).GetLow64();
                }
            } else
                takerFee = CalculateTakerFee(submitexthtlc.amount);

            // refund the rest of locked takerFee if there is difference
            if (offer->takerFee - takerFee) {
                CalculateOwnerRewards(offer->ownerAddress);
                Require(
                    TransferTokenBalance(DCT_ID{0}, offer->takerFee - takerFee, offerTxidAddr, offer->ownerAddress));

                // update the offer with adjusted takerFee
                offer->takerFee = takerFee;
                mnview.ICXUpdateMakeOffer(*offer);
            }

            // burn takerFee
            Require(TransferTokenBalance(DCT_ID{0}, offer->takerFee, offerTxidAddr, consensus.burnAddress));

            // burn makerDeposit
            CalculateOwnerRewards(order->ownerAddress);
            Require(TransferTokenBalance(DCT_ID{0}, offer->takerFee, order->ownerAddress, consensus.burnAddress));
        }

        return mnview.ICXSubmitEXTHTLC(submitexthtlc);
    }

    Res operator()(const CICXClaimDFCHTLCMessage &obj) const {
        if (!IsICXEnabled(height, mnview, consensus))
            return DeFiErrors::ICXDisabled();

        Require(CheckCustomTx());

        CICXClaimDFCHTLCImplemetation claimdfchtlc;
        static_cast<CICXClaimDFCHTLC &>(claimdfchtlc) = obj;

        claimdfchtlc.creationTx     = tx.GetHash();
        claimdfchtlc.creationHeight = height;

        auto dfchtlc = mnview.GetICXSubmitDFCHTLCByCreationTx(claimdfchtlc.dfchtlcTx);
        Require(dfchtlc, "dfc htlc with creation tx %s does not exists!", claimdfchtlc.dfchtlcTx.GetHex());

        Require(mnview.HasICXSubmitDFCHTLCOpen(dfchtlc->offerTx), "dfc htlc not found or already claimed or refunded!");

        uint256 calcHash;
        uint8_t calcSeedBytes[32];
        CSHA256().Write(claimdfchtlc.seed.data(), claimdfchtlc.seed.size()).Finalize(calcSeedBytes);
        calcHash.SetHex(HexStr(calcSeedBytes, calcSeedBytes + 32));

        Require(dfchtlc->hash == calcHash,
                "hash generated from given seed is different than in dfc htlc: %s - %s!",
                calcHash.GetHex(),
                dfchtlc->hash.GetHex());

        auto offer = mnview.GetICXMakeOfferByCreationTx(dfchtlc->offerTx);
        Require(offer, "offer with creation tx %s does not exists!", dfchtlc->offerTx.GetHex());

        auto order = mnview.GetICXOrderByCreationTx(offer->orderTx);
        Require(order, "order with creation tx %s does not exists!", offer->orderTx.GetHex());

        auto exthtlc = mnview.HasICXSubmitEXTHTLCOpen(dfchtlc->offerTx);
        if (static_cast<int>(height) < consensus.EunosPayaHeight)
            Require(exthtlc, "cannot claim, external htlc for this offer does not exists or expired!");

        // claim DFC HTLC to receiveAddress
        CalculateOwnerRewards(order->ownerAddress);
        CScript htlcTxidAddr(dfchtlc->creationTx.begin(), dfchtlc->creationTx.end());

        if (order->orderType == CICXOrder::TYPE_INTERNAL)
            Require(TransferTokenBalance(order->idToken, dfchtlc->amount, htlcTxidAddr, offer->ownerAddress));
        else if (order->orderType == CICXOrder::TYPE_EXTERNAL)
            Require(TransferTokenBalance(order->idToken, dfchtlc->amount, htlcTxidAddr, order->ownerAddress));

        // refund makerDeposit
        Require(TransferTokenBalance(DCT_ID{0}, offer->takerFee, CScript(), order->ownerAddress));

        // makerIncentive
        Require(TransferTokenBalance(DCT_ID{0}, offer->takerFee * 25 / 100, CScript(), order->ownerAddress));

        // maker bonus only on fair dBTC/BTC (1:1) trades for now
        DCT_ID BTC = FindTokenByPartialSymbolName(CICXOrder::TOKEN_BTC);
        if (order->idToken == BTC && order->orderPrice == COIN) {

            // Check if ICX should work with bug for makerBonus to maintain complatibility with past netwrok behavior
            auto ICXBugPath = [&](uint32_t height) {
                if ((IsTestNetwork() && height >= 1250000) ||
                    IsRegtestNetwork() ||
                    (IsMainNetwork() && height >= static_cast<uint32_t>(consensus.NextNetworkUpgradeHeight)))
                        return false;
                return true;
            };

            if (ICXBugPath(height)) {
                // Proceed with bug behavoir
                Require(TransferTokenBalance(BTC, offer->takerFee * 50 / 100, CScript(), order->ownerAddress));
            } else {
                // Bug fixed
                Require(TransferTokenBalance(DCT_ID{0}, offer->takerFee * 50 / 100, CScript(), order->ownerAddress));
            }
        }

        // Reduce amount to fill in order
        if (order->orderType == CICXOrder::TYPE_INTERNAL)
            order->amountToFill -= dfchtlc->amount;
        else if (order->orderType == CICXOrder::TYPE_EXTERNAL)
            order->amountToFill -= DivideAmounts(dfchtlc->amount, order->orderPrice);

        // Order fulfilled, close order.
        if (order->amountToFill == 0) {
            order->closeTx     = claimdfchtlc.creationTx;
            order->closeHeight = height;
            Require(mnview.ICXCloseOrderTx(*order, CICXOrder::STATUS_FILLED));
        }

        Require(mnview.ICXClaimDFCHTLC(claimdfchtlc, offer->creationTx, *order));
        // Close offer
        Require(mnview.ICXCloseMakeOfferTx(*offer, CICXMakeOffer::STATUS_CLOSED));

        Require(mnview.ICXCloseDFCHTLC(*dfchtlc, CICXSubmitDFCHTLC::STATUS_CLAIMED));

        if (static_cast<int>(height) >= consensus.EunosPayaHeight) {
            if (exthtlc)
                return mnview.ICXCloseEXTHTLC(*exthtlc, CICXSubmitEXTHTLC::STATUS_CLOSED);
            else
                return (Res::Ok());
        } else
            return mnview.ICXCloseEXTHTLC(*exthtlc, CICXSubmitEXTHTLC::STATUS_CLOSED);
    }

    Res operator()(const CICXCloseOrderMessage &obj) const {
        Require(CheckCustomTx());

        CICXCloseOrderImplemetation closeorder;
        static_cast<CICXCloseOrder &>(closeorder) = obj;

        closeorder.creationTx     = tx.GetHash();
        closeorder.creationHeight = height;

        auto order = mnview.GetICXOrderByCreationTx(closeorder.orderTx);
        Require(order, "order with creation tx %s does not exists!", closeorder.orderTx.GetHex());

        Require(order->closeTx.IsNull(), "order with creation tx %s is already closed!", closeorder.orderTx.GetHex());
        Require(mnview.HasICXOrderOpen(order->idToken, order->creationTx),
                "order with creation tx %s is already closed!",
                closeorder.orderTx.GetHex());

        // check auth
        Require(HasAuth(order->ownerAddress), "tx must have at least one input from order owner");

        order->closeTx     = closeorder.creationTx;
        order->closeHeight = closeorder.creationHeight;

        if (order->orderType == CICXOrder::TYPE_INTERNAL && order->amountToFill > 0) {
            // subtract the balance from txidAddr and return to owner
            CScript txidAddr(order->creationTx.begin(), order->creationTx.end());
            CalculateOwnerRewards(order->ownerAddress);
            Require(TransferTokenBalance(order->idToken, order->amountToFill, txidAddr, order->ownerAddress));
        }

        Require(mnview.ICXCloseOrder(closeorder));
        return mnview.ICXCloseOrderTx(*order, CICXOrder::STATUS_CLOSED);
    }

    Res operator()(const CICXCloseOfferMessage &obj) const {
        Require(CheckCustomTx());

        CICXCloseOfferImplemetation closeoffer;
        static_cast<CICXCloseOffer &>(closeoffer) = obj;

        closeoffer.creationTx     = tx.GetHash();
        closeoffer.creationHeight = height;

        auto offer = mnview.GetICXMakeOfferByCreationTx(closeoffer.offerTx);
        Require(offer, "offer with creation tx %s does not exists!", closeoffer.offerTx.GetHex());

        Require(offer->closeTx.IsNull(), "offer with creation tx %s is already closed!", closeoffer.offerTx.GetHex());
        Require(mnview.HasICXMakeOfferOpen(offer->orderTx, offer->creationTx),
                "offer with creation tx %s does not exists!",
                closeoffer.offerTx.GetHex());

        auto order = mnview.GetICXOrderByCreationTx(offer->orderTx);
        Require(order, "order with creation tx %s does not exists!", offer->orderTx.GetHex());

        // check auth
        Require(HasAuth(offer->ownerAddress), "tx must have at least one input from offer owner");

        offer->closeTx     = closeoffer.creationTx;
        offer->closeHeight = closeoffer.creationHeight;

        bool isPreEunosPaya = static_cast<int>(height) < consensus.EunosPayaHeight;

        if (order->orderType == CICXOrder::TYPE_INTERNAL &&
            !mnview.ExistedICXSubmitDFCHTLC(offer->creationTx, isPreEunosPaya)) {
            // subtract takerFee from txidAddr and return to owner
            CScript txidAddr(offer->creationTx.begin(), offer->creationTx.end());
            CalculateOwnerRewards(offer->ownerAddress);
            Require(TransferTokenBalance(DCT_ID{0}, offer->takerFee, txidAddr, offer->ownerAddress));
        } else if (order->orderType == CICXOrder::TYPE_EXTERNAL) {
            // subtract the balance from txidAddr and return to owner
            CScript txidAddr(offer->creationTx.begin(), offer->creationTx.end());
            CalculateOwnerRewards(offer->ownerAddress);
            if (isPreEunosPaya)
                Require(TransferTokenBalance(order->idToken, offer->amount, txidAddr, offer->ownerAddress));

            if (!mnview.ExistedICXSubmitEXTHTLC(offer->creationTx, isPreEunosPaya))
                Require(TransferTokenBalance(DCT_ID{0}, offer->takerFee, txidAddr, offer->ownerAddress));
        }

        Require(mnview.ICXCloseOffer(closeoffer));
        return mnview.ICXCloseMakeOfferTx(*offer, CICXMakeOffer::STATUS_CLOSED);
    }

    Res operator()(const CLoanSetCollateralTokenMessage &obj) const {
        Require(CheckCustomTx());

        Require(HasFoundationAuth(), "tx not from foundation member!");

        if (height >= static_cast<uint32_t>(consensus.FortCanningCrunchHeight) && IsTokensMigratedToGovVar()) {
            const auto &tokenId = obj.idToken.v;

            auto attributes  = mnview.GetAttributes();
            attributes->time = time;

            CDataStructureV0 collateralEnabled{AttributeTypes::Token, tokenId, TokenKeys::LoanCollateralEnabled};
            CDataStructureV0 collateralFactor{AttributeTypes::Token, tokenId, TokenKeys::LoanCollateralFactor};
            CDataStructureV0 pairKey{AttributeTypes::Token, tokenId, TokenKeys::FixedIntervalPriceId};

            auto gv = GovVariable::Create("ATTRIBUTES");
            Require(gv, "Failed to create ATTRIBUTES Governance variable");

            auto var = std::dynamic_pointer_cast<ATTRIBUTES>(gv);
            Require(var, "Failed to convert ATTRIBUTES Governance variable");

            var->SetValue(collateralEnabled, true);
            var->SetValue(collateralFactor, obj.factor);
            var->SetValue(pairKey, obj.fixedIntervalPriceId);

            Require(attributes->Import(var->Export()));
            Require(attributes->Validate(mnview));
            Require(attributes->Apply(mnview, height));

            return mnview.SetVariable(*attributes);
        }

        CLoanSetCollateralTokenImplementation collToken;
        static_cast<CLoanSetCollateralToken &>(collToken) = obj;

        collToken.creationTx     = tx.GetHash();
        collToken.creationHeight = height;

        auto token = mnview.GetToken(collToken.idToken);
        Require(token, "token %s does not exist!", collToken.idToken.ToString());

        if (!collToken.activateAfterBlock)
            collToken.activateAfterBlock = height;

        Require(collToken.activateAfterBlock >= height, "activateAfterBlock cannot be less than current height!");

        Require(OraclePriceFeed(mnview, collToken.fixedIntervalPriceId),
                "Price feed %s/%s does not belong to any oracle",
                collToken.fixedIntervalPriceId.first,
                collToken.fixedIntervalPriceId.second);

        CFixedIntervalPrice fixedIntervalPrice;
        fixedIntervalPrice.priceFeedId = collToken.fixedIntervalPriceId;

        auto price = GetAggregatePrice(
            mnview, collToken.fixedIntervalPriceId.first, collToken.fixedIntervalPriceId.second, time);
        Require(price, price.msg);

        fixedIntervalPrice.priceRecord[1] = price;
        fixedIntervalPrice.timestamp      = time;

        auto resSetFixedPrice = mnview.SetFixedIntervalPrice(fixedIntervalPrice);
        Require(resSetFixedPrice, resSetFixedPrice.msg);

        return mnview.CreateLoanCollateralToken(collToken);
    }

    Res operator()(const CLoanSetLoanTokenMessage &obj) const {
        Require(CheckCustomTx());

        Require(HasFoundationAuth(), "tx not from foundation member!");

        if (height < static_cast<uint32_t>(consensus.FortCanningGreatWorldHeight)) {
            Require(obj.interest >= 0, "interest rate cannot be less than 0!");
        }

        CTokenImplementation token;
        token.symbol         = trim_ws(obj.symbol).substr(0, CToken::MAX_TOKEN_SYMBOL_LENGTH);
        token.name           = trim_ws(obj.name).substr(0, CToken::MAX_TOKEN_NAME_LENGTH);
        token.creationTx     = tx.GetHash();
        token.creationHeight = height;
        token.flags          = obj.mintable ? static_cast<uint8_t>(CToken::TokenFlags::Default)
                                            : static_cast<uint8_t>(CToken::TokenFlags::Tradeable);
        token.flags |=
            static_cast<uint8_t>(CToken::TokenFlags::LoanToken) | static_cast<uint8_t>(CToken::TokenFlags::DAT);

        auto tokenId = mnview.CreateToken(token);
        Require(tokenId);

        if (height >= static_cast<uint32_t>(consensus.FortCanningCrunchHeight) && IsTokensMigratedToGovVar()) {
            const auto &id = tokenId.val->v;

            auto attributes  = mnview.GetAttributes();
            attributes->time = time;

            CDataStructureV0 mintEnabled{AttributeTypes::Token, id, TokenKeys::LoanMintingEnabled};
            CDataStructureV0 mintInterest{AttributeTypes::Token, id, TokenKeys::LoanMintingInterest};
            CDataStructureV0 pairKey{AttributeTypes::Token, id, TokenKeys::FixedIntervalPriceId};

            auto gv = GovVariable::Create("ATTRIBUTES");
            Require(gv, "Failed to create ATTRIBUTES Governance variable");

            auto var = std::dynamic_pointer_cast<ATTRIBUTES>(gv);
            Require(var, "Failed to convert ATTRIBUTES Governance variable");

            var->SetValue(mintEnabled, obj.mintable);
            var->SetValue(mintInterest, obj.interest);
            var->SetValue(pairKey, obj.fixedIntervalPriceId);

            Require(attributes->Import(var->Export()));
            Require(attributes->Validate(mnview));
            Require(attributes->Apply(mnview, height));
            return mnview.SetVariable(*attributes);
        }

        CLoanSetLoanTokenImplementation loanToken;
        static_cast<CLoanSetLoanToken &>(loanToken) = obj;

        loanToken.creationTx     = tx.GetHash();
        loanToken.creationHeight = height;

        auto nextPrice =
            GetAggregatePrice(mnview, obj.fixedIntervalPriceId.first, obj.fixedIntervalPriceId.second, time);
        Require(nextPrice, nextPrice.msg);

        Require(OraclePriceFeed(mnview, obj.fixedIntervalPriceId),
                "Price feed %s/%s does not belong to any oracle",
                obj.fixedIntervalPriceId.first,
                obj.fixedIntervalPriceId.second);

        CFixedIntervalPrice fixedIntervalPrice;
        fixedIntervalPrice.priceFeedId    = loanToken.fixedIntervalPriceId;
        fixedIntervalPrice.priceRecord[1] = nextPrice;
        fixedIntervalPrice.timestamp      = time;

        auto resSetFixedPrice = mnview.SetFixedIntervalPrice(fixedIntervalPrice);
        Require(resSetFixedPrice, resSetFixedPrice.msg);

        return mnview.SetLoanToken(loanToken, *(tokenId.val));
    }

    Res operator()(const CLoanUpdateLoanTokenMessage &obj) const {
        Require(CheckCustomTx());

        Require(HasFoundationAuth(), "tx not from foundation member!");

        if (height < static_cast<uint32_t>(consensus.FortCanningGreatWorldHeight)) {
            Require(obj.interest >= 0, "interest rate cannot be less than 0!");
        }

        auto pair = mnview.GetTokenByCreationTx(obj.tokenTx);
        Require(pair, "Loan token (%s) does not exist!", obj.tokenTx.GetHex());

        auto loanToken =
            (height >= static_cast<uint32_t>(consensus.FortCanningCrunchHeight) && IsTokensMigratedToGovVar())
                ? mnview.GetLoanTokenByID(pair->first)
                : mnview.GetLoanToken(obj.tokenTx);

        Require(loanToken, "Loan token (%s) does not exist!", obj.tokenTx.GetHex());

        if (obj.mintable != loanToken->mintable)
            loanToken->mintable = obj.mintable;

        if (obj.interest != loanToken->interest)
            loanToken->interest = obj.interest;

        if (obj.symbol != pair->second.symbol)
            pair->second.symbol = trim_ws(obj.symbol).substr(0, CToken::MAX_TOKEN_SYMBOL_LENGTH);

        if (obj.name != pair->second.name)
            pair->second.name = trim_ws(obj.name).substr(0, CToken::MAX_TOKEN_NAME_LENGTH);

        if (obj.mintable != (pair->second.flags & (uint8_t)CToken::TokenFlags::Mintable))
            pair->second.flags ^= (uint8_t)CToken::TokenFlags::Mintable;

        Require(mnview.UpdateToken(pair->second));

        if (height >= static_cast<uint32_t>(consensus.FortCanningCrunchHeight) && IsTokensMigratedToGovVar()) {
            const auto &id = pair->first.v;

            auto attributes  = mnview.GetAttributes();
            attributes->time = time;

            CDataStructureV0 mintEnabled{AttributeTypes::Token, id, TokenKeys::LoanMintingEnabled};
            CDataStructureV0 mintInterest{AttributeTypes::Token, id, TokenKeys::LoanMintingInterest};
            CDataStructureV0 pairKey{AttributeTypes::Token, id, TokenKeys::FixedIntervalPriceId};

            auto gv = GovVariable::Create("ATTRIBUTES");
            Require(gv, "Failed to create ATTRIBUTES Governance variable");

            auto var = std::dynamic_pointer_cast<ATTRIBUTES>(gv);
            Require(var, "Failed to convert ATTRIBUTES Governance variable");

            var->SetValue(mintEnabled, obj.mintable);
            var->SetValue(mintInterest, obj.interest);
            var->SetValue(pairKey, obj.fixedIntervalPriceId);

            Require(attributes->Import(var->Export()));
            Require(attributes->Validate(mnview));
            Require(attributes->Apply(mnview, height));
            return mnview.SetVariable(*attributes);
        }

        if (obj.fixedIntervalPriceId != loanToken->fixedIntervalPriceId) {
            Require(OraclePriceFeed(mnview, obj.fixedIntervalPriceId),
                    "Price feed %s/%s does not belong to any oracle",
                    obj.fixedIntervalPriceId.first,
                    obj.fixedIntervalPriceId.second);

            loanToken->fixedIntervalPriceId = obj.fixedIntervalPriceId;
        }

        return mnview.UpdateLoanToken(*loanToken, pair->first);
    }

    Res operator()(const CLoanSchemeMessage &obj) const {
        Require(CheckCustomTx());

        Require(HasFoundationAuth(), "tx not from foundation member!");

        Require(obj.ratio >= 100, "minimum collateral ratio cannot be less than 100");

        Require(obj.rate >= 1000000, "interest rate cannot be less than 0.01");

        Require(!obj.identifier.empty() && obj.identifier.length() <= 8,
                "id cannot be empty or more than 8 chars long");

        // Look for loan scheme which already has matching rate and ratio
        bool duplicateLoan = false;
        std::string duplicateID;
        mnview.ForEachLoanScheme([&](const std::string &key, const CLoanSchemeData &data) {
            // Duplicate scheme already exists
            if (data.ratio == obj.ratio && data.rate == obj.rate) {
                duplicateLoan = true;
                duplicateID   = key;
                return false;
            }
            return true;
        });

        Require(!duplicateLoan, "Loan scheme %s with same interestrate and mincolratio already exists", duplicateID);

        // Look for delayed loan scheme which already has matching rate and ratio
        std::pair<std::string, uint64_t> duplicateKey;
        mnview.ForEachDelayedLoanScheme(
            [&](const std::pair<std::string, uint64_t> &key, const CLoanSchemeMessage &data) {
                // Duplicate delayed loan scheme
                if (data.ratio == obj.ratio && data.rate == obj.rate) {
                    duplicateLoan = true;
                    duplicateKey  = key;
                    return false;
                }
                return true;
            });

        Require(!duplicateLoan,
                "Loan scheme %s with same interestrate and mincolratio pending on block %d",
                duplicateKey.first,
                duplicateKey.second);

        // New loan scheme, no duplicate expected.
        if (mnview.GetLoanScheme(obj.identifier))
            Require(obj.updateHeight, "Loan scheme already exist with id %s", obj.identifier);
        else
            Require(!obj.updateHeight, "Cannot find existing loan scheme with id %s", obj.identifier);

        // Update set, not max uint64_t which indicates immediate update and not updated on this block.
        if (obj.updateHeight && obj.updateHeight != std::numeric_limits<uint64_t>::max() &&
            obj.updateHeight != height) {
            Require(obj.updateHeight >= height, "Update height below current block height, set future height");
            return mnview.StoreDelayedLoanScheme(obj);
        }

        // If no default yet exist set this one as default.
        if (!mnview.GetDefaultLoanScheme()) {
            mnview.StoreDefaultLoanScheme(obj.identifier);
        }

        return mnview.StoreLoanScheme(obj);
    }

    Res operator()(const CDefaultLoanSchemeMessage &obj) const {
        Require(CheckCustomTx());
        Require(HasFoundationAuth(), "tx not from foundation member!");

        Require(!obj.identifier.empty() && obj.identifier.length() <= 8,
                "id cannot be empty or more than 8 chars long");
        Require(mnview.GetLoanScheme(obj.identifier), "Cannot find existing loan scheme with id %s", obj.identifier);

        if (auto currentID = mnview.GetDefaultLoanScheme())
            Require(*currentID != obj.identifier, "Loan scheme with id %s is already set as default", obj.identifier);

        const auto height = mnview.GetDestroyLoanScheme(obj.identifier);
        Require(!height, "Cannot set %s as default, set to destroyed on block %d", obj.identifier, *height);
        return mnview.StoreDefaultLoanScheme(obj.identifier);
    }

    Res operator()(const CDestroyLoanSchemeMessage &obj) const {
        Require(CheckCustomTx());

        Require(HasFoundationAuth(), "tx not from foundation member!");

        Require(!obj.identifier.empty() && obj.identifier.length() <= 8,
                "id cannot be empty or more than 8 chars long");
        Require(mnview.GetLoanScheme(obj.identifier), "Cannot find existing loan scheme with id %s", obj.identifier);

        const auto currentID = mnview.GetDefaultLoanScheme();
        Require(currentID && *currentID != obj.identifier, "Cannot destroy default loan scheme, set new default first");

        // Update set and not updated on this block.
        if (obj.destroyHeight && obj.destroyHeight != height) {
            Require(obj.destroyHeight >= height, "Destruction height below current block height, set future height");
            return mnview.StoreDelayedDestroyScheme(obj);
        }

        mnview.ForEachVault([&](const CVaultId &vaultId, CVaultData vault) {
            if (vault.schemeId == obj.identifier) {
                vault.schemeId = *mnview.GetDefaultLoanScheme();
                mnview.StoreVault(vaultId, vault);
            }
            return true;
        });

        return mnview.EraseLoanScheme(obj.identifier);
    }

    Res operator()(const CVaultMessage &obj) const {
        auto vaultCreationFee = consensus.vaultCreationFee;
        Require(tx.vout[0].nValue == vaultCreationFee && tx.vout[0].nTokenId == DCT_ID{0},
                "Malformed tx vouts, creation vault fee is %s DFI",
                GetDecimalString(vaultCreationFee));

        CVaultData vault{};
        static_cast<CVaultMessage &>(vault) = obj;

        // set loan scheme to default if non provided
        if (obj.schemeId.empty()) {
            auto defaultScheme = mnview.GetDefaultLoanScheme();
            Require(defaultScheme, "There is no default loan scheme");
            vault.schemeId = *defaultScheme;
        }

        // loan scheme exists
        Require(mnview.GetLoanScheme(vault.schemeId), "Cannot find existing loan scheme with id %s", vault.schemeId);

        // check loan scheme is not to be destroyed
        auto height = mnview.GetDestroyLoanScheme(obj.schemeId);
        Require(!height, "Cannot set %s as loan scheme, set to be destroyed on block %d", obj.schemeId, *height);

        auto vaultId = tx.GetHash();
        return mnview.StoreVault(vaultId, vault);
    }

    Res operator()(const CCloseVaultMessage &obj) const {
        Require(CheckCustomTx());

        // vault exists
        auto vault = mnview.GetVault(obj.vaultId);
        Require(vault, "Vault <%s> not found", obj.vaultId.GetHex());

        // vault under liquidation
        Require(!vault->isUnderLiquidation, "Cannot close vault under liquidation");

        // owner auth
        Require(HasAuth(vault->ownerAddress), "tx must have at least one input from token owner");

        if (const auto loans = mnview.GetLoanTokens(obj.vaultId)) {
            for (const auto &[tokenId, amount] : loans->balances) {
                const auto rate = mnview.GetInterestRate(obj.vaultId, tokenId, height);
                Require(rate, "Cannot get interest rate for this token (%d)", tokenId.v);

                const auto totalInterest = TotalInterest(*rate, height);

                Require(amount + totalInterest <= 0, "Vault <%s> has loans", obj.vaultId.GetHex());

                // If there is an amount negated by interested remove it from loan tokens.
                if (amount > 0) {
                    mnview.SubLoanToken(obj.vaultId, {tokenId, amount});
                }

                if (totalInterest < 0) {
                    TrackNegativeInterest(
                        mnview, {tokenId, amount > std::abs(totalInterest) ? std::abs(totalInterest) : amount});
                }
            }
        }

        CalculateOwnerRewards(obj.to);
        if (auto collaterals = mnview.GetVaultCollaterals(obj.vaultId))
            for (const auto &col : collaterals->balances)
                Require(mnview.AddBalance(obj.to, {col.first, col.second}));

        // delete all interest to vault
        Require(mnview.EraseInterest(obj.vaultId, height));

        // return half fee, the rest is burned at creation
        auto feeBack = consensus.vaultCreationFee / 2;
        Require(mnview.AddBalance(obj.to, {DCT_ID{0}, feeBack}));
        return mnview.EraseVault(obj.vaultId);
    }

    Res operator()(const CUpdateVaultMessage &obj) const {
        Require(CheckCustomTx());

        // vault exists
        auto vault = mnview.GetVault(obj.vaultId);
        Require(vault, "Vault <%s> not found", obj.vaultId.GetHex());

        // vault under liquidation
        Require(!vault->isUnderLiquidation, "Cannot update vault under liquidation");

        // owner auth
        Require(HasAuth(vault->ownerAddress), "tx must have at least one input from token owner");

        // loan scheme exists
        const auto scheme = mnview.GetLoanScheme(obj.schemeId);
        Require(scheme, "Cannot find existing loan scheme with id %s", obj.schemeId);

        // loan scheme is not set to be destroyed
        auto destroyHeight = mnview.GetDestroyLoanScheme(obj.schemeId);
        Require(!destroyHeight,
                "Cannot set %s as loan scheme, set to be destroyed on block %d",
                obj.schemeId,
                *destroyHeight);

        Require(IsVaultPriceValid(mnview, obj.vaultId, height),
                "Cannot update vault while any of the asset's price is invalid");

        // don't allow scheme change when vault is going to be in liquidation
        if (vault->schemeId != obj.schemeId) {
            if (auto collaterals = mnview.GetVaultCollaterals(obj.vaultId)) {
                for (int i = 0; i < 2; i++) {
                    bool useNextPrice = i > 0, requireLivePrice = true;
                    auto vaultAssets = mnview.GetVaultAssets(
                        obj.vaultId, *collaterals, height, time, useNextPrice, requireLivePrice);
                    Require(vaultAssets);

                    Require(vaultAssets.val->ratio() >= scheme->ratio,
                            "Vault does not have enough collateralization ratio defined by loan scheme - %d < %d",
                            vaultAssets.val->ratio(),
                            scheme->ratio);
                }
            }
            if (height >= static_cast<uint32_t>(consensus.FortCanningGreatWorldHeight)) {
                if (const auto loanTokens = mnview.GetLoanTokens(obj.vaultId)) {
                    for (const auto &[tokenId, tokenAmount] : loanTokens->balances) {
                        const auto loanToken = mnview.GetLoanTokenByID(tokenId);
                        assert(loanToken);
                        Require(mnview.IncreaseInterest(
                            height, obj.vaultId, obj.schemeId, tokenId, loanToken->interest, 0));
                    }
                }
            }
        }

        vault->schemeId     = obj.schemeId;
        vault->ownerAddress = obj.ownerAddress;
        return mnview.UpdateVault(obj.vaultId, *vault);
    }

    Res CollateralPctCheck(const bool hasDUSDLoans,
                           const CVaultAssets &vaultAssets,
                           const uint32_t ratio) const {
        std::optional<std::pair<DCT_ID, std::optional<CTokensView::CTokenImpl> > > tokenDUSD;
        if (static_cast<int>(height) >= consensus.FortCanningRoadHeight) {
            tokenDUSD = mnview.GetToken("DUSD");
        }

        // Calculate DFI and DUSD value separately
        CAmount totalCollateralsDUSD = 0;
        CAmount totalCollateralsDFI  = 0;
        CAmount factorDUSD           = 0;
        CAmount factorDFI            = 0;


        auto hasDUSDColl = false;
        auto hasOtherColl = false;

        for (auto &col : vaultAssets.collaterals) {
            auto token = mnview.GetCollateralTokenFromAttributes(col.nTokenId);

            if (col.nTokenId == DCT_ID{0}) {
                totalCollateralsDFI += col.nValue;
                factorDFI = token->factor;
            }

            if (tokenDUSD && col.nTokenId == tokenDUSD->first) {
                totalCollateralsDUSD += col.nValue;
                factorDUSD = token->factor;
                hasDUSDColl= true;
            } else {
                hasOtherColl = true;
            }
        }

        // Height checks
        auto isPostFCH = static_cast<int>(height) >= consensus.FortCanningHillHeight;
        auto isPreFCH  = static_cast<int>(height) < consensus.FortCanningHillHeight;
        auto isPostFCE = static_cast<int>(height) >= consensus.FortCanningEpilogueHeight;
        auto isPostFCR = static_cast<int>(height) >= consensus.FortCanningRoadHeight;
        auto isPostGC  = static_cast<int>(height) >= consensus.GrandCentralHeight;
        auto isPostNext =  static_cast<int>(height) >= consensus.ChangiIntermediateHeight2; // Change to NextNetworkUpgradeHeight on mainnet release

        if(isPostNext) {
            const CDataStructureV0 enabledKey{AttributeTypes::Vaults, VaultIDs::DUSDVault, VaultKeys::DUSDVaultEnabled};
            auto attributes = mnview.GetAttributes();
            assert(attributes);
            auto DUSDVaultsAllowed = attributes->GetValue(enabledKey, false);
            if(DUSDVaultsAllowed && hasDUSDColl && !hasOtherColl) {
                return Res::Ok(); //every loan ok when DUSD loops allowed and 100% DUSD collateral
            }
        }


        if (isPostGC) {
            totalCollateralsDUSD = MultiplyAmounts(totalCollateralsDUSD, factorDUSD);
            totalCollateralsDFI  = MultiplyAmounts(totalCollateralsDFI, factorDFI);
        }
        auto totalCollaterals = totalCollateralsDUSD + totalCollateralsDFI;

        // Condition checks
        auto isDFILessThanHalfOfTotalCollateral =
            arith_uint256(totalCollateralsDFI) < arith_uint256(vaultAssets.totalCollaterals) / 2;
        auto isDFIAndDUSDLessThanHalfOfRequiredCollateral =
            arith_uint256(totalCollaterals) * 100 < (arith_uint256(vaultAssets.totalLoans) * ratio / 2);
        auto isDFILessThanHalfOfRequiredCollateral =
            arith_uint256(totalCollateralsDFI) * 100 < (arith_uint256(vaultAssets.totalLoans) * ratio / 2);

        if (isPostFCE) {
            if (hasDUSDLoans) {
                if (isDFILessThanHalfOfRequiredCollateral)
                    return Res::Err(std::string(ERR_STRING_MIN_COLLATERAL_DFI_PCT));
            } else {
                if (isDFIAndDUSDLessThanHalfOfRequiredCollateral)
                    return Res::Err(std::string(ERR_STRING_MIN_COLLATERAL_DFI_DUSD_PCT));
            }
            return Res::Ok();
        }

        if (isPostFCR)
            return isDFIAndDUSDLessThanHalfOfRequiredCollateral
                       ? Res::Err(std::string(ERR_STRING_MIN_COLLATERAL_DFI_DUSD_PCT))
                       : Res::Ok();

        if (isPostFCH)
            return isDFILessThanHalfOfRequiredCollateral ? Res::Err(std::string(ERR_STRING_MIN_COLLATERAL_DFI_PCT))
                                                         : Res::Ok();

        if (isPreFCH && isDFILessThanHalfOfTotalCollateral)
            return Res::Err(std::string(ERR_STRING_MIN_COLLATERAL_DFI_PCT));

        return Res::Ok();
    }

    Res operator()(const CDepositToVaultMessage &obj) const {
        Require(CheckCustomTx());

        // owner auth
        Require(HasAuth(obj.from), "tx must have at least one input from token owner");

        // vault exists
        auto vault = mnview.GetVault(obj.vaultId);
        Require(vault, "Vault <%s> not found", obj.vaultId.GetHex());

        // vault under liquidation
        Require(!vault->isUnderLiquidation, "Cannot deposit to vault under liquidation");

        // If collateral token exist make sure it is enabled.
        if (mnview.GetCollateralTokenFromAttributes(obj.amount.nTokenId)) {
            CDataStructureV0 collateralKey{
                AttributeTypes::Token, obj.amount.nTokenId.v, TokenKeys::LoanCollateralEnabled};
            if (const auto attributes = mnview.GetAttributes()) {
                Require(attributes->GetValue(collateralKey, false),
                        "Collateral token (%d) is disabled",
                        obj.amount.nTokenId.v);
            }
        }

        // check balance
        CalculateOwnerRewards(obj.from);
        Require(mnview.SubBalance(obj.from, obj.amount), [&](const std::string &msg) {
            return strprintf("Insufficient funds: can't subtract balance of %s: %s\n", ScriptToString(obj.from), msg);
        });

        Require(mnview.AddVaultCollateral(obj.vaultId, obj.amount));

        bool useNextPrice = false, requireLivePrice = false;
        auto collaterals = mnview.GetVaultCollaterals(obj.vaultId);

        auto vaultAssets =
            mnview.GetVaultAssets(obj.vaultId, *collaterals, height, time, useNextPrice, requireLivePrice);
        Require(vaultAssets);

        auto scheme = mnview.GetLoanScheme(vault->schemeId);
        Require(vaultAssets.val->ratio() >= scheme->ratio,
                "Vault does not have enough collateralization ratio defined by loan scheme - %d < %d",
                vaultAssets.val->ratio(),
                scheme->ratio);

        return Res::Ok();
    }

    Res operator()(const CWithdrawFromVaultMessage &obj) const {
        Require(CheckCustomTx());

        // vault exists
        auto vault = mnview.GetVault(obj.vaultId);
        Require(vault, "Vault <%s> not found", obj.vaultId.GetHex());

        // vault under liquidation
        Require(!vault->isUnderLiquidation, "Cannot withdraw from vault under liquidation");

        // owner auth
        Require(HasAuth(vault->ownerAddress), "tx must have at least one input from token owner");

        Require(IsVaultPriceValid(mnview, obj.vaultId, height),
                "Cannot withdraw from vault while any of the asset's price is invalid");

        Require(mnview.SubVaultCollateral(obj.vaultId, obj.amount));

        auto hasDUSDLoans = false;

        std::optional<std::pair<DCT_ID, std::optional<CTokensView::CTokenImpl> > > tokenDUSD;
        if (static_cast<int>(height) >= consensus.FortCanningRoadHeight) {
            tokenDUSD = mnview.GetToken("DUSD");
        }

        if (const auto loanAmounts = mnview.GetLoanTokens(obj.vaultId)) {
            // Update negative interest in vault
            for (const auto &[tokenId, currentLoanAmount] : loanAmounts->balances) {
                if (tokenDUSD && tokenId == tokenDUSD->first) {
                    hasDUSDLoans = true;
                }

                const auto rate = mnview.GetInterestRate(obj.vaultId, tokenId, height);
                assert(rate);

                const auto totalInterest = TotalInterest(*rate, height);

                // Ignore positive or nil interest
                if (totalInterest >= 0) {
                    continue;
                }

                const auto subAmount =
                    currentLoanAmount > std::abs(totalInterest) ? std::abs(totalInterest) : currentLoanAmount;

                if (const auto token = mnview.GetToken("DUSD"); token && tokenId == token->first) {
                    TrackDUSDSub(mnview, {tokenId, subAmount});
                }

                Require(mnview.SubLoanToken(obj.vaultId, CTokenAmount{tokenId, subAmount}));

                TrackNegativeInterest(mnview, {tokenId, subAmount});

                mnview.ResetInterest(height, obj.vaultId, vault->schemeId, tokenId);
            }

            if (auto collaterals = mnview.GetVaultCollaterals(obj.vaultId)) {
                const auto scheme = mnview.GetLoanScheme(vault->schemeId);
                for (int i = 0; i < 2; i++) {
                    // check collaterals for active and next price
                    bool useNextPrice = i > 0, requireLivePrice = true;
                    auto vaultAssets = mnview.GetVaultAssets(
                        obj.vaultId, *collaterals, height, time, useNextPrice, requireLivePrice);
                    Require(vaultAssets);

                    Require(vaultAssets.val->ratio() >= scheme->ratio,
                            "Vault does not have enough collateralization ratio defined by loan scheme - %d < %d",
                            vaultAssets.val->ratio(),
                            scheme->ratio);

                    Require(CollateralPctCheck(hasDUSDLoans, vaultAssets, scheme->ratio));
                }
            } else {
                return Res::Err("Cannot withdraw all collaterals as there are still active loans in this vault");
            }
        }

        if (height >= static_cast<uint32_t>(consensus.NextNetworkUpgradeHeight)) {
            mnview.CalculateOwnerRewards(obj.to, height);
        }

        return mnview.AddBalance(obj.to, obj.amount);
    }

    Res operator()(const CPaybackWithCollateralMessage &obj) const {
        Require(CheckCustomTx());

        // vault exists
        const auto vault = mnview.GetVault(obj.vaultId);
        Require(vault, "Vault <%s> not found", obj.vaultId.GetHex());

        // vault under liquidation
        Require(!vault->isUnderLiquidation, "Cannot payback vault with collateral while vault's under liquidation");

        // owner auth
        Require(HasAuth(vault->ownerAddress), "tx must have at least one input from token owner");

        return PaybackWithCollateral(mnview, *vault, obj.vaultId, height, time);
    }

    Res operator()(const CLoanTakeLoanMessage &obj) const {
        Require(CheckCustomTx());

        const auto vault = mnview.GetVault(obj.vaultId);
        Require(vault, "Vault <%s> not found", obj.vaultId.GetHex());

        Require(!vault->isUnderLiquidation, "Cannot take loan on vault under liquidation");

        // vault owner auth
        Require(HasAuth(vault->ownerAddress), "tx must have at least one input from vault owner");

        Require(IsVaultPriceValid(mnview, obj.vaultId, height),
                "Cannot take loan while any of the asset's price in the vault is not live");

        auto collaterals = mnview.GetVaultCollaterals(obj.vaultId);
        Require(collaterals, "Vault with id %s has no collaterals", obj.vaultId.GetHex());

        const auto loanAmounts = mnview.GetLoanTokens(obj.vaultId);

        auto hasDUSDLoans = false;

        std::optional<std::pair<DCT_ID, std::optional<CTokensView::CTokenImpl> > > tokenDUSD;
        if (static_cast<int>(height) >= consensus.FortCanningRoadHeight) {
            tokenDUSD = mnview.GetToken("DUSD");
        }

        uint64_t totalLoansActivePrice = 0, totalLoansNextPrice = 0;
        for (const auto &[tokenId, tokenAmount] : obj.amounts.balances) {
            if (height >= static_cast<uint32_t>(consensus.FortCanningGreatWorldHeight)) {
                Require(tokenAmount > 0, "Valid loan amount required (input: %d@%d)", tokenAmount, tokenId.v);
            }

            auto loanToken = mnview.GetLoanTokenByID(tokenId);
            Require(loanToken, "Loan token with id (%s) does not exist!", tokenId.ToString());

            Require(loanToken->mintable,
                    "Loan cannot be taken on token with id (%s) as \"mintable\" is currently false",
                    tokenId.ToString());
            if (tokenDUSD && tokenId == tokenDUSD->first) {
                hasDUSDLoans = true;
            }

            // Calculate interest
            CAmount currentLoanAmount{};
            bool resetInterestToHeight{};
            auto loanAmountChange = tokenAmount;

            if (loanAmounts && loanAmounts->balances.count(tokenId)) {
                currentLoanAmount = loanAmounts->balances.at(tokenId);
                const auto rate   = mnview.GetInterestRate(obj.vaultId, tokenId, height);
                assert(rate);
                const auto totalInterest = TotalInterest(*rate, height);

                if (totalInterest < 0) {
                    loanAmountChange      = currentLoanAmount > std::abs(totalInterest)
                                                ?
                                                // Interest to decrease smaller than overall existing loan amount.
                                           // So reduce interest from the borrowing principal. If this is negative,
                                           // we'll reduce from principal.
                                           tokenAmount + totalInterest
                                                :
                                                // Interest to decrease is larger than old loan amount.
                                           // We reduce from the borrowing principal. If this is negative,
                                           // we'll reduce from principal.
                                           tokenAmount - currentLoanAmount;
                    resetInterestToHeight = true;
                    TrackNegativeInterest(
                        mnview,
                        {tokenId,
                         currentLoanAmount > std::abs(totalInterest) ? std::abs(totalInterest) : currentLoanAmount});
                }
            }

            if (loanAmountChange > 0) {
                if (const auto token = mnview.GetToken("DUSD"); token && token->first == tokenId) {
                    TrackDUSDAdd(mnview, {tokenId, loanAmountChange});
                }

                Require(mnview.AddLoanToken(obj.vaultId, CTokenAmount{tokenId, loanAmountChange}));
            } else {
                const auto subAmount =
                    currentLoanAmount > std::abs(loanAmountChange) ? std::abs(loanAmountChange) : currentLoanAmount;

                if (const auto token = mnview.GetToken("DUSD"); token && token->first == tokenId) {
                    TrackDUSDSub(mnview, {tokenId, subAmount});
                }

                Require(mnview.SubLoanToken(obj.vaultId, CTokenAmount{tokenId, subAmount}));
            }

            if (resetInterestToHeight) {
                mnview.ResetInterest(height, obj.vaultId, vault->schemeId, tokenId);
            } else {
                Require(mnview.IncreaseInterest(
                    height, obj.vaultId, vault->schemeId, tokenId, loanToken->interest, loanAmountChange));
            }

            const auto tokenCurrency = loanToken->fixedIntervalPriceId;

            auto priceFeed = mnview.GetFixedIntervalPrice(tokenCurrency);
            Require(priceFeed, priceFeed.msg);

            Require(priceFeed.val->isLive(mnview.GetPriceDeviation()),
                    "No live fixed prices for %s/%s",
                    tokenCurrency.first,
                    tokenCurrency.second);

            for (int i = 0; i < 2; i++) {
                // check active and next price
                auto price  = priceFeed.val->priceRecord[int(i > 0)];
                auto amount = MultiplyAmounts(price, tokenAmount);
                if (price > COIN) {
                    Require(amount >= tokenAmount,
                            "Value/price too high (%s/%s)",
                            GetDecimalString(tokenAmount),
                            GetDecimalString(price));
                }
                auto &totalLoans = i > 0 ? totalLoansNextPrice : totalLoansActivePrice;
                auto prevLoans   = totalLoans;
                totalLoans += amount;
                Require(prevLoans <= totalLoans, "Exceed maximum loans");
            }

            Require(mnview.AddMintedTokens(tokenId, tokenAmount));

            const auto &address = !obj.to.empty() ? obj.to : vault->ownerAddress;
            CalculateOwnerRewards(address);
            Require(mnview.AddBalance(address, CTokenAmount{tokenId, tokenAmount}));
        }

        auto scheme = mnview.GetLoanScheme(vault->schemeId);
        for (int i = 0; i < 2; i++) {
            // check ratio against current and active price
            bool useNextPrice = i > 0, requireLivePrice = true;
            auto vaultAssets =
                mnview.GetVaultAssets(obj.vaultId, *collaterals, height, time, useNextPrice, requireLivePrice);
            Require(vaultAssets);

            Require(vaultAssets.val->ratio() >= scheme->ratio,
                    "Vault does not have enough collateralization ratio defined by loan scheme - %d < %d",
                    vaultAssets.val->ratio(),
                    scheme->ratio);

            Require(CollateralPctCheck(hasDUSDLoans, vaultAssets, scheme->ratio));
        }
        return Res::Ok();
    }

    Res operator()(const CLoanPaybackLoanMessage &obj) const {
        std::map<DCT_ID, CBalances> loans;
        for (auto &balance : obj.amounts.balances) {
            auto id     = balance.first;
            auto amount = balance.second;

            CBalances *loan;
            if (id == DCT_ID{0}) {
                auto tokenDUSD = mnview.GetToken("DUSD");
                if (!tokenDUSD) return DeFiErrors::LoanTokenNotFoundForName("DUSD");
                loan = &loans[tokenDUSD->first];
            } else
                loan = &loans[id];

            loan->Add({id, amount});
        }
        return (*this)(CLoanPaybackLoanV2Message{obj.vaultId, obj.from, loans});
    }

    Res operator()(const CLoanPaybackLoanV2Message &obj) const {
        auto res = CheckCustomTx();
        if (!res)
            return res;

        const auto vault = mnview.GetVault(obj.vaultId);
        if (!vault) return DeFiErrors::VaultInvalid(obj.vaultId);

        if (vault->isUnderLiquidation) return DeFiErrors::LoanNoPaybackOnLiquidation();

        if (!mnview.GetVaultCollaterals(obj.vaultId)) return DeFiErrors::VaultNoCollateral(obj.vaultId.GetHex());

        if (!HasAuth(obj.from)) return DeFiErrors::TXMissingInput();

        if (static_cast<int>(height) < consensus.FortCanningRoadHeight) {
            if (!IsVaultPriceValid(mnview, obj.vaultId, height)) return DeFiErrors::LoanAssetPriceInvalid();
        }

        // Handle payback with collateral special case
        if (static_cast<int>(height) >= consensus.FortCanningEpilogueHeight &&
            IsPaybackWithCollateral(mnview, obj.loans)) {
            return PaybackWithCollateral(mnview, *vault, obj.vaultId, height, time);
        }

        auto shouldSetVariable = false;
        auto attributes        = mnview.GetAttributes();
        assert(attributes);

        for (const auto &[loanTokenId, paybackAmounts] : obj.loans) {
            const auto loanToken = mnview.GetLoanTokenByID(loanTokenId);
            if (!loanToken) return DeFiErrors::LoanTokenIdInvalid(loanTokenId);

            for (const auto &kv : paybackAmounts.balances) {
                const auto &paybackTokenId = kv.first;
                auto paybackAmount         = kv.second;

                if (height >= static_cast<uint32_t>(consensus.FortCanningGreatWorldHeight)) {
                    if (paybackAmount <= 0) return DeFiErrors::LoanPaymentAmountInvalid(paybackAmount, paybackTokenId.v);
                }

                CAmount paybackUsdPrice{0}, loanUsdPrice{0}, penaltyPct{COIN};

                auto paybackToken = mnview.GetToken(paybackTokenId);
                if (!paybackToken) return DeFiErrors::TokenIdInvalid(paybackTokenId);

                if (loanTokenId != paybackTokenId) {
                    if (!IsVaultPriceValid(mnview, obj.vaultId, height)) return DeFiErrors::LoanAssetPriceInvalid();

                    // search in token to token
                    if (paybackTokenId != DCT_ID{0}) {
                        CDataStructureV0 activeKey{
                            AttributeTypes::Token, loanTokenId.v, TokenKeys::LoanPayback, paybackTokenId.v};
                        if (!attributes->GetValue(activeKey, false)) return DeFiErrors::LoanPaybackDisabled(
                                    paybackToken->symbol);

                        CDataStructureV0 penaltyKey{
                            AttributeTypes::Token, loanTokenId.v, TokenKeys::LoanPaybackFeePCT, paybackTokenId.v};
                        penaltyPct -= attributes->GetValue(penaltyKey, CAmount{0});
                    } else {
                        CDataStructureV0 activeKey{AttributeTypes::Token, loanTokenId.v, TokenKeys::PaybackDFI};
                        if (!attributes->GetValue(activeKey, false)) return DeFiErrors::LoanPaybackDisabled(
                                    paybackToken->symbol);

                        CDataStructureV0 penaltyKey{AttributeTypes::Token, loanTokenId.v, TokenKeys::PaybackDFIFeePCT};
                        penaltyPct -= attributes->GetValue(penaltyKey, COIN / 100);
                    }

                    // Get token price in USD
                    const CTokenCurrencyPair tokenUsdPair{paybackToken->symbol, "USD"};
                    bool useNextPrice{false}, requireLivePrice{true};
                    const auto resVal = mnview.GetValidatedIntervalPrice(tokenUsdPair, useNextPrice, requireLivePrice);
                    if (!resVal)
                        return std::move(resVal);

                    paybackUsdPrice = MultiplyAmounts(*resVal.val, penaltyPct);

                    // Calculate the DFI amount in DUSD
                    auto usdAmount = MultiplyAmounts(paybackUsdPrice, kv.second);

                    if (loanToken->symbol == "DUSD") {
                        paybackAmount = usdAmount;
                        if (paybackUsdPrice > COIN) {
                            if (paybackAmount < kv.second) {
                                return DeFiErrors::AmountOverflowAsValuePrice(kv.second, paybackUsdPrice);
                            }
                        }
                    } else {
                        // Get dToken price in USD
                        const CTokenCurrencyPair dTokenUsdPair{loanToken->symbol, "USD"};
                        bool useNextPrice{false}, requireLivePrice{true};
                        const auto resVal =
                            mnview.GetValidatedIntervalPrice(dTokenUsdPair, useNextPrice, requireLivePrice);
                        if (!resVal)
                            return std::move(resVal);

                        loanUsdPrice = *resVal.val;

                        paybackAmount = DivideAmounts(usdAmount, loanUsdPrice);
                    }
                }

                const auto loanAmounts = mnview.GetLoanTokens(obj.vaultId);
                if (!loanAmounts) return DeFiErrors::LoanInvalidVault(obj.vaultId);

                if (!loanAmounts->balances.count(loanTokenId))
                    return DeFiErrors::LoanInvalidTokenForSymbol(loanToken->symbol);

                const auto &currentLoanAmount = loanAmounts->balances.at(loanTokenId);

                const auto rate = mnview.GetInterestRate(obj.vaultId, loanTokenId, height);
                if (!rate) return DeFiErrors::TokenInterestRateInvalid(loanToken->symbol);

                auto subInterest = TotalInterest(*rate, height);

                if (subInterest < 0) {
                    TrackNegativeInterest(
                        mnview,
                        {loanTokenId, currentLoanAmount > std::abs(subInterest) ? std::abs(subInterest) : subInterest});
                }

                // In the case of negative subInterest the amount ends up being added to paybackAmount
                auto subLoan = paybackAmount - subInterest;

                if (paybackAmount < subInterest) {
                    subInterest = paybackAmount;
                    subLoan     = 0;
                } else if (currentLoanAmount - subLoan < 0) {
                    subLoan = currentLoanAmount;
                }

                if (loanToken->symbol == "DUSD") {
                    TrackDUSDSub(mnview, {loanTokenId, subLoan});
                }

                res = mnview.SubLoanToken(obj.vaultId, CTokenAmount{loanTokenId, subLoan});
                if (!res)
                    return res;

                // Eraseinterest. On subInterest is nil interest ITH and IPB will be updated, if
                // subInterest is negative or IPB is negative and subLoan is equal to the loan amount
                // then IPB will be updated and ITH will be wiped.
                res = mnview.DecreaseInterest(
                    height,
                    obj.vaultId,
                    vault->schemeId,
                    loanTokenId,
                    subLoan,
                    subInterest < 0 || (rate->interestPerBlock.negative && subLoan == currentLoanAmount)
                        ? std::numeric_limits<CAmount>::max()
                        : subInterest);
                if (!res)
                    return res;

                if (height >= static_cast<uint32_t>(consensus.FortCanningMuseumHeight) && subLoan < currentLoanAmount &&
                    height < static_cast<uint32_t>(consensus.FortCanningGreatWorldHeight)) {
                    auto newRate = mnview.GetInterestRate(obj.vaultId, loanTokenId, height);
                    if (!newRate) return DeFiErrors::TokenInterestRateInvalid(loanToken->symbol);

                    Require(newRate->interestPerBlock.amount != 0,
                            "Cannot payback this amount of loan for %s, either payback full amount or less than this "
                            "amount!",
                            loanToken->symbol);
                }

                CalculateOwnerRewards(obj.from);

                if (paybackTokenId == loanTokenId) {
                    res = mnview.SubMintedTokens(loanTokenId, subInterest > 0 ? subLoan : subLoan + subInterest);
                    if (!res)
                        return res;

                    // If interest was negative remove it from sub amount
                    if (height >= static_cast<uint32_t>(consensus.FortCanningEpilogueHeight) && subInterest < 0)
                        subLoan += subInterest;

                    // Do not sub balance if negative interest fully negates the current loan amount
                    if (!(subInterest < 0 && std::abs(subInterest) >= currentLoanAmount)) {
                        // If negative interest plus payback amount overpays then reduce payback amount by the
                        // difference
                        if (subInterest < 0 && paybackAmount - subInterest > currentLoanAmount) {
                            subLoan = currentLoanAmount + subInterest;
                        }

                        // subtract loan amount first, interest is burning below
                        LogPrint(BCLog::LOAN,
                                 "CLoanPaybackLoanMessage(): Sub loan from balance - %lld, height - %d\n",
                                 subLoan,
                                 height);
                        res = mnview.SubBalance(obj.from, CTokenAmount{loanTokenId, subLoan});
                        if (!res)
                            return res;
                    }

                    // burn interest Token->USD->DFI->burnAddress
                    if (subInterest > 0) {
                        LogPrint(BCLog::LOAN,
                                 "CLoanPaybackLoanMessage(): Swapping %s interest to DFI - %lld, height - %d\n",
                                 loanToken->symbol,
                                 subInterest,
                                 height);
                        res = SwapToDFIorDUSD(mnview, loanTokenId, subInterest, obj.from, consensus.burnAddress, height, consensus);
                        if (!res)
                            return res;
                    }
                } else {
                    CAmount subInToken;
                    const auto subAmount = subLoan + subInterest;

                    // if payback overpay loan and interest amount
                    if (paybackAmount > subAmount) {
                        if (loanToken->symbol == "DUSD") {
                            subInToken = DivideAmounts(subAmount, paybackUsdPrice);
                            if (MultiplyAmounts(subInToken, paybackUsdPrice) != subAmount)
                                subInToken += 1;
                        } else {
                            auto tempAmount = MultiplyAmounts(subAmount, loanUsdPrice);

                            subInToken = DivideAmounts(tempAmount, paybackUsdPrice);
                            if (DivideAmounts(MultiplyAmounts(subInToken, paybackUsdPrice), loanUsdPrice) != subAmount)
                                subInToken += 1;
                        }
                    } else {
                        subInToken = kv.second;
                    }

                    shouldSetVariable = true;

                    auto penalty = MultiplyAmounts(subInToken, COIN - penaltyPct);

                    if (paybackTokenId == DCT_ID{0}) {
                        CDataStructureV0 liveKey{
                            AttributeTypes::Live, ParamIDs::Economy, EconomyKeys::PaybackDFITokens};
                        auto balances = attributes->GetValue(liveKey, CBalances{});
                        balances.Add({loanTokenId, subAmount});
                        balances.Add({paybackTokenId, penalty});
                        attributes->SetValue(liveKey, balances);

                        liveKey.key = EconomyKeys::PaybackDFITokensPrincipal;
                        balances    = attributes->GetValue(liveKey, CBalances{});
                        balances.Add({loanTokenId, subLoan});
                        attributes->SetValue(liveKey, balances);

                        LogPrint(BCLog::LOAN,
                                 "CLoanPaybackLoanMessage(): Burning interest and loan in %s directly - total loan "
                                 "%lld (%lld %s), height - %d\n",
                                 paybackToken->symbol,
                                 subLoan + subInterest,
                                 subInToken,
                                 paybackToken->symbol,
                                 height);

                        res = TransferTokenBalance(paybackTokenId, subInToken, obj.from, consensus.burnAddress);
                        if (!res)
                            return res;
                    } else {
                        CDataStructureV0 liveKey{AttributeTypes::Live, ParamIDs::Economy, EconomyKeys::PaybackTokens};
                        auto balances = attributes->GetValue(liveKey, CTokenPayback{});

                        balances.tokensPayback.Add(CTokenAmount{loanTokenId, subAmount});
                        balances.tokensFee.Add(CTokenAmount{paybackTokenId, penalty});
                        attributes->SetValue(liveKey, balances);

                        LogPrint(BCLog::LOAN,
                                 "CLoanPaybackLoanMessage(): Swapping %s to DFI and burning it - total loan %lld (%lld "
                                 "%s), height - %d\n",
                                 paybackToken->symbol,
                                 subLoan + subInterest,
                                 subInToken,
                                 paybackToken->symbol,
                                 height);

                        CDataStructureV0 directBurnKey{
                            AttributeTypes::Param, ParamIDs::DFIP2206A, DFIPKeys::DUSDLoanBurn};
                        auto directLoanBurn = attributes->GetValue(directBurnKey, false);

                        res = SwapToDFIorDUSD(mnview,
                                                paybackTokenId,
                                                subInToken,
                                                obj.from,
                                                consensus.burnAddress,
                                                height,
                                                consensus,
                                                !directLoanBurn);
                        if (!res)
                            return res;
                    }
                }
            }
        }

        return shouldSetVariable ? mnview.SetVariable(*attributes) : Res::Ok();
    }

    Res operator()(const CAuctionBidMessage &obj) const {
        Require(CheckCustomTx());

        // owner auth
        Require(HasAuth(obj.from), "tx must have at least one input from token owner");

        // vault exists
        auto vault = mnview.GetVault(obj.vaultId);
        Require(vault, "Vault <%s> not found", obj.vaultId.GetHex());

        // vault under liquidation
        Require(vault->isUnderLiquidation, "Cannot bid to vault which is not under liquidation");

        auto data = mnview.GetAuction(obj.vaultId, height);
        Require(data, "No auction data to vault %s", obj.vaultId.GetHex());

        auto batch = mnview.GetAuctionBatch({obj.vaultId, obj.index});
        Require(batch, "No batch to vault/index %s/%d", obj.vaultId.GetHex(), obj.index);

        Require(obj.amount.nTokenId == batch->loanAmount.nTokenId, "Bid token does not match auction one");

        auto bid = mnview.GetAuctionBid({obj.vaultId, obj.index});
        if (!bid) {
            auto amount = MultiplyAmounts(batch->loanAmount.nValue, COIN + data->liquidationPenalty);
            Require(amount <= obj.amount.nValue,
                    "First bid should include liquidation penalty of %d%%",
                    data->liquidationPenalty * 100 / COIN);

            if (static_cast<int>(height) >= consensus.FortCanningMuseumHeight && data->liquidationPenalty &&
                obj.amount.nValue == batch->loanAmount.nValue)
                return Res::Err("First bid should be higher than batch one");
        } else {
            auto amount = MultiplyAmounts(bid->second.nValue, COIN + (COIN / 100));
            Require(amount <= obj.amount.nValue, "Bid override should be at least 1%% higher than current one");

            if (static_cast<int>(height) >= consensus.FortCanningMuseumHeight &&
                obj.amount.nValue == bid->second.nValue)
                return Res::Err("Bid override should be higher than last one");

            // immediate refund previous bid
            CalculateOwnerRewards(bid->first);
            mnview.AddBalance(bid->first, bid->second);
        }
        // check balance
        CalculateOwnerRewards(obj.from);
        Require(mnview.SubBalance(obj.from, obj.amount));
        return mnview.StoreAuctionBid({obj.vaultId, obj.index}, {obj.from, obj.amount});
    }

    Res operator()(const CCreateProposalMessage &obj) const {
        auto res = IsOnChainGovernanceEnabled();
        if (!res) {
            return res;
        }

        switch (obj.type) {
            case CProposalType::CommunityFundProposal:
                if (!HasAuth(obj.address))
                    return Res::Err("tx must have at least one input from proposal account");
                break;

            case CProposalType::VoteOfConfidence:
                if (obj.nAmount != 0)
                    return Res::Err("proposal amount in vote of confidence");

                if (!obj.address.empty())
                    return Res::Err("vote of confidence address should be empty");

                if (!(obj.options & CProposalOption::Emergency) && obj.nCycles != VOC_CYCLES)
                    return Res::Err("proposal cycles should be %d", int(VOC_CYCLES));
                break;

            default:
                return Res::Err("unsupported proposal type");
        }

        res = CheckProposalTx(obj);
        if (!res)
            return res;

        if (obj.nAmount >= MAX_MONEY)
            return Res::Err("proposal wants to gain all money");

        if (obj.title.empty())
            return Res::Err("proposal title must not be empty");

        if (obj.title.size() > MAX_PROPOSAL_TITLE_SIZE)
            return Res::Err("proposal title cannot be more than %d bytes", MAX_PROPOSAL_TITLE_SIZE);

        if (obj.context.empty())
            return Res::Err("proposal context must not be empty");

        if (obj.context.size() > MAX_PROPOSAL_CONTEXT_SIZE)
            return Res::Err("proposal context cannot be more than %d bytes", MAX_PROPOSAL_CONTEXT_SIZE);

        if (obj.contextHash.size() > MAX_PROPOSAL_CONTEXT_SIZE)
            return Res::Err("proposal context hash cannot be more than %d bytes", MAX_PROPOSAL_CONTEXT_SIZE);

        auto attributes = mnview.GetAttributes();
        assert(attributes);
        CDataStructureV0 cfpMaxCycles{AttributeTypes::Governance, GovernanceIDs::Proposals, GovernanceKeys::CFPMaxCycles};
        auto maxCycles = attributes->GetValue(cfpMaxCycles, static_cast<uint32_t>(MAX_CYCLES));

        if (obj.nCycles < 1 || obj.nCycles > maxCycles )
            return Res::Err("proposal cycles can be between 1 and %d", maxCycles);

        if ((obj.options & CProposalOption::Emergency)) {
            if (obj.nCycles != 1) {
                return Res::Err("emergency proposal cycles must be 1");
            }

            if (static_cast<CProposalType>(obj.type) != CProposalType::VoteOfConfidence) {
                return Res::Err("only vote of confidence allowed with emergency option");
            }
        }

        return mnview.CreateProposal(tx.GetHash(), height, obj, tx.vout[0].nValue);
    }

    Res operator()(const CProposalVoteMessage &obj) const {
        auto res = IsOnChainGovernanceEnabled();
        if (!res) {
            return res;
        }

        auto prop = mnview.GetProposal(obj.propId);
        if (!prop)
            return Res::Err("proposal <%s> does not exist", obj.propId.GetHex());

        if (prop->status != CProposalStatusType::Voting)
            return Res::Err("proposal <%s> is not in voting period", obj.propId.GetHex());

        auto node = mnview.GetMasternode(obj.masternodeId);
        if (!node)
            return Res::Err("masternode <%s> does not exist", obj.masternodeId.GetHex());

        auto ownerDest = FromOrDefaultKeyIDToDestination(node->ownerType, node->ownerAuthAddress, KeyType::MNOwnerKeyType);
        if (!IsValidDestination(ownerDest))
            return Res::Err("masternode <%s> owner address is not invalid", obj.masternodeId.GetHex());

        if (!HasAuth(GetScriptForDestination(ownerDest)))
            return Res::Err("tx must have at least one input from the owner");

        if (!node->IsActive(height, mnview))
            return Res::Err("masternode <%s> is not active", obj.masternodeId.GetHex());

        if (node->mintedBlocks < 1)
            return Res::Err("masternode <%s> does not mine at least one block", obj.masternodeId.GetHex());

        switch (obj.vote) {
            case CProposalVoteType::VoteNo:
            case CProposalVoteType::VoteYes:
            case CProposalVoteType::VoteNeutral:
                break;
            default:
                return Res::Err("unsupported vote type");
        }
        auto vote = static_cast<CProposalVoteType>(obj.vote);
        return mnview.AddProposalVote(obj.propId, obj.masternodeId, vote);
    }

    Res operator()(const CTransferDomainMessage &obj) const {
        auto res = ValidateTransferDomain(tx, height, coins, mnview, consensus, obj);
        if (!res) {
            return res;
        }

        // Iterate over array of transfers
        for (const auto &[src, dst] : obj.transfers) {
            if (src.domain == static_cast<uint8_t>(VMDomain::DVM)) {
                // Subtract balance from DFI address
                CBalances balance;
                balance.Add(src.amount);
                res = mnview.SubBalances(src.address, balance);
                if (!res)
                    return res;
            } else if (src.domain == static_cast<uint8_t>(VMDomain::EVM)) {
                // Subtract balance from ETH address
                CTxDestination dest;
                ExtractDestination(src.address, dest);
                const auto fromAddress = std::get<WitnessV16EthHash>(dest);
                arith_uint256 balanceIn = src.amount.nValue;
                auto tokenId = dst.amount.nTokenId;
                balanceIn *= CAMOUNT_TO_GWEI * WEI_IN_GWEI;

                if (tokenId == DCT_ID{0}) {
                    if (!evm_sub_balance(evmQueueId, HexStr(fromAddress.begin(), fromAddress.end()),
                                         ArithToUint256(balanceIn).GetByteArray(), tx.GetHash().GetByteArray())) {
                        return DeFiErrors::TransferDomainNotEnoughBalance(EncodeDestination(dest));
                    }
                }
                else {
                    CrossBoundaryResult result;
                    evm_bridge_dst20(result, evmQueueId, HexStr(fromAddress.begin(), fromAddress.end()),
                                     ArithToUint256(balanceIn).GetByteArray(), tx.GetHash().GetByteArray(), tokenId.ToString(), true);

                    if (!result.ok) {
                        return Res::Err("Error bridging DST20: %s", result.reason);
                    }
                }
            }
            if (dst.domain == static_cast<uint8_t>(VMDomain::DVM)) {
                // Add balance to DFI address
                CBalances balance;
                balance.Add(dst.amount);
                res = mnview.AddBalances(dst.address, balance);
                if (!res)
                    return res;
            } else if (dst.domain == static_cast<uint8_t>(VMDomain::EVM)) {
                // Add balance to ETH address
                CTxDestination dest;
                ExtractDestination(dst.address, dest);
                const auto toAddress = std::get<WitnessV16EthHash>(dest);
                arith_uint256 balanceIn = dst.amount.nValue;
                auto tokenId = dst.amount.nTokenId;
                balanceIn *= CAMOUNT_TO_GWEI * WEI_IN_GWEI;
                if (tokenId == DCT_ID{0}) {
                    evm_add_balance(evmQueueId, HexStr(toAddress.begin(), toAddress.end()),
                                    ArithToUint256(balanceIn).GetByteArray(), tx.GetHash().GetByteArray());
                }
                else {
                    CrossBoundaryResult result;
                    evm_bridge_dst20(result, evmQueueId, HexStr(toAddress.begin(), toAddress.end()),
                                     ArithToUint256(balanceIn).GetByteArray(), tx.GetHash().GetByteArray(), tokenId.ToString(), false);

                    if (!result.ok) {
                        return Res::Err("Error bridging DST20: %s", result.reason);
                    }
                }
            }

            // If you are here to change ChangiIntermediateHeight to NextNetworkUpgradeHeight
            // then just remove this fork guard and comment as CTransferDomainMessage is already
            // protected by NextNetworkUpgradeHeight.
            if (height >= static_cast<uint32_t>(consensus.ChangiIntermediateHeight)) {
                if (src.data.size() > MAX_TRANSFERDOMAIN_EVM_DATA_LEN || dst.data.size() > MAX_TRANSFERDOMAIN_EVM_DATA_LEN) {
                    return DeFiErrors::TransferDomainInvalidDataSize(MAX_TRANSFERDOMAIN_EVM_DATA_LEN);
                }
            }
        }

        return res;
    }

    Res operator()(const CEvmTxMessage &obj) const {
        if (!IsEVMEnabled(height, mnview, consensus)) {
            return Res::Err("Cannot create tx, EVM is not enabled");
        }

        if (obj.evmTx.size() > static_cast<size_t>(EVM_TX_SIZE))
            return Res::Err("evm tx size too large");

        CrossBoundaryResult result;
        if (!prevalidateEvm) {
            const auto validateResults = evm_try_validate_raw_tx(result, HexStr(obj.evmTx), evmQueueId);
            // Completely remove this fork guard on mainnet upgrade to restore nonce check from EVM activation
            if (height >= static_cast<uint32_t>(consensus.ChangiIntermediateHeight)) {
                if (!result.ok) {
                    LogPrintf("[evm_try_validate_raw_tx] failed, reason : %s\n", result.reason);
                    return Res::Err("evm tx failed to validate %s", result.reason);
                }
            }

            evm_try_queue_tx(result, evmQueueId, HexStr(obj.evmTx), tx.GetHash().GetByteArray(), validateResults.gas_used);
            if (!result.ok) {
                LogPrintf("[evm_try_queue_tx] failed, reason : %s\n", result.reason);
                return Res::Err("evm tx failed to queue %s\n", result.reason);
            }
        }
        else {
            evm_try_prevalidate_raw_tx(result, HexStr(obj.evmTx));
            // Completely remove this fork guard on mainnet upgrade to restore nonce check from EVM activation
            if (height >= static_cast<uint32_t>(consensus.ChangiIntermediateHeight)) {
                if (!result.ok) {
                    LogPrintf("[evm_try_prevalidate_raw_tx] failed, reason : %s\n", result.reason);
                    return Res::Err("evm tx failed to validate %s", result.reason);
                }
            }
        }

        std::vector<unsigned char> evmTxHashBytes;
        sha3(obj.evmTx, evmTxHashBytes);
        auto txHash = tx.GetHash();
        auto evmTxHash = uint256S(HexStr(evmTxHashBytes));
        mnview.SetVMDomainTxEdge(VMDomainEdge::DVMToEVM, txHash, evmTxHash);
        mnview.SetVMDomainTxEdge(VMDomainEdge::EVMToDVM, evmTxHash, txHash);
        return Res::Ok();
    }

    Res operator()(const CCustomTxMessageNone &) const { return Res::Ok(); }
};

Res HasAuth(const CTransaction &tx, const CCoinsViewCache &coins, const CScript &auth, AuthStrategy strategy) {
    for (const auto &input : tx.vin) {
        const Coin &coin = coins.AccessCoin(input.prevout);
        if (coin.IsSpent()) continue;
        if (strategy == AuthStrategy::DirectPubKeyMatch) {
            if (coin.out.scriptPubKey == auth) {
                return Res::Ok();
            }
        } else if (strategy == AuthStrategy::EthKeyMatch) {
            std::vector<TBytes> vRet;
            const auto solution = Solver(coin.out.scriptPubKey, vRet);
            if (solution == txnouttype::TX_PUBKEYHASH) {
                auto it = input.scriptSig.begin();
                CPubKey pubkey(input.scriptSig.begin() + *it + 2, input.scriptSig.end());
                if (pubkey.Decompress()) {
                    const auto script = GetScriptForDestination(WitnessV16EthHash(pubkey));
                    const auto scriptOut = GetScriptForDestination(PKHash(pubkey));
                    if (script == auth && coin.out.scriptPubKey == scriptOut)
                        return Res::Ok();
                }
            } else if (solution == txnouttype::TX_WITNESS_V0_KEYHASH) {
                CPubKey pubkey(input.scriptWitness.stack[1]);
                const auto scriptOut = GetScriptForDestination(WitnessV0KeyHash(pubkey));
                if (pubkey.Decompress()) {
                    auto script = GetScriptForDestination(WitnessV16EthHash(pubkey));
                    if (script == auth && coin.out.scriptPubKey == scriptOut)
                        return Res::Ok();
                }
            }
        }
    }
    return DeFiErrors::InvalidAuth();
}

struct TransferDomainLiveConfig {
    bool dvmToEvm;
    bool evmTodvm;
    bool dvmNativeToken;
    bool evmNativeToken;
    bool dvmDatEnabled;
    bool evmDatEnabled;
    std::set<uint32_t> dvmDisallowedTokens;
    std::set<uint32_t> evmDisallowedTokens;
};

static Res ValidateTransferDomainScripts(const CScript &srcScript, const CScript &destScript, VMDomainEdge aspect, const TransferDomainLiveConfig &transferdomainConfig) {
    CTxDestination src, dest;
    auto res = ExtractDestination(srcScript, src);
    if (!res) return DeFiErrors::ScriptUnexpected(srcScript);

    res = ExtractDestination(destScript, dest);
    if (!res) return DeFiErrors::ScriptUnexpected(destScript);

    auto isValidDVMAddrForEVM = [](const CTxDestination &a) {
        return a.index() == PKHashType || a.index() == WitV0KeyHashType; };
    auto isValidEVMAddr = [](const CTxDestination &a) {
        return a.index() == WitV16KeyEthHashType; };

    if (aspect == VMDomainEdge::DVMToEVM) {
        if (!isValidDVMAddrForEVM(src)) {
            return DeFiErrors::TransferDomainDVMSourceAddress();
        }
        if (!isValidEVMAddr(dest)) {
            return DeFiErrors::TransferDomainETHDestAddress();
        }
        return Res::Ok();

    } else if (aspect == VMDomainEdge::EVMToDVM) {
        if (!isValidEVMAddr(src)) {
            return DeFiErrors::TransferDomainETHSourceAddress();
        }
        if (!isValidDVMAddrForEVM(dest)) {
            return DeFiErrors::TransferDomainDVMDestAddress();
        }
        return Res::Ok();
    }

    return DeFiErrors::TransferDomainUnknownEdge();
}

Res ValidateTransferDomainEdge(const CTransaction &tx,
                                   const TransferDomainLiveConfig &transferdomainConfig,
                                   uint32_t height,
                                   const CCoinsViewCache &coins,
                                   const Consensus::Params &consensus,
                                   CTransferDomainItem src,
                                   CTransferDomainItem dst) {

    // TODO: Remove code branch on stable.
    if (height < static_cast<uint32_t>(consensus.ChangiIntermediateHeight3)) {
        return ChangiBuggyIntermediates::ValidateTransferDomainEdge2(tx, height, coins, consensus, src, dst);
    }

    if (src.domain == dst.domain)
        return DeFiErrors::TransferDomainSameDomain();

    if (src.amount.nValue != dst.amount.nValue)
        return DeFiErrors::TransferDomainUnequalAmount();

    if (src.amount.nTokenId != dst.amount.nTokenId)
        return DeFiErrors::TransferDomainDifferentTokens();

    if (src.amount.nTokenId == DCT_ID{0} && !transferdomainConfig.nativeToken)
        return DeFiErrors::TransferDomainNativeNotEnabled();

    if (src.amount.nTokenId != DCT_ID{0} && !transferdomainConfig.datEnabled)
        return DeFiErrors::TransferDomainDST20NotEnabled();

    if (src.domain == static_cast<uint8_t>(VMDomain::DVM) && dst.domain == static_cast<uint8_t>(VMDomain::EVM)) {
        if (height >= static_cast<uint32_t>(consensus.ChangiIntermediateHeight4)) {
            if (!transferdomainConfig.dvmToEvm) {
                return DeFiErrors::TransferDomainDVMEVMNotEnabled();
            }
        }

        // DVM to EVM
        auto res = ValidateTransferDomainScripts(src.address, dst.address, VMDomainEdge::DVMToEVM, transferdomainConfig);
        if (!res) return res;

        return HasAuth(tx, coins, src.address);

    } else if (src.domain == static_cast<uint8_t>(VMDomain::EVM) && dst.domain == static_cast<uint8_t>(VMDomain::DVM)) {
        if (height >= static_cast<uint32_t>(consensus.ChangiIntermediateHeight4)) {
            if (!transferdomainConfig.evmTodvm) {
                return DeFiErrors::TransferDomainEVMDVMNotEnabled();
            }
        }

        // EVM to DVM
        auto res = ValidateTransferDomainScripts(src.address, dst.address, VMDomainEdge::EVMToDVM, transferdomainConfig);
        if (!res) return res;

        return HasAuth(tx, coins, src.address, AuthStrategy::EthKeyMatch);
    }

    return DeFiErrors::TransferDomainUnknownEdge();
}


Res ValidateTransferDomain(const CTransaction &tx,
                                   uint32_t height,
                                   const CCoinsViewCache &coins,
                                   CCustomCSView &mnview,
                                   const Consensus::Params &consensus,
                                   const CTransferDomainMessage &obj)
{
    if (!IsEVMEnabled(height, mnview, consensus)) {
        return DeFiErrors::TransferDomainEVMNotEnabled();
    }

    if (height >= static_cast<uint32_t>(consensus.ChangiIntermediateHeight4)) {
        if (!IsTransferDomainEnabled(height, mnview, consensus)) {
            return DeFiErrors::TransferDomainNotEnabled();
        }

        if (obj.transfers.size() != 1) {
            return DeFiErrors::TransferDomainMultipleTransfers();
        }

        if (tx.vin.size() > 1) {
            return DeFiErrors::TransferDomainInvalid();
        }
    }

    CDataStructureV0 evm_dvm{AttributeTypes::Transfer, TransferIDs::Edges, TransferKeys::EVM_DVM};
    CDataStructureV0 dvm_evm{AttributeTypes::Transfer, TransferIDs::Edges, TransferKeys::DVM_EVM};
    CDataStructureV0 dst20{AttributeTypes::Param, ParamIDs::Feature, DFIPKeys::DST20};
    CDataStructureV0 transferdomainNative{AttributeTypes::Param, ParamIDs::Feature, DFIPKeys::TransferDomainDFI};
    const auto attributes = mnview.GetAttributes();
    assert(attributes);
    TransferDomainLiveConfig transferdomainConfig{
        attributes->GetValue(dvm_evm, false),
        attributes->GetValue(evm_dvm, false),
<<<<<<< HEAD
        attributes->GetValue(transferdomainNative, false),
        attributes->GetValue(dst20, false),
=======
        true,
        true,
        true,
        true,
        {},
>>>>>>> 7a39b1d7
        {}
    };

    for (const auto &[src, dst] : obj.transfers) {
        auto res = ValidateTransferDomainEdge(tx, transferdomainConfig, height, coins, consensus, src, dst);
        if (!res) return res;
    }

    return Res::Ok();
}

Res CustomMetadataParse(uint32_t height,
                        const Consensus::Params &consensus,
                        const std::vector<unsigned char> &metadata,
                        CCustomTxMessage &txMessage) {
    try {
        return std::visit(CCustomMetadataParseVisitor(height, consensus, metadata), txMessage);
    } catch (const std::exception &e) {
        return Res::Err(e.what());
    } catch (...) {
        return Res::Err("%s unexpected error", __func__ );
    }
}

bool IsDisabledTx(uint32_t height, CustomTxType type, const Consensus::Params &consensus) {
    // All the heights that are involved in disabled Txs
    auto fortCanningParkHeight = static_cast<uint32_t>(consensus.FortCanningParkHeight);
    auto fortCanningHillHeight = static_cast<uint32_t>(consensus.FortCanningHillHeight);

    if (height < fortCanningParkHeight)
        return false;

    // For additional safety, since some APIs do block + 1 calc
    if (height == fortCanningHillHeight || height == fortCanningHillHeight - 1) {
        switch (type) {
            case CustomTxType::TakeLoan:
            case CustomTxType::PaybackLoan:
            case CustomTxType::DepositToVault:
            case CustomTxType::WithdrawFromVault:
            case CustomTxType::UpdateVault:
                return true;
            default:
                break;
        }
    }

    return false;
}

bool IsDisabledTx(uint32_t height, const CTransaction &tx, const Consensus::Params &consensus) {
    TBytes dummy;
    auto txType = GuessCustomTxType(tx, dummy);
    return IsDisabledTx(height, txType, consensus);
}

Res CustomTxVisit(CCustomCSView &mnview,
                  const CCoinsViewCache &coins,
                  const CTransaction &tx,
                  uint32_t height,
                  const Consensus::Params &consensus,
                  const CCustomTxMessage &txMessage,
                  uint64_t time,
                  uint32_t txn,
                  const uint64_t evmQueueId) {
    if (IsDisabledTx(height, tx, consensus)) {
        return Res::ErrCode(CustomTxErrCodes::Fatal, "Disabled custom transaction");
    }

    auto context = evmQueueId;
    bool prevalidateEvm = false;
    if (context == 0) {
        prevalidateEvm = true;
        context = evm_get_queue_id();
    }

    try {
        return std::visit(CCustomTxApplyVisitor(tx, height, coins, mnview, consensus, time, txn, context, prevalidateEvm), txMessage);
    } catch (const std::bad_variant_access &e) {
        return Res::Err(e.what());
    } catch (...) {
        return Res::Err("%s unexpected error", __func__ );
    }
}

bool ShouldReturnNonFatalError(const CTransaction &tx, uint32_t height) {
    static const std::map<uint32_t, uint256> skippedTx = {
        {471222, uint256S("0ab0b76352e2d865761f4c53037041f33e1200183d55cdf6b09500d6f16b7329")},
    };
    auto it = skippedTx.find(height);
    return it != skippedTx.end() && it->second == tx.GetHash();
}

void PopulateVaultHistoryData(CHistoryWriters &writers,
                              CAccountsHistoryWriter &view,
                              const CCustomTxMessage &txMessage,
                              const CustomTxType txType,
                              const uint32_t height,
                              const uint32_t txn,
                              const uint256 &txid) {
    if (txType == CustomTxType::Vault) {
        auto obj          = std::get<CVaultMessage>(txMessage);
        writers.schemeID = obj.schemeId;
        view.vaultID      = txid;
    } else if (txType == CustomTxType::CloseVault) {
        auto obj     = std::get<CCloseVaultMessage>(txMessage);
        view.vaultID = obj.vaultId;
    } else if (txType == CustomTxType::UpdateVault) {
        auto obj     = std::get<CUpdateVaultMessage>(txMessage);
        view.vaultID = obj.vaultId;
        if (!obj.schemeId.empty()) {
            writers.schemeID = obj.schemeId;
        }
    } else if (txType == CustomTxType::DepositToVault) {
        auto obj     = std::get<CDepositToVaultMessage>(txMessage);
        view.vaultID = obj.vaultId;
    } else if (txType == CustomTxType::WithdrawFromVault) {
        auto obj     = std::get<CWithdrawFromVaultMessage>(txMessage);
        view.vaultID = obj.vaultId;
    } else if (txType == CustomTxType::PaybackWithCollateral) {
        auto obj     = std::get<CPaybackWithCollateralMessage>(txMessage);
        view.vaultID = obj.vaultId;
    } else if (txType == CustomTxType::TakeLoan) {
        auto obj     = std::get<CLoanTakeLoanMessage>(txMessage);
        view.vaultID = obj.vaultId;
    } else if (txType == CustomTxType::PaybackLoan) {
        auto obj     = std::get<CLoanPaybackLoanMessage>(txMessage);
        view.vaultID = obj.vaultId;
    } else if (txType == CustomTxType::PaybackLoanV2) {
        auto obj     = std::get<CLoanPaybackLoanV2Message>(txMessage);
        view.vaultID = obj.vaultId;
    } else if (txType == CustomTxType::AuctionBid) {
        auto obj     = std::get<CAuctionBidMessage>(txMessage);
        view.vaultID = obj.vaultId;
    } else if (txType == CustomTxType::LoanScheme) {
        auto obj                             = std::get<CLoanSchemeMessage>(txMessage);
        writers.globalLoanScheme.identifier = obj.identifier;
        writers.globalLoanScheme.ratio      = obj.ratio;
        writers.globalLoanScheme.rate       = obj.rate;
        if (!obj.updateHeight) {
            writers.globalLoanScheme.schemeCreationTxid = txid;
        } else {
            writers.GetVaultView()->ForEachGlobalScheme(
                [&writers](const VaultGlobalSchemeKey &key, CLazySerialize<VaultGlobalSchemeValue> value) {
                    if (value.get().loanScheme.identifier != writers.globalLoanScheme.identifier) {
                        return true;
                    }
                    writers.globalLoanScheme.schemeCreationTxid = key.schemeCreationTxid;
                    return false;
                },
                {height, txn, {}});
        }
    }
}

Res ApplyCustomTx(CCustomCSView &mnview,
                  const CCoinsViewCache &coins,
                  const CTransaction &tx,
                  const Consensus::Params &consensus,
                  uint32_t height,
                  uint64_t time,
                  uint256 *canSpend,
                  uint32_t txn,
                  const uint64_t evmQueueId) {
    auto res = Res::Ok();
    if (tx.IsCoinBase() && height > 0) {  // genesis contains custom coinbase txs
        return res;
    }
    std::vector<unsigned char> metadata;
    const auto metadataValidation = height >= static_cast<uint32_t>(consensus.FortCanningHeight);

    auto txType = GuessCustomTxType(tx, metadata, metadataValidation);
    if (txType == CustomTxType::None) {
        return res;
    }

    if (metadataValidation && txType == CustomTxType::Reject) {
        return Res::ErrCode(CustomTxErrCodes::Fatal, "Invalid custom transaction");
    }

    auto txMessage = customTypeToMessage(txType);
    CAccountsHistoryWriter view(mnview, height, txn, tx.GetHash(), uint8_t(txType));
    if ((res = CustomMetadataParse(height, consensus, metadata, txMessage))) {
        if (mnview.GetHistoryWriters().GetVaultView()) {
            PopulateVaultHistoryData(mnview.GetHistoryWriters(), view, txMessage, txType, height, txn, tx.GetHash());
        }

        res = CustomTxVisit(view, coins, tx, height, consensus, txMessage, time, txn, evmQueueId);

        if (res) {
            if (canSpend && txType == CustomTxType::UpdateMasternode) {
                auto obj = std::get<CUpdateMasterNodeMessage>(txMessage);
                for (const auto &item : obj.updates) {
                    if (item.first == static_cast<uint8_t>(UpdateMasternodeType::OwnerAddress)) {
                        if (const auto node = mnview.GetMasternode(obj.mnId)) {
                            *canSpend = node->collateralTx.IsNull() ? obj.mnId : node->collateralTx;
                        }
                        break;
                    }
                }
            }

            // Track burn fee
            if (txType == CustomTxType::CreateToken || txType == CustomTxType::CreateMasternode) {
                mnview.GetHistoryWriters().AddFeeBurn(tx.vout[0].scriptPubKey, tx.vout[0].nValue);
            }

            if (txType == CustomTxType::CreateCfp || txType == CustomTxType::CreateVoc) {
                // burn fee_burn_pct of creation fee, the rest is distributed among voting masternodes
                CDataStructureV0 burnPctKey{
                        AttributeTypes::Governance, GovernanceIDs::Proposals, GovernanceKeys::FeeBurnPct};

                auto attributes = view.GetAttributes();
                assert(attributes);

                auto burnFee = MultiplyAmounts(tx.vout[0].nValue, attributes->GetValue(burnPctKey, COIN / 2));
                mnview.GetHistoryWriters().AddFeeBurn(tx.vout[0].scriptPubKey, burnFee);
            }

            if (txType == CustomTxType::Vault) {
                // burn the half, the rest is returned on close vault
                auto burnFee = tx.vout[0].nValue / 2;
                mnview.GetHistoryWriters().AddFeeBurn(tx.vout[0].scriptPubKey, burnFee);
            }
        }
    }
    // list of transactions which aren't allowed to fail:
    if (!res) {
        res.msg = strprintf("%sTx: %s", ToString(txType), res.msg);

        if (NotAllowedToFail(txType, height)) {
            if (ShouldReturnNonFatalError(tx, height)) {
                return res;
            }
            res.code |= CustomTxErrCodes::Fatal;
        }
        if (height >= static_cast<uint32_t>(consensus.DakotaHeight)) {
            res.code |= CustomTxErrCodes::Fatal;
        }
        return res;
    }

    // construct undo
    auto &flushable = view.GetStorage();
    auto undo       = CUndo::Construct(mnview.GetStorage(), flushable.GetRaw());
    // flush changes
    view.Flush();
    // write undo
    if (!undo.before.empty()) {
        mnview.SetUndo(UndoKey{height, tx.GetHash()}, undo);
    }
    return res;
}

ResVal<uint256> ApplyAnchorRewardTx(CCustomCSView &mnview,
                                    const CTransaction &tx,
                                    int height,
                                    const uint256 &prevStakeModifier,
                                    const std::vector<unsigned char> &metadata,
                                    const Consensus::Params &consensusParams) {
    Require(height < consensusParams.DakotaHeight, "Old anchor TX type after Dakota fork. Height %d", height);

    CDataStream ss(metadata, SER_NETWORK, PROTOCOL_VERSION);
    CAnchorFinalizationMessage finMsg;
    ss >> finMsg;

    auto rewardTx = mnview.GetRewardForAnchor(finMsg.btcTxHash);
    if (rewardTx) {
        return Res::ErrDbg("bad-ar-exists",
                           "reward for anchor %s already exists (tx: %s)",
                           finMsg.btcTxHash.ToString(),
                           (*rewardTx).ToString());
    }

    if (!finMsg.CheckConfirmSigs()) {
        return Res::ErrDbg("bad-ar-sigs", "anchor signatures are incorrect");
    }

    if (finMsg.sigs.size() < GetMinAnchorQuorum(finMsg.currentTeam)) {
        return Res::ErrDbg("bad-ar-sigs-quorum",
                           "anchor sigs (%d) < min quorum (%) ",
                           finMsg.sigs.size(),
                           GetMinAnchorQuorum(finMsg.currentTeam));
    }

    // check reward sum
    if (height >= consensusParams.AMKHeight) {
        const auto cbValues = tx.GetValuesOut();
        if (cbValues.size() != 1 || cbValues.begin()->first != DCT_ID{0})
            return Res::ErrDbg("bad-ar-wrong-tokens", "anchor reward should be payed only in Defi coins");

        const auto anchorReward = mnview.GetCommunityBalance(CommunityAccountType::AnchorReward);
        if (cbValues.begin()->second != anchorReward) {
            return Res::ErrDbg("bad-ar-amount",
                               "anchor pays wrong amount (actual=%d vs expected=%d)",
                               cbValues.begin()->second,
                               anchorReward);
        }
    } else {  // pre-AMK logic
        auto anchorReward = GetAnchorSubsidy(finMsg.anchorHeight, finMsg.prevAnchorHeight, consensusParams);
        if (tx.GetValueOut() > anchorReward) {
            return Res::ErrDbg(
                "bad-ar-amount", "anchor pays too much (actual=%d vs limit=%d)", tx.GetValueOut(), anchorReward);
        }
    }

    CTxDestination destination = FromOrDefaultKeyIDToDestination(finMsg.rewardKeyType, finMsg.rewardKeyID, KeyType::MNRewardKeyType);
    if (!IsValidDestination(destination) || tx.vout[1].scriptPubKey != GetScriptForDestination(destination)) {
        return Res::ErrDbg("bad-ar-dest", "anchor pay destination is incorrect");
    }

    if (finMsg.currentTeam != mnview.GetCurrentTeam()) {
        return Res::ErrDbg("bad-ar-curteam", "anchor wrong current team");
    }

    if (finMsg.nextTeam != mnview.CalcNextTeam(height, prevStakeModifier)) {
        return Res::ErrDbg("bad-ar-nextteam", "anchor wrong next team");
    }
    mnview.SetTeam(finMsg.nextTeam);
    if (height >= consensusParams.AMKHeight) {
        LogPrint(BCLog::ACCOUNTCHANGE,
                 "AccountChange: hash=%s fund=%s change=%s\n",
                 tx.GetHash().ToString(),
                 GetCommunityAccountName(CommunityAccountType::AnchorReward),
                 (CBalances{{{{0}, -mnview.GetCommunityBalance(CommunityAccountType::AnchorReward)}}}.ToString()));
        mnview.SetCommunityBalance(CommunityAccountType::AnchorReward, 0);  // just reset
    } else {
        mnview.SetFoundationsDebt(mnview.GetFoundationsDebt() + tx.GetValueOut());
    }

    return {finMsg.btcTxHash, Res::Ok()};
}

ResVal<uint256> ApplyAnchorRewardTxPlus(CCustomCSView &mnview,
                                        const CTransaction &tx,
                                        int height,
                                        const std::vector<unsigned char> &metadata,
                                        const Consensus::Params &consensusParams) {
    Require(height >= consensusParams.DakotaHeight, "New anchor TX type before Dakota fork. Height %d", height);

    CDataStream ss(metadata, SER_NETWORK, PROTOCOL_VERSION);
    CAnchorFinalizationMessagePlus finMsg;
    ss >> finMsg;

    auto rewardTx = mnview.GetRewardForAnchor(finMsg.btcTxHash);
    if (rewardTx) {
        return Res::ErrDbg("bad-ar-exists",
                           "reward for anchor %s already exists (tx: %s)",
                           finMsg.btcTxHash.ToString(),
                           (*rewardTx).ToString());
    }

    // Miner used confirm team at chain height when creating this TX, this is height - 1.
    int anchorHeight = height - 1;
    auto uniqueKeys  = finMsg.CheckConfirmSigs(anchorHeight);
    if (!uniqueKeys) {
        return Res::ErrDbg("bad-ar-sigs", "anchor signatures are incorrect");
    }

    auto team = mnview.GetConfirmTeam(anchorHeight);
    if (!team) {
        return Res::ErrDbg("bad-ar-team", "could not get confirm team for height: %d", anchorHeight);
    }

    auto quorum = GetMinAnchorQuorum(*team);
    Require(finMsg.sigs.size() >= quorum, "anchor sigs (%d) < min quorum (%) ", finMsg.sigs.size(), quorum);
    Require(uniqueKeys >= quorum, "anchor unique keys (%d) < min quorum (%) ", uniqueKeys, quorum);

    // Make sure anchor block height and hash exist in chain.
    auto *anchorIndex = ::ChainActive()[finMsg.anchorHeight];
    Require(anchorIndex,
            "Active chain does not contain block height %d. Chain height %d",
            finMsg.anchorHeight,
            ::ChainActive().Height());
    Require(anchorIndex->GetBlockHash() == finMsg.dfiBlockHash,
            "Anchor and blockchain mismatch at height %d. Expected %s found %s",
            finMsg.anchorHeight,
            anchorIndex->GetBlockHash().ToString(),
            finMsg.dfiBlockHash.ToString());
    // check reward sum
    const auto cbValues = tx.GetValuesOut();
    Require(cbValues.size() == 1 && cbValues.begin()->first == DCT_ID{0}, "anchor reward should be paid in DFI only");

    const auto anchorReward = mnview.GetCommunityBalance(CommunityAccountType::AnchorReward);
    Require(cbValues.begin()->second == anchorReward,
            "anchor pays wrong amount (actual=%d vs expected=%d)",
            cbValues.begin()->second,
            anchorReward);

    CTxDestination destination = FromOrDefaultKeyIDToDestination(finMsg.rewardKeyType, finMsg.rewardKeyID, KeyType::MNRewardKeyType);
    if (!IsValidDestination(destination) || tx.vout[1].scriptPubKey != GetScriptForDestination(destination)) {
        return Res::ErrDbg("bad-ar-dest", "anchor pay destination is incorrect");
    }

    LogPrint(BCLog::ACCOUNTCHANGE,
             "AccountChange: hash=%s fund=%s change=%s\n",
             tx.GetHash().ToString(),
             GetCommunityAccountName(CommunityAccountType::AnchorReward),
             (CBalances{{{{0}, -mnview.GetCommunityBalance(CommunityAccountType::AnchorReward)}}}.ToString()));
    mnview.SetCommunityBalance(CommunityAccountType::AnchorReward, 0);  // just reset
    mnview.AddRewardForAnchor(finMsg.btcTxHash, tx.GetHash());

    // Store reward data for RPC info
    mnview.AddAnchorConfirmData(CAnchorConfirmDataPlus{finMsg});

    return {finMsg.btcTxHash, Res::Ok()};
}

bool IsMempooledCustomTxCreate(const CTxMemPool &pool, const uint256 &txid) {
    CTransactionRef ptx = pool.get(txid);
    if (ptx) {
        std::vector<unsigned char> dummy;
        CustomTxType txType = GuessCustomTxType(*ptx, dummy);
        return txType == CustomTxType::CreateMasternode || txType == CustomTxType::CreateToken;
    }
    return false;
}

std::vector<DCT_ID> CPoolSwap::CalculateSwaps(CCustomCSView &view, const Consensus::Params &consensus, bool testOnly) {
    std::vector<std::vector<DCT_ID> > poolPaths = CalculatePoolPaths(view);

    // Record best pair
    std::pair<std::vector<DCT_ID>, CAmount> bestPair{{}, -1};

    // Loop through all common pairs
    for (const auto &path : poolPaths) {
        // Test on copy of view
        CCustomCSView dummy(view);

        // Execute pool path
        auto res = ExecuteSwap(dummy, path, consensus, testOnly);

        // Add error for RPC user feedback
        if (!res) {
            const auto token = dummy.GetToken(currentID);
            if (token) {
                errors.emplace_back(token->symbol, res.msg);
            }
        }

        // Record amount if more than previous or default value
        if (res && result > bestPair.second) {
            bestPair = {path, result};
        }
    }

    return bestPair.first;
}

std::vector<std::vector<DCT_ID> > CPoolSwap::CalculatePoolPaths(CCustomCSView &view) {
    std::vector<std::vector<DCT_ID> > poolPaths;

    // For tokens to be traded get all pairs and pool IDs
    std::multimap<uint32_t, DCT_ID> fromPoolsID, toPoolsID;
    view.ForEachPoolPair(
        [&](DCT_ID const &id, const CPoolPair &pool) {
            if ((obj.idTokenFrom == pool.idTokenA && obj.idTokenTo == pool.idTokenB) ||
                (obj.idTokenTo == pool.idTokenA && obj.idTokenFrom == pool.idTokenB)) {
                // Push poolId when direct path
                poolPaths.push_back({{id}});
            }

            if (pool.idTokenA == obj.idTokenFrom) {
                fromPoolsID.emplace(pool.idTokenB.v, id);
            } else if (pool.idTokenB == obj.idTokenFrom) {
                fromPoolsID.emplace(pool.idTokenA.v, id);
            }

            if (pool.idTokenA == obj.idTokenTo) {
                toPoolsID.emplace(pool.idTokenB.v, id);
            } else if (pool.idTokenB == obj.idTokenTo) {
                toPoolsID.emplace(pool.idTokenA.v, id);
            }
            return true;
        },
        {0});

    if (fromPoolsID.empty() || toPoolsID.empty()) {
        return {};
    }

    // Find intersection on key
    std::map<uint32_t, DCT_ID> commonPairs;
    set_intersection(fromPoolsID.begin(),
                     fromPoolsID.end(),
                     toPoolsID.begin(),
                     toPoolsID.end(),
                     std::inserter(commonPairs, commonPairs.begin()),
                     [](std::pair<uint32_t, DCT_ID> a, std::pair<uint32_t, DCT_ID> b) { return a.first < b.first; });

    // Loop through all common pairs and record direct pool to pool swaps
    for (const auto &item : commonPairs) {
        // Loop through all source/intermediate pools matching common pairs
        const auto poolFromIDs = fromPoolsID.equal_range(item.first);
        for (auto fromID = poolFromIDs.first; fromID != poolFromIDs.second; ++fromID) {
            // Loop through all destination pools matching common pairs
            const auto poolToIDs = toPoolsID.equal_range(item.first);
            for (auto toID = poolToIDs.first; toID != poolToIDs.second; ++toID) {
                // Add to pool paths
                poolPaths.push_back({fromID->second, toID->second});
            }
        }
    }

    // Look for pools that bridges token. Might be in addition to common token pairs paths.
    view.ForEachPoolPair(
        [&](DCT_ID const &id, const CPoolPair &pool) {
            // Loop through from pool multimap on unique keys only
            for (auto fromIt = fromPoolsID.begin(); fromIt != fromPoolsID.end();
                 fromIt      = fromPoolsID.equal_range(fromIt->first).second) {
                // Loop through to pool multimap on unique keys only
                for (auto toIt = toPoolsID.begin(); toIt != toPoolsID.end();
                     toIt      = toPoolsID.equal_range(toIt->first).second) {
                    // If a pool pairs matches from pair and to pair add it to the pool paths
                    if ((fromIt->first == pool.idTokenA.v && toIt->first == pool.idTokenB.v) ||
                        (fromIt->first == pool.idTokenB.v && toIt->first == pool.idTokenA.v)) {
                        poolPaths.push_back({fromIt->second, id, toIt->second});
                    }
                }
            }

            return true;
        },
        {0});

    // return pool paths
    return poolPaths;
}

// Note: `testOnly` doesn't update views, and as such can result in a previous price calculations
// for a pool, if used multiple times (or duplicated pool IDs) with the same view.
// testOnly is only meant for one-off tests per well defined view.
Res CPoolSwap::ExecuteSwap(CCustomCSView &view, std::vector<DCT_ID> poolIDs, const Consensus::Params &consensus, bool testOnly) {
    Res poolResult = Res::Ok();
    // No composite swap allowed before Fort Canning
    if (height < static_cast<uint32_t>(consensus.FortCanningHeight) && !poolIDs.empty()) {
        poolIDs.clear();
    }

    Require(obj.amountFrom > 0, "Input amount should be positive");

    if (height >= static_cast<uint32_t>(consensus.FortCanningHillHeight) &&
        poolIDs.size() > MAX_POOL_SWAPS) {
        return Res::Err(
            strprintf("Too many pool IDs provided, max %d allowed, %d provided", MAX_POOL_SWAPS, poolIDs.size()));
    }

    // Single swap if no pool IDs provided
    auto poolPrice = PoolPrice::getMaxValid();
    std::optional<std::pair<DCT_ID, CPoolPair> > poolPair;
    if (poolIDs.empty()) {
        poolPair = view.GetPoolPair(obj.idTokenFrom, obj.idTokenTo);
        Require(poolPair, "Cannot find the pool pair.");

        // Add single swap pool to vector for loop
        poolIDs.push_back(poolPair->first);

        // Get legacy max price
        poolPrice = obj.maxPrice;
    }

    if (!testOnly) {
        CCustomCSView mnview(view);
        mnview.CalculateOwnerRewards(obj.from, height);
        mnview.CalculateOwnerRewards(obj.to, height);
        mnview.Flush();
    }

    auto attributes = view.GetAttributes();
    assert(attributes);

    CDataStructureV0 dexKey{AttributeTypes::Live, ParamIDs::Economy, EconomyKeys::DexTokens};
    auto dexBalances = attributes->GetValue(dexKey, CDexBalances{});

    // Set amount to be swapped in pool
    CTokenAmount swapAmountResult{obj.idTokenFrom, obj.amountFrom};

    for (size_t i{0}; i < poolIDs.size(); ++i) {
        // Also used to generate pool specific error messages for RPC users
        currentID = poolIDs[i];

        // Use single swap pool if already found
        std::optional<CPoolPair> pool;
        if (poolPair) {
            pool = poolPair->second;
        } else  // Or get pools from IDs provided for composite swap
        {
            pool = view.GetPoolPair(currentID);
            Require(pool, "Cannot find the pool pair.");
        }

        // Check if last pool swap
        bool lastSwap = i + 1 == poolIDs.size();

        const auto swapAmount = swapAmountResult;

        if (height >= static_cast<uint32_t>(consensus.FortCanningHillHeight) && lastSwap) {
            Require(obj.idTokenTo != swapAmount.nTokenId,
                    "Final swap should have idTokenTo as destination, not source");

            Require(pool->idTokenA == obj.idTokenTo || pool->idTokenB == obj.idTokenTo,
                    "Final swap pool should have idTokenTo, incorrect final pool ID provided");
        }

        if (view.AreTokensLocked({pool->idTokenA.v, pool->idTokenB.v})) {
            return Res::Err("Pool currently disabled due to locked token");
        }

        CDataStructureV0 dirAKey{AttributeTypes::Poolpairs, currentID.v, PoolKeys::TokenAFeeDir};
        CDataStructureV0 dirBKey{AttributeTypes::Poolpairs, currentID.v, PoolKeys::TokenBFeeDir};
        const auto dirA          = attributes->GetValue(dirAKey, CFeeDir{FeeDirValues::Both});
        const auto dirB          = attributes->GetValue(dirBKey, CFeeDir{FeeDirValues::Both});
        const auto asymmetricFee = std::make_pair(dirA, dirB);

        auto dexfeeInPct = view.GetDexFeeInPct(currentID, swapAmount.nTokenId);
        auto &balances   = dexBalances[currentID];
        auto forward     = swapAmount.nTokenId == pool->idTokenA;

        auto &totalTokenA = forward ? balances.totalTokenA : balances.totalTokenB;
        auto &totalTokenB = forward ? balances.totalTokenB : balances.totalTokenA;

        const auto &reserveAmount   = forward ? pool->reserveA : pool->reserveB;
        const auto &blockCommission = forward ? pool->blockCommissionA : pool->blockCommissionB;

        const auto initReserveAmount   = reserveAmount;
        const auto initBlockCommission = blockCommission;

        // Perform swap
        poolResult = pool->Swap(
            swapAmount,
            dexfeeInPct,
            poolPrice,
            asymmetricFee,
            [&](const CTokenAmount &dexfeeInAmount, const CTokenAmount &tokenAmount) {
                // Save swap amount for next loop
                swapAmountResult = tokenAmount;

                CTokenAmount dexfeeOutAmount{tokenAmount.nTokenId, 0};

                auto dexfeeOutPct = view.GetDexFeeOutPct(currentID, tokenAmount.nTokenId);
                if (dexfeeOutPct > 0 && poolOutFee(swapAmount.nTokenId == pool->idTokenA, asymmetricFee)) {
                    dexfeeOutAmount.nValue = MultiplyAmounts(tokenAmount.nValue, dexfeeOutPct);
                    swapAmountResult.nValue -= dexfeeOutAmount.nValue;
                }

                // If we're just testing, don't do any balance transfers.
                // Just go over pools and return result. The only way this can
                // cause inaccurate result is if we go over the same path twice,
                // which shouldn't happen in the first place.
                if (testOnly)
                    return Res::Ok();

                auto res = view.SetPoolPair(currentID, height, *pool);
                if (!res) {
                    return res;
                }

                CCustomCSView intermediateView(view);
                // hide interemidiate swaps
                auto &subView = i == 0 ? view : intermediateView;
                res           = subView.SubBalance(obj.from, swapAmount);
                if (!res) {
                    return res;
                }
                intermediateView.Flush();

                auto &addView = lastSwap ? view : intermediateView;
                if (height >= static_cast<uint32_t>(consensus.GrandCentralHeight)) {
                    res = addView.AddBalance(lastSwap ? (obj.to.empty() ? obj.from : obj.to) : obj.from,
                                             swapAmountResult);
                } else {
                    res = addView.AddBalance(lastSwap ? obj.to : obj.from, swapAmountResult);
                }
                if (!res) {
                    return res;
                }
                intermediateView.Flush();

                const auto token = view.GetToken("DUSD");

                // burn the dex in amount
                if (dexfeeInAmount.nValue > 0) {
                    res = view.AddBalance(consensus.burnAddress, dexfeeInAmount);
                    if (!res) {
                        return res;
                    }
                    totalTokenA.feeburn += dexfeeInAmount.nValue;
                }

                // burn the dex out amount
                if (dexfeeOutAmount.nValue > 0) {
                    res = view.AddBalance(consensus.burnAddress, dexfeeOutAmount);
                    if (!res) {
                        return res;
                    }
                    totalTokenB.feeburn += dexfeeOutAmount.nValue;
                }

                totalTokenA.swaps += (reserveAmount - initReserveAmount);
                totalTokenA.commissions += (blockCommission - initBlockCommission);

                if (lastSwap && obj.to == consensus.burnAddress) {
                    totalTokenB.feeburn += swapAmountResult.nValue;
                }

                return res;
            },
            static_cast<int>(height));

        if (!poolResult) {
            return poolResult;
        }
    }

    if (height >= static_cast<uint32_t>(consensus.GrandCentralHeight)) {
        if (swapAmountResult.nTokenId != obj.idTokenTo) {
            return Res::Err("Final swap output is not same as idTokenTo");
        }
    }

    // Reject if price paid post-swap above max price provided
    if (height >= static_cast<uint32_t>(consensus.FortCanningHeight) && !obj.maxPrice.isAboveValid()) {
        if (swapAmountResult.nValue != 0) {
            const auto userMaxPrice = arith_uint256(obj.maxPrice.integer) * COIN + obj.maxPrice.fraction;
            if (arith_uint256(obj.amountFrom) * COIN / swapAmountResult.nValue > userMaxPrice) {
                return Res::Err("Price is higher than indicated.");
            }
        }
    }

    if (!testOnly && view.GetDexStatsEnabled().value_or(false)) {
        attributes->SetValue(dexKey, std::move(dexBalances));
        view.SetVariable(*attributes);
    }
    // Assign to result for loop testing best pool swap result
    result = swapAmountResult.nValue;

    return Res::Ok();
}

Res SwapToDFIorDUSD(CCustomCSView &mnview,
                    DCT_ID tokenId,
                    CAmount amount,
                    const CScript &from,
                    const CScript &to,
                    uint32_t height,
                    const Consensus::Params &consensus,
                    bool forceLoanSwap) {
    CPoolSwapMessage obj;

    obj.from        = from;
    obj.to          = to;
    obj.idTokenFrom = tokenId;
    obj.idTokenTo   = DCT_ID{0};
    obj.amountFrom  = amount;
    obj.maxPrice    = PoolPrice::getMaxValid();

    auto poolSwap = CPoolSwap(obj, height);
    auto token    = mnview.GetToken(tokenId);
    Require(token, "Cannot find token with id %s!", tokenId.ToString());

    // TODO: Optimize double look up later when first token is DUSD.
    auto dUsdToken = mnview.GetToken("DUSD");
    Require(dUsdToken, "Cannot find token DUSD");

    const auto attributes = mnview.GetAttributes();
    Require(attributes, "Attributes unavailable");
    CDataStructureV0 directBurnKey{AttributeTypes::Param, ParamIDs::DFIP2206A, DFIPKeys::DUSDInterestBurn};

    // Direct swap from DUSD to DFI as defined in the CPoolSwapMessage.
    if (tokenId == dUsdToken->first) {
        if (to == consensus.burnAddress && !forceLoanSwap && attributes->GetValue(directBurnKey, false)) {
            // direct burn dUSD
            CTokenAmount dUSD{dUsdToken->first, amount};

            Require(mnview.SubBalance(from, dUSD));

            return mnview.AddBalance(to, dUSD);
        } else
            // swap dUSD -> DFI and burn DFI
            return poolSwap.ExecuteSwap(mnview, {}, consensus);
    }

    auto pooldUSDDFI = mnview.GetPoolPair(dUsdToken->first, DCT_ID{0});
    Require(pooldUSDDFI, "Cannot find pool pair DUSD-DFI!");

    auto poolTokendUSD = mnview.GetPoolPair(tokenId, dUsdToken->first);
    Require(poolTokendUSD, "Cannot find pool pair %s-DUSD!", token->symbol);

    if (to == consensus.burnAddress && !forceLoanSwap && attributes->GetValue(directBurnKey, false)) {
        obj.idTokenTo = dUsdToken->first;

        // swap tokenID -> dUSD and burn dUSD
        return poolSwap.ExecuteSwap(mnview, {}, consensus);
    } else
        // swap tokenID -> dUSD -> DFI and burn DFI
        return poolSwap.ExecuteSwap(mnview, {poolTokendUSD->first, pooldUSDDFI->first}, consensus);
}

bool IsVaultPriceValid(CCustomCSView &mnview, const CVaultId &vaultId, uint32_t height) {
    if (auto collaterals = mnview.GetVaultCollaterals(vaultId))
        for (const auto &collateral : collaterals->balances) {
            if (auto collateralToken = mnview.HasLoanCollateralToken({collateral.first, height})) {
                if (auto fixedIntervalPrice = mnview.GetFixedIntervalPrice(collateralToken->fixedIntervalPriceId)) {
                    if (!fixedIntervalPrice.val->isLive(mnview.GetPriceDeviation())) {
                        return false;
                    }
                } else {
                    // No fixed interval prices available. Should not have happened.
                    return false;
                }
            } else {
                // Not a collateral token. Should not have happened.
                return false;
            }
        }

    if (auto loans = mnview.GetLoanTokens(vaultId))
        for (const auto &loan : loans->balances) {
            if (auto loanToken = mnview.GetLoanTokenByID(loan.first)) {
                if (auto fixedIntervalPrice = mnview.GetFixedIntervalPrice(loanToken->fixedIntervalPriceId)) {
                    if (!fixedIntervalPrice.val->isLive(mnview.GetPriceDeviation())) {
                        return false;
                    }
                } else {
                    // No fixed interval prices available. Should not have happened.
                    return false;
                }
            } else {
                // Not a loan token. Should not have happened.
                return false;
            }
        }
    return true;
}

bool IsPaybackWithCollateral(CCustomCSView &view, const std::map<DCT_ID, CBalances> &loans) {
    auto tokenDUSD = view.GetToken("DUSD");
    if (!tokenDUSD)
        return false;

    if (loans.size() == 1 && loans.count(tokenDUSD->first) &&
        loans.at(tokenDUSD->first) == CBalances{{{tokenDUSD->first, 999999999999999999LL}}}) {
        return true;
    }
    return false;
}

Res PaybackWithCollateral(CCustomCSView &view,
                          const CVaultData &vault,
                          const CVaultId &vaultId,
                          uint32_t height,
                          uint64_t time) {
    const auto attributes = view.GetAttributes();
    if (!attributes) return DeFiErrors::MNInvalidAttribute();

    const auto dUsdToken = view.GetToken("DUSD");
    if (!dUsdToken) return DeFiErrors::TokenInvalidForName("DUSD");

    CDataStructureV0 activeKey{AttributeTypes::Token, dUsdToken->first.v, TokenKeys::LoanPaybackCollateral};
    if (!attributes->GetValue(activeKey, false)) return DeFiErrors::LoanPaybackWithCollateralDisable();

    const auto collateralAmounts = view.GetVaultCollaterals(vaultId);
    if (!collateralAmounts) return DeFiErrors::VaultNoCollateral();

    if (!collateralAmounts->balances.count(dUsdToken->first)) return DeFiErrors::VaultNoDUSDCollateral();

    const auto &collateralDUSD = collateralAmounts->balances.at(dUsdToken->first);

    const auto loanAmounts = view.GetLoanTokens(vaultId);
    if (!loanAmounts) return DeFiErrors::VaultNoLoans();

    if (!loanAmounts->balances.count(dUsdToken->first)) return DeFiErrors::VaultNoLoans("DUSD");

    const auto &loanDUSD = loanAmounts->balances.at(dUsdToken->first);

    const auto rate = view.GetInterestRate(vaultId, dUsdToken->first, height);
    if (!rate) return DeFiErrors::TokenInterestRateInvalid("DUSD");
    const auto subInterest = TotalInterest(*rate, height);

    Res res{};
    CAmount subLoanAmount{0};
    CAmount subCollateralAmount{0};
    CAmount burnAmount{0};

    // Case where interest > collateral: decrease interest, wipe collateral.
    if (subInterest > collateralDUSD) {
        subCollateralAmount = collateralDUSD;

        res = view.SubVaultCollateral(vaultId, {dUsdToken->first, subCollateralAmount});
        if (!res)
            return res;

        res = view.DecreaseInterest(height, vaultId, vault.schemeId, dUsdToken->first, 0, subCollateralAmount);
        if (!res)
            return res;

        burnAmount = subCollateralAmount;
    } else {
        // Postive interest: Loan + interest > collateral.
        // Negative interest: Loan - abs(interest) > collateral.
        if (loanDUSD + subInterest > collateralDUSD) {
            subLoanAmount       = collateralDUSD - subInterest;
            subCollateralAmount = collateralDUSD;
        } else {
            // Common case: Collateral > loans.
            subLoanAmount       = loanDUSD;
            subCollateralAmount = loanDUSD + subInterest;
        }

        if (subLoanAmount > 0) {
            TrackDUSDSub(view, {dUsdToken->first, subLoanAmount});
            res = view.SubLoanToken(vaultId, {dUsdToken->first, subLoanAmount});
            if (!res)
                return res;
        }

        if (subCollateralAmount > 0) {
            res = view.SubVaultCollateral(vaultId, {dUsdToken->first, subCollateralAmount});
            if (!res)
                return res;
        }

        view.ResetInterest(height, vaultId, vault.schemeId, dUsdToken->first);
        burnAmount = subInterest;
    }

    if (burnAmount > 0) {
        res = view.AddBalance(Params().GetConsensus().burnAddress, {dUsdToken->first, burnAmount});
        if (!res)
            return res;
    } else {
        TrackNegativeInterest(view, {dUsdToken->first, std::abs(burnAmount)});
    }

    // Guard against liquidation
    const auto collaterals = view.GetVaultCollaterals(vaultId);
    const auto loans       = view.GetLoanTokens(vaultId);
    if (loans)
        if (!collaterals) return DeFiErrors::VaultNeedCollateral();

    auto vaultAssets = view.GetVaultAssets(vaultId, *collaterals, height, time);
    if (!vaultAssets)
        return std::move(vaultAssets);

    // The check is required to do a ratio check safe guard, or the vault of ratio is unreliable.
    // This can later be removed, if all edge cases of price deviations and max collateral factor for DUSD (1.5
    // currently) can be tested for economical stability. Taking the safer approach for now.
    if (!IsVaultPriceValid(view, vaultId, height)) return DeFiErrors::VaultInvalidPrice();

    const auto scheme = view.GetLoanScheme(vault.schemeId);
    if (vaultAssets.val->ratio() < scheme->ratio) return DeFiErrors::VaultInsufficientCollateralization(
                vaultAssets.val->ratio(), scheme->ratio);

    if (subCollateralAmount > 0) {
        res = view.SubMintedTokens(dUsdToken->first, subCollateralAmount);
        if (!res)
            return res;
    }

    return Res::Ok();
}

Res storeGovVars(const CGovernanceHeightMessage &obj, CCustomCSView &view) {
    // Retrieve any stored GovVariables at startHeight
    auto storedGovVars = view.GetStoredVariables(obj.startHeight);

    // Remove any pre-existing entry
    for (auto it = storedGovVars.begin(); it != storedGovVars.end();) {
        if ((*it)->GetName() == obj.govVar->GetName()) {
            it = storedGovVars.erase(it);
        } else {
            ++it;
        }
    }

    // Add GovVariable to set for storage
    storedGovVars.insert(obj.govVar);

    // Store GovVariable set by height
    return view.SetStoredVariables(storedGovVars, obj.startHeight);
}

bool IsRegtestNetwork() {
    return Params().NetworkIDString() == CBaseChainParams::REGTEST;
}
bool IsTestNetwork() {
    return Params().NetworkIDString() == CBaseChainParams::TESTNET
    || Params().NetworkIDString() == CBaseChainParams::CHANGI
    || Params().NetworkIDString() == CBaseChainParams::DEVNET;
}

bool IsMainNetwork() {
    return Params().NetworkIDString() == CBaseChainParams::MAIN;
}

bool IsICXEnabled(const int height, const CCustomCSView &view, const Consensus::Params &consensus) {
    if (height >= consensus.NextNetworkUpgradeHeight) {
        const CDataStructureV0 enabledKey{AttributeTypes::Param, ParamIDs::Feature, DFIPKeys::ICXEnabled};
        auto attributes = view.GetAttributes();
        assert(attributes);
        return attributes->GetValue(enabledKey, false);
    }
    // ICX transactions allowed before NextNetwrokUpgrade and some of these conditions
    else if (height < consensus.FortCanningParkHeight || IsRegtestNetwork() || (IsTestNetwork() && static_cast<int>(height) >= 1250000))
        return true;

    // ICX transactions disabled in all other cases
    return false;
}

bool IsEVMEnabled(const int height, const CCustomCSView &view, const Consensus::Params &consensus) {
    if (height < consensus.NextNetworkUpgradeHeight) {
        return false;
    }

    const CDataStructureV0 enabledKey{AttributeTypes::Param, ParamIDs::Feature, DFIPKeys::EVMEnabled};
    auto attributes = view.GetAttributes();
    assert(attributes);
    return attributes->GetValue(enabledKey, false);
}

bool IsTransferDomainEnabled(const int height, const CCustomCSView &view, const Consensus::Params &consensus) {
    if (height < consensus.NextNetworkUpgradeHeight) {
        return false;
    }

    const CDataStructureV0 enabledKey{AttributeTypes::Param, ParamIDs::Feature, DFIPKeys::TransferDomain};
    auto attributes = view.GetAttributes();
    assert(attributes);
    return attributes->GetValue(enabledKey, false);
}<|MERGE_RESOLUTION|>--- conflicted
+++ resolved
@@ -4115,10 +4115,10 @@
     if (src.amount.nTokenId != dst.amount.nTokenId)
         return DeFiErrors::TransferDomainDifferentTokens();
 
-    if (src.amount.nTokenId == DCT_ID{0} && !transferdomainConfig.nativeToken)
+    if (src.amount.nTokenId == DCT_ID{0} && !transferdomainConfig.dvmNativeToken)
         return DeFiErrors::TransferDomainNativeNotEnabled();
 
-    if (src.amount.nTokenId != DCT_ID{0} && !transferdomainConfig.datEnabled)
+    if (src.amount.nTokenId != DCT_ID{0} && !transferdomainConfig.dvmDatEnabled)
         return DeFiErrors::TransferDomainDST20NotEnabled();
 
     if (src.domain == static_cast<uint8_t>(VMDomain::DVM) && dst.domain == static_cast<uint8_t>(VMDomain::EVM)) {
@@ -4186,16 +4186,9 @@
     TransferDomainLiveConfig transferdomainConfig{
         attributes->GetValue(dvm_evm, false),
         attributes->GetValue(evm_dvm, false),
-<<<<<<< HEAD
         attributes->GetValue(transferdomainNative, false),
         attributes->GetValue(dst20, false),
-=======
-        true,
-        true,
-        true,
-        true,
         {},
->>>>>>> 7a39b1d7
         {}
     };
 
