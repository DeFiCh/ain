// Copyright (c) DeFi Blockchain Developers
// Distributed under the MIT software license, see the accompanying
// file LICENSE or http://www.opensource.org/licenses/mit-license.php.

#include <masternodes/anchors.h>
#include <masternodes/accountshistory.h>
#include <masternodes/consensus/accounts.h>
#include <masternodes/consensus/governance.h>
#include <masternodes/consensus/icxorders.h>
#include <masternodes/consensus/loans.h>
#include <masternodes/consensus/masternodes.h>
#include <masternodes/consensus/oracles.h>
#include <masternodes/consensus/poolpairs.h>
#include <masternodes/consensus/smartcontracts.h>
#include <masternodes/consensus/tokens.h>
#include <masternodes/consensus/vaults.h>
#include <masternodes/mn_checks.h>
#include <masternodes/res.h>
#include <masternodes/vaulthistory.h>

#include <arith_uint256.h>
#include <chainparams.h>
#include <core_io.h>
#include <primitives/block.h>
#include <primitives/transaction.h>
#include <streams.h>
#include <txmempool.h>
#include <validation.h>

#include <algorithm>

CCustomTxMessage customTypeToMessage(CustomTxType txType) {
    switch (txType)
    {
        case CustomTxType::CreateMasternode:        return CCreateMasterNodeMessage{};
        case CustomTxType::ResignMasternode:        return CResignMasterNodeMessage{};
        case CustomTxType::SetForcedRewardAddress:  return CSetForcedRewardAddressMessage{};
        case CustomTxType::RemForcedRewardAddress:  return CRemForcedRewardAddressMessage{};
        case CustomTxType::UpdateMasternode:        return CUpdateMasterNodeMessage{};
        case CustomTxType::CreateToken:             return CCreateTokenMessage{};
        case CustomTxType::UpdateToken:             return CUpdateTokenPreAMKMessage{};
        case CustomTxType::UpdateTokenAny:          return CUpdateTokenMessage{};
        case CustomTxType::MintToken:               return CMintTokensMessage{};
        case CustomTxType::CreatePoolPair:          return CCreatePoolPairMessage{};
        case CustomTxType::UpdatePoolPair:          return CUpdatePoolPairMessage{};
        case CustomTxType::PoolSwap:                return CPoolSwapMessage{};
        case CustomTxType::PoolSwapV2:              return CPoolSwapMessageV2{};
        case CustomTxType::AddPoolLiquidity:        return CLiquidityMessage{};
        case CustomTxType::RemovePoolLiquidity:     return CRemoveLiquidityMessage{};
        case CustomTxType::UtxosToAccount:          return CUtxosToAccountMessage{};
        case CustomTxType::AccountToUtxos:          return CAccountToUtxosMessage{};
        case CustomTxType::AccountToAccount:        return CAccountToAccountMessage{};
        case CustomTxType::AnyAccountsToAccounts:   return CAnyAccountsToAccountsMessage{};
        case CustomTxType::SmartContract:           return CSmartContractMessage{};
        case CustomTxType::SetGovVariable:          return CGovernanceMessage{};
        case CustomTxType::SetGovVariableHeight:    return CGovernanceHeightMessage{};
        case CustomTxType::AppointOracle:           return CAppointOracleMessage{};
        case CustomTxType::RemoveOracleAppoint:     return CRemoveOracleAppointMessage{};
        case CustomTxType::UpdateOracleAppoint:     return CUpdateOracleAppointMessage{};
        case CustomTxType::SetOracleData:           return CSetOracleDataMessage{};
        case CustomTxType::AutoAuthPrep:            return CCustomTxMessageNone{};
        case CustomTxType::ICXCreateOrder:          return CICXCreateOrderMessage{};
        case CustomTxType::ICXMakeOffer:            return CICXMakeOfferMessage{};
        case CustomTxType::ICXSubmitDFCHTLC:        return CICXSubmitDFCHTLCMessage{};
        case CustomTxType::ICXSubmitEXTHTLC:        return CICXSubmitEXTHTLCMessage{};
        case CustomTxType::ICXClaimDFCHTLC:         return CICXClaimDFCHTLCMessage{};
        case CustomTxType::ICXCloseOrder:           return CICXCloseOrderMessage{};
        case CustomTxType::ICXCloseOffer:           return CICXCloseOfferMessage{};
        case CustomTxType::SetLoanCollateralToken:  return CLoanSetCollateralTokenMessage{};
        case CustomTxType::SetLoanToken:            return CLoanSetLoanTokenMessage{};
        case CustomTxType::UpdateLoanToken:         return CLoanUpdateLoanTokenMessage{};
        case CustomTxType::LoanScheme:              return CLoanSchemeMessage{};
        case CustomTxType::DefaultLoanScheme:       return CDefaultLoanSchemeMessage{};
        case CustomTxType::DestroyLoanScheme:       return CDestroyLoanSchemeMessage{};
        case CustomTxType::Vault:                   return CVaultMessage{};
        case CustomTxType::CloseVault:              return CCloseVaultMessage{};
        case CustomTxType::UpdateVault:             return CUpdateVaultMessage{};
        case CustomTxType::DepositToVault:          return CDepositToVaultMessage{};
        case CustomTxType::WithdrawFromVault:       return CWithdrawFromVaultMessage{};
        case CustomTxType::TakeLoan:                return CLoanTakeLoanMessage{};
        case CustomTxType::PaybackLoan:             return CLoanPaybackLoanMessage{};
        case CustomTxType::AuctionBid:              return CAuctionBidMessage{};
        case CustomTxType::Reject:                  return CCustomTxMessageNone{};
        case CustomTxType::None:                    return CCustomTxMessageNone{};
    }
    return CCustomTxMessageNone{};
}

template <typename ...T>
constexpr bool FalseType = false;

template<typename T>
constexpr bool IsOneOf() {
    return false;
}

template<typename T, typename T1, typename ...Args>
constexpr bool IsOneOf() {
    return std::is_same_v<T, T1> || IsOneOf<T, Args...>();
}

class CCustomMetadataParseVisitor
{
    uint32_t height;
    const Consensus::Params& consensus;
    const std::vector<unsigned char>& metadata;

    Res IsHardforkEnabled(int startHeight) const {
        const std::unordered_map<int, std::string> hardforks = {
            { consensus.AMKHeight,              "called before AMK height" },
            { consensus.BayfrontHeight,         "called before Bayfront height" },
            { consensus.BayfrontGardensHeight,  "called before Bayfront Gardens height" },
            { consensus.EunosHeight,            "called before Eunos height" },
            { consensus.EunosPayaHeight,        "called before EunosPaya height" },
            { consensus.FortCanningHeight,      "called before FortCanning height" },
            { consensus.FortCanningHillHeight,  "called before FortCanningHill height" },
            { consensus.GreatWorldHeight,       "called before GreatWorld height" },
        };
        if (startHeight && int(height) < startHeight) {
            auto it = hardforks.find(startHeight);
            assert(it != hardforks.end());
            return Res::Err(it->second);
        }
        return Res::Ok();
    }

public:
    CCustomMetadataParseVisitor(uint32_t height,
                                const Consensus::Params& consensus,
                                const std::vector<unsigned char>& metadata)
        : height(height), consensus(consensus), metadata(metadata) {}

    template<typename T>
    Res EnabledAfter() const {
        if constexpr (IsOneOf<T, CSetForcedRewardAddressMessage,
                                 CRemForcedRewardAddressMessage,
                                 CUpdateMasterNodeMessage>())
            return Res::Err("tx is disabled for Fort Canning");
        else
        if constexpr (IsOneOf<T, CCreateTokenMessage,
                                 CUpdateTokenPreAMKMessage,
                                 CUtxosToAccountMessage,
                                 CAccountToUtxosMessage,
                                 CAccountToAccountMessage,
                                 CMintTokensMessage>())
            return IsHardforkEnabled(consensus.AMKHeight);
        else
        if constexpr (IsOneOf<T, CUpdateTokenMessage,
                                 CPoolSwapMessage,
                                 CLiquidityMessage,
                                 CRemoveLiquidityMessage,
                                 CCreatePoolPairMessage,
                                 CUpdatePoolPairMessage,
                                 CGovernanceMessage>())
            return IsHardforkEnabled(consensus.BayfrontHeight);
        else
        if constexpr (IsOneOf<T, CAppointOracleMessage,
                                 CRemoveOracleAppointMessage,
                                 CUpdateOracleAppointMessage,
                                 CSetOracleDataMessage,
                                 CICXCreateOrderMessage,
                                 CICXMakeOfferMessage,
                                 CICXSubmitDFCHTLCMessage,
                                 CICXSubmitEXTHTLCMessage,
                                 CICXClaimDFCHTLCMessage,
                                 CICXCloseOrderMessage,
                                 CICXCloseOfferMessage>())
            return IsHardforkEnabled(consensus.EunosHeight);
        else
        if constexpr (IsOneOf<T, CPoolSwapMessageV2,
                                 CLoanSetCollateralTokenMessage,
                                 CLoanSetLoanTokenMessage,
                                 CLoanUpdateLoanTokenMessage,
                                 CLoanSchemeMessage,
                                 CDefaultLoanSchemeMessage,
                                 CDestroyLoanSchemeMessage,
                                 CVaultMessage,
                                 CCloseVaultMessage,
                                 CUpdateVaultMessage,
                                 CDepositToVaultMessage,
                                 CWithdrawFromVaultMessage,
                                 CLoanTakeLoanMessage,
                                 CLoanPaybackLoanMessage,
                                 CAuctionBidMessage,
                                 CGovernanceHeightMessage>())
            return IsHardforkEnabled(consensus.FortCanningHeight);
        else
        if constexpr (IsOneOf<T, CAnyAccountsToAccountsMessage>())
            return IsHardforkEnabled(consensus.BayfrontGardensHeight);
        else
        if constexpr (IsOneOf<T, CSmartContractMessage>())
            return IsHardforkEnabled(consensus.FortCanningHillHeight);
        else
        if constexpr (IsOneOf<T, CCreateMasterNodeMessage,
                                 CResignMasterNodeMessage>())
            return Res::Ok();
        else
            static_assert(FalseType<T>, "Unhandled type");

        return Res::Err("(%s): Unhandled message type", __func__);
    }

    template<typename T>
    Res DisabledAfter() const {
        if constexpr (IsOneOf<T, CUpdateTokenPreAMKMessage>())
            return IsHardforkEnabled(consensus.BayfrontHeight) ? Res::Err("called after Bayfront height") : Res::Ok();
        else if constexpr (IsOneOf<T, CLoanSetCollateralTokenMessage,
                CLoanSetLoanTokenMessage,
                CLoanUpdateLoanTokenMessage>())
            return IsHardforkEnabled(consensus.GreatWorldHeight) ? Res::Err("called after GreatWorld height") : Res::Ok();

        return Res::Ok();
    }

    template<typename T>
    Res operator()(T& obj) const {
        auto res = EnabledAfter<T>();
        if (!res)
            return res;

        res = DisabledAfter<T>();
        if (!res)
            return res;

        CDataStream ss(metadata, SER_NETWORK, PROTOCOL_VERSION);
        ss >> obj;
        if (!ss.empty())
            return Res::Err("deserialization failed: excess %d bytes", ss.size());

        return Res::Ok();
    }

    Res operator()(CCustomTxMessageNone&) const {
        return Res::Ok();
    }
};

class CCustomTxApplyVisitor
{
    uint64_t time;
    uint32_t height;
    CCustomCSView& mnview;
    const CTransaction& tx;
    const CCoinsViewCache& coins;
    const Consensus::Params& consensus;

    template<typename T, typename T1, typename ...Args>
    Res ConsensusHandler(const T& obj) const {

        static_assert(std::is_base_of_v<CCustomTxVisitor, T1>, "CCustomTxVisitor base required");

        if constexpr (std::is_invocable_v<T1, T>)
            return T1{mnview, coins, tx, consensus, height, time}(obj);
        else
        if constexpr (sizeof...(Args) != 0)
            return ConsensusHandler<T, Args...>(obj);
        else
            static_assert(FalseType<T>, "Unhandled type");

        return Res::Err("(%s): Unhandled type", __func__);
    }

public:
    CCustomTxApplyVisitor(const CTransaction& tx,
                          uint32_t height,
                          const CCoinsViewCache& coins,
                          CCustomCSView& mnview,
                          const Consensus::Params& consensus,
                          uint64_t time)

        : time(time), height(height), mnview(mnview), tx(tx), coins(coins), consensus(consensus) {}

    template<typename T>
    Res operator()(const T& obj) const {

        return ConsensusHandler<T, CAccountsConsensus,
                                   CGovernanceConsensus,
                                   CICXOrdersConsensus,
                                   CLoansConsensus,
                                   CMasternodesConsensus,
                                   COraclesConsensus,
                                   CPoolPairsConsensus,
                                   CSmartContractsConsensus,
                                   CTokensConsensus,
                                   CVaultsConsensus
                                >(obj);
    }

    Res operator()(const CCustomTxMessageNone&) const {
        return Res::Ok();
    }
};

Res CustomMetadataParse(uint32_t height, const Consensus::Params& consensus, const std::vector<unsigned char>& metadata, CCustomTxMessage& txMessage) {
    try {
        return std::visit(CCustomMetadataParseVisitor(height, consensus, metadata), txMessage);
    } catch (const std::exception& e) {
        return Res::Err(e.what());
    } catch (...) {
        return Res::Err("unexpected error");
    }
}

bool IsDisabledTx(uint32_t height, CustomTxType type, const Consensus::Params& consensus) {
    // All the heights that are involved in disabled Txs
    auto fortCanningParkHeight = static_cast<uint32_t>(consensus.FortCanningParkHeight);
    auto fortCanningHillHeight = static_cast<uint32_t>(consensus.FortCanningHillHeight);

    if (height < fortCanningParkHeight)
        return false;

    // For additional safety, since some APIs do block + 1 calc
    if (height == fortCanningHillHeight || height == fortCanningHillHeight - 1) {
        switch (type) {
            case CustomTxType::TakeLoan:
            case CustomTxType::PaybackLoan:
            case CustomTxType::DepositToVault:
            case CustomTxType::WithdrawFromVault:
            case CustomTxType::UpdateVault:
                return true;
            default:
                break;
            }
    }

    // ICXCreateOrder      = '1',
    // ICXMakeOffer        = '2',
    // ICXSubmitDFCHTLC    = '3',
    // ICXSubmitEXTHTLC    = '4',
    // ICXClaimDFCHTLC     = '5',
    // ICXCloseOrder       = '6',
    // ICXCloseOffer       = '7',

    // Leaving close orders, as withdrawal of existing should be ok?
    switch (type) {
        case CustomTxType::ICXCreateOrder:
        case CustomTxType::ICXMakeOffer:
        case CustomTxType::ICXSubmitDFCHTLC:
        case CustomTxType::ICXSubmitEXTHTLC:
        case CustomTxType::ICXClaimDFCHTLC:
            return true;
        default:
            return false;
    }
}

bool IsDisabledTx(uint32_t height, const CTransaction& tx, const Consensus::Params& consensus) {
    TBytes dummy;
    auto txType = GuessCustomTxType(tx, dummy);
    return IsDisabledTx(height, txType, consensus);
}

Res CustomTxVisit(CCustomCSView& mnview, const CCoinsViewCache& coins, const CTransaction& tx, uint32_t height, const Consensus::Params& consensus, const CCustomTxMessage& txMessage, uint64_t time) {
    if (IsDisabledTx(height, tx, consensus)) {
        return Res::ErrCode(CustomTxErrCodes::Fatal, "Disabled custom transaction");
    }
    try {
        return std::visit(CCustomTxApplyVisitor(tx, height, coins, mnview, consensus, time), txMessage);
    } catch (const std::bad_variant_access& e) {
        return Res::Err(e.what());
    } catch (...) {
        return Res::Err("unexpected error");
    }
}

bool ShouldReturnNonFatalError(const CTransaction& tx, uint32_t height) {
    static const std::map<uint32_t, uint256> skippedTx = {
        { 471222, uint256S("0ab0b76352e2d865761f4c53037041f33e1200183d55cdf6b09500d6f16b7329") },
    };
    auto it = skippedTx.find(height);
    return it != skippedTx.end() && it->second == tx.GetHash();
}

void PopulateVaultHistoryData(CHistoryWriters* writers, const CCustomTxMessage& txMessage, const CustomTxType txType, const uint32_t height, const uint32_t txn, const uint256& txid) {
    if (txType == CustomTxType::Vault) {
        auto obj = std::get<CVaultMessage>(txMessage);
        writers->AddVault(txid, obj.schemeId);
    } else if (txType == CustomTxType::CloseVault) {
        auto obj = std::get<CCloseVaultMessage>(txMessage);
        writers->AddVault(obj.vaultId);
    } else if (txType == CustomTxType::UpdateVault) {
        auto obj = std::get<CUpdateVaultMessage>(txMessage);
        writers->AddVault(obj.vaultId, obj.schemeId);
    } else if (txType == CustomTxType::DepositToVault) {
        auto obj = std::get<CDepositToVaultMessage>(txMessage);
        writers->AddVault(obj.vaultId);
    } else if (txType == CustomTxType::WithdrawFromVault) {
        auto obj = std::get<CWithdrawFromVaultMessage>(txMessage);
        writers->AddVault(obj.vaultId);
    } else if (txType == CustomTxType::TakeLoan) {
        auto obj = std::get<CLoanTakeLoanMessage>(txMessage);
        writers->AddVault(obj.vaultId);
    } else if (txType == CustomTxType::PaybackLoan) {
        auto obj = std::get<CLoanPaybackLoanMessage>(txMessage);
        writers->AddVault(obj.vaultId);
    } else if (txType == CustomTxType::AuctionBid) {
        auto obj = std::get<CAuctionBidMessage>(txMessage);
        writers->AddVault(obj.vaultId);
    } else if (txType == CustomTxType::LoanScheme) {
        auto obj = std::get<CLoanSchemeMessage>(txMessage);
        writers->AddLoanScheme(obj, txid, height, txn);
    }
}

Res ApplyCustomTx(CCustomCSView& mnview, const CCoinsViewCache& coins, const CTransaction& tx, const Consensus::Params& consensus, uint32_t height, uint64_t time, uint32_t txn, CHistoryWriters* writers) {
    auto res = Res::Ok();
    if (tx.IsCoinBase() && height > 0) { // genesis contains custom coinbase txs
        return res;
    }
    std::vector<unsigned char> metadata;
    const auto metadataValidation = height >= consensus.FortCanningHeight;

    auto txType = GuessCustomTxType(tx, metadata, metadataValidation);
    if (txType == CustomTxType::None) {
        return res;
    }

    if (metadataValidation && txType == CustomTxType::Reject) {
        return Res::ErrCode(CustomTxErrCodes::Fatal, "Invalid custom transaction");
    }
    auto txMessage = customTypeToMessage(txType);
    CAccountsHistoryWriter view(mnview, height, txn, tx.GetHash(), uint8_t(txType), writers);
    if ((res = CustomMetadataParse(height, consensus, metadata, txMessage))) {
        if (writers) {
           PopulateVaultHistoryData(writers, txMessage, txType, height, txn, tx.GetHash());
        }
        res = CustomTxVisit(view, coins, tx, height, consensus, txMessage, time);

        // Track burn fee
        if (txType == CustomTxType::CreateToken || txType == CustomTxType::CreateMasternode) {
            if (writers) {
                writers->AddFeeBurn(tx.vout[0].scriptPubKey, tx.vout[0].nValue);
            }
        }
        if (txType == CustomTxType::Vault) {
            // burn the half, the rest is returned on close vault
            auto burnFee = tx.vout[0].nValue / 2;
            if (writers) {
                writers->AddFeeBurn(tx.vout[0].scriptPubKey, burnFee);
            }
        }
    }
    // list of transactions which aren't allowed to fail:
    if (!res) {
        res.msg = strprintf("%sTx: %s", ToString(txType), res.msg);

        if (NotAllowedToFail(txType, height)) {
            if (ShouldReturnNonFatalError(tx, height)) {
                return res;
            }
            res.code |= CustomTxErrCodes::Fatal;
        }
        if (height >= consensus.DakotaHeight) {
            res.code |= CustomTxErrCodes::Fatal;
        }
        return res;
    }

    mnview.AddUndo(view, tx.GetHash(), height);
    view.Flush();
    return res;
}

<<<<<<< HEAD
ResVal<uint256> ApplyAnchorRewardTx(CCustomCSView & mnview, CTransaction const & tx, int height, uint256 const & prevStakeModifier, std::vector<unsigned char> const & metadata, Consensus::Params const & consensusParams)
{
    if (height >= consensusParams.DakotaHeight) {
        return Res::Err("Old anchor TX type after Dakota fork. Height %d", height);
    }

    CDataStream ss(metadata, SER_NETWORK, PROTOCOL_VERSION);
    CAnchorFinalizationMessage finMsg;
    ss >> finMsg;

    auto rewardTx = mnview.GetRewardForAnchor(finMsg.btcTxHash);
    if (rewardTx) {
        return Res::ErrDbg("bad-ar-exists", "reward for anchor %s already exists (tx: %s)",
                           finMsg.btcTxHash.ToString(), (*rewardTx).ToString());
    }

    if (!finMsg.CheckConfirmSigs()) {
        return Res::ErrDbg("bad-ar-sigs", "anchor signatures are incorrect");
    }

    if (finMsg.sigs.size() < GetMinAnchorQuorum(finMsg.currentTeam)) {
        return Res::ErrDbg("bad-ar-sigs-quorum", "anchor sigs (%d) < min quorum (%) ",
                           finMsg.sigs.size(), GetMinAnchorQuorum(finMsg.currentTeam));
    }

    // check reward sum
    if (height >= consensusParams.AMKHeight) {
        auto const cbValues = tx.GetValuesOut();
        if (cbValues.size() != 1 || cbValues.begin()->first != DCT_ID{0})
            return Res::ErrDbg("bad-ar-wrong-tokens", "anchor reward should be paid only in Defi coins");

        auto const anchorReward = mnview.GetCommunityBalance(CommunityAccountType::AnchorReward);
        if (cbValues.begin()->second != anchorReward) {
            return Res::ErrDbg("bad-ar-amount", "anchor pays wrong amount (actual=%d vs expected=%d)",
                               cbValues.begin()->second, anchorReward);
        }
    }
    else { // pre-AMK logic
        auto anchorReward = GetAnchorSubsidy(finMsg.anchorHeight, finMsg.prevAnchorHeight, consensusParams);
        if (tx.GetValueOut() > anchorReward) {
            return Res::ErrDbg("bad-ar-amount", "anchor pays too much (actual=%d vs limit=%d)",
                               tx.GetValueOut(), anchorReward);
        }
    }

    CTxDestination destination = finMsg.rewardKeyType == 1 ? CTxDestination(PKHash(finMsg.rewardKeyID)) : CTxDestination(WitnessV0KeyHash(finMsg.rewardKeyID));
    if (tx.vout[1].scriptPubKey != GetScriptForDestination(destination)) {
        return Res::ErrDbg("bad-ar-dest", "anchor pay destination is incorrect");
    }

    if (finMsg.currentTeam != mnview.GetCurrentTeam()) {
        return Res::ErrDbg("bad-ar-curteam", "anchor wrong current team");
    }

    if (finMsg.nextTeam != mnview.CalcNextTeam(height, prevStakeModifier)) {
        return Res::ErrDbg("bad-ar-nextteam", "anchor wrong next team");
    }
    mnview.SetTeam(finMsg.nextTeam);
    if (height >= consensusParams.AMKHeight) {
        mnview.SetCommunityBalance(CommunityAccountType::AnchorReward, 0); // just reset
    }
    else {
        mnview.SetFoundationsDebt(mnview.GetFoundationsDebt() + tx.GetValueOut());
    }

    return { finMsg.btcTxHash, Res::Ok() };
}

ResVal<uint256> ApplyAnchorRewardTxPlus(CCustomCSView & mnview, CTransaction const & tx, int height, std::vector<unsigned char> const & metadata, Consensus::Params const & consensusParams)
=======
ResVal<uint256> ApplyAnchorRewardTx(CCustomCSView & mnview, CTransaction const & tx, int height, std::vector<unsigned char> const & metadata, Consensus::Params const & consensusParams)
>>>>>>> 80fca650
{
    if (height < consensusParams.DakotaHeight) {
        return Res::Err("New anchor TX type before Dakota fork. Height %d", height);
    }

    CDataStream ss(metadata, SER_NETWORK, PROTOCOL_VERSION);
    CAnchorFinalizationMessage finMsg;
    ss >> finMsg;

    auto rewardTx = mnview.GetRewardForAnchor(finMsg.btcTxHash);
    if (rewardTx) {
        return Res::ErrDbg("bad-ar-exists", "reward for anchor %s already exists (tx: %s)",
                           finMsg.btcTxHash.ToString(), (*rewardTx).ToString());
    }

    // Miner used confirm team at chain height when creating this TX, this is height - 1.
    int anchorHeight = height - 1;
    auto team = mnview.GetConfirmTeam(anchorHeight);
    if (!team) {
        return Res::ErrDbg("bad-ar-team", "could not get confirm team for height: %d", anchorHeight);
    }

    auto uniqueKeys = finMsg.CheckConfirmSigs(*team, anchorHeight);
    if (!uniqueKeys) {
        return Res::ErrDbg("bad-ar-sigs", "anchor signatures are incorrect");
    }

    auto quorum = GetMinAnchorQuorum(*team);
    if (finMsg.sigs.size() < quorum) {
        return Res::ErrDbg("bad-ar-sigs-quorum", "anchor sigs (%d) < min quorum (%) ",
                           finMsg.sigs.size(), quorum);
    }

    if (uniqueKeys < quorum) {
        return Res::ErrDbg("bad-ar-sigs-quorum", "anchor unique keys (%d) < min quorum (%) ",
                           uniqueKeys, quorum);
    }

    // Make sure anchor block height and hash exist in chain.
    CBlockIndex* anchorIndex = ::ChainActive()[finMsg.anchorHeight];
    if (!anchorIndex) {
        return Res::ErrDbg("bad-ar-height", "Active chain does not contain block height %d. Chain height %d",
                           finMsg.anchorHeight, ::ChainActive().Height());
    }

    if (anchorIndex->GetBlockHash() != finMsg.dfiBlockHash) {
        return Res::ErrDbg("bad-ar-hash", "Anchor and blockchain mismatch at height %d. Expected %s found %s",
                           finMsg.anchorHeight, anchorIndex->GetBlockHash().ToString(), finMsg.dfiBlockHash.ToString());
    }

    // check reward sum
    auto const cbValues = tx.GetValuesOut();
    if (cbValues.size() != 1 || cbValues.begin()->first != DCT_ID{0})
        return Res::ErrDbg("bad-ar-wrong-tokens", "anchor reward should be paid in DFI only");

    auto const anchorReward = mnview.GetCommunityBalance(CommunityAccountType::AnchorReward);
    if (cbValues.begin()->second != anchorReward) {
        return Res::ErrDbg("bad-ar-amount", "anchor pays wrong amount (actual=%d vs expected=%d)",
                           cbValues.begin()->second, anchorReward);
    }

    CTxDestination destination = finMsg.rewardKeyType == 1 ? CTxDestination(PKHash(finMsg.rewardKeyID)) : CTxDestination(WitnessV0KeyHash(finMsg.rewardKeyID));
    if (tx.vout[1].scriptPubKey != GetScriptForDestination(destination)) {
        return Res::ErrDbg("bad-ar-dest", "anchor pay destination is incorrect");
    }

    mnview.SetCommunityBalance(CommunityAccountType::AnchorReward, 0); // just reset
    mnview.AddRewardForAnchor(finMsg.btcTxHash, tx.GetHash());

    // Store reward data for RPC info
    mnview.AddAnchorConfirmData(CAnchorConfirmData{finMsg});

    return { finMsg.btcTxHash, Res::Ok() };
}

bool IsMempooledCustomTxCreate(const CTxMemPool & pool, const uint256 & txid)
{
    CTransactionRef ptx = pool.get(txid);
    if (ptx) {
        std::vector<unsigned char> dummy;
        CustomTxType txType = GuessCustomTxType(*ptx, dummy);
        return txType == CustomTxType::CreateMasternode || txType == CustomTxType::CreateToken;
    }
    return false;
}

std::vector<DCT_ID> CPoolSwap::CalculateSwaps(CCustomCSView& view, bool testOnly) {

    std::vector<std::vector<DCT_ID>> poolPaths = CalculatePoolPaths(view);

    // Record best pair
    std::pair<std::vector<DCT_ID>, CAmount> bestPair{{}, -1};

    // Loop through all common pairs
    for (const auto& path : poolPaths) {

        // Test on copy of view
        CCustomCSView dummy(view);

        // Execute pool path
        auto res = ExecuteSwap(dummy, path, testOnly);

        // Add error for RPC user feedback
        if (!res) {
            const auto token = dummy.GetToken(currentID);
            if (token) {
                errors.emplace_back(token->symbol, res.msg);
            }
        }

        // Record amount if more than previous or default value
        if (res && result > bestPair.second) {
            bestPair = {path, result};
        }
    }

    return bestPair.first;
}

std::vector<std::vector<DCT_ID>> CPoolSwap::CalculatePoolPaths(CCustomCSView& view) {

    // For tokens to be traded get all pairs and pool IDs
    std::multimap<uint32_t, DCT_ID> fromPoolsID, toPoolsID;
    view.ForEachPoolPair([&](DCT_ID const & id, const CPoolPair& pool) {
        if (pool.idTokenA == obj.idTokenFrom) {
            fromPoolsID.emplace(pool.idTokenB.v, id);
        } else if (pool.idTokenB == obj.idTokenFrom) {
            fromPoolsID.emplace(pool.idTokenA.v, id);
        }

        if (pool.idTokenA == obj.idTokenTo) {
            toPoolsID.emplace(pool.idTokenB.v, id);
        } else if (pool.idTokenB == obj.idTokenTo) {
            toPoolsID.emplace(pool.idTokenA.v, id);
        }
        return true;
    }, {0});

    if (fromPoolsID.empty() || toPoolsID.empty()) {
        return {};
    }

    // Find intersection on key
    std::map<uint32_t, DCT_ID> commonPairs;
    set_intersection(fromPoolsID.begin(), fromPoolsID.end(), toPoolsID.begin(), toPoolsID.end(),
                     std::inserter(commonPairs, commonPairs.begin()),
                     [](std::pair<uint32_t, DCT_ID> a, std::pair<uint32_t, DCT_ID> b) {
                         return a.first < b.first;
                     });

    // Loop through all common pairs and record direct pool to pool swaps
    std::vector<std::vector<DCT_ID>> poolPaths;
    for (const auto& item : commonPairs) {

        // Loop through all source/intermediate pools matching common pairs
        const auto poolFromIDs = fromPoolsID.equal_range(item.first);
        for (auto fromID = poolFromIDs.first; fromID != poolFromIDs.second; ++fromID) {

            // Loop through all destination pools matching common pairs
            const auto poolToIDs = toPoolsID.equal_range(item.first);
            for (auto toID = poolToIDs.first; toID != poolToIDs.second; ++toID) {

                // Add to pool paths
                poolPaths.push_back({fromID->second, toID->second});
            }
        }
    }

    // Look for pools that bridges token. Might be in addition to common token pairs paths.
    view.ForEachPoolPair([&](DCT_ID const & id, const CPoolPair& pool) {

        // Loop through from pool multimap on unique keys only
        for (auto fromIt = fromPoolsID.begin(); fromIt != fromPoolsID.end(); fromIt = fromPoolsID.equal_range(fromIt->first).second) {

            // Loop through to pool multimap on unique keys only
            for (auto toIt = toPoolsID.begin(); toIt != toPoolsID.end(); toIt = toPoolsID.equal_range(toIt->first).second) {

                // If a pool pairs matches from pair and to pair add it to the pool paths
                if ((fromIt->first == pool.idTokenA.v && toIt->first == pool.idTokenB.v) ||
                    (fromIt->first == pool.idTokenB.v && toIt->first == pool.idTokenA.v)) {
                    poolPaths.push_back({fromIt->second, id, toIt->second});
                }
            }
        }
        return true;
    }, {0});

    // return pool paths
    return poolPaths;
}

// Note: `testOnly` doesn't update views, and as such can result in a previous price calculations
// for a pool, if used multiple times (or duplicated pool IDs) with the same view.
// testOnly is only meant for one-off tests per well defined view.
Res CPoolSwap::ExecuteSwap(CCustomCSView& view, std::vector<DCT_ID> poolIDs, bool testOnly) {

    Res poolResult = Res::Ok();

    // No composite swap allowed before Fort Canning
    if (height < Params().GetConsensus().FortCanningHeight && !poolIDs.empty()) {
        poolIDs.clear();
    }

    if (obj.amountFrom <= 0) {
        return Res::Err("Input amount should be positive");
    }

    // Single swap if no pool IDs provided
    auto poolPrice = POOLPRICE_MAX;
    std::optional<std::pair<DCT_ID, CPoolPair> > poolPair;
    if (poolIDs.empty()) {
        poolPair = view.GetPoolPair(obj.idTokenFrom, obj.idTokenTo);
        if (!poolPair) {
            return Res::Err("Cannot find the pool pair.");
        }

        // Add single swap pool to vector for loop
        poolIDs.push_back(poolPair->first);

        // Get legacy max price
        poolPrice = obj.maxPrice;
    }

    if (!testOnly) {
        CCustomCSView mnview(view);
        mnview.CalculateOwnerRewards(obj.from, height);
        mnview.CalculateOwnerRewards(obj.to, height);
        mnview.Flush();
    }

    // Set amount to be swapped in pool
    CTokenAmount swapAmountResult{obj.idTokenFrom, obj.amountFrom};

    for (size_t i{0}; i < poolIDs.size(); ++i) {

        // Also used to generate pool specific error messages for RPC users
        currentID = poolIDs[i];

        // Use single swap pool if already found
        std::optional<CPoolPair> pool;
        if (poolPair) {
            pool = poolPair->second;
        }
        else // Or get pools from IDs provided for composite swap
        {
            pool = view.GetPoolPair(currentID);
            if (!pool) {
                return Res::Err("Cannot find the pool pair.");
            }
        }

        // Check if last pool swap
        bool lastSwap = i + 1 == poolIDs.size();

        const auto swapAmount = swapAmountResult;

        if (height >= static_cast<uint32_t>(Params().GetConsensus().FortCanningHillHeight) && lastSwap) {
            if (obj.idTokenTo == swapAmount.nTokenId) {
                return Res::Err("Final swap should have idTokenTo as destination, not source");
            }
            if (pool->idTokenA != obj.idTokenTo && pool->idTokenB != obj.idTokenTo) {
                return Res::Err("Final swap pool should have idTokenTo, incorrect final pool ID provided");
            }
        }

        auto dexfeeInPct = view.GetDexFeeInPct(currentID, swapAmount.nTokenId);

        // Perform swap
        poolResult = pool->Swap(swapAmount, dexfeeInPct, poolPrice, [&] (const CTokenAmount& dexfeeInAmount, const CTokenAmount& tokenAmount) {
            // Save swap amount for next loop
            swapAmountResult = tokenAmount;

            CTokenAmount dexfeeOutAmount{tokenAmount.nTokenId, 0};

            auto dexfeeOutPct = view.GetDexFeeOutPct(currentID, tokenAmount.nTokenId);
            if (dexfeeOutPct > 0) {
                dexfeeOutAmount.nValue = MultiplyAmounts(tokenAmount.nValue, dexfeeOutPct);
                swapAmountResult.nValue -= dexfeeOutAmount.nValue;
            }

            // If we're just testing, don't do any balance transfers.
            // Just go over pools and return result. The only way this can
            // cause inaccurate result is if we go over the same path twice,
            // which shouldn't happen in the first place.
            if (testOnly)
                return Res::Ok();

            auto res = view.SetPoolPair(currentID, height, *pool);
            if (!res) {
                return res;
            }

            CCustomCSView intermediateView(view);
            // hide interemidiate swaps
            auto& subView = i == 0 ? view : intermediateView;
            res = subView.SubBalance(obj.from, swapAmount);
            if (!res) {
                return res;
            }
            intermediateView.Flush();

            auto& addView = lastSwap ? view : intermediateView;
            res = addView.AddBalance(lastSwap ? obj.to : obj.from, swapAmountResult);
            if (!res) {
                return res;
            }
            intermediateView.Flush();

            // burn the dex in amount
            if (dexfeeInAmount.nValue > 0) {
                res = view.AddBalance(Params().GetConsensus().burnAddress, dexfeeInAmount);
                if (!res) {
                    return res;
                }
            }

            // burn the dex out amount
            if (dexfeeOutAmount.nValue > 0) {
                res = view.AddBalance(Params().GetConsensus().burnAddress, dexfeeOutAmount);
                if (!res) {
                    return res;
                }
            }

           return res;
        }, static_cast<int>(height));

        if (!poolResult) {
            return poolResult;
        }
    }

    // Reject if price paid post-swap above max price provided
    if (height >= Params().GetConsensus().FortCanningHeight && obj.maxPrice != POOLPRICE_MAX) {
        if (swapAmountResult.nValue != 0) {
            const auto userMaxPrice = arith_uint256(obj.maxPrice.integer) * COIN + obj.maxPrice.fraction;
            if (arith_uint256(obj.amountFrom) * COIN / swapAmountResult.nValue > userMaxPrice) {
                return Res::Err("Price is higher than indicated.");
            }
        }
    }

    // Assign to result for loop testing best pool swap result
    result = swapAmountResult.nValue;

    return poolResult;
}

Res SwapToDFIOverUSD(CCustomCSView & mnview, DCT_ID tokenId, CAmount amount, CScript const & from, CScript const & to, uint32_t height)
{
    auto token = mnview.GetToken(tokenId);
    if (!token)
        return Res::Err("Cannot find token with id %s!", tokenId.ToString());

    CPoolSwapMessage obj;

    obj.from = from;
    obj.to = to;
    obj.idTokenFrom = tokenId;
    obj.idTokenTo = DCT_ID{0};
    obj.amountFrom = amount;
    obj.maxPrice = POOLPRICE_MAX;

    auto poolSwap = CPoolSwap(obj, height);

    // Direct swap from DUSD to DFI as defined in the CPoolSwapMessage.
    if (token->symbol == "DUSD")
        return poolSwap.ExecuteSwap(mnview, {});

    auto dUsdToken = mnview.GetToken("DUSD");
    if (!dUsdToken)
        return Res::Err("Cannot find token DUSD");

    auto pooldUSDDFI = mnview.GetPoolPair(dUsdToken->first, DCT_ID{0});
    if (!pooldUSDDFI)
        return Res::Err("Cannot find pool pair DUSD-DFI!");

    auto poolTokendUSD = mnview.GetPoolPair(tokenId,dUsdToken->first);
    if (!poolTokendUSD)
        return Res::Err("Cannot find pool pair %s-DUSD!", token->symbol);

    // swap tokenID -> USD -> DFI
    return poolSwap.ExecuteSwap(mnview, {poolTokendUSD->first, pooldUSDDFI->first});
}

bool IsVaultPriceValid(CCustomCSView& mnview, const CVaultId& vaultId, uint32_t height)
{
    if (auto collaterals = mnview.GetVaultCollaterals(vaultId))
        for (const auto& collateral : collaterals->balances)
            if (auto collateralToken = mnview.HasLoanCollateralToken({collateral.first, height}))
                if (auto fixedIntervalPrice = mnview.GetFixedIntervalPrice(collateralToken->fixedIntervalPriceId))
                    if (!fixedIntervalPrice.val->isLive(mnview.GetPriceDeviation()))
                        return false;

    if (auto loans = mnview.GetLoanTokens(vaultId))
        for (const auto& loan : loans->balances)
            if (auto loanToken = mnview.GetLoanTokenByID(loan.first))
                if (auto fixedIntervalPrice = mnview.GetFixedIntervalPrice(loanToken->fixedIntervalPriceId))
                    if (!fixedIntervalPrice.val->isLive(mnview.GetPriceDeviation()))
                        return false;
    return true;
}<|MERGE_RESOLUTION|>--- conflicted
+++ resolved
@@ -461,79 +461,7 @@
     return res;
 }
 
-<<<<<<< HEAD
-ResVal<uint256> ApplyAnchorRewardTx(CCustomCSView & mnview, CTransaction const & tx, int height, uint256 const & prevStakeModifier, std::vector<unsigned char> const & metadata, Consensus::Params const & consensusParams)
-{
-    if (height >= consensusParams.DakotaHeight) {
-        return Res::Err("Old anchor TX type after Dakota fork. Height %d", height);
-    }
-
-    CDataStream ss(metadata, SER_NETWORK, PROTOCOL_VERSION);
-    CAnchorFinalizationMessage finMsg;
-    ss >> finMsg;
-
-    auto rewardTx = mnview.GetRewardForAnchor(finMsg.btcTxHash);
-    if (rewardTx) {
-        return Res::ErrDbg("bad-ar-exists", "reward for anchor %s already exists (tx: %s)",
-                           finMsg.btcTxHash.ToString(), (*rewardTx).ToString());
-    }
-
-    if (!finMsg.CheckConfirmSigs()) {
-        return Res::ErrDbg("bad-ar-sigs", "anchor signatures are incorrect");
-    }
-
-    if (finMsg.sigs.size() < GetMinAnchorQuorum(finMsg.currentTeam)) {
-        return Res::ErrDbg("bad-ar-sigs-quorum", "anchor sigs (%d) < min quorum (%) ",
-                           finMsg.sigs.size(), GetMinAnchorQuorum(finMsg.currentTeam));
-    }
-
-    // check reward sum
-    if (height >= consensusParams.AMKHeight) {
-        auto const cbValues = tx.GetValuesOut();
-        if (cbValues.size() != 1 || cbValues.begin()->first != DCT_ID{0})
-            return Res::ErrDbg("bad-ar-wrong-tokens", "anchor reward should be paid only in Defi coins");
-
-        auto const anchorReward = mnview.GetCommunityBalance(CommunityAccountType::AnchorReward);
-        if (cbValues.begin()->second != anchorReward) {
-            return Res::ErrDbg("bad-ar-amount", "anchor pays wrong amount (actual=%d vs expected=%d)",
-                               cbValues.begin()->second, anchorReward);
-        }
-    }
-    else { // pre-AMK logic
-        auto anchorReward = GetAnchorSubsidy(finMsg.anchorHeight, finMsg.prevAnchorHeight, consensusParams);
-        if (tx.GetValueOut() > anchorReward) {
-            return Res::ErrDbg("bad-ar-amount", "anchor pays too much (actual=%d vs limit=%d)",
-                               tx.GetValueOut(), anchorReward);
-        }
-    }
-
-    CTxDestination destination = finMsg.rewardKeyType == 1 ? CTxDestination(PKHash(finMsg.rewardKeyID)) : CTxDestination(WitnessV0KeyHash(finMsg.rewardKeyID));
-    if (tx.vout[1].scriptPubKey != GetScriptForDestination(destination)) {
-        return Res::ErrDbg("bad-ar-dest", "anchor pay destination is incorrect");
-    }
-
-    if (finMsg.currentTeam != mnview.GetCurrentTeam()) {
-        return Res::ErrDbg("bad-ar-curteam", "anchor wrong current team");
-    }
-
-    if (finMsg.nextTeam != mnview.CalcNextTeam(height, prevStakeModifier)) {
-        return Res::ErrDbg("bad-ar-nextteam", "anchor wrong next team");
-    }
-    mnview.SetTeam(finMsg.nextTeam);
-    if (height >= consensusParams.AMKHeight) {
-        mnview.SetCommunityBalance(CommunityAccountType::AnchorReward, 0); // just reset
-    }
-    else {
-        mnview.SetFoundationsDebt(mnview.GetFoundationsDebt() + tx.GetValueOut());
-    }
-
-    return { finMsg.btcTxHash, Res::Ok() };
-}
-
-ResVal<uint256> ApplyAnchorRewardTxPlus(CCustomCSView & mnview, CTransaction const & tx, int height, std::vector<unsigned char> const & metadata, Consensus::Params const & consensusParams)
-=======
 ResVal<uint256> ApplyAnchorRewardTx(CCustomCSView & mnview, CTransaction const & tx, int height, std::vector<unsigned char> const & metadata, Consensus::Params const & consensusParams)
->>>>>>> 80fca650
 {
     if (height < consensusParams.DakotaHeight) {
         return Res::Err("New anchor TX type before Dakota fork. Height %d", height);
