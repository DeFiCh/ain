--- conflicted
+++ resolved
@@ -20,71 +20,6 @@
     "At least 50%% of the minimum required collateral must be in DFI or DUSD";
 
 std::string ToString(CustomTxType type) {
-<<<<<<< HEAD
-    switch (type)
-    {
-        case CustomTxType::CreateMasternode:    return "CreateMasternode";
-        case CustomTxType::ResignMasternode:    return "ResignMasternode";
-        case CustomTxType::UpdateMasternode:    return "UpdateMasternode";
-        case CustomTxType::CreateToken:         return "CreateToken";
-        case CustomTxType::UpdateToken:         return "UpdateToken";
-        case CustomTxType::UpdateTokenAny:      return "UpdateTokenAny";
-        case CustomTxType::MintToken:           return "MintToken";
-        case CustomTxType::BurnToken:           return "BurnToken";
-        case CustomTxType::CreatePoolPair:      return "CreatePoolPair";
-        case CustomTxType::UpdatePoolPair:      return "UpdatePoolPair";
-        case CustomTxType::PoolSwap:            return "PoolSwap";
-        case CustomTxType::PoolSwapV2:          return "PoolSwap";
-        case CustomTxType::AddPoolLiquidity:    return "AddPoolLiquidity";
-        case CustomTxType::RemovePoolLiquidity: return "RemovePoolLiquidity";
-        case CustomTxType::UtxosToAccount:      return "UtxosToAccount";
-        case CustomTxType::AccountToUtxos:      return "AccountToUtxos";
-        case CustomTxType::AccountToAccount:    return "AccountToAccount";
-        case CustomTxType::AnyAccountsToAccounts:   return "AnyAccountsToAccounts";
-        case CustomTxType::SmartContract:           return "SmartContract";
-        case CustomTxType::FutureSwap:              return "DFIP2203";
-        case CustomTxType::DUSDLock:                return "DUSDLock";
-        case CustomTxType::SetGovVariable:          return "SetGovVariable";
-        case CustomTxType::SetGovVariableHeight:    return "SetGovVariableHeight";
-        case CustomTxType::AppointOracle:           return "AppointOracle";
-        case CustomTxType::RemoveOracleAppoint:     return "RemoveOracleAppoint";
-        case CustomTxType::UpdateOracleAppoint:     return "UpdateOracleAppoint";
-        case CustomTxType::SetOracleData:           return "SetOracleData";
-        case CustomTxType::AutoAuthPrep:            return "AutoAuth";
-        case CustomTxType::ICXCreateOrder:          return "ICXCreateOrder";
-        case CustomTxType::ICXMakeOffer:            return "ICXMakeOffer";
-        case CustomTxType::ICXSubmitDFCHTLC:        return "ICXSubmitDFCHTLC";
-        case CustomTxType::ICXSubmitEXTHTLC:        return "ICXSubmitEXTHTLC";
-        case CustomTxType::ICXClaimDFCHTLC:         return "ICXClaimDFCHTLC";
-        case CustomTxType::ICXCloseOrder:           return "ICXCloseOrder";
-        case CustomTxType::ICXCloseOffer:           return "ICXCloseOffer";
-        case CustomTxType::SetLoanCollateralToken:  return "SetLoanCollateralToken";
-        case CustomTxType::SetLoanToken:            return "SetLoanToken";
-        case CustomTxType::UpdateLoanToken:         return "UpdateLoanToken";
-        case CustomTxType::LoanScheme:              return "LoanScheme";
-        case CustomTxType::DefaultLoanScheme:       return "DefaultLoanScheme";
-        case CustomTxType::DestroyLoanScheme:       return "DestroyLoanScheme";
-        case CustomTxType::Vault:                   return "Vault";
-        case CustomTxType::CloseVault:              return "CloseVault";
-        case CustomTxType::UpdateVault:             return "UpdateVault";
-        case CustomTxType::DepositToVault:          return "DepositToVault";
-        case CustomTxType::WithdrawFromVault:       return "WithdrawFromVault";
-        case CustomTxType::PaybackWithCollateral:   return "PaybackWithCollateral";
-        case CustomTxType::TakeLoan:                return "TakeLoan";
-        case CustomTxType::PaybackLoan:             return "PaybackLoan";
-        case CustomTxType::PaybackLoanV2:           return "PaybackLoan";
-        case CustomTxType::AuctionBid:              return "AuctionBid";
-        case CustomTxType::FutureSwapExecution:     return "FutureSwapExecution";
-        case CustomTxType::FutureSwapRefund:        return "FutureSwapRefund";
-        case CustomTxType::TokenSplit:              return "TokenSplit";
-        case CustomTxType::Reject:                  return "Reject";
-        case CustomTxType::CreateCfp:               return "CreateCfp";
-        case CustomTxType::ProposalFeeRedistribution:return "ProposalFeeRedistribution";
-        case CustomTxType::CreateVoc:               return "CreateVoc";
-        case CustomTxType::Vote:                    return "Vote";
-        case CustomTxType::UnsetGovVariable:    return "UnsetGovVariable";
-        case CustomTxType::None:                    return "None";
-=======
     switch (type) {
         case CustomTxType::CreateMasternode:
             return "CreateMasternode";
@@ -125,7 +60,9 @@
         case CustomTxType::SmartContract:
             return "SmartContract";
         case CustomTxType::FutureSwap:
-            return "DFIP2203";
+            return "DFIP2203";            
+        case CustomTxType::DUSDLock:
+            return "DUSDLock";
         case CustomTxType::SetGovVariable:
             return "SetGovVariable";
         case CustomTxType::SetGovVariableHeight:
@@ -206,7 +143,6 @@
             return "UnsetGovVariable";
         case CustomTxType::None:
             return "None";
->>>>>>> db24c766
     }
     return "None";
 }
@@ -249,71 +185,6 @@
 }
 
 CCustomTxMessage customTypeToMessage(CustomTxType txType) {
-<<<<<<< HEAD
-    switch (txType)
-    {
-        case CustomTxType::CreateMasternode:        return CCreateMasterNodeMessage{};
-        case CustomTxType::ResignMasternode:        return CResignMasterNodeMessage{};
-        case CustomTxType::UpdateMasternode:        return CUpdateMasterNodeMessage{};
-        case CustomTxType::CreateToken:             return CCreateTokenMessage{};
-        case CustomTxType::UpdateToken:             return CUpdateTokenPreAMKMessage{};
-        case CustomTxType::UpdateTokenAny:          return CUpdateTokenMessage{};
-        case CustomTxType::MintToken:               return CMintTokensMessage{};
-        case CustomTxType::BurnToken:               return CBurnTokensMessage{};
-        case CustomTxType::CreatePoolPair:          return CCreatePoolPairMessage{};
-        case CustomTxType::UpdatePoolPair:          return CUpdatePoolPairMessage{};
-        case CustomTxType::PoolSwap:                return CPoolSwapMessage{};
-        case CustomTxType::PoolSwapV2:              return CPoolSwapMessageV2{};
-        case CustomTxType::AddPoolLiquidity:        return CLiquidityMessage{};
-        case CustomTxType::RemovePoolLiquidity:     return CRemoveLiquidityMessage{};
-        case CustomTxType::UtxosToAccount:          return CUtxosToAccountMessage{};
-        case CustomTxType::AccountToUtxos:          return CAccountToUtxosMessage{};
-        case CustomTxType::AccountToAccount:        return CAccountToAccountMessage{};
-        case CustomTxType::AnyAccountsToAccounts:   return CAnyAccountsToAccountsMessage{};
-        case CustomTxType::SmartContract:           return CSmartContractMessage{};
-        case CustomTxType::FutureSwap:              return CFutureSwapMessage{};
-        case CustomTxType::DUSDLock:                return CDUSDLockMessage{};
-        case CustomTxType::SetGovVariable:          return CGovernanceMessage{};
-        case CustomTxType::SetGovVariableHeight:    return CGovernanceHeightMessage{};
-        case CustomTxType::AppointOracle:           return CAppointOracleMessage{};
-        case CustomTxType::RemoveOracleAppoint:     return CRemoveOracleAppointMessage{};
-        case CustomTxType::UpdateOracleAppoint:     return CUpdateOracleAppointMessage{};
-        case CustomTxType::SetOracleData:           return CSetOracleDataMessage{};
-        case CustomTxType::AutoAuthPrep:            return CCustomTxMessageNone{};
-        case CustomTxType::ICXCreateOrder:          return CICXCreateOrderMessage{};
-        case CustomTxType::ICXMakeOffer:            return CICXMakeOfferMessage{};
-        case CustomTxType::ICXSubmitDFCHTLC:        return CICXSubmitDFCHTLCMessage{};
-        case CustomTxType::ICXSubmitEXTHTLC:        return CICXSubmitEXTHTLCMessage{};
-        case CustomTxType::ICXClaimDFCHTLC:         return CICXClaimDFCHTLCMessage{};
-        case CustomTxType::ICXCloseOrder:           return CICXCloseOrderMessage{};
-        case CustomTxType::ICXCloseOffer:           return CICXCloseOfferMessage{};
-        case CustomTxType::SetLoanCollateralToken:  return CLoanSetCollateralTokenMessage{};
-        case CustomTxType::SetLoanToken:            return CLoanSetLoanTokenMessage{};
-        case CustomTxType::UpdateLoanToken:         return CLoanUpdateLoanTokenMessage{};
-        case CustomTxType::LoanScheme:              return CLoanSchemeMessage{};
-        case CustomTxType::DefaultLoanScheme:       return CDefaultLoanSchemeMessage{};
-        case CustomTxType::DestroyLoanScheme:       return CDestroyLoanSchemeMessage{};
-        case CustomTxType::Vault:                   return CVaultMessage{};
-        case CustomTxType::CloseVault:              return CCloseVaultMessage{};
-        case CustomTxType::UpdateVault:             return CUpdateVaultMessage{};
-        case CustomTxType::DepositToVault:          return CDepositToVaultMessage{};
-        case CustomTxType::WithdrawFromVault:       return CWithdrawFromVaultMessage{};
-        case CustomTxType::PaybackWithCollateral:   return CPaybackWithCollateralMessage{};
-        case CustomTxType::TakeLoan:                return CLoanTakeLoanMessage{};
-        case CustomTxType::PaybackLoan:             return CLoanPaybackLoanMessage{};
-        case CustomTxType::PaybackLoanV2:           return CLoanPaybackLoanV2Message{};
-        case CustomTxType::AuctionBid:              return CAuctionBidMessage{};
-        case CustomTxType::FutureSwapExecution:     return CCustomTxMessageNone{};
-        case CustomTxType::FutureSwapRefund:        return CCustomTxMessageNone{};
-        case CustomTxType::TokenSplit:              return CCustomTxMessageNone{};
-        case CustomTxType::Reject:                  return CCustomTxMessageNone{};
-        case CustomTxType::CreateCfp:               return CCreatePropMessage{};
-        case CustomTxType::CreateVoc:               return CCreatePropMessage{};
-        case CustomTxType::Vote:                    return CPropVoteMessage{};
-        case CustomTxType::ProposalFeeRedistribution:return CCustomTxMessageNone{};
-        case CustomTxType::UnsetGovVariable:        return CGovernanceUnsetMessage{};
-        case CustomTxType::None:                    return CCustomTxMessageNone{};
-=======
     switch (txType) {
         case CustomTxType::CreateMasternode:
             return CCreateMasterNodeMessage{};
@@ -355,6 +226,8 @@
             return CSmartContractMessage{};
         case CustomTxType::FutureSwap:
             return CFutureSwapMessage{};
+        case CustomTxType::DUSDLock:
+            return CDUSDLockMessage{};
         case CustomTxType::SetGovVariable:
             return CGovernanceMessage{};
         case CustomTxType::SetGovVariableHeight:
@@ -435,7 +308,6 @@
             return CGovernanceUnsetMessage{};
         case CustomTxType::None:
             return CCustomTxMessageNone{};
->>>>>>> db24c766
     }
     return CCustomTxMessageNone{};
 }
@@ -613,16 +485,12 @@
         return !res ? res : serialize(obj);
     }
 
-<<<<<<< HEAD
     Res operator()(CDUSDLockMessage& obj) const {
         auto res = isPostGrandCentralFork();
         return !res ? res : serialize(obj);
     }
 
-    Res operator()(CCreatePoolPairMessage& obj) const {
-=======
     Res operator()(CCreatePoolPairMessage &obj) const {
->>>>>>> db24c766
         auto res = isPostBayfrontFork();
         if (!res) {
             return res;
@@ -2312,7 +2180,6 @@
         return Res::Ok();
     }
 
-<<<<<<< HEAD
     
     Res operator()(const CDUSDLockMessage& obj) const {
         auto res = CheckCustomTx();
@@ -2471,10 +2338,7 @@
         }
     }
 
-    Res operator()(const CAnyAccountsToAccountsMessage& obj) const {
-=======
     Res operator()(const CAnyAccountsToAccountsMessage &obj) const {
->>>>>>> db24c766
         // check auth
         for (const auto &kv : obj.from) {
             if (!HasAuth(kv.first)) {
