--- conflicted
+++ resolved
@@ -3983,19 +3983,12 @@
             if (flags & AuthFlags::SourcePKHash && solution == txnouttype::TX_PUBKEYHASH) {
                 auto it = input.scriptSig.begin();
                 CPubKey pubkey(input.scriptSig.begin() + *it + 2, input.scriptSig.end());
-<<<<<<< HEAD
-                auto script = GetScriptForDestination(WitnessV16EthHash(pubkey));
-                if (script == auth)
-                    return Res::Ok();
-            } else if (flags & AuthFlags::SourceBech32 && solution == txnouttype::TX_WITNESS_V0_KEYHASH) {
-=======
                 if (pubkey.Decompress()) {
                     auto script = GetScriptForDestination(WitnessV16EthHash(pubkey));
                     if (script == auth)
                         return Res::Ok();
                 }
-            } else if (solution == txnouttype::TX_WITNESS_V0_KEYHASH) {
->>>>>>> 5f00e62f
+            } else if (flags & AuthFlags::SourceBech32 && solution == txnouttype::TX_WITNESS_V0_KEYHASH) {
                 CPubKey pubkey(input.scriptWitness.stack[1]);
                 if (pubkey.Decompress()) {
                     auto script = GetScriptForDestination(WitnessV16EthHash(pubkey));
