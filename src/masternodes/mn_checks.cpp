--- conflicted
+++ resolved
@@ -2661,14 +2661,11 @@
                     if (!collateralsLoans)
                         return std::move(collateralsLoans);
 
-<<<<<<< HEAD
                     if (collateralsLoans.val->ratio() < scheme->ratio)
                         return Res::Err("Vault does not have enough collateralization ratio defined by loan scheme - %d < %d", collateralsLoans.val->ratio(), scheme->ratio);
 
-                    uint64_t totalDFI = 0;
-=======
                     uint64_t totalCollaterals = 0;
->>>>>>> 63452763
+
                     for (auto& col : collateralsLoans.val->collaterals)
                         if (col.nTokenId == DCT_ID{0}
                         || (tokenDUSD && col.nTokenId == tokenDUSD->first))
@@ -2782,14 +2779,11 @@
             if (!collateralsLoans)
                 return std::move(collateralsLoans);
 
-<<<<<<< HEAD
             if (collateralsLoans.val->ratio() < scheme->ratio)
                 return Res::Err("Vault does not have enough collateralization ratio defined by loan scheme - %d < %d", collateralsLoans.val->ratio(), scheme->ratio);
 
-            uint64_t totalDFI = 0;
-=======
             uint64_t totalCollaterals = 0;
->>>>>>> 63452763
+
             for (auto& col : collateralsLoans.val->collaterals)
                 if (col.nTokenId == DCT_ID{0}
                 || (tokenDUSD && col.nTokenId == tokenDUSD->first))
