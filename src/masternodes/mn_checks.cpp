// Copyright (c) DeFi Blockchain Developers
// Distributed under the MIT software license, see the accompanying
// file LICENSE or http://www.opensource.org/licenses/mit-license.php.

#include <masternodes/anchors.h>
#include <masternodes/accountshistory.h>
#include <masternodes/consensus/accounts.h>
#include <masternodes/consensus/governance.h>
#include <masternodes/consensus/icxorders.h>
#include <masternodes/consensus/loans.h>
#include <masternodes/consensus/masternodes.h>
#include <masternodes/consensus/oracles.h>
#include <masternodes/consensus/poolpairs.h>
#include <masternodes/consensus/proposals.h>
#include <masternodes/consensus/smartcontracts.h>
#include <masternodes/consensus/tokens.h>
#include <masternodes/consensus/vaults.h>
#include <masternodes/govvariables/attributes.h>
#include <masternodes/mn_checks.h>
#include <masternodes/res.h>
#include <masternodes/vaulthistory.h>

#include <arith_uint256.h>
#include <chainparams.h>
#include <core_io.h>
#include <primitives/block.h>
#include <primitives/transaction.h>
#include <streams.h>
#include <txmempool.h>
#include <validation.h>

#include <algorithm>

CCustomTxMessage customTypeToMessage(CustomTxType txType, uint8_t version) {
    switch (txType)
    {
        case CustomTxType::CreateMasternode:        return CCreateMasterNodeMessage{};
        case CustomTxType::ResignMasternode:        return CResignMasterNodeMessage{};
        case CustomTxType::SetForcedRewardAddress:  return CSetForcedRewardAddressMessage{};
        case CustomTxType::RemForcedRewardAddress:  return CRemForcedRewardAddressMessage{};
        case CustomTxType::UpdateMasternode:        return CUpdateMasterNodeMessage{};
        case CustomTxType::CreateToken:             return CCreateTokenMessage{};
        case CustomTxType::UpdateToken:             return CUpdateTokenPreAMKMessage{};
        case CustomTxType::UpdateTokenAny:          return CUpdateTokenMessage{};
        case CustomTxType::MintToken:               return CMintTokensMessage{};
        case CustomTxType::CreatePoolPair:          return CCreatePoolPairMessage{};
        case CustomTxType::UpdatePoolPair:          return CUpdatePoolPairMessage{};
        case CustomTxType::PoolSwap:                return CPoolSwapMessage{};
        case CustomTxType::PoolSwapV2:              return CPoolSwapMessageV2{};
        case CustomTxType::AddPoolLiquidity:        return CLiquidityMessage{};
        case CustomTxType::RemovePoolLiquidity:     return CRemoveLiquidityMessage{};
        case CustomTxType::UtxosToAccount:          return CUtxosToAccountMessage{};
        case CustomTxType::AccountToUtxos:          return CAccountToUtxosMessage{};
        case CustomTxType::AccountToAccount:        return CAccountToAccountMessage{};
        case CustomTxType::AnyAccountsToAccounts:   return CAnyAccountsToAccountsMessage{};
        case CustomTxType::SmartContract:           return CSmartContractMessage{};
        case CustomTxType::DFIP2203:                return CFutureSwapMessage{};
        case CustomTxType::SetGovVariable:          return CGovernanceMessage{};
        case CustomTxType::SetGovVariableHeight:    return CGovernanceHeightMessage{};
        case CustomTxType::AppointOracle:           return CAppointOracleMessage{};
        case CustomTxType::RemoveOracleAppoint:     return CRemoveOracleAppointMessage{};
        case CustomTxType::UpdateOracleAppoint:     return CUpdateOracleAppointMessage{};
        case CustomTxType::SetOracleData:           return CSetOracleDataMessage{};
        case CustomTxType::AutoAuthPrep:            return CCustomTxMessageNone{};
        case CustomTxType::ICXCreateOrder:          return CICXCreateOrderMessage{};
        case CustomTxType::ICXMakeOffer:            return CICXMakeOfferMessage{};
        case CustomTxType::ICXSubmitDFCHTLC:        return CICXSubmitDFCHTLCMessage{};
        case CustomTxType::ICXSubmitEXTHTLC:        return CICXSubmitEXTHTLCMessage{};
        case CustomTxType::ICXClaimDFCHTLC:         return CICXClaimDFCHTLCMessage{};
        case CustomTxType::ICXCloseOrder:           return CICXCloseOrderMessage{};
        case CustomTxType::ICXCloseOffer:           return CICXCloseOfferMessage{};
        case CustomTxType::SetLoanCollateralToken:  return CLoanSetCollateralTokenMessage{};
        case CustomTxType::SetLoanToken:            return CLoanSetLoanTokenMessage{};
        case CustomTxType::UpdateLoanToken:         return CLoanUpdateLoanTokenMessage{};
        case CustomTxType::LoanScheme:              return CLoanSchemeMessage{};
        case CustomTxType::DefaultLoanScheme:       return CDefaultLoanSchemeMessage{};
        case CustomTxType::DestroyLoanScheme:       return CDestroyLoanSchemeMessage{};
        case CustomTxType::Vault:                   return CVaultMessage{};
        case CustomTxType::CloseVault:              return CCloseVaultMessage{};
        case CustomTxType::UpdateVault:             return CUpdateVaultMessage{};
        case CustomTxType::DepositToVault:          return CDepositToVaultMessage{};
        case CustomTxType::WithdrawFromVault:       return CWithdrawFromVaultMessage{};
        case CustomTxType::TakeLoan:                return CLoanTakeLoanMessage{};
        case CustomTxType::PaybackLoan:             return CLoanPaybackLoanMessage{};
        case CustomTxType::PaybackLoanV2:           return CLoanPaybackLoanV2Message{};
        case CustomTxType::AuctionBid:              return CAuctionBidMessage{};
        case CustomTxType::CreateCfp:               return CCreatePropMessage{};
        case CustomTxType::CreateVoc:               return CCreatePropMessage{};
        case CustomTxType::Vote:                    return CPropVoteMessage{};
        case CustomTxType::FutureSwapExecution:     return CCustomTxMessageNone{};
        case CustomTxType::FutureSwapRefund:        return CCustomTxMessageNone{};
        case CustomTxType::Reject:                  return CCustomTxMessageNone{};
        case CustomTxType::None:                    return CCustomTxMessageNone{};
    }
    return CCustomTxMessageNone{};
}

template <typename ...T>
constexpr bool FalseType = false;

template<typename T>
constexpr bool IsOneOf() {
    return false;
}

template<typename T, typename T1, typename ...Args>
constexpr bool IsOneOf() {
    return std::is_same_v<T, T1> || IsOneOf<T, Args...>();
}

class CCustomMetadataParseVisitor
{
    uint32_t height;
    const Consensus::Params& consensus;
    const std::vector<unsigned char>& metadata;

    Res IsHardforkEnabled(int startHeight) const {
        const std::unordered_map<int, std::string> hardforks = {
            { consensus.AMKHeight,              "called before AMK height" },
            { consensus.BayfrontHeight,         "called before Bayfront height" },
            { consensus.BayfrontGardensHeight,  "called before Bayfront Gardens height" },
            { consensus.EunosHeight,            "called before Eunos height" },
            { consensus.EunosPayaHeight,        "called before EunosPaya height" },
            { consensus.FortCanningHeight,      "called before FortCanning height" },
            { consensus.FortCanningHillHeight,  "called before FortCanningHill height" },
            { consensus.FortCanningRoadHeight,  "called before FortCanningRoad height" },
            { consensus.GreatWorldHeight,       "called before GreatWorld height" },
        };
        if (startHeight && int(height) < startHeight) {
            auto it = hardforks.find(startHeight);
            assert(it != hardforks.end());
            return Res::Err(it->second);
        }
        return Res::Ok();
    }

public:
    CCustomMetadataParseVisitor(uint32_t height,
                                const Consensus::Params& consensus,
                                const std::vector<unsigned char>& metadata)
        : height(height), consensus(consensus), metadata(metadata) {}

    template<typename T>
    Res EnabledAfter() const {
        if constexpr (IsOneOf<T, CSetForcedRewardAddressMessage,
                                 CRemForcedRewardAddressMessage,
                                 CUpdateMasterNodeMessage>())
            return Res::Err("tx is disabled for Fort Canning");
        else
        if constexpr (IsOneOf<T, CCreateTokenMessage,
                                 CUpdateTokenPreAMKMessage,
                                 CUtxosToAccountMessage,
                                 CAccountToUtxosMessage,
                                 CAccountToAccountMessage,
                                 CMintTokensMessage>())
            return IsHardforkEnabled(consensus.AMKHeight);
        else
        if constexpr (IsOneOf<T, CUpdateTokenMessage,
                                 CPoolSwapMessage,
                                 CLiquidityMessage,
                                 CRemoveLiquidityMessage,
                                 CCreatePoolPairMessage,
                                 CUpdatePoolPairMessage,
                                 CGovernanceMessage>())
            return IsHardforkEnabled(consensus.BayfrontHeight);
        else
        if constexpr (IsOneOf<T, CAppointOracleMessage,
                                 CRemoveOracleAppointMessage,
                                 CUpdateOracleAppointMessage,
                                 CSetOracleDataMessage,
                                 CICXCreateOrderMessage,
                                 CICXMakeOfferMessage,
                                 CICXSubmitDFCHTLCMessage,
                                 CICXSubmitEXTHTLCMessage,
                                 CICXClaimDFCHTLCMessage,
                                 CICXCloseOrderMessage,
                                 CICXCloseOfferMessage>())
            return IsHardforkEnabled(consensus.EunosHeight);
        else
        if constexpr (IsOneOf<T, CPoolSwapMessageV2,
                                 CLoanSetCollateralTokenMessage,
                                 CLoanSetLoanTokenMessage,
                                 CLoanUpdateLoanTokenMessage,
                                 CLoanSchemeMessage,
                                 CDefaultLoanSchemeMessage,
                                 CDestroyLoanSchemeMessage,
                                 CVaultMessage,
                                 CCloseVaultMessage,
                                 CUpdateVaultMessage,
                                 CDepositToVaultMessage,
                                 CWithdrawFromVaultMessage,
                                 CLoanTakeLoanMessage,
                                 CLoanPaybackLoanMessage,
                                 CAuctionBidMessage,
                                 CGovernanceHeightMessage>())
            return IsHardforkEnabled(consensus.FortCanningHeight);
        else
        if constexpr (IsOneOf<T, CAnyAccountsToAccountsMessage>())
            return IsHardforkEnabled(consensus.BayfrontGardensHeight);
        else
        if constexpr (IsOneOf<T, CSmartContractMessage>())
            return IsHardforkEnabled(consensus.FortCanningHillHeight);
        else
        if constexpr (IsOneOf<T, CLoanPaybackLoanV2Message,
                                 CFutureSwapMessage>())
            return IsHardforkEnabled(consensus.FortCanningRoadHeight);
        else
        if constexpr (IsOneOf<T, CCreatePropMessage,
                                 CPropVoteMessage>())
            return IsHardforkEnabled(consensus.GreatWorldHeight);
        else
        if constexpr (IsOneOf<T, CCreateMasterNodeMessage,
                                 CResignMasterNodeMessage>())
            return Res::Ok();
        else
            static_assert(FalseType<T>, "Unhandled type");
    }

    template<typename T>
    Res DisabledAfter() const {
        if constexpr (IsOneOf<T, CUpdateTokenPreAMKMessage>())
            return IsHardforkEnabled(consensus.BayfrontHeight) ? Res::Err("called after Bayfront height") : Res::Ok();
        else if constexpr (IsOneOf<T, CLoanSetCollateralTokenMessage,
                                      CLoanSetLoanTokenMessage,
                                      CLoanUpdateLoanTokenMessage>())
            return IsHardforkEnabled(consensus.GreatWorldHeight) ? Res::Err("called after GreatWorld height") : Res::Ok();

        return Res::Ok();
    }

    template<typename T>
    Res operator()(T& obj) const {
        auto res = EnabledAfter<T>();
        if (!res)

            return res;

        res = DisabledAfter<T>();
        if (!res)
            return res;

        CDataStream ss(metadata, SER_NETWORK, PROTOCOL_VERSION);
        ss >> obj;
        if (!ss.empty())
            return Res::Err("deserialization failed: excess %d bytes", ss.size());

        return Res::Ok();
    }

    Res operator()(CCustomTxMessageNone&) const {
        return Res::Ok();
    }
};

class CCustomTxApplyVisitor
{
    uint32_t txn;
    uint64_t time;
    uint32_t height;
    CCustomCSView& mnview;
    CFutureSwapView& futureSwapView;
    const CTransaction& tx;
    const CCoinsViewCache& coins;
    const Consensus::Params& consensus;

    template<typename T, typename T1, typename ...Args>
    Res ConsensusHandler(const T& obj) const {

        static_assert(std::is_base_of_v<CCustomTxVisitor, T1>, "CCustomTxVisitor base required");

        if constexpr (std::is_invocable_v<T1, T>)
            return T1{mnview, futureSwapView, coins, tx, consensus, height, time, txn}(obj);
        else
        if constexpr (sizeof...(Args) != 0)
            return ConsensusHandler<T, Args...>(obj);
        else
            static_assert(FalseType<T>, "Unhandled type");
    }

public:
    CCustomTxApplyVisitor(const CTransaction& tx,
                          uint32_t height,
                          const CCoinsViewCache& coins,
                          CCustomCSView& mnview,
                          CFutureSwapView& futureSwapView,
                          const Consensus::Params& consensus,
                          uint64_t time,
                          uint32_t txn)

        : txn(txn), time(time), height(height), mnview(mnview), futureSwapView(futureSwapView), tx(tx), coins(coins), consensus(consensus) {}


    template<typename T>
    Res operator()(const T& obj) const {

        return ConsensusHandler<T, CAccountsConsensus,
                                   CGovernanceConsensus,
                                   CICXOrdersConsensus,
                                   CLoansConsensus,
                                   CMasternodesConsensus,
                                   COraclesConsensus,
                                   CPoolPairsConsensus,
                                   CSmartContractsConsensus,
                                   CTokensConsensus,
                                   CVaultsConsensus,
                                   CProposalsConsensus
                                >(obj);
    }

    Res operator()(const CCustomTxMessageNone&) const {
        return Res::Ok();
    }
};

Res CustomMetadataParse(uint32_t height, const Consensus::Params& consensus, const std::vector<unsigned char>& metadata, CCustomTxMessage& txMessage) {
    try {
        return std::visit(CCustomMetadataParseVisitor(height, consensus, metadata), txMessage);
    } catch (const std::exception& e) {
        return Res::Err(e.what());
    } catch (...) {
        return Res::Err("unexpected error");
    }
}

bool IsDisabledTx(uint32_t height, CustomTxType type, const Consensus::Params& consensus) {
    // All the heights that are involved in disabled Txs
    auto fortCanningParkHeight = static_cast<uint32_t>(consensus.FortCanningParkHeight);
    auto fortCanningHillHeight = static_cast<uint32_t>(consensus.FortCanningHillHeight);

    if (height < fortCanningParkHeight)
        return false;

    // For additional safety, since some APIs do block + 1 calc
    if (height == fortCanningHillHeight || height == fortCanningHillHeight - 1) {
        switch (type) {
            case CustomTxType::TakeLoan:
            case CustomTxType::PaybackLoan:
            case CustomTxType::DepositToVault:
            case CustomTxType::WithdrawFromVault:
            case CustomTxType::UpdateVault:
                return true;
            default:
                break;
            }
    }

    // ICXCreateOrder      = '1',
    // ICXMakeOffer        = '2',
    // ICXSubmitDFCHTLC    = '3',
    // ICXSubmitEXTHTLC    = '4',
    // ICXClaimDFCHTLC     = '5',
    // ICXCloseOrder       = '6',
    // ICXCloseOffer       = '7',

    // Leaving close orders, as withdrawal of existing should be ok?
    switch (type) {
        case CustomTxType::ICXCreateOrder:
        case CustomTxType::ICXMakeOffer:
        case CustomTxType::ICXSubmitDFCHTLC:
        case CustomTxType::ICXSubmitEXTHTLC:
        case CustomTxType::ICXClaimDFCHTLC:
            return true;
        default:
            return false;
    }
}

bool IsDisabledTx(uint32_t height, const CTransaction& tx, const Consensus::Params& consensus) {
    TBytes dummy;
    auto txType = GuessCustomTxType(tx, dummy);
    return IsDisabledTx(height, txType, consensus);
}

Res CustomTxVisit(CCustomCSView& mnview, CFutureSwapView& futureSwapView, const CCoinsViewCache& coins, const CTransaction& tx, uint32_t height, const Consensus::Params& consensus, const CCustomTxMessage& txMessage, uint64_t time, uint32_t txn) {
    if (IsDisabledTx(height, tx, consensus)) {
        return Res::ErrCode(CustomTxErrCodes::Fatal, "Disabled custom transaction");
    }
    try {
        return std::visit(CCustomTxApplyVisitor(tx, height, coins, mnview, futureSwapView, consensus, time, txn), txMessage);
    } catch (const std::bad_variant_access& e) {
        return Res::Err(e.what());
    } catch (...) {
        return Res::Err("unexpected error");
    }
}

bool ShouldReturnNonFatalError(const CTransaction& tx, uint32_t height) {
    static const std::map<uint32_t, uint256> skippedTx = {
        { 471222, uint256S("0ab0b76352e2d865761f4c53037041f33e1200183d55cdf6b09500d6f16b7329") },
    };
    auto it = skippedTx.find(height);
    return it != skippedTx.end() && it->second == tx.GetHash();
}

void PopulateVaultHistoryData(CHistoryWriters* writers, const CCustomTxMessage& txMessage, const CustomTxType txType, const uint32_t height, const uint32_t txn, const uint256& txid) {
    if (txType == CustomTxType::Vault) {
        auto obj = std::get<CVaultMessage>(txMessage);
        writers->AddVault(txid, obj.schemeId);
    } else if (txType == CustomTxType::CloseVault) {
        auto obj = std::get<CCloseVaultMessage>(txMessage);
        writers->AddVault(obj.vaultId);
    } else if (txType == CustomTxType::UpdateVault) {
        auto obj = std::get<CUpdateVaultMessage>(txMessage);
        writers->AddVault(obj.vaultId, obj.schemeId);
    } else if (txType == CustomTxType::DepositToVault) {
        auto obj = std::get<CDepositToVaultMessage>(txMessage);
        writers->AddVault(obj.vaultId);
    } else if (txType == CustomTxType::WithdrawFromVault) {
        auto obj = std::get<CWithdrawFromVaultMessage>(txMessage);
        writers->AddVault(obj.vaultId);
    } else if (txType == CustomTxType::TakeLoan) {
        auto obj = std::get<CLoanTakeLoanMessage>(txMessage);
        writers->AddVault(obj.vaultId);
    } else if (txType == CustomTxType::PaybackLoan) {
        auto obj = std::get<CLoanPaybackLoanMessage>(txMessage);
        writers->AddVault(obj.vaultId);
    } else if (txType == CustomTxType::PaybackLoanV2) {
        auto obj = std::get<CLoanPaybackLoanV2Message>(txMessage);
        writers->AddVault(obj.vaultId);
    } else if (txType == CustomTxType::AuctionBid) {
        auto obj = std::get<CAuctionBidMessage>(txMessage);
        writers->AddVault(obj.vaultId);
    } else if (txType == CustomTxType::LoanScheme) {
        auto obj = std::get<CLoanSchemeMessage>(txMessage);
        writers->AddLoanScheme(obj, txid, height, txn);
    }
}

<<<<<<< HEAD
Res ApplyCustomTx(CCustomCSView& mnview, CFutureSwapView& futureSwapView, CUndosView& undosView, const CCoinsViewCache& coins, const CTransaction& tx, const Consensus::Params& consensus, uint32_t height, uint64_t time, uint32_t* customTxExpiration, uint32_t txn, CHistoryWriters* writers) {
=======
Res ApplyCustomTx(CCustomCSView& mnview, CFutureSwapView& futureSwapView, const CCoinsViewCache& coins, const CTransaction& tx, const Consensus::Params& consensus, uint32_t height, uint64_t time, uint32_t txn, CHistoryWriters* writers) {
>>>>>>> 21d3a2e6
    auto res = Res::Ok();
    if (tx.IsCoinBase() && height > 0) { // genesis contains custom coinbase txs
        return res;
    }
    std::vector<unsigned char> metadata;
    const auto metadataValidation = static_cast<int>(height) >= consensus.FortCanningHeight;
    CExpirationAndVersion customTxParams;
    auto txType = GuessCustomTxType(tx, metadata, metadataValidation, height, &customTxParams);
    if (txType == CustomTxType::None) {
        return res;
    }

    if (metadataValidation && txType == CustomTxType::Reject) {
        return Res::ErrCode(CustomTxErrCodes::Fatal, "Invalid custom transaction");
    }
<<<<<<< HEAD
    if (height >= static_cast<uint32_t>(consensus.GreatWorldHeight)) {
        if (customTxParams.expiration == 0) {
            return Res::ErrCode(CustomTxErrCodes::Fatal, "Invalid transaction expiration set");
        }
        if (customTxParams.version > static_cast<uint8_t>(MetadataVersion::Two)) {
            return Res::ErrCode(CustomTxErrCodes::Fatal, "Invalid transaction version set");
        }
        if (height > customTxParams.expiration) {
            return Res::ErrCode(CustomTxErrCodes::Fatal, "Transaction has expired");
        }
        if (customTxExpiration) {
            *customTxExpiration = customTxParams.expiration;
        }
    }
    auto txMessage = customTypeToMessage(txType, customTxParams.version);
=======

    auto futureCopy(futureSwapView);
    auto txMessage = customTypeToMessage(txType);
>>>>>>> 21d3a2e6
    CAccountsHistoryWriter view(mnview, height, txn, tx.GetHash(), uint8_t(txType), writers);

    if ((res = CustomMetadataParse(height, consensus, metadata, txMessage))) {
        if (writers) {
           PopulateVaultHistoryData(writers, txMessage, txType, height, txn, tx.GetHash());
        }
        res = CustomTxVisit(view, futureCopy, coins, tx, height, consensus, txMessage, time, txn);

        // Track burn fee
        if (txType == CustomTxType::CreateToken
        || txType == CustomTxType::CreateMasternode
        || txType == CustomTxType::CreateCfp
        || txType == CustomTxType::CreateVoc) {
            if (writers) {
                writers->AddFeeBurn(tx.vout[0].scriptPubKey, tx.vout[0].nValue);
            }
        }
        if (txType == CustomTxType::Vault) {
            // burn the half, the rest is returned on close vault
            auto burnFee = tx.vout[0].nValue / 2;
            if (writers) {
                writers->AddFeeBurn(tx.vout[0].scriptPubKey, burnFee);
            }
        }
    }
    // list of transactions which aren't allowed to fail:
    if (!res) {
        res.msg = strprintf("%sTx: %s", ToString(txType), res.msg);

        if (NotAllowedToFail(txType, height)) {
            if (ShouldReturnNonFatalError(tx, height)) {
                return res;
            }
            res.code |= CustomTxErrCodes::Fatal;
        }
        if (static_cast<int>(height) >= consensus.DakotaHeight) {
            res.code |= CustomTxErrCodes::Fatal;
        }
        return res;
    }

    view.Flush();
    futureCopy.Flush();
    return res;
}

ResVal<uint256> ApplyAnchorRewardTx(CCustomCSView & mnview, CTransaction const & tx, int height, std::vector<unsigned char> const & metadata, Consensus::Params const & consensusParams)
{
    if (height < consensusParams.DakotaHeight) {
        return Res::Err("New anchor TX type before Dakota fork. Height %d", height);
    }

    CDataStream ss(metadata, SER_NETWORK, PROTOCOL_VERSION);
    CAnchorFinalizationMessage finMsg;
    ss >> finMsg;

    auto rewardTx = mnview.GetRewardForAnchor(finMsg.btcTxHash);
    if (rewardTx) {
        return Res::ErrDbg("bad-ar-exists", "reward for anchor %s already exists (tx: %s)",
                           finMsg.btcTxHash.ToString(), (*rewardTx).ToString());
    }

    // Miner used confirm team at chain height when creating this TX, this is height - 1.
    int anchorHeight = height - 1;
    auto team = mnview.GetConfirmTeam(anchorHeight);
    if (!team) {
        return Res::ErrDbg("bad-ar-team", "could not get confirm team for height: %d", anchorHeight);
    }

    auto uniqueKeys = finMsg.CheckConfirmSigs(*team, anchorHeight);
    if (!uniqueKeys) {
        return Res::ErrDbg("bad-ar-sigs", "anchor signatures are incorrect");
    }

    auto quorum = GetMinAnchorQuorum(*team);
    if (finMsg.sigs.size() < quorum) {
        return Res::ErrDbg("bad-ar-sigs-quorum", "anchor sigs (%d) < min quorum (%) ",
                           finMsg.sigs.size(), quorum);
    }

    if (uniqueKeys < quorum) {
        return Res::ErrDbg("bad-ar-sigs-quorum", "anchor unique keys (%d) < min quorum (%) ",
                           uniqueKeys, quorum);
    }

    // Make sure anchor block height and hash exist in chain.
    CBlockIndex* anchorIndex = ::ChainActive()[finMsg.anchorHeight];
    if (!anchorIndex) {
        return Res::ErrDbg("bad-ar-height", "Active chain does not contain block height %d. Chain height %d",
                           finMsg.anchorHeight, ::ChainActive().Height());
    }

    if (anchorIndex->GetBlockHash() != finMsg.dfiBlockHash) {
        return Res::ErrDbg("bad-ar-hash", "Anchor and blockchain mismatch at height %d. Expected %s found %s",
                           finMsg.anchorHeight, anchorIndex->GetBlockHash().ToString(), finMsg.dfiBlockHash.ToString());
    }

    // check reward sum
    auto const cbValues = tx.GetValuesOut();
    if (cbValues.size() != 1 || cbValues.begin()->first != DCT_ID{0})
        return Res::ErrDbg("bad-ar-wrong-tokens", "anchor reward should be paid in DFI only");

    auto const anchorReward = mnview.GetCommunityBalance(CommunityAccountType::AnchorReward);
    if (cbValues.begin()->second != anchorReward) {
        return Res::ErrDbg("bad-ar-amount", "anchor pays wrong amount (actual=%d vs expected=%d)",
                           cbValues.begin()->second, anchorReward);
    }

    CTxDestination destination = finMsg.rewardKeyType == 1 ? CTxDestination(PKHash(finMsg.rewardKeyID)) : CTxDestination(WitnessV0KeyHash(finMsg.rewardKeyID));
    if (tx.vout[1].scriptPubKey != GetScriptForDestination(destination)) {
        return Res::ErrDbg("bad-ar-dest", "anchor pay destination is incorrect");
    }

    LogPrint(BCLog::ACCOUNTCHANGE, "AccountChange: txid=%s fund=%s change=%s\n", tx.GetHash().ToString(), GetCommunityAccountName(CommunityAccountType::AnchorReward), (CBalances{{{{0}, -mnview.GetCommunityBalance(CommunityAccountType::AnchorReward)}}}.ToString()));
    mnview.SetCommunityBalance(CommunityAccountType::AnchorReward, 0); // just reset
    mnview.AddRewardForAnchor(finMsg.btcTxHash, tx.GetHash());

    // Store reward data for RPC info
    mnview.AddAnchorConfirmData(CAnchorConfirmData{finMsg});

    return { finMsg.btcTxHash, Res::Ok() };
}

bool IsMempooledCustomTxCreate(const CTxMemPool & pool, const uint256 & txid)
{
    CTransactionRef ptx = pool.get(txid);
    if (ptx) {
        std::vector<unsigned char> dummy;
        CustomTxType txType = GuessCustomTxType(*ptx, dummy);
        return txType == CustomTxType::CreateMasternode || txType == CustomTxType::CreateToken;
    }
    return false;
}

std::vector<DCT_ID> CPoolSwap::CalculateSwaps(CCustomCSView& view, bool testOnly) {

    std::vector<std::vector<DCT_ID>> poolPaths = CalculatePoolPaths(view);

    // Record best pair
    std::pair<std::vector<DCT_ID>, CAmount> bestPair{{}, -1};

    // Loop through all common pairs
    for (const auto& path : poolPaths) {

        // Test on copy of view
        CCustomCSView dummy(view);

        // Execute pool path
        auto res = ExecuteSwap(dummy, path, testOnly);

        // Add error for RPC user feedback
        if (!res) {
            const auto token = dummy.GetToken(currentID);
            if (token) {
                errors.emplace_back(token->symbol, res.msg);
            }
        }

        // Record amount if more than previous or default value
        if (res && result > bestPair.second) {
            bestPair = {path, result};
        }
    }

    return bestPair.first;
}

std::vector<std::vector<DCT_ID>> CPoolSwap::CalculatePoolPaths(CCustomCSView& view) {

    // For tokens to be traded get all pairs and pool IDs
    std::multimap<uint32_t, DCT_ID> fromPoolsID, toPoolsID;
    view.ForEachPoolPair([&](DCT_ID const & id, const CPoolPair& pool) {
        if (pool.idTokenA == obj.idTokenFrom) {
            fromPoolsID.emplace(pool.idTokenB.v, id);
        } else if (pool.idTokenB == obj.idTokenFrom) {
            fromPoolsID.emplace(pool.idTokenA.v, id);
        }

        if (pool.idTokenA == obj.idTokenTo) {
            toPoolsID.emplace(pool.idTokenB.v, id);
        } else if (pool.idTokenB == obj.idTokenTo) {
            toPoolsID.emplace(pool.idTokenA.v, id);
        }
        return true;
    }, {0});

    if (fromPoolsID.empty() || toPoolsID.empty()) {
        return {};
    }

    // Find intersection on key
    std::map<uint32_t, DCT_ID> commonPairs;
    set_intersection(fromPoolsID.begin(), fromPoolsID.end(), toPoolsID.begin(), toPoolsID.end(),
                     std::inserter(commonPairs, commonPairs.begin()),
                     [](std::pair<uint32_t, DCT_ID> a, std::pair<uint32_t, DCT_ID> b) {
                         return a.first < b.first;
                     });

    // Loop through all common pairs and record direct pool to pool swaps
    std::vector<std::vector<DCT_ID>> poolPaths;
    for (const auto& item : commonPairs) {

        // Loop through all source/intermediate pools matching common pairs
        const auto poolFromIDs = fromPoolsID.equal_range(item.first);
        for (auto fromID = poolFromIDs.first; fromID != poolFromIDs.second; ++fromID) {

            // Loop through all destination pools matching common pairs
            const auto poolToIDs = toPoolsID.equal_range(item.first);
            for (auto toID = poolToIDs.first; toID != poolToIDs.second; ++toID) {

                // Add to pool paths
                poolPaths.push_back({fromID->second, toID->second});
            }
        }
    }

    // Look for pools that bridges token. Might be in addition to common token pairs paths.
    view.ForEachPoolPair([&](DCT_ID const & id, const CPoolPair& pool) {

        // Loop through from pool multimap on unique keys only
        for (auto fromIt = fromPoolsID.begin(); fromIt != fromPoolsID.end(); fromIt = fromPoolsID.equal_range(fromIt->first).second) {

            // Loop through to pool multimap on unique keys only
            for (auto toIt = toPoolsID.begin(); toIt != toPoolsID.end(); toIt = toPoolsID.equal_range(toIt->first).second) {

                // If a pool pairs matches from pair and to pair add it to the pool paths
                if ((fromIt->first == pool.idTokenA.v && toIt->first == pool.idTokenB.v) ||
                    (fromIt->first == pool.idTokenB.v && toIt->first == pool.idTokenA.v)) {
                    poolPaths.push_back({fromIt->second, id, toIt->second});
                }
            }
        }
        return true;
    }, {0});

    // return pool paths
    return poolPaths;
}

// Note: `testOnly` doesn't update views, and as such can result in a previous price calculations
// for a pool, if used multiple times (or duplicated pool IDs) with the same view.
// testOnly is only meant for one-off tests per well defined view.
Res CPoolSwap::ExecuteSwap(CCustomCSView& view, std::vector<DCT_ID> poolIDs, bool testOnly) {

    Res poolResult = Res::Ok();

    // No composite swap allowed before Fort Canning
    if (static_cast<int>(height) < Params().GetConsensus().FortCanningHeight && !poolIDs.empty()) {
        poolIDs.clear();
    }

    if (obj.amountFrom <= 0) {
        return Res::Err("Input amount should be positive");
    }

    // Single swap if no pool IDs provided
    auto poolPrice = POOLPRICE_MAX;
    std::optional<std::pair<DCT_ID, CPoolPair> > poolPair;
    if (poolIDs.empty()) {
        poolPair = view.GetPoolPair(obj.idTokenFrom, obj.idTokenTo);
        if (!poolPair) {
            return Res::Err("Cannot find the pool pair.");
        }

        // Add single swap pool to vector for loop
        poolIDs.push_back(poolPair->first);

        // Get legacy max price
        poolPrice = obj.maxPrice;
    }

    if (!testOnly) {
        CCustomCSView mnview(view);
        mnview.CalculateOwnerRewards(obj.from, height);
        mnview.CalculateOwnerRewards(obj.to, height);
        mnview.Flush();
    }

    auto attributes = view.GetAttributes();
    if (!attributes) {
        attributes = std::make_shared<ATTRIBUTES>();
    }

    CDataStructureV0 dexKey{AttributeTypes::Live, ParamIDs::Economy, EconomyKeys::DexTokens};
    auto dexBalances = attributes->GetValue(dexKey, CDexBalances{});

    // Set amount to be swapped in pool
    CTokenAmount swapAmountResult{obj.idTokenFrom, obj.amountFrom};

    for (size_t i{0}; i < poolIDs.size(); ++i) {

        // Also used to generate pool specific error messages for RPC users
        currentID = poolIDs[i];

        // Use single swap pool if already found
        std::optional<CPoolPair> pool;
        if (poolPair) {
            pool = poolPair->second;
        }
        else // Or get pools from IDs provided for composite swap
        {
            pool = view.GetPoolPair(currentID);
            if (!pool) {
                return Res::Err("Cannot find the pool pair.");
            }
        }

        // Check if last pool swap
        bool lastSwap = i + 1 == poolIDs.size();

        const auto swapAmount = swapAmountResult;

        if (height >= static_cast<uint32_t>(Params().GetConsensus().FortCanningHillHeight) && lastSwap) {
            if (obj.idTokenTo == swapAmount.nTokenId) {
                return Res::Err("Final swap should have idTokenTo as destination, not source");
            }
            if (pool->idTokenA != obj.idTokenTo && pool->idTokenB != obj.idTokenTo) {
                return Res::Err("Final swap pool should have idTokenTo, incorrect final pool ID provided");
            }
        }

        if (view.AreTokensLocked({pool->idTokenA.v, pool->idTokenB.v})) {
            return Res::Err("Pool currently disabled due to locked token");
        }

        auto dexfeeInPct = view.GetDexFeeInPct(currentID, swapAmount.nTokenId);

        auto& balances = dexBalances[currentID];
        auto forward = swapAmount.nTokenId == pool->idTokenA;

        auto& totalTokenA = forward ? balances.totalTokenA : balances.totalTokenB;
        auto& totalTokenB = forward ? balances.totalTokenB : balances.totalTokenA;

        const auto& reserveAmount = forward ? pool->reserveA : pool->reserveB;
        const auto& blockCommission = forward ? pool->blockCommissionA : pool->blockCommissionB;

        const auto initReserveAmount = reserveAmount;
        const auto initBlockCommission = blockCommission;

        // Perform swap
        poolResult = pool->Swap(swapAmount, dexfeeInPct, poolPrice, [&] (const CTokenAmount& dexfeeInAmount, const CTokenAmount& tokenAmount) {
            // Save swap amount for next loop
            swapAmountResult = tokenAmount;

            CTokenAmount dexfeeOutAmount{tokenAmount.nTokenId, 0};

            auto dexfeeOutPct = view.GetDexFeeOutPct(currentID, tokenAmount.nTokenId);
            if (dexfeeOutPct > 0) {
                dexfeeOutAmount.nValue = MultiplyAmounts(tokenAmount.nValue, dexfeeOutPct);
                swapAmountResult.nValue -= dexfeeOutAmount.nValue;
            }

            // If we're just testing, don't do any balance transfers.
            // Just go over pools and return result. The only way this can
            // cause inaccurate result is if we go over the same path twice,
            // which shouldn't happen in the first place.
            if (testOnly)
                return Res::Ok();

            auto res = view.SetPoolPair(currentID, height, *pool);
            if (!res) {
                return res;
            }

            CCustomCSView intermediateView(view);
            // hide interemidiate swaps
            auto& subView = i == 0 ? view : intermediateView;
            res = subView.SubBalance(obj.from, swapAmount);
            if (!res) {
                return res;
            }
            intermediateView.Flush();

            auto& addView = lastSwap ? view : intermediateView;
            res = addView.AddBalance(lastSwap ? obj.to : obj.from, swapAmountResult);
            if (!res) {
                return res;
            }
            intermediateView.Flush();

            // burn the dex in amount
            if (dexfeeInAmount.nValue > 0) {
                res = view.AddBalance(Params().GetConsensus().burnAddress, dexfeeInAmount);
                if (!res) {
                    return res;
                }
                totalTokenA.feeburn += dexfeeInAmount.nValue;
            }

            // burn the dex out amount
            if (dexfeeOutAmount.nValue > 0) {
                res = view.AddBalance(Params().GetConsensus().burnAddress, dexfeeOutAmount);
                if (!res) {
                    return res;
                }
                totalTokenB.feeburn += dexfeeOutAmount.nValue;
            }

            totalTokenA.swaps += (reserveAmount - initReserveAmount);
            totalTokenA.commissions += (blockCommission - initBlockCommission);

            if (lastSwap && obj.to == Params().GetConsensus().burnAddress) {
                totalTokenB.feeburn += swapAmountResult.nValue;
            }

           return res;
        }, static_cast<int>(height));

        if (!poolResult) {
            return poolResult;
        }
    }

    // Reject if price paid post-swap above max price provided
    if (static_cast<int>(height) >= Params().GetConsensus().FortCanningHeight && obj.maxPrice != POOLPRICE_MAX) {
        if (swapAmountResult.nValue != 0) {
            const auto userMaxPrice = arith_uint256(obj.maxPrice.integer) * COIN + obj.maxPrice.fraction;
            if (arith_uint256(obj.amountFrom) * COIN / swapAmountResult.nValue > userMaxPrice) {
                return Res::Err("Price is higher than indicated.");
            }
        }
    }

    if (!testOnly) {
        attributes->SetValue(dexKey, std::move(dexBalances));
        view.SetVariable(*attributes);
    }
    // Assign to result for loop testing best pool swap result
    result = swapAmountResult.nValue;

    return poolResult;
}

Res SwapToDFIOverUSD(CCustomCSView & mnview, DCT_ID tokenId, CAmount amount, CScript const & from, CScript const & to, uint32_t height)
{
    auto token = mnview.GetToken(tokenId);
    if (!token)
        return Res::Err("Cannot find token with id %s!", tokenId.ToString());

    CPoolSwapMessage obj;

    obj.from = from;
    obj.to = to;
    obj.idTokenFrom = tokenId;
    obj.idTokenTo = DCT_ID{0};
    obj.amountFrom = amount;
    obj.maxPrice = POOLPRICE_MAX;

    auto poolSwap = CPoolSwap(obj, height);

    // Direct swap from DUSD to DFI as defined in the CPoolSwapMessage.
    if (token->symbol == "DUSD")
        return poolSwap.ExecuteSwap(mnview, {});

    auto dUsdToken = mnview.GetToken("DUSD");
    if (!dUsdToken)
        return Res::Err("Cannot find token DUSD");

    auto pooldUSDDFI = mnview.GetPoolPair(dUsdToken->first, DCT_ID{0});
    if (!pooldUSDDFI)
        return Res::Err("Cannot find pool pair DUSD-DFI!");

    auto poolTokendUSD = mnview.GetPoolPair(tokenId,dUsdToken->first);
    if (!poolTokendUSD)
        return Res::Err("Cannot find pool pair %s-DUSD!", token->symbol);

    // swap tokenID -> USD -> DFI
    return poolSwap.ExecuteSwap(mnview, {poolTokendUSD->first, pooldUSDDFI->first});
}

bool IsVaultPriceValid(CCustomCSView& mnview, const CVaultId& vaultId, uint32_t height)
{
    if (auto collaterals = mnview.GetVaultCollaterals(vaultId))
        for (const auto& collateral : collaterals->balances)
            if (auto collateralToken = mnview.HasLoanCollateralToken({collateral.first, height}))
                if (auto fixedIntervalPrice = mnview.GetFixedIntervalPrice(collateralToken->fixedIntervalPriceId))
                    if (!fixedIntervalPrice.val->isLive(mnview.GetPriceDeviation()))
                        return false;

    if (auto loans = mnview.GetLoanTokens(vaultId))
        for (const auto& loan : loans->balances)
            if (auto loanToken = mnview.GetLoanTokenByID(loan.first))
                if (auto fixedIntervalPrice = mnview.GetFixedIntervalPrice(loanToken->fixedIntervalPriceId))
                    if (!fixedIntervalPrice.val->isLive(mnview.GetPriceDeviation()))
                        return false;

    return true;
}<|MERGE_RESOLUTION|>--- conflicted
+++ resolved
@@ -426,11 +426,7 @@
     }
 }
 
-<<<<<<< HEAD
-Res ApplyCustomTx(CCustomCSView& mnview, CFutureSwapView& futureSwapView, CUndosView& undosView, const CCoinsViewCache& coins, const CTransaction& tx, const Consensus::Params& consensus, uint32_t height, uint64_t time, uint32_t* customTxExpiration, uint32_t txn, CHistoryWriters* writers) {
-=======
-Res ApplyCustomTx(CCustomCSView& mnview, CFutureSwapView& futureSwapView, const CCoinsViewCache& coins, const CTransaction& tx, const Consensus::Params& consensus, uint32_t height, uint64_t time, uint32_t txn, CHistoryWriters* writers) {
->>>>>>> 21d3a2e6
+Res ApplyCustomTx(CCustomCSView& mnview, CFutureSwapView& futureSwapView, const CCoinsViewCache& coins, const CTransaction& tx, const Consensus::Params& consensus, uint32_t height, uint64_t time, uint32_t* customTxExpiration, uint32_t txn, CHistoryWriters* writers) {
     auto res = Res::Ok();
     if (tx.IsCoinBase() && height > 0) { // genesis contains custom coinbase txs
         return res;
@@ -446,7 +442,6 @@
     if (metadataValidation && txType == CustomTxType::Reject) {
         return Res::ErrCode(CustomTxErrCodes::Fatal, "Invalid custom transaction");
     }
-<<<<<<< HEAD
     if (height >= static_cast<uint32_t>(consensus.GreatWorldHeight)) {
         if (customTxParams.expiration == 0) {
             return Res::ErrCode(CustomTxErrCodes::Fatal, "Invalid transaction expiration set");
@@ -461,12 +456,9 @@
             *customTxExpiration = customTxParams.expiration;
         }
     }
+
+    auto futureCopy(futureSwapView);
     auto txMessage = customTypeToMessage(txType, customTxParams.version);
-=======
-
-    auto futureCopy(futureSwapView);
-    auto txMessage = customTypeToMessage(txType);
->>>>>>> 21d3a2e6
     CAccountsHistoryWriter view(mnview, height, txn, tx.GetHash(), uint8_t(txType), writers);
 
     if ((res = CustomMetadataParse(height, consensus, metadata, txMessage))) {
