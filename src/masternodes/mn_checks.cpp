--- conflicted
+++ resolved
@@ -1565,13 +1565,7 @@
         CDataStructureV0 liveKey{AttributeTypes::Live, ParamIDs::Economy, economyKey};
         auto balances = attributes->GetValue(liveKey, CBalances{});
 
-<<<<<<< HEAD
         CalculateOwnerRewards(obj.owner);
-=======
-        if (height >= static_cast<uint32_t>(consensus.FortCanningCrunchHeight)) {
-            CalculateOwnerRewards(obj.owner);
-        }
->>>>>>> b88c2217
 
         if (obj.withdraw) {
 
