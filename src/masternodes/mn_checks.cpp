--- conflicted
+++ resolved
@@ -1071,7 +1071,7 @@
 
         if (tokenId && token.IsDAT() && IsEVMEnabled(height, mnview, consensus)) {
             CrossBoundaryResult result;
-            evm_create_dst20(result, evmContext, tx.GetHash().GetByteArray(),
+            evm_create_dst20(result, evmQueueId, tx.GetHash().GetByteArray(),
                              rust::string(tokenName.c_str()),
                              rust::string(tokenSymbol.c_str()),
                              tokenId->ToString());
@@ -3905,26 +3905,21 @@
                 arith_uint256 balanceIn = src.amount.nValue;
                 auto tokenId = dst.amount.nTokenId;
                 balanceIn *= CAMOUNT_TO_GWEI * WEI_IN_GWEI;
-<<<<<<< HEAD
 
                 if (tokenId == DCT_ID{0}) {
-                    if (!evm_sub_balance(evmContext, HexStr(fromAddress.begin(), fromAddress.end()),
+                    if (!evm_sub_balance(evmQueueId, HexStr(fromAddress.begin(), fromAddress.end()),
                                          ArithToUint256(balanceIn).GetByteArray(), tx.GetHash().GetByteArray())) {
                         return DeFiErrors::TransferDomainNotEnoughBalance(EncodeDestination(dest));
                     }
                 }
                 else {
                     CrossBoundaryResult result;
-                    evm_bridge_dst20(result, evmContext, HexStr(fromAddress.begin(), fromAddress.end()),
+                    evm_bridge_dst20(result, evmQueueId, HexStr(fromAddress.begin(), fromAddress.end()),
                                      ArithToUint256(balanceIn).GetByteArray(), tx.GetHash().GetByteArray(), tokenId.ToString(), true);
 
                     if (!result.ok) {
                         return Res::Err("Error bridging DST20: %s", result.reason);
                     }
-=======
-                if (!evm_sub_balance(evmQueueId, HexStr(fromAddress.begin(), fromAddress.end()), ArithToUint256(balanceIn).GetByteArray(), tx.GetHash().GetByteArray())) {
-                    return DeFiErrors::TransferDomainNotEnoughBalance(EncodeDestination(dest));
->>>>>>> aaa4c716
                 }
             }
             if (dst.domain == static_cast<uint8_t>(VMDomain::DVM)) {
@@ -3942,23 +3937,19 @@
                 arith_uint256 balanceIn = dst.amount.nValue;
                 auto tokenId = dst.amount.nTokenId;
                 balanceIn *= CAMOUNT_TO_GWEI * WEI_IN_GWEI;
-<<<<<<< HEAD
                 if (tokenId == DCT_ID{0}) {
-                    evm_add_balance(evmContext, HexStr(toAddress.begin(), toAddress.end()),
+                    evm_add_balance(evmQueueId, HexStr(toAddress.begin(), toAddress.end()),
                                     ArithToUint256(balanceIn).GetByteArray(), tx.GetHash().GetByteArray());
                 }
                 else {
                     CrossBoundaryResult result;
-                    evm_bridge_dst20(result, evmContext, HexStr(toAddress.begin(), toAddress.end()),
+                    evm_bridge_dst20(result, evmQueueId, HexStr(toAddress.begin(), toAddress.end()),
                                      ArithToUint256(balanceIn).GetByteArray(), tx.GetHash().GetByteArray(), tokenId.ToString(), false);
 
                     if (!result.ok) {
                         return Res::Err("Error bridging DST20: %s", result.reason);
                     }
                 }
-=======
-                evm_add_balance(evmQueueId, HexStr(toAddress.begin(), toAddress.end()), ArithToUint256(balanceIn).GetByteArray(), tx.GetHash().GetByteArray());
->>>>>>> aaa4c716
             }
 
             // If you are here to change ChangiIntermediateHeight to NextNetworkUpgradeHeight
