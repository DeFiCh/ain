--- conflicted
+++ resolved
@@ -225,15 +225,8 @@
                 nextCollateralRatio = int(rate.val->ratio());
                 result.pushKV("nextCollateralRatio", nextCollateralRatio);
             }
-<<<<<<< HEAD
-            // TODO fix to show correct interestPerBlock on skipLockedCheck = true
-            if (!skipLockedCheck) {
-                result.pushKV("interestPerBlockValue", totalInterestsPerBlockValue);
-                result.pushKV("interestsPerBlock", interestsPerBlockBalances);
-            }
-=======
             if (height >= Params().GetConsensus().FortCanningHillHeight) {
-                if(isVaultTokenLocked){
+                if(isVaultTokenLocked && !skipLockedCheck){
                     result.pushKV("interestPerBlockValue", -1);
                 } else {
                     result.pushKV("interestPerBlockValue", GetInterestPerBlockHighPrecisionString(interestsPerBlockValueHighPrecision));
@@ -252,7 +245,6 @@
                 result.pushKV("interestPerBlockValue", totalInterestsPerBlockValue);
             }
             result.pushKV("interestsPerBlock", interestsPerBlockBalances);
->>>>>>> 503b6288
         }
         return result;
     }
