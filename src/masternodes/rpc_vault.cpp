--- conflicted
+++ resolved
@@ -128,15 +128,9 @@
         if (!collaterals)
             collaterals = CBalances{};
 
-<<<<<<< HEAD
-        bool requireLivePrice = vaultState != VaultState::Frozen;
-
-        bool useNextPrice = false;
-        LogPrint(BCLog::LOAN,"%s():\n", __func__);
-=======
         auto blockTime = ::ChainActive().Tip()->GetBlockTime();
         bool useNextPrice = false, requireLivePrice = vaultState != VaultState::Frozen;
->>>>>>> 82feb0eb
+        LogPrint(BCLog::LOAN,"%s():\n", __func__);
         auto rate = pcustomcsview->GetLoanCollaterals(vaultId, *collaterals, height + 1, blockTime, useNextPrice, requireLivePrice);
 
         if (rate) {
