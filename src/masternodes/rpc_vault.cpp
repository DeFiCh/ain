--- conflicted
+++ resolved
@@ -134,13 +134,9 @@
 
         auto blockTime = ::ChainActive().Tip()->GetBlockTime();
         bool useNextPrice = false, requireLivePrice = vaultState != VaultState::Frozen;
-<<<<<<< HEAD
+
         LogPrint(BCLog::LOAN,"%s():\n", __func__);
-        auto rate = pcustomcsview->GetLoanCollaterals(vaultId, *collaterals, height + 1, blockTime, useNextPrice, requireLivePrice, skipLockedCheck);
-=======
->>>>>>> f63a576c
-
-        if (auto rate = pcustomcsview->GetLoanCollaterals(vaultId, *collaterals, height + 1, blockTime, useNextPrice, requireLivePrice)) {
+        if (auto rate = pcustomcsview->GetLoanCollaterals(vaultId, *collaterals, height + 1, blockTime, useNextPrice, requireLivePrice, skipLockedCheck)) {
             collValue = ValueFromUint(rate.val->totalCollaterals);
             loanValue = ValueFromUint(rate.val->totalLoans);
             ratioValue = ValueFromAmount(rate.val->precisionRatio());
@@ -174,24 +170,10 @@
                 auto rate = pcustomcsview->GetInterestRate(vaultId, tokenId, height);
                 if (!rate) continue;
                 auto totalInterest = TotalInterest(*rate, height + 1);
-<<<<<<< HEAD
-                auto value = loan.second + totalInterest;
-                if (auto priceFeed = pcustomcsview->GetFixedIntervalPrice(token->fixedIntervalPriceId, skipLockedCheck)) {
-                    auto price = priceFeed.val->priceRecord[0];
-                    totalInterests += MultiplyAmounts(price, totalInterest);
-                    if (verbose) {
-                        if (height >= Params().GetConsensus().FortCanningHillHeight) {
-                            auto currentInterestRate = rate->interestPerBlock;
-                            interestsPerBlockValueHighPrecision += (static_cast<base_uint<128>>(price) * currentInterestRate / COIN);
-                            interestsPerBlockHighPrecision[loan.first] += currentInterestRate;
-                        } else {
-                            auto interestPerBlock = rate->interestPerBlock.GetLow64();
-                            interestsPerBlock.insert({loan.first, interestPerBlock});
-                            totalInterestsPerBlock += MultiplyAmounts(price, static_cast<CAmount>(interestPerBlock));
-=======
+                
                 auto value = amount + totalInterest;
                 if (value > 0) {
-                    if (auto priceFeed = pcustomcsview->GetFixedIntervalPrice(token->fixedIntervalPriceId)) {
+                    if (auto priceFeed = pcustomcsview->GetFixedIntervalPrice(token->fixedIntervalPriceId, skipLockedCheck)) {
                         auto price = priceFeed.val->priceRecord[0];
                         if (const auto interestCalculation = MultiplyAmounts(price, totalInterest)) {
                             totalInterests += interestCalculation;
@@ -208,7 +190,6 @@
                                 interestsPerBlock.insert({tokenId, interestPerBlock});
                                 totalInterestsPerBlock += MultiplyAmounts(price, static_cast<CAmount>(interestPerBlock));
                             }
->>>>>>> f63a576c
                         }
                     }
 
@@ -248,12 +229,7 @@
         result.pushKV("collateralRatio", collateralRatio);
         if (verbose) {
             useNextPrice = true;
-<<<<<<< HEAD
-            auto rate = pcustomcsview->GetLoanCollaterals(vaultId, *collaterals, height + 1, blockTime, useNextPrice, requireLivePrice, skipLockedCheck);
-            if (rate) {
-=======
-            if (auto rate = pcustomcsview->GetLoanCollaterals(vaultId, *collaterals, height + 1, blockTime, useNextPrice, requireLivePrice)) {
->>>>>>> f63a576c
+            if (auto rate = pcustomcsview->GetLoanCollaterals(vaultId, *collaterals, height + 1, blockTime, useNextPrice, requireLivePrice, skipLockedCheck)) {
                 nextCollateralRatio = int(rate.val->ratio());
                 result.pushKV("nextCollateralRatio", nextCollateralRatio);
             }
