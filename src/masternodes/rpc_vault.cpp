#include <masternodes/accountshistory.h>
#include <masternodes/auctionhistory.h>
#include <masternodes/mn_rpc.h>
#include <masternodes/vaulthistory.h>

extern UniValue AmountsToJSON(TAmounts const & diffs);
extern std::string tokenAmountString(CTokenAmount const& amount);

namespace {

    enum class VaultState : uint32_t {
        Unknown = 0,
        Active = (1 << 0),
        InLiquidation = (1 << 1),
        Frozen = (1 << 2),
        MayLiquidate = (1 << 3)
    };

    std::string VaultStateToString(const VaultState& state)
    {
        switch (state) {
            case VaultState::Active:
                return "active";
            case VaultState::Frozen:
                return "frozen";
            case VaultState::InLiquidation:
                return "inLiquidation";
            case VaultState::MayLiquidate:
                return "mayLiquidate";
            case VaultState::Unknown:
                return "unknown";
        }
    }

    VaultState StringToVaultState(const std::string& stateStr)
    {
        if (stateStr == "active") return VaultState::Active;
        if (stateStr == "frozen") return VaultState::Frozen;
        if (stateStr == "inLiquidation") return VaultState::InLiquidation;
        if (stateStr == "mayLiquidate") return VaultState::MayLiquidate;
        return VaultState::Unknown;
    }

    bool WillLiquidateNext(const CVaultId& vaultId, const CVaultData& vault) {
        auto height = ::ChainActive().Height();
        auto blockTime = ::ChainActive()[height]->GetBlockTime();

        auto collaterals = pcustomcsview->GetVaultCollaterals(vaultId);
        if (!collaterals)
            return false;

        bool useNextPrice = true, requireLivePrice = false;
        auto vaultRate = pcustomcsview->GetLoanCollaterals(vaultId, *collaterals, height, blockTime, useNextPrice, requireLivePrice);
        if (!vaultRate)
            return false;

        auto loanScheme = pcustomcsview->GetLoanScheme(vault.schemeId);
        return (vaultRate.val->ratio() < loanScheme->ratio);
    }

    VaultState GetVaultState(const CVaultId& vaultId, const CVaultData& vault) {
        auto height = ::ChainActive().Height();
        auto inLiquidation = vault.isUnderLiquidation;
        auto priceIsValid = IsVaultPriceValid(*pcustomcsview, vaultId, height);
        auto willLiquidateNext = WillLiquidateNext(vaultId, vault);

        // Can possibly optimize with flags, but provides clarity for now.
        if (!inLiquidation && priceIsValid && !willLiquidateNext)
            return VaultState::Active;
        if (!inLiquidation && priceIsValid && willLiquidateNext)
            return VaultState::MayLiquidate;
        if (!inLiquidation && !priceIsValid)
            return VaultState::Frozen;
        if (inLiquidation && priceIsValid)
            return VaultState::InLiquidation;
        return VaultState::Unknown;
    }

    UniValue BatchToJSON(const CVaultId& vaultId, uint32_t batchCount) {
        UniValue batchArray{UniValue::VARR};
        for (uint32_t i = 0; i < batchCount; i++) {
            UniValue batchObj{UniValue::VOBJ};
            auto batch = pcustomcsview->GetAuctionBatch(vaultId, i);
            batchObj.pushKV("index", int(i));
            batchObj.pushKV("collaterals", AmountsToJSON(batch->collaterals.balances));
            batchObj.pushKV("loan", tokenAmountString(batch->loanAmount));
            if (auto bid = pcustomcsview->GetAuctionBid(vaultId, i)) {
                UniValue bidObj{UniValue::VOBJ};
                bidObj.pushKV("owner", ScriptToString(bid->first));
                bidObj.pushKV("amount", tokenAmountString(bid->second));
                batchObj.pushKV("highestBid", bidObj);
            }
            batchArray.push_back(batchObj);
        }
        return batchArray;
    }

    UniValue AuctionToJSON(const CVaultId& vaultId, const CAuctionData& data) {
        UniValue auctionObj{UniValue::VOBJ};
        auto vault = pcustomcsview->GetVault(vaultId);
        auctionObj.pushKV("vaultId", vaultId.GetHex());
        auctionObj.pushKV("loanSchemeId", vault->schemeId);
        auctionObj.pushKV("ownerAddress", ScriptToString(vault->ownerAddress));
        auctionObj.pushKV("state", VaultStateToString(VaultState::InLiquidation));
        auctionObj.pushKV("liquidationHeight", int64_t(data.liquidationHeight));
        auctionObj.pushKV("batchCount", int64_t(data.batchCount));
        auctionObj.pushKV("liquidationPenalty", ValueFromAmount(data.liquidationPenalty * 100));
        auctionObj.pushKV("batches", BatchToJSON(vaultId, data.batchCount));
        return auctionObj;
    }

    UniValue VaultToJSON(const CVaultId& vaultId, const CVaultData& vault) {
        UniValue result{UniValue::VOBJ};
        auto vaultState = GetVaultState(vaultId, vault);
        auto height = ::ChainActive().Height();

        if (vaultState == VaultState::InLiquidation) {
            if (auto data = pcustomcsview->GetAuction(vaultId, height)) {
                result.pushKVs(AuctionToJSON(vaultId, *data));
            } else {
                LogPrintf("Warning: Vault in liquidation, but no auctions found\n");
            }
            return result;
        }

        UniValue ratioValue{0}, collValue{0}, loanValue{0}, interestValue{0}, collateralRatio{0};

        auto collaterals = pcustomcsview->GetVaultCollaterals(vaultId);
        if (!collaterals)
            collaterals = CBalances{};

        auto blockTime = ::ChainActive().Tip()->GetBlockTime();
        bool useNextPrice = false, requireLivePrice = vaultState != VaultState::Frozen;
        LogPrint(BCLog::LOAN,"%s():\n", __func__);
        auto rate = pcustomcsview->GetLoanCollaterals(vaultId, *collaterals, height + 1, blockTime, useNextPrice, requireLivePrice);

        if (rate) {
            collValue = ValueFromUint(rate.val->totalCollaterals);
            loanValue = ValueFromUint(rate.val->totalLoans);
            ratioValue = ValueFromAmount(rate.val->precisionRatio());
            collateralRatio = int(rate.val->ratio());
        }

        UniValue loanBalances{UniValue::VARR};
        UniValue interestAmounts{UniValue::VARR};

        if (auto loanTokens = pcustomcsview->GetLoanTokens(vaultId)) {
            TAmounts totalBalances{};
            TAmounts interestBalances{};
            CAmount totalInterests{0};

            for (const auto& loan : loanTokens->balances) {
                auto token = pcustomcsview->GetLoanTokenByID(loan.first);
                if (!token) continue;
                auto rate = pcustomcsview->GetInterestRate(vaultId, loan.first);
                if (!rate) continue;
                LogPrint(BCLog::LOAN,"%s()->%s->", __func__, token->symbol); /* Continued */
                auto totalInterest = TotalInterest(*rate, height + 1);
                auto value = loan.second + totalInterest;
                if (auto priceFeed = pcustomcsview->GetFixedIntervalPrice(token->fixedIntervalPriceId)) {
                    auto price = priceFeed.val->priceRecord[0];
                    totalInterests += MultiplyAmounts(price, totalInterest);
                }
                totalBalances.insert({loan.first, value});
                interestBalances.insert({loan.first, totalInterest});
            }
            interestValue = ValueFromAmount(totalInterests);
            loanBalances = AmountsToJSON(totalBalances);
            interestAmounts = AmountsToJSON(interestBalances);
        }

        result.pushKV("vaultId", vaultId.GetHex());
        result.pushKV("loanSchemeId", vault.schemeId);
        result.pushKV("ownerAddress", ScriptToString(vault.ownerAddress));
        result.pushKV("state", VaultStateToString(vaultState));
        result.pushKV("collateralAmounts", AmountsToJSON(collaterals->balances));
        result.pushKV("loanAmounts", loanBalances);
        result.pushKV("interestAmounts", interestAmounts);
        result.pushKV("collateralValue", collValue);
        result.pushKV("loanValue", loanValue);
        result.pushKV("interestValue", interestValue);
        result.pushKV("informativeRatio", ratioValue);
        result.pushKV("collateralRatio", collateralRatio);
        return result;
    }
}

UniValue createvault(const JSONRPCRequest& request) {
    auto pwallet = GetWallet(request);

    RPCHelpMan{"createvault",
                "Creates a vault transaction.\n" +
                HelpRequiringPassphrase(pwallet) + "\n",
                {
                    {"ownerAddress", RPCArg::Type::STR, RPCArg::Optional::NO, "Any valid address"},
                    {"loanSchemeId", RPCArg::Type::STR, RPCArg::Optional::OMITTED,
                        "Unique identifier of the loan scheme (8 chars max). If empty, the default loan scheme will be selected (Optional)"
                    },
                    {"inputs", RPCArg::Type::ARR, RPCArg::Optional::OMITTED_NAMED_ARG,
                        "A json array of json objects",
                            {
                                {"", RPCArg::Type::OBJ, RPCArg::Optional::OMITTED, "",
                                {
                                     {"txid", RPCArg::Type::STR_HEX, RPCArg::Optional::NO, "The transaction id"},
                                     {"vout", RPCArg::Type::NUM, RPCArg::Optional::NO, "The output number"},
                                },
                            },
                        },
                    },
                },
                RPCResult{
                   "\"hash\"                  (string) The hex-encoded hash of broadcasted transaction\n"
                },
                RPCExamples{
                   HelpExampleCli("createvault", "2MzfSNCkjgCbNLen14CYrVtwGomfDA5AGYv") +
                   HelpExampleCli("createvault", "2MzfSNCkjgCbNLen14CYrVtwGomfDA5AGYv \"\"") +
                   HelpExampleCli("createvault", "2MzfSNCkjgCbNLen14CYrVtwGomfDA5AGYv LOAN0001") +
                   HelpExampleRpc("createvault", R"("2MzfSNCkjgCbNLen14CYrVtwGomfDA5AGYv")") +
                   HelpExampleRpc("createvault", R"("2MzfSNCkjgCbNLen14CYrVtwGomfDA5AGYv", "")") +
                   HelpExampleRpc("createvault", R"("2MzfSNCkjgCbNLen14CYrVtwGomfDA5AGYv", "LOAN0001")")
                },
    }.Check(request);

    if (pwallet->chain().isInitialBlockDownload())
        throw JSONRPCError(RPC_CLIENT_IN_INITIAL_DOWNLOAD, "Cannot createvault while still in Initial Block Download");

    pwallet->BlockUntilSyncedToCurrentChain();

    RPCTypeCheck(request.params, {UniValue::VSTR, UniValue::VSTR}, true);

    CVaultMessage vault;
    vault.ownerAddress = DecodeScript(request.params[0].getValStr());

    if (request.params.size() > 1) {
        if (!request.params[1].isNull()) {
            vault.schemeId = request.params[1].get_str();
        }
    }

    int targetHeight;
    {
        LOCK(cs_main);
        targetHeight = ::ChainActive().Height() + 1;
    }

    CDataStream metadata(DfTxMarker, SER_NETWORK, PROTOCOL_VERSION);
    metadata << static_cast<unsigned char>(CustomTxType::Vault)
             << vault;

    CScript scriptMeta;
    scriptMeta << OP_RETURN << ToByteVector(metadata);

    const auto txVersion = GetTransactionVersion(targetHeight);
    CMutableTransaction rawTx(txVersion);

    CTransactionRef optAuthTx;
    std::set<CScript> auths;
    rawTx.vin = GetAuthInputsSmart(pwallet, rawTx.nVersion, auths, false, optAuthTx, request.params[2]);

    rawTx.vout.emplace_back(Params().GetConsensus().vaultCreationFee, scriptMeta);

    CCoinControl coinControl;

    // Set change to foundation address
    if (auths.size() == 1) {
        CTxDestination dest;
        ExtractDestination(*auths.cbegin(), dest);
        if (IsValidDestination(dest)) {
            coinControl.destChange = dest;
        }
    }

    fund(rawTx, pwallet, optAuthTx, &coinControl);

    // check execution
    execTestTx(CTransaction(rawTx), targetHeight, optAuthTx);

    return signsend(rawTx, pwallet, optAuthTx)->GetHash().GetHex();
}

UniValue closevault(const JSONRPCRequest& request) {
    auto pwallet = GetWallet(request);

    RPCHelpMan{"closevault",
                "Close vault transaction.\n" +
                HelpRequiringPassphrase(pwallet) + "\n",
                {
                    {"vaultId", RPCArg::Type::STR_HEX, RPCArg::Optional::NO, "Vault to be closed"},
                    {"to", RPCArg::Type::STR, RPCArg::Optional::NO, "Any valid address to receive collaterals (if any) and half fee back"},
                    {"inputs", RPCArg::Type::ARR, RPCArg::Optional::OMITTED_NAMED_ARG,
                        "A json array of json objects",
                            {
                                {"", RPCArg::Type::OBJ, RPCArg::Optional::OMITTED, "",
                                {
                                     {"txid", RPCArg::Type::STR_HEX, RPCArg::Optional::NO, "The transaction id"},
                                     {"vout", RPCArg::Type::NUM, RPCArg::Optional::NO, "The output number"},
                                },
                            },
                        },
                    },
                },
                RPCResult{
                   "\"hash\"                  (string) The hex-encoded hash of broadcasted transaction\n"
                },
                RPCExamples{
                    HelpExampleCli("closevault", "84b22eee1964768304e624c416f29a91d78a01dc5e8e12db26bdac0670c67bb2 mwSDMvn1Hoc8DsoB7AkLv7nxdrf5Ja4jsF") +
                    HelpExampleRpc("closevault", R"("84b22eee1964768304e624c416f29a91d78a01dc5e8e12db26bdac0670c67bb2", "mwSDMvn1Hoc8DsoB7AkLv7nxdrf5Ja4jsF")")
                },
    }.Check(request);

    if (pwallet->chain().isInitialBlockDownload())
        throw JSONRPCError(RPC_CLIENT_IN_INITIAL_DOWNLOAD, "Cannot closevault while still in Initial Block Download");

    pwallet->BlockUntilSyncedToCurrentChain();

    RPCTypeCheck(request.params, {UniValue::VSTR, UniValue::VSTR}, false);

    int targetHeight;
    CScript ownerAddress;
    CCloseVaultMessage msg;
    msg.vaultId = ParseHashV(request.params[0], "vaultId");
    {
        LOCK(cs_main);
        targetHeight = ::ChainActive().Height() + 1;
        // decode vaultId
        auto vault = pcustomcsview->GetVault(msg.vaultId);
        if (!vault)
            throw JSONRPCError(RPC_INVALID_ADDRESS_OR_KEY, strprintf("Vault <%s> does not found", msg.vaultId.GetHex()));

        if (vault->isUnderLiquidation)
            throw JSONRPCError(RPC_TRANSACTION_REJECTED, "Vault is under liquidation.");

        ownerAddress = vault->ownerAddress;
    }

    msg.to = DecodeScript(request.params[1].getValStr());

    CDataStream metadata(DfTxMarker, SER_NETWORK, PROTOCOL_VERSION);
    metadata << static_cast<unsigned char>(CustomTxType::CloseVault)
             << msg;

    CScript scriptMeta;
    scriptMeta << OP_RETURN << ToByteVector(metadata);

    const auto txVersion = GetTransactionVersion(targetHeight);
    CMutableTransaction rawTx(txVersion);

    CTransactionRef optAuthTx;
    std::set<CScript> auths{ownerAddress};
    rawTx.vin = GetAuthInputsSmart(pwallet, rawTx.nVersion, auths, false, optAuthTx, request.params[2]);

    rawTx.vout.emplace_back(0, scriptMeta);

    CCoinControl coinControl;

    // Set change to foundation address
    CTxDestination dest;
    ExtractDestination(*auths.cbegin(), dest);
    if (IsValidDestination(dest)) {
        coinControl.destChange = dest;
    }

    fund(rawTx, pwallet, optAuthTx, &coinControl);

    // check execution
    execTestTx(CTransaction(rawTx), targetHeight, optAuthTx);

    return signsend(rawTx, pwallet, optAuthTx)->GetHash().GetHex();
}

UniValue listvaults(const JSONRPCRequest& request) {

    RPCHelpMan{"listvaults",
               "List all available vaults.\n",
               {
                    {
                       "options", RPCArg::Type::OBJ, RPCArg::Optional::OMITTED, "",
                        {
                            {
                                "ownerAddress", RPCArg::Type::STR, RPCArg::Optional::OMITTED,
                                "Address of the vault owner."
                            },
                            {
                                "loanSchemeId", RPCArg::Type::STR, RPCArg::Optional::OMITTED,
                                "Vault's loan scheme id"
                            },
                            {
                                "state", RPCArg::Type::STR, RPCArg::Optional::OMITTED,
                                "Wether the vault is under a given state. (default = 'unknown')"
                            },
                            {
                                "verbose", RPCArg::Type::BOOL, RPCArg::Optional::OMITTED,
                                "Flag for verbose list (default = false), otherwise only ids, ownerAddress, loanSchemeIds and state are listed"
                            }
                        },
                    },
                    {
                       "pagination", RPCArg::Type::OBJ, RPCArg::Optional::OMITTED, "",
                        {
                            {
                                "start", RPCArg::Type::STR_HEX, RPCArg::Optional::OMITTED,
                                "Optional first key to iterate from, in lexicographical order. "
                                "Typically it's set to last ID from previous request."
                            },
                            {
                                "including_start", RPCArg::Type::BOOL, RPCArg::Optional::OMITTED,
                                "If true, then iterate including starting position. False by default"
                            },
                            {
                                "limit", RPCArg::Type::NUM, RPCArg::Optional::OMITTED,
                                "Maximum number of orders to return, 100 by default"
                            },
                        },
                    },
               },
               RPCResult{
                    "[                         (json array of objects)\n"
                        "{...}                 (object) Json object with vault information\n"
                    "]\n"
               },
               RPCExamples{
                       HelpExampleCli("listvaults", "")
                       + HelpExampleCli("listvaults", "'{\"loanSchemeId\": \"LOAN1502\"}'")
                       + HelpExampleCli("listvaults", "'{\"loanSchemeId\": \"LOAN1502\"}' '{\"start\":\"3ef9fd5bd1d0ce94751e6286710051361e8ef8fac43cca9cb22397bf0d17e013\", ""\"including_start\": true, ""\"limit\":100}'")
                       + HelpExampleCli("listvaults", "{} '{\"start\":\"3ef9fd5bd1d0ce94751e6286710051361e8ef8fac43cca9cb22397bf0d17e013\", ""\"including_start\": true, ""\"limit\":100}'")
                       + HelpExampleRpc("listvaults", "")
                       + HelpExampleRpc("listvaults", R"({"loanSchemeId": "LOAN1502"})")
                       + HelpExampleRpc("listvaults", R"({"loanSchemeId": "LOAN1502"}, {"start":"3ef9fd5bd1d0ce94751e6286710051361e8ef8fac43cca9cb22397bf0d17e013", "including_start": true, "limit":100})")
                       + HelpExampleRpc("listvaults", R"({}, {"start":"3ef9fd5bd1d0ce94751e6286710051361e8ef8fac43cca9cb22397bf0d17e013", "including_start": true, "limit":100})")
               },
    }.Check(request);

    CScript ownerAddress = {};
    std::string loanSchemeId;
    VaultState state{VaultState::Unknown};
    bool verbose{false};
    if (request.params.size() > 0) {
        UniValue optionsObj = request.params[0].get_obj();
        if (!optionsObj["ownerAddress"].isNull()) {
            ownerAddress = DecodeScript(optionsObj["ownerAddress"].getValStr());
        }
        if (!optionsObj["loanSchemeId"].isNull()) {
            loanSchemeId = optionsObj["loanSchemeId"].getValStr();
        }
        if (!optionsObj["state"].isNull()) {
            state = StringToVaultState(optionsObj["state"].getValStr());
        }
        if (!optionsObj["verbose"].isNull()) {
            verbose = optionsObj["verbose"].getBool();
        }
    }

    // parse pagination
    size_t limit = 100;
    CVaultId start = {};
    bool including_start = true;
    {
        if (request.params.size() > 1) {
            UniValue paginationObj = request.params[1].get_obj();
            if (!paginationObj["limit"].isNull()) {
                limit = (size_t) paginationObj["limit"].get_int64();
            }
            if (!paginationObj["start"].isNull()) {
                including_start = false;
                start = ParseHashV(paginationObj["start"], "start");
            }
            if (!paginationObj["including_start"].isNull()) {
                including_start = paginationObj["including_start"].getBool();
            }
        }
        if (limit == 0) {
            limit = std::numeric_limits<decltype(limit)>::max();
        }
    }

    UniValue valueArr{UniValue::VARR};

    LOCK(cs_main);

    pcustomcsview->ForEachVault([&](const CVaultId& vaultId, const CVaultData& data) {
        if (!including_start)
        {
            including_start = true;
            return (true);
        }
        if (!ownerAddress.empty() && ownerAddress != data.ownerAddress) {
            return false;
        }
        auto vaultState = GetVaultState(vaultId, data);

        if ((loanSchemeId.empty() || loanSchemeId == data.schemeId)
        && (state == VaultState::Unknown || state == vaultState)) {
            UniValue vaultObj{UniValue::VOBJ};
            if(!verbose){
                vaultObj.pushKV("vaultId", vaultId.GetHex());
                vaultObj.pushKV("ownerAddress", ScriptToString(data.ownerAddress));
                vaultObj.pushKV("loanSchemeId", data.schemeId);
                vaultObj.pushKV("state", VaultStateToString(vaultState));
            } else {
                vaultObj = VaultToJSON(vaultId, data);
            }
            valueArr.push_back(vaultObj);
            limit--;
        }
        return limit != 0;
    }, start, ownerAddress);

    return valueArr;
}

UniValue getvault(const JSONRPCRequest& request) {

    RPCHelpMan{"getvault",
               "Returns information about vault.\n",
                {
                    {"vaultId", RPCArg::Type::STR_HEX, RPCArg::Optional::NO, "vault hex id",},
                },
                RPCResult{
                    "\"json\"                  (string) vault data in json form\n"
                },
               RPCExamples{
                       HelpExampleCli("getvault", "5474b2e9bfa96446e5ef3c9594634e1aa22d3a0722cb79084d61253acbdf87bf") +
                       HelpExampleRpc("getvault", R"("5474b2e9bfa96446e5ef3c9594634e1aa22d3a0722cb79084d61253acbdf87bf")")
               },
    }.Check(request);

    RPCTypeCheck(request.params, {UniValue::VSTR}, false);

    CVaultId vaultId = ParseHashV(request.params[0], "vaultId");

    LOCK(cs_main);

    auto vault = pcustomcsview->GetVault(vaultId);
    if (!vault) {
        throw JSONRPCError(RPC_DATABASE_ERROR, strprintf("Vault <%s> not found", vaultId.GetHex()));
    }

    return VaultToJSON(vaultId, *vault);
}

UniValue updatevault(const JSONRPCRequest& request) {
    auto pwallet = GetWallet(request);

    RPCHelpMan{"updatevault",
               "\nCreates (and submits to local node and network) an `update vault transaction`, \n"
               "and saves vault updates to database.\n"
               "The last optional argument (may be empty array) is an array of specific UTXOs to spend." +
               HelpRequiringPassphrase(pwallet) + "\n",
               {
                        {"vaultId", RPCArg::Type::STR_HEX, RPCArg::Optional::NO, "Vault id"},
                        {"parameters", RPCArg::Type::OBJ, RPCArg::Optional::NO, "",
                            {
                                {"ownerAddress", RPCArg::Type::STR_HEX, RPCArg::Optional::OMITTED, "Vault's owner address"},
                                {"loanSchemeId", RPCArg::Type::STR, RPCArg::Optional::OMITTED, "Vault's loan scheme id"},
                            },
                        },
                        {"inputs", RPCArg::Type::ARR, RPCArg::Optional::OMITTED_NAMED_ARG, "A json array of json objects",
                            {
                                {"", RPCArg::Type::OBJ, RPCArg::Optional::OMITTED, "",
                                    {
                                        {"txid", RPCArg::Type::STR_HEX, RPCArg::Optional::NO, "The transaction id"},
                                        {"vout", RPCArg::Type::NUM, RPCArg::Optional::NO, "The output number"},
                                    },
                                },
                            },
                        },
               },
               RPCResult{
                       "\"hash\"                  (string) The hex-encoded hash of broadcasted transaction\n"
               },
               RPCExamples{
                       HelpExampleCli(
                               "updatevault",
                               R"(84b22eee1964768304e624c416f29a91d78a01dc5e8e12db26bdac0670c67bb2 '{"ownerAddress": "mwSDMvn1Hoc8DsoB7AkLv7nxdrf5Ja4jsF", "loanSchemeId": "LOANSCHEME001"}')")
                       + HelpExampleRpc(
                               "updatevault",
                               R"("84b22eee1964768304e624c416f29a91d78a01dc5e8e12db26bdac0670c67bb2", {"ownerAddress": "mwSDMvn1Hoc8DsoB7AkLv7nxdrf5Ja4jsF", "loanSchemeId": "LOANSCHEME001"})")
               },
    }.Check(request);

    RPCTypeCheck(request.params,
                 {UniValue::VSTR, UniValue::VOBJ, UniValue::VARR},
                 false);

    if (pwallet->chain().isInitialBlockDownload()) {
        throw JSONRPCError(RPC_CLIENT_IN_INITIAL_DOWNLOAD,
                           "Cannot update vault while still in Initial Block Download");
    }
    pwallet->BlockUntilSyncedToCurrentChain();

    if (request.params[0].isNull())
        throw JSONRPCError(RPC_INVALID_PARAMETER, "Invalid parameters, arguments 1 must be non-null");

    int targetHeight;
    CVaultMessage vault;
    CVaultId vaultId = ParseHashV(request.params[0], "vaultId");
    {
        LOCK(cs_main);
        targetHeight = ::ChainActive().Height() + 1;
        // decode vaultId
        auto storedVault = pcustomcsview->GetVault(vaultId);
        if (!storedVault)
            throw JSONRPCError(RPC_INVALID_ADDRESS_OR_KEY, strprintf("Vault <%s> does not found", vaultId.GetHex()));

        if(storedVault->isUnderLiquidation)
            throw JSONRPCError(RPC_TRANSACTION_REJECTED, "Vault is under liquidation.");

        vault = *storedVault;
    }

    CUpdateVaultMessage msg{
        vaultId,
        vault.ownerAddress,
        vault.schemeId
    };

    if (request.params[1].isNull()){
        throw JSONRPCError(RPC_INVALID_PARAMETER,
                           "Invalid parameters, arguments 2 must be non-null and expected as object at least with one of"
                           "{\"ownerAddress\",\"loanSchemeId\"}");
    }
    UniValue params = request.params[1].get_obj();
    if (params["ownerAddress"].isNull() && params["loanSchemeId"].isNull())
        throw JSONRPCError(RPC_INVALID_PARAMETER, "At least ownerAddress OR loanSchemeId must be set");

    if (!params["ownerAddress"].isNull()){
        auto ownerAddress = params["ownerAddress"].getValStr();
        // check address validity
        CTxDestination ownerDest = DecodeDestination(ownerAddress);
        if (!IsValidDestination(ownerDest)) {
            throw JSONRPCError(RPC_INVALID_ADDRESS_OR_KEY, "Error: Invalid owner address");
        }
        msg.ownerAddress = DecodeScript(ownerAddress);
    }
    if(!params["loanSchemeId"].isNull()){
        auto loanschemeid = params["loanSchemeId"].getValStr();
        msg.schemeId = loanschemeid;
    }

    // encode
    CDataStream markedMetadata(DfTxMarker, SER_NETWORK, PROTOCOL_VERSION);
    markedMetadata << static_cast<unsigned char>(CustomTxType::UpdateVault)
                   << msg;

    CScript scriptMeta;
    scriptMeta << OP_RETURN << ToByteVector(markedMetadata);

    const auto txVersion = GetTransactionVersion(targetHeight);
    CMutableTransaction rawTx(txVersion);
    rawTx.vout.emplace_back(0, scriptMeta);

    UniValue const &txInputs = request.params[2];
    CTransactionRef optAuthTx;
    std::set<CScript> auths{vault.ownerAddress};
    rawTx.vin = GetAuthInputsSmart(pwallet, rawTx.nVersion, auths, false, optAuthTx, txInputs);

    CCoinControl coinControl;

    // Set change to auth address if there's only one auth address
    if (auths.size() == 1) {
        CTxDestination dest;
        ExtractDestination(*auths.cbegin(), dest);
        if (IsValidDestination(dest)) {
            coinControl.destChange = dest;
        }
    }

    fund(rawTx, pwallet, optAuthTx, &coinControl);

    // check execution
    execTestTx(CTransaction(rawTx), targetHeight, optAuthTx);

    return signsend(rawTx, pwallet, optAuthTx)->GetHash().GetHex();
}

UniValue deposittovault(const JSONRPCRequest& request) {
    auto pwallet = GetWallet(request);

    RPCHelpMan{"deposittovault",
               "Deposit collateral token amount to vault.\n" +
               HelpRequiringPassphrase(pwallet) + "\n",
               {
                    {"vaultId", RPCArg::Type::STR_HEX, RPCArg::Optional::NO, "Vault id"},
                    {"from", RPCArg::Type::STR, RPCArg::Optional::NO, "Address containing collateral",},
                    {"amount", RPCArg::Type::STR, RPCArg::Optional::NO, "Amount of collateral in amount@symbol format",},
                    {"inputs", RPCArg::Type::ARR, RPCArg::Optional::OMITTED_NAMED_ARG, "A json array of json objects",
                        {
                            {"", RPCArg::Type::OBJ, RPCArg::Optional::OMITTED, "",
                                {
                                    {"txid", RPCArg::Type::STR_HEX, RPCArg::Optional::NO, "The transaction id"},
                                    {"vout", RPCArg::Type::NUM, RPCArg::Optional::NO, "The output number"},
                                },
                            },
                        },
                    }
               },
               RPCResult{
                    "\"hash\"                  (string) The hex-encoded hash of broadcasted transaction\n"
               },
               RPCExamples{
                       HelpExampleCli("deposittovault",
                        "84b22eee1964768304e624c416f29a91d78a01dc5e8e12db26bdac0670c67bb2i mwSDMvn1Hoc8DsoB7AkLv7nxdrf5Ja4jsF 1@DFI") +
                       HelpExampleRpc("deposittovault",
                        R"("84b22eee1964768304e624c416f29a91d78a01dc5e8e12db26bdac0670c67bb2i", "mwSDMvn1Hoc8DsoB7AkLv7nxdrf5Ja4jsF", "1@DFI")")
               },
    }.Check(request);

    RPCTypeCheck(request.params,
                 {UniValue::VSTR, UniValue::VSTR, UniValue::VSTR, UniValue::VARR},
                 false);

    if (pwallet->chain().isInitialBlockDownload())
        throw JSONRPCError(RPC_CLIENT_IN_INITIAL_DOWNLOAD, "Cannot upddeposittovaultate vault while still in Initial Block Download");

    pwallet->BlockUntilSyncedToCurrentChain();

    if (request.params[0].isNull() || request.params[1].isNull() || request.params[2].isNull())
        throw JSONRPCError(RPC_INVALID_PARAMETER, "Invalid parameters, arguments must be non-null");

    // decode vaultId
    CVaultId vaultId = ParseHashV(request.params[0], "vaultId");
    auto from = DecodeScript(request.params[1].get_str());
    CTokenAmount amount = DecodeAmount(pwallet->chain(),request.params[2].get_str(), "amount");

    CDepositToVaultMessage msg{vaultId, from, amount};
    CDataStream markedMetadata(DfTxMarker, SER_NETWORK, PROTOCOL_VERSION);
    markedMetadata << static_cast<unsigned char>(CustomTxType::DepositToVault)
                   << msg;
    CScript scriptMeta;
    scriptMeta << OP_RETURN << ToByteVector(markedMetadata);

    int targetHeight = chainHeight(*pwallet->chain().lock()) + 1;

    const auto txVersion = GetTransactionVersion(targetHeight);
    CMutableTransaction rawTx(txVersion);

    rawTx.vout.push_back(CTxOut(0, scriptMeta));

    UniValue const & txInputs = request.params[3];

    CTransactionRef optAuthTx;
    std::set<CScript> auths{from};
    rawTx.vin = GetAuthInputsSmart(pwallet, rawTx.nVersion, auths, false /*needFoundersAuth*/, optAuthTx, txInputs);

    CCoinControl coinControl;

     // Set change to from address
    CTxDestination dest;
    ExtractDestination(from, dest);
    if (IsValidDestination(dest)) {
        coinControl.destChange = dest;
    }

    fund(rawTx, pwallet, optAuthTx, &coinControl);

    // check execution
    execTestTx(CTransaction(rawTx), targetHeight, optAuthTx);

    return signsend(rawTx, pwallet, optAuthTx)->GetHash().GetHex();
}

UniValue withdrawfromvault(const JSONRPCRequest& request) {
    auto pwallet = GetWallet(request);

    RPCHelpMan{"withdrawfromvault",
               "Withdraw collateral token amount from vault.\n" +
               HelpRequiringPassphrase(pwallet) + "\n",
               {
                    {"vaultId", RPCArg::Type::STR, RPCArg::Optional::NO, "Vault id"},
                    {"to", RPCArg::Type::STR, RPCArg::Optional::NO, "Destination address for withdraw of collateral",},
                    {"amount", RPCArg::Type::STR, RPCArg::Optional::NO, "Amount of collateral in amount@symbol format",},
                    {"inputs", RPCArg::Type::ARR, RPCArg::Optional::OMITTED_NAMED_ARG, "A json array of json objects",
                        {
                            {"", RPCArg::Type::OBJ, RPCArg::Optional::OMITTED, "",
                                {
                                    {"txid", RPCArg::Type::STR_HEX, RPCArg::Optional::NO, "The transaction id"},
                                    {"vout", RPCArg::Type::NUM, RPCArg::Optional::NO, "The output number"},
                                },
                            },
                        },
                    }
               },
               RPCResult{
                    "\"hash\"                  (string) The hex-encoded hash of broadcasted transaction\n"
               },
               RPCExamples{
                       HelpExampleCli("withdrawfromvault",
                        "84b22eee1964768304e624c416f29a91d78a01dc5e8e12db26bdac0670c67bb2i mwSDMvn1Hoc8DsoB7AkLv7nxdrf5Ja4jsF 1@DFI") +
                       HelpExampleRpc("withdrawfromvault",
                        R"("84b22eee1964768304e624c416f29a91d78a01dc5e8e12db26bdac0670c67bb2i", "mwSDMvn1Hoc8DsoB7AkLv7nxdrf5Ja4jsF", "1@DFI")")
               },
    }.Check(request);

    RPCTypeCheck(request.params,
                 {UniValue::VSTR, UniValue::VSTR, UniValue::VSTR, UniValue::VARR},
                 false);

    if (pwallet->chain().isInitialBlockDownload())
        throw JSONRPCError(RPC_CLIENT_IN_INITIAL_DOWNLOAD, "Cannot withdrawfromvault while still in Initial Block Download");

    pwallet->BlockUntilSyncedToCurrentChain();

    if (request.params[0].isNull() || request.params[1].isNull() || request.params[2].isNull())
        throw JSONRPCError(RPC_INVALID_PARAMETER, "Invalid parameters, arguments must be non-null");

    // decode vaultId
    CVaultId vaultId = ParseHashV(request.params[0], "vaultId");
    auto to = DecodeScript(request.params[1].get_str());
    CTokenAmount amount = DecodeAmount(pwallet->chain(),request.params[2].get_str(), "amount");

    CWithdrawFromVaultMessage msg{vaultId, to, amount};
    CDataStream markedMetadata(DfTxMarker, SER_NETWORK, PROTOCOL_VERSION);
    markedMetadata << static_cast<unsigned char>(CustomTxType::WithdrawFromVault)
                   << msg;

    CScript scriptMeta;
    scriptMeta << OP_RETURN << ToByteVector(markedMetadata);

    int targetHeight;
    CScript ownerAddress;
    {
        LOCK(cs_main);
        targetHeight = ::ChainActive().Height() + 1;
        // decode vaultId
        auto vault = pcustomcsview->GetVault(vaultId);
        if (!vault)
            throw JSONRPCError(RPC_INVALID_ADDRESS_OR_KEY, strprintf("Vault <%s> does not found", vaultId.GetHex()));

        ownerAddress = vault->ownerAddress;
    }

    const auto txVersion = GetTransactionVersion(targetHeight);
    CMutableTransaction rawTx(txVersion);

    rawTx.vout.push_back(CTxOut(0, scriptMeta));

    UniValue const & txInputs = request.params[3];

    CTransactionRef optAuthTx;
    std::set<CScript> auths{ownerAddress};
    rawTx.vin = GetAuthInputsSmart(pwallet, rawTx.nVersion, auths, false /*needFoundersAuth*/, optAuthTx, txInputs);

    CCoinControl coinControl;

     // Set change to from address
    CTxDestination dest;
    ExtractDestination(ownerAddress, dest);
    if (IsValidDestination(dest)) {
        coinControl.destChange = dest;
    }

    fund(rawTx, pwallet, optAuthTx, &coinControl);

    // check execution
    execTestTx(CTransaction(rawTx), targetHeight, optAuthTx);

    return signsend(rawTx, pwallet, optAuthTx)->GetHash().GetHex();
}

UniValue placeauctionbid(const JSONRPCRequest& request) {
    auto pwallet = GetWallet(request);

    RPCHelpMan{"placeauctionbid",
               "Bid to vault in auction.\n" +
               HelpRequiringPassphrase(pwallet) + "\n",
               {
                    {"vaultId", RPCArg::Type::STR_HEX, RPCArg::Optional::NO, "Vault id"},
                    {"index", RPCArg::Type::NUM, RPCArg::Optional::NO, "Auction index"},
                    {"from", RPCArg::Type::STR, RPCArg::Optional::NO, "Address to get tokens"},
                    {"amount", RPCArg::Type::STR, RPCArg::Optional::NO, "Amount of amount@symbol format"},
                    {"inputs", RPCArg::Type::ARR, RPCArg::Optional::OMITTED_NAMED_ARG, "A json array of json objects",
                        {
                            {"", RPCArg::Type::OBJ, RPCArg::Optional::OMITTED, "",
                                {
                                    {"txid", RPCArg::Type::STR_HEX, RPCArg::Optional::NO, "The transaction id"},
                                    {"vout", RPCArg::Type::NUM, RPCArg::Optional::NO, "The output number"},
                                },
                            },
                        },
                    }
               },
               RPCResult{
                    "\"hash\"                  (string) The hex-encoded hash of broadcasted transaction\n"
               },
               RPCExamples{
                       HelpExampleCli("placeauctionbid",
                        "84b22eee1964768304e624c416f29a91d78a01dc5e8e12db26bdac0670c67bb2 0 mwSDMvn1Hoc8DsoB7AkLv7nxdrf5Ja4jsF 100@TSLA") +
                       HelpExampleRpc("placeauctionbid",
                        R"("84b22eee1964768304e624c416f29a91d78a01dc5e8e12db26bdac0670c67bb2", 0, "mwSDMvn1Hoc8DsoB7AkLv7nxdrf5Ja4jsF", "1@DTSLA")")
               },
    }.Check(request);

    RPCTypeCheck(request.params,
                 {UniValue::VSTR, UniValue::VNUM, UniValue::VSTR, UniValue::VSTR, UniValue::VARR},
                 false);

    if (pwallet->chain().isInitialBlockDownload())
        throw JSONRPCError(RPC_CLIENT_IN_INITIAL_DOWNLOAD, "Cannot make auction bid while still in Initial Block Download");

    pwallet->BlockUntilSyncedToCurrentChain();

    // decode vaultId
    CVaultId vaultId = ParseHashV(request.params[0], "vaultId");
    uint32_t index = request.params[1].get_int();
    auto from = DecodeScript(request.params[2].get_str());
    CTokenAmount amount = DecodeAmount(pwallet->chain(), request.params[3].get_str(), "amount");

    CAuctionBidMessage msg{vaultId, index, from, amount};
    CDataStream markedMetadata(DfTxMarker, SER_NETWORK, PROTOCOL_VERSION);
    markedMetadata << static_cast<unsigned char>(CustomTxType::AuctionBid)
                   << msg;
    CScript scriptMeta;
    scriptMeta << OP_RETURN << ToByteVector(markedMetadata);

    int targetHeight = chainHeight(*pwallet->chain().lock()) + 1;

    const auto txVersion = GetTransactionVersion(targetHeight);
    CMutableTransaction rawTx(txVersion);

    rawTx.vout.push_back(CTxOut(0, scriptMeta));

    CTransactionRef optAuthTx;
    std::set<CScript> auths{from};
    rawTx.vin = GetAuthInputsSmart(pwallet, rawTx.nVersion, auths, false /*needFoundersAuth*/, optAuthTx, request.params[4]);

    CCoinControl coinControl;

     // Set change to from address
    CTxDestination dest;
    ExtractDestination(from, dest);
    if (IsValidDestination(dest)) {
        coinControl.destChange = dest;
    }

    fund(rawTx, pwallet, optAuthTx, &coinControl);

    // check execution
    execTestTx(CTransaction(rawTx), targetHeight, optAuthTx);

    return signsend(rawTx, pwallet, optAuthTx)->GetHash().GetHex();
}

UniValue listauctions(const JSONRPCRequest& request) {

    RPCHelpMan{"listauctions",
               "List all available auctions.\n",
               {
                   {
                       "pagination", RPCArg::Type::OBJ, RPCArg::Optional::OMITTED, "",
                        {
                            {
                                "start", RPCArg::Type::OBJ, RPCArg::Optional::OMITTED, "",
                                {
                                    {
                                        "vaultId", RPCArg::Type::STR_HEX, RPCArg::Optional::OMITTED,
                                        "Vault id"
                                    },
                                    {
                                        "height", RPCArg::Type::NUM, RPCArg::Optional::OMITTED,
                                        "Height to iterate from"
                                    }
                                }
                            },
                            {
                                "including_start", RPCArg::Type::BOOL, RPCArg::Optional::OMITTED,
                                "If true, then iterate including starting position. False by default"
                            },
                            {
                                "limit", RPCArg::Type::NUM, RPCArg::Optional::OMITTED,
                                "Maximum number of orders to return, 100 by default"
                            },
                        },
                    },
               },
               RPCResult{
                    "[                         (json array of objects)\n"
                        "{...}                 (object) Json object with auction information\n"
                    "]\n"
               },
               RPCExamples{
                       HelpExampleCli("listauctions",  "") +
                       HelpExampleCli("listauctions", "'{\"start\": {\"vaultId\":\"eeea650e5de30b77d17e3907204d200dfa4996e5c4d48b000ae8e70078fe7542\", \"height\": 1000}, \"including_start\": true, ""\"limit\":100}'") +
                       HelpExampleRpc("listauctions",  "") +
                       HelpExampleRpc("listauctions", R"({"start": {"vaultId":"eeea650e5de30b77d17e3907204d200dfa4996e5c4d48b000ae8e70078fe7542", "height": 1000}, "including_start": true, "limit":100})")
               },
    }.Check(request);

    // parse pagination
    CVaultId vaultId;
    size_t limit = 100;
    uint32_t height = 0;
    bool including_start = true;
    {
        if (request.params.size() > 0) {
            UniValue paginationObj = request.params[0].get_obj();
            if (!paginationObj["limit"].isNull()) {
                limit = (size_t) paginationObj["limit"].get_int64();
            }
            if (!paginationObj["start"].isNull()) {
                UniValue startObj = paginationObj["start"].get_obj();
                including_start = false;
                if (!startObj["vaultId"].isNull()) {
                    vaultId = ParseHashV(startObj["vaultId"], "vaultId");
                }
                if (!startObj["height"].isNull()) {
                    height = startObj["height"].get_int64();
                }
            }
            if (!paginationObj["including_start"].isNull()) {
                including_start = paginationObj["including_start"].getBool();
            }
        }
        if (limit == 0) {
            limit = std::numeric_limits<decltype(limit)>::max();
        }
    }

    UniValue valueArr{UniValue::VARR};

    LOCK(cs_main);
    pcustomcsview->ForEachVaultAuction([&](const CVaultId& vaultId, const CAuctionData& data) {
        if (!including_start)
        {
            including_start = true;
            return (true);
        }
        valueArr.push_back(AuctionToJSON(vaultId, data));
        return --limit != 0;
    }, height, vaultId);

    return valueArr;
}

UniValue auctionhistoryToJSON(AuctionHistoryKey const & key, AuctionHistoryValue const & value) {
    UniValue obj(UniValue::VOBJ);

    obj.pushKV("winner", ScriptToString(key.owner));
    obj.pushKV("blockHeight", (uint64_t) key.blockHeight);
    if (auto block = ::ChainActive()[key.blockHeight]) {
        obj.pushKV("blockHash", block->GetBlockHash().GetHex());
        obj.pushKV("blockTime", block->GetBlockTime());
    }
    obj.pushKV("vaultId", key.vaultId.GetHex());
    obj.pushKV("batchIndex", (uint64_t) key.index);
    obj.pushKV("auctionBid", tokenAmountString(value.bidAmount));
    obj.pushKV("auctionWon", AmountsToJSON(value.collaterals));
    return obj;
}

UniValue listauctionhistory(const JSONRPCRequest& request) {
    auto pwallet = GetWallet(request);

    RPCHelpMan{"listauctionhistory",
               "\nReturns information about auction history.\n",
               {
                    {"owner|vaultId", RPCArg::Type::STR, RPCArg::Optional::OMITTED,
                                "Single account ID (CScript or address) or vaultId or reserved words: \"mine\" - to list history for all owned accounts or \"all\" to list whole DB (default = \"mine\")."},
                    {"pagination", RPCArg::Type::OBJ, RPCArg::Optional::OMITTED, "",
                        {
                            {
                                "maxBlockHeight", RPCArg::Type::NUM, RPCArg::Optional::OMITTED,
                                "Optional height to iterate from (downto genesis block)"
                            },
                            {
                                "vaultId", RPCArg::Type::STR_HEX, RPCArg::Optional::OMITTED,
                                "Vault id"
                            },
                            {
                                "index", RPCArg::Type::NUM, RPCArg::Optional::OMITTED,
                                "Batch index"
                            },
                            {
                                "limit", RPCArg::Type::NUM, RPCArg::Optional::OMITTED,
                                "Maximum number of orders to return, 100 by default"
                            },
                        },
                    },
               },
               RPCResult{
                       "[{},{}...]     (array) Objects with auction history information\n"
               },
               RPCExamples{
                       HelpExampleCli("listauctionhistory", "all '{\"height\":160}'")
                       + HelpExampleRpc("listauctionhistory", "")
               },
    }.Check(request);

    if (!paccountHistoryDB) {
        throw JSONRPCError(RPC_INVALID_REQUEST, "-acindex is needed for auction history");
    }

    pwallet->BlockUntilSyncedToCurrentChain();

    // parse pagination
    size_t limit = 100;
    AuctionHistoryKey start = {~0u};
    {
        if (request.params.size() > 1) {
            UniValue paginationObj = request.params[1].get_obj();
            if (!paginationObj["index"].isNull()) {
                start.index = paginationObj["index"].get_int();
            }
            if (!paginationObj["vaultId"].isNull()) {
                start.vaultId = ParseHashV(paginationObj["vaultId"], "vaultId");
            }
            if (!paginationObj["maxBlockHeight"].isNull()) {
                start.blockHeight = paginationObj["maxBlockHeight"].get_int64();
            }
            if (!paginationObj["limit"].isNull()) {
                limit = (size_t) paginationObj["limit"].get_int64();
            }
        }
        if (limit == 0) {
            limit = std::numeric_limits<decltype(limit)>::max();
        }
    }

    std::string account = "mine";
    if (request.params.size() > 0) {
        account = request.params[0].getValStr();
    }

    int filter = -1;
    bool isMine = false;

    if (account == "mine") {
        isMine = true;
    } else if (account != "all") {
        filter = DecodeScriptTxId(account, {start.owner, start.vaultId});
    }

    LOCK(cs_main);
    UniValue ret(UniValue::VARR);

    paccountHistoryDB->ForEachAuctionHistory([&](AuctionHistoryKey const & key, CLazySerialize<AuctionHistoryValue> valueLazy) -> bool {
        if (filter == 0 && start.owner != key.owner) {
            return true;
        }

        if (filter == 1 && start.vaultId != key.vaultId) {
            return true;
        }

        if (isMine && !(IsMineCached(*pwallet, key.owner) & ISMINE_SPENDABLE)) {
            return true;
        }

        ret.push_back(auctionhistoryToJSON(key, valueLazy.get()));

        return --limit != 0;
    }, start);

    return ret;
}

<<<<<<< HEAD
UniValue estimateloan(const JSONRPCRequest& request) {

    RPCHelpMan{"estimateloan",
               "Returns amount of loan tokens a vault can take depending on a target collateral ratio.\n",
                {
                    {"vaultId", RPCArg::Type::STR_HEX, RPCArg::Optional::NO, "vault hex id",},
                    {"tokens", RPCArg::Type::OBJ, RPCArg::Optional::NO, "Object with loans token as key and their percent split as value",
                        {

                            {"split", RPCArg::Type::NUM, RPCArg::Optional::NO, "The percent split"},
                        },
                    },
                    {"targetRatio", RPCArg::Type::NUM, RPCArg::Optional::OMITTED, "Target collateral ratio. (defaults to vault's loan scheme ratio)"}
=======
UniValue estimatecollateral(const JSONRPCRequest& request) {
    auto pwallet = GetWallet(request);

    RPCHelpMan{"estimatecollateral",
               "Returns amount of collateral tokens needed to take an amount of loan tokens for a target collateral ratio.\n",
                {
                    {"loanAmounts", RPCArg::Type::STR, RPCArg::Optional::NO,
                        "Amount as json string, or array. Example: '[ \"amount@token\" ]'"
                    },
                    {"targetRatio", RPCArg::Type::NUM, RPCArg::Optional::NO, "Target collateral ratio."},
                    {"tokens", RPCArg::Type::OBJ, RPCArg::Optional::OMITTED, "Object with collateral token as key and their percent split as value. (defaults to { DFI: 1 }",
                        {
                            {"split", RPCArg::Type::NUM, RPCArg::Optional::NO, "The percent split"},
                        },
                    },
>>>>>>> 1d1d2726
                },
                RPCResult{
                    "\"json\"                  (Array) Array of <amount@token> strings\n"
                },
               RPCExamples{
<<<<<<< HEAD
                       HelpExampleCli("estimateloan", R"(5474b2e9bfa96446e5ef3c9594634e1aa22d3a0722cb79084d61253acbdf87bf '{"TSLA":0.5, "FB": 0.4, "GOOGL":0.1}' 150)") +
                       HelpExampleRpc("estimateloan", R"("5474b2e9bfa96446e5ef3c9594634e1aa22d3a0722cb79084d61253acbdf87bf", {"TSLA":0.5, "FB": 0.4, "GOOGL":0.1}, 150)")
               },
    }.Check(request);

    RPCTypeCheck(request.params, {UniValue::VSTR, UniValue::VOBJ, UniValue::VNUM}, false);

    CVaultId vaultId = ParseHashV(request.params[0], "vaultId");

    LOCK(cs_main);

    auto vault = pcustomcsview->GetVault(vaultId);
    if (!vault) {
        throw JSONRPCError(RPC_DATABASE_ERROR, strprintf("Vault <%s> not found.", vaultId.GetHex()));
    }

    auto vaultState = GetVaultState(vaultId, *vault);
    if (vaultState == VaultState::InLiquidation) {
        throw JSONRPCError(RPC_MISC_ERROR, strprintf("Vault <%s> is in liquidation.", vaultId.GetHex()));
    }

    auto scheme = pcustomcsview->GetLoanScheme(vault->schemeId);
    uint32_t ratio = scheme->ratio;
    if (request.params.size() > 2) {
        ratio = (size_t) request.params[2].get_int64();
    }

    auto collaterals = pcustomcsview->GetVaultCollaterals(vaultId);
    if (!collaterals) {
        throw JSONRPCError(RPC_MISC_ERROR, "Cannot estimate loan without collaterals.");
    }

    auto height = ::ChainActive().Height();
    auto blockTime = ::ChainActive().Tip()->GetBlockTime();
    auto rate = pcustomcsview->GetLoanCollaterals(vaultId, *collaterals, height + 1, blockTime, false, true);
    if (!rate.ok) {
        throw JSONRPCError(RPC_MISC_ERROR, rate.msg);
    }

    CBalances loanBalances;
    CAmount totalSplit{0};
    if (request.params.size() > 1 && request.params[1].isObject()) {
        for (const auto& tokenId : request.params[1].getKeys()) {
            CAmount split = AmountFromValue(request.params[1][tokenId]);

            auto token = pcustomcsview->GetToken(tokenId);
            if (!token) {
                throw JSONRPCError(RPC_DATABASE_ERROR, strprintf("Token %d does not exist!", tokenId));
            }

            auto loanToken = pcustomcsview->GetLoanTokenByID(token->first);
            if (!loanToken) {
                throw JSONRPCError(RPC_DATABASE_ERROR, strprintf("(%s) is not a loan token!", tokenId));
            }

            auto priceFeed = pcustomcsview->GetFixedIntervalPrice(loanToken->fixedIntervalPriceId);
            if (!priceFeed.ok) {
                throw JSONRPCError(RPC_DATABASE_ERROR, priceFeed.msg);
            }

            auto price = priceFeed.val->priceRecord[0];
            if (!priceFeed.val->isLive(pcustomcsview->GetPriceDeviation())) {
                throw JSONRPCError(RPC_MISC_ERROR, strprintf("No live fixed price for %s", tokenId));
            }

            auto availableValue = MultiplyAmounts(rate.val->totalCollaterals, split);
            auto loanAmount = DivideAmounts(availableValue, price);
            auto amountRatio = MultiplyAmounts(DivideAmounts(loanAmount, ratio), 100);

            loanBalances.Add({token->first, amountRatio});
            totalSplit += split;
        }
        if (totalSplit != COIN)
            throw JSONRPCError(RPC_MISC_ERROR, strprintf("total split between loan tokens = %s vs expected %s", GetDecimaleString(totalSplit), GetDecimaleString(COIN)));
    }
    return AmountsToJSON(loanBalances.balances);
=======
                       HelpExampleCli("estimatecollateral", R"(23.55311144@MSFT 150 '{"DFI": 0.8, "BTC":0.2}')") +
                       HelpExampleRpc("estimatecollateral", R"("23.55311144@MSFT" 150 {"DFI": 0.8, "BTC":0.2})")
               },
    }.Check(request);

    RPCTypeCheck(request.params, {UniValueType(), UniValue::VNUM, UniValue::VOBJ}, false);

    const CBalances loanAmounts = DecodeAmounts(pwallet->chain(), request.params[0], "");
    auto ratio = request.params[1].get_int();

    std::map<std::string, UniValue> collateralSplits;
    if (request.params.size() > 2) {
        request.params[2].getObjMap(collateralSplits);
    } else {
        collateralSplits["DFI"] = 1;
    }

    LOCK(cs_main);

    CAmount totalLoanValue{0};
    for (const auto& balance : loanAmounts.balances) {
        auto loanToken = pcustomcsview->GetLoanTokenByID(balance.first);
        if (!loanToken) {
            throw JSONRPCError(RPC_DATABASE_ERROR, strprintf("(%d) is not a loan token!", balance.first.v));
        }

        auto priceFeed = pcustomcsview->GetFixedIntervalPrice(loanToken->fixedIntervalPriceId);
        if (!priceFeed.ok) {
            throw JSONRPCError(RPC_DATABASE_ERROR, priceFeed.msg);
        }

       auto price = priceFeed.val->priceRecord[0];
        if (!priceFeed.val->isLive(pcustomcsview->GetPriceDeviation())) {
            throw JSONRPCError(RPC_MISC_ERROR, strprintf("No live fixed price for %s", loanToken->symbol));
        }
        totalLoanValue += MultiplyAmounts(balance.second, price);
    }

    uint32_t height = ::ChainActive().Height();
    CBalances collateralBalances;
    CAmount totalSplit{0};
    for (const auto& collateralSplit : collateralSplits) {
        CAmount split = AmountFromValue(collateralSplit.second);

        auto token = pcustomcsview->GetToken(collateralSplit.first);
        if (!token) {
            throw JSONRPCError(RPC_DATABASE_ERROR, strprintf("Token %s does not exist!", collateralSplit.first));
        }

        auto collateralToken = pcustomcsview->HasLoanCollateralToken({token->first, height});
        if (!collateralToken || !collateralToken->factor) {
            throw JSONRPCError(RPC_DATABASE_ERROR, strprintf("(%s) is not a valid collateral!", collateralSplit.first));
        }

        auto priceFeed = pcustomcsview->GetFixedIntervalPrice(collateralToken->fixedIntervalPriceId);
        if (!priceFeed.ok) {
            throw JSONRPCError(RPC_DATABASE_ERROR, priceFeed.msg);
        }

        auto price = priceFeed.val->priceRecord[0];
        if (!priceFeed.val->isLive(pcustomcsview->GetPriceDeviation())) {
            throw JSONRPCError(RPC_MISC_ERROR, strprintf("No live fixed price for %s", collateralSplit.first));
        }

        auto requiredValue = MultiplyAmounts(totalLoanValue, split);
        auto collateralValue = DivideAmounts(requiredValue, price);
        auto amountRatio = DivideAmounts(MultiplyAmounts(collateralValue, ratio), 100);
        auto totalAmount = DivideAmounts(amountRatio, collateralToken->factor);

        collateralBalances.Add({token->first, totalAmount});
        totalSplit += split;
    }
    if (totalSplit != COIN) {
        throw JSONRPCError(RPC_MISC_ERROR, strprintf("total split between collateral tokens = %s vs expected %s", GetDecimaleString(totalSplit), GetDecimaleString(COIN)));
    }

    return AmountsToJSON(collateralBalances.balances);
>>>>>>> 1d1d2726
}

UniValue vaultToJSON(const uint256& vaultID, const std::string& address, const uint64_t blockHeight, const std::string& type,
                     const uint64_t txn, const std::string& txid, const TAmounts& amounts) {
    UniValue obj(UniValue::VOBJ);

    if (!address.empty()) {
        obj.pushKV("address", address);
    }
    obj.pushKV("blockHeight", blockHeight);
    if (auto block = ::ChainActive()[blockHeight]) {
        obj.pushKV("blockHash", block->GetBlockHash().GetHex());
        obj.pushKV("blockTime", block->GetBlockTime());
    }
    if (!type.empty()) {
        obj.pushKV("type", type);
    }
    // No address no txn
    if (!address.empty()) {
        obj.pushKV("txn", txn);
    }
    if (!txid.empty()) {
        obj.pushKV("txid", txid);
    }
    if (!amounts.empty()) {
        obj.pushKV("amounts", AmountsToJSON(amounts));
    }

    return obj;
}

UniValue BatchToJSON(const std::vector<CAuctionBatch> batches) {
    UniValue batchArray{UniValue::VARR};
    for (uint64_t i{0}; i < batches.size(); ++i) {
        UniValue batchObj{UniValue::VOBJ};
        batchObj.pushKV("index", i);
        batchObj.pushKV("collaterals", AmountsToJSON(batches[i].collaterals.balances));
        batchObj.pushKV("loan", tokenAmountString(batches[i].loanAmount));
        batchArray.push_back(batchObj);
    }
    return batchArray;
}

UniValue stateToJSON(VaultStateKey const & key, VaultStateValue const & value) {
    auto obj = vaultToJSON(key.vaultID, "", key.blockHeight, "", 0, "", {});

    UniValue snapshot(UniValue::VOBJ);
    snapshot.pushKV("state", !value.auctionBatches.empty() ? "inLiquidation" : "active");
    snapshot.pushKV("collateralAmounts", AmountsToJSON(value.collaterals));
    snapshot.pushKV("collateralValue", ValueFromUint(value.collateralsValues.totalCollaterals));
    snapshot.pushKV("collateralRatio", value.ratio != -1 ? static_cast<int>(value.ratio) : static_cast<int>(value.collateralsValues.ratio()));
    if (!value.auctionBatches.empty()) {
        snapshot.pushKV("batches", BatchToJSON(value.auctionBatches));
    }

    obj.pushKV("vaultSnapshot", snapshot);

    return obj;
}

UniValue historyToJSON(VaultHistoryKey const & key, VaultHistoryValue const & value) {
    return vaultToJSON(key.vaultID, ScriptToString(key.address), key.blockHeight, ToString(CustomTxCodeToType(value.category)),
                       key.txn, value.txid.ToString(), value.diff);
}

UniValue schemeToJSON(VaultSchemeKey const & key, const VaultGlobalSchemeValue& value) {
    auto obj = vaultToJSON(key.vaultID, "", key.blockHeight, ToString(CustomTxCodeToType(value.category)), 0, value.txid.ToString(), {});

    UniValue scheme(UniValue::VOBJ);
    scheme.pushKV("id", value.loanScheme.identifier);
    scheme.pushKV("rate", value.loanScheme.rate);
    scheme.pushKV("ratio", static_cast<uint64_t>(value.loanScheme.ratio));

    obj.pushKV("loanScheme", scheme);

    return obj;
}

UniValue listvaulthistory(const JSONRPCRequest& request) {
    auto pwallet = GetWallet(request);

    RPCHelpMan{"listvaulthistory",
               "\nReturns the history of the specified vault.\n",
               {
                       {"vaultId", RPCArg::Type::STR_HEX, RPCArg::Optional::NO, "Vault to get history for"},
                       {"options", RPCArg::Type::OBJ, RPCArg::Optional::OMITTED, "",
                        {
                                {"maxBlockHeight", RPCArg::Type::NUM, RPCArg::Optional::OMITTED,
                                 "Optional height to iterate from (down to genesis block), (default = chaintip)."},
                                {"depth", RPCArg::Type::NUM, RPCArg::Optional::OMITTED,
                                 "Maximum depth, from the genesis block is the default"},
                                {"token", RPCArg::Type::STR, RPCArg::Optional::OMITTED,
                                 "Filter by token"},
                                {"txtype", RPCArg::Type::STR, RPCArg::Optional::OMITTED,
                                 "Filter by transaction type, supported letter from {CustomTxType}"},
                                {"limit", RPCArg::Type::NUM, RPCArg::Optional::OMITTED,
                                 "Maximum number of records to return, 100 by default"},
                        },
                       },
               },
               RPCResult{
                       "[{},{}...]     (array) Objects with vault history information\n"
               },
               RPCExamples{
                       HelpExampleCli("listburnhistory", "84b22eee1964768304e624c416f29a91d78a01dc5e8e12db26bdac0670c67bb2 '{\"maxBlockHeight\":160,\"depth\":10}'")
                       + HelpExampleRpc("listburnhistory", "84b22eee1964768304e624c416f29a91d78a01dc5e8e12db26bdac0670c67bb2, '{\"maxBlockHeight\":160,\"depth\":10}'")
               },
    }.Check(request);

    if (!pvaultHistoryDB) {
        throw JSONRPCError(RPC_INVALID_REQUEST, "-vaultindex required for vault history");
    }

    uint256 vaultID = ParseHashV(request.params[0], "vaultId");
    uint32_t maxBlockHeight = std::numeric_limits<uint32_t>::max();
    uint32_t depth = maxBlockHeight;
    std::string tokenFilter;
    uint32_t limit = 100;
    auto txType = CustomTxType::None;
    bool txTypeSearch{false};

    if (request.params.size() == 2) {
        UniValue optionsObj = request.params[1].get_obj();
        RPCTypeCheckObj(optionsObj,
                        {
                                {"maxBlockHeight", UniValueType(UniValue::VNUM)},
                                {"depth", UniValueType(UniValue::VNUM)},
                                {"token", UniValueType(UniValue::VSTR)},
                                {"txtype", UniValueType(UniValue::VSTR)},
                                {"limit", UniValueType(UniValue::VNUM)},
                        }, true, true);

        if (!optionsObj["maxBlockHeight"].isNull()) {
            maxBlockHeight = (uint32_t) optionsObj["maxBlockHeight"].get_int64();
        }

        if (!optionsObj["depth"].isNull()) {
            depth = (uint32_t) optionsObj["depth"].get_int64();
        }

        if (!optionsObj["token"].isNull()) {
            tokenFilter = optionsObj["token"].get_str();
        }

        if (!optionsObj["txtype"].isNull()) {
            const auto str = optionsObj["txtype"].get_str();
            if (str.size() == 1) {
                // Will search for type ::None if txtype not found.
                txType = CustomTxCodeToType(str[0]);
                txTypeSearch = true;
            }
        }

        if (!optionsObj["limit"].isNull()) {
            limit = (uint32_t) optionsObj["limit"].get_int64();
        }

        if (limit == 0) {
            limit = std::numeric_limits<uint32_t>::max();
        }
    }

    pwallet->BlockUntilSyncedToCurrentChain();

    std::function<bool(uint256 const &)> isMatchVault = [&vaultID](uint256 const & id) {
        return id == vaultID;
    };

    std::set<uint256> txs;

    auto hasToken = [&tokenFilter](TAmounts const & diffs) {
        for (auto const & diff : diffs) {
            auto token = pcustomcsview->GetToken(diff.first);
            auto const tokenIdStr = token->CreateSymbolKey(diff.first);
            if(tokenIdStr == tokenFilter) {
                return true;
            }
        }
        return false;
    };

    LOCK(cs_main);
    std::map<uint32_t, UniValue, std::greater<uint32_t>> ret;

    maxBlockHeight = std::min(maxBlockHeight, uint32_t(::ChainActive().Height()));
    depth = std::min(depth, maxBlockHeight);

    const auto startBlock = maxBlockHeight - depth;
    auto shouldSkipBlock = [startBlock, maxBlockHeight](uint32_t blockHeight) {
        return startBlock > blockHeight || blockHeight > maxBlockHeight;
    };

    // Get vault TXs
    auto count = limit;

    auto shouldContinue = [&](VaultHistoryKey const & key, CLazySerialize<VaultHistoryValue> valueLazy) -> bool
    {
        if (!isMatchVault(key.vaultID)) {
            return true;
        }

        if (shouldSkipBlock(key.blockHeight)) {
            return true;
        }

        const auto & value = valueLazy.get();

        if (txTypeSearch && value.category != uint8_t(txType)) {
            return true;
        }

        if(!tokenFilter.empty() && !hasToken(value.diff)) {
            return true;
        }

        auto& array = ret.emplace(key.blockHeight, UniValue::VARR).first->second;
        array.push_back(historyToJSON(key, value));

        return --count != 0;
    };

    VaultHistoryKey startKey{maxBlockHeight, vaultID, std::numeric_limits<uint32_t>::max(), {}};
    pvaultHistoryDB->ForEachVaultHistory(shouldContinue, startKey);

    // Get vault state changes
    count = limit;

    auto shouldContinueState = [&](VaultStateKey const & key, CLazySerialize<VaultStateValue> valueLazy) -> bool
    {
        if (!isMatchVault(key.vaultID)) {
            return false;
        }

        if (shouldSkipBlock(key.blockHeight)) {
            return true;
        }

        const auto & value = valueLazy.get();

        auto& array = ret.emplace(key.blockHeight, UniValue::VARR).first->second;
        array.push_back(stateToJSON(key, value));

        return --count != 0;
    };

    VaultStateKey stateKey{vaultID, maxBlockHeight};
    if (!txTypeSearch) {
        pvaultHistoryDB->ForEachVaultState(shouldContinueState, stateKey);
    }

    // Get vault schemes
    count = limit;

    std::map<uint32_t, uint256> schemes;

    auto shouldContinueScheme = [&](VaultSchemeKey const & key, CLazySerialize<VaultSchemeValue> valueLazy) -> bool
    {
        if (!isMatchVault(key.vaultID)) {
            return false;
        }

        if (shouldSkipBlock(key.blockHeight)) {
            return true;
        }

        const auto & value = valueLazy.get();

        if (txTypeSearch && value.category != uint8_t(txType)) {
            return true;
        }

        CLoanScheme loanScheme;
        pvaultHistoryDB->ForEachGlobalScheme([&](VaultGlobalSchemeKey const & schemeKey, CLazySerialize<VaultGlobalSchemeValue> lazyValue) {
            if (lazyValue.get().loanScheme.identifier != value.schemeID) {
                return true;
            }
            loanScheme = lazyValue.get().loanScheme;
            schemes.emplace(key.blockHeight, schemeKey.schemeCreationTxid);
            return false;
        }, {key.blockHeight, value.txn});

        auto& array = ret.emplace(key.blockHeight, UniValue::VARR).first->second;
        array.push_back(schemeToJSON(key, {loanScheme, value.category, value.txid}));

        return --count != 0;
    };

    if (tokenFilter.empty()) {
        pvaultHistoryDB->ForEachVaultScheme(shouldContinueScheme, stateKey);
    }

    // Get vault global scheme changes

    if (!schemes.empty()) {
        auto lastScheme = schemes.cbegin()->second;
        for (auto it = ++schemes.cbegin(); it != schemes.cend(); ) {
            if (lastScheme == it->second) {
                schemes.erase(it++);
            } else {
                ++it;
            }
        }

        auto minHeight = schemes.cbegin()->first;
        for (auto it = schemes.cbegin(); it != schemes.cend(); ++it) {
            auto nit = std::next(it);
            uint32_t endHeight = nit != schemes.cend() ? nit->first - 1 : std::numeric_limits<uint32_t>::max();
            pvaultHistoryDB->ForEachGlobalScheme([&](VaultGlobalSchemeKey const & key, CLazySerialize<VaultGlobalSchemeValue> valueLazy){
                if (key.blockHeight < minHeight) {
                    return false;
                }

                if (it->second != key.schemeCreationTxid) {
                    return true;
                }

                if (shouldSkipBlock(key.blockHeight)) {
                    return true;
                }

                const auto & value = valueLazy.get();

                if (txTypeSearch && value.category != uint8_t(txType)) {
                    return true;
                }

                auto& array = ret.emplace(key.blockHeight, UniValue::VARR).first->second;
                array.push_back(schemeToJSON({vaultID, key.blockHeight}, value));

                return --count != 0;
            }, {endHeight, std::numeric_limits<uint32_t>::max(), it->second});
        }
    }

    UniValue slice(UniValue::VARR);
    for (auto it = ret.cbegin(); limit != 0 && it != ret.cend(); ++it) {
        const auto& array = it->second.get_array();
        for (size_t i = 0; limit != 0 && i < array.size(); ++i) {
            slice.push_back(array[i]);
            --limit;
        }
    }

    return slice;
}

UniValue estimatevault(const JSONRPCRequest& request) {
    auto pwallet = GetWallet(request);

    RPCHelpMan{"estimatevault",
               "Returns estimated vault for given collateral and loan amounts.\n",
                {
                    {"collateralAmounts", RPCArg::Type::STR, RPCArg::Optional::NO,
                        "Collateral amounts as json string, or array. Example: '[ \"amount@token\" ]'"
                    },
                    {"loanAmounts", RPCArg::Type::STR, RPCArg::Optional::NO,
                        "Loan amounts as json string, or array. Example: '[ \"amount@token\" ]'"
                    },
                },
                RPCResult{
                       "{\n"
                       "  \"collateralValue\" : n.nnnnnnnn,        (amount) The total collateral value in USD\n"
                       "  \"loanValue\" : n.nnnnnnnn,              (amount) The total loan value in USD\n"
                       "  \"informativeRatio\" : n.nnnnnnnn,       (amount) Informative ratio with 8 digit precision\n"
                       "  \"collateralRatio\" : n,                 (uint) Ratio as unsigned int\n"
                       "}\n"
                },
               RPCExamples{
                       HelpExampleCli("estimatevault", R"('["1000.00000000@DFI"]' '["0.65999990@GOOGL"]')") +
                       HelpExampleRpc("estimatevault", R"(["1000.00000000@DFI"], ["0.65999990@GOOGL"])")
               },
    }.Check(request);

    CBalances collateralBalances = DecodeAmounts(pwallet->chain(), request.params[0], "");
    CBalances loanBalances = DecodeAmounts(pwallet->chain(), request.params[1], "");

    LOCK(cs_main);
    auto height = (uint32_t) ::ChainActive().Height();

    CCollateralLoans result{};

    for (const auto& collateral : collateralBalances.balances) {
        auto collateralToken = pcustomcsview->HasLoanCollateralToken({collateral.first, height});
        if (!collateralToken || !collateralToken->factor) {
            throw JSONRPCError(RPC_DATABASE_ERROR, strprintf("Token with id (%s) is not a valid collateral!", collateral.first.ToString()));
        }

        auto amountInCurrency = pcustomcsview->GetAmountInCurrency(collateral.second, collateralToken->fixedIntervalPriceId);
        if (!amountInCurrency) {
            throw JSONRPCError(RPC_DATABASE_ERROR, amountInCurrency.msg);
        }
        result.totalCollaterals += MultiplyAmounts(collateralToken->factor, *amountInCurrency.val);;
    }

    for (const auto& loan : loanBalances.balances) {
        auto loanToken = pcustomcsview->GetLoanTokenByID(loan.first);
        if (!loanToken) throw JSONRPCError(RPC_INVALID_PARAMETER, "Token with id (" + loan.first.ToString() + ") is not a loan token!");

        auto amountInCurrency = pcustomcsview->GetAmountInCurrency(loan.second, loanToken->fixedIntervalPriceId);
        if (!amountInCurrency) {
            throw JSONRPCError(RPC_DATABASE_ERROR, amountInCurrency.msg);
        }
        result.totalLoans += *amountInCurrency.val;
    }

    UniValue ret(UniValue::VOBJ);
    ret.pushKV("collateralValue", ValueFromUint(result.totalCollaterals));
    ret.pushKV("loanValue", ValueFromUint(result.totalLoans));
    ret.pushKV("informativeRatio", ValueFromAmount(result.precisionRatio()));
    ret.pushKV("collateralRatio", int(result.ratio()));
    return ret;
}

static const CRPCCommand commands[] =
{
//  category        name                         actor (function)        params
//  --------------- ----------------------       ---------------------   ----------
    {"vault",        "createvault",               &createvault,           {"ownerAddress", "schemeId", "inputs"}},
    {"vault",        "closevault",                &closevault,            {"id", "returnAddress", "inputs"}},
    {"vault",        "listvaults",                &listvaults,            {"options", "pagination"}},
    {"vault",        "getvault",                  &getvault,              {"id"}},
    {"vault",        "listvaulthistory",          &listvaulthistory,      {"id", "options"}},
    {"vault",        "updatevault",               &updatevault,           {"id", "parameters", "inputs"}},
    {"vault",        "deposittovault",            &deposittovault,        {"id", "from", "amount", "inputs"}},
    {"vault",        "withdrawfromvault",         &withdrawfromvault,     {"id", "to", "amount", "inputs"}},
    {"vault",        "placeauctionbid",           &placeauctionbid,       {"id", "index", "from", "amount", "inputs"}},
    {"vault",        "listauctions",              &listauctions,          {"pagination"}},
    {"vault",        "listauctionhistory",        &listauctionhistory,    {"owner", "pagination"}},
<<<<<<< HEAD
    {"vault",        "estimateloan",              &estimateloan,          {"vaultId", "tokens", "targetRatio"}},
=======
    {"vault",        "estimatecollateral",        &estimatecollateral,    {"loanAmounts", "targetRatio", "tokens"}},
    {"vault",        "estimatevault",             &estimatevault,         {"collateralAmounts", "loanAmounts"}},
>>>>>>> 1d1d2726
};

void RegisterVaultRPCCommands(CRPCTable& tableRPC) {
    for (unsigned int vcidx = 0; vcidx < ARRAYLEN(commands); vcidx++)
        tableRPC.appendCommand(commands[vcidx].name, &commands[vcidx]);
}<|MERGE_RESOLUTION|>--- conflicted
+++ resolved
@@ -1153,200 +1153,6 @@
     return ret;
 }
 
-<<<<<<< HEAD
-UniValue estimateloan(const JSONRPCRequest& request) {
-
-    RPCHelpMan{"estimateloan",
-               "Returns amount of loan tokens a vault can take depending on a target collateral ratio.\n",
-                {
-                    {"vaultId", RPCArg::Type::STR_HEX, RPCArg::Optional::NO, "vault hex id",},
-                    {"tokens", RPCArg::Type::OBJ, RPCArg::Optional::NO, "Object with loans token as key and their percent split as value",
-                        {
-
-                            {"split", RPCArg::Type::NUM, RPCArg::Optional::NO, "The percent split"},
-                        },
-                    },
-                    {"targetRatio", RPCArg::Type::NUM, RPCArg::Optional::OMITTED, "Target collateral ratio. (defaults to vault's loan scheme ratio)"}
-=======
-UniValue estimatecollateral(const JSONRPCRequest& request) {
-    auto pwallet = GetWallet(request);
-
-    RPCHelpMan{"estimatecollateral",
-               "Returns amount of collateral tokens needed to take an amount of loan tokens for a target collateral ratio.\n",
-                {
-                    {"loanAmounts", RPCArg::Type::STR, RPCArg::Optional::NO,
-                        "Amount as json string, or array. Example: '[ \"amount@token\" ]'"
-                    },
-                    {"targetRatio", RPCArg::Type::NUM, RPCArg::Optional::NO, "Target collateral ratio."},
-                    {"tokens", RPCArg::Type::OBJ, RPCArg::Optional::OMITTED, "Object with collateral token as key and their percent split as value. (defaults to { DFI: 1 }",
-                        {
-                            {"split", RPCArg::Type::NUM, RPCArg::Optional::NO, "The percent split"},
-                        },
-                    },
->>>>>>> 1d1d2726
-                },
-                RPCResult{
-                    "\"json\"                  (Array) Array of <amount@token> strings\n"
-                },
-               RPCExamples{
-<<<<<<< HEAD
-                       HelpExampleCli("estimateloan", R"(5474b2e9bfa96446e5ef3c9594634e1aa22d3a0722cb79084d61253acbdf87bf '{"TSLA":0.5, "FB": 0.4, "GOOGL":0.1}' 150)") +
-                       HelpExampleRpc("estimateloan", R"("5474b2e9bfa96446e5ef3c9594634e1aa22d3a0722cb79084d61253acbdf87bf", {"TSLA":0.5, "FB": 0.4, "GOOGL":0.1}, 150)")
-               },
-    }.Check(request);
-
-    RPCTypeCheck(request.params, {UniValue::VSTR, UniValue::VOBJ, UniValue::VNUM}, false);
-
-    CVaultId vaultId = ParseHashV(request.params[0], "vaultId");
-
-    LOCK(cs_main);
-
-    auto vault = pcustomcsview->GetVault(vaultId);
-    if (!vault) {
-        throw JSONRPCError(RPC_DATABASE_ERROR, strprintf("Vault <%s> not found.", vaultId.GetHex()));
-    }
-
-    auto vaultState = GetVaultState(vaultId, *vault);
-    if (vaultState == VaultState::InLiquidation) {
-        throw JSONRPCError(RPC_MISC_ERROR, strprintf("Vault <%s> is in liquidation.", vaultId.GetHex()));
-    }
-
-    auto scheme = pcustomcsview->GetLoanScheme(vault->schemeId);
-    uint32_t ratio = scheme->ratio;
-    if (request.params.size() > 2) {
-        ratio = (size_t) request.params[2].get_int64();
-    }
-
-    auto collaterals = pcustomcsview->GetVaultCollaterals(vaultId);
-    if (!collaterals) {
-        throw JSONRPCError(RPC_MISC_ERROR, "Cannot estimate loan without collaterals.");
-    }
-
-    auto height = ::ChainActive().Height();
-    auto blockTime = ::ChainActive().Tip()->GetBlockTime();
-    auto rate = pcustomcsview->GetLoanCollaterals(vaultId, *collaterals, height + 1, blockTime, false, true);
-    if (!rate.ok) {
-        throw JSONRPCError(RPC_MISC_ERROR, rate.msg);
-    }
-
-    CBalances loanBalances;
-    CAmount totalSplit{0};
-    if (request.params.size() > 1 && request.params[1].isObject()) {
-        for (const auto& tokenId : request.params[1].getKeys()) {
-            CAmount split = AmountFromValue(request.params[1][tokenId]);
-
-            auto token = pcustomcsview->GetToken(tokenId);
-            if (!token) {
-                throw JSONRPCError(RPC_DATABASE_ERROR, strprintf("Token %d does not exist!", tokenId));
-            }
-
-            auto loanToken = pcustomcsview->GetLoanTokenByID(token->first);
-            if (!loanToken) {
-                throw JSONRPCError(RPC_DATABASE_ERROR, strprintf("(%s) is not a loan token!", tokenId));
-            }
-
-            auto priceFeed = pcustomcsview->GetFixedIntervalPrice(loanToken->fixedIntervalPriceId);
-            if (!priceFeed.ok) {
-                throw JSONRPCError(RPC_DATABASE_ERROR, priceFeed.msg);
-            }
-
-            auto price = priceFeed.val->priceRecord[0];
-            if (!priceFeed.val->isLive(pcustomcsview->GetPriceDeviation())) {
-                throw JSONRPCError(RPC_MISC_ERROR, strprintf("No live fixed price for %s", tokenId));
-            }
-
-            auto availableValue = MultiplyAmounts(rate.val->totalCollaterals, split);
-            auto loanAmount = DivideAmounts(availableValue, price);
-            auto amountRatio = MultiplyAmounts(DivideAmounts(loanAmount, ratio), 100);
-
-            loanBalances.Add({token->first, amountRatio});
-            totalSplit += split;
-        }
-        if (totalSplit != COIN)
-            throw JSONRPCError(RPC_MISC_ERROR, strprintf("total split between loan tokens = %s vs expected %s", GetDecimaleString(totalSplit), GetDecimaleString(COIN)));
-    }
-    return AmountsToJSON(loanBalances.balances);
-=======
-                       HelpExampleCli("estimatecollateral", R"(23.55311144@MSFT 150 '{"DFI": 0.8, "BTC":0.2}')") +
-                       HelpExampleRpc("estimatecollateral", R"("23.55311144@MSFT" 150 {"DFI": 0.8, "BTC":0.2})")
-               },
-    }.Check(request);
-
-    RPCTypeCheck(request.params, {UniValueType(), UniValue::VNUM, UniValue::VOBJ}, false);
-
-    const CBalances loanAmounts = DecodeAmounts(pwallet->chain(), request.params[0], "");
-    auto ratio = request.params[1].get_int();
-
-    std::map<std::string, UniValue> collateralSplits;
-    if (request.params.size() > 2) {
-        request.params[2].getObjMap(collateralSplits);
-    } else {
-        collateralSplits["DFI"] = 1;
-    }
-
-    LOCK(cs_main);
-
-    CAmount totalLoanValue{0};
-    for (const auto& balance : loanAmounts.balances) {
-        auto loanToken = pcustomcsview->GetLoanTokenByID(balance.first);
-        if (!loanToken) {
-            throw JSONRPCError(RPC_DATABASE_ERROR, strprintf("(%d) is not a loan token!", balance.first.v));
-        }
-
-        auto priceFeed = pcustomcsview->GetFixedIntervalPrice(loanToken->fixedIntervalPriceId);
-        if (!priceFeed.ok) {
-            throw JSONRPCError(RPC_DATABASE_ERROR, priceFeed.msg);
-        }
-
-       auto price = priceFeed.val->priceRecord[0];
-        if (!priceFeed.val->isLive(pcustomcsview->GetPriceDeviation())) {
-            throw JSONRPCError(RPC_MISC_ERROR, strprintf("No live fixed price for %s", loanToken->symbol));
-        }
-        totalLoanValue += MultiplyAmounts(balance.second, price);
-    }
-
-    uint32_t height = ::ChainActive().Height();
-    CBalances collateralBalances;
-    CAmount totalSplit{0};
-    for (const auto& collateralSplit : collateralSplits) {
-        CAmount split = AmountFromValue(collateralSplit.second);
-
-        auto token = pcustomcsview->GetToken(collateralSplit.first);
-        if (!token) {
-            throw JSONRPCError(RPC_DATABASE_ERROR, strprintf("Token %s does not exist!", collateralSplit.first));
-        }
-
-        auto collateralToken = pcustomcsview->HasLoanCollateralToken({token->first, height});
-        if (!collateralToken || !collateralToken->factor) {
-            throw JSONRPCError(RPC_DATABASE_ERROR, strprintf("(%s) is not a valid collateral!", collateralSplit.first));
-        }
-
-        auto priceFeed = pcustomcsview->GetFixedIntervalPrice(collateralToken->fixedIntervalPriceId);
-        if (!priceFeed.ok) {
-            throw JSONRPCError(RPC_DATABASE_ERROR, priceFeed.msg);
-        }
-
-        auto price = priceFeed.val->priceRecord[0];
-        if (!priceFeed.val->isLive(pcustomcsview->GetPriceDeviation())) {
-            throw JSONRPCError(RPC_MISC_ERROR, strprintf("No live fixed price for %s", collateralSplit.first));
-        }
-
-        auto requiredValue = MultiplyAmounts(totalLoanValue, split);
-        auto collateralValue = DivideAmounts(requiredValue, price);
-        auto amountRatio = DivideAmounts(MultiplyAmounts(collateralValue, ratio), 100);
-        auto totalAmount = DivideAmounts(amountRatio, collateralToken->factor);
-
-        collateralBalances.Add({token->first, totalAmount});
-        totalSplit += split;
-    }
-    if (totalSplit != COIN) {
-        throw JSONRPCError(RPC_MISC_ERROR, strprintf("total split between collateral tokens = %s vs expected %s", GetDecimaleString(totalSplit), GetDecimaleString(COIN)));
-    }
-
-    return AmountsToJSON(collateralBalances.balances);
->>>>>>> 1d1d2726
-}
-
 UniValue vaultToJSON(const uint256& vaultID, const std::string& address, const uint64_t blockHeight, const std::string& type,
                      const uint64_t txn, const std::string& txid, const TAmounts& amounts) {
     UniValue obj(UniValue::VOBJ);
@@ -1689,6 +1495,201 @@
     }
 
     return slice;
+}
+
+UniValue estimateloan(const JSONRPCRequest& request) {
+
+    RPCHelpMan{"estimateloan",
+               "Returns amount of loan tokens a vault can take depending on a target collateral ratio.\n",
+                {
+                    {"vaultId", RPCArg::Type::STR_HEX, RPCArg::Optional::NO, "vault hex id",},
+                    {"tokens", RPCArg::Type::OBJ, RPCArg::Optional::NO, "Object with loans token as key and their percent split as value",
+                        {
+
+                            {"split", RPCArg::Type::NUM, RPCArg::Optional::NO, "The percent split"},
+                        },
+                    },
+                    {"targetRatio", RPCArg::Type::NUM, RPCArg::Optional::OMITTED, "Target collateral ratio. (defaults to vault's loan scheme ratio)"}
+                },
+                RPCResult{
+                    "\"json\"                  (Array) Array of <amount@token> strings\n"
+                },
+               RPCExamples{
+                       HelpExampleCli("estimateloan", R"(5474b2e9bfa96446e5ef3c9594634e1aa22d3a0722cb79084d61253acbdf87bf '{"TSLA":0.5, "FB": 0.4, "GOOGL":0.1}' 150)") +
+                       HelpExampleRpc("estimateloan", R"("5474b2e9bfa96446e5ef3c9594634e1aa22d3a0722cb79084d61253acbdf87bf", {"TSLA":0.5, "FB": 0.4, "GOOGL":0.1}, 150)")
+               },
+    }.Check(request);
+
+    RPCTypeCheck(request.params, {UniValue::VSTR, UniValue::VOBJ, UniValue::VNUM}, false);
+
+    CVaultId vaultId = ParseHashV(request.params[0], "vaultId");
+
+    LOCK(cs_main);
+
+    auto vault = pcustomcsview->GetVault(vaultId);
+    if (!vault) {
+        throw JSONRPCError(RPC_DATABASE_ERROR, strprintf("Vault <%s> not found.", vaultId.GetHex()));
+    }
+
+    auto vaultState = GetVaultState(vaultId, *vault);
+    if (vaultState == VaultState::InLiquidation) {
+        throw JSONRPCError(RPC_MISC_ERROR, strprintf("Vault <%s> is in liquidation.", vaultId.GetHex()));
+    }
+
+    auto scheme = pcustomcsview->GetLoanScheme(vault->schemeId);
+    uint32_t ratio = scheme->ratio;
+    if (request.params.size() > 2) {
+        ratio = (size_t) request.params[2].get_int64();
+    }
+
+    auto collaterals = pcustomcsview->GetVaultCollaterals(vaultId);
+    if (!collaterals) {
+        throw JSONRPCError(RPC_MISC_ERROR, "Cannot estimate loan without collaterals.");
+    }
+
+    auto height = ::ChainActive().Height();
+    auto blockTime = ::ChainActive().Tip()->GetBlockTime();
+    auto rate = pcustomcsview->GetLoanCollaterals(vaultId, *collaterals, height + 1, blockTime, false, true);
+    if (!rate.ok) {
+        throw JSONRPCError(RPC_MISC_ERROR, rate.msg);
+    }
+
+    CBalances loanBalances;
+    CAmount totalSplit{0};
+    if (request.params.size() > 1 && request.params[1].isObject()) {
+        for (const auto& tokenId : request.params[1].getKeys()) {
+            CAmount split = AmountFromValue(request.params[1][tokenId]);
+
+            auto token = pcustomcsview->GetToken(tokenId);
+            if (!token) {
+                throw JSONRPCError(RPC_DATABASE_ERROR, strprintf("Token %d does not exist!", tokenId));
+            }
+
+            auto loanToken = pcustomcsview->GetLoanTokenByID(token->first);
+            if (!loanToken) {
+                throw JSONRPCError(RPC_DATABASE_ERROR, strprintf("(%s) is not a loan token!", tokenId));
+            }
+
+            auto priceFeed = pcustomcsview->GetFixedIntervalPrice(loanToken->fixedIntervalPriceId);
+            if (!priceFeed.ok) {
+                throw JSONRPCError(RPC_DATABASE_ERROR, priceFeed.msg);
+            }
+
+            auto price = priceFeed.val->priceRecord[0];
+            if (!priceFeed.val->isLive(pcustomcsview->GetPriceDeviation())) {
+                throw JSONRPCError(RPC_MISC_ERROR, strprintf("No live fixed price for %s", tokenId));
+            }
+
+            auto availableValue = MultiplyAmounts(rate.val->totalCollaterals, split);
+            auto loanAmount = DivideAmounts(availableValue, price);
+            auto amountRatio = MultiplyAmounts(DivideAmounts(loanAmount, ratio), 100);
+
+            loanBalances.Add({token->first, amountRatio});
+            totalSplit += split;
+        }
+        if (totalSplit != COIN)
+            throw JSONRPCError(RPC_MISC_ERROR, strprintf("total split between loan tokens = %s vs expected %s", GetDecimaleString(totalSplit), GetDecimaleString(COIN)));
+    }
+    return AmountsToJSON(loanBalances.balances);
+}
+
+UniValue estimatecollateral(const JSONRPCRequest& request) {
+    auto pwallet = GetWallet(request);
+
+    RPCHelpMan{"estimatecollateral",
+               "Returns amount of collateral tokens needed to take an amount of loan tokens for a target collateral ratio.\n",
+                {
+                    {"loanAmounts", RPCArg::Type::STR, RPCArg::Optional::NO,
+                        "Amount as json string, or array. Example: '[ \"amount@token\" ]'"
+                    },
+                    {"targetRatio", RPCArg::Type::NUM, RPCArg::Optional::NO, "Target collateral ratio."},
+                    {"tokens", RPCArg::Type::OBJ, RPCArg::Optional::OMITTED, "Object with collateral token as key and their percent split as value. (defaults to { DFI: 1 }",
+                        {
+                            {"split", RPCArg::Type::NUM, RPCArg::Optional::NO, "The percent split"},
+                        },
+                    },
+                },
+                RPCResult{
+                    "\"json\"                  (Array) Array of <amount@token> strings\n"
+                },
+               RPCExamples{
+                       HelpExampleCli("estimatecollateral", R"(23.55311144@MSFT 150 '{"DFI": 0.8, "BTC":0.2}')") +
+                       HelpExampleRpc("estimatecollateral", R"("23.55311144@MSFT" 150 {"DFI": 0.8, "BTC":0.2})")
+               },
+    }.Check(request);
+
+    RPCTypeCheck(request.params, {UniValueType(), UniValue::VNUM, UniValue::VOBJ}, false);
+
+    const CBalances loanAmounts = DecodeAmounts(pwallet->chain(), request.params[0], "");
+    auto ratio = request.params[1].get_int();
+
+    std::map<std::string, UniValue> collateralSplits;
+    if (request.params.size() > 2) {
+        request.params[2].getObjMap(collateralSplits);
+    } else {
+        collateralSplits["DFI"] = 1;
+    }
+
+    LOCK(cs_main);
+
+    CAmount totalLoanValue{0};
+    for (const auto& balance : loanAmounts.balances) {
+        auto loanToken = pcustomcsview->GetLoanTokenByID(balance.first);
+        if (!loanToken) {
+            throw JSONRPCError(RPC_DATABASE_ERROR, strprintf("(%d) is not a loan token!", balance.first.v));
+        }
+
+        auto priceFeed = pcustomcsview->GetFixedIntervalPrice(loanToken->fixedIntervalPriceId);
+        if (!priceFeed.ok) {
+            throw JSONRPCError(RPC_DATABASE_ERROR, priceFeed.msg);
+        }
+
+       auto price = priceFeed.val->priceRecord[0];
+        if (!priceFeed.val->isLive(pcustomcsview->GetPriceDeviation())) {
+            throw JSONRPCError(RPC_MISC_ERROR, strprintf("No live fixed price for %s", loanToken->symbol));
+        }
+        totalLoanValue += MultiplyAmounts(balance.second, price);
+    }
+
+    uint32_t height = ::ChainActive().Height();
+    CBalances collateralBalances;
+    CAmount totalSplit{0};
+    for (const auto& collateralSplit : collateralSplits) {
+        CAmount split = AmountFromValue(collateralSplit.second);
+
+        auto token = pcustomcsview->GetToken(collateralSplit.first);
+        if (!token) {
+            throw JSONRPCError(RPC_DATABASE_ERROR, strprintf("Token %s does not exist!", collateralSplit.first));
+        }
+
+        auto collateralToken = pcustomcsview->HasLoanCollateralToken({token->first, height});
+        if (!collateralToken || !collateralToken->factor) {
+            throw JSONRPCError(RPC_DATABASE_ERROR, strprintf("(%s) is not a valid collateral!", collateralSplit.first));
+        }
+
+        auto priceFeed = pcustomcsview->GetFixedIntervalPrice(collateralToken->fixedIntervalPriceId);
+        if (!priceFeed.ok) {
+            throw JSONRPCError(RPC_DATABASE_ERROR, priceFeed.msg);
+        }
+
+        auto price = priceFeed.val->priceRecord[0];
+        if (!priceFeed.val->isLive(pcustomcsview->GetPriceDeviation())) {
+            throw JSONRPCError(RPC_MISC_ERROR, strprintf("No live fixed price for %s", collateralSplit.first));
+        }
+
+        auto requiredValue = MultiplyAmounts(totalLoanValue, split);
+        auto collateralValue = DivideAmounts(requiredValue, price);
+        auto amountRatio = DivideAmounts(MultiplyAmounts(collateralValue, ratio), 100);
+        auto totalAmount = DivideAmounts(amountRatio, collateralToken->factor);
+
+        collateralBalances.Add({token->first, totalAmount});
+        totalSplit += split;
+    }
+    if (totalSplit != COIN) {
+        throw JSONRPCError(RPC_MISC_ERROR, strprintf("total split between collateral tokens = %s vs expected %s", GetDecimaleString(totalSplit), GetDecimaleString(COIN)));
+    }
+
+    return AmountsToJSON(collateralBalances.balances);
 }
 
 UniValue estimatevault(const JSONRPCRequest& request) {
@@ -1773,12 +1774,9 @@
     {"vault",        "placeauctionbid",           &placeauctionbid,       {"id", "index", "from", "amount", "inputs"}},
     {"vault",        "listauctions",              &listauctions,          {"pagination"}},
     {"vault",        "listauctionhistory",        &listauctionhistory,    {"owner", "pagination"}},
-<<<<<<< HEAD
     {"vault",        "estimateloan",              &estimateloan,          {"vaultId", "tokens", "targetRatio"}},
-=======
     {"vault",        "estimatecollateral",        &estimatecollateral,    {"loanAmounts", "targetRatio", "tokens"}},
     {"vault",        "estimatevault",             &estimatevault,         {"collateralAmounts", "loanAmounts"}},
->>>>>>> 1d1d2726
 };
 
 void RegisterVaultRPCCommands(CRPCTable& tableRPC) {
