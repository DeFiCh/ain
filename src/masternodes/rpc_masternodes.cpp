#include <masternodes/mn_rpc.h>

#include <pos_kernel.h>

// Here (but not a class method) just by similarity with other '..ToJSON'
UniValue mnToJSON(CImmutableCSView& view, uint256 const & nodeId, CMasternode const& node, bool verbose, const std::set<std::pair<CKeyID, uint256>>& mnIds, const CWallet* pwallet)
{
    UniValue ret(UniValue::VOBJ);
    auto currentHeight = view.GetLastHeight();
    if (!verbose) {
        ret.pushKV(nodeId.GetHex(), CMasternode::GetHumanReadableState(node.GetState(currentHeight, *pcustomcsview)));
    }
    else {
        UniValue obj(UniValue::VOBJ);
        CTxDestination ownerDest = node.ownerType == 1 ? CTxDestination(PKHash(node.ownerAuthAddress)) :
                CTxDestination(WitnessV0KeyHash(node.ownerAuthAddress));
        obj.pushKV("ownerAuthAddress", EncodeDestination(ownerDest));
        CTxDestination operatorDest = node.operatorType == 1 ? CTxDestination(PKHash(node.operatorAuthAddress)) :
                                      CTxDestination(WitnessV0KeyHash(node.operatorAuthAddress));
        obj.pushKV("operatorAuthAddress", EncodeDestination(operatorDest));
        if (node.rewardAddressType != 0) {
            obj.pushKV("rewardAddress", EncodeDestination(
                node.rewardAddressType == 1 ? CTxDestination(PKHash(node.rewardAddress)) : CTxDestination(
                        WitnessV0KeyHash(node.rewardAddress))));
        }
        else {
            obj.pushKV("rewardAddress", EncodeDestination(CTxDestination()));
        }

        obj.pushKV("creationHeight", node.creationHeight);
        obj.pushKV("resignHeight", node.resignHeight);
        obj.pushKV("resignTx", node.resignTx.GetHex());
        obj.pushKV("collateralTx", node.collateralTx.GetHex());
        obj.pushKV("state", CMasternode::GetHumanReadableState(node.GetState(currentHeight, *pcustomcsview)));
        obj.pushKV("mintedBlocks", (uint64_t) node.mintedBlocks);
        isminetype ownerMine = IsMineCached(*pwallet, ownerDest);
        obj.pushKV("ownerIsMine", bool(ownerMine & ISMINE_SPENDABLE));
        isminetype operatorMine = IsMineCached(*pwallet, operatorDest);
        obj.pushKV("operatorIsMine", bool(operatorMine & ISMINE_SPENDABLE));
        bool localMasternode{false};
        for (const auto& entry : mnIds) {
            if (entry.first == node.operatorAuthAddress) {
                localMasternode = true;
            }
        }
        obj.pushKV("localMasternode", localMasternode);

        uint16_t timelock = view.GetTimelock(nodeId, node, currentHeight);

        // Only get targetMultiplier for active masternodes
        if (node.IsActive(currentHeight, *pcustomcsview)) {
            // Get block times with next block as height
            const auto subNodesBlockTime = view.GetBlockTimes(node.operatorAuthAddress, currentHeight + 1, node.creationHeight, timelock);

            if (currentHeight >= Params().GetConsensus().EunosPayaHeight) {
                const uint8_t loops = timelock == CMasternode::TENYEAR ? 4 : timelock == CMasternode::FIVEYEAR ? 3 : 2;
                UniValue multipliers(UniValue::VARR);
                for (uint8_t i{0}; i < loops; ++i) {
                    multipliers.push_back(pos::CalcCoinDayWeight(Params().GetConsensus(), GetTime(), subNodesBlockTime[i]).getdouble());
                }
                obj.pushKV("targetMultipliers", multipliers);
            } else {
                obj.pushKV("targetMultiplier", pos::CalcCoinDayWeight(Params().GetConsensus(), GetTime(),subNodesBlockTime[0]).getdouble());
            }
        }

        if (timelock) {
            obj.pushKV("timelock", strprintf("%d years", timelock / 52));
        }

        /// @todo add unlock height and|or real resign height
        ret.pushKV(nodeId.GetHex(), obj);
    }
    return ret;
}

CAmount EstimateMnCreationFee(int targetHeight) {
    // Current height + (1 day blocks) to avoid rejection;
    targetHeight += (60 * 60 / Params().GetConsensus().pos.nTargetSpacing);
    return GetMnCreationFee(targetHeight);
}

/*
 *
 *  Issued by: any
*/
UniValue createmasternode(const JSONRPCRequest& request)
{
    auto pwallet = GetWallet(request);

    RPCHelpMan{"createmasternode",
               "\nCreates (and submits to local node and network) a masternode creation transaction with given owner and operator addresses, spending the given inputs..\n"
               "The last optional argument (may be empty array) is an array of specific UTXOs to spend." +
               HelpRequiringPassphrase(pwallet) + "\n",
               {
                   {"ownerAddress", RPCArg::Type::STR, RPCArg::Optional::NO, "Any valid address for keeping collateral amount (any P2PKH or P2WKH address) - used as owner key"},
                   {"operatorAddress", RPCArg::Type::STR, RPCArg::Optional::OMITTED, "Optional (== ownerAddress) masternode operator auth address (P2PKH only, unique)"},
                   {"inputs", RPCArg::Type::ARR, RPCArg::Optional::OMITTED_NAMED_ARG, "A json array of json objects",
                       {
                           {"", RPCArg::Type::OBJ, RPCArg::Optional::OMITTED, "",
                               {
                                   {"txid", RPCArg::Type::STR_HEX, RPCArg::Optional::NO, "The transaction id"},
                                   {"vout", RPCArg::Type::NUM, RPCArg::Optional::NO, "The output number"},
                               },
                           },
                       },
                   },
                   {"timelock", RPCArg::Type::STR, RPCArg::Optional::OMITTED, "Defaults to no timelock period so masternode can be resigned once active. To set a timelock period\n"
                                                                              "specify either FIVEYEARTIMELOCK or TENYEARTIMELOCK to create a masternode that cannot be resigned for\n"
                                                                              "five or ten years and will have 1.5x or 2.0 the staking power respectively. Be aware that this means\n"
                                                                              "that you cannot spend the collateral used to create a masternode for whatever period is specified."},
               },
               RPCResult{
                       "\"hash\"                  (string) The hex-encoded hash of broadcasted transaction\n"
               },
               RPCExamples{
                   HelpExampleCli("createmasternode", "ownerAddress operatorAddress '[{\"txid\":\"id\",\"vout\":0}]'")
                   + HelpExampleRpc("createmasternode", "ownerAddress operatorAddress '[{\"txid\":\"id\",\"vout\":0}]'")
               },
    }.Check(request);


    if (pwallet->chain().isInitialBlockDownload()) {
        throw JSONRPCError(RPC_CLIENT_IN_INITIAL_DOWNLOAD,
                           "Cannot create Masternode while still in Initial Block Download");
    }
    pwallet->BlockUntilSyncedToCurrentChain();

    RPCTypeCheck(request.params, { UniValue::VSTR, UniValue::VSTR, UniValue::VARR }, true);
    if (request.params[0].isNull()) {
        throw JSONRPCError(RPC_INVALID_PARAMETER, "Invalid parameters, at least argument 1 must be non-null");
    }

    std::string ownerAddress = request.params[0].getValStr();
    std::string operatorAddress = request.params.size() > 1 && !request.params[1].getValStr().empty() ? request.params[1].getValStr() : ownerAddress;
    CTxDestination ownerDest = DecodeDestination(ownerAddress); // type will be checked on apply/create
    CTxDestination operatorDest = DecodeDestination(operatorAddress);

    int targetHeight = pcustomcsview->GetLastHeight() + 1;

    // Get timelock if any
    uint16_t timelock{0};
    if (!request.params[3].isNull()) {
        auto timelockStr = request.params[3].getValStr();
        if (timelockStr == "FIVEYEARTIMELOCK") {
            timelock = CMasternode::FIVEYEAR;
        } else if (timelockStr == "TENYEARTIMELOCK") {
            timelock = CMasternode::TENYEAR;
        }
    }

    // check type here cause need operatorAuthKey. all other validation (for owner for ex.) in further apply/create
    if (operatorDest.index() != 1 && operatorDest.index() != 4) {
        throw JSONRPCError(RPC_INVALID_PARAMETER, "operatorAddress (" + operatorAddress + ") does not refer to a P2PKH or P2WPKH address");
    }

    if (!::IsMine(*pwallet, ownerDest)) {
        throw JSONRPCError(RPC_INVALID_PARAMETER, strprintf("Address (%s) is not owned by the wallet", EncodeDestination(ownerDest)));
    }

    CKeyID const operatorAuthKey = operatorDest.index() == 1 ? CKeyID(std::get<PKHash>(operatorDest)) : CKeyID(std::get<WitnessV0KeyHash>(operatorDest));

    CDataStream metadata(DfTxMarker, SER_NETWORK, PROTOCOL_VERSION);
    metadata << static_cast<unsigned char>(CustomTxType::CreateMasternode)
             << static_cast<char>(operatorDest.index()) << operatorAuthKey
             << timelock;

    CScript scriptMeta;
    scriptMeta << OP_RETURN << ToByteVector(metadata);

    const auto txVersion = GetTransactionVersion(targetHeight);
    CMutableTransaction rawTx(txVersion);

    CTransactionRef optAuthTx;
    auto scriptOwner = GetScriptForDestination(ownerDest);
    std::set<CScript> auths{scriptOwner};
    rawTx.vin = GetAuthInputsSmart(pwallet, rawTx.nVersion, auths, false, optAuthTx, request.params[2]);

    // Return change to owner address
    CCoinControl coinControl;
    if (IsValidDestination(ownerDest)) {
        coinControl.destChange = ownerDest;
    }

    rawTx.vout.push_back(CTxOut(EstimateMnCreationFee(targetHeight), scriptMeta));
    rawTx.vout.push_back(CTxOut(GetMnCollateralAmount(targetHeight), scriptOwner));

    fund(rawTx, pwallet, optAuthTx, &coinControl);

    // check execution
    execTestTx(CTransaction(rawTx), targetHeight, optAuthTx);

    return signsend(rawTx, pwallet, optAuthTx)->GetHash().GetHex();
}

<<<<<<< HEAD
=======
UniValue setforcedrewardaddress(const JSONRPCRequest& request)
{
    // Temporarily disabled for 2.2
    throw JSONRPCError(RPC_INVALID_REQUEST,
                           "reward address change is disabled for Fort Canning");

    auto pwallet = GetWallet(request);

    RPCHelpMan{"setforcedrewardaddress",
               "\nCreates (and submits to local node and network) a set forced reward address transaction with given masternode id and reward address\n"
               "The last optional argument (may be empty array) is an array of specific UTXOs to spend." +
               HelpRequiringPassphrase(pwallet) + "\n",
               {
                   {"mn_id", RPCArg::Type::STR_HEX, RPCArg::Optional::NO, "The Masternode's ID"},
                   {"rewardAddress", RPCArg::Type::STR, RPCArg::Optional::NO, "Masternode`s new reward address (any P2PKH or P2WKH address)"},
                   {"inputs", RPCArg::Type::ARR, RPCArg::Optional::OMITTED_NAMED_ARG, "A json array of json objects",
                       {
                           {"", RPCArg::Type::OBJ, RPCArg::Optional::OMITTED, "",
                               {
                                   {"txid", RPCArg::Type::STR_HEX, RPCArg::Optional::NO, "The transaction id"},
                                   {"vout", RPCArg::Type::NUM, RPCArg::Optional::NO, "The output number"},
                               },
                           },
                       },
                   },
               },
               RPCResult{
                       "\"hash\"                  (string) The hex-encoded hash of broadcasted transaction\n"
               },
               RPCExamples{
                   HelpExampleCli("setforcedrewardaddress", "mn_id rewardAddress '[{\"txid\":\"id\",\"vout\":0}]'")
                   + HelpExampleRpc("setforcedrewardaddress", "mn_id rewardAddress '[{\"txid\":\"id\",\"vout\":0}]'")
               },
    }.Check(request);

    if (pwallet->chain().isInitialBlockDownload()) {
        throw JSONRPCError(RPC_CLIENT_IN_INITIAL_DOWNLOAD, "Cannot update Masternode while still in Initial Block Download");
    }

    pwallet->BlockUntilSyncedToCurrentChain();

    RPCTypeCheck(request.params, { UniValue::VSTR, UniValue::VSTR, UniValue::VARR }, true);

    // decode and verify
    std::string const nodeIdStr = request.params[0].getValStr();
    uint256 const nodeId = uint256S(nodeIdStr);
    CTxDestination ownerDest;
    int targetHeight;
    {
        CImmutableCSView view(*pcustomcsview);

        auto nodePtr = view.GetMasternode(nodeId);
        if (!nodePtr) {
            throw JSONRPCError(RPC_INVALID_PARAMETER, strprintf("The masternode %s does not exist", nodeIdStr));
        }
        ownerDest = nodePtr->ownerType == PKHashType ?
            CTxDestination(PKHash(nodePtr->ownerAuthAddress)) :
            CTxDestination(WitnessV0KeyHash(nodePtr->ownerAuthAddress));

        targetHeight = view.GetLastHeight() + 1;
    }

    if (!::IsMine(*pwallet, ownerDest)) {
        throw JSONRPCError(RPC_INVALID_PARAMETER, strprintf("Masternode ownerAddress (%s) is not owned by the wallet", EncodeDestination(ownerDest)));
    }

    std::string rewardAddress = request.params[1].getValStr();
    CTxDestination rewardDest = DecodeDestination(rewardAddress);
    if (rewardDest.index() != PKHashType && rewardDest.index() != WitV0KeyHashType) {
        throw JSONRPCError(RPC_INVALID_PARAMETER, "rewardAddress (" + rewardAddress + ") does not refer to a P2PKH or P2WPKH address");
    }

    CKeyID const rewardAuthKey = rewardDest.index() == PKHashType ?
        CKeyID(std::get<PKHash>(rewardDest)) :
        CKeyID(std::get<WitnessV0KeyHash>(rewardDest)
    );

    const auto txVersion = GetTransactionVersion(targetHeight);
    CMutableTransaction rawTx(txVersion);

    CTransactionRef optAuthTx;
    std::set<CScript> auths{GetScriptForDestination(ownerDest)};
    rawTx.vin = GetAuthInputsSmart(pwallet, rawTx.nVersion, auths, false, optAuthTx, request.params[2]);

    // Return change to owner address
    CCoinControl coinControl;
    if (IsValidDestination(ownerDest)) {
        coinControl.destChange = ownerDest;
    }

    CSetForcedRewardAddressMessage msg{nodeId, static_cast<char>(rewardDest.index()), rewardAuthKey};

    CDataStream metadata(DfTxMarker, SER_NETWORK, PROTOCOL_VERSION);
    metadata << static_cast<unsigned char>(CustomTxType::SetForcedRewardAddress)
             << msg;

    CScript scriptMeta;
    scriptMeta << OP_RETURN << ToByteVector(metadata);

    rawTx.vout.push_back(CTxOut(0, scriptMeta));

    fund(rawTx, pwallet, optAuthTx, &coinControl);

    // check execution
    execTestTx(CTransaction(rawTx), targetHeight, optAuthTx);

    return signsend(rawTx, pwallet, optAuthTx)->GetHash().GetHex();
}

UniValue remforcedrewardaddress(const JSONRPCRequest& request)
{
    // Temporarily disabled for 2.2
    throw JSONRPCError(RPC_INVALID_REQUEST,
                           "reward address change is disabled for Fort Canning");

    auto pwallet = GetWallet(request);

    RPCHelpMan{"remforcedrewardaddress",
               "\nCreates (and submits to local node and network) a remove forced reward address transaction with given masternode id\n"
               "The last optional argument (may be empty array) is an array of specific UTXOs to spend." +
               HelpRequiringPassphrase(pwallet) + "\n",
               {
                   {"mn_id", RPCArg::Type::STR_HEX, RPCArg::Optional::NO, "The Masternode's ID"},
                   {"inputs", RPCArg::Type::ARR, RPCArg::Optional::OMITTED_NAMED_ARG, "A json array of json objects",
                       {
                           {"", RPCArg::Type::OBJ, RPCArg::Optional::OMITTED, "",
                               {
                                   {"txid", RPCArg::Type::STR_HEX, RPCArg::Optional::NO, "The transaction id"},
                                   {"vout", RPCArg::Type::NUM, RPCArg::Optional::NO, "The output number"},
                               },
                           },
                       },
                   },
               },
               RPCResult{
                       "\"hash\"                  (string) The hex-encoded hash of broadcasted transaction\n"
               },
               RPCExamples{
                   HelpExampleCli("remforcedrewardaddress", "mn_id '[{\"txid\":\"id\",\"vout\":0}]'")
                   + HelpExampleRpc("remforcedrewardaddress", "mn_id '[{\"txid\":\"id\",\"vout\":0}]'")
               },
    }.Check(request);

    if (pwallet->chain().isInitialBlockDownload()) {
        throw JSONRPCError(RPC_CLIENT_IN_INITIAL_DOWNLOAD, "Cannot update Masternode while still in Initial Block Download");
    }

    pwallet->BlockUntilSyncedToCurrentChain();

    RPCTypeCheck(request.params, { UniValue::VSTR, UniValue::VARR }, true);

    // decode and verify
    std::string const nodeIdStr = request.params[0].getValStr();
    uint256 const nodeId = uint256S(nodeIdStr);
    CTxDestination ownerDest;
    int targetHeight;
    {
        CImmutableCSView view(*pcustomcsview);

        auto nodePtr = view.GetMasternode(nodeId);
        if (!nodePtr) {
            throw JSONRPCError(RPC_INVALID_PARAMETER, strprintf("The masternode %s does not exist", nodeIdStr));
        }
        ownerDest = nodePtr->ownerType == PKHashType ?
            CTxDestination(PKHash(nodePtr->ownerAuthAddress)) :
            CTxDestination(WitnessV0KeyHash(nodePtr->ownerAuthAddress));

        targetHeight = view.GetLastHeight() + 1;
    }

    if (!::IsMine(*pwallet, ownerDest)) {
        throw JSONRPCError(RPC_INVALID_PARAMETER, strprintf("Masternode ownerAddress (%s) is not owned by the wallet", EncodeDestination(ownerDest)));
    }

    const auto txVersion = GetTransactionVersion(targetHeight);
    CMutableTransaction rawTx(txVersion);

    CTransactionRef optAuthTx;
    std::set<CScript> auths{GetScriptForDestination(ownerDest)};
    rawTx.vin = GetAuthInputsSmart(pwallet, rawTx.nVersion, auths, false, optAuthTx, request.params[1]);

    // Return change to owner address
    CCoinControl coinControl;
    if (IsValidDestination(ownerDest)) {
        coinControl.destChange = ownerDest;
    }

    CRemForcedRewardAddressMessage msg{nodeId};

    CDataStream metadata(DfTxMarker, SER_NETWORK, PROTOCOL_VERSION);
    metadata << static_cast<unsigned char>(CustomTxType::RemForcedRewardAddress)
             << msg;

    CScript scriptMeta;
    scriptMeta << OP_RETURN << ToByteVector(metadata);

    rawTx.vout.push_back(CTxOut(0, scriptMeta));

    fund(rawTx, pwallet, optAuthTx, &coinControl);

    // check execution
    execTestTx(CTransaction(rawTx), targetHeight, optAuthTx);

    return signsend(rawTx, pwallet, optAuthTx)->GetHash().GetHex();
}

>>>>>>> 349bbe98
UniValue resignmasternode(const JSONRPCRequest& request)
{
    auto pwallet = GetWallet(request);

    RPCHelpMan{"resignmasternode",
               "\nCreates (and submits to local node and network) a transaction resigning your masternode. Collateral will be unlocked after " +
               std::to_string(GetMnResignDelay(pcustomcsview->GetLastHeight())) + " blocks.\n"
                                                    "The last optional argument (may be empty array) is an array of specific UTXOs to spend. One of UTXO's must belong to the MN's owner (collateral) address" +
               HelpRequiringPassphrase(pwallet) + "\n",
               {
                   {"mn_id", RPCArg::Type::STR_HEX, RPCArg::Optional::NO, "The Masternode's ID"},
                   {"inputs", RPCArg::Type::ARR, RPCArg::Optional::OMITTED_NAMED_ARG,
                        "A json array of json objects. Provide it if you want to spent specific UTXOs",
                        {
                                {"", RPCArg::Type::OBJ, RPCArg::Optional::OMITTED, "",
                                 {
                                         {"txid", RPCArg::Type::STR_HEX, RPCArg::Optional::NO, "The transaction id"},
                                         {"vout", RPCArg::Type::NUM, RPCArg::Optional::NO, "The output number"},
                                 },
                                },
                        },
                   },
               },
               RPCResult{
                       "\"hash\"                  (string) The hex-encoded hash of broadcasted transaction\n"
               },
               RPCExamples{
                   HelpExampleCli("resignmasternode", "mn_id '[{\"txid\":\"id\",\"vout\":0}]'")
                   + HelpExampleRpc("resignmasternode", "mn_id '[{\"txid\":\"id\",\"vout\":0}]'")
               },
    }.Check(request);

    if (pwallet->chain().isInitialBlockDownload()) {
        throw JSONRPCError(RPC_CLIENT_IN_INITIAL_DOWNLOAD,
                           "Cannot resign Masternode while still in Initial Block Download");
    }
    pwallet->BlockUntilSyncedToCurrentChain();

    RPCTypeCheck(request.params, { UniValue::VSTR, UniValue::VARR }, true);

    std::string const nodeIdStr = request.params[0].getValStr();
    uint256 const nodeId = uint256S(nodeIdStr);
    CTxDestination ownerDest, collateralDest;
    int targetHeight;
    {
        CImmutableCSView view(*pcustomcsview);

        auto nodePtr = view.GetMasternode(nodeId);
        if (!nodePtr) {
            throw JSONRPCError(RPC_INVALID_PARAMETER, strprintf("The masternode %s does not exist", nodeIdStr));
        }
        ownerDest = nodePtr->ownerType == PKHashType ?
            CTxDestination(PKHash(nodePtr->ownerAuthAddress)) :
            CTxDestination(WitnessV0KeyHash(nodePtr->ownerAuthAddress));

<<<<<<< HEAD
        if (!nodePtr->collateralTx.IsNull()) {
            const auto& coin = ::ChainstateActive().CoinsTip().AccessCoin({nodePtr->collateralTx, 1});
            if (coin.IsSpent() || !ExtractDestination(coin.out.scriptPubKey, collateralDest)) {
                throw JSONRPCError(RPC_INVALID_PARAMETER, "Masternode collateral not available");
            }
        }

        targetHeight = ::ChainActive().Height() + 1;
=======
        targetHeight = view.GetLastHeight() + 1;
>>>>>>> 349bbe98
    }

    const auto txVersion = GetTransactionVersion(targetHeight);
    CMutableTransaction rawTx(txVersion);

    CTransactionRef optAuthTx;
    std::set<CScript> auths{GetScriptForDestination(ownerDest)};
    if (collateralDest.index() != 0) {
        auths.insert(GetScriptForDestination(collateralDest));
    }
    rawTx.vin = GetAuthInputsSmart(pwallet, rawTx.nVersion, auths, false, optAuthTx, request.params[1]);

    // Return change to owner address
    CCoinControl coinControl;
    if (IsValidDestination(ownerDest)) {
        coinControl.destChange = ownerDest;
    }

    CDataStream metadata(DfTxMarker, SER_NETWORK, PROTOCOL_VERSION);
    metadata << static_cast<unsigned char>(CustomTxType::ResignMasternode)
             << nodeId;

    CScript scriptMeta;
    scriptMeta << OP_RETURN << ToByteVector(metadata);

    rawTx.vout.push_back(CTxOut(0, scriptMeta));

    fund(rawTx, pwallet, optAuthTx, &coinControl);

    // check execution
    execTestTx(CTransaction(rawTx), targetHeight, optAuthTx);

    return signsend(rawTx, pwallet, optAuthTx)->GetHash().GetHex();
}

UniValue updatemasternode(const JSONRPCRequest& request)
{
    auto pwallet = GetWallet(request);

    RPCHelpMan{"updatemasternode",
               "\nCreates (and submits to local node and network) a masternode update transaction which update the masternode operator addresses, spending the given inputs..\n"
               "The last optional argument (may be empty array) is an array of specific UTXOs to spend." +
               HelpRequiringPassphrase(pwallet) + "\n",
               {
                   {"mn_id", RPCArg::Type::STR_HEX, RPCArg::Optional::NO, "The Masternode's ID"},
                   {"values", RPCArg::Type::OBJ, RPCArg::Optional::NO, "",
                       {
                           {"ownerAddress", RPCArg::Type::STR, RPCArg::Optional::OMITTED, "The new masternode owner address, requires masternode collateral fee (P2PKH or P2WPKH)"},
                           {"operatorAddress", RPCArg::Type::STR, RPCArg::Optional::OMITTED, "The new masternode operator address (P2PKH or P2WPKH)"},
                           {"rewardAddress", RPCArg::Type::STR, RPCArg::Optional::OMITTED, "Masternode`s new reward address, empty \"\" to remove old reward address."},
                       },
                   },
                   {"inputs", RPCArg::Type::ARR, RPCArg::Optional::OMITTED_NAMED_ARG, "A json array of json objects",
                       {
                           {"", RPCArg::Type::OBJ, RPCArg::Optional::OMITTED, "",
                               {
                                   {"txid", RPCArg::Type::STR_HEX, RPCArg::Optional::NO, "The transaction id"},
                                   {"vout", RPCArg::Type::NUM, RPCArg::Optional::NO, "The output number"},
                               },
                           },
                       },
                   },
               },
               RPCResult{
                       "\"hash\"                  (string) The hex-encoded hash of broadcasted transaction\n"
               },
               RPCExamples{
                   HelpExampleCli("updatemasternode", "mn_id operatorAddress '[{\"txid\":\"id\",\"vout\":0}]'")
                   + HelpExampleRpc("updatemasternode", "mn_id operatorAddress '[{\"txid\":\"id\",\"vout\":0}]'")
               },
    }.Check(request);

    if (pwallet->chain().isInitialBlockDownload()) {
        throw JSONRPCError(RPC_CLIENT_IN_INITIAL_DOWNLOAD,
                           "Cannot update Masternode while still in Initial Block Download");
    }
    pwallet->BlockUntilSyncedToCurrentChain();

<<<<<<< HEAD
    RPCTypeCheck(request.params, { UniValue::VSTR, UniValue::VOBJ, UniValue::VARR }, true);
=======
    RPCTypeCheck(request.params, { UniValue::VSTR, UniValue::VSTR, UniValue::VARR }, true);
    if (request.params[0].isNull() || request.params[1].isNull()) {
        throw JSONRPCError(RPC_INVALID_PARAMETER, "Invalid parameters, at least argument 2 must be non-null");
    }
>>>>>>> 349bbe98

    std::string const nodeIdStr = request.params[0].getValStr();
    const uint256 nodeId = uint256S(nodeIdStr);
    CTxDestination ownerDest;

    int targetHeight;
    {
        CImmutableCSView view(*pcustomcsview);

        auto nodePtr = view.GetMasternode(nodeId);
        if (!nodePtr) {
            throw JSONRPCError(RPC_INVALID_PARAMETER, strprintf("The masternode %s does not exist", nodeIdStr));
        }
        ownerDest = nodePtr->ownerType == 1 ? CTxDestination(PKHash(nodePtr->ownerAuthAddress)) : CTxDestination(WitnessV0KeyHash(nodePtr->ownerAuthAddress));

        targetHeight = view.GetLastHeight() + 1;
    }

    CTxDestination newOwnerDest, operatorDest, rewardDest;

    UniValue metaObj = request.params[1].get_obj();
    if (!metaObj["ownerAddress"].isNull()) {
        newOwnerDest = DecodeDestination(metaObj["ownerAddress"].getValStr());
        if (newOwnerDest.index() != PKHashType && newOwnerDest.index() != WitV0KeyHashType) {
            throw JSONRPCError(RPC_INVALID_PARAMETER, "ownerAddress (" + metaObj["ownerAddress"].getValStr() + ") does not refer to a P2PKH or P2WPKH address");
        }
    }

    if (!metaObj["operatorAddress"].isNull()) {
        operatorDest = DecodeDestination(metaObj["operatorAddress"].getValStr());
        if (operatorDest.index() != PKHashType && operatorDest.index() != WitV0KeyHashType) {
            throw JSONRPCError(RPC_INVALID_PARAMETER, "operatorAddress (" + metaObj["operatorAddress"].getValStr() + ") does not refer to a P2PKH or P2WPKH address");
        }
    }

    std::string rewardAddress;
    if (!metaObj["rewardAddress"].isNull()) {
        rewardAddress = metaObj["rewardAddress"].getValStr();
        if (!rewardAddress.empty()) {
            rewardDest = DecodeDestination(rewardAddress);
            if (rewardDest.index() != PKHashType && rewardDest.index() != WitV0KeyHashType) {
                throw JSONRPCError(RPC_INVALID_PARAMETER, "rewardAddress (" + rewardAddress + ") does not refer to a P2PKH or P2WPKH address");
            }
        }
    }

    const auto txVersion = GetTransactionVersion(targetHeight);
    CMutableTransaction rawTx(txVersion);

    CTransactionRef optAuthTx;
    const CScript ownerScript = !metaObj["ownerAddress"].isNull() ? GetScriptForDestination(newOwnerDest) : GetScriptForDestination(ownerDest);
    std::set<CScript> auths{ownerScript};
    rawTx.vin = GetAuthInputsSmart(pwallet, rawTx.nVersion, auths, false, optAuthTx, request.params[2]);

    // Return change to owner address
    CCoinControl coinControl;
    if (IsValidDestination(ownerDest)) {
        coinControl.destChange = ownerDest;
    }

    CUpdateMasterNodeMessage msg{nodeId};

    if (!metaObj["ownerAddress"].isNull()) {
        msg.updates.emplace_back(static_cast<uint8_t>(UpdateMasternodeType::OwnerAddress), std::pair<char, std::vector<unsigned char>>());
    }

    if (!metaObj["operatorAddress"].isNull()) {
        const CKeyID keyID = operatorDest.index() == PKHashType ? CKeyID(std::get<PKHash>(operatorDest)) : CKeyID(std::get<WitnessV0KeyHash>(operatorDest));
        msg.updates.emplace_back(static_cast<uint8_t>(UpdateMasternodeType::OperatorAddress), std::make_pair(static_cast<char>(operatorDest.index()), std::vector<unsigned char>(keyID.begin(), keyID.end())));
    }

    if (!metaObj["rewardAddress"].isNull()) {
        if (rewardAddress.empty()) {
            msg.updates.emplace_back(static_cast<uint8_t>(UpdateMasternodeType::RemRewardAddress), std::pair<char, std::vector<unsigned char>>());
        } else {
            const CKeyID keyID = rewardDest.index() == PKHashType ? CKeyID(std::get<PKHash>(rewardDest)) : CKeyID(std::get<WitnessV0KeyHash>(rewardDest));
            msg.updates.emplace_back(static_cast<uint8_t>(UpdateMasternodeType::SetRewardAddress), std::make_pair(static_cast<char>(rewardDest.index()), std::vector<unsigned char>(keyID.begin(), keyID.end())));
        }
    }

    CDataStream metadata(DfTxMarker, SER_NETWORK, PROTOCOL_VERSION);
    metadata << static_cast<unsigned char>(CustomTxType::UpdateMasternode)
             << msg;

    CScript scriptMeta;
    scriptMeta << OP_RETURN << ToByteVector(metadata);

    rawTx.vout.emplace_back(0, scriptMeta);

    // Add new owner collateral
    if (!metaObj["ownerAddress"].isNull()) {
        if (const auto node = pcustomcsview->GetMasternode(nodeId)) {
            rawTx.vin.emplace_back(node->collateralTx.IsNull() ? nodeId : node->collateralTx, 1);
            rawTx.vout.emplace_back(GetMnCollateralAmount(targetHeight), ownerScript);
        } else {
            throw JSONRPCError(RPC_INVALID_ADDRESS_OR_KEY, strprintf("masternode %s does not exists", nodeIdStr));
        }
    }

    fund(rawTx, pwallet, optAuthTx, &coinControl);

    // check execution
    execTestTx(CTransaction(rawTx), targetHeight, optAuthTx);

    return signsend(rawTx, pwallet, optAuthTx)->GetHash().GetHex();
}

UniValue listmasternodes(const JSONRPCRequest& request)
{
    auto pwallet = GetWallet(request);

    RPCHelpMan{"listmasternodes",
               "\nReturns information about specified masternodes (or all, if list of ids is empty).\n",
               {
                        {"pagination", RPCArg::Type::OBJ, RPCArg::Optional::OMITTED, "",
                         {
                                 {"start", RPCArg::Type::STR_HEX, RPCArg::Optional::OMITTED,
                                  "Optional first key to iterate from, in lexicographical order."
                                  "Typically it's set to last ID from previous request."},
                                 {"including_start", RPCArg::Type::BOOL, RPCArg::Optional::OMITTED,
                                  "If true, then iterate including starting position. False by default"},
                                 {"limit", RPCArg::Type::NUM, RPCArg::Optional::OMITTED,
                                  "Maximum number of orders to return, 1000000 by default"},
                         },
                        },
                        {"verbose", RPCArg::Type::BOOL, RPCArg::Optional::OMITTED,
                                    "Flag for verbose list (default = true), otherwise only ids are listed"},
               },
               RPCResult{
                       "{id:{...},...}     (array) Json object with masternodes information\n"
               },
               RPCExamples{
                       HelpExampleCli("listmasternodes", "'[mn_id]' false")
                       + HelpExampleRpc("listmasternodes", "'[mn_id]' false")
               },
    }.Check(request);

    bool verbose = true;
    if (request.params.size() > 1) {
        verbose = request.params[1].get_bool();
    }
    // parse pagination
    size_t limit = 1000000;
    uint256 start = {};
    bool including_start = true;
    {
        if (request.params.size() > 0) {
            UniValue paginationObj = request.params[0].get_obj();
            if (!paginationObj["limit"].isNull()) {
                limit = (size_t) paginationObj["limit"].get_int64();
            }
            if (!paginationObj["start"].isNull()) {
                including_start = false;
                start = ParseHashV(paginationObj["start"], "start");
            }
            if (!paginationObj["including_start"].isNull()) {
                including_start = paginationObj["including_start"].getBool();
            }
        }
        if (limit == 0) {
            limit = std::numeric_limits<decltype(limit)>::max();
        }
    }

    UniValue ret(UniValue::VOBJ);

    CImmutableCSView view(*pcustomcsview);
    const auto mnIds = view.GetOperatorsMulti();
    view.ForEachMasternode([&](uint256 const& nodeId, CMasternode node) {
        if (!including_start)
        {
            including_start = true;
            return (true);
        }
        ret.pushKVs(mnToJSON(view, nodeId, node, verbose, mnIds, pwallet));
        return --limit != 0;
    }, start);

    return ret;
}

UniValue getmasternode(const JSONRPCRequest& request)
{
    auto pwallet = GetWallet(request);

    RPCHelpMan{"getmasternode",
               "\nReturns information about specified masternode.\n",
               {
                       {"mn_id", RPCArg::Type::STR_HEX, RPCArg::Optional::NO, "Masternode's id"},
               },
               RPCResult{
                       "{id:{...}}     (object) Json object with masternode information\n"
               },
               RPCExamples{
                       HelpExampleCli("getmasternode", "mn_id")
                       + HelpExampleRpc("getmasternode", "mn_id")
               },
    }.Check(request);

    uint256 id = ParseHashV(request.params[0], "masternode id");

    CImmutableCSView view(*pcustomcsview);
    const auto mnIds = view.GetOperatorsMulti();
    auto node = view.GetMasternode(id);
    if (node) {
        return mnToJSON(view, id, *node, true, mnIds, pwallet); // or maybe just node, w/o id?
    }
    throw JSONRPCError(RPC_INVALID_ADDRESS_OR_KEY, "Masternode not found");
}

UniValue getmasternodeblocks(const JSONRPCRequest& request) {
    RPCHelpMan{"getmasternodeblocks",
               "\nReturns blocks generated by the specified masternode.\n",
               {
                     {"identifier", RPCArg::Type::OBJ, RPCArg::Optional::OMITTED_NAMED_ARG, "A json object containing one masternode identifying information",
                             {
                                     {"id", RPCArg::Type::STR_HEX, RPCArg::Optional::OMITTED, "Masternode's id"},
                                     {"ownerAddress", RPCArg::Type::STR, RPCArg::Optional::OMITTED, "Masternode owner address"},
                                     {"operatorAddress", RPCArg::Type::STR, RPCArg::Optional::OMITTED, "Masternode operator address"},
                             },
                      },
                      {"depth", RPCArg::Type::NUM, RPCArg::Optional::OMITTED, "Maximum depth, from the genesis block is the default"},
               },
               RPCResult{
                       "{...}     (object) Json object with block hash and height information\n"
               },
               RPCExamples{
                       HelpExampleCli("getmasternodeblocks", R"('{"ownerAddress":"dPyup5C9hfRd2SUC1p3a7VcjcNuGSXa9bT"}')")
                       + HelpExampleRpc("getmasternodeblocks", R"({"ownerAddress":"dPyup5C9hfRd2SUC1p3a7VcjcNuGSXa9bT"})")
               },
    }.Check(request);

    UniValue identifier = request.params[0].get_obj();
    int idCount{0};
    uint256 mn_id;

    if (!identifier["id"].isNull()) {
        mn_id = ParseHashV(identifier["id"], "id");
        ++idCount;
    }

    CImmutableCSView view(*pcustomcsview);

    if (!identifier["ownerAddress"].isNull()) {
        CKeyID ownerAddressID;
        auto ownerAddress = identifier["ownerAddress"].getValStr();
        auto ownerDest = DecodeDestination(ownerAddress);
        if (ownerDest.index() == 1) {
            ownerAddressID = CKeyID(std::get<PKHash>(ownerDest));
        } else if (ownerDest.index() == WitV0KeyHashType) {
            ownerAddressID = CKeyID(std::get<WitnessV0KeyHash>(ownerDest));
        } else {
            throw JSONRPCError(RPC_INVALID_ADDRESS_OR_KEY, "Invalid P2PKH address");
        }
        auto node = view.GetMasternodeIdByOwner(ownerAddressID);
        if (!node) {
            throw JSONRPCError(RPC_INVALID_ADDRESS_OR_KEY, "Masternode not found");
        }
        mn_id = *node;
        ++idCount;
    }

    if (!identifier["operatorAddress"].isNull()) {
        CKeyID operatorAddressID;
        auto operatorAddress = identifier["operatorAddress"].getValStr();
        auto operatorDest = DecodeDestination(operatorAddress);
        if (operatorDest.index() == 1) {
            operatorAddressID = CKeyID(std::get<PKHash>(operatorDest));
        } else if (operatorDest.index() == WitV0KeyHashType) {
            operatorAddressID = CKeyID(std::get<WitnessV0KeyHash>(operatorDest));
        } else {
            throw JSONRPCError(RPC_INVALID_ADDRESS_OR_KEY, "Invalid P2PKH address");
        }
        auto node = view.GetMasternodeIdByOperator(operatorAddressID);
        if (!node) {
            throw JSONRPCError(RPC_INVALID_ADDRESS_OR_KEY, "Masternode not found");
        }
        mn_id = *node;
        ++idCount;
    }

    if (idCount == 0) {
        throw JSONRPCError(RPC_INVALID_PARAMETER, "Provide masternode identifier information");
    }

    if (idCount > 1) {
        throw JSONRPCError(RPC_INVALID_PARAMETER, "Only provide one identifier information");
    }

    auto masternode = view.GetMasternode(mn_id);
    if (!masternode) {
        throw JSONRPCError(RPC_INVALID_ADDRESS_OR_KEY, "Masternode not found");
    }

    auto lastHeight = view.GetLastHeight() + 1;
    const auto creationHeight = masternode->creationHeight;

    int depth{std::numeric_limits<int>::max()};
    if (!request.params[1].isNull()) {
        depth = request.params[1].get_int();
    }
    UniValue ret(UniValue::VOBJ);
    auto currentHeight = view.GetLastHeight();
    depth = std::min(depth, currentHeight);
    auto startBlock = currentHeight - depth;

    auto masternodeBlocks = [&](const uint256& masternodeID, int blockHeight) {
        if (masternodeID != mn_id) {
            return false;
        }

        if (blockHeight <= creationHeight) {
            return true;
        }
        if (blockHeight <= startBlock) {
            return false;
        }
        if (auto tip = WITH_LOCK(cs_main, return ::ChainActive()[blockHeight])) {
            lastHeight = tip->nHeight;
            ret.pushKV(std::to_string(lastHeight), tip->GetBlockHash().ToString());
            depth--;
        }

        return depth != 0;
    };

    view.ForEachSubNode([&](const SubNodeBlockTimeKey &key, CLazySerialize<int64_t>){
        return masternodeBlocks(key.masternodeID, key.blockHeight);
    }, SubNodeBlockTimeKey{mn_id, 0, std::numeric_limits<uint32_t>::max()});

    view.ForEachMinterNode([&](MNBlockTimeKey const & key, CLazySerialize<int64_t>) {
        return masternodeBlocks(key.masternodeID, key.blockHeight);
    }, MNBlockTimeKey{mn_id, std::numeric_limits<uint32_t>::max()});

    lastHeight = std::min(lastHeight, Params().GetConsensus().DakotaCrescentHeight);

    if (creationHeight < lastHeight) {
        auto tip = WITH_LOCK(cs_main, return ::ChainActive()[lastHeight - 1]);
        for (; tip && tip->nHeight > creationHeight && depth > 0; tip = tip->pprev, --depth) {
            auto id = view.GetMasternodeIdByOperator(tip->minterKey());
            if (id && *id == mn_id) {
                ret.pushKV(std::to_string(tip->nHeight), tip->GetBlockHash().ToString());
            }
        }
    }

    return ret;
}

UniValue getanchorteams(const JSONRPCRequest& request)
{
    RPCHelpMan{"getanchorteams",
               "\nReturns the auth and confirm anchor masternode teams at current or specified height\n",
               {
                    {"blockHeight", RPCArg::Type::NUM, RPCArg::Optional::OMITTED, "The height of block which contain tx"}
               },
               RPCResult{
                       "{\"auth\":[Address,...],\"confirm\":[Address,...]} Two sets of masternode operator addresses\n"
               },
               RPCExamples{
                       HelpExampleCli("getanchorteams", "1005")
                       + HelpExampleRpc("getanchorteams", "1005")
               },
    }.Check(request);

    int blockHeight;
    CImmutableCSView view(*pcustomcsview);
    if (!request.params[0].isNull()) {
        blockHeight = request.params[0].get_int();
    } else {
        blockHeight = view.GetLastHeight();
    }

    const auto authTeam = view.GetAuthTeam(blockHeight);
    const auto confirmTeam = view.GetConfirmTeam(blockHeight);

    UniValue result(UniValue::VOBJ);
    UniValue authRes(UniValue::VARR);
    UniValue confirmRes(UniValue::VARR);

    if (authTeam) {
        for (const auto& hash160 : *authTeam) {
            const auto id = view.GetMasternodeIdByOperator(hash160);
            if (id) {
                const auto mn = view.GetMasternode(*id);
                if (mn) {
                    auto dest = mn->operatorType == 1 ? CTxDestination(PKHash(hash160)) : CTxDestination(WitnessV0KeyHash(hash160));
                    authRes.push_back(EncodeDestination(dest));
                }
            }
        }
    }

    if (confirmTeam) {
        for (const auto& hash160 : *confirmTeam) {
            const auto id = view.GetMasternodeIdByOperator(hash160);
            if (id) {
                const auto mn = view.GetMasternode(*id);
                if (mn) {
                    auto dest = mn->operatorType == 1 ? CTxDestination(PKHash(hash160)) : CTxDestination(WitnessV0KeyHash(hash160));
                    confirmRes.push_back(EncodeDestination(dest));
                }
            }
        }
    }

    result.pushKV("auth", authRes);
    result.pushKV("confirm", confirmRes);

    return result;
}


UniValue getactivemasternodecount(const JSONRPCRequest& request)
{
    RPCHelpMan{"getactivemasternodecount",
               "\nReturn number of unique masternodes in the last specified number of blocks\n",
               {
                    {"blockCount", RPCArg::Type::NUM, RPCArg::Optional::OMITTED, "The number of blocks to check for unique masternodes. (Default: 20160)"}
               },
               RPCResult{
                       "n    (numeric) Number of unique masternodes seen\n"
               },
               RPCExamples{
                       HelpExampleCli("getactivemasternodecount", "20160")
                       + HelpExampleRpc("getactivemasternodecount", "20160")
               },
    }.Check(request);

    int blockSample{7 * 2880}; // One week
    if (!request.params[0].isNull()) {
        blockSample = request.params[0].get_int();
    }

    std::set<uint256> masternodes;
    CImmutableCSView view(*pcustomcsview);

    auto pindex = WITH_LOCK(cs_main, return ::ChainActive().Tip());
    // Get active MNs from last week's worth of blocks
    for (int i{0}; pindex && i < blockSample; pindex = pindex->pprev, ++i) {
        if (auto id = view.GetMasternodeIdByOperator(pindex->minterKey())) {
            masternodes.insert(*id);
        }
    }

    return static_cast<uint64_t>(masternodes.size());
}

UniValue listanchors(const JSONRPCRequest& request)
{
    RPCHelpMan{"listanchors",
               "\nList anchors (if any)\n",
               {
               },
               RPCResult{
                       "\"array\"                  Returns array of anchors\n"
               },
               RPCExamples{
                       HelpExampleCli("listanchors", "")
                       + HelpExampleRpc("listanchors", "")
               },
    }.Check(request);

    CImmutableCSView view(*pcustomcsview);
    auto confirms = view.CAnchorConfirmsView::GetAnchorConfirmData();

    std::sort(confirms.begin(), confirms.end(), [](CAnchorConfirmData a, CAnchorConfirmData b) {
        return a.anchorHeight < b.anchorHeight;
    });

    UniValue result(UniValue::VARR);
    for (const auto& item : confirms) {
        auto defiHash = view.GetRewardForAnchor(item.btcTxHash);

        CTxDestination rewardDest = item.rewardKeyType == 1 ? CTxDestination(PKHash(item.rewardKeyID)) : CTxDestination(WitnessV0KeyHash(item.rewardKeyID));
        UniValue entry(UniValue::VOBJ);
        entry.pushKV("anchorHeight", static_cast<int>(item.anchorHeight));
        entry.pushKV("anchorHash", item.dfiBlockHash.ToString());
        entry.pushKV("rewardAddress", EncodeDestination(rewardDest));
        entry.pushKV("dfiRewardHash", defiHash->ToString());
        entry.pushKV("btcAnchorHeight", static_cast<int>(item.btcTxHeight));
        entry.pushKV("btcAnchorHash", item.btcTxHash.ToString());
        entry.pushKV("confirmSignHash", item.GetSignHash().ToString());

        result.push_back(entry);
    }

    return result;
}

static const CRPCCommand commands[] =
{
//  category        name                     actor (function)        params
//  --------------- ----------------------   ---------------------   ----------
    {"masternodes", "createmasternode",      &createmasternode,      {"ownerAddress", "operatorAddress", "inputs"}},
    {"masternodes", "resignmasternode",      &resignmasternode,      {"mn_id", "inputs"}},
    {"masternodes", "updatemasternode",      &updatemasternode,      {"mn_id", "values", "inputs"}},
    {"masternodes", "listmasternodes",       &listmasternodes,       {"pagination", "verbose"}},
    {"masternodes", "getmasternode",         &getmasternode,         {"mn_id"}},
    {"masternodes", "getmasternodeblocks",   &getmasternodeblocks,   {"identifier", "depth"}},
    {"masternodes", "getanchorteams",        &getanchorteams,        {"blockHeight"}},
    {"masternodes", "getactivemasternodecount",  &getactivemasternodecount,  {"blockCount"}},
    {"masternodes", "listanchors",           &listanchors,           {}},
};

void RegisterMasternodesRPCCommands(CRPCTable& tableRPC) {
    for (unsigned int vcidx = 0; vcidx < ARRAYLEN(commands); vcidx++)
        tableRPC.appendCommand(commands[vcidx].name, &commands[vcidx]);
}<|MERGE_RESOLUTION|>--- conflicted
+++ resolved
@@ -193,215 +193,6 @@
     return signsend(rawTx, pwallet, optAuthTx)->GetHash().GetHex();
 }
 
-<<<<<<< HEAD
-=======
-UniValue setforcedrewardaddress(const JSONRPCRequest& request)
-{
-    // Temporarily disabled for 2.2
-    throw JSONRPCError(RPC_INVALID_REQUEST,
-                           "reward address change is disabled for Fort Canning");
-
-    auto pwallet = GetWallet(request);
-
-    RPCHelpMan{"setforcedrewardaddress",
-               "\nCreates (and submits to local node and network) a set forced reward address transaction with given masternode id and reward address\n"
-               "The last optional argument (may be empty array) is an array of specific UTXOs to spend." +
-               HelpRequiringPassphrase(pwallet) + "\n",
-               {
-                   {"mn_id", RPCArg::Type::STR_HEX, RPCArg::Optional::NO, "The Masternode's ID"},
-                   {"rewardAddress", RPCArg::Type::STR, RPCArg::Optional::NO, "Masternode`s new reward address (any P2PKH or P2WKH address)"},
-                   {"inputs", RPCArg::Type::ARR, RPCArg::Optional::OMITTED_NAMED_ARG, "A json array of json objects",
-                       {
-                           {"", RPCArg::Type::OBJ, RPCArg::Optional::OMITTED, "",
-                               {
-                                   {"txid", RPCArg::Type::STR_HEX, RPCArg::Optional::NO, "The transaction id"},
-                                   {"vout", RPCArg::Type::NUM, RPCArg::Optional::NO, "The output number"},
-                               },
-                           },
-                       },
-                   },
-               },
-               RPCResult{
-                       "\"hash\"                  (string) The hex-encoded hash of broadcasted transaction\n"
-               },
-               RPCExamples{
-                   HelpExampleCli("setforcedrewardaddress", "mn_id rewardAddress '[{\"txid\":\"id\",\"vout\":0}]'")
-                   + HelpExampleRpc("setforcedrewardaddress", "mn_id rewardAddress '[{\"txid\":\"id\",\"vout\":0}]'")
-               },
-    }.Check(request);
-
-    if (pwallet->chain().isInitialBlockDownload()) {
-        throw JSONRPCError(RPC_CLIENT_IN_INITIAL_DOWNLOAD, "Cannot update Masternode while still in Initial Block Download");
-    }
-
-    pwallet->BlockUntilSyncedToCurrentChain();
-
-    RPCTypeCheck(request.params, { UniValue::VSTR, UniValue::VSTR, UniValue::VARR }, true);
-
-    // decode and verify
-    std::string const nodeIdStr = request.params[0].getValStr();
-    uint256 const nodeId = uint256S(nodeIdStr);
-    CTxDestination ownerDest;
-    int targetHeight;
-    {
-        CImmutableCSView view(*pcustomcsview);
-
-        auto nodePtr = view.GetMasternode(nodeId);
-        if (!nodePtr) {
-            throw JSONRPCError(RPC_INVALID_PARAMETER, strprintf("The masternode %s does not exist", nodeIdStr));
-        }
-        ownerDest = nodePtr->ownerType == PKHashType ?
-            CTxDestination(PKHash(nodePtr->ownerAuthAddress)) :
-            CTxDestination(WitnessV0KeyHash(nodePtr->ownerAuthAddress));
-
-        targetHeight = view.GetLastHeight() + 1;
-    }
-
-    if (!::IsMine(*pwallet, ownerDest)) {
-        throw JSONRPCError(RPC_INVALID_PARAMETER, strprintf("Masternode ownerAddress (%s) is not owned by the wallet", EncodeDestination(ownerDest)));
-    }
-
-    std::string rewardAddress = request.params[1].getValStr();
-    CTxDestination rewardDest = DecodeDestination(rewardAddress);
-    if (rewardDest.index() != PKHashType && rewardDest.index() != WitV0KeyHashType) {
-        throw JSONRPCError(RPC_INVALID_PARAMETER, "rewardAddress (" + rewardAddress + ") does not refer to a P2PKH or P2WPKH address");
-    }
-
-    CKeyID const rewardAuthKey = rewardDest.index() == PKHashType ?
-        CKeyID(std::get<PKHash>(rewardDest)) :
-        CKeyID(std::get<WitnessV0KeyHash>(rewardDest)
-    );
-
-    const auto txVersion = GetTransactionVersion(targetHeight);
-    CMutableTransaction rawTx(txVersion);
-
-    CTransactionRef optAuthTx;
-    std::set<CScript> auths{GetScriptForDestination(ownerDest)};
-    rawTx.vin = GetAuthInputsSmart(pwallet, rawTx.nVersion, auths, false, optAuthTx, request.params[2]);
-
-    // Return change to owner address
-    CCoinControl coinControl;
-    if (IsValidDestination(ownerDest)) {
-        coinControl.destChange = ownerDest;
-    }
-
-    CSetForcedRewardAddressMessage msg{nodeId, static_cast<char>(rewardDest.index()), rewardAuthKey};
-
-    CDataStream metadata(DfTxMarker, SER_NETWORK, PROTOCOL_VERSION);
-    metadata << static_cast<unsigned char>(CustomTxType::SetForcedRewardAddress)
-             << msg;
-
-    CScript scriptMeta;
-    scriptMeta << OP_RETURN << ToByteVector(metadata);
-
-    rawTx.vout.push_back(CTxOut(0, scriptMeta));
-
-    fund(rawTx, pwallet, optAuthTx, &coinControl);
-
-    // check execution
-    execTestTx(CTransaction(rawTx), targetHeight, optAuthTx);
-
-    return signsend(rawTx, pwallet, optAuthTx)->GetHash().GetHex();
-}
-
-UniValue remforcedrewardaddress(const JSONRPCRequest& request)
-{
-    // Temporarily disabled for 2.2
-    throw JSONRPCError(RPC_INVALID_REQUEST,
-                           "reward address change is disabled for Fort Canning");
-
-    auto pwallet = GetWallet(request);
-
-    RPCHelpMan{"remforcedrewardaddress",
-               "\nCreates (and submits to local node and network) a remove forced reward address transaction with given masternode id\n"
-               "The last optional argument (may be empty array) is an array of specific UTXOs to spend." +
-               HelpRequiringPassphrase(pwallet) + "\n",
-               {
-                   {"mn_id", RPCArg::Type::STR_HEX, RPCArg::Optional::NO, "The Masternode's ID"},
-                   {"inputs", RPCArg::Type::ARR, RPCArg::Optional::OMITTED_NAMED_ARG, "A json array of json objects",
-                       {
-                           {"", RPCArg::Type::OBJ, RPCArg::Optional::OMITTED, "",
-                               {
-                                   {"txid", RPCArg::Type::STR_HEX, RPCArg::Optional::NO, "The transaction id"},
-                                   {"vout", RPCArg::Type::NUM, RPCArg::Optional::NO, "The output number"},
-                               },
-                           },
-                       },
-                   },
-               },
-               RPCResult{
-                       "\"hash\"                  (string) The hex-encoded hash of broadcasted transaction\n"
-               },
-               RPCExamples{
-                   HelpExampleCli("remforcedrewardaddress", "mn_id '[{\"txid\":\"id\",\"vout\":0}]'")
-                   + HelpExampleRpc("remforcedrewardaddress", "mn_id '[{\"txid\":\"id\",\"vout\":0}]'")
-               },
-    }.Check(request);
-
-    if (pwallet->chain().isInitialBlockDownload()) {
-        throw JSONRPCError(RPC_CLIENT_IN_INITIAL_DOWNLOAD, "Cannot update Masternode while still in Initial Block Download");
-    }
-
-    pwallet->BlockUntilSyncedToCurrentChain();
-
-    RPCTypeCheck(request.params, { UniValue::VSTR, UniValue::VARR }, true);
-
-    // decode and verify
-    std::string const nodeIdStr = request.params[0].getValStr();
-    uint256 const nodeId = uint256S(nodeIdStr);
-    CTxDestination ownerDest;
-    int targetHeight;
-    {
-        CImmutableCSView view(*pcustomcsview);
-
-        auto nodePtr = view.GetMasternode(nodeId);
-        if (!nodePtr) {
-            throw JSONRPCError(RPC_INVALID_PARAMETER, strprintf("The masternode %s does not exist", nodeIdStr));
-        }
-        ownerDest = nodePtr->ownerType == PKHashType ?
-            CTxDestination(PKHash(nodePtr->ownerAuthAddress)) :
-            CTxDestination(WitnessV0KeyHash(nodePtr->ownerAuthAddress));
-
-        targetHeight = view.GetLastHeight() + 1;
-    }
-
-    if (!::IsMine(*pwallet, ownerDest)) {
-        throw JSONRPCError(RPC_INVALID_PARAMETER, strprintf("Masternode ownerAddress (%s) is not owned by the wallet", EncodeDestination(ownerDest)));
-    }
-
-    const auto txVersion = GetTransactionVersion(targetHeight);
-    CMutableTransaction rawTx(txVersion);
-
-    CTransactionRef optAuthTx;
-    std::set<CScript> auths{GetScriptForDestination(ownerDest)};
-    rawTx.vin = GetAuthInputsSmart(pwallet, rawTx.nVersion, auths, false, optAuthTx, request.params[1]);
-
-    // Return change to owner address
-    CCoinControl coinControl;
-    if (IsValidDestination(ownerDest)) {
-        coinControl.destChange = ownerDest;
-    }
-
-    CRemForcedRewardAddressMessage msg{nodeId};
-
-    CDataStream metadata(DfTxMarker, SER_NETWORK, PROTOCOL_VERSION);
-    metadata << static_cast<unsigned char>(CustomTxType::RemForcedRewardAddress)
-             << msg;
-
-    CScript scriptMeta;
-    scriptMeta << OP_RETURN << ToByteVector(metadata);
-
-    rawTx.vout.push_back(CTxOut(0, scriptMeta));
-
-    fund(rawTx, pwallet, optAuthTx, &coinControl);
-
-    // check execution
-    execTestTx(CTransaction(rawTx), targetHeight, optAuthTx);
-
-    return signsend(rawTx, pwallet, optAuthTx)->GetHash().GetHex();
-}
-
->>>>>>> 349bbe98
 UniValue resignmasternode(const JSONRPCRequest& request)
 {
     auto pwallet = GetWallet(request);
@@ -457,7 +248,6 @@
             CTxDestination(PKHash(nodePtr->ownerAuthAddress)) :
             CTxDestination(WitnessV0KeyHash(nodePtr->ownerAuthAddress));
 
-<<<<<<< HEAD
         if (!nodePtr->collateralTx.IsNull()) {
             const auto& coin = ::ChainstateActive().CoinsTip().AccessCoin({nodePtr->collateralTx, 1});
             if (coin.IsSpent() || !ExtractDestination(coin.out.scriptPubKey, collateralDest)) {
@@ -466,9 +256,6 @@
         }
 
         targetHeight = ::ChainActive().Height() + 1;
-=======
-        targetHeight = view.GetLastHeight() + 1;
->>>>>>> 349bbe98
     }
 
     const auto txVersion = GetTransactionVersion(targetHeight);
@@ -547,14 +334,10 @@
     }
     pwallet->BlockUntilSyncedToCurrentChain();
 
-<<<<<<< HEAD
-    RPCTypeCheck(request.params, { UniValue::VSTR, UniValue::VOBJ, UniValue::VARR }, true);
-=======
     RPCTypeCheck(request.params, { UniValue::VSTR, UniValue::VSTR, UniValue::VARR }, true);
     if (request.params[0].isNull() || request.params[1].isNull()) {
         throw JSONRPCError(RPC_INVALID_PARAMETER, "Invalid parameters, at least argument 2 must be non-null");
     }
->>>>>>> 349bbe98
 
     std::string const nodeIdStr = request.params[0].getValStr();
     const uint256 nodeId = uint256S(nodeIdStr);
