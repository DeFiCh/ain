#include <masternodes/mn_rpc.h>

#include <pos_kernel.h>

// Here (but not a class method) just by similarity with other '..ToJSON'
UniValue mnToJSON(uint256 const & nodeId, CMasternode const& node, bool verbose, const std::set<std::pair<CKeyID, uint256>>& mnIds, const CWallet* pwallet)
{
    UniValue ret(UniValue::VOBJ);
    auto currentHeight = ChainActive().Height();
    if (!verbose) {
        ret.pushKV(nodeId.GetHex(), CMasternode::GetHumanReadableState(node.GetState(currentHeight)));
    }
    else {
        UniValue obj(UniValue::VOBJ);
        CTxDestination ownerDest = node.ownerType == 1 ? CTxDestination(PKHash(node.ownerAuthAddress)) :
                CTxDestination(WitnessV0KeyHash(node.ownerAuthAddress));
        obj.pushKV("ownerAuthAddress", EncodeDestination(ownerDest));
        CTxDestination operatorDest = node.operatorType == 1 ? CTxDestination(PKHash(node.operatorAuthAddress)) :
                                      CTxDestination(WitnessV0KeyHash(node.operatorAuthAddress));
        obj.pushKV("operatorAuthAddress", EncodeDestination(operatorDest));
        if (node.rewardAddressType != 0) {
            obj.pushKV("rewardAddress", EncodeDestination(
                node.rewardAddressType == 1 ? CTxDestination(PKHash(node.rewardAddress)) : CTxDestination(
                        WitnessV0KeyHash(node.rewardAddress))));
        }
        else {
            obj.pushKV("rewardAddress", EncodeDestination(CTxDestination()));
        }

        obj.pushKV("creationHeight", node.creationHeight);
        obj.pushKV("resignHeight", node.resignHeight);
        obj.pushKV("resignTx", node.resignTx.GetHex());
        obj.pushKV("banTx", node.banTx.GetHex());
        obj.pushKV("state", CMasternode::GetHumanReadableState(node.GetState(currentHeight)));
        obj.pushKV("mintedBlocks", (uint64_t) node.mintedBlocks);
        isminetype ownerMine = IsMineCached(*pwallet, ownerDest);
        obj.pushKV("ownerIsMine", bool(ownerMine & ISMINE_SPENDABLE));
        isminetype operatorMine = IsMineCached(*pwallet, operatorDest);
        obj.pushKV("operatorIsMine", bool(operatorMine & ISMINE_SPENDABLE));
        bool localMasternode{false};
        for (const auto& entry : mnIds) {
            if (entry.first == node.operatorAuthAddress) {
                localMasternode = true;
            }
        }
        obj.pushKV("localMasternode", localMasternode);

        uint16_t timelock = pcustomcsview->GetTimelock(nodeId, node, currentHeight);

        // Only get targetMultiplier for active masternodes
        if (node.IsActive(currentHeight)) {
            // Get block times with next block as height
            const auto subNodesBlockTime = pcustomcsview->GetBlockTimes(node.operatorAuthAddress, currentHeight + 1, node.creationHeight, timelock);

            if (currentHeight >= Params().GetConsensus().EunosPayaHeight) {
                const uint8_t loops = timelock == CMasternode::TENYEAR ? 4 : timelock == CMasternode::FIVEYEAR ? 3 : 2;
                UniValue multipliers(UniValue::VARR);
                for (uint8_t i{0}; i < loops; ++i) {
                    multipliers.push_back(pos::CalcCoinDayWeight(Params().GetConsensus(), GetTime(), subNodesBlockTime[i]).getdouble());
                }
                obj.pushKV("targetMultipliers", multipliers);
            } else {
                obj.pushKV("targetMultiplier", pos::CalcCoinDayWeight(Params().GetConsensus(), GetTime(),subNodesBlockTime[0]).getdouble());
            }
        }

        if (timelock) {
            obj.pushKV("timelock", strprintf("%d years", timelock / 52));
        }

        /// @todo add unlock height and|or real resign height
        ret.pushKV(nodeId.GetHex(), obj);
    }
    return ret;
}

CAmount EstimateMnCreationFee(int targetHeight) {
    // Current height + (1 day blocks) to avoid rejection;
    targetHeight += (60 * 60 / Params().GetConsensus().pos.nTargetSpacing);
    return GetMnCreationFee(targetHeight);
}

/*
 *
 *  Issued by: any
*/
UniValue createmasternode(const JSONRPCRequest& request)
{
    auto pwallet = GetWallet(request);

    RPCHelpMan{"createmasternode",
               "\nCreates (and submits to local node and network) a masternode creation transaction with given owner and operator addresses, spending the given inputs..\n"
               "The last optional argument (may be empty array) is an array of specific UTXOs to spend." +
               HelpRequiringPassphrase(pwallet) + "\n",
               {
                   {"ownerAddress", RPCArg::Type::STR, RPCArg::Optional::NO, "Any valid address for keeping collateral amount (any P2PKH or P2WKH address) - used as owner key"},
                   {"operatorAddress", RPCArg::Type::STR, RPCArg::Optional::OMITTED, "Optional (== ownerAddress) masternode operator auth address (P2PKH only, unique)"},
                   {"inputs", RPCArg::Type::ARR, RPCArg::Optional::OMITTED_NAMED_ARG, "A json array of json objects",
                       {
                           {"", RPCArg::Type::OBJ, RPCArg::Optional::OMITTED, "",
                               {
                                   {"txid", RPCArg::Type::STR_HEX, RPCArg::Optional::NO, "The transaction id"},
                                   {"vout", RPCArg::Type::NUM, RPCArg::Optional::NO, "The output number"},
                               },
                           },
                       },
                   },
                   {"timelock", RPCArg::Type::STR, RPCArg::Optional::OMITTED, "Defaults to no timelock period so masternode can be resigned once active. To set a timelock period\n"
                                                                              "specify either FIVEYEARTIMELOCK or TENYEARTIMELOCK to create a masternode that cannot be resigned for\n"
                                                                              "five or ten years and will have 1.5x or 2.0 the staking power respectively. Be aware that this means\n"
                                                                              "that you cannot spend the collateral used to create a masternode for whatever period is specified."},
               },
               RPCResult{
                       "\"hash\"                  (string) The hex-encoded hash of broadcasted transaction\n"
               },
               RPCExamples{
                   HelpExampleCli("createmasternode", "ownerAddress operatorAddress '[{\"txid\":\"id\",\"vout\":0}]'")
                   + HelpExampleRpc("createmasternode", "ownerAddress operatorAddress '[{\"txid\":\"id\",\"vout\":0}]'")
               },
    }.Check(request);


    if (pwallet->chain().isInitialBlockDownload()) {
        throw JSONRPCError(RPC_CLIENT_IN_INITIAL_DOWNLOAD,
                           "Cannot create Masternode while still in Initial Block Download");
    }
    pwallet->BlockUntilSyncedToCurrentChain();

    RPCTypeCheck(request.params, { UniValue::VSTR, UniValue::VSTR, UniValue::VARR }, true);
    if (request.params[0].isNull()) {
        throw JSONRPCError(RPC_INVALID_PARAMETER, "Invalid parameters, at least argument 1 must be non-null");
    }

    std::string ownerAddress = request.params[0].getValStr();
    std::string operatorAddress = request.params.size() > 1 && !request.params[1].getValStr().empty() ? request.params[1].getValStr() : ownerAddress;
    CTxDestination ownerDest = DecodeDestination(ownerAddress); // type will be checked on apply/create
    CTxDestination operatorDest = DecodeDestination(operatorAddress);

    bool eunosPaya;
    {
        LOCK(cs_main);
        eunosPaya = ::ChainActive().Tip()->nHeight >= Params().GetConsensus().EunosPayaHeight;
    }

    // Get timelock if any
    uint16_t timelock{0};
    if (!request.params[3].isNull()) {
        if (!eunosPaya) {
            throw JSONRPCError(RPC_INVALID_PARAMETER, "Timelock cannot be specified before EunosPaya hard fork");
        }
        std::string timelockStr = request.params[3].getValStr();
        if (timelockStr == "FIVEYEARTIMELOCK") {
            timelock = CMasternode::FIVEYEAR;
        } else if (timelockStr == "TENYEARTIMELOCK") {
            timelock = CMasternode::TENYEAR;
        }
    }

    // check type here cause need operatorAuthKey. all other validation (for owner for ex.) in further apply/create
    if (operatorDest.index() != 1 && operatorDest.index() != 4) {
        throw JSONRPCError(RPC_INVALID_PARAMETER, "operatorAddress (" + operatorAddress + ") does not refer to a P2PKH or P2WPKH address");
    }

    if (!::IsMine(*pwallet, ownerDest)) {
        throw JSONRPCError(RPC_INVALID_PARAMETER, strprintf("Address (%s) is not owned by the wallet", EncodeDestination(ownerDest)));
    }

    CKeyID const operatorAuthKey = operatorDest.index() == 1 ? CKeyID(std::get<PKHash>(operatorDest)) : CKeyID(std::get<WitnessV0KeyHash>(operatorDest));

    CDataStream metadata(DfTxMarker, SER_NETWORK, PROTOCOL_VERSION);
    metadata << static_cast<unsigned char>(CustomTxType::CreateMasternode)
             << static_cast<char>(operatorDest.index()) << operatorAuthKey;

    if (eunosPaya) {
        metadata << timelock;
    }

    CScript scriptMeta;
    scriptMeta << OP_RETURN << ToByteVector(metadata);

    int targetHeight = chainHeight(*pwallet->chain().lock()) + 1;

    const auto txVersion = GetTransactionVersion(targetHeight);
    CMutableTransaction rawTx(txVersion);

    CTransactionRef optAuthTx;
    auto scriptOwner = GetScriptForDestination(ownerDest);
    std::set<CScript> auths{scriptOwner};
    rawTx.vin = GetAuthInputsSmart(pwallet, rawTx.nVersion, auths, false, optAuthTx, request.params[2]);

    // Return change to owner address
    CCoinControl coinControl;
    if (IsValidDestination(ownerDest)) {
        coinControl.destChange = ownerDest;
    }

    rawTx.vout.push_back(CTxOut(EstimateMnCreationFee(targetHeight), scriptMeta));
    rawTx.vout.push_back(CTxOut(GetMnCollateralAmount(targetHeight), scriptOwner));

    fund(rawTx, pwallet, optAuthTx, &coinControl);

    // check execution
    execTestTx(CTransaction(rawTx), targetHeight, optAuthTx);

    return signsend(rawTx, pwallet, optAuthTx)->GetHash().GetHex();
}

UniValue setforcedrewardaddress(const JSONRPCRequest& request)
{
    // Temporarily disabled for 2.2
    throw JSONRPCError(RPC_INVALID_REQUEST,
                           "reward address change is disabled for Fort Canning");

    auto pwallet = GetWallet(request);

    RPCHelpMan{"setforcedrewardaddress",
               "\nCreates (and submits to local node and network) a set forced reward address transaction with given masternode id and reward address\n"
               "The last optional argument (may be empty array) is an array of specific UTXOs to spend." +
               HelpRequiringPassphrase(pwallet) + "\n",
               {
                   {"mn_id", RPCArg::Type::STR_HEX, RPCArg::Optional::NO, "The Masternode's ID"},
                   {"rewardAddress", RPCArg::Type::STR, RPCArg::Optional::NO, "Masternode`s new reward address (any P2PKH or P2WKH address)"},
                   {"inputs", RPCArg::Type::ARR, RPCArg::Optional::OMITTED_NAMED_ARG, "A json array of json objects",
                       {
                           {"", RPCArg::Type::OBJ, RPCArg::Optional::OMITTED, "",
                               {
                                   {"txid", RPCArg::Type::STR_HEX, RPCArg::Optional::NO, "The transaction id"},
                                   {"vout", RPCArg::Type::NUM, RPCArg::Optional::NO, "The output number"},
                               },
                           },
                       },
                   },
               },
               RPCResult{
                       "\"hash\"                  (string) The hex-encoded hash of broadcasted transaction\n"
               },
               RPCExamples{
                   HelpExampleCli("setforcedrewardaddress", "mn_id rewardAddress '[{\"txid\":\"id\",\"vout\":0}]'")
                   + HelpExampleRpc("setforcedrewardaddress", "mn_id rewardAddress '[{\"txid\":\"id\",\"vout\":0}]'")
               },
    }.Check(request);

    if (pwallet->chain().isInitialBlockDownload()) {
        throw JSONRPCError(RPC_CLIENT_IN_INITIAL_DOWNLOAD, "Cannot update Masternode while still in Initial Block Download");
    }

    pwallet->BlockUntilSyncedToCurrentChain();

    RPCTypeCheck(request.params, { UniValue::VSTR, UniValue::VSTR, UniValue::VARR }, true);

    // decode and verify
    std::string const nodeIdStr = request.params[0].getValStr();
    uint256 const nodeId = uint256S(nodeIdStr);
    CTxDestination ownerDest;
    int targetHeight;
    {
        LOCK(cs_main);
        auto nodePtr = pcustomcsview->GetMasternode(nodeId);
        if (!nodePtr) {
            throw JSONRPCError(RPC_INVALID_PARAMETER, strprintf("The masternode %s does not exist", nodeIdStr));
        }
        ownerDest = nodePtr->ownerType == PKHashType ?
            CTxDestination(PKHash(nodePtr->ownerAuthAddress)) :
            CTxDestination(WitnessV0KeyHash(nodePtr->ownerAuthAddress));

        targetHeight = ::ChainActive().Height() + 1;
    }

    if (!::IsMine(*pwallet, ownerDest)) {
        throw JSONRPCError(RPC_INVALID_PARAMETER, strprintf("Masternode ownerAddress (%s) is not owned by the wallet", EncodeDestination(ownerDest)));
    }

    std::string rewardAddress = request.params[1].getValStr();
    CTxDestination rewardDest = DecodeDestination(rewardAddress);
    if (rewardDest.index() != PKHashType && rewardDest.index() != WitV0KeyHashType) {
        throw JSONRPCError(RPC_INVALID_PARAMETER, "rewardAddress (" + rewardAddress + ") does not refer to a P2PKH or P2WPKH address");
    }

    CKeyID const rewardAuthKey = rewardDest.index() == PKHashType ?
        CKeyID(std::get<PKHash>(rewardDest)) :
        CKeyID(std::get<WitnessV0KeyHash>(rewardDest)
    );

    const auto txVersion = GetTransactionVersion(targetHeight);
    CMutableTransaction rawTx(txVersion);

    CTransactionRef optAuthTx;
    std::set<CScript> auths{GetScriptForDestination(ownerDest)};
    rawTx.vin = GetAuthInputsSmart(pwallet, rawTx.nVersion, auths, false, optAuthTx, request.params[2]);

    // Return change to owner address
    CCoinControl coinControl;
    if (IsValidDestination(ownerDest)) {
        coinControl.destChange = ownerDest;
    }

    CSetForcedRewardAddressMessage msg{nodeId, static_cast<char>(rewardDest.index()), rewardAuthKey};

    CDataStream metadata(DfTxMarker, SER_NETWORK, PROTOCOL_VERSION);
    metadata << static_cast<unsigned char>(CustomTxType::SetForcedRewardAddress)
             << msg;

    CScript scriptMeta;
    scriptMeta << OP_RETURN << ToByteVector(metadata);

    rawTx.vout.push_back(CTxOut(0, scriptMeta));

    fund(rawTx, pwallet, optAuthTx, &coinControl);

    // check execution
    execTestTx(CTransaction(rawTx), targetHeight, optAuthTx);

    return signsend(rawTx, pwallet, optAuthTx)->GetHash().GetHex();
}

UniValue remforcedrewardaddress(const JSONRPCRequest& request)
{
    // Temporarily disabled for 2.2
    throw JSONRPCError(RPC_INVALID_REQUEST,
                           "reward address change is disabled for Fort Canning");

    auto pwallet = GetWallet(request);

    RPCHelpMan{"remforcedrewardaddress",
               "\nCreates (and submits to local node and network) a remove forced reward address transaction with given masternode id\n"
               "The last optional argument (may be empty array) is an array of specific UTXOs to spend." +
               HelpRequiringPassphrase(pwallet) + "\n",
               {
                   {"mn_id", RPCArg::Type::STR_HEX, RPCArg::Optional::NO, "The Masternode's ID"},
                   {"inputs", RPCArg::Type::ARR, RPCArg::Optional::OMITTED_NAMED_ARG, "A json array of json objects",
                       {
                           {"", RPCArg::Type::OBJ, RPCArg::Optional::OMITTED, "",
                               {
                                   {"txid", RPCArg::Type::STR_HEX, RPCArg::Optional::NO, "The transaction id"},
                                   {"vout", RPCArg::Type::NUM, RPCArg::Optional::NO, "The output number"},
                               },
                           },
                       },
                   },
               },
               RPCResult{
                       "\"hash\"                  (string) The hex-encoded hash of broadcasted transaction\n"
               },
               RPCExamples{
                   HelpExampleCli("remforcedrewardaddress", "mn_id '[{\"txid\":\"id\",\"vout\":0}]'")
                   + HelpExampleRpc("remforcedrewardaddress", "mn_id '[{\"txid\":\"id\",\"vout\":0}]'")
               },
    }.Check(request);

    if (pwallet->chain().isInitialBlockDownload()) {
        throw JSONRPCError(RPC_CLIENT_IN_INITIAL_DOWNLOAD, "Cannot update Masternode while still in Initial Block Download");
    }

    pwallet->BlockUntilSyncedToCurrentChain();

    RPCTypeCheck(request.params, { UniValue::VSTR, UniValue::VARR }, true);

    // decode and verify
    std::string const nodeIdStr = request.params[0].getValStr();
    uint256 const nodeId = uint256S(nodeIdStr);
    CTxDestination ownerDest;
    int targetHeight;
    {
        LOCK(cs_main);
        auto nodePtr = pcustomcsview->GetMasternode(nodeId);
        if (!nodePtr) {
            throw JSONRPCError(RPC_INVALID_PARAMETER, strprintf("The masternode %s does not exist", nodeIdStr));
        }
        ownerDest = nodePtr->ownerType == PKHashType ?
            CTxDestination(PKHash(nodePtr->ownerAuthAddress)) :
            CTxDestination(WitnessV0KeyHash(nodePtr->ownerAuthAddress));

        targetHeight = ::ChainActive().Height() + 1;
    }

    if (!::IsMine(*pwallet, ownerDest)) {
        throw JSONRPCError(RPC_INVALID_PARAMETER, strprintf("Masternode ownerAddress (%s) is not owned by the wallet", EncodeDestination(ownerDest)));
    }

    const auto txVersion = GetTransactionVersion(targetHeight);
    CMutableTransaction rawTx(txVersion);

    CTransactionRef optAuthTx;
    std::set<CScript> auths{GetScriptForDestination(ownerDest)};
    rawTx.vin = GetAuthInputsSmart(pwallet, rawTx.nVersion, auths, false, optAuthTx, request.params[1]);

    // Return change to owner address
    CCoinControl coinControl;
    if (IsValidDestination(ownerDest)) {
        coinControl.destChange = ownerDest;
    }

    CRemForcedRewardAddressMessage msg{nodeId};

    CDataStream metadata(DfTxMarker, SER_NETWORK, PROTOCOL_VERSION);
    metadata << static_cast<unsigned char>(CustomTxType::RemForcedRewardAddress)
             << msg;

    CScript scriptMeta;
    scriptMeta << OP_RETURN << ToByteVector(metadata);

    rawTx.vout.push_back(CTxOut(0, scriptMeta));

    fund(rawTx, pwallet, optAuthTx, &coinControl);

    // check execution
    execTestTx(CTransaction(rawTx), targetHeight, optAuthTx);

    return signsend(rawTx, pwallet, optAuthTx)->GetHash().GetHex();
}

UniValue resignmasternode(const JSONRPCRequest& request)
{
    auto pwallet = GetWallet(request);

    RPCHelpMan{"resignmasternode",
               "\nCreates (and submits to local node and network) a transaction resigning your masternode. Collateral will be unlocked after " +
               std::to_string(GetMnResignDelay(::ChainActive().Height())) + " blocks.\n"
                                                    "The last optional argument (may be empty array) is an array of specific UTXOs to spend. One of UTXO's must belong to the MN's owner (collateral) address" +
               HelpRequiringPassphrase(pwallet) + "\n",
               {
                   {"mn_id", RPCArg::Type::STR_HEX, RPCArg::Optional::NO, "The Masternode's ID"},
                   {"inputs", RPCArg::Type::ARR, RPCArg::Optional::OMITTED_NAMED_ARG,
                        "A json array of json objects. Provide it if you want to spent specific UTXOs",
                        {
                                {"", RPCArg::Type::OBJ, RPCArg::Optional::OMITTED, "",
                                 {
                                         {"txid", RPCArg::Type::STR_HEX, RPCArg::Optional::NO, "The transaction id"},
                                         {"vout", RPCArg::Type::NUM, RPCArg::Optional::NO, "The output number"},
                                 },
                                },
                        },
                   },
               },
               RPCResult{
                       "\"hash\"                  (string) The hex-encoded hash of broadcasted transaction\n"
               },
               RPCExamples{
                   HelpExampleCli("resignmasternode", "mn_id '[{\"txid\":\"id\",\"vout\":0}]'")
                   + HelpExampleRpc("resignmasternode", "mn_id '[{\"txid\":\"id\",\"vout\":0}]'")
               },
    }.Check(request);

    if (pwallet->chain().isInitialBlockDownload()) {
        throw JSONRPCError(RPC_CLIENT_IN_INITIAL_DOWNLOAD,
                           "Cannot resign Masternode while still in Initial Block Download");
    }
    pwallet->BlockUntilSyncedToCurrentChain();

    RPCTypeCheck(request.params, { UniValue::VSTR, UniValue::VARR }, true);

    std::string const nodeIdStr = request.params[0].getValStr();
    uint256 const nodeId = uint256S(nodeIdStr);
    CTxDestination ownerDest;
    int targetHeight;
    {
        LOCK(cs_main);
        auto nodePtr = pcustomcsview->GetMasternode(nodeId);
        if (!nodePtr) {
            throw JSONRPCError(RPC_INVALID_PARAMETER, strprintf("The masternode %s does not exist", nodeIdStr));
        }
        ownerDest = nodePtr->ownerType == PKHashType ?
            CTxDestination(PKHash(nodePtr->ownerAuthAddress)) :
            CTxDestination(WitnessV0KeyHash(nodePtr->ownerAuthAddress));

        targetHeight = ::ChainActive().Height() + 1;
    }

    const auto txVersion = GetTransactionVersion(targetHeight);
    CMutableTransaction rawTx(txVersion);

    CTransactionRef optAuthTx;
    std::set<CScript> auths{GetScriptForDestination(ownerDest)};
    rawTx.vin = GetAuthInputsSmart(pwallet, rawTx.nVersion, auths, false, optAuthTx, request.params[1]);

    // Return change to owner address
    CCoinControl coinControl;
    if (IsValidDestination(ownerDest)) {
        coinControl.destChange = ownerDest;
    }

    CDataStream metadata(DfTxMarker, SER_NETWORK, PROTOCOL_VERSION);
    metadata << static_cast<unsigned char>(CustomTxType::ResignMasternode)
             << nodeId;

    CScript scriptMeta;
    scriptMeta << OP_RETURN << ToByteVector(metadata);

    rawTx.vout.push_back(CTxOut(0, scriptMeta));

    fund(rawTx, pwallet, optAuthTx, &coinControl);

    // check execution
    execTestTx(CTransaction(rawTx), targetHeight, optAuthTx);

    return signsend(rawTx, pwallet, optAuthTx)->GetHash().GetHex();
}

UniValue updatemasternode(const JSONRPCRequest& request)
{
    // Temporarily disabled for 2.2
    throw JSONRPCError(RPC_INVALID_REQUEST,
                           "updatemasternode is disabled for Fort Canning");

    auto pwallet = GetWallet(request);

    RPCHelpMan{"updatemasternode",
               "\nCreates (and submits to local node and network) a masternode update transaction which update the masternode operator addresses, spending the given inputs..\n"
               "The last optional argument (may be empty array) is an array of specific UTXOs to spend." +
               HelpRequiringPassphrase(pwallet) + "\n",
               {
                   {"mn_id", RPCArg::Type::STR_HEX, RPCArg::Optional::NO, "The Masternode's ID"},
                   {"operatorAddress", RPCArg::Type::STR, RPCArg::Optional::NO, "The new masternode operator auth address (P2PKH only, unique)"},
                   {"inputs", RPCArg::Type::ARR, RPCArg::Optional::OMITTED_NAMED_ARG, "A json array of json objects",
                       {
                           {"", RPCArg::Type::OBJ, RPCArg::Optional::OMITTED, "",
                               {
                                   {"txid", RPCArg::Type::STR_HEX, RPCArg::Optional::NO, "The transaction id"},
                                   {"vout", RPCArg::Type::NUM, RPCArg::Optional::NO, "The output number"},
                               },
                           },
                       },
                   },
               },
               RPCResult{
                       "\"hash\"                  (string) The hex-encoded hash of broadcasted transaction\n"
               },
               RPCExamples{
                   HelpExampleCli("updatemasternode", "mn_id operatorAddress '[{\"txid\":\"id\",\"vout\":0}]'")
                   + HelpExampleRpc("updatemasternode", "mn_id operatorAddress '[{\"txid\":\"id\",\"vout\":0}]'")
               },
    }.Check(request);

    if (pwallet->chain().isInitialBlockDownload()) {
        throw JSONRPCError(RPC_CLIENT_IN_INITIAL_DOWNLOAD,
                           "Cannot update Masternode while still in Initial Block Download");
    }
    pwallet->BlockUntilSyncedToCurrentChain();

    bool forkCanning;
    {
        LOCK(cs_main);
        forkCanning = ::ChainActive().Tip()->nHeight >= Params().GetConsensus().FortCanningHeight;
    }

    if (!forkCanning) {
        throw JSONRPCError(RPC_INVALID_PARAMETER, "updatemasternode cannot be called before Fortcanning hard fork");
    }

    RPCTypeCheck(request.params, { UniValue::VSTR, UniValue::VSTR, UniValue::VARR }, true);
    if (request.params[0].isNull() || request.params[1].isNull()) {
        throw JSONRPCError(RPC_INVALID_PARAMETER, "Invalid parameters, at least argument 2 must be non-null");
    }

    std::string const nodeIdStr = request.params[0].getValStr();
    uint256 const nodeId = uint256S(nodeIdStr);
    CTxDestination ownerDest;
    int targetHeight;
    {
        LOCK(cs_main);
        auto nodePtr = pcustomcsview->GetMasternode(nodeId);
        if (!nodePtr) {
            throw JSONRPCError(RPC_INVALID_PARAMETER, strprintf("The masternode %s does not exist", nodeIdStr));
        }
        ownerDest = nodePtr->ownerType == 1 ? CTxDestination(PKHash(nodePtr->ownerAuthAddress)) : CTxDestination(WitnessV0KeyHash(nodePtr->ownerAuthAddress));

        targetHeight = ::ChainActive().Height() + 1;
    }

    std::string operatorAddress = request.params[1].getValStr();
    CTxDestination operatorDest = DecodeDestination(operatorAddress);

    // check type here cause need operatorAuthKey. all other validation (for owner for ex.) in further apply/create
    if (operatorDest.index() != PKHashType && operatorDest.index() != WitV0KeyHashType) {
        throw JSONRPCError(RPC_INVALID_PARAMETER, "operatorAddress (" + operatorAddress + ") does not refer to a P2PKH or P2WPKH address");
    }

    const auto txVersion = GetTransactionVersion(targetHeight);
    CMutableTransaction rawTx(txVersion);

    CTransactionRef optAuthTx;
    std::set<CScript> auths{GetScriptForDestination(ownerDest)};
    rawTx.vin = GetAuthInputsSmart(pwallet, rawTx.nVersion, auths, false, optAuthTx, request.params[2]);

    // Return change to owner address
    CCoinControl coinControl;
    if (IsValidDestination(ownerDest)) {
        coinControl.destChange = ownerDest;
    }

    CKeyID const operatorAuthKey = operatorDest.index() == PKHashType ? CKeyID(std::get<PKHash>(operatorDest)) : CKeyID(std::get<WitnessV0KeyHash>(operatorDest));

    CDataStream metadata(DfTxMarker, SER_NETWORK, PROTOCOL_VERSION);
    metadata << static_cast<unsigned char>(CustomTxType::UpdateMasternode)
             << nodeId
             << static_cast<char>(operatorDest.index()) << operatorAuthKey;

    CScript scriptMeta;
    scriptMeta << OP_RETURN << ToByteVector(metadata);

    rawTx.vout.push_back(CTxOut(0, scriptMeta));

    fund(rawTx, pwallet, optAuthTx, &coinControl);

    // check execution
    execTestTx(CTransaction(rawTx), targetHeight, optAuthTx);

    return signsend(rawTx, pwallet, optAuthTx)->GetHash().GetHex();
}

UniValue listmasternodes(const JSONRPCRequest& request)
{
    auto pwallet = GetWallet(request);

    RPCHelpMan{"listmasternodes",
               "\nReturns information about specified masternodes (or all, if list of ids is empty).\n",
               {
                        {"pagination", RPCArg::Type::OBJ, RPCArg::Optional::OMITTED, "",
                         {
                                 {"start", RPCArg::Type::STR_HEX, RPCArg::Optional::OMITTED,
                                  "Optional first key to iterate from, in lexicographical order."
                                  "Typically it's set to last ID from previous request."},
                                 {"including_start", RPCArg::Type::BOOL, RPCArg::Optional::OMITTED,
                                  "If true, then iterate including starting position. False by default"},
                                 {"limit", RPCArg::Type::NUM, RPCArg::Optional::OMITTED,
                                  "Maximum number of orders to return, 1000000 by default"},
                         },
                        },
                        {"verbose", RPCArg::Type::BOOL, RPCArg::Optional::OMITTED,
                                    "Flag for verbose list (default = true), otherwise only ids are listed"},
                        {"jsonformat", RPCArg::Type::STR, RPCArg::Optional::OMITTED,
                                    "Formats output as list or as object. Possible values \"list\"|\"object\" (default = \"object\")"},

               },
               RPCResult{
                       "{id:{...},...}     (array) Json object with masternodes information\n"
               },
               RPCExamples{
                       HelpExampleCli("listmasternodes", "'[mn_id]' false")
                       + HelpExampleRpc("listmasternodes", "'[mn_id]' false")
               },
    }.Check(request);

    bool verbose = true;
    if (request.params.size() > 1) {
        verbose = request.params[1].get_bool();
    }

    bool isList = false;
    if(request.params.size() > 2){
            std::string jsonFormat = request.params[2].getValStr();
            if(jsonFormat != "list" && jsonFormat != "object")
                throw JSONRPCError(RPC_INVALID_PARAMETER, "Invalid json format");
            isList = jsonFormat == "list";
    }
    // parse pagination
    size_t limit = 1000000;
    uint256 start = {};
    bool including_start = true;

    {
        if (request.params.size() > 0) {
            UniValue paginationObj = request.params[0].get_obj();
            if (!paginationObj["limit"].isNull()) {
                limit = (size_t) paginationObj["limit"].get_int64();
            }
            if (!paginationObj["start"].isNull()) {
                including_start = false;
                start = ParseHashV(paginationObj["start"], "start");
            }
            if (!paginationObj["including_start"].isNull()) {
                including_start = paginationObj["including_start"].getBool();
            }
        }
        if (limit == 0) {
            limit = std::numeric_limits<decltype(limit)>::max();
        }
    }

    UniValue ret(UniValue::VOBJ);

    if(isList)
        ret.setArray();
    LOCK(cs_main);
    const auto mnIds = pcustomcsview->GetOperatorsMulti();
    pcustomcsview->ForEachMasternode([&](uint256 const& nodeId, CMasternode node) {
        if (!including_start)
        {
            including_start = true;
            return (true);
        }
        auto mnJSON = mnToJSON(nodeId, node, verbose, mnIds, pwallet);
        isList ?
            ret.push_back(mnJSON) :
            ret.pushKVs(mnJSON);
        limit--;
        return limit != 0;
    }, start);

    return ret;
}

UniValue getmasternode(const JSONRPCRequest& request)
{
    auto pwallet = GetWallet(request);

    RPCHelpMan{"getmasternode",
               "\nReturns information about specified masternode.\n",
               {
                       {"mn_id", RPCArg::Type::STR_HEX, RPCArg::Optional::NO, "Masternode's id"},
               },
               RPCResult{
                       "{id:{...}}     (object) Json object with masternode information\n"
               },
               RPCExamples{
                       HelpExampleCli("getmasternode", "mn_id")
                       + HelpExampleRpc("getmasternode", "mn_id")
               },
    }.Check(request);

    uint256 id = ParseHashV(request.params[0], "masternode id");

    LOCK(cs_main);
    const auto mnIds = pcustomcsview->GetOperatorsMulti();
    auto node = pcustomcsview->GetMasternode(id);
    if (node) {
        return mnToJSON(id, *node, true, mnIds, pwallet); // or maybe just node, w/o id?
    }
    throw JSONRPCError(RPC_INVALID_ADDRESS_OR_KEY, "Masternode not found");
}

UniValue getmasternodeblocks(const JSONRPCRequest& request) {
    RPCHelpMan{"getmasternodeblocks",
               "\nReturns blocks generated by the specified masternode.\n",
               {
                     {"identifier", RPCArg::Type::OBJ, RPCArg::Optional::OMITTED_NAMED_ARG, "A json object containing one masternode identifying information",
                             {
                                     {"id", RPCArg::Type::STR_HEX, RPCArg::Optional::OMITTED, "Masternode's id"},
                                     {"ownerAddress", RPCArg::Type::STR, RPCArg::Optional::OMITTED, "Masternode owner address"},
                                     {"operatorAddress", RPCArg::Type::STR, RPCArg::Optional::OMITTED, "Masternode operator address"},
                             },
                      },
                      {"depth", RPCArg::Type::NUM, RPCArg::Optional::OMITTED, "Maximum depth, from the genesis block is the default"},
               },
               RPCResult{
                       "{...}     (object) Json object with block hash and height information\n"
               },
               RPCExamples{
                       HelpExampleCli("getmasternodeblocks", R"('{"ownerAddress":"dPyup5C9hfRd2SUC1p3a7VcjcNuGSXa9bT"}')")
                       + HelpExampleRpc("getmasternodeblocks", R"({"ownerAddress":"dPyup5C9hfRd2SUC1p3a7VcjcNuGSXa9bT"})")
               },
    }.Check(request);

    UniValue identifier = request.params[0].get_obj();
    int idCount{0};
    uint256 mn_id;

    if (!identifier["id"].isNull()) {
        mn_id = ParseHashV(identifier["id"], "id");
        ++idCount;
    }

    LOCK(cs_main);

    if (!identifier["ownerAddress"].isNull()) {
        CKeyID ownerAddressID;
        auto ownerAddress = identifier["ownerAddress"].getValStr();
        auto ownerDest = DecodeDestination(ownerAddress);
        if (ownerDest.index() == 1) {
            ownerAddressID = CKeyID(std::get<PKHash>(ownerDest));
        } else if (ownerDest.index() == WitV0KeyHashType) {
            ownerAddressID = CKeyID(std::get<WitnessV0KeyHash>(ownerDest));
        } else {
            throw JSONRPCError(RPC_INVALID_ADDRESS_OR_KEY, "Invalid P2PKH address");
        }
        auto node = pcustomcsview->GetMasternodeIdByOwner(ownerAddressID);
        if (!node) {
            throw JSONRPCError(RPC_INVALID_ADDRESS_OR_KEY, "Masternode not found");
        }
        mn_id = *node;
        ++idCount;
    }

    if (!identifier["operatorAddress"].isNull()) {
        CKeyID operatorAddressID;
        auto operatorAddress = identifier["operatorAddress"].getValStr();
        auto operatorDest = DecodeDestination(operatorAddress);
        if (operatorDest.index() == 1) {
            operatorAddressID = CKeyID(std::get<PKHash>(operatorDest));
        } else if (operatorDest.index() == WitV0KeyHashType) {
            operatorAddressID = CKeyID(std::get<WitnessV0KeyHash>(operatorDest));
        } else {
            throw JSONRPCError(RPC_INVALID_ADDRESS_OR_KEY, "Invalid P2PKH address");
        }
        auto node = pcustomcsview->GetMasternodeIdByOperator(operatorAddressID);
        if (!node) {
            throw JSONRPCError(RPC_INVALID_ADDRESS_OR_KEY, "Masternode not found");
        }
        mn_id = *node;
        ++idCount;
    }

    if (idCount == 0) {
        throw JSONRPCError(RPC_INVALID_PARAMETER, "Provide masternode identifier information");
    }

    if (idCount > 1) {
        throw JSONRPCError(RPC_INVALID_PARAMETER, "Only provide one identifier information");
    }

    auto masternode = pcustomcsview->GetMasternode(mn_id);
    if (!masternode) {
        throw JSONRPCError(RPC_INVALID_ADDRESS_OR_KEY, "Masternode not found");
    }

    auto lastHeight = ::ChainActive().Tip()->nHeight + 1;
    const auto creationHeight = masternode->creationHeight;

    int depth{std::numeric_limits<int>::max()};
    if (!request.params[1].isNull()) {
        depth = request.params[1].get_int();
    }
    UniValue ret(UniValue::VOBJ);
    auto currentHeight = ::ChainActive().Height();
    depth = std::min(depth, currentHeight);
    auto startBlock = currentHeight - depth;

    auto masternodeBlocks = [&](const uint256& masternodeID, uint32_t blockHeight) {
        if (masternodeID != mn_id) {
            return false;
        }

        if (blockHeight <= creationHeight) {
            return true;
        }
        if (blockHeight <= startBlock) {
            return false;
        }
        auto tip = ::ChainActive()[blockHeight];
        if (tip && depth > 0) {
            lastHeight = tip->nHeight;
            ret.pushKV(std::to_string(lastHeight), tip->GetBlockHash().ToString());
            depth--;
        }

        return depth != 0;
    };

    pcustomcsview->ForEachSubNode([&](const SubNodeBlockTimeKey &key, CLazySerialize<int64_t>){
        return masternodeBlocks(key.masternodeID, key.blockHeight);
    }, SubNodeBlockTimeKey{mn_id, 0, std::numeric_limits<uint32_t>::max()});

    pcustomcsview->ForEachMinterNode([&](MNBlockTimeKey const & key, CLazySerialize<int64_t>) {
        return masternodeBlocks(key.masternodeID, key.blockHeight);
    }, MNBlockTimeKey{mn_id, std::numeric_limits<uint32_t>::max()});

    auto tip = ::ChainActive()[std::min(lastHeight, Params().GetConsensus().DakotaCrescentHeight) - 1];

    for (; tip && tip->nHeight > creationHeight && depth > 0 && tip->nHeight > startBlock; tip = tip->pprev, --depth) {
        auto id = pcustomcsview->GetMasternodeIdByOperator(tip->minterKey());
        if (id && *id == mn_id) {
            ret.pushKV(std::to_string(tip->nHeight), tip->GetBlockHash().ToString());
        }
    }

    return ret;
}

UniValue getanchorteams(const JSONRPCRequest& request)
{
    RPCHelpMan{"getanchorteams",
               "\nReturns the auth and confirm anchor masternode teams at current or specified height\n",
               {
                    {"blockHeight", RPCArg::Type::NUM, RPCArg::Optional::OMITTED, "The height of block which contain tx"}
               },
               RPCResult{
                       "{\"auth\":[Address,...],\"confirm\":[Address,...]} Two sets of masternode operator addresses\n"
               },
               RPCExamples{
                       HelpExampleCli("getanchorteams", "1005")
                       + HelpExampleRpc("getanchorteams", "1005")
               },
    }.Check(request);

    int blockHeight;

    LOCK(cs_main);
    if (!request.params[0].isNull()) {
        blockHeight = request.params[0].get_int();
    } else {
        blockHeight = ::ChainActive().Height();
    }

    const auto authTeam = pcustomcsview->GetAuthTeam(blockHeight);
    const auto confirmTeam = pcustomcsview->GetConfirmTeam(blockHeight);

    UniValue result(UniValue::VOBJ);
    UniValue authRes(UniValue::VARR);
    UniValue confirmRes(UniValue::VARR);

    if (authTeam) {
        for (const auto& hash160 : *authTeam) {
            const auto id = pcustomcsview->GetMasternodeIdByOperator(hash160);
            if (id) {
                const auto mn = pcustomcsview->GetMasternode(*id);
                if (mn) {
                    auto dest = mn->operatorType == 1 ? CTxDestination(PKHash(hash160)) : CTxDestination(WitnessV0KeyHash(hash160));
                    authRes.push_back(EncodeDestination(dest));
                }
            }
        }
    }

    if (confirmTeam) {
        for (const auto& hash160 : *confirmTeam) {
            const auto id = pcustomcsview->GetMasternodeIdByOperator(hash160);
            if (id) {
                const auto mn = pcustomcsview->GetMasternode(*id);
                if (mn) {
                    auto dest = mn->operatorType == 1 ? CTxDestination(PKHash(hash160)) : CTxDestination(WitnessV0KeyHash(hash160));
                    confirmRes.push_back(EncodeDestination(dest));
                }
            }
        }
    }

    result.pushKV("auth", authRes);
    result.pushKV("confirm", confirmRes);

    return result;
}


UniValue getactivemasternodecount(const JSONRPCRequest& request)
{
    RPCHelpMan{"getactivemasternodecount",
               "\nReturn number of unique masternodes in the last specified number of blocks\n",
               {
                    {"blockCount", RPCArg::Type::NUM, RPCArg::Optional::OMITTED, "The number of blocks to check for unique masternodes. (Default: 20160)"}
               },
               RPCResult{
                       "n    (numeric) Number of unique masternodes seen\n"
               },
               RPCExamples{
                       HelpExampleCli("getactivemasternodecount", "20160")
                       + HelpExampleRpc("getactivemasternodecount", "20160")
               },
    }.Check(request);

    int blockSample{7 * 2880}; // One week
    if (!request.params[0].isNull()) {
        blockSample = request.params[0].get_int();
    }

    std::set<uint256> masternodes;

    LOCK(cs_main);
    auto pindex = ::ChainActive().Tip();
    // Get active MNs from last week's worth of blocks
    for (int i{0}; pindex && i < blockSample; pindex = pindex->pprev, ++i) {
        if (auto id = pcustomcsview->GetMasternodeIdByOperator(pindex->minterKey())) {
            masternodes.insert(*id);
        }
    }

    return static_cast<uint64_t>(masternodes.size());
}

UniValue listanchors(const JSONRPCRequest& request)
{
    RPCHelpMan{"listanchors",
               "\nList anchors (if any)\n",
               {
               },
               RPCResult{
                       "\"array\"                  Returns array of anchors\n"
               },
               RPCExamples{
                       HelpExampleCli("listanchors", "")
                       + HelpExampleRpc("listanchors", "")
               },
    }.Check(request);

    LOCK(cs_main);
    auto confirms = pcustomcsview->CAnchorConfirmsView::GetAnchorConfirmData();

    std::sort(confirms.begin(), confirms.end(), [](CAnchorConfirmDataPlus a, CAnchorConfirmDataPlus b) {
        return a.anchorHeight < b.anchorHeight;
    });

    UniValue result(UniValue::VARR);
    for (const auto& item : confirms) {
        auto defiHash = pcustomcsview->GetRewardForAnchor(item.btcTxHash);

        CTxDestination rewardDest = item.rewardKeyType == 1 ? CTxDestination(PKHash(item.rewardKeyID)) : CTxDestination(WitnessV0KeyHash(item.rewardKeyID));
        UniValue entry(UniValue::VOBJ);
        entry.pushKV("anchorHeight", static_cast<int>(item.anchorHeight));
        entry.pushKV("anchorHash", item.dfiBlockHash.ToString());
        entry.pushKV("rewardAddress", EncodeDestination(rewardDest));
        entry.pushKV("dfiRewardHash", defiHash->ToString());
        entry.pushKV("btcAnchorHeight", static_cast<int>(item.btcTxHeight));
        entry.pushKV("btcAnchorHash", item.btcTxHash.ToString());
        entry.pushKV("confirmSignHash", item.GetSignHash().ToString());

        result.push_back(entry);
    }

    return result;
}

static const CRPCCommand commands[] =
{
//  category        name                     actor (function)        params
//  --------------- ----------------------   ---------------------   ----------
    {"masternodes", "createmasternode",      &createmasternode,      {"ownerAddress", "operatorAddress", "inputs"}},
    {"masternodes", "resignmasternode",      &resignmasternode,      {"mn_id", "inputs"}},
<<<<<<< HEAD
    {"masternodes", "updatemasternode",      &updatemasternode,      {"mn_id", "operatorAddress", "inputs"}},
    {"masternodes", "listmasternodes",       &listmasternodes,       {"pagination", "verbose", "jsonformat"}},
=======
    //{"masternodes", "updatemasternode",      &updatemasternode,      {"mn_id", "operatorAddress", "inputs"}},
    {"masternodes", "listmasternodes",       &listmasternodes,       {"pagination", "verbose"}},
>>>>>>> 89a07a48
    {"masternodes", "getmasternode",         &getmasternode,         {"mn_id"}},
    {"masternodes", "getmasternodeblocks",   &getmasternodeblocks,   {"identifier", "depth"}},
    {"masternodes", "getanchorteams",        &getanchorteams,        {"blockHeight"}},
    {"masternodes", "getactivemasternodecount",  &getactivemasternodecount,  {"blockCount"}},
    {"masternodes", "listanchors",           &listanchors,           {}},
    //{"masternodes", "setforcedrewardaddress", &setforcedrewardaddress, {"mn_id", "rewardAddress", "inputs"}},
    //{"masternodes", "remforcedrewardaddress", &remforcedrewardaddress, {"mn_id", "inputs"}},
};

void RegisterMasternodesRPCCommands(CRPCTable& tableRPC) {
    for (unsigned int vcidx = 0; vcidx < ARRAYLEN(commands); vcidx++)
        tableRPC.appendCommand(commands[vcidx].name, &commands[vcidx]);
}<|MERGE_RESOLUTION|>--- conflicted
+++ resolved
@@ -1014,13 +1014,8 @@
 //  --------------- ----------------------   ---------------------   ----------
     {"masternodes", "createmasternode",      &createmasternode,      {"ownerAddress", "operatorAddress", "inputs"}},
     {"masternodes", "resignmasternode",      &resignmasternode,      {"mn_id", "inputs"}},
-<<<<<<< HEAD
-    {"masternodes", "updatemasternode",      &updatemasternode,      {"mn_id", "operatorAddress", "inputs"}},
-    {"masternodes", "listmasternodes",       &listmasternodes,       {"pagination", "verbose", "jsonformat"}},
-=======
     //{"masternodes", "updatemasternode",      &updatemasternode,      {"mn_id", "operatorAddress", "inputs"}},
     {"masternodes", "listmasternodes",       &listmasternodes,       {"pagination", "verbose"}},
->>>>>>> 89a07a48
     {"masternodes", "getmasternode",         &getmasternode,         {"mn_id"}},
     {"masternodes", "getmasternodeblocks",   &getmasternodeblocks,   {"identifier", "depth"}},
     {"masternodes", "getanchorteams",        &getanchorteams,        {"blockHeight"}},
