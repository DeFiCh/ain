--- conflicted
+++ resolved
@@ -816,21 +816,14 @@
         if (blockHeight <= creationHeight) {
             return true;
         }
-<<<<<<< HEAD
-
-        if (auto tip = ::ChainActive()[blockHeight]) {
+        if (blockHeight <= startBlock) {
+            return false;
+        }
+        auto tip = ::ChainActive()[blockHeight];
+        if (tip && depth > 0) {
             lastHeight = tip->nHeight;
             ret.pushKV(std::to_string(lastHeight), tip->GetBlockHash().ToString());
-=======
-        if (blockHeight <= startBlock) {
-            return false;
-        }
-        auto tip = ::ChainActive()[blockHeight];
-        if (tip && depth > 0) {
-            lastHeight = tip->height;
-            ret.pushKV(std::to_string(tip->height), tip->GetBlockHash().ToString());
             depth--;
->>>>>>> 23a66e8e
         }
 
         return depth != 0;
@@ -846,11 +839,7 @@
 
     auto tip = ::ChainActive()[std::min(lastHeight, Params().GetConsensus().DakotaCrescentHeight) - 1];
 
-<<<<<<< HEAD
-    for (; tip && tip->nHeight > creationHeight && depth > 0; tip = tip->pprev, --depth) {
-=======
-    for (; tip && tip->height > creationHeight && depth > 0 && tip->height > startBlock; tip = tip->pprev, --depth) {
->>>>>>> 23a66e8e
+    for (; tip && tip->nHeight > creationHeight && depth > 0 && tip->nHeight > startBlock; tip = tip->pprev, --depth) {
         auto id = pcustomcsview->GetMasternodeIdByOperator(tip->minterKey());
         if (id && *id == mn_id) {
             ret.pushKV(std::to_string(tip->nHeight), tip->GetBlockHash().ToString());
