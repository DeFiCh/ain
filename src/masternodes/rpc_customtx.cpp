--- conflicted
+++ resolved
@@ -94,7 +94,7 @@
             } else if (updateType == static_cast<uint8_t>(UpdateMasternodeType::OwnerAddress)) {
                 CTxDestination dest;
                 if (tx.vout.size() >= 2 && ExtractDestination(tx.vout[1].scriptPubKey, dest)) {
-                    rpcInfo.pushKV("ownerAddress",EncodeDestination(dest));
+                    rpcInfo.pushKV("ownerAddress", EncodeDestination(dest));
                 }
             }
             if (updateType == static_cast<uint8_t>(UpdateMasternodeType::SetRewardAddress)) {
@@ -254,12 +254,7 @@
     }
 
     void operator()(const CGovernanceMessage &obj) const {
-<<<<<<< HEAD
-        for (const auto &gov : obj.govs) {
-            auto &var = gov.second;
-=======
         for (const auto &var : obj.govs) {
->>>>>>> 16ea4588
             rpcInfo.pushKV(var->GetName(), var->Export());
         }
     }
