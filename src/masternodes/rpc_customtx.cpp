
#include <core_io.h>
#include <key_io.h>
#include <masternodes/mn_checks.h>
#include <masternodes/res.h>
#include <primitives/transaction.h>
#include <rpc/protocol.h>
#include <rpc/request.h>
#include <univalue.h>
#include <arith_uint256.h>

extern std::string ScriptToString(const CScript &script);

class CCustomTxRpcVisitor {
    uint32_t height;
    UniValue &rpcInfo;
    CCustomCSView &mnview;
    const CTransaction &tx;

    void tokenInfo(const CToken &token) const {
        rpcInfo.pushKV("name", token.name);
        rpcInfo.pushKV("symbol", token.symbol);
        rpcInfo.pushKV("isDAT", token.IsDAT());
        rpcInfo.pushKV("mintable", token.IsMintable());
        rpcInfo.pushKV("tradeable", token.IsTradeable());
        rpcInfo.pushKV("finalized", token.IsFinalized());
    }

    void customRewardsInfo(const CBalances &rewards) const {
        UniValue rewardArr(UniValue::VARR);
        for (const auto &reward : rewards.balances) {
            if (reward.second > 0) {
                rewardArr.push_back(CTokenAmount{reward.first, reward.second}.ToString());
            }
        }
        if (!rewardArr.empty()) {
            rpcInfo.pushKV("customRewards", rewardArr);
        }
    }

    UniValue accountsInfo(const CAccounts &accounts) const {
        UniValue info(UniValue::VOBJ);
        for (const auto &account : accounts) {
            info.pushKV(ScriptToString(account.first), account.second.ToString());
        }
        return info;
    }

    void tokenCurrencyPairInfo(const std::set<CTokenCurrencyPair> &pairs) const {
        UniValue availablePairs(UniValue::VARR);
        for (const auto &pair : pairs) {
            UniValue uniPair(UniValue::VOBJ);
            uniPair.pushKV("token", pair.first);
            uniPair.pushKV("currency", pair.second);
            availablePairs.push_back(uniPair);
        }
        rpcInfo.pushKV("availablePairs", availablePairs);
    }

    UniValue tokenBalances(const CBalances &balances) const {
        UniValue info(UniValue::VOBJ);
        for (const auto &kv : balances.balances) {
            info.pushKV(kv.first.ToString(), ValueFromAmount(kv.second));
        }
        return info;
    }

public:
    CCustomTxRpcVisitor(const CTransaction &tx, uint32_t height, CCustomCSView &mnview, UniValue &rpcInfo)
        : height(height),
          rpcInfo(rpcInfo),
          mnview(mnview),
          tx(tx) {}

    void operator()(const CCreateMasterNodeMessage &obj) const {
        rpcInfo.pushKV("collateralamount", ValueFromAmount(GetMnCollateralAmount(height)));
        rpcInfo.pushKV("masternodeoperator",
                       EncodeDestination(obj.operatorType == PKHashType
                                             ? CTxDestination(PKHash(obj.operatorAuthAddress))
                                             : CTxDestination(WitnessV0KeyHash(obj.operatorAuthAddress))));
        rpcInfo.pushKV("timelock", CMasternode::GetTimelockToString(static_cast<CMasternode::TimeLock>(obj.timelock)));
    }

    void operator()(const CResignMasterNodeMessage &obj) const { rpcInfo.pushKV("id", obj.GetHex()); }

    void operator()(const CUpdateMasterNodeMessage &obj) const {
        rpcInfo.pushKV("id", obj.mnId.GetHex());
        for (const auto &[updateType, addressPair] : obj.updates) {
            const auto &[addressType, rawAddress] = addressPair;
            if (updateType == static_cast<uint8_t>(UpdateMasternodeType::OperatorAddress)) {
                rpcInfo.pushKV(
                    "operatorAddress",
                    EncodeDestination(addressType == PKHashType ? CTxDestination(PKHash(rawAddress))
                                                                : CTxDestination(WitnessV0KeyHash(rawAddress))));
            } else if (updateType == static_cast<uint8_t>(UpdateMasternodeType::OwnerAddress)) {
                CTxDestination dest;
                if (tx.vout.size() >= 2 && ExtractDestination(tx.vout[1].scriptPubKey, dest)) {
                    rpcInfo.pushKV("ownerAddress",EncodeDestination(dest));
                }
            }
            if (updateType == static_cast<uint8_t>(UpdateMasternodeType::SetRewardAddress)) {
                rpcInfo.pushKV(
                    "rewardAddress",
                    EncodeDestination(addressType == PKHashType ? CTxDestination(PKHash(rawAddress))
                                                                : CTxDestination(WitnessV0KeyHash(rawAddress))));
            } else if (updateType == static_cast<uint8_t>(UpdateMasternodeType::RemRewardAddress)) {
                rpcInfo.pushKV("rewardAddress", "");
            }
        }
    }

    void operator()(const CCreateTokenMessage &obj) const {
        rpcInfo.pushKV("creationTx", tx.GetHash().GetHex());
        tokenInfo(obj);
    }

    void operator()(const CUpdateTokenPreAMKMessage &obj) const { rpcInfo.pushKV("isDAT", obj.isDAT); }

    void operator()(const CUpdateTokenMessage &obj) const { tokenInfo(obj.token); }

    void operator()(const CMintTokensMessage &obj) const {
        rpcInfo.pushKVs(tokenBalances(obj));
        rpcInfo.pushKV("to", ScriptToString(obj.to));
    }

    void operator()(const CBurnTokensMessage &obj) const {
        rpcInfo.pushKVs(tokenBalances(obj.amounts));
        rpcInfo.pushKV("from", ScriptToString(obj.from));
        std::string type;
        switch (obj.burnType) {
            case CBurnTokensMessage::BurnType::TokenBurn:
                type = "TokenBurn";
                break;
            default:
                type = "Unexpected";
        }
        rpcInfo.pushKV("type", type);

        if (auto addr = std::get_if<CScript>(&obj.context); !addr->empty())
            rpcInfo.pushKV("context", ScriptToString(*addr));
    }

    void operator()(const CLiquidityMessage &obj) const {
        CBalances sumTx = SumAllTransfers(obj.from);
        if (sumTx.balances.size() == 2) {
            auto amountA = *sumTx.balances.begin();
            auto amountB = *(std::next(sumTx.balances.begin(), 1));
            rpcInfo.pushKV(amountA.first.ToString(), ValueFromAmount(amountA.second));
            rpcInfo.pushKV(amountB.first.ToString(), ValueFromAmount(amountB.second));
            rpcInfo.pushKV("shareaddress", ScriptToString(obj.shareAddress));
        }
    }

    void operator()(const CRemoveLiquidityMessage &obj) const {
        rpcInfo.pushKV("from", ScriptToString(obj.from));
        rpcInfo.pushKV("amount", obj.amount.ToString());
    }

    void operator()(const CUtxosToAccountMessage &obj) const { rpcInfo.pushKVs(accountsInfo(obj.to)); }

    void operator()(const CAccountToUtxosMessage &obj) const {
        rpcInfo.pushKV("from", ScriptToString(obj.from));

        UniValue dest(UniValue::VOBJ);
        for (uint32_t i = obj.mintingOutputsStart; i < static_cast<uint32_t>(tx.vout.size()); i++) {
            dest.pushKV(ScriptToString(tx.vout[i].scriptPubKey), tx.vout[i].TokenAmount().ToString());
        }
        rpcInfo.pushKV("to", dest);
    }

    void operator()(const CAccountToAccountMessage &obj) const {
        rpcInfo.pushKV("from", ScriptToString(obj.from));
        rpcInfo.pushKV("to", accountsInfo(obj.to));
    }

    void operator()(const CAnyAccountsToAccountsMessage &obj) const {
        rpcInfo.pushKV("from", accountsInfo(obj.from));
        rpcInfo.pushKV("to", accountsInfo(obj.to));
    }

    void operator()(const CSmartContractMessage &obj) const {
        rpcInfo.pushKV("name", obj.name);
        rpcInfo.pushKV("accounts", accountsInfo(obj.accounts));
    }

    void operator()(const CFutureSwapMessage &obj) const {
        CTxDestination dest;
        if (ExtractDestination(obj.owner, dest)) {
            rpcInfo.pushKV("owner", EncodeDestination(dest));
        } else {
            rpcInfo.pushKV("owner", "Invalid destination");
        }

        rpcInfo.pushKV("source", obj.source.ToString());
        rpcInfo.pushKV("destination", std::to_string(obj.destination));
    }

    void operator()(const CCreatePoolPairMessage &obj) const {
        rpcInfo.pushKV("creationTx", tx.GetHash().GetHex());
        if (auto tokenPair = mnview.GetTokenByCreationTx(tx.GetHash()))
            tokenInfo(tokenPair->second);
        if (auto tokenA = mnview.GetToken(obj.idTokenA))
            rpcInfo.pushKV("tokenA", tokenA->name);
        if (auto tokenB = mnview.GetToken(obj.idTokenB))
            rpcInfo.pushKV("tokenB", tokenB->name);
        rpcInfo.pushKV("commission", ValueFromAmount(obj.commission));
        rpcInfo.pushKV("status", obj.status);
        rpcInfo.pushKV("ownerAddress", ScriptToString(obj.ownerAddress));
        customRewardsInfo(obj.rewards);
    }

    void operator()(const CUpdatePoolPairMessage &obj) const {
        rpcInfo.pushKV("commission", ValueFromAmount(obj.commission));
        rpcInfo.pushKV("status", obj.status);
        rpcInfo.pushKV("ownerAddress", ScriptToString(obj.ownerAddress));

        // Add rewards here before processing them below to avoid adding current rewards
        if (!obj.rewards.balances.empty()) {
            UniValue rewardArr(UniValue::VARR);
            auto &rewards = obj.rewards;
            // Check for special case to wipe rewards
            if (rewards.balances.size() == 1 &&
                rewards.balances.cbegin()->first == DCT_ID{std::numeric_limits<uint32_t>::max()} &&
                rewards.balances.cbegin()->second == std::numeric_limits<CAmount>::max()) {
                rpcInfo.pushKV("customRewards", rewardArr);
            } else {
                customRewardsInfo(rewards);
            }
        }
    }

    void operator()(const CPoolSwapMessage &obj) const {
        rpcInfo.pushKV("fromAddress", ScriptToString(obj.from));
        rpcInfo.pushKV("fromToken", obj.idTokenFrom.ToString());
        rpcInfo.pushKV("fromAmount", ValueFromAmount(obj.amountFrom));
        rpcInfo.pushKV("toAddress", ScriptToString(obj.to));
        rpcInfo.pushKV("toToken", obj.idTokenTo.ToString());
<<<<<<< HEAD
        
        if (!checkMaxPoolPrice(obj.maxPrice)) {
            rpcInfo.pushKV("maxPrice", ValueFromAmount((obj.maxPrice.integer * COIN) + obj.maxPrice.fraction));
        }
        else {
            // get max pool price
            PoolPrice price;
            setMaxPoolPrice(price);
            rpcInfo.pushKV("maxPrice", ValueFromAmount((price.integer * COIN) + price.fraction));
        }
=======

        CAmount userMaxPrice = std::numeric_limits<CAmount>::max();
        if ((arith_uint256(obj.maxPrice.integer) * COIN + obj.maxPrice.fraction) < userMaxPrice) {
            userMaxPrice = (obj.maxPrice.integer * COIN) + obj.maxPrice.fraction;
        }

        rpcInfo.pushKV("maxPrice", ValueFromAmount(userMaxPrice));
>>>>>>> 2dd101bc
    }

    void operator()(const CPoolSwapMessageV2 &obj) const {
        (*this)(obj.swapInfo);
        std::string str;
        for (auto &id : obj.poolIDs) {
            if (auto token = mnview.GetToken(id)) {
                if (!str.empty()) {
                    str += '/';
                }
                str += token->symbol;
            }
        }
        if (!str.empty()) {
            rpcInfo.pushKV("compositeDex", str);
        }
    }

    void operator()(const CGovernanceMessage &obj) const {
        for (const auto &gov : obj.govs) {
            auto& var = gov.second;
            rpcInfo.pushKV(var->GetName(), var->Export());
        }
    }

    void operator()(const CGovernanceUnsetMessage &obj) const {
        for (const auto &gov : obj.govs) {
            UniValue keys(UniValue::VARR);
            for (const auto &key : gov.second)
                keys.push_back(key);

            rpcInfo.pushKV(gov.first, keys);
        }
    }

    void operator()(const CGovernanceHeightMessage &obj) const {
        rpcInfo.pushKV(obj.govVar->GetName(), obj.govVar->Export());
        rpcInfo.pushKV("startHeight", static_cast<uint64_t>(obj.startHeight));
    }

    void operator()(const CAppointOracleMessage &obj) const {
        rpcInfo.pushKV("oracleAddress", ScriptToString(obj.oracleAddress));
        rpcInfo.pushKV("weightage", obj.weightage);
        tokenCurrencyPairInfo(obj.availablePairs);
    }

    void operator()(const CUpdateOracleAppointMessage &obj) const {
        rpcInfo.pushKV("oracleId", obj.oracleId.ToString());
        rpcInfo.pushKV("oracleAddress", ScriptToString(obj.newOracleAppoint.oracleAddress));
        rpcInfo.pushKV("weightage", obj.newOracleAppoint.weightage);
        tokenCurrencyPairInfo(obj.newOracleAppoint.availablePairs);
    }

    void operator()(const CRemoveOracleAppointMessage &obj) const {
        rpcInfo.pushKV("oracleId", obj.oracleId.ToString());
    }

    void operator()(const CSetOracleDataMessage &obj) const {
        rpcInfo.pushKV("oracleId", obj.oracleId.ToString());
        rpcInfo.pushKV("timestamp", obj.timestamp);

        UniValue tokenPrices(UniValue::VARR);
        for (const auto &tokenPice : obj.tokenPrices) {
            const auto &token = tokenPice.first;
            for (const auto &price : tokenPice.second) {
                const auto &currency = price.first;
                auto amount          = price.second;

                UniValue uniPair(UniValue::VOBJ);
                uniPair.pushKV("currency", currency);
                uniPair.pushKV("tokenAmount", strprintf("%s@%s", GetDecimalString(amount), token));
                tokenPrices.push_back(uniPair);
            }
        }
        rpcInfo.pushKV("tokenPrices", tokenPrices);
    }

    void operator()(const CICXCreateOrderMessage &obj) const {
        if (obj.orderType == CICXOrder::TYPE_INTERNAL) {
            rpcInfo.pushKV("type", "DFC");
            if (auto token = mnview.GetToken(obj.idToken))
                rpcInfo.pushKV("tokenFrom", token->CreateSymbolKey(obj.idToken));
            rpcInfo.pushKV("chainto", CICXOrder::CHAIN_BTC);
        } else if (obj.orderType == CICXOrder::TYPE_EXTERNAL) {
            rpcInfo.pushKV("type", "EXTERNAL");
            rpcInfo.pushKV("chainFrom", CICXOrder::CHAIN_BTC);
            if (auto token = mnview.GetToken(obj.idToken))
                rpcInfo.pushKV("tokenTo", token->CreateSymbolKey(obj.idToken));
            rpcInfo.pushKV("receivePubkey", HexStr(obj.receivePubkey));
        }

        rpcInfo.pushKV("ownerAddress", ScriptToString(obj.ownerAddress));
        rpcInfo.pushKV("amountFrom", ValueFromAmount(obj.amountFrom));
        rpcInfo.pushKV("amountToFill", ValueFromAmount(obj.amountToFill));
        rpcInfo.pushKV("orderPrice", ValueFromAmount(obj.orderPrice));
        CAmount calcedAmount(static_cast<CAmount>(
            (arith_uint256(obj.amountToFill) * arith_uint256(obj.orderPrice) / arith_uint256(COIN)).GetLow64()));
        rpcInfo.pushKV("amountToFillInToAsset", ValueFromAmount(calcedAmount));
        rpcInfo.pushKV("expiry", static_cast<int>(obj.expiry));
    }

    void operator()(const CICXMakeOfferMessage &obj) const {
        rpcInfo.pushKV("orderTx", obj.orderTx.GetHex());
        rpcInfo.pushKV("amount", ValueFromAmount(obj.amount));
        rpcInfo.pushKV("ownerAddress", ScriptToString(obj.ownerAddress));
        if (obj.receivePubkey.IsFullyValid())
            rpcInfo.pushKV("receivePubkey", HexStr(obj.receivePubkey));
        rpcInfo.pushKV("takerFee", ValueFromAmount(obj.takerFee));
        rpcInfo.pushKV("expiry", static_cast<int>(obj.expiry));
    }

    void operator()(const CICXSubmitDFCHTLCMessage &obj) const {
        rpcInfo.pushKV("type", "DFC");
        rpcInfo.pushKV("offerTx", obj.offerTx.GetHex());
        rpcInfo.pushKV("amount", ValueFromAmount(obj.amount));
        rpcInfo.pushKV("hash", obj.hash.GetHex());
        rpcInfo.pushKV("timeout", static_cast<int>(obj.timeout));
    }

    void operator()(const CICXSubmitEXTHTLCMessage &obj) const {
        rpcInfo.pushKV("type", "EXTERNAL");
        rpcInfo.pushKV("offerTx", obj.offerTx.GetHex());
        rpcInfo.pushKV("amount", ValueFromAmount(obj.amount));
        rpcInfo.pushKV("hash", obj.hash.GetHex());
        rpcInfo.pushKV("htlcScriptAddress", obj.htlcscriptAddress);
        rpcInfo.pushKV("ownerPubkey", HexStr(obj.ownerPubkey));
        rpcInfo.pushKV("timeout", static_cast<int>(obj.timeout));
    }

    void operator()(const CICXClaimDFCHTLCMessage &obj) const {
        rpcInfo.pushKV("type", "CLAIM DFC");
        rpcInfo.pushKV("dfchtlcTx", obj.dfchtlcTx.GetHex());
        rpcInfo.pushKV("seed", HexStr(obj.seed));
    }

    void operator()(const CICXCloseOrderMessage &obj) const { rpcInfo.pushKV("orderTx", obj.orderTx.GetHex()); }

    void operator()(const CICXCloseOfferMessage &obj) const { rpcInfo.pushKV("offerTx", obj.offerTx.GetHex()); }

    void operator()(const CLoanSetCollateralTokenMessage &obj) const {
        if (auto token = mnview.GetToken(obj.idToken))
            rpcInfo.pushKV("token", token->CreateSymbolKey(obj.idToken));
        rpcInfo.pushKV("factor", ValueFromAmount(obj.factor));
        rpcInfo.pushKV("fixedIntervalPriceId", obj.fixedIntervalPriceId.first + "/" + obj.fixedIntervalPriceId.second);
        if (obj.activateAfterBlock)
            rpcInfo.pushKV("activateAfterBlock", static_cast<int>(obj.activateAfterBlock));
    }

    void operator()(const CLoanSetLoanTokenMessage &obj) const {
        rpcInfo.pushKV("symbol", obj.symbol);
        rpcInfo.pushKV("name", obj.name);
        rpcInfo.pushKV("fixedIntervalPriceId", obj.fixedIntervalPriceId.first + "/" + obj.fixedIntervalPriceId.second);
        rpcInfo.pushKV("mintable", obj.mintable);
        rpcInfo.pushKV("interest", ValueFromAmount(obj.interest));
    }

    void operator()(const CLoanUpdateLoanTokenMessage &obj) const {
        rpcInfo.pushKV("id", obj.tokenTx.ToString());
        rpcInfo.pushKV("symbol", obj.symbol);
        rpcInfo.pushKV("name", obj.name);
        rpcInfo.pushKV("fixedIntervalPriceId", obj.fixedIntervalPriceId.first + "/" + obj.fixedIntervalPriceId.second);
        rpcInfo.pushKV("mintable", obj.mintable);
        rpcInfo.pushKV("interest", ValueFromAmount(obj.interest));
    }

    void operator()(const CLoanSchemeMessage &obj) const {
        rpcInfo.pushKV("id", obj.identifier);
        rpcInfo.pushKV("mincolratio", static_cast<uint64_t>(obj.ratio));
        rpcInfo.pushKV("interestrate", ValueFromAmount(obj.rate));
        rpcInfo.pushKV("updateHeight", obj.updateHeight);
    }

    void operator()(const CDefaultLoanSchemeMessage &obj) const { rpcInfo.pushKV("id", obj.identifier); }

    void operator()(const CDestroyLoanSchemeMessage &obj) const {
        rpcInfo.pushKV("id", obj.identifier);
        rpcInfo.pushKV("destroyHeight", obj.destroyHeight);
    }

    void operator()(const CVaultMessage &obj) const {
        // Add Vault attributes
        rpcInfo.pushKV("ownerAddress", ScriptToString(obj.ownerAddress));
        rpcInfo.pushKV("loanSchemeId", obj.schemeId);
    }

    void operator()(const CCloseVaultMessage &obj) const {
        rpcInfo.pushKV("vaultId", obj.vaultId.GetHex());
        rpcInfo.pushKV("to", ScriptToString(obj.to));
    }

    void operator()(const CUpdateVaultMessage &obj) const {
        rpcInfo.pushKV("vaultId", obj.vaultId.GetHex());
        rpcInfo.pushKV("ownerAddress", ScriptToString(obj.ownerAddress));
        rpcInfo.pushKV("loanSchemeId", obj.schemeId);
    }

    void operator()(const CDepositToVaultMessage &obj) const {
        rpcInfo.pushKV("vaultId", obj.vaultId.GetHex());
        rpcInfo.pushKV("from", ScriptToString(obj.from));
        rpcInfo.pushKV("amount", obj.amount.ToString());
    }

    void operator()(const CWithdrawFromVaultMessage &obj) const {
        rpcInfo.pushKV("vaultId", obj.vaultId.GetHex());
        rpcInfo.pushKV("to", ScriptToString(obj.to));
        rpcInfo.pushKV("amount", obj.amount.ToString());
    }

    void operator()(const CPaybackWithCollateralMessage &obj) const { rpcInfo.pushKV("vaultId", obj.vaultId.GetHex()); }

    void operator()(const CLoanTakeLoanMessage &obj) const {
        rpcInfo.pushKV("vaultId", obj.vaultId.GetHex());
        if (!obj.to.empty())
            rpcInfo.pushKV("to", ScriptToString(obj.to));
        rpcInfo.pushKV("vaultId", obj.vaultId.GetHex());
        for (const auto &kv : obj.amounts.balances) {
            if (auto token = mnview.GetToken(kv.first)) {
                auto tokenImpl = static_cast<const CTokenImplementation &>(*token);
                if (auto tokenPair = mnview.GetTokenByCreationTx(tokenImpl.creationTx)) {
                    rpcInfo.pushKV(tokenPair->first.ToString(), ValueFromAmount(kv.second));
                }
            }
        }
    }

    void operator()(const CLoanPaybackLoanMessage &obj) const {
        rpcInfo.pushKV("vaultId", obj.vaultId.GetHex());
        rpcInfo.pushKV("from", ScriptToString(obj.from));
        for (const auto &kv : obj.amounts.balances) {
            if (auto token = mnview.GetToken(kv.first)) {
                auto tokenImpl = static_cast<const CTokenImplementation &>(*token);
                if (auto tokenPair = mnview.GetTokenByCreationTx(tokenImpl.creationTx)) {
                    rpcInfo.pushKV(tokenPair->first.ToString(), ValueFromAmount(kv.second));
                }
            }
        }
    }

    void operator()(const CLoanPaybackLoanV2Message &obj) const {
        rpcInfo.pushKV("vaultId", obj.vaultId.GetHex());
        rpcInfo.pushKV("from", ScriptToString(obj.from));
        UniValue loans{UniValue::VARR};
        for (const auto &idx : obj.loans) {
            UniValue loan{UniValue::VOBJ};
            if (auto dtoken = mnview.GetToken(idx.first)) {
                auto dtokenImpl = static_cast<const CTokenImplementation &>(*dtoken);
                if (auto dtokenPair = mnview.GetTokenByCreationTx(dtokenImpl.creationTx)) {
                    loan.pushKV("dTokens", dtokenPair->first.ToString());
                }
            }
            for (const auto &kv : idx.second.balances) {
                if (auto token = mnview.GetToken(kv.first)) {
                    auto tokenImpl = static_cast<const CTokenImplementation &>(*token);
                    if (auto tokenPair = mnview.GetTokenByCreationTx(tokenImpl.creationTx)) {
                        loan.pushKV(tokenPair->first.ToString(), ValueFromAmount(kv.second));
                    }
                }
            }
            loans.push_back(loan);
        }
        rpcInfo.pushKV("dToken", loans);
    }

    void operator()(const CAuctionBidMessage &obj) const {
        rpcInfo.pushKV("vaultId", obj.vaultId.GetHex());
        rpcInfo.pushKV("index", int64_t(obj.index));
        rpcInfo.pushKV("from", ScriptToString(obj.from));
        rpcInfo.pushKV("amount", obj.amount.ToString());
    }

    void operator()(const CCreateProposalMessage &obj) const {
        auto propId = tx.GetHash();
        rpcInfo.pushKV("proposalId", propId.GetHex());
        auto type = static_cast<CProposalType>(obj.type);
        rpcInfo.pushKV("type", CProposalTypeToString(type));
        rpcInfo.pushKV("title", obj.title);
        rpcInfo.pushKV("context", obj.context);
        rpcInfo.pushKV("amount", ValueFromAmount(obj.nAmount));
        rpcInfo.pushKV("cycles", int(obj.nCycles));
        int64_t proposalEndHeight{};
        if (auto prop = mnview.GetProposal(propId)) {
            proposalEndHeight = prop->proposalEndHeight;
        } else {
            // TX still in mempool. For the most accurate guesstimate use
            // votingPeriod as it would be set when TX is added to the chain.
            const auto votingPeriod = obj.options & CProposalOption::Emergency ?
                                mnview.GetEmergencyPeriodFromAttributes(type) :
                                mnview.GetVotingPeriodFromAttributes();
            proposalEndHeight = height + (votingPeriod - height % votingPeriod);
            for (uint8_t i = 1; i <= obj.nCycles; ++i) {
                proposalEndHeight += votingPeriod;
            }
        }
        rpcInfo.pushKV("proposalEndHeight", proposalEndHeight);
        rpcInfo.pushKV("payoutAddress", ScriptToString(obj.address));
        if (obj.options) {
            UniValue opt = UniValue(UniValue::VARR);
            if (obj.options & CProposalOption::Emergency)
                opt.push_back("emergency");

            rpcInfo.pushKV("options", opt);
        }
    }

    void operator()(const CProposalVoteMessage &obj) const {
        rpcInfo.pushKV("proposalId", obj.propId.GetHex());
        rpcInfo.pushKV("masternodeId", obj.masternodeId.GetHex());
        auto vote = static_cast<CProposalVoteType>(obj.vote);
        rpcInfo.pushKV("vote", CProposalVoteToString(vote));
    }

    void operator()(const CTransferDomainMessage &obj) const {
        UniValue array{UniValue::VARR};

        for (const auto &[src, dst] : obj.transfers) {
            UniValue srcJson{UniValue::VOBJ};
            UniValue dstJson{UniValue::VOBJ};
            std::array<std::pair<UniValue&, const CTransferDomainItem>,
            2> items {
                std::make_pair(std::ref(srcJson), src),
                std::make_pair(std::ref(dstJson), dst)
            };

            for (auto &[j, o]: items) {
                j.pushKV("address", ScriptToString(o.address));
                j.pushKV("amount", o.amount.ToString());
                j.pushKV("domain", CTransferDomainToString(VMDomain(o.domain)));
                if (!o.data.empty()) {
                    j.pushKV("data", std::string(o.data.begin(), o.data.end()));
                }
            }

            UniValue elem{UniValue::VOBJ};
            elem.pushKV("src", srcJson);
            elem.pushKV("dst", dstJson);
            array.push_back(elem);
        }

        rpcInfo.pushKV("transfers", array);
    }

    void operator()(const CEvmTxMessage &obj) const {
        rpcInfo.pushKV("evmTx", HexStr(obj.evmTx.begin(),obj.evmTx.end()));
    }

    void operator()(const CCustomTxMessageNone &) const {}
};

Res RpcInfo(const CTransaction &tx, uint32_t height, CustomTxType &txType, UniValue &results) {
    std::vector<unsigned char> metadata;
    txType = GuessCustomTxType(tx, metadata);
    if (txType == CustomTxType::None) {
        return Res::Ok();
    }
    auto txMessage = customTypeToMessage(txType);
    auto res       = CustomMetadataParse(height, Params().GetConsensus(), metadata, txMessage);
    if (res) {
        CCustomCSView mnview(*pcustomcsview);
        std::visit(CCustomTxRpcVisitor(tx, height, mnview, results), txMessage);
    }
    return res;
}<|MERGE_RESOLUTION|>--- conflicted
+++ resolved
@@ -235,7 +235,6 @@
         rpcInfo.pushKV("fromAmount", ValueFromAmount(obj.amountFrom));
         rpcInfo.pushKV("toAddress", ScriptToString(obj.to));
         rpcInfo.pushKV("toToken", obj.idTokenTo.ToString());
-<<<<<<< HEAD
         
         if (!checkMaxPoolPrice(obj.maxPrice)) {
             rpcInfo.pushKV("maxPrice", ValueFromAmount((obj.maxPrice.integer * COIN) + obj.maxPrice.fraction));
@@ -246,15 +245,6 @@
             setMaxPoolPrice(price);
             rpcInfo.pushKV("maxPrice", ValueFromAmount((price.integer * COIN) + price.fraction));
         }
-=======
-
-        CAmount userMaxPrice = std::numeric_limits<CAmount>::max();
-        if ((arith_uint256(obj.maxPrice.integer) * COIN + obj.maxPrice.fraction) < userMaxPrice) {
-            userMaxPrice = (obj.maxPrice.integer * COIN) + obj.maxPrice.fraction;
-        }
-
-        rpcInfo.pushKV("maxPrice", ValueFromAmount(userMaxPrice));
->>>>>>> 2dd101bc
     }
 
     void operator()(const CPoolSwapMessageV2 &obj) const {
