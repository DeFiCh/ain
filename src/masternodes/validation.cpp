--- conflicted
+++ resolved
@@ -2445,26 +2445,6 @@
     cache.AddBalance(minerAddress, {DCT_ID{}, static_cast<CAmount>(blockResult.total_priority_fees)});
 }
 
-<<<<<<< HEAD
-static void ProcessNextNetworkUpgrade(const CBlockIndex* pindex, CCustomCSView& cache, const CChainParams& chainparams) {
-    if (pindex->nHeight != chainparams.GetConsensus().NextNetworkUpgradeHeight || IsRegtestNetwork()) {
-        return;
-    }
-
-    auto attributes = cache.GetAttributes();
-    assert(attributes);
-
-    CDataStructureV0 evm_dvm{AttributeTypes::Transfer, TransferIDs::Edges, TransferKeys::EVM_DVM};
-    CDataStructureV0 dvm_evm{AttributeTypes::Transfer, TransferIDs::Edges, TransferKeys::DVM_EVM};
-
-    attributes->SetValue(evm_dvm, true);
-    attributes->SetValue(dvm_evm, true);
-
-    cache.SetVariable(*attributes);
-}
-
-=======
->>>>>>> 2d3f2206
 void ProcessDeFiEvent(const CBlock &block, const CBlockIndex* pindex, CCustomCSView& mnview, const CCoinsViewCache& view, const CChainParams& chainparams, const CreationTxs &creationTxs, const uint64_t evmQueueId, std::array<uint8_t, 20>& beneficiary) {
     CCustomCSView cache(mnview);
 
@@ -2522,12 +2502,6 @@
     // Execute EVM Queue
     ProcessEVMQueue(block, pindex, cache, chainparams, evmQueueId, beneficiary);
 
-<<<<<<< HEAD
-    // Execute NextNetworkUpgrade
-    ProcessNextNetworkUpgrade(pindex, cache, chainparams);
-
-=======
->>>>>>> 2d3f2206
     // construct undo
     auto& flushable = cache.GetStorage();
     auto undo = CUndo::Construct(mnview.GetStorage(), flushable.GetRaw());
