--- conflicted
+++ resolved
@@ -2427,35 +2427,18 @@
             minerAddress = GetScriptForDestination(dest);
         }
 
-<<<<<<< HEAD
-        const auto evmBlockResult = evm_finalize(evmContext, false, block.nBits, beneficiary, block.GetBlockTime());
-        auto evmBlockHash = std::vector<uint8_t>(evmBlockResult.block_hash.begin(), evmBlockResult.block_hash.end());
-        std::reverse(evmBlockHash.begin(), evmBlockHash.end());
-
-        pcustomcsview->SetBlockHash(CEvmDvmMapType::DvmEvm, block.GetHash(), uint256(evmBlockHash));
-        pcustomcsview->SetBlockHash(CEvmDvmMapType::EvmDvm, uint256(evmBlockHash), block.GetHash());
-
-        if (!evmBlockResult.failed_transactions.empty()) {
-            std::vector<std::string> failedTransactions;
-            for (const auto& rust_string : evmBlockResult.failed_transactions) {
-=======
         const auto blockResult = evm_finalize(evmContext, false, block.nBits, beneficiary, block.GetBlockTime());
 
         if (!blockResult.failed_transactions.empty()) {
             std::vector<std::string> failedTransactions;
             for (const auto& rust_string : blockResult.failed_transactions) {
->>>>>>> 3708c2de
                 failedTransactions.emplace_back(rust_string.data(), rust_string.length());
             }
 
             RevertFailedTransferDomainTxs(failedTransactions, block, chainparams.GetConsensus(), pindex->nHeight, cache);
         }
 
-<<<<<<< HEAD
-        cache.AddBalance(minerAddress, {DCT_ID{}, static_cast<CAmount>(evmBlockResult.miner_fee / CAMOUNT_TO_GWEI)});
-=======
         cache.AddBalance(minerAddress, {DCT_ID{}, static_cast<CAmount>(blockResult.miner_fee / CAMOUNT_TO_GWEI)});
->>>>>>> 3708c2de
     }
 }
 
