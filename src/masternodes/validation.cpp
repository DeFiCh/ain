--- conflicted
+++ resolved
@@ -2412,7 +2412,7 @@
         assert(ExtractDestination(tx->vout[1].scriptPubKey, dest));
         assert(dest.index() == PKHashType || dest.index() == WitV0KeyHashType);
 
-        const auto keyID = dest.index() == PKHashType ? CKeyID(std::get<PKHash>(dest)) : CKeyID(std::get<WitnessV0KeyHash>(dest));
+        const auto keyID = CKeyID::FromOrDefaultDestination(dest, KeyType::MNOperatorKeyType);
         std::copy(keyID.begin(), keyID.end(), beneficiary.begin());
         minerAddress = GetScriptForDestination(dest);
     } else {
@@ -2421,62 +2421,6 @@
         minerAddress = GetScriptForDestination(dest);
     }
 
-<<<<<<< HEAD
-    if (IsEVMEnabled(pindex->nHeight, cache, chainparams.GetConsensus())) {
-        CKeyID minter;
-        assert(block.ExtractMinterKey(minter));
-        CScript minerAddress;
-
-        if (!fMockNetwork) {
-            const auto id = cache.GetMasternodeIdByOperator(minter);
-            assert(id);
-            const auto node = cache.GetMasternode(*id);
-            assert(node);
-
-            auto height = node->creationHeight;
-            auto mnID = *id;
-            if (!node->collateralTx.IsNull()) {
-                const auto idHeight = cache.GetNewCollateral(node->collateralTx);
-                assert(idHeight);
-                height = idHeight->blockHeight - GetMnResignDelay(std::numeric_limits<int>::max());
-                mnID = node->collateralTx;
-            }
-
-            const auto blockindex = ::ChainActive()[height];
-            assert(blockindex);
-
-            CTransactionRef tx;
-            uint256 hash_block;
-            assert(GetTransaction(mnID, tx, Params().GetConsensus(), hash_block, blockindex));
-            assert(tx->vout.size() >= 2);
-
-            CTxDestination dest;
-            assert(ExtractDestination(tx->vout[1].scriptPubKey, dest));
-            assert(dest.index() == PKHashType || dest.index() == WitV0KeyHashType);
-
-            const auto keyID = CKeyID::FromOrDefaultDestination(dest, KeyType::MNOperatorKeyType);
-            std::copy(keyID.begin(), keyID.end(), beneficiary.begin());
-            minerAddress = GetScriptForDestination(dest);
-        } else {
-            std::copy(minter.begin(), minter.end(), beneficiary.begin());
-            const auto dest = PKHash(minter);
-            minerAddress = GetScriptForDestination(dest);
-        }
-
-        CrossBoundaryResult result;
-        const auto blockResult = evm_try_finalize(result, evmContext, false, block.nBits, beneficiary, block.GetBlockTime());
-        auto evmBlockHash = std::vector<uint8_t>(blockResult.block_hash.begin(), blockResult.block_hash.end());
-        std::reverse(evmBlockHash.begin(), evmBlockHash.end());
-
-        cache.SetVMDomainBlockEdge(VMDomainEdge::DVMToEVM, block.GetHash(), uint256(evmBlockHash));
-        cache.SetVMDomainBlockEdge(VMDomainEdge::EVMToDVM, uint256(evmBlockHash), block.GetHash());
-
-        if (!blockResult.failed_transactions.empty()) {
-            std::vector<std::string> failedTransactions;
-            for (const auto& rust_string : blockResult.failed_transactions) {
-                failedTransactions.emplace_back(rust_string.data(), rust_string.length());
-            }
-=======
     CrossBoundaryResult result;
     const auto blockResult = evm_try_finalize(result, evmContext, false, block.nBits, beneficiary, block.GetBlockTime());
     if (!result.ok) {
@@ -2487,7 +2431,6 @@
     
     cache.SetVMDomainBlockEdge(VMDomainEdge::DVMToEVM, block.GetHash(), evmBlockHash);
     cache.SetVMDomainBlockEdge(VMDomainEdge::EVMToDVM, evmBlockHash, block.GetHash());
->>>>>>> e28d013a
 
     if (!blockResult.failed_transactions.empty()) {
         std::vector<std::string> failedTransactions;
