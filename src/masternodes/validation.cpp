--- conflicted
+++ resolved
@@ -664,20 +664,11 @@
                     TrackLiveBalances(cache, balances, EconomyKeys::BatchRoundingExcess);
                 }
 
-<<<<<<< HEAD
-            // All done. Ready to save the overall auction.
-            cache.StoreAuction(vaultId, CAuctionData{
-                    uint32_t(batches.size()),
-                    pindex->nHeight + DeFiParams().GetConsensus().blocksCollateralAuction(),
-                    cache.GetLoanLiquidationPenalty()
-            });
-=======
                 // All done. Ready to save the overall auction.
                 cache.StoreAuction(vaultId,
                                     CAuctionData{uint32_t(batches.size()),
-                                                pindex->nHeight + chainparams.GetConsensus().blocksCollateralAuction(),
+                                                pindex->nHeight + DeFiParams().GetConsensus().blocksCollateralAuction(),
                                                 cache.GetLoanLiquidationPenalty()});
->>>>>>> 82e88328
 
                 // Store state in vault DB
                 if (pvaultHistoryDB) {
