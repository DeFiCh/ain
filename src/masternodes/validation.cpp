--- conflicted
+++ resolved
@@ -2441,45 +2441,19 @@
         RevertFailedTransferDomainTxs(failedTransactions, block, chainparams.GetConsensus(), pindex->nHeight, cache);
     }
 
-<<<<<<< HEAD
     const auto attributes = cache.GetAttributes();
     assert(attributes);
     CDataStructureV0 evmFeesKey{AttributeTypes::Live, ParamIDs::Economy, EconomyKeys::EVMFees};
     auto evmFees = attributes->GetValue(evmFeesKey, CEvmFees{});
-
-    if (pindex->nHeight >= chainparams.GetConsensus().ChangiIntermediateHeight4) {
-        cache.AddBalance(Params().GetConsensus().burnAddress, {DCT_ID{}, static_cast<CAmount>(blockResult.total_burnt_fees)});
-        cache.AddBalance(minerAddress, {DCT_ID{}, static_cast<CAmount>(blockResult.total_priority_fees)});
-        evmFees.paid += static_cast<CAmount>(blockResult.total_priority_fees);
-        evmFees.burnt += static_cast<CAmount>(blockResult.total_burnt_fees);
-    }
-    else {
-        cache.AddBalance(minerAddress, {DCT_ID{}, static_cast<CAmount>(blockResult.total_burnt_fees)});
-    }
-
+  
+    cache.AddBalance(Params().GetConsensus().burnAddress, {DCT_ID{}, static_cast<CAmount>(blockResult.total_burnt_fees)});
+    cache.AddBalance(minerAddress, {DCT_ID{}, static_cast<CAmount>(blockResult.total_priority_fees)});
+  
+    evmFees.paid += static_cast<CAmount>(blockResult.total_priority_fees);
+    evmFees.burnt += static_cast<CAmount>(blockResult.total_burnt_fees);
+  
     attributes->SetValue(evmFeesKey, evmFees);
     cache.SetVariable(*attributes);
-}
-
-static void ProcessChangiIntermediate4(const CBlockIndex* pindex, CCustomCSView& cache, const CChainParams& chainparams) {
-    if (pindex->nHeight != chainparams.GetConsensus().ChangiIntermediateHeight4 || IsRegtestNetwork()) {
-        return;
-    }
-
-    auto attributes = cache.GetAttributes();
-    assert(attributes);
-
-    CDataStructureV0 evm_dvm{AttributeTypes::Transfer, TransferIDs::Edges, TransferKeys::EVM_DVM};
-    CDataStructureV0 dvm_evm{AttributeTypes::Transfer, TransferIDs::Edges, TransferKeys::DVM_EVM};
-
-    attributes->SetValue(evm_dvm, true);
-    attributes->SetValue(dvm_evm, true);
-
-    cache.SetVariable(*attributes);
-=======
-    cache.AddBalance(Params().GetConsensus().burnAddress, {DCT_ID{}, static_cast<CAmount>(blockResult.total_burnt_fees)});
-    cache.AddBalance(minerAddress, {DCT_ID{}, static_cast<CAmount>(blockResult.total_priority_fees)});
->>>>>>> a57e778e
 }
 
 void ProcessDeFiEvent(const CBlock &block, const CBlockIndex* pindex, CCustomCSView& mnview, const CCoinsViewCache& view, const CChainParams& chainparams, const CreationTxs &creationTxs, const uint64_t evmQueueId, std::array<uint8_t, 20>& beneficiary) {
