--- conflicted
+++ resolved
@@ -2422,11 +2422,7 @@
     }
 
     CrossBoundaryResult result;
-<<<<<<< HEAD
-    const auto blockResult = evm_try_construct_block(result, evmQueueId, block.nBits, beneficiary, block.GetBlockTime());
-=======
-    const auto blockResult = evm_try_finalize(result, evmQueueId, false, block.nBits, beneficiary, block.GetBlockTime(), pindex->nHeight);
->>>>>>> 5bd8d426
+    const auto blockResult = evm_try_construct_block(result, evmQueueId, block.nBits, beneficiary, block.GetBlockTime(), pindex->nHeight);
     if (!result.ok) {
         return Res::Err(result.reason.c_str());
     }
