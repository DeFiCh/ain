// Copyright (c) DeFi Blockchain Developers
// Distributed under the MIT software license, see the accompanying
// file LICENSE or http://www.opensource.org/licenses/mit-license.php.

#include <ain_rs_exports.h>
#include <chain.h>
#include <masternodes/accountshistory.h>
#include <masternodes/govvariables/attributes.h>
#include <masternodes/govvariables/loan_daily_reward.h>
#include <masternodes/govvariables/lp_daily_dfi_reward.h>
#include <masternodes/govvariables/lp_splits.h>
#include <masternodes/govvariables/loan_splits.h>
#include <masternodes/historywriter.h>
#include <masternodes/masternodes.h>
#include <masternodes/mn_checks.h>
#include <masternodes/mn_rpc.h>
#include <masternodes/validation.h>
#include <masternodes/threadpool.h>
#include <masternodes/vaulthistory.h>
#include <validation.h>

#include <boost/asio.hpp>

#define MILLI 0.001

template<typename GovVar>
static void UpdateDailyGovVariables(const std::map<CommunityAccountType, uint32_t>::const_iterator& incentivePair, CCustomCSView& cache, int nHeight) {
    if (incentivePair != Params().GetConsensus().newNonUTXOSubsidies.end())
    {
        CAmount subsidy = CalculateCoinbaseReward(GetBlockSubsidy(nHeight, Params().GetConsensus()), incentivePair->second);
        subsidy *= Params().GetConsensus().blocksPerDay();
        // Change daily LP reward if it has changed
        auto var = cache.GetVariable(GovVar::TypeName());
        if (var) {
            // Cast to avoid UniValue in GovVariable Export/ImportserliazedSplits.emplace(it.first.v, it.second);
            auto lpVar = dynamic_cast<GovVar*>(var.get());
            if (lpVar && lpVar->dailyReward != subsidy) {
                lpVar->dailyReward = subsidy;
                lpVar->Apply(cache, nHeight);
                cache.SetVariable(*lpVar);
            }
        }
    }
}

static void ProcessRewardEvents(const CBlockIndex* pindex, CCustomCSView& cache, const CChainParams& chainparams) {

    // Hard coded LP_DAILY_DFI_REWARD change
    if (pindex->nHeight >= chainparams.GetConsensus().EunosHeight)
    {
        const auto& incentivePair = chainparams.GetConsensus().newNonUTXOSubsidies.find(CommunityAccountType::IncentiveFunding);
        UpdateDailyGovVariables<LP_DAILY_DFI_REWARD>(incentivePair, cache, pindex->nHeight);
    }

    // Hard coded LP_DAILY_LOAN_TOKEN_REWARD change
    if (pindex->nHeight >= chainparams.GetConsensus().FortCanningHeight)
    {
        const auto& incentivePair = chainparams.GetConsensus().newNonUTXOSubsidies.find(CommunityAccountType::Loan);
        UpdateDailyGovVariables<LP_DAILY_LOAN_TOKEN_REWARD>(incentivePair, cache, pindex->nHeight);
    }

    // hardfork commissions update
    const auto distributed = cache.UpdatePoolRewards(
            [&](CScript const & owner, DCT_ID tokenID) {
                cache.CalculateOwnerRewards(owner, pindex->nHeight);
                return cache.GetBalance(owner, tokenID);
            },
            [&](CScript const & from, CScript const & to, CTokenAmount amount) {
                if (!from.empty()) {
                    auto res = cache.SubBalance(from, amount);
                    if (!res) {
                        LogPrintf("Custom pool rewards: can't subtract balance of %s: %s, height %ld\n", from.GetHex(), res.msg, pindex->nHeight);
                        return res;
                    }
                }
                if (!to.empty()) {
                    auto res = cache.AddBalance(to, amount);
                    if (!res) {
                        LogPrintf("Can't apply reward to %s: %s, %ld\n", to.GetHex(), res.msg, pindex->nHeight);
                        return res;
                    }
                    cache.UpdateBalancesHeight(to, pindex->nHeight + 1);
                }
                return Res::Ok();
            },
            pindex->nHeight
    );

    auto res = cache.SubCommunityBalance(CommunityAccountType::IncentiveFunding, distributed.first);
    if (!res.ok) {
        LogPrintf("Pool rewards: can't update community balance: %s. Block %ld (%s)\n", res.msg, pindex->nHeight, pindex->phashBlock->GetHex());
    } else {
        if (distributed.first != 0)
            LogPrint(BCLog::ACCOUNTCHANGE, "AccountChange: event=ProcessRewardEvents fund=%s change=%s\n", GetCommunityAccountName(CommunityAccountType::IncentiveFunding), (CBalances{{{{0}, -distributed.first}}}.ToString()));
    }

    if (pindex->nHeight >= chainparams.GetConsensus().FortCanningHeight) {
        res = cache.SubCommunityBalance(CommunityAccountType::Loan, distributed.second);
        if (!res.ok) {
            LogPrintf("Pool rewards: can't update community balance: %s. Block %ld (%s)\n", res.msg, pindex->nHeight, pindex->phashBlock->GetHex());
        } else {
            if (distributed.second != 0)
                LogPrint(BCLog::ACCOUNTCHANGE, "AccountChange: event=ProcessRewardEvents fund=%s change=%s\n", GetCommunityAccountName(CommunityAccountType::Loan), (CBalances{{{{0}, -distributed.second}}}.ToString()));
        }
    }
}


static void ProcessICXEvents(const CBlockIndex* pindex, CCustomCSView& cache, const CChainParams& chainparams) {
    if (pindex->nHeight < chainparams.GetConsensus().EunosHeight) {
        return;
    }

    bool isPreEunosPaya = pindex->nHeight < chainparams.GetConsensus().EunosPayaHeight;

    cache.ForEachICXOrderExpire([&](CICXOrderView::StatusKey const& key, uint8_t status) {
        if (static_cast<int>(key.first) != pindex->nHeight)
            return false;

        auto order = cache.GetICXOrderByCreationTx(key.second);
        if (!order)
            return true;

        if (order->orderType == CICXOrder::TYPE_INTERNAL) {
            CTokenAmount amount{order->idToken, order->amountToFill};
            CScript txidaddr(order->creationTx.begin(), order->creationTx.end());
            auto res = cache.SubBalance(txidaddr, amount);
            if (!res)
                LogPrintf("Can't subtract balance from order (%s) txidaddr: %s\n", order->creationTx.GetHex(), res.msg);
            else {
                cache.CalculateOwnerRewards(order->ownerAddress, pindex->nHeight);
                cache.AddBalance(order->ownerAddress, amount);
            }
        }

        cache.ICXCloseOrderTx(*order, status);

        return true;
    }, pindex->nHeight);

    cache.ForEachICXMakeOfferExpire([&](CICXOrderView::StatusKey const& key, uint8_t status) {
        if (static_cast<int>(key.first) != pindex->nHeight)
            return false;

        auto offer = cache.GetICXMakeOfferByCreationTx(key.second);
        if (!offer)
            return true;

        auto order = cache.GetICXOrderByCreationTx(offer->orderTx);
        if (!order)
            return true;

        CScript txidAddr(offer->creationTx.begin(), offer->creationTx.end());
        CTokenAmount takerFee{DCT_ID{0}, offer->takerFee};

        if ((order->orderType == CICXOrder::TYPE_INTERNAL && !cache.ExistedICXSubmitDFCHTLC(offer->creationTx, isPreEunosPaya)) ||
            (order->orderType == CICXOrder::TYPE_EXTERNAL && !cache.ExistedICXSubmitEXTHTLC(offer->creationTx, isPreEunosPaya))) {
            auto res = cache.SubBalance(txidAddr, takerFee);
            if (!res)
                LogPrintf("Can't subtract takerFee from offer (%s) txidAddr: %s\n", offer->creationTx.GetHex(), res.msg);
            else {
                cache.CalculateOwnerRewards(offer->ownerAddress, pindex->nHeight);
                cache.AddBalance(offer->ownerAddress, takerFee);
            }
        }

        cache.ICXCloseMakeOfferTx(*offer, status);

        return true;
    }, pindex->nHeight);

    cache.ForEachICXSubmitDFCHTLCExpire([&](CICXOrderView::StatusKey const& key, uint8_t status) {
        if (static_cast<int>(key.first) != pindex->nHeight)
            return false;

        auto dfchtlc = cache.GetICXSubmitDFCHTLCByCreationTx(key.second);
        if (!dfchtlc)
            return true;

        auto offer = cache.GetICXMakeOfferByCreationTx(dfchtlc->offerTx);
        if (!offer)
            return true;

        auto order = cache.GetICXOrderByCreationTx(offer->orderTx);
        if (!order)
            return true;

        bool refund = false;

        if (status == CICXSubmitDFCHTLC::STATUS_EXPIRED && order->orderType == CICXOrder::TYPE_INTERNAL) {
            if (!cache.ExistedICXSubmitEXTHTLC(dfchtlc->offerTx, isPreEunosPaya)) {
                CTokenAmount makerDeposit{DCT_ID{0}, offer->takerFee};
                cache.CalculateOwnerRewards(order->ownerAddress, pindex->nHeight);
                cache.AddBalance(order->ownerAddress, makerDeposit);
                refund = true;
            }
        } else if (status == CICXSubmitDFCHTLC::STATUS_REFUNDED)
            refund = true;

        if (refund) {
            CScript ownerAddress;
            if (order->orderType == CICXOrder::TYPE_INTERNAL)
                ownerAddress = CScript(order->creationTx.begin(), order->creationTx.end());
            else if (order->orderType == CICXOrder::TYPE_EXTERNAL)
                ownerAddress = offer->ownerAddress;

            CTokenAmount amount{order->idToken, dfchtlc->amount};
            CScript txidaddr = CScript(dfchtlc->creationTx.begin(), dfchtlc->creationTx.end());
            auto res = cache.SubBalance(txidaddr, amount);
            if (!res)
                LogPrintf("Can't subtract balance from dfc htlc (%s) txidaddr: %s\n", dfchtlc->creationTx.GetHex(), res.msg);
            else {
                cache.CalculateOwnerRewards(ownerAddress, pindex->nHeight);
                cache.AddBalance(ownerAddress, amount);
            }

            cache.ICXCloseDFCHTLC(*dfchtlc, status);
        }

        return true;
    }, pindex->nHeight);

    cache.ForEachICXSubmitEXTHTLCExpire([&](CICXOrderView::StatusKey const& key, uint8_t status) {
        if (static_cast<int>(key.first) != pindex->nHeight)
            return false;

        auto exthtlc = cache.GetICXSubmitEXTHTLCByCreationTx(key.second);
        if (!exthtlc)
            return true;

        auto offer = cache.GetICXMakeOfferByCreationTx(exthtlc->offerTx);
        if (!offer)
            return true;

        auto order = cache.GetICXOrderByCreationTx(offer->orderTx);
        if (!order)
            return true;

        if (status == CICXSubmitEXTHTLC::STATUS_EXPIRED && order->orderType == CICXOrder::TYPE_EXTERNAL) {
            if (!cache.ExistedICXSubmitDFCHTLC(exthtlc->offerTx, isPreEunosPaya)) {
                CTokenAmount makerDeposit{DCT_ID{0}, offer->takerFee};
                cache.CalculateOwnerRewards(order->ownerAddress, pindex->nHeight);
                cache.AddBalance(order->ownerAddress, makerDeposit);
                cache.ICXCloseEXTHTLC(*exthtlc, status);
            }
        }

        return true;
    },  pindex->nHeight);
}

static uint32_t GetNextBurnPosition() {
    return nPhantomBurnTx++;
}

// Burn non-transaction amounts, that is burns that are not sent directly to the burn address
// in a account or UTXO transaction. When parsing TXs via ConnectBlock that result in a burn
// from an account in this way call the function below. This will add the burn to the map to
// be added to the burn index as a phantom TX appended to the end of the connecting block.
Res AddNonTxToBurnIndex(const CScript& from, const CBalances& amounts)
{
    return mapBurnAmounts[from].AddBalances(amounts.balances);
}

static void ProcessEunosEvents(const CBlockIndex* pindex, CCustomCSView& cache, const CChainParams& chainparams) {
    if (pindex->nHeight != chainparams.GetConsensus().EunosHeight) {
        return;
    }

    // Move funds from old burn address to new one
    CBalances burnAmounts;
    cache.ForEachBalance([&burnAmounts](CScript const & owner, CTokenAmount balance) {
        if (owner != Params().GetConsensus().retiredBurnAddress) {
            return false;
        }

        burnAmounts.Add({balance.nTokenId, balance.nValue});

        return true;
    }, BalanceKey{chainparams.GetConsensus().retiredBurnAddress, DCT_ID{}});

    AddNonTxToBurnIndex(chainparams.GetConsensus().retiredBurnAddress, burnAmounts);

    // Zero foundation balances
    for (const auto& script : chainparams.GetConsensus().accountDestruction)
    {
        CBalances zeroAmounts;
        cache.ForEachBalance([&zeroAmounts, script](CScript const & owner, CTokenAmount balance) {
            if (owner != script) {
                return false;
            }

            zeroAmounts.Add({balance.nTokenId, balance.nValue});

            return true;
        }, BalanceKey{script, DCT_ID{}});

        cache.SubBalances(script, zeroAmounts);
    }

    // Add any non-Tx burns to index as phantom Txs
    for (const auto& item : mapBurnAmounts)
    {
        for (const auto& subItem : item.second.balances)
        {
            // If amount cannot be deducted then burn skipped.
            auto result = cache.SubBalance(item.first, {subItem.first, subItem.second});
            if (result.ok)
            {
                cache.AddBalance(chainparams.GetConsensus().burnAddress, {subItem.first, subItem.second});

                // Add transfer as additional TX in block
                cache.GetHistoryWriters().WriteAccountHistory({Params().GetConsensus().burnAddress, static_cast<uint32_t>(pindex->nHeight), GetNextBurnPosition()},
                                                    {uint256{}, static_cast<uint8_t>(CustomTxType::AccountToAccount), {{subItem.first, subItem.second}}});
            }
            else // Log burn failure
            {
                CTxDestination dest;
                ExtractDestination(item.first, dest);
                LogPrintf("Burn failed: %s Address: %s Token: %d Amount: %d\n", result.msg, EncodeDestination(dest), subItem.first.v, subItem.second);
            }
        }
    }

    mapBurnAmounts.clear();
}

static void ProcessOracleEvents(const CBlockIndex* pindex, CCustomCSView& cache, const CChainParams& chainparams){
    if (pindex->nHeight < chainparams.GetConsensus().FortCanningHeight) {
        return;
    }
    auto blockInterval = cache.GetIntervalBlock();
    if (pindex->nHeight % blockInterval != 0) {
        return;
    }
    cache.ForEachFixedIntervalPrice([&](const CTokenCurrencyPair&, CFixedIntervalPrice fixedIntervalPrice){
        // Ensure that we update active and next regardless of state of things
        // And SetFixedIntervalPrice on each evaluation of this block.

        // As long as nextPrice exists, move the buffers.
        // If nextPrice doesn't exist, active price is retained.
        // nextPrice starts off as empty. Will be replaced by the next
        // aggregate, as long as there's a new price available.
        // If there is no price, nextPrice will remain empty.
        // This guarantees that the last price will continue to exists,
        // while the overall validity check still fails.

        // Furthermore, the time stamp is always indicative of the
        // last price time.
        auto nextPrice = fixedIntervalPrice.priceRecord[1];
        if (nextPrice > 0) {
            fixedIntervalPrice.priceRecord[0] = fixedIntervalPrice.priceRecord[1];
        }
        // keep timestamp updated
        fixedIntervalPrice.timestamp = pindex->nTime;
        // Use -1 to indicate empty price
        fixedIntervalPrice.priceRecord[1] = -1;
        auto aggregatePrice = GetAggregatePrice(cache,
                                                fixedIntervalPrice.priceFeedId.first,
                                                fixedIntervalPrice.priceFeedId.second,
                                                pindex->nTime);
        if (aggregatePrice) {
            fixedIntervalPrice.priceRecord[1] = aggregatePrice;
        } else {
            LogPrint(BCLog::ORACLE,"ProcessOracleEvents(): No aggregate price available: %s\n", aggregatePrice.msg);
        }
        auto res = cache.SetFixedIntervalPrice(fixedIntervalPrice);
        if (!res) {
            LogPrintf("Error: SetFixedIntervalPrice failed: %s\n", res.msg);
        }
        return true;
    });
}

std::vector<CAuctionBatch> CollectAuctionBatches(const CVaultAssets& vaultAssets, const TAmounts& collBalances, const TAmounts& loanBalances)
{
    constexpr const uint64_t batchThreshold = 10000 * COIN; // 10k USD
    auto totalCollateralsValue = vaultAssets.totalCollaterals;
    auto totalLoansValue = vaultAssets.totalLoans;

    auto maxCollateralsValue = totalCollateralsValue;
    auto maxLoansValue = totalLoansValue;
    auto maxCollBalances = collBalances;

    auto CreateAuctionBatch = [&maxCollBalances, &collBalances](CTokenAmount loanAmount, CAmount chunk) {
        CAuctionBatch batch{};
        batch.loanAmount = loanAmount;
        for (const auto& tAmount : collBalances) {
            auto& maxCollBalance = maxCollBalances[tAmount.first];
            auto collValue = std::min(MultiplyAmounts(tAmount.second, chunk), maxCollBalance);
            batch.collaterals.Add({tAmount.first, collValue});
            maxCollBalance -= collValue;
        }
        return batch;
    };

    std::vector<CAuctionBatch> batches;
    for (const auto& loan : vaultAssets.loans) {
        auto maxLoanAmount = loanBalances.at(loan.nTokenId);
        auto loanChunk = std::min(uint64_t(DivideAmounts(loan.nValue, totalLoansValue)), maxLoansValue);
        auto collateralChunkValue = std::min(uint64_t(MultiplyAmounts(loanChunk, totalCollateralsValue)), maxCollateralsValue);
        if (collateralChunkValue > batchThreshold) {
            auto chunk = DivideAmounts(batchThreshold, collateralChunkValue);
            auto loanAmount = MultiplyAmounts(maxLoanAmount, chunk);
            for (auto chunks = COIN; chunks > 0; chunks -= chunk) {
                chunk = std::min(chunk, chunks);
                loanAmount = std::min(loanAmount, maxLoanAmount);
                auto collateralChunk = MultiplyAmounts(chunk, loanChunk);
                batches.push_back(CreateAuctionBatch({loan.nTokenId, loanAmount}, collateralChunk));
                maxLoanAmount -= loanAmount;
            }
        } else {
            auto loanAmount = CTokenAmount{loan.nTokenId, maxLoanAmount};
            batches.push_back(CreateAuctionBatch(loanAmount, loanChunk));
        }
        maxLoansValue -= loan.nValue;
        maxCollateralsValue -= collateralChunkValue;
    }
    // return precision loss balanced
    for (auto& collateral : maxCollBalances) {
        auto it = batches.begin();
        auto lastValue = collateral.second;
        while (collateral.second > 0) {
            if (it == batches.end()) {
                it = batches.begin();
                if (lastValue == collateral.second) {
                    // we fail to update any batch
                    // extreme small collateral going to first batch
                    it->collaterals.Add({collateral.first, collateral.second});
                    break;
                }
                lastValue = collateral.second;
            }
            if (it->collaterals.balances.count(collateral.first) > 0) {
                it->collaterals.Add({collateral.first, 1});
                --collateral.second;
            }
            ++it;
        }
    }
    return batches;
}

static void ProcessLoanEvents(const CBlockIndex* pindex, CCustomCSView& cache, const CChainParams& chainparams)
{
    if (pindex->nHeight < chainparams.GetConsensus().FortCanningHeight) {
        return;
    }

    std::vector<CLoanSchemeMessage> loanUpdates;
    cache.ForEachDelayedLoanScheme([&pindex, &loanUpdates](const std::pair<std::string, uint64_t>& key, const CLoanSchemeMessage& loanScheme) {
        if (key.second == static_cast<uint64_t>(pindex->nHeight)) {
            loanUpdates.push_back(loanScheme);
        }
        return true;
    });

    for (const auto& loanScheme : loanUpdates) {
        // Make sure loan still exist, that it has not been destroyed in the mean time.
        if (cache.GetLoanScheme(loanScheme.identifier)) {
            cache.StoreLoanScheme(loanScheme);
        }
        cache.EraseDelayedLoanScheme(loanScheme.identifier, pindex->nHeight);
    }

    std::vector<std::string> loanDestruction;
    cache.ForEachDelayedDestroyScheme([&pindex, &loanDestruction](const std::string& key, const uint64_t& height) {
        if (height == static_cast<uint64_t>(pindex->nHeight)) {
            loanDestruction.push_back(key);
        }
        return true;
    });

    for (const auto& loanDestroy : loanDestruction) {
        cache.EraseLoanScheme(loanDestroy);
        cache.EraseDelayedDestroyScheme(loanDestroy);
    }

    if (!loanDestruction.empty()) {
        CCustomCSView viewCache(cache);
        auto defaultLoanScheme = cache.GetDefaultLoanScheme();
        cache.ForEachVault([&](const CVaultId& vaultId, CVaultData vault) {
            if (!cache.GetLoanScheme(vault.schemeId)) {
                vault.schemeId = *defaultLoanScheme;
                viewCache.UpdateVault(vaultId, vault);
            }
            return true;
        });
        viewCache.Flush();
    }

    if (pindex->nHeight % chainparams.GetConsensus().blocksCollateralizationRatioCalculation() == 0) {
        bool useNextPrice = false, requireLivePrice = true;

        auto &pool = DfTxTaskPool->pool;

        struct VaultWithCollateralInfo {
            CVaultId vaultId;
            CBalances collaterals;
            CVaultAssets vaultAssets;
            CVaultData vault;
        };

        struct LiquidationVaults {
            public:
                AtomicMutex m;
                std::vector<VaultWithCollateralInfo> vaults;
        };
        LiquidationVaults lv;

        TaskGroup g;

        const auto markCompleted = [&g] { g.RemoveTask(); };

        cache.ForEachVaultCollateral(
            [&](const CVaultId &vaultId, const CBalances &collaterals) {
                g.AddTask();

                CVaultId vaultIdCopy = vaultId;
                CBalances collateralsCopy = collaterals;

                boost::asio::post(pool, [
                    vaultIdCopy, collateralsCopy,
                    &cache, pindex,
                    useNextPrice, requireLivePrice,
                    &lv, &markCompleted] {

                    auto vaultId = vaultIdCopy;
                    auto collaterals = collateralsCopy;

                    auto vaultAssets  = cache.GetVaultAssets(
                        vaultId, collaterals, pindex->nHeight, pindex->nTime, useNextPrice, requireLivePrice);

                    if (!vaultAssets) {
                        markCompleted();
                        return;
                    }

                    auto vault = cache.GetVault(vaultId);
                    assert(vault);

                    auto scheme = cache.GetLoanScheme(vault->schemeId);
                    assert(scheme);

                    if (scheme->ratio <= vaultAssets.val->ratio()) {
                        // All good, within ratio, nothing more to do.
                        markCompleted();
                        return;
                    }

                    {
                        std::unique_lock lock{lv.m};
                        lv.vaults.push_back(VaultWithCollateralInfo{vaultId, collaterals, vaultAssets, *vault});
                    }
                    markCompleted();
                });
                return true;
            });

        g.WaitForCompletion();

        {
            std::unique_lock lock{lv.m};
            for (auto &[vaultId, collaterals, vaultAssets, vault]: lv.vaults) {

                // Time to liquidate vault.
                vault.isUnderLiquidation = true;
                cache.StoreVault(vaultId, vault);
                auto loanTokens = cache.GetLoanTokens(vaultId);
                assert(loanTokens);

                // Get the interest rate for each loan token in the vault, find
                // the interest value and move it to the totals, removing it from the
                // vault, while also stopping the vault from accumulating interest
                // further. Note, however, it's added back so that it's accurate
                // for auction calculations.
                CBalances totalInterest;
                for (auto it = loanTokens->balances.begin(); it != loanTokens->balances.end();) {
                    const auto &[tokenId, tokenValue] = *it;

                    auto rate = cache.GetInterestRate(vaultId, tokenId, pindex->nHeight);
                    assert(rate);

                    auto subInterest = TotalInterest(*rate, pindex->nHeight);
                    if (subInterest > 0) {
                        totalInterest.Add({tokenId, subInterest});
                    }

                    // Remove loan from the vault
                    cache.SubLoanToken(vaultId, {tokenId, tokenValue});

                    if (const auto token = cache.GetToken("DUSD"); token && token->first == tokenId) {
                        TrackDUSDSub(cache, {tokenId, tokenValue});
                    }

                    // Remove interest from the vault
                    cache.DecreaseInterest(pindex->nHeight,
                                            vaultId,
                                            vault.schemeId,
                                            tokenId,
                                            tokenValue,
                                            subInterest < 0 || (!subInterest && rate->interestPerBlock.negative)
                                                ? std::numeric_limits<CAmount>::max()
                                                : subInterest);

                    // Putting this back in now for auction calculations.
                    it->second += subInterest;

                    // If loan amount fully negated then remove it
                    if (it->second < 0) {
                        TrackNegativeInterest(cache, {tokenId, tokenValue});

                        it = loanTokens->balances.erase(it);
                    } else {
                        if (subInterest < 0) {
                            TrackNegativeInterest(cache, {tokenId, std::abs(subInterest)});
                        }

                        ++it;
                    }
                }

                // Remove the collaterals out of the vault.
                // (Prep to get the auction batches instead)
                for (const auto &col : collaterals.balances) {
                    auto tokenId    = col.first;
                    auto tokenValue = col.second;
                    cache.SubVaultCollateral(vaultId, {tokenId, tokenValue});
                }

                auto batches = CollectAuctionBatches(vaultAssets, collaterals.balances, loanTokens->balances);

                // Now, let's add the remaining amounts and store the batch.
                CBalances totalLoanInBatches{};
                for (auto i = 0u; i < batches.size(); i++) {
                    auto &batch = batches[i];
                    totalLoanInBatches.Add(batch.loanAmount);
                    auto tokenId  = batch.loanAmount.nTokenId;
                    auto interest = totalInterest.balances[tokenId];
                    if (interest > 0) {
                        auto balance       = loanTokens->balances[tokenId];
                        auto interestPart  = DivideAmounts(batch.loanAmount.nValue, balance);
                        batch.loanInterest = MultiplyAmounts(interestPart, interest);
                        totalLoanInBatches.Sub({tokenId, batch.loanInterest});
                    }
                    cache.StoreAuctionBatch({vaultId, i}, batch);
                }

                // Check if more than loan amount was generated.
                CBalances balances;
                for (const auto &[tokenId, amount] : loanTokens->balances) {
                    if (totalLoanInBatches.balances.count(tokenId)) {
                        const auto interest =
                            totalInterest.balances.count(tokenId) ? totalInterest.balances[tokenId] : 0;
                        if (totalLoanInBatches.balances[tokenId] > amount - interest) {
                            balances.Add({tokenId, totalLoanInBatches.balances[tokenId] - (amount - interest)});
                        }
                    }
                }

                // Only store to attributes if there has been a rounding error.
                if (!balances.balances.empty()) {
                    TrackLiveBalances(cache, balances, EconomyKeys::BatchRoundingExcess);
                }

                // All done. Ready to save the overall auction.
                cache.StoreAuction(vaultId,
                                    CAuctionData{uint32_t(batches.size()),
                                                pindex->nHeight + chainparams.GetConsensus().blocksCollateralAuction(),
                                                cache.GetLoanLiquidationPenalty()});

                // Store state in vault DB
                if (pvaultHistoryDB) {
                    pvaultHistoryDB->WriteVaultState(cache, *pindex, vaultId, vaultAssets.ratio());
                }
            }
        }

    }

    CAccountsHistoryWriter view(cache, pindex->nHeight, ~0u, pindex->GetBlockHash(), uint8_t(CustomTxType::AuctionBid));

    view.ForEachVaultAuction([&](const CVaultId& vaultId, const CAuctionData& data) {
        if (data.liquidationHeight != uint32_t(pindex->nHeight)) {
            return false;
        }
        auto vault = view.GetVault(vaultId);
        assert(vault);

        CBalances balances;
        for (uint32_t i = 0; i < data.batchCount; i++) {
            auto batch = view.GetAuctionBatch({vaultId, i});
            assert(batch);

            if (auto bid = view.GetAuctionBid({vaultId, i})) {
                auto bidOwner = bid->first;
                auto bidTokenAmount = bid->second;

                auto penaltyAmount = MultiplyAmounts(batch->loanAmount.nValue, COIN + data.liquidationPenalty);
                if (bidTokenAmount.nValue < penaltyAmount) {
                    LogPrintf("WARNING: bidTokenAmount.nValue(%d) < penaltyAmount(%d)\n",
                              bidTokenAmount.nValue, penaltyAmount);
                }
                // penaltyAmount includes interest, batch as well, so we should put interest back
                // in result we have 5% penalty + interest via DEX to DFI and burn
                auto amountToBurn = penaltyAmount - batch->loanAmount.nValue + batch->loanInterest;
                if (amountToBurn > 0) {
                    CScript tmpAddress(vaultId.begin(), vaultId.end());
                    view.AddBalance(tmpAddress, {bidTokenAmount.nTokenId, amountToBurn});
                    SwapToDFIorDUSD(view, bidTokenAmount.nTokenId, amountToBurn, tmpAddress,
                                    chainparams.GetConsensus().burnAddress, pindex->nHeight);
                }

                view.CalculateOwnerRewards(bidOwner, pindex->nHeight);

                for (const auto& col : batch->collaterals.balances) {
                    auto tokenId = col.first;
                    auto tokenAmount = col.second;
                    view.AddBalance(bidOwner, {tokenId, tokenAmount});
                }

                auto amountToFill = bidTokenAmount.nValue - penaltyAmount;
                if (amountToFill > 0) {
                    // return the rest as collateral to vault via DEX to DFI
                    CScript tmpAddress(vaultId.begin(), vaultId.end());
                    view.AddBalance(tmpAddress, {bidTokenAmount.nTokenId, amountToFill});

                    SwapToDFIorDUSD(view, bidTokenAmount.nTokenId, amountToFill, tmpAddress, tmpAddress, pindex->nHeight);
                    auto amount = view.GetBalance(tmpAddress, DCT_ID{0});
                    view.SubBalance(tmpAddress, amount);
                    view.AddVaultCollateral(vaultId, amount);
                }

                auto res = view.SubMintedTokens(batch->loanAmount.nTokenId, batch->loanAmount.nValue - batch->loanInterest);
                if (!res) {
                    LogPrintf("AuctionBid: SubMintedTokens failed: %s\n", res.msg);
                }

                AuctionHistoryKey key{data.liquidationHeight, bidOwner, vaultId, i};
                AuctionHistoryValue value{bidTokenAmount, batch->collaterals.balances};
                cache.GetHistoryWriters().WriteAuctionHistory(key, value);

            } else {
                // we should return loan including interest
                view.AddLoanToken(vaultId, batch->loanAmount);
                balances.Add({batch->loanAmount.nTokenId, batch->loanInterest});

                // When tracking loan amounts remove interest.
                if (const auto token = view.GetToken("DUSD"); token && token->first == batch->loanAmount.nTokenId) {
                    TrackDUSDAdd(view, {batch->loanAmount.nTokenId, batch->loanAmount.nValue - batch->loanInterest});
                }

                if (auto token = view.GetLoanTokenByID(batch->loanAmount.nTokenId)) {
                    view.IncreaseInterest(pindex->nHeight, vaultId, vault->schemeId, batch->loanAmount.nTokenId, token->interest, batch->loanAmount.nValue);
                }
                for (const auto& col : batch->collaterals.balances) {
                    auto tokenId = col.first;
                    auto tokenAmount = col.second;
                    view.AddVaultCollateral(vaultId, {tokenId, tokenAmount});
                }
            }
        }

        // Only store to attributes if there has been a rounding error.
        if (!balances.balances.empty()) {
            TrackLiveBalances(view, balances, EconomyKeys::ConsolidatedInterest);
        }

        vault->isUnderLiquidation = false;
        view.StoreVault(vaultId, *vault);
        view.EraseAuction(vaultId, pindex->nHeight);

        // Store state in vault DB
        cache.GetHistoryWriters().WriteVaultState(view, *pindex, vaultId);

        return true;
    }, pindex->nHeight);

    view.Flush();
}

static void ProcessFutures(const CBlockIndex* pindex, CCustomCSView& cache, const CChainParams& chainparams)
{
    if (pindex->nHeight < chainparams.GetConsensus().FortCanningRoadHeight) {
        return;
    }

    auto attributes = cache.GetAttributes();
    if (!attributes) {
        return;
    }

    CDataStructureV0 activeKey{AttributeTypes::Param, ParamIDs::DFIP2203, DFIPKeys::Active};
    CDataStructureV0 blockKey{AttributeTypes::Param, ParamIDs::DFIP2203, DFIPKeys::BlockPeriod};
    CDataStructureV0 rewardKey{AttributeTypes::Param, ParamIDs::DFIP2203, DFIPKeys::RewardPct};
    if (!attributes->GetValue(activeKey, false) ||
        !attributes->CheckKey(blockKey) ||
        !attributes->CheckKey(rewardKey)) {
        return;
    }

    CDataStructureV0 startKey{AttributeTypes::Param, ParamIDs::DFIP2203, DFIPKeys::StartBlock};
    const auto startBlock = attributes->GetValue(startKey, CAmount{});
    if (pindex->nHeight < startBlock) {
        return;
    }

    const auto blockPeriod = attributes->GetValue(blockKey, CAmount{});
    if ((pindex->nHeight - startBlock) % blockPeriod != 0) {
        return;
    }

    auto time = GetTimeMillis();
    LogPrintf("Future swap settlement in progress.. (height: %d)\n", pindex->nHeight);

    const auto rewardPct = attributes->GetValue(rewardKey, CAmount{});
    const auto discount{COIN - rewardPct};
    const auto premium{COIN + rewardPct};

    std::map<DCT_ID, CFuturesPrice> futuresPrices;
    CDataStructureV0 tokenKey{AttributeTypes::Token, 0, TokenKeys::DFIP2203Enabled};

    std::vector<std::pair<DCT_ID, CLoanView::CLoanSetLoanTokenImpl>> loanTokens;

    cache.ForEachLoanToken([&](const DCT_ID& id, const CLoanView::CLoanSetLoanTokenImpl& loanToken) {
        tokenKey.typeId = id.v;
        const auto enabled = attributes->GetValue(tokenKey, true);
        if (!enabled) {
            return true;
        }

        loanTokens.emplace_back(id, loanToken);

        return true;
    });

    if (loanTokens.empty()) {
        attributes->ForEach([&](const CDataStructureV0& attr, const CAttributeValue&) {
            if (attr.type != AttributeTypes::Token) {
                return false;
            }

            tokenKey.typeId = attr.typeId;
            const auto enabled = attributes->GetValue(tokenKey, true);
            if (!enabled) {
                return true;
            }

            if (attr.key == TokenKeys::LoanMintingEnabled) {
                auto tokenId = DCT_ID{attr.typeId};
                if (auto loanToken = cache.GetLoanTokenFromAttributes(tokenId)) {
                    loanTokens.emplace_back(tokenId, *loanToken);
                }
            }

            return true;
        }, CDataStructureV0{AttributeTypes::Token});
    }

    for (const auto& [id, loanToken] : loanTokens) {

        const auto useNextPrice{false}, requireLivePrice{true};
        const auto discountPrice = cache.GetAmountInCurrency(discount, loanToken.fixedIntervalPriceId, useNextPrice, requireLivePrice);
        const auto premiumPrice = cache.GetAmountInCurrency(premium, loanToken.fixedIntervalPriceId, useNextPrice, requireLivePrice);
        if (!discountPrice || !premiumPrice) {
            continue;
        }

        futuresPrices.emplace(id, CFuturesPrice{*discountPrice, *premiumPrice});
    }

    CDataStructureV0 burnKey{AttributeTypes::Live, ParamIDs::Economy, EconomyKeys::DFIP2203Burned};
    CDataStructureV0 mintedKey{AttributeTypes::Live, ParamIDs::Economy, EconomyKeys::DFIP2203Minted};

    auto burned = attributes->GetValue(burnKey, CBalances{});
    auto minted = attributes->GetValue(mintedKey, CBalances{});

    std::map<CFuturesUserKey, CFuturesUserValue> unpaidContracts;
    std::set<CFuturesUserKey> deletionPending;

    auto dUsdToTokenSwapsCounter = 0;
    auto tokenTodUsdSwapsCounter = 0;

    cache.ForEachFuturesUserValues([&](const CFuturesUserKey& key, const CFuturesUserValue& futuresValues){

        CAccountsHistoryWriter view(cache, pindex->nHeight, GetNextAccPosition(), pindex->GetBlockHash(), uint8_t(CustomTxType::FutureSwapExecution));

        deletionPending.insert(key);

        const auto source = view.GetLoanTokenByID(futuresValues.source.nTokenId);
        assert(source);

        if (source->symbol == "DUSD") {
            const DCT_ID destId{futuresValues.destination};
            const auto destToken = view.GetLoanTokenByID(destId);
            assert(destToken);
            try {
                const auto& premiumPrice = futuresPrices.at(destId).premium;
                if (premiumPrice > 0) {
                    const auto total = DivideAmounts(futuresValues.source.nValue, premiumPrice);
                    view.AddMintedTokens(destId, total);
                    CTokenAmount destination{destId, total};
                    view.AddBalance(key.owner, destination);
                    burned.Add(futuresValues.source);
                    minted.Add(destination);
                    dUsdToTokenSwapsCounter++;
                    LogPrint(BCLog::FUTURESWAP, "ProcessFutures (): Owner %s source %s destination %s\n",
                             key.owner.GetHex(), futuresValues.source.ToString(), destination.ToString());
                }
            } catch (const std::out_of_range&) {
                unpaidContracts.emplace(key, futuresValues);
            }

        } else {
            const auto tokenDUSD = view.GetToken("DUSD");
            assert(tokenDUSD);

            try {
                const auto& discountPrice = futuresPrices.at(futuresValues.source.nTokenId).discount;
                const auto total = MultiplyAmounts(futuresValues.source.nValue, discountPrice);
                view.AddMintedTokens(tokenDUSD->first, total);
                CTokenAmount destination{tokenDUSD->first, total};
                view.AddBalance(key.owner, destination);
                burned.Add(futuresValues.source);
                minted.Add(destination);
                tokenTodUsdSwapsCounter++;
                LogPrint(BCLog::FUTURESWAP, "ProcessFutures (): Payment Owner %s source %s destination %s\n",
                         key.owner.GetHex(), futuresValues.source.ToString(), destination.ToString());
            } catch (const std::out_of_range&) {
                unpaidContracts.emplace(key, futuresValues);
            }
        }

        view.Flush();

        return true;
    }, {static_cast<uint32_t>(pindex->nHeight), {}, std::numeric_limits<uint32_t>::max()});

    const auto contractAddressValue = GetFutureSwapContractAddress(SMART_CONTRACT_DFIP_2203);
    assert(contractAddressValue);

    CDataStructureV0 liveKey{AttributeTypes::Live, ParamIDs::Economy, EconomyKeys::DFIP2203Current};

    auto balances = attributes->GetValue(liveKey, CBalances{});

    auto failedContractsCounter = unpaidContracts.size();

    // Refund unpaid contracts
    for (const auto& [key, value] : unpaidContracts) {

        CAccountsHistoryWriter subView(cache, pindex->nHeight, GetNextAccPosition(), pindex->GetBlockHash(), uint8_t(CustomTxType::FutureSwapRefund));
        subView.SubBalance(*contractAddressValue, value.source);
        subView.Flush();

        CAccountsHistoryWriter addView(cache, pindex->nHeight, GetNextAccPosition(), pindex->GetBlockHash(), uint8_t(CustomTxType::FutureSwapRefund));
        addView.AddBalance(key.owner, value.source);
        addView.Flush();

        LogPrint(BCLog::FUTURESWAP, "%s: Refund Owner %s value %s\n",
                 __func__, key.owner.GetHex(), value.source.ToString());
        balances.Sub(value.source);
    }

    for (const auto& key : deletionPending) {
        cache.EraseFuturesUserValues(key);
    }

    attributes->SetValue(burnKey, std::move(burned));
    attributes->SetValue(mintedKey, std::move(minted));

    if (!unpaidContracts.empty()) {
        attributes->SetValue(liveKey, std::move(balances));
    }

    LogPrintf("Future swap settlement completed: (%d DUSD->Token swaps," /* Continued */
              " %d Token->DUSD swaps, %d refunds (height: %d, time: %dms)\n",
              dUsdToTokenSwapsCounter, tokenTodUsdSwapsCounter, failedContractsCounter,
              pindex->nHeight, GetTimeMillis() - time);

    cache.SetVariable(*attributes);
}

static void ProcessGovEvents(const CBlockIndex* pindex, CCustomCSView& cache, const CChainParams& chainparams) {
    if (pindex->nHeight < chainparams.GetConsensus().FortCanningHeight) {
        return;
    }

    // Apply any pending GovVariable changes. Will come into effect on the next block.
    auto storedGovVars = cache.GetStoredVariables(pindex->nHeight);
    for (const auto& var : storedGovVars) {
        if (var) {
            CCustomCSView govCache(cache);
            // Add to existing ATTRIBUTES instead of overwriting.
            if (var->GetName() == "ATTRIBUTES") {
                auto govVar = cache.GetAttributes();
                govVar->time = pindex->GetBlockTime();
                auto newVar = std::dynamic_pointer_cast<ATTRIBUTES>(var);
                assert(newVar);

                CDataStructureV0 key{AttributeTypes::Param, ParamIDs::Foundation, DFIPKeys::Members};
                auto memberRemoval = newVar->GetValue(key, std::set<std::string>{});

                if (!memberRemoval.empty()) {
                    auto existingMembers = govVar->GetValue(key, std::set<CScript>{});

                    for (auto &member : memberRemoval) {
                        if (member.empty()) {
                            continue;
                        }

                        if (member[0] == '-') {
                            auto memberCopy{member};
                            const auto dest = DecodeDestination(memberCopy.erase(0, 1));
                            if (!IsValidDestination(dest)) {
                                continue;
                            }
                            existingMembers.erase(GetScriptForDestination(dest));

                        } else {
                            const auto dest = DecodeDestination(member);
                            if (!IsValidDestination(dest)) {
                                continue;
                            }
                            existingMembers.insert(GetScriptForDestination(dest));
                        }
                    }

                    govVar->SetValue(key, existingMembers);

                    // Remove this key and apply any other changes
                    newVar->EraseKey(key);
                    if (govVar->Import(newVar->Export()) && govVar->Validate(govCache) && govVar->Apply(govCache, pindex->nHeight) && govCache.SetVariable(*govVar)) {
                        govCache.Flush();
                    }
                } else {
                    if (govVar->Import(var->Export()) && govVar->Validate(govCache) && govVar->Apply(govCache, pindex->nHeight) && govCache.SetVariable(*govVar)) {
                        govCache.Flush();
                    }
                }
            } else if (var->Validate(govCache) && var->Apply(govCache, pindex->nHeight) && govCache.SetVariable(*var)) {
                govCache.Flush();
            }
        }
    }
    cache.EraseStoredVariables(static_cast<uint32_t>(pindex->nHeight));
}

static bool ApplyGovVars(CCustomCSView& cache, const CBlockIndex& pindex, const std::map<std::string, std::string>& attrs){
    if (auto govVar = cache.GetVariable("ATTRIBUTES")) {
        if (auto var = dynamic_cast<ATTRIBUTES*>(govVar.get())) {
            var->time = pindex.nTime;

            UniValue obj(UniValue::VOBJ);
            for (const auto& [key, value] : attrs) {
                obj.pushKV(key, value);
            }

            if (var->Import(obj) && var->Validate(cache) && var->Apply(cache, pindex.nHeight) && cache.SetVariable(*var)) {
                return true;
            }
        }
    }

    return false;
}

static void ProcessTokenToGovVar(const CBlockIndex* pindex, CCustomCSView& cache, const CChainParams& chainparams) {

    // Migrate at +1 height so that GetLastHeight() in Gov var
    // Validate() has a height equal to the GW fork.
    if (pindex->nHeight != chainparams.GetConsensus().FortCanningCrunchHeight + 1) {
        return;
    }

    auto time = GetTimeMillis();
    LogPrintf("Token attributes migration in progress.. (height: %d)\n", pindex->nHeight);

    std::map<DCT_ID, CLoanSetLoanToken> loanTokens;
    std::vector<CLoanSetCollateralTokenImplementation> collateralTokens;

    cache.ForEachLoanToken([&](const DCT_ID& key, const CLoanSetLoanToken& loanToken) {
        loanTokens[key] = loanToken;
        return true;
    });

    cache.ForEachLoanCollateralToken([&](const CollateralTokenKey& key, const uint256& collTokenTx) {
        auto collToken = cache.GetLoanCollateralToken(collTokenTx);
        if (collToken) {
            collateralTokens.push_back(*collToken);
        }
        return true;
    });

    // Apply fixed_interval_price_id first
    std::map<std::string, std::string> attrsFirst;
    std::map<std::string, std::string> attrsSecond;

    int loanCount = 0, collateralCount = 0;

    try {
        for (const auto& [id, token] : loanTokens) {
            std::string prefix = KeyBuilder(ATTRIBUTES::displayVersions().at(VersionTypes::v0), ATTRIBUTES::displayTypes().at(AttributeTypes::Token),id.v);
            attrsFirst[KeyBuilder(prefix, ATTRIBUTES::displayKeys().at(AttributeTypes::Token).at(TokenKeys::FixedIntervalPriceId))] = token.fixedIntervalPriceId.first + '/' + token.fixedIntervalPriceId.second;
            attrsSecond[KeyBuilder(prefix, ATTRIBUTES::displayKeys().at(AttributeTypes::Token).at(TokenKeys::LoanMintingEnabled))] = token.mintable ? "true" : "false";
            attrsSecond[KeyBuilder(prefix, ATTRIBUTES::displayKeys().at(AttributeTypes::Token).at(TokenKeys::LoanMintingInterest))] = KeyBuilder(ValueFromAmount(token.interest).get_real());
            ++loanCount;
        }

        for (const auto& token : collateralTokens) {
            std::string prefix = KeyBuilder(ATTRIBUTES::displayVersions().at(VersionTypes::v0), ATTRIBUTES::displayTypes().at(AttributeTypes::Token), token.idToken.v);
            attrsFirst[KeyBuilder(prefix, ATTRIBUTES::displayKeys().at(AttributeTypes::Token).at(TokenKeys::FixedIntervalPriceId))] = token.fixedIntervalPriceId.first + '/' + token.fixedIntervalPriceId.second;
            attrsSecond[KeyBuilder(prefix, ATTRIBUTES::displayKeys().at(AttributeTypes::Token).at(TokenKeys::LoanCollateralEnabled))] = "true";
            attrsSecond[KeyBuilder(prefix, ATTRIBUTES::displayKeys().at(AttributeTypes::Token).at(TokenKeys::LoanCollateralFactor))] = KeyBuilder(ValueFromAmount(token.factor).get_real());
            ++collateralCount;
        }

        CCustomCSView govCache(cache);
        if (ApplyGovVars(govCache, *pindex, attrsFirst) && ApplyGovVars(govCache, *pindex, attrsSecond)) {
            govCache.Flush();

            // Erase old tokens afterwards to avoid invalid state during transition
            for (const auto& item : loanTokens) {
                cache.EraseLoanToken(item.first);
            }

            for (const auto& token : collateralTokens) {
                cache.EraseLoanCollateralToken(token);
            }
        }

        LogPrintf("Token attributes migration complete: " /* Continued */
                  "(%d loan tokens, %d collateral tokens, height: %d, time: %dms)\n",
                  loanCount, collateralCount, pindex->nHeight, GetTimeMillis() - time);

    } catch(std::out_of_range&) {
        LogPrintf("Non-existant map entry referenced in loan/collateral token to Gov var migration\n");
    }
}

template<typename T>
static inline T CalculateNewAmount(const int multiplier, const T amount) {
    return multiplier < 0 ? amount / std::abs(multiplier) : amount * multiplier;
}

size_t RewardConsolidationWorkersCount() {
    const size_t workersMax = GetNumCores() - 1;
    return workersMax > 2 ? workersMax : 3;
}

// Note: Be careful with lambda captures and default args. GCC 11.2.0, appears the if the captures are
// unused in the function directly, but inside the lambda, it completely disassociates them from the fn
// possibly when the lambda is lifted up and with default args, ends up inling the default arg
// completely. TODO: verify with smaller test case.
// But scenario: If `interruptOnShutdown` is set as default arg to false, it will never be set true
// on the below as it's inlined by gcc 11.2.0 on Ubuntu 22.04 incorrectly. Behavior is correct
// in lower versions of gcc or across clang.
void ConsolidateRewards(CCustomCSView &view, int height,
                        const std::vector<std::pair<CScript, CAmount>> &items, bool interruptOnShutdown, int numWorkers) {
    int nWorkers = numWorkers < 1 ? RewardConsolidationWorkersCount() : numWorkers;
    auto rewardsTime = GetTimeMicros();
    boost::asio::thread_pool workerPool(nWorkers);
    boost::asio::thread_pool mergeWorker(1);
    std::atomic<uint64_t> tasksCompleted{0};
    std::atomic<uint64_t> reportedTs{0};

    for (auto& [owner, amount] : items) {
        // See https://github.com/DeFiCh/ain/pull/1291
        // https://github.com/DeFiCh/ain/pull/1291#issuecomment-1137638060
        // Technically not fully synchronized, but avoid races
        // due to the segregated areas of operation.
        boost::asio::post(workerPool, [&, &account = owner]() {
            if (interruptOnShutdown && ShutdownRequested()) return;
            auto tempView = std::make_unique<CCustomCSView>(view);
            tempView->CalculateOwnerRewards(account, height);

            boost::asio::post(mergeWorker, [&, tempView = std::move(tempView)]() {
                if (interruptOnShutdown && ShutdownRequested()) return;
                tempView->Flush();

                // This entire block is already serialized with single merge worker.
                // So, relaxed ordering is more than sufficient - don't even need
                // atomics really.
                auto itemsCompleted = tasksCompleted.fetch_add(1,
                                                               std::memory_order::memory_order_relaxed);
                const auto logTimeIntervalMillis = 3 * 1000;
                if (GetTimeMillis() - reportedTs > logTimeIntervalMillis) {
                    LogPrintf("Reward consolidation: %.2f%% completed (%d/%d)\n",
                              (itemsCompleted * 1.f / items.size()) * 100.0,
                              itemsCompleted, items.size());
                    reportedTs.store(GetTimeMillis(),
                                     std::memory_order::memory_order_relaxed);
                }
            });
        });
    }
    workerPool.join();
    mergeWorker.join();

    auto itemsCompleted = tasksCompleted.load();
    LogPrintf("Reward consolidation: 100%% completed (%d/%d, time: %dms)\n",
              itemsCompleted, itemsCompleted, MILLI * (GetTimeMicros() - rewardsTime));
}

template<typename GovVar>
static Res UpdateLiquiditySplits(CCustomCSView& view, const DCT_ID oldPoolId, const DCT_ID newPoolId, const uint32_t height) {
    if (auto var = view.GetVariable(GovVar::TypeName())) {
        if (auto lpVar = std::dynamic_pointer_cast<GovVar>(var)) {
            if (lpVar->splits.count(oldPoolId) > 0) {
                const auto value = lpVar->splits[oldPoolId];
                lpVar->splits.erase(oldPoolId);
                lpVar->splits[newPoolId] = value;
                lpVar->Apply(view, height);
                view.SetVariable(*lpVar);
            }
        }
    } else {
        return Res::Err("Failed to get %s", LP_SPLITS::TypeName());
    }

    return Res::Ok();
}

static Res PoolSplits(CCustomCSView& view, CAmount& totalBalance, ATTRIBUTES& attributes, const DCT_ID oldTokenId, const DCT_ID newTokenId,
                      const CBlockIndex* pindex, const CreationTxs& creationTxs, const int32_t multiplier) {

    LogPrintf("Pool migration in progress.. (token %d -> %d, height: %d)\n",
              oldTokenId.v, newTokenId.v, pindex->nHeight);

    try {
        assert(creationTxs.count(oldTokenId.v));
        for (const auto& [oldPoolId, creationTx] : creationTxs.at(oldTokenId.v).second) {
            auto loopTime = GetTimeMillis();
            auto oldPoolToken = view.GetToken(oldPoolId);
            if (!oldPoolToken) {
                throw std::runtime_error(strprintf("Failed to get related pool token: %d", oldPoolId.v));
            }

            CTokenImplementation newPoolToken{*oldPoolToken};
            newPoolToken.creationHeight = pindex->nHeight;
            newPoolToken.creationTx = creationTx;
            newPoolToken.minted = 0;

            size_t suffixCount{1};
            view.ForEachPoolPair([&](DCT_ID const & poolId, const CPoolPair& pool){
                const auto tokenA = view.GetToken(pool.idTokenA);
                const auto tokenB = view.GetToken(pool.idTokenB);
                assert(tokenA);
                assert(tokenB);
                if ((tokenA->destructionHeight != -1 && tokenA->destructionTx != uint256{}) ||
                    (tokenB->destructionHeight != -1 && tokenB->destructionTx != uint256{})) {
                    const auto poolToken = view.GetToken(poolId);
                    assert(poolToken);
                    if (poolToken->symbol.find(oldPoolToken->symbol + "/v") != std::string::npos) {
                        ++suffixCount;
                    }
                }
                return true;
            });

            oldPoolToken->symbol += "/v" + std::to_string(suffixCount);
            oldPoolToken->flags |= static_cast<uint8_t>(CToken::TokenFlags::Tradeable);
            oldPoolToken->destructionHeight = pindex->nHeight;
            oldPoolToken->destructionTx = pindex->GetBlockHash();

            auto res = view.UpdateToken(*oldPoolToken, true, true);
            if (!res) {
                throw std::runtime_error(res.msg);
            }

            auto resVal = view.CreateToken(newPoolToken);
            if (!resVal) {
                throw std::runtime_error(resVal.msg);
            }

            const DCT_ID newPoolId{resVal.val->v};

            auto oldPoolPair = view.GetPoolPair(oldPoolId);
            if (!oldPoolPair) {
                throw std::runtime_error(strprintf("Failed to get related pool: %d", oldPoolId.v));
            }

            LogPrintf("Pool migration: Old pair (id: %d, token a: %d, b: %d, reserve a: %d, b: %d, liquidity: %d)\n",
                      oldPoolId.v, oldPoolPair->idTokenA.v, oldPoolPair->idTokenB.v,
                      oldPoolPair->reserveA, oldPoolPair->reserveB, oldPoolPair->totalLiquidity);

            CPoolPair newPoolPair{*oldPoolPair};
            if (oldPoolPair->idTokenA == oldTokenId) {
                newPoolPair.idTokenA = newTokenId;
            } else {
                newPoolPair.idTokenB = newTokenId;
            }
            newPoolPair.creationTx = newPoolToken.creationTx;
            newPoolPair.creationHeight = pindex->nHeight;
            newPoolPair.reserveA = 0;
            newPoolPair.reserveB = 0;
            newPoolPair.totalLiquidity = 0;

            res = view.SetPoolPair(newPoolId, pindex->nHeight, newPoolPair);
            if (!res) {
                throw std::runtime_error(strprintf("SetPoolPair on new pool pair: %s", res.msg));
            }

            std::vector<std::pair<CScript, CAmount>> balancesToMigrate;
            uint64_t totalAccounts = 0;
            view.ForEachBalance([&, oldPoolId = oldPoolId](CScript const& owner, CTokenAmount balance) {
                if (oldPoolId.v == balance.nTokenId.v && balance.nValue > 0) {
                    balancesToMigrate.emplace_back(owner, balance.nValue);
                }
                totalAccounts++;
                return true;
            });

            auto nWorkers = RewardConsolidationWorkersCount();
            LogPrintf("Pool migration: Consolidating rewards (count: %d, total: %d, concurrency: %d)..\n",
                      balancesToMigrate.size(), totalAccounts, nWorkers);

            // Largest first to make sure we are over MINIMUM_LIQUIDITY on first call to AddLiquidity
            std::sort(balancesToMigrate.begin(), balancesToMigrate.end(),
                      [](const std::pair<CScript, CAmount>&a, const std::pair<CScript, CAmount>& b){
                          return a.second > b.second;
                      });

            ConsolidateRewards(view, pindex->nHeight, balancesToMigrate, false, nWorkers);

            // Special case. No liquidity providers in a previously used pool.
            if (balancesToMigrate.empty() && oldPoolPair->totalLiquidity == CPoolPair::MINIMUM_LIQUIDITY) {
                balancesToMigrate.emplace_back(Params().GetConsensus().burnAddress, CAmount{CPoolPair::MINIMUM_LIQUIDITY});
            }

            for (auto& [owner, amount] : balancesToMigrate) {
                if (owner != Params().GetConsensus().burnAddress) {
                    CAccountsHistoryWriter subView(view, pindex->nHeight, GetNextAccPosition(), pindex->GetBlockHash(), uint8_t(CustomTxType::TokenSplit));

                    res = subView.SubBalance(owner, CTokenAmount{oldPoolId, amount});
                    if (!res.ok) {
                        throw std::runtime_error(strprintf("SubBalance failed: %s", res.msg));
                    }
                    subView.Flush();
                }

                if (oldPoolPair->totalLiquidity < CPoolPair::MINIMUM_LIQUIDITY) {
                    throw std::runtime_error("totalLiquidity less than minimum.");
                }

                // First deposit to the pool has MINIMUM_LIQUIDITY removed and does not
                // belong to anyone. Give this to the last person leaving the pool.
                if (oldPoolPair->totalLiquidity - amount == CPoolPair::MINIMUM_LIQUIDITY) {
                    amount += CPoolPair::MINIMUM_LIQUIDITY;
                }

                CAmount resAmountA = (arith_uint256(amount) * oldPoolPair->reserveA / oldPoolPair->totalLiquidity).GetLow64();
                CAmount resAmountB = (arith_uint256(amount) * oldPoolPair->reserveB / oldPoolPair->totalLiquidity).GetLow64();
                oldPoolPair->reserveA -= resAmountA;
                oldPoolPair->reserveB -= resAmountB;
                oldPoolPair->totalLiquidity -= amount;

                CAmount amountA{0}, amountB{0};
                if (oldPoolPair->idTokenA == oldTokenId) {
                    amountA = CalculateNewAmount(multiplier, resAmountA);
                    totalBalance += amountA;
                    amountB = resAmountB;
                } else {
                    amountA = resAmountA;
                    amountB = CalculateNewAmount(multiplier, resAmountB);
                    totalBalance += amountB;
                }

                CAccountsHistoryWriter addView(view, pindex->nHeight, GetNextAccPosition(), pindex->GetBlockHash(), uint8_t(CustomTxType::TokenSplit));

                auto refundBalances = [&, owner = owner]() {
                    addView.AddBalance(owner, {newPoolPair.idTokenA, amountA});
                    addView.AddBalance(owner, {newPoolPair.idTokenB, amountB});
                    addView.Flush();
                };

                if (amountA <= 0 || amountB <= 0 || owner == Params().GetConsensus().burnAddress) {
                    refundBalances();
                    continue;
                }

                CAmount liquidity{0};
                if (newPoolPair.totalLiquidity == 0) {
                    liquidity = (arith_uint256(amountA) * amountB).sqrt().GetLow64();
                    liquidity -= CPoolPair::MINIMUM_LIQUIDITY;
                    newPoolPair.totalLiquidity = CPoolPair::MINIMUM_LIQUIDITY;
                } else {
                    CAmount liqA = (arith_uint256(amountA) * newPoolPair.totalLiquidity / newPoolPair.reserveA).GetLow64();
                    CAmount liqB = (arith_uint256(amountB) * newPoolPair.totalLiquidity / newPoolPair.reserveB).GetLow64();
                    liquidity = std::min(liqA, liqB);

                    if (liquidity == 0) {
                        refundBalances();
                        continue;
                    }
                }

                auto resTotal = SafeAdd(newPoolPair.totalLiquidity, liquidity);
                if (!resTotal) {
                    refundBalances();
                    continue;
                }
                newPoolPair.totalLiquidity = resTotal;

                auto resA = SafeAdd(newPoolPair.reserveA, amountA);
                auto resB = SafeAdd(newPoolPair.reserveB, amountB);
                if (resA && resB) {
                    newPoolPair.reserveA = resA;
                    newPoolPair.reserveB = resB;
                } else {
                    refundBalances();
                    continue;
                }

                res = addView.AddBalance(owner, {newPoolId, liquidity});
                if (!res) {
                    addView.Discard();
                    refundBalances();
                    continue;
                }
                addView.Flush();

                auto oldPoolLogStr = CTokenAmount{oldPoolId, amount}.ToString();
                auto newPoolLogStr = CTokenAmount{newPoolId, liquidity}.ToString();
                LogPrint(BCLog::TOKENSPLIT, "TokenSplit: LP (%s: %s => %s)\n",
                         ScriptToString(owner), oldPoolLogStr, newPoolLogStr);

                view.SetShare(newPoolId, owner, pindex->nHeight);
            }

            DCT_ID maxToken{std::numeric_limits<uint32_t>::max()};
            if (oldPoolPair->idTokenA == oldTokenId) {
                view.EraseDexFeePct(oldPoolPair->idTokenA, maxToken);
                view.EraseDexFeePct(maxToken, oldPoolPair->idTokenA);
            } else {
                view.EraseDexFeePct(oldPoolPair->idTokenB, maxToken);
                view.EraseDexFeePct(maxToken, oldPoolPair->idTokenB);
            }

            view.EraseDexFeePct(oldPoolId, oldPoolPair->idTokenA);
            view.EraseDexFeePct(oldPoolId, oldPoolPair->idTokenB);

            if (oldPoolPair->totalLiquidity != 0) {
                throw std::runtime_error(strprintf("totalLiquidity should be zero. Remainder: %d", oldPoolPair->totalLiquidity));
            }

            LogPrintf("Pool migration: New pair (id: %d, token a: %d, b: %d, reserve a: %d, b: %d, liquidity: %d)\n",
                      newPoolId.v,
                      newPoolPair.idTokenA.v, newPoolPair.idTokenB.v,
                      newPoolPair.reserveA, newPoolPair.reserveB, newPoolPair.totalLiquidity);

            res = view.SetPoolPair(newPoolId, pindex->nHeight, newPoolPair);
            if (!res) {
                throw std::runtime_error(strprintf("SetPoolPair on new pool pair: %s", res.msg));
            }

            res = view.SetPoolPair(oldPoolId, pindex->nHeight, *oldPoolPair);
            if (!res) {
                throw std::runtime_error(strprintf("SetPoolPair on old pool pair: %s", res.msg));
            }

            res = view.UpdatePoolPair(oldPoolId, pindex->nHeight, false, -1, CScript{}, CBalances{});
            if (!res) {
                throw std::runtime_error(strprintf("UpdatePoolPair on old pool pair: %s", res.msg));
            }

            std::vector<CDataStructureV0> eraseKeys;
            for (const auto& [key, value] : attributes.GetAttributesMap()) {
                if (const auto v0Key = std::get_if<CDataStructureV0>(&key); v0Key->type == AttributeTypes::Poolpairs && v0Key->typeId == oldPoolId.v) {
                    CDataStructureV0 newKey{AttributeTypes::Poolpairs, newPoolId.v, v0Key->key, v0Key->keyId};
                    attributes.SetValue(newKey, value);
                    eraseKeys.push_back(*v0Key);
                }
            }

            for (const auto& key : eraseKeys) {
                attributes.EraseKey(key);
            }

            res = UpdateLiquiditySplits<LP_SPLITS>(view, oldPoolId, newPoolId, pindex->nHeight);
            if (!res) {
                throw std::runtime_error(res.msg);
            }

            res = UpdateLiquiditySplits<LP_LOAN_TOKEN_SPLITS>(view, oldPoolId, newPoolId, pindex->nHeight);
            if (!res) {
                throw std::runtime_error(res.msg);
            }
            LogPrintf("Pool migration complete: (%d -> %d, height: %d, time: %dms)\n",
                      oldPoolId.v, newPoolId.v, pindex->nHeight, GetTimeMillis() - loopTime);
        }

    } catch (const std::runtime_error& e) {
        return Res::Err(e.what());
    }
    return Res::Ok();
}

static Res VaultSplits(CCustomCSView& view, ATTRIBUTES& attributes, const DCT_ID oldTokenId, const DCT_ID newTokenId, const int height, const int multiplier) {
    auto time = GetTimeMillis();
    LogPrintf("Vaults rebalance in progress.. (token %d -> %d, height: %d)\n",
              oldTokenId.v, newTokenId.v, height);

    std::vector<std::pair<CVaultId, CAmount>> loanTokenAmounts;
    view.ForEachLoanTokenAmount([&](const CVaultId& vaultId,  const CBalances& balances){
        for (const auto& [tokenId, amount] : balances.balances) {
            if (tokenId == oldTokenId) {
                loanTokenAmounts.emplace_back(vaultId, amount);
            }
        }
        return true;
    });

    for (auto& [vaultId, amount] : loanTokenAmounts) {
        const auto res = view.SubLoanToken(vaultId, {oldTokenId, amount});
        if (!res) {
            return res;
        }
    }

    CVaultId failedVault;
    std::vector<std::tuple<CVaultId, CInterestRateV3, std::string>> loanInterestRates;
    if (height >= Params().GetConsensus().FortCanningGreatWorldHeight) {
        view.ForEachVaultInterestV3([&](const CVaultId& vaultId, DCT_ID tokenId, const CInterestRateV3& rate) {
            if (tokenId == oldTokenId) {
                const auto vaultData = view.GetVault(vaultId);
                if (!vaultData) {
                    failedVault = vaultId;
                    return false;
                }
                loanInterestRates.emplace_back(vaultId, rate, vaultData->schemeId);
            }
            return true;
        });
    } else {
        view.ForEachVaultInterestV2([&](const CVaultId& vaultId, DCT_ID tokenId, const CInterestRateV2& rate) {
            if (tokenId == oldTokenId) {
                const auto vaultData = view.GetVault(vaultId);
                if (!vaultData) {
                    failedVault = vaultId;
                    return false;
                }
                loanInterestRates.emplace_back(vaultId, ConvertInterestRateToV3(rate), vaultData->schemeId);
            }
            return true;
        });
    }

    Require(failedVault == CVaultId{}, [=]{ return strprintf("Failed to get vault data for: %s", failedVault.ToString()); });

    attributes.EraseKey(CDataStructureV0{AttributeTypes::Locks, ParamIDs::TokenID, oldTokenId.v});
    attributes.SetValue(CDataStructureV0{AttributeTypes::Locks, ParamIDs::TokenID, newTokenId.v}, true);

    Require(attributes.Apply(view, height));
    view.SetVariable(attributes);

    for (const auto& [vaultId, amount] : loanTokenAmounts) {
        auto newAmount = CalculateNewAmount(multiplier, amount);

        auto oldTokenAmount = CTokenAmount{oldTokenId, amount};
        auto newTokenAmount = CTokenAmount{newTokenId, newAmount};

        LogPrint(BCLog::TOKENSPLIT, "TokenSplit: V Loan (%s: %s => %s)\n",
                 vaultId.ToString(), oldTokenAmount.ToString(), newTokenAmount.ToString());

        Require(view.AddLoanToken(vaultId, newTokenAmount));

        if (const auto vault = view.GetVault(vaultId)) {
            VaultHistoryKey subKey{static_cast<uint32_t>(height), vaultId, GetNextAccPosition(), vault->ownerAddress};
            VaultHistoryValue subValue{uint256{}, static_cast<uint8_t>(CustomTxType::TokenSplit), {{oldTokenId, -amount}}};
            view.GetHistoryWriters().WriteVaultHistory(subKey, subValue);

            VaultHistoryKey addKey{static_cast<uint32_t>(height), vaultId, GetNextAccPosition(), vault->ownerAddress};
            VaultHistoryValue addValue{uint256{}, static_cast<uint8_t>(CustomTxType::TokenSplit), {{newTokenId, newAmount}}};
            view.GetHistoryWriters().WriteVaultHistory(addKey, addValue);
        }
    }

    const auto loanToken = view.GetLoanTokenByID(newTokenId);
    Require(loanToken, []{ return "Failed to get loan token."; });

    // Pre-populate to save repeated calls to get loan scheme
    std::map<std::string, CAmount> loanSchemes;
    view.ForEachLoanScheme([&](const std::string& key, const CLoanSchemeData& data) {
        loanSchemes.emplace(key, data.rate);
        return true;
    });

    for (auto& [vaultId, rate, schemeId] : loanInterestRates) {
        CAmount loanSchemeRate{0};
        try {
            loanSchemeRate = loanSchemes.at(schemeId);
        } catch (const std::out_of_range&) {
            return Res::Err("Failed to get loan scheme.");
        }

        view.EraseInterest(vaultId, oldTokenId, height);
        auto oldRateToHeight = rate.interestToHeight;
        auto newRateToHeight = CalculateNewAmount(multiplier, rate.interestToHeight.amount);

        rate.interestToHeight.amount = newRateToHeight;

        auto oldInterestPerBlock = rate.interestPerBlock;
        CInterestAmount newInterestRatePerBlock{};

        auto amounts = view.GetLoanTokens(vaultId);
        if (amounts) {
            newInterestRatePerBlock = InterestPerBlockCalculationV3(amounts->balances[newTokenId], loanToken->interest, loanSchemeRate);
            rate.interestPerBlock = newInterestRatePerBlock;
        }

        if (LogAcceptCategory(BCLog::TOKENSPLIT)) {
            LogPrint(BCLog::TOKENSPLIT, "TokenSplit: V Interest (%s: %s => %s, %s => %s)\n",
                     vaultId.ToString(),
                     GetInterestPerBlockHighPrecisionString(oldRateToHeight),
                     GetInterestPerBlockHighPrecisionString({oldRateToHeight.negative, newRateToHeight}),
                     GetInterestPerBlockHighPrecisionString(oldInterestPerBlock),
                     GetInterestPerBlockHighPrecisionString(newInterestRatePerBlock));
        }

        view.WriteInterestRate(std::make_pair(vaultId, newTokenId), rate, rate.height);
    }

    std::vector<std::pair<CVaultView::AuctionStoreKey, CAuctionBatch>> auctionBatches;
    view.ForEachAuctionBatch([&](const CVaultView::AuctionStoreKey& key, const CAuctionBatch& value) {
        if (value.loanAmount.nTokenId == oldTokenId || value.collaterals.balances.count(oldTokenId)) {
            auctionBatches.emplace_back(key, value);
        }
        return true;
    });

    for (auto& [key, value] : auctionBatches) {
        view.EraseAuctionBatch(key);

        if (value.loanAmount.nTokenId == oldTokenId) {
            auto oldLoanAmount = value.loanAmount;
            auto oldInterest = value.loanInterest;

            auto newLoanAmount = CTokenAmount{newTokenId, CalculateNewAmount(multiplier, value.loanAmount.nValue)};
            value.loanAmount.nTokenId = newLoanAmount.nTokenId;
            value.loanAmount.nValue = newLoanAmount.nValue;

            auto newLoanInterest = CalculateNewAmount(multiplier, value.loanInterest);
            value.loanInterest = newLoanInterest;

            LogPrint(BCLog::TOKENSPLIT, "TokenSplit: V AuctionL (%s,%d: %s => %s, %d => %d)\n",
                     key.first.ToString(), key.second, oldLoanAmount.ToString(),
                     newLoanAmount.ToString(), oldInterest, newLoanInterest);
        }

        if (value.collaterals.balances.count(oldTokenId)) {
            auto oldAmount = CTokenAmount { oldTokenId, value.collaterals.balances[oldTokenId] };
            auto newAmount = CTokenAmount { newTokenId, CalculateNewAmount(multiplier, oldAmount.nValue) };

            value.collaterals.balances[newAmount.nTokenId] = newAmount.nValue;
            value.collaterals.balances.erase(oldAmount.nTokenId);

            LogPrint(BCLog::TOKENSPLIT, "TokenSplit: V AuctionC (%s,%d: %s => %s)\n",
                     key.first.ToString(), key.second, oldAmount.ToString(),
                     newAmount.ToString());
        }

        view.StoreAuctionBatch(key, value);
    }

    std::vector<std::pair<CVaultView::AuctionStoreKey, CVaultView::COwnerTokenAmount>> auctionBids;
    view.ForEachAuctionBid([&](const CVaultView::AuctionStoreKey& key, const CVaultView::COwnerTokenAmount& value) {
        if (value.second.nTokenId == oldTokenId) {
            auctionBids.emplace_back(key, value);
        }
        return true;
    });

    for (auto& [key, value] : auctionBids) {
        view.EraseAuctionBid(key);

        auto oldTokenAmount = value.second;
        auto newTokenAmount = CTokenAmount{newTokenId, CalculateNewAmount(multiplier, oldTokenAmount.nValue)};

        value.second = newTokenAmount;

        view.StoreAuctionBid(key, value);

        LogPrint(BCLog::TOKENSPLIT, "TokenSplit: V Bid (%s,%d: %s => %s)\n",
                 key.first.ToString(), key.second, oldTokenAmount.ToString(),
                 newTokenAmount.ToString());
    }

    LogPrintf("Vaults rebalance completed: (token %d -> %d, height: %d, time: %dms)\n",
              oldTokenId.v, newTokenId.v, height, GetTimeMillis() - time);

    return Res::Ok();
}

static void MigrateV1Remnants(const CCustomCSView &cache, ATTRIBUTES &attributes, const uint8_t key, const DCT_ID oldId, const DCT_ID newId, const int32_t multiplier, const uint8_t typeID = ParamIDs::Economy) {
    CDataStructureV0 attrKey{AttributeTypes::Live, typeID, key};
    auto balances = attributes.GetValue(attrKey, CBalances{});
    for (auto it = balances.balances.begin(); it != balances.balances.end(); ++it) {
        const auto& [tokenId, amount] = *it;
        if (tokenId != oldId) {
            continue;
        }
        balances.balances.erase(it);
        balances.Add({newId, CalculateNewAmount(multiplier, amount)});
        break;
    }
    attributes.SetValue(attrKey, balances);
}

static Res GetTokenSuffix(const CCustomCSView& view, const ATTRIBUTES& attributes, const uint32_t id, std::string& newSuffix) {
    CDataStructureV0 ascendantKey{AttributeTypes::Token, id, TokenKeys::Ascendant};
    if (attributes.CheckKey(ascendantKey)) {
        const auto& [previousID, str] = attributes.GetValue(ascendantKey, AscendantValue{std::numeric_limits<uint32_t>::max(), ""});
        auto previousToken = view.GetToken(DCT_ID{previousID});
        Require(previousToken, [=]{ return strprintf("Previous token %d not found\n", id); });

        const auto found = previousToken->symbol.find(newSuffix);
        Require(found != std::string::npos, [=]{ return strprintf("Previous token name not valid: %s\n", previousToken->symbol); });

        const auto versionNumber  = previousToken->symbol.substr(found + newSuffix.size());
        uint32_t previousVersion{};
        try {
            previousVersion = std::stoi(versionNumber);
        } catch (...) {
            return Res::Err("Previous token name not valid.");
        }

        newSuffix += std::to_string(++previousVersion);
    } else {
        newSuffix += '1';
    }

    return Res::Ok();
}

static void ProcessTokenSplits(const CBlock& block, const CBlockIndex* pindex, CCustomCSView& cache, const CreationTxs& creationTxs, const CChainParams& chainparams) {
    if (pindex->nHeight < chainparams.GetConsensus().FortCanningCrunchHeight) {
        return;
    }
    const auto attributes = cache.GetAttributes();
    if (!attributes) {
        return;
    }

    CDataStructureV0 splitKey{AttributeTypes::Oracles, OracleIDs::Splits, static_cast<uint32_t>(pindex->nHeight)};
    const auto splits = attributes->GetValue(splitKey, OracleSplits{});

    if (!splits.empty()) {
        attributes->EraseKey(splitKey);
        cache.SetVariable(*attributes);
    }

    for (const auto& [id, multiplier] : splits) {
        auto time = GetTimeMillis();
        LogPrintf("Token split in progress.. (id: %d, mul: %d, height: %d)\n", id, multiplier, pindex->nHeight);

        if (!cache.AreTokensLocked({id})) {
            LogPrintf("Token split failed. No locks.\n");
            continue;
        }

        auto view{cache};

        // Refund affected future swaps
        auto res = attributes->RefundFuturesContracts(view, std::numeric_limits<uint32_t>::max(), id);
        if (!res) {
            LogPrintf("Token split failed on refunding futures: %s\n", res.msg);
            continue;
        }

        const DCT_ID oldTokenId{id};

        auto token = view.GetToken(oldTokenId);
        if (!token) {
            LogPrintf("Token split failed. Token %d not found\n", oldTokenId.v);
            continue;
        }

        std::string newTokenSuffix = "/v";
        res = GetTokenSuffix(cache, *attributes, oldTokenId.v, newTokenSuffix);
        if (!res) {
            LogPrintf("Token split failed on GetTokenSuffix %s\n", res.msg);
            continue;
        }

        CTokenImplementation newToken{*token};
        newToken.creationHeight = pindex->nHeight;
        assert(creationTxs.count(id));
        newToken.creationTx = creationTxs.at(id).first;
        newToken.minted = 0;

        token->symbol += newTokenSuffix;
        token->destructionHeight = pindex->nHeight;
        token->destructionTx = pindex->GetBlockHash();
        token->flags &= ~(static_cast<uint8_t>(CToken::TokenFlags::Default) | static_cast<uint8_t>(CToken::TokenFlags::LoanToken));
        token->flags |= static_cast<uint8_t>(CToken::TokenFlags::Finalized);

        res = view.SubMintedTokens(oldTokenId, token->minted);
        if (!res) {
            LogPrintf("Token split failed on SubMintedTokens %s\n", res.msg);
            continue;
        }

        res = view.UpdateToken(*token, false, true);
        if (!res) {
            LogPrintf("Token split failed on UpdateToken %s\n", res.msg);
            continue;
        }

        auto resVal = view.CreateToken(newToken);
        if (!resVal) {
            LogPrintf("Token split failed on CreateToken %s\n", resVal.msg);
            continue;
        }

        const DCT_ID newTokenId{resVal.val->v};
        LogPrintf("Token split info: (symbol: %s, id: %d -> %d)\n", newToken.symbol, oldTokenId.v, newTokenId.v);

        std::vector<CDataStructureV0> eraseKeys;
        for (const auto& [key, value] : attributes->GetAttributesMap()) {
            if (const auto v0Key = std::get_if<CDataStructureV0>(&key); v0Key->type == AttributeTypes::Token) {
                if (v0Key->typeId == oldTokenId.v && v0Key->keyId == oldTokenId.v) {
                    CDataStructureV0 newKey{AttributeTypes::Token, newTokenId.v, v0Key->key, newTokenId.v};
                    attributes->SetValue(newKey, value);
                    eraseKeys.push_back(*v0Key);
                } else if (v0Key->typeId == oldTokenId.v) {
                    CDataStructureV0 newKey{AttributeTypes::Token, newTokenId.v, v0Key->key, v0Key->keyId};
                    attributes->SetValue(newKey, value);
                    eraseKeys.push_back(*v0Key);
                } else if (v0Key->keyId == oldTokenId.v) {
                    CDataStructureV0 newKey{AttributeTypes::Token, v0Key->typeId, v0Key->key, newTokenId.v};
                    attributes->SetValue(newKey, value);
                    eraseKeys.push_back(*v0Key);
                }
            }
        }

        for (const auto& key : eraseKeys) {
            attributes->EraseKey(key);
        }

        CDataStructureV0 newAscendantKey{AttributeTypes::Token, newTokenId.v, TokenKeys::Ascendant};
        attributes->SetValue(newAscendantKey, AscendantValue{oldTokenId.v, "split"});

        CDataStructureV0 descendantKey{AttributeTypes::Token, oldTokenId.v, TokenKeys::Descendant};
        attributes->SetValue(descendantKey, DescendantValue{newTokenId.v, static_cast<int32_t>(pindex->nHeight)});

        MigrateV1Remnants(cache, *attributes, EconomyKeys::DFIP2203Current, oldTokenId, newTokenId, multiplier);
        MigrateV1Remnants(cache, *attributes, EconomyKeys::DFIP2203Burned, oldTokenId, newTokenId, multiplier);
        MigrateV1Remnants(cache, *attributes, EconomyKeys::DFIP2203Minted, oldTokenId, newTokenId, multiplier);
        MigrateV1Remnants(cache, *attributes, EconomyKeys::BatchRoundingExcess, oldTokenId, newTokenId, multiplier, ParamIDs::Auction);
        MigrateV1Remnants(cache, *attributes, EconomyKeys::ConsolidatedInterest, oldTokenId, newTokenId, multiplier, ParamIDs::Auction);

        CAmount totalBalance{0};

        res = PoolSplits(view, totalBalance, *attributes, oldTokenId, newTokenId, pindex, creationTxs, multiplier);
        if (!res) {
            LogPrintf("Pool splits failed %s\n", res.msg);
            continue;
        }

        std::map<CScript, std::pair<CTokenAmount, CTokenAmount>> balanceUpdates;

        view.ForEachBalance([&, multiplier = multiplier](CScript const& owner, const CTokenAmount& balance) {
            if (oldTokenId.v == balance.nTokenId.v) {
                const auto newBalance = CalculateNewAmount(multiplier, balance.nValue);
                balanceUpdates.emplace(owner, std::pair<CTokenAmount, CTokenAmount>{{newTokenId, newBalance}, balance});
                totalBalance += newBalance;

                auto newBalanceStr = CTokenAmount{newTokenId, newBalance}.ToString();
                LogPrint(BCLog::TOKENSPLIT, "TokenSplit: T (%s: %s => %s)\n",
                         ScriptToString(owner), balance.ToString(),
                         newBalanceStr);
            }
            return true;
        });

        LogPrintf("Token split info: rebalance "  /* Continued */
                  "(id: %d, symbol: %s, accounts: %d, val: %d)\n",
                  id, newToken.symbol, balanceUpdates.size(), totalBalance);

        res = view.AddMintedTokens(newTokenId, totalBalance);
        if (!res) {
            LogPrintf("Token split failed on AddMintedTokens %s\n", res.msg);
            continue;
        }

        try {

            for (const auto& [owner, balances] : balanceUpdates) {

                CAccountsHistoryWriter subView(view, pindex->nHeight, GetNextAccPosition(), pindex->GetBlockHash(), uint8_t(CustomTxType::TokenSplit));

                res = subView.SubBalance(owner, balances.second);
                if (!res) {
                    throw std::runtime_error(res.msg);
                }
                subView.Flush();

                CAccountsHistoryWriter addView(view, pindex->nHeight, GetNextAccPosition(), pindex->GetBlockHash(), uint8_t(CustomTxType::TokenSplit));

                res = addView.AddBalance(owner, balances.first);
                if (!res) {
                    throw std::runtime_error(res.msg);
                }
                addView.Flush();
            }
        } catch (const std::runtime_error& e) {
            LogPrintf("Token split failed. %s\n", res.msg);
            continue;
        }

        res = VaultSplits(view, *attributes, oldTokenId, newTokenId, pindex->nHeight, multiplier);
        if (!res) {
            LogPrintf("Token splits failed: %s\n", res.msg);
            continue;
        }

        std::vector<std::pair<CDataStructureV0, OracleSplits>> updateAttributesKeys;
        for (const auto& [key, value] : attributes->GetAttributesMap()) {
            if (const auto v0Key = std::get_if<CDataStructureV0>(&key);
                    v0Key->type == AttributeTypes::Oracles && v0Key->typeId == OracleIDs::Splits) {
                if (const auto splitMap = std::get_if<OracleSplits>(&value)) {
                    for (auto [splitMapKey, splitMapValue] : *splitMap) {
                        if (splitMapKey == oldTokenId.v) {
                            auto copyMap{*splitMap};
                            copyMap.erase(splitMapKey);
                            updateAttributesKeys.emplace_back(*v0Key, copyMap);
                            break;
                        }
                    }
                }
            }
        }

        for (const auto& [key, value] : updateAttributesKeys) {
            if (value.empty()) {
                attributes->EraseKey(key);
            } else {
                attributes->SetValue(key, value);
            }
        }
        view.SetVariable(*attributes);

        // Migrate stored unlock
        if (pindex->nHeight >= chainparams.GetConsensus().GrandCentralHeight) {
            bool updateStoredVar{};
            auto storedGovVars = view.GetStoredVariablesRange(pindex->nHeight, std::numeric_limits<uint32_t>::max());
            for (const auto& [varHeight, var] : storedGovVars) {
                if (var->GetName() != "ATTRIBUTES") {
                    continue;
                }
                updateStoredVar = false;

                if (const auto attrVar = std::dynamic_pointer_cast<ATTRIBUTES>(var); attrVar) {
                    const auto attrMap = attrVar->GetAttributesMap();
                    std::vector<CDataStructureV0> keysToUpdate;
                    for (const auto& [key, value] : attrMap) {
                        if (const auto attrV0 = std::get_if<CDataStructureV0>(&key); attrV0) {
                            if (attrV0->type == AttributeTypes::Locks && attrV0->typeId == ParamIDs::TokenID && attrV0->key == oldTokenId.v) {
                                keysToUpdate.push_back(*attrV0);
                                updateStoredVar = true;
                            }
                        }
                    }
                    for (auto& key : keysToUpdate) {
                        const auto value = attrVar->GetValue(key, false);
                        attrVar->EraseKey(key);
                        key.key = newTokenId.v;
                        attrVar->SetValue(key, value);
                    }
                }

                if (updateStoredVar) {
                    view.SetStoredVariables({var}, varHeight);
                }
            }
        }

        view.Flush();
        LogPrintf("Token split completed: (id: %d, mul: %d, time: %dms)\n", id, multiplier, GetTimeMillis() - time);
    }
}

static void ProcessFuturesDUSD(const CBlockIndex* pindex, CCustomCSView& cache, const CChainParams& chainparams)
{
    if (pindex->nHeight < chainparams.GetConsensus().FortCanningSpringHeight) {
        return;
    }

    auto attributes = cache.GetAttributes();
    if (!attributes) {
        return;
    }

    CDataStructureV0 activeKey{AttributeTypes::Param, ParamIDs::DFIP2206F, DFIPKeys::Active};
    CDataStructureV0 blockKey{AttributeTypes::Param, ParamIDs::DFIP2206F, DFIPKeys::BlockPeriod};
    CDataStructureV0 rewardKey{AttributeTypes::Param, ParamIDs::DFIP2206F, DFIPKeys::RewardPct};
    if (!attributes->GetValue(activeKey, false) ||
        !attributes->CheckKey(blockKey) ||
        !attributes->CheckKey(rewardKey)) {
        return;
    }

    CDataStructureV0 startKey{AttributeTypes::Param, ParamIDs::DFIP2206F, DFIPKeys::StartBlock};
    const auto startBlock = attributes->GetValue(startKey, CAmount{});
    if (pindex->nHeight < startBlock) {
        return;
    }

    const auto blockPeriod = attributes->GetValue(blockKey, CAmount{});
    if ((pindex->nHeight - startBlock) % blockPeriod != 0) {
        return;
    }

    auto time = GetTimeMillis();
    LogPrintf("Future swap DUSD settlement in progress.. (height: %d)\n", pindex->nHeight);

    const auto rewardPct = attributes->GetValue(rewardKey, CAmount{});
    const auto discount{COIN - rewardPct};

    const auto useNextPrice{false}, requireLivePrice{true};
    const auto discountPrice = cache.GetAmountInCurrency(discount, {"DFI", "USD"}, useNextPrice, requireLivePrice);

    CDataStructureV0 liveKey{AttributeTypes::Live, ParamIDs::Economy, EconomyKeys::DFIP2206FCurrent};
    auto balances = attributes->GetValue(liveKey, CBalances{});

    const auto contractAddressValue = GetFutureSwapContractAddress(SMART_CONTRACT_DFIP2206F);
    assert(contractAddressValue);

    const auto dfiID{DCT_ID{}};

    if (!discountPrice) {
        std::vector<std::pair<CFuturesUserKey, CAmount>> refunds;

        cache.ForEachFuturesDUSD([&](const CFuturesUserKey& key, const CAmount& amount){
            refunds.emplace_back(key, amount);
            return true;
        }, {static_cast<uint32_t>(pindex->nHeight), {}, std::numeric_limits<uint32_t>::max()});

        for (const auto& [key, amount] : refunds) {
            cache.EraseFuturesDUSD(key);

            const CTokenAmount source{dfiID, amount};

            CAccountsHistoryWriter subView(cache, pindex->nHeight, GetNextAccPosition(), pindex->GetBlockHash(), uint8_t(CustomTxType::FutureSwapRefund));
            subView.SubBalance(*contractAddressValue, source);
            subView.Flush();

            CAccountsHistoryWriter addView(cache, pindex->nHeight, GetNextAccPosition(), pindex->GetBlockHash(), uint8_t(CustomTxType::FutureSwapRefund));
            addView.AddBalance(key.owner, source);
            addView.Flush();

            LogPrint(BCLog::FUTURESWAP, "%s: Refund Owner %s value %s\n",
                     __func__, key.owner.GetHex(), source.ToString());
            balances.Sub(source);
        }

        if (!refunds.empty()) {
            attributes->SetValue(liveKey, std::move(balances));
        }

        cache.SetVariable(*attributes);

        LogPrintf("Future swap DUSD refunded due to no live price: (%d refunds (height: %d, time: %dms)\n",
                  refunds.size(), pindex->nHeight, GetTimeMillis() - time);

        return;
    }

    CDataStructureV0 burnKey{AttributeTypes::Live, ParamIDs::Economy, EconomyKeys::DFIP2206FBurned};
    CDataStructureV0 mintedKey{AttributeTypes::Live, ParamIDs::Economy, EconomyKeys::DFIP2206FMinted};

    auto burned = attributes->GetValue(burnKey, CBalances{});
    auto minted = attributes->GetValue(mintedKey, CBalances{});

    std::set<CFuturesUserKey> deletionPending;

    auto swapCounter{0};

    cache.ForEachFuturesDUSD([&](const CFuturesUserKey& key, const CAmount& amount){

        CAccountsHistoryWriter view(cache, pindex->nHeight, GetNextAccPosition(), pindex->GetBlockHash(), uint8_t(CustomTxType::FutureSwapExecution));

        deletionPending.insert(key);

        const auto tokenDUSD = view.GetToken("DUSD");
        assert(tokenDUSD);

        const auto total = MultiplyAmounts(amount, discountPrice);
        view.AddMintedTokens(tokenDUSD->first, total);
        CTokenAmount destination{tokenDUSD->first, total};
        view.AddBalance(key.owner, destination);
        burned.Add({dfiID, amount});
        minted.Add(destination);
        ++swapCounter;
        LogPrint(BCLog::FUTURESWAP, "ProcessFuturesDUSD (): Payment Owner %s source %d destination %s\n",
                 key.owner.GetHex(), amount, destination.ToString());

        view.Flush();

        return true;
    }, {static_cast<uint32_t>(pindex->nHeight), {}, std::numeric_limits<uint32_t>::max()});

    for (const auto& key : deletionPending) {
        cache.EraseFuturesDUSD(key);
    }

    attributes->SetValue(burnKey, std::move(burned));
    attributes->SetValue(mintedKey, std::move(minted));

    LogPrintf("Future swap DUSD settlement completed: (%d swaps (height: %d, time: %dms)\n",
              swapCounter, pindex->nHeight, GetTimeMillis() - time);

    cache.SetVariable(*attributes);
}

static void ProcessNegativeInterest(const CBlockIndex* pindex, CCustomCSView& cache) {

    if (!gArgs.GetBoolArg("-negativeinterest", DEFAULT_NEGATIVE_INTEREST)) {
        return;
    }

    auto attributes = cache.GetAttributes();
    assert(attributes);

    DCT_ID dusd{};
    const auto token = cache.GetTokenGuessId("DUSD", dusd);
    if (!token) {
        return;
    }

    CDataStructureV0 negativeInterestKey{AttributeTypes::Live, ParamIDs::Economy, EconomyKeys::NegativeInt};
    auto negativeInterestBalances = attributes->GetValue(negativeInterestKey, CBalances{});
    negativeInterestKey.key = EconomyKeys::NegativeIntCurrent;

    cache.ForEachLoanTokenAmount([&](const CVaultId& vaultId,  const CBalances& balances){
        for (const auto& [tokenId, amount] : balances.balances) {
            if (tokenId == dusd) {
                const auto rate = cache.GetInterestRate(vaultId, tokenId, pindex->nHeight);
                if (!rate) {
                    continue;
                }

                const auto totalInterest = TotalInterest(*rate, pindex->nHeight);
                if (totalInterest < 0) {
                    negativeInterestBalances.Add({tokenId, amount > std::abs(totalInterest)  ? std::abs(totalInterest) : amount});
                }
            }
        }
        return true;
    });

    if (!negativeInterestBalances.balances.empty()) {
        attributes->SetValue(negativeInterestKey, negativeInterestBalances);
        cache.SetVariable(*attributes);
    }
}

static void ProcessProposalEvents(const CBlockIndex* pindex, CCustomCSView& cache, const CChainParams& chainparams) {
    if (pindex->nHeight < chainparams.GetConsensus().GrandCentralHeight) {
        return;
    }

    CDataStructureV0 enabledKey{AttributeTypes::Param, ParamIDs::Feature, DFIPKeys::GovernanceEnabled};

    auto attributes = cache.GetAttributes();
    if (!attributes) {
        return;
    }

    auto funds = cache.GetCommunityBalance(CommunityAccountType::CommunityDevFunds);
    if (!attributes->GetValue(enabledKey, false))
    {
        if (funds > 0) {
            cache.SubCommunityBalance(CommunityAccountType::CommunityDevFunds, funds);
            cache.AddBalance(chainparams.GetConsensus().foundationShareScript, {DCT_ID{0}, funds});
        }

        return;
    }

    auto balance = cache.GetBalance(chainparams.GetConsensus().foundationShareScript, DCT_ID{0});
    if (balance.nValue > 0) {
        cache.SubBalance(chainparams.GetConsensus().foundationShareScript, balance);
        cache.AddCommunityBalance(CommunityAccountType::CommunityDevFunds, balance.nValue);
    }

    std::set<uint256> activeMasternodes;
    cache.ForEachCycleProposal([&](CProposalId const& propId, CProposalObject const& prop) {
        if (prop.status != CProposalStatusType::Voting) return true;

        if (activeMasternodes.empty()) {
            cache.ForEachMasternode([&](uint256 const & mnId, CMasternode node) {
                if (node.IsActive(pindex->nHeight, cache) && node.mintedBlocks) {
                    activeMasternodes.insert(mnId);
                }
                return true;
            });
            if (activeMasternodes.empty()) {
                return false;
            }
        }

        uint32_t voteYes = 0, voteNeutral = 0;
        std::set<uint256> voters{};
        cache.ForEachProposalVote([&](CProposalId const & pId, uint8_t cycle, uint256 const & mnId, CProposalVoteType vote) {
            if (pId != propId || cycle != prop.cycle) {
                return false;
            }
            if (activeMasternodes.count(mnId)) {
                voters.insert(mnId);
                if (vote == CProposalVoteType::VoteYes) {
                    ++voteYes;
                } else if (vote == CProposalVoteType::VoteNeutral) {
                    ++voteNeutral;
                }
            }
            return true;
        }, CMnVotePerCycle{propId, prop.cycle});

        // Redistributes fee among voting masternodes
        CDataStructureV0 feeRedistributionKey{AttributeTypes::Governance, GovernanceIDs::Proposals, GovernanceKeys::FeeRedistribution};

        if (voters.size() > 0 && attributes->GetValue(feeRedistributionKey, false)) {
            // return half fee among voting masternodes, the rest is burned at creation
            auto feeBack = prop.fee - prop.feeBurnAmount;
            auto amountPerVoter = DivideAmounts(feeBack, voters.size() * COIN);
            for (const auto mnId : voters) {
                auto const mn = cache.GetMasternode(mnId);
                assert(mn);

                CScript scriptPubKey;
                if (mn->rewardAddressType != 0) {
                    scriptPubKey = GetScriptForDestination(mn->rewardAddressType == PKHashType ?
                                                           CTxDestination(PKHash(mn->rewardAddress)) :
                                                           CTxDestination(WitnessV0KeyHash(mn->rewardAddress))
                    );
                } else {
                    scriptPubKey = GetScriptForDestination(mn->ownerType == PKHashType ?
                                                           CTxDestination(PKHash(mn->ownerAuthAddress)) :
                                                           CTxDestination(WitnessV0KeyHash(mn->ownerAuthAddress))
                    );
                }

                CAccountsHistoryWriter subView(cache, pindex->nHeight, GetNextAccPosition(), pindex->GetBlockHash(), uint8_t(CustomTxType::ProposalFeeRedistribution));

                auto res = subView.AddBalance(scriptPubKey, {DCT_ID{0}, amountPerVoter});
                if (!res) {
                    LogPrintf("Proposal fee redistribution failed: %s Address: %s Amount: %d\n", res.msg, scriptPubKey.GetHex(), amountPerVoter);
                }

                if (pindex->nHeight >= chainparams.GetConsensus().NextNetworkUpgradeHeight) {
                    subView.CalculateOwnerRewards(scriptPubKey, pindex->nHeight);
                }

                subView.Flush();
            }

            // Burn leftover sats.
            auto burnAmount = feeBack - MultiplyAmounts(amountPerVoter, voters.size() * COIN);
            if (burnAmount > 0) {
                auto res = cache.AddBalance(Params().GetConsensus().burnAddress, {{0}, burnAmount});
                if (!res) {
                    LogPrintf("Burn of proposal fee redistribution leftover failed. Amount: %d\n", burnAmount);
                }
            }
        }


        if (lround(voters.size() * 10000.f / activeMasternodes.size()) <= prop.quorum) {
            cache.UpdateProposalStatus(propId, pindex->nHeight, CProposalStatusType::Rejected);
            return true;
        }

        if (pindex->nHeight < chainparams.GetConsensus().NextNetworkUpgradeHeight && lround(voteYes * 10000.f / voters.size()) <= prop.approvalThreshold) {
            cache.UpdateProposalStatus(propId, pindex->nHeight, CProposalStatusType::Rejected);
            return true;
        } else if (pindex->nHeight >= chainparams.GetConsensus().NextNetworkUpgradeHeight) {
                auto onlyNeutral = voters.size() == voteNeutral;
                if (onlyNeutral || lround(voteYes * 10000.f / (voters.size() - voteNeutral)) <= prop.approvalThreshold) {
                    cache.UpdateProposalStatus(propId, pindex->nHeight, CProposalStatusType::Rejected);
                    return true;
                }
        }

        if (prop.nCycles == prop.cycle) {
            cache.UpdateProposalStatus(propId, pindex->nHeight, CProposalStatusType::Completed);
        } else {
            assert(prop.nCycles > prop.cycle);
            cache.UpdateProposalCycle(propId, prop.cycle + 1);
        }

        CDataStructureV0 payoutKey{AttributeTypes::Param, ParamIDs::Feature, DFIPKeys::CFPPayout};

        if (prop.type == CProposalType::CommunityFundProposal && attributes->GetValue(payoutKey, false)) {
            auto res = cache.SubCommunityBalance(CommunityAccountType::CommunityDevFunds, prop.nAmount);
            if (res) {
                cache.CalculateOwnerRewards(prop.address, pindex->nHeight);
                cache.AddBalance(prop.address, {DCT_ID{0}, prop.nAmount});
            } else {
                LogPrintf("Fails to subtract community developement funds: %s\n", res.msg);
            }
        }

        return true;
    }, pindex->nHeight);
}

static void ProcessMasternodeUpdates(const CBlockIndex* pindex, CCustomCSView& cache, const CCoinsViewCache& view, const CChainParams& chainparams) {
    if (pindex->nHeight < chainparams.GetConsensus().GrandCentralHeight) {
        return;
    }
    // Apply any pending masternode owner changes
    cache.ForEachNewCollateral([&](const uint256& key, const MNNewOwnerHeightValue& value){
        if (value.blockHeight == static_cast<uint32_t>(pindex->nHeight)) {
            auto node = cache.GetMasternode(value.masternodeID);
            assert(node);
            assert(key == node->collateralTx);
            const auto& coin = view.AccessCoin({node->collateralTx, 1});
            assert(!coin.IsSpent());
            CTxDestination dest;
            assert(ExtractDestination(coin.out.scriptPubKey, dest));
            const CKeyID keyId = dest.index() == PKHashType ? CKeyID(std::get<PKHash>(dest)) : CKeyID(std::get<WitnessV0KeyHash>(dest));
            cache.UpdateMasternodeOwner(value.masternodeID, *node, dest.index(), keyId);
        }
        return true;
    });

    std::set<CKeyID> pendingToErase;
    cache.ForEachPendingHeight([&](const CKeyID &ownerAuthAddress, const uint32_t &height) {
        if (height == static_cast<uint32_t>(pindex->nHeight)) {
            pendingToErase.insert(ownerAuthAddress);
        }
        return true;
    });

    for (const auto &keyID : pendingToErase) {
        cache.ErasePendingHeight(keyID);
    }
}

static void ProcessGrandCentralEvents(const CBlockIndex* pindex, CCustomCSView& cache, const CChainParams& chainparams) {

    if (pindex->nHeight != chainparams.GetConsensus().GrandCentralHeight) {
        return;
    }

    auto attributes = cache.GetAttributes();
    assert(attributes);

    CDataStructureV0 key{AttributeTypes::Param, ParamIDs::Foundation, DFIPKeys::Members};
    attributes->SetValue(key, chainparams.GetConsensus().foundationMembers);
    cache.SetVariable(*attributes);
}

static void RevertTransferDomain(const CTransferDomainMessage &obj, CCustomCSView &mnview) {
    // NOTE: Each domain's revert is handle by it's own domain module. This function reverts only the DVM aspect. EVM will handle it's own revert.
<<<<<<< HEAD
    for (const auto &idx : obj.transfers) {
        const auto &src = idx.first;
        const auto &dst = idx.second;
        if (src.domain == CTransferDomain::DVMDomain)
            mnview.AddBalance(src.address, src.amount);
        if (dst.domain == CTransferDomain::DVMDomain)
=======
    for (const auto &[src, dst] : obj.transfers) {
        if (src.domain == static_cast<uint8_t>(VMDomain::DVM))
            mnview.AddBalance(src.address, src.amount);
        if (dst.domain == static_cast<uint8_t>(VMDomain::DVM))
>>>>>>> 16d47ab9
            mnview.SubBalance(dst.address, dst.amount);
    }
}

static void RevertFailedTransferDomainTxs(const std::vector<std::string> &failedTransactions, const CBlock& block, const Consensus::Params &consensus, const int height, CCustomCSView &mnview) {
    std::set<uint256> potentialTxsToUndo;
    for (const auto &txStr : failedTransactions) {
        potentialTxsToUndo.insert(uint256S(txStr));
    }

    std::set<uint256> txsToUndo;
    for (const auto &tx : block.vtx) {
        if (tx && potentialTxsToUndo.count(tx->GetHash())) {
            std::vector<unsigned char> metadata;
            const auto txType = GuessCustomTxType(*tx, metadata, false);
            if (txType == CustomTxType::TransferDomain) {
                auto txMessage = customTypeToMessage(txType);
                assert(CustomMetadataParse(height, consensus, metadata, txMessage));
                auto obj = std::get<CTransferDomainMessage>(txMessage);
                RevertTransferDomain(obj, mnview);
            }
        }
    }
}

static void ProcessEVMQueue(const CBlock &block, const CBlockIndex *pindex, CCustomCSView &cache, const CChainParams& chainparams, const uint64_t evmContext, std::array<uint8_t, 20>& beneficiary) {

    if (IsEVMEnabled(pindex->nHeight, cache)) {
        CKeyID minter;
        assert(block.ExtractMinterKey(minter));
        CScript minerAddress;

        if (!fMockNetwork) {
            const auto id = cache.GetMasternodeIdByOperator(minter);
            assert(id);
            const auto node = cache.GetMasternode(*id);
            assert(node);

            auto height = node->creationHeight;
            auto mnID = *id;
            if (!node->collateralTx.IsNull()) {
                const auto idHeight = cache.GetNewCollateral(node->collateralTx);
                assert(idHeight);
                height = idHeight->blockHeight - GetMnResignDelay(std::numeric_limits<int>::max());
                mnID = node->collateralTx;
            }

            const auto blockindex = ::ChainActive()[height];
            assert(blockindex);

            CTransactionRef tx;
            uint256 hash_block;
            assert(GetTransaction(mnID, tx, Params().GetConsensus(), hash_block, blockindex));
            assert(tx->vout.size() >= 2);

            CTxDestination dest;
            assert(ExtractDestination(tx->vout[1].scriptPubKey, dest));
            assert(dest.index() == PKHashType || dest.index() == WitV0KeyHashType);

            const auto keyID = dest.index() == PKHashType ? CKeyID(std::get<PKHash>(dest)) : CKeyID(std::get<WitnessV0KeyHash>(dest));
            std::copy(keyID.begin(), keyID.end(), beneficiary.begin());
            minerAddress = GetScriptForDestination(dest);
        } else {
            std::copy(minter.begin(), minter.end(), beneficiary.begin());
            const auto dest = PKHash(minter);
            minerAddress = GetScriptForDestination(dest);
        }

        const auto blockResult = evm_finalize(evmContext, false, block.nBits, beneficiary, block.GetBlockTime());

        if (!blockResult.failed_transactions.empty()) {
            std::vector<std::string> failedTransactions;
            for (const auto& rust_string : blockResult.failed_transactions) {
                failedTransactions.emplace_back(rust_string.data(), rust_string.length());
            }

            RevertFailedTransferDomainTxs(failedTransactions, block, chainparams.GetConsensus(), pindex->nHeight, cache);
        }

        cache.AddBalance(minerAddress, {DCT_ID{}, static_cast<CAmount>(blockResult.miner_fee / CAMOUNT_TO_GWEI)});
    }
}

void ProcessDeFiEvent(const CBlock &block, const CBlockIndex* pindex, CCustomCSView& mnview, const CCoinsViewCache& view, const CChainParams& chainparams, const CreationTxs &creationTxs, const uint64_t evmContext, std::array<uint8_t, 20>& beneficiary) {
    CCustomCSView cache(mnview);

    // calculate rewards to current block
    ProcessRewardEvents(pindex, cache, chainparams);

    // close expired orders, refund all expired DFC HTLCs at this block height
    ProcessICXEvents(pindex, cache, chainparams);

    // Remove `Finalized` and/or `LPS` flags _possibly_set_ by bytecoded (cheated) txs before bayfront fork
    if (pindex->nHeight == chainparams.GetConsensus().BayfrontHeight - 1) { // call at block _before_ fork
        cache.BayfrontFlagsCleanup();
    }

    // burn DFI on Eunos height
    ProcessEunosEvents(pindex, cache, chainparams);

    // set oracle prices
    ProcessOracleEvents(pindex, cache, chainparams);

    // loan scheme, collateral ratio, liquidations
    ProcessLoanEvents(pindex, cache, chainparams);

    // Must be before set gov by height to clear futures in case there's a disabling of loan token in v3+
    ProcessFutures(pindex, cache, chainparams);

    // update governance variables
    ProcessGovEvents(pindex, cache, chainparams);

    // Migrate loan and collateral tokens to Gov vars.
    ProcessTokenToGovVar(pindex, cache, chainparams);

    // Loan splits
    ProcessTokenSplits(block, pindex, cache, creationTxs, chainparams);

    // Set height for live dex data
    if (cache.GetDexStatsEnabled().value_or(false))
        cache.SetDexStatsLastHeight(pindex->nHeight);

    // DFI-to-DUSD swaps
    ProcessFuturesDUSD(pindex, cache, chainparams);

    // Tally negative interest across vaults
    ProcessNegativeInterest(pindex, cache);

    // proposal activations
    ProcessProposalEvents(pindex, cache, chainparams);

    // Masternode updates
    ProcessMasternodeUpdates(pindex, cache, view, chainparams);

    // Migrate foundation members to attributes
    ProcessGrandCentralEvents(pindex, cache, chainparams);

    // Execute EVM Queue
    ProcessEVMQueue(block, pindex, cache, chainparams, evmContext, beneficiary);

    // construct undo
    auto& flushable = cache.GetStorage();
    auto undo = CUndo::Construct(mnview.GetStorage(), flushable.GetRaw());
    // flush changes to underlying view
    cache.Flush();
    // write undo
    if (!undo.before.empty()) {
        mnview.SetUndo(UndoKey{static_cast<uint32_t>(pindex->nHeight), uint256() }, undo); // "zero hash"
    }
}<|MERGE_RESOLUTION|>--- conflicted
+++ resolved
@@ -2355,19 +2355,10 @@
 
 static void RevertTransferDomain(const CTransferDomainMessage &obj, CCustomCSView &mnview) {
     // NOTE: Each domain's revert is handle by it's own domain module. This function reverts only the DVM aspect. EVM will handle it's own revert.
-<<<<<<< HEAD
-    for (const auto &idx : obj.transfers) {
-        const auto &src = idx.first;
-        const auto &dst = idx.second;
-        if (src.domain == CTransferDomain::DVMDomain)
-            mnview.AddBalance(src.address, src.amount);
-        if (dst.domain == CTransferDomain::DVMDomain)
-=======
     for (const auto &[src, dst] : obj.transfers) {
         if (src.domain == static_cast<uint8_t>(VMDomain::DVM))
             mnview.AddBalance(src.address, src.amount);
         if (dst.domain == static_cast<uint8_t>(VMDomain::DVM))
->>>>>>> 16d47ab9
             mnview.SubBalance(dst.address, dst.amount);
     }
 }
