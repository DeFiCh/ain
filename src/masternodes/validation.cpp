// Copyright (c) DeFi Blockchain Developers
// Distributed under the MIT software license, see the accompanying
// file LICENSE or http://www.opensource.org/licenses/mit-license.php.

#include <ain_rs_exports.h>
#include <chain.h>
#include <masternodes/accountshistory.h>
#include <masternodes/govvariables/attributes.h>
#include <masternodes/govvariables/loan_daily_reward.h>
#include <masternodes/govvariables/lp_daily_dfi_reward.h>
#include <masternodes/govvariables/lp_splits.h>
#include <masternodes/govvariables/loan_splits.h>
#include <masternodes/historywriter.h>
#include <masternodes/masternodes.h>
#include <masternodes/mn_checks.h>
#include <masternodes/mn_rpc.h>
#include <masternodes/validation.h>
#include <masternodes/threadpool.h>
#include <masternodes/vaulthistory.h>
#include <validation.h>

#include <boost/asio.hpp>

#define MILLI 0.001

template<typename GovVar>
static void UpdateDailyGovVariables(const std::map<CommunityAccountType, uint32_t>::const_iterator& incentivePair, CCustomCSView& cache, int nHeight) {
    if (incentivePair != Params().GetConsensus().newNonUTXOSubsidies.end())
    {
        CAmount subsidy = CalculateCoinbaseReward(GetBlockSubsidy(nHeight, Params().GetConsensus()), incentivePair->second);
        subsidy *= Params().GetConsensus().blocksPerDay();
        // Change daily LP reward if it has changed
        auto var = cache.GetVariable(GovVar::TypeName());
        if (var) {
            // Cast to avoid UniValue in GovVariable Export/ImportserliazedSplits.emplace(it.first.v, it.second);
            auto lpVar = dynamic_cast<GovVar*>(var.get());
            if (lpVar && lpVar->dailyReward != subsidy) {
                lpVar->dailyReward = subsidy;
                lpVar->Apply(cache, nHeight);
                cache.SetVariable(*lpVar);
            }
        }
    }
}

static void ProcessRewardEvents(const CBlockIndex* pindex, CCustomCSView& cache, const CChainParams& chainparams) {

    // Hard coded LP_DAILY_DFI_REWARD change
    if (pindex->nHeight >= chainparams.GetConsensus().EunosHeight)
    {
        const auto& incentivePair = chainparams.GetConsensus().newNonUTXOSubsidies.find(CommunityAccountType::IncentiveFunding);
        UpdateDailyGovVariables<LP_DAILY_DFI_REWARD>(incentivePair, cache, pindex->nHeight);
    }

    // Hard coded LP_DAILY_LOAN_TOKEN_REWARD change
    if (pindex->nHeight >= chainparams.GetConsensus().FortCanningHeight)
    {
        const auto& incentivePair = chainparams.GetConsensus().newNonUTXOSubsidies.find(CommunityAccountType::Loan);
        UpdateDailyGovVariables<LP_DAILY_LOAN_TOKEN_REWARD>(incentivePair, cache, pindex->nHeight);
    }

    // hardfork commissions update
    const auto distributed = cache.UpdatePoolRewards(
            [&](CScript const & owner, DCT_ID tokenID) {
                cache.CalculateOwnerRewards(owner, pindex->nHeight);
                return cache.GetBalance(owner, tokenID);
            },
            [&](CScript const & from, CScript const & to, CTokenAmount amount) {
                if (!from.empty()) {
                    auto res = cache.SubBalance(from, amount);
                    if (!res) {
                        LogPrintf("Custom pool rewards: can't subtract balance of %s: %s, height %ld\n", from.GetHex(), res.msg, pindex->nHeight);
                        return res;
                    }
                }
                if (!to.empty()) {
                    auto res = cache.AddBalance(to, amount);
                    if (!res) {
                        LogPrintf("Can't apply reward to %s: %s, %ld\n", to.GetHex(), res.msg, pindex->nHeight);
                        return res;
                    }
                    cache.UpdateBalancesHeight(to, pindex->nHeight + 1);
                }
                return Res::Ok();
            },
            pindex->nHeight
    );

    auto res = cache.SubCommunityBalance(CommunityAccountType::IncentiveFunding, distributed.first);
    if (!res.ok) {
        LogPrintf("Pool rewards: can't update community balance: %s. Block %ld (%s)\n", res.msg, pindex->nHeight, pindex->phashBlock->GetHex());
    } else {
        if (distributed.first != 0)
            LogPrint(BCLog::ACCOUNTCHANGE, "AccountChange: event=ProcessRewardEvents fund=%s change=%s\n", GetCommunityAccountName(CommunityAccountType::IncentiveFunding), (CBalances{{{{0}, -distributed.first}}}.ToString()));
    }

    if (pindex->nHeight >= chainparams.GetConsensus().FortCanningHeight) {
        res = cache.SubCommunityBalance(CommunityAccountType::Loan, distributed.second);
        if (!res.ok) {
            LogPrintf("Pool rewards: can't update community balance: %s. Block %ld (%s)\n", res.msg, pindex->nHeight, pindex->phashBlock->GetHex());
        } else {
            if (distributed.second != 0)
                LogPrint(BCLog::ACCOUNTCHANGE, "AccountChange: event=ProcessRewardEvents fund=%s change=%s\n", GetCommunityAccountName(CommunityAccountType::Loan), (CBalances{{{{0}, -distributed.second}}}.ToString()));
        }
    }
}


static void ProcessICXEvents(const CBlockIndex* pindex, CCustomCSView& cache, const CChainParams& chainparams) {
    if (pindex->nHeight < chainparams.GetConsensus().EunosHeight) {
        return;
    }

    bool isPreEunosPaya = pindex->nHeight < chainparams.GetConsensus().EunosPayaHeight;

    cache.ForEachICXOrderExpire([&](CICXOrderView::StatusKey const& key, uint8_t status) {
        if (static_cast<int>(key.first) != pindex->nHeight)
            return false;

        auto order = cache.GetICXOrderByCreationTx(key.second);
        if (!order)
            return true;

        if (order->orderType == CICXOrder::TYPE_INTERNAL) {
            CTokenAmount amount{order->idToken, order->amountToFill};
            CScript txidaddr(order->creationTx.begin(), order->creationTx.end());
            auto res = cache.SubBalance(txidaddr, amount);
            if (!res)
                LogPrintf("Can't subtract balance from order (%s) txidaddr: %s\n", order->creationTx.GetHex(), res.msg);
            else {
                cache.CalculateOwnerRewards(order->ownerAddress, pindex->nHeight);
                cache.AddBalance(order->ownerAddress, amount);
            }
        }

        cache.ICXCloseOrderTx(*order, status);

        return true;
    }, pindex->nHeight);

    cache.ForEachICXMakeOfferExpire([&](CICXOrderView::StatusKey const& key, uint8_t status) {
        if (static_cast<int>(key.first) != pindex->nHeight)
            return false;

        auto offer = cache.GetICXMakeOfferByCreationTx(key.second);
        if (!offer)
            return true;

        auto order = cache.GetICXOrderByCreationTx(offer->orderTx);
        if (!order)
            return true;

        CScript txidAddr(offer->creationTx.begin(), offer->creationTx.end());
        CTokenAmount takerFee{DCT_ID{0}, offer->takerFee};

        if ((order->orderType == CICXOrder::TYPE_INTERNAL && !cache.ExistedICXSubmitDFCHTLC(offer->creationTx, isPreEunosPaya)) ||
            (order->orderType == CICXOrder::TYPE_EXTERNAL && !cache.ExistedICXSubmitEXTHTLC(offer->creationTx, isPreEunosPaya))) {
            auto res = cache.SubBalance(txidAddr, takerFee);
            if (!res)
                LogPrintf("Can't subtract takerFee from offer (%s) txidAddr: %s\n", offer->creationTx.GetHex(), res.msg);
            else {
                cache.CalculateOwnerRewards(offer->ownerAddress, pindex->nHeight);
                cache.AddBalance(offer->ownerAddress, takerFee);
            }
        }

        cache.ICXCloseMakeOfferTx(*offer, status);

        return true;
    }, pindex->nHeight);

    cache.ForEachICXSubmitDFCHTLCExpire([&](CICXOrderView::StatusKey const& key, uint8_t status) {
        if (static_cast<int>(key.first) != pindex->nHeight)
            return false;

        auto dfchtlc = cache.GetICXSubmitDFCHTLCByCreationTx(key.second);
        if (!dfchtlc)
            return true;

        auto offer = cache.GetICXMakeOfferByCreationTx(dfchtlc->offerTx);
        if (!offer)
            return true;

        auto order = cache.GetICXOrderByCreationTx(offer->orderTx);
        if (!order)
            return true;

        bool refund = false;

        if (status == CICXSubmitDFCHTLC::STATUS_EXPIRED && order->orderType == CICXOrder::TYPE_INTERNAL) {
            if (!cache.ExistedICXSubmitEXTHTLC(dfchtlc->offerTx, isPreEunosPaya)) {
                CTokenAmount makerDeposit{DCT_ID{0}, offer->takerFee};
                cache.CalculateOwnerRewards(order->ownerAddress, pindex->nHeight);
                cache.AddBalance(order->ownerAddress, makerDeposit);
                refund = true;
            }
        } else if (status == CICXSubmitDFCHTLC::STATUS_REFUNDED)
            refund = true;

        if (refund) {
            CScript ownerAddress;
            if (order->orderType == CICXOrder::TYPE_INTERNAL)
                ownerAddress = CScript(order->creationTx.begin(), order->creationTx.end());
            else if (order->orderType == CICXOrder::TYPE_EXTERNAL)
                ownerAddress = offer->ownerAddress;

            CTokenAmount amount{order->idToken, dfchtlc->amount};
            CScript txidaddr = CScript(dfchtlc->creationTx.begin(), dfchtlc->creationTx.end());
            auto res = cache.SubBalance(txidaddr, amount);
            if (!res)
                LogPrintf("Can't subtract balance from dfc htlc (%s) txidaddr: %s\n", dfchtlc->creationTx.GetHex(), res.msg);
            else {
                cache.CalculateOwnerRewards(ownerAddress, pindex->nHeight);
                cache.AddBalance(ownerAddress, amount);
            }

            cache.ICXCloseDFCHTLC(*dfchtlc, status);
        }

        return true;
    }, pindex->nHeight);

    cache.ForEachICXSubmitEXTHTLCExpire([&](CICXOrderView::StatusKey const& key, uint8_t status) {
        if (static_cast<int>(key.first) != pindex->nHeight)
            return false;

        auto exthtlc = cache.GetICXSubmitEXTHTLCByCreationTx(key.second);
        if (!exthtlc)
            return true;

        auto offer = cache.GetICXMakeOfferByCreationTx(exthtlc->offerTx);
        if (!offer)
            return true;

        auto order = cache.GetICXOrderByCreationTx(offer->orderTx);
        if (!order)
            return true;

        if (status == CICXSubmitEXTHTLC::STATUS_EXPIRED && order->orderType == CICXOrder::TYPE_EXTERNAL) {
            if (!cache.ExistedICXSubmitDFCHTLC(exthtlc->offerTx, isPreEunosPaya)) {
                CTokenAmount makerDeposit{DCT_ID{0}, offer->takerFee};
                cache.CalculateOwnerRewards(order->ownerAddress, pindex->nHeight);
                cache.AddBalance(order->ownerAddress, makerDeposit);
                cache.ICXCloseEXTHTLC(*exthtlc, status);
            }
        }

        return true;
    },  pindex->nHeight);
}

static uint32_t GetNextBurnPosition() {
    return nPhantomBurnTx++;
}

// Burn non-transaction amounts, that is burns that are not sent directly to the burn address
// in a account or UTXO transaction. When parsing TXs via ConnectBlock that result in a burn
// from an account in this way call the function below. This will add the burn to the map to
// be added to the burn index as a phantom TX appended to the end of the connecting block.
Res AddNonTxToBurnIndex(const CScript& from, const CBalances& amounts)
{
    return mapBurnAmounts[from].AddBalances(amounts.balances);
}

static void ProcessEunosEvents(const CBlockIndex* pindex, CCustomCSView& cache, const CChainParams& chainparams) {
    if (pindex->nHeight != chainparams.GetConsensus().EunosHeight) {
        return;
    }

    // Move funds from old burn address to new one
    CBalances burnAmounts;
    cache.ForEachBalance([&burnAmounts](CScript const & owner, CTokenAmount balance) {
        if (owner != Params().GetConsensus().retiredBurnAddress) {
            return false;
        }

        burnAmounts.Add({balance.nTokenId, balance.nValue});

        return true;
    }, BalanceKey{chainparams.GetConsensus().retiredBurnAddress, DCT_ID{}});

    AddNonTxToBurnIndex(chainparams.GetConsensus().retiredBurnAddress, burnAmounts);

    // Zero foundation balances
    for (const auto& script : chainparams.GetConsensus().accountDestruction)
    {
        CBalances zeroAmounts;
        cache.ForEachBalance([&zeroAmounts, script](CScript const & owner, CTokenAmount balance) {
            if (owner != script) {
                return false;
            }

            zeroAmounts.Add({balance.nTokenId, balance.nValue});

            return true;
        }, BalanceKey{script, DCT_ID{}});

        cache.SubBalances(script, zeroAmounts);
    }

    // Add any non-Tx burns to index as phantom Txs
    for (const auto& item : mapBurnAmounts)
    {
        for (const auto& subItem : item.second.balances)
        {
            // If amount cannot be deducted then burn skipped.
            auto result = cache.SubBalance(item.first, {subItem.first, subItem.second});
            if (result.ok)
            {
                cache.AddBalance(chainparams.GetConsensus().burnAddress, {subItem.first, subItem.second});

                // Add transfer as additional TX in block
                cache.GetHistoryWriters().WriteAccountHistory({Params().GetConsensus().burnAddress, static_cast<uint32_t>(pindex->nHeight), GetNextBurnPosition()},
                                                    {uint256{}, static_cast<uint8_t>(CustomTxType::AccountToAccount), {{subItem.first, subItem.second}}});
            }
            else // Log burn failure
            {
                CTxDestination dest;
                ExtractDestination(item.first, dest);
                LogPrintf("Burn failed: %s Address: %s Token: %d Amount: %d\n", result.msg, EncodeDestination(dest), subItem.first.v, subItem.second);
            }
        }
    }

    mapBurnAmounts.clear();
}

static void ProcessOracleEvents(const CBlockIndex* pindex, CCustomCSView& cache, const CChainParams& chainparams){
    if (pindex->nHeight < chainparams.GetConsensus().FortCanningHeight) {
        return;
    }
    auto blockInterval = cache.GetIntervalBlock();
    if (pindex->nHeight % blockInterval != 0) {
        return;
    }
    cache.ForEachFixedIntervalPrice([&](const CTokenCurrencyPair&, CFixedIntervalPrice fixedIntervalPrice){
        // Ensure that we update active and next regardless of state of things
        // And SetFixedIntervalPrice on each evaluation of this block.

        // As long as nextPrice exists, move the buffers.
        // If nextPrice doesn't exist, active price is retained.
        // nextPrice starts off as empty. Will be replaced by the next
        // aggregate, as long as there's a new price available.
        // If there is no price, nextPrice will remain empty.
        // This guarantees that the last price will continue to exists,
        // while the overall validity check still fails.

        // Furthermore, the time stamp is always indicative of the
        // last price time.
        auto nextPrice = fixedIntervalPrice.priceRecord[1];
        if (nextPrice > 0) {
            fixedIntervalPrice.priceRecord[0] = fixedIntervalPrice.priceRecord[1];
        }
        // keep timestamp updated
        fixedIntervalPrice.timestamp = pindex->nTime;
        // Use -1 to indicate empty price
        fixedIntervalPrice.priceRecord[1] = -1;
        auto aggregatePrice = GetAggregatePrice(cache,
                                                fixedIntervalPrice.priceFeedId.first,
                                                fixedIntervalPrice.priceFeedId.second,
                                                pindex->nTime);
        if (aggregatePrice) {
            fixedIntervalPrice.priceRecord[1] = aggregatePrice;
        } else {
            LogPrint(BCLog::ORACLE,"ProcessOracleEvents(): No aggregate price available: %s\n", aggregatePrice.msg);
        }
        auto res = cache.SetFixedIntervalPrice(fixedIntervalPrice);
        if (!res) {
            LogPrintf("Error: SetFixedIntervalPrice failed: %s\n", res.msg);
        }
        return true;
    });
}

std::vector<CAuctionBatch> CollectAuctionBatches(const CVaultAssets& vaultAssets, const TAmounts& collBalances, const TAmounts& loanBalances)
{
    constexpr const uint64_t batchThreshold = 10000 * COIN; // 10k USD
    auto totalCollateralsValue = vaultAssets.totalCollaterals;
    auto totalLoansValue = vaultAssets.totalLoans;

    auto maxCollateralsValue = totalCollateralsValue;
    auto maxLoansValue = totalLoansValue;
    auto maxCollBalances = collBalances;

    auto CreateAuctionBatch = [&maxCollBalances, &collBalances](CTokenAmount loanAmount, CAmount chunk) {
        CAuctionBatch batch{};
        batch.loanAmount = loanAmount;
        for (const auto& tAmount : collBalances) {
            auto& maxCollBalance = maxCollBalances[tAmount.first];
            auto collValue = std::min(MultiplyAmounts(tAmount.second, chunk), maxCollBalance);
            batch.collaterals.Add({tAmount.first, collValue});
            maxCollBalance -= collValue;
        }
        return batch;
    };

    std::vector<CAuctionBatch> batches;
    for (const auto& loan : vaultAssets.loans) {
        auto maxLoanAmount = loanBalances.at(loan.nTokenId);
        auto loanChunk = std::min(uint64_t(DivideAmounts(loan.nValue, totalLoansValue)), maxLoansValue);
        auto collateralChunkValue = std::min(uint64_t(MultiplyAmounts(loanChunk, totalCollateralsValue)), maxCollateralsValue);
        if (collateralChunkValue > batchThreshold) {
            auto chunk = DivideAmounts(batchThreshold, collateralChunkValue);
            auto loanAmount = MultiplyAmounts(maxLoanAmount, chunk);
            for (auto chunks = COIN; chunks > 0; chunks -= chunk) {
                chunk = std::min(chunk, chunks);
                loanAmount = std::min(loanAmount, maxLoanAmount);
                auto collateralChunk = MultiplyAmounts(chunk, loanChunk);
                batches.push_back(CreateAuctionBatch({loan.nTokenId, loanAmount}, collateralChunk));
                maxLoanAmount -= loanAmount;
            }
        } else {
            auto loanAmount = CTokenAmount{loan.nTokenId, maxLoanAmount};
            batches.push_back(CreateAuctionBatch(loanAmount, loanChunk));
        }
        maxLoansValue -= loan.nValue;
        maxCollateralsValue -= collateralChunkValue;
    }
    // return precision loss balanced
    for (auto& collateral : maxCollBalances) {
        auto it = batches.begin();
        auto lastValue = collateral.second;
        while (collateral.second > 0) {
            if (it == batches.end()) {
                it = batches.begin();
                if (lastValue == collateral.second) {
                    // we fail to update any batch
                    // extreme small collateral going to first batch
                    it->collaterals.Add({collateral.first, collateral.second});
                    break;
                }
                lastValue = collateral.second;
            }
            if (it->collaterals.balances.count(collateral.first) > 0) {
                it->collaterals.Add({collateral.first, 1});
                --collateral.second;
            }
            ++it;
        }
    }
    return batches;
}

static void ProcessLoanEvents(const CBlockIndex* pindex, CCustomCSView& cache, const CChainParams& chainparams)
{
    if (pindex->nHeight < chainparams.GetConsensus().FortCanningHeight) {
        return;
    }

    std::vector<CLoanSchemeMessage> loanUpdates;
    cache.ForEachDelayedLoanScheme([&pindex, &loanUpdates](const std::pair<std::string, uint64_t>& key, const CLoanSchemeMessage& loanScheme) {
        if (key.second == static_cast<uint64_t>(pindex->nHeight)) {
            loanUpdates.push_back(loanScheme);
        }
        return true;
    });

    for (const auto& loanScheme : loanUpdates) {
        // Make sure loan still exist, that it has not been destroyed in the mean time.
        if (cache.GetLoanScheme(loanScheme.identifier)) {
            cache.StoreLoanScheme(loanScheme);
        }
        cache.EraseDelayedLoanScheme(loanScheme.identifier, pindex->nHeight);
    }

    std::vector<std::string> loanDestruction;
    cache.ForEachDelayedDestroyScheme([&pindex, &loanDestruction](const std::string& key, const uint64_t& height) {
        if (height == static_cast<uint64_t>(pindex->nHeight)) {
            loanDestruction.push_back(key);
        }
        return true;
    });

    for (const auto& loanDestroy : loanDestruction) {
        cache.EraseLoanScheme(loanDestroy);
        cache.EraseDelayedDestroyScheme(loanDestroy);
    }

    if (!loanDestruction.empty()) {
        CCustomCSView viewCache(cache);
        auto defaultLoanScheme = cache.GetDefaultLoanScheme();
        cache.ForEachVault([&](const CVaultId& vaultId, CVaultData vault) {
            if (!cache.GetLoanScheme(vault.schemeId)) {
                vault.schemeId = *defaultLoanScheme;
                viewCache.UpdateVault(vaultId, vault);
            }
            return true;
        });
        viewCache.Flush();
    }

    if (pindex->nHeight % chainparams.GetConsensus().blocksCollateralizationRatioCalculation() == 0) {
        bool useNextPrice = false, requireLivePrice = true;

        auto &pool = DfTxTaskPool->pool;

        struct VaultWithCollateralInfo {
            CVaultId vaultId;
            CBalances collaterals;
            CVaultAssets vaultAssets;
            CVaultData vault;
        };

        struct LiquidationVaults {
            public:
                AtomicMutex m;
                std::vector<VaultWithCollateralInfo> vaults;
        };
        LiquidationVaults lv;

        TaskGroup g;

        const auto markCompleted = [&g] { g.RemoveTask(); };

        cache.ForEachVaultCollateral(
            [&](const CVaultId &vaultId, const CBalances &collaterals) {
                g.AddTask();

                CVaultId vaultIdCopy = vaultId;
                CBalances collateralsCopy = collaterals;

                boost::asio::post(pool, [
                    vaultIdCopy, collateralsCopy,
                    &cache, pindex,
                    useNextPrice, requireLivePrice,
                    &lv, &markCompleted] {

                    auto vaultId = vaultIdCopy;
                    auto collaterals = collateralsCopy;

                    auto vaultAssets  = cache.GetVaultAssets(
                        vaultId, collaterals, pindex->nHeight, pindex->nTime, useNextPrice, requireLivePrice);

                    if (!vaultAssets) {
                        markCompleted();
                        return;
                    }

                    auto vault = cache.GetVault(vaultId);
                    assert(vault);

                    auto scheme = cache.GetLoanScheme(vault->schemeId);
                    assert(scheme);

                    if (scheme->ratio <= vaultAssets.val->ratio()) {
                        // All good, within ratio, nothing more to do.
                        markCompleted();
                        return;
                    }

                    {
                        std::unique_lock lock{lv.m};
                        lv.vaults.push_back(VaultWithCollateralInfo{vaultId, collaterals, vaultAssets, *vault});
                    }
                    markCompleted();
                });
                return true;
            });

        g.WaitForCompletion();

        {
            std::unique_lock lock{lv.m};
            for (auto &[vaultId, collaterals, vaultAssets, vault]: lv.vaults) {

                // Time to liquidate vault.
                vault.isUnderLiquidation = true;
                cache.StoreVault(vaultId, vault);
                auto loanTokens = cache.GetLoanTokens(vaultId);
                assert(loanTokens);

                // Get the interest rate for each loan token in the vault, find
                // the interest value and move it to the totals, removing it from the
                // vault, while also stopping the vault from accumulating interest
                // further. Note, however, it's added back so that it's accurate
                // for auction calculations.
                CBalances totalInterest;
                for (auto it = loanTokens->balances.begin(); it != loanTokens->balances.end();) {
                    const auto &[tokenId, tokenValue] = *it;

                    auto rate = cache.GetInterestRate(vaultId, tokenId, pindex->nHeight);
                    assert(rate);

                    auto subInterest = TotalInterest(*rate, pindex->nHeight);
                    if (subInterest > 0) {
                        totalInterest.Add({tokenId, subInterest});
                    }

                    // Remove loan from the vault
                    cache.SubLoanToken(vaultId, {tokenId, tokenValue});

                    if (const auto token = cache.GetToken("DUSD"); token && token->first == tokenId) {
                        TrackDUSDSub(cache, {tokenId, tokenValue});
                    }

                    // Remove interest from the vault
                    cache.DecreaseInterest(pindex->nHeight,
                                            vaultId,
                                            vault.schemeId,
                                            tokenId,
                                            tokenValue,
                                            subInterest < 0 || (!subInterest && rate->interestPerBlock.negative)
                                                ? std::numeric_limits<CAmount>::max()
                                                : subInterest);

                    // Putting this back in now for auction calculations.
                    it->second += subInterest;

                    // If loan amount fully negated then remove it
                    if (it->second < 0) {
                        TrackNegativeInterest(cache, {tokenId, tokenValue});

                        it = loanTokens->balances.erase(it);
                    } else {
                        if (subInterest < 0) {
                            TrackNegativeInterest(cache, {tokenId, std::abs(subInterest)});
                        }

                        ++it;
                    }
                }

                // Remove the collaterals out of the vault.
                // (Prep to get the auction batches instead)
                for (const auto &col : collaterals.balances) {
                    auto tokenId    = col.first;
                    auto tokenValue = col.second;
                    cache.SubVaultCollateral(vaultId, {tokenId, tokenValue});
                }

                auto batches = CollectAuctionBatches(vaultAssets, collaterals.balances, loanTokens->balances);

                // Now, let's add the remaining amounts and store the batch.
                CBalances totalLoanInBatches{};
                for (auto i = 0u; i < batches.size(); i++) {
                    auto &batch = batches[i];
                    totalLoanInBatches.Add(batch.loanAmount);
                    auto tokenId  = batch.loanAmount.nTokenId;
                    auto interest = totalInterest.balances[tokenId];
                    if (interest > 0) {
                        auto balance       = loanTokens->balances[tokenId];
                        auto interestPart  = DivideAmounts(batch.loanAmount.nValue, balance);
                        batch.loanInterest = MultiplyAmounts(interestPart, interest);
                        totalLoanInBatches.Sub({tokenId, batch.loanInterest});
                    }
                    cache.StoreAuctionBatch({vaultId, i}, batch);
                }

                // Check if more than loan amount was generated.
                CBalances balances;
                for (const auto &[tokenId, amount] : loanTokens->balances) {
                    if (totalLoanInBatches.balances.count(tokenId)) {
                        const auto interest =
                            totalInterest.balances.count(tokenId) ? totalInterest.balances[tokenId] : 0;
                        if (totalLoanInBatches.balances[tokenId] > amount - interest) {
                            balances.Add({tokenId, totalLoanInBatches.balances[tokenId] - (amount - interest)});
                        }
                    }
                }

                // Only store to attributes if there has been a rounding error.
                if (!balances.balances.empty()) {
                    TrackLiveBalances(cache, balances, EconomyKeys::BatchRoundingExcess);
                }

                // All done. Ready to save the overall auction.
                cache.StoreAuction(vaultId,
                                    CAuctionData{uint32_t(batches.size()),
                                                pindex->nHeight + chainparams.GetConsensus().blocksCollateralAuction(),
                                                cache.GetLoanLiquidationPenalty()});

                // Store state in vault DB
                if (pvaultHistoryDB) {
                    pvaultHistoryDB->WriteVaultState(cache, *pindex, vaultId, vaultAssets.ratio());
                }
            }
        }

    }

    CAccountsHistoryWriter view(cache, pindex->nHeight, ~0u, pindex->GetBlockHash(), uint8_t(CustomTxType::AuctionBid));

    view.ForEachVaultAuction([&](const CVaultId& vaultId, const CAuctionData& data) {
        if (data.liquidationHeight != uint32_t(pindex->nHeight)) {
            return false;
        }
        auto vault = view.GetVault(vaultId);
        assert(vault);

        CBalances balances;
        for (uint32_t i = 0; i < data.batchCount; i++) {
            auto batch = view.GetAuctionBatch({vaultId, i});
            assert(batch);

            if (auto bid = view.GetAuctionBid({vaultId, i})) {
                auto bidOwner = bid->first;
                auto bidTokenAmount = bid->second;

                auto penaltyAmount = MultiplyAmounts(batch->loanAmount.nValue, COIN + data.liquidationPenalty);
                if (bidTokenAmount.nValue < penaltyAmount) {
                    LogPrintf("WARNING: bidTokenAmount.nValue(%d) < penaltyAmount(%d)\n",
                              bidTokenAmount.nValue, penaltyAmount);
                }
                // penaltyAmount includes interest, batch as well, so we should put interest back
                // in result we have 5% penalty + interest via DEX to DFI and burn
                auto amountToBurn = penaltyAmount - batch->loanAmount.nValue + batch->loanInterest;
                if (amountToBurn > 0) {
                    CScript tmpAddress(vaultId.begin(), vaultId.end());
                    view.AddBalance(tmpAddress, {bidTokenAmount.nTokenId, amountToBurn});
                    SwapToDFIorDUSD(view, bidTokenAmount.nTokenId, amountToBurn, tmpAddress,
                                    chainparams.GetConsensus().burnAddress, pindex->nHeight, chainparams.GetConsensus());
                }

                view.CalculateOwnerRewards(bidOwner, pindex->nHeight);

                for (const auto& col : batch->collaterals.balances) {
                    auto tokenId = col.first;
                    auto tokenAmount = col.second;
                    view.AddBalance(bidOwner, {tokenId, tokenAmount});
                }

                auto amountToFill = bidTokenAmount.nValue - penaltyAmount;
                if (amountToFill > 0) {
                    // return the rest as collateral to vault via DEX to DFI
                    CScript tmpAddress(vaultId.begin(), vaultId.end());
                    view.AddBalance(tmpAddress, {bidTokenAmount.nTokenId, amountToFill});

                    SwapToDFIorDUSD(view, bidTokenAmount.nTokenId, amountToFill, tmpAddress, tmpAddress, pindex->nHeight, chainparams.GetConsensus());
                    auto amount = view.GetBalance(tmpAddress, DCT_ID{0});
                    view.SubBalance(tmpAddress, amount);
                    view.AddVaultCollateral(vaultId, amount);
                }

                auto res = view.SubMintedTokens(batch->loanAmount.nTokenId, batch->loanAmount.nValue - batch->loanInterest);
                if (!res) {
                    LogPrintf("AuctionBid: SubMintedTokens failed: %s\n", res.msg);
                }

                AuctionHistoryKey key{data.liquidationHeight, bidOwner, vaultId, i};
                AuctionHistoryValue value{bidTokenAmount, batch->collaterals.balances};
                cache.GetHistoryWriters().WriteAuctionHistory(key, value);

            } else {
                // we should return loan including interest
                view.AddLoanToken(vaultId, batch->loanAmount);
                balances.Add({batch->loanAmount.nTokenId, batch->loanInterest});

                // When tracking loan amounts remove interest.
                if (const auto token = view.GetToken("DUSD"); token && token->first == batch->loanAmount.nTokenId) {
                    TrackDUSDAdd(view, {batch->loanAmount.nTokenId, batch->loanAmount.nValue - batch->loanInterest});
                }

                if (auto token = view.GetLoanTokenByID(batch->loanAmount.nTokenId)) {
                    view.IncreaseInterest(pindex->nHeight, vaultId, vault->schemeId, batch->loanAmount.nTokenId, token->interest, batch->loanAmount.nValue);
                }
                for (const auto& col : batch->collaterals.balances) {
                    auto tokenId = col.first;
                    auto tokenAmount = col.second;
                    view.AddVaultCollateral(vaultId, {tokenId, tokenAmount});
                }
            }
        }

        // Only store to attributes if there has been a rounding error.
        if (!balances.balances.empty()) {
            TrackLiveBalances(view, balances, EconomyKeys::ConsolidatedInterest);
        }

        vault->isUnderLiquidation = false;
        view.StoreVault(vaultId, *vault);
        view.EraseAuction(vaultId, pindex->nHeight);

        // Store state in vault DB
        cache.GetHistoryWriters().WriteVaultState(view, *pindex, vaultId);

        return true;
    }, pindex->nHeight);

    view.Flush();
}

static void ProcessFutures(const CBlockIndex* pindex, CCustomCSView& cache, const CChainParams& chainparams)
{
    if (pindex->nHeight < chainparams.GetConsensus().FortCanningRoadHeight) {
        return;
    }

    auto attributes = cache.GetAttributes();
    if (!attributes) {
        return;
    }

    CDataStructureV0 activeKey{AttributeTypes::Param, ParamIDs::DFIP2203, DFIPKeys::Active};
    CDataStructureV0 blockKey{AttributeTypes::Param, ParamIDs::DFIP2203, DFIPKeys::BlockPeriod};
    CDataStructureV0 rewardKey{AttributeTypes::Param, ParamIDs::DFIP2203, DFIPKeys::RewardPct};
    if (!attributes->GetValue(activeKey, false) ||
        !attributes->CheckKey(blockKey) ||
        !attributes->CheckKey(rewardKey)) {
        return;
    }

    CDataStructureV0 startKey{AttributeTypes::Param, ParamIDs::DFIP2203, DFIPKeys::StartBlock};
    const auto startBlock = attributes->GetValue(startKey, CAmount{});
    if (pindex->nHeight < startBlock) {
        return;
    }

    const auto blockPeriod = attributes->GetValue(blockKey, CAmount{});
    if ((pindex->nHeight - startBlock) % blockPeriod != 0) {
        return;
    }

    auto time = GetTimeMillis();
    LogPrintf("Future swap settlement in progress.. (height: %d)\n", pindex->nHeight);

    const auto rewardPct = attributes->GetValue(rewardKey, CAmount{});
    const auto discount{COIN - rewardPct};
    const auto premium{COIN + rewardPct};

    std::map<DCT_ID, CFuturesPrice> futuresPrices;
    CDataStructureV0 tokenKey{AttributeTypes::Token, 0, TokenKeys::DFIP2203Enabled};

    std::vector<std::pair<DCT_ID, CLoanView::CLoanSetLoanTokenImpl>> loanTokens;

    cache.ForEachLoanToken([&](const DCT_ID& id, const CLoanView::CLoanSetLoanTokenImpl& loanToken) {
        tokenKey.typeId = id.v;
        const auto enabled = attributes->GetValue(tokenKey, true);
        if (!enabled) {
            return true;
        }

        loanTokens.emplace_back(id, loanToken);

        return true;
    });

    if (loanTokens.empty()) {
        attributes->ForEach([&](const CDataStructureV0& attr, const CAttributeValue&) {
            if (attr.type != AttributeTypes::Token) {
                return false;
            }

            tokenKey.typeId = attr.typeId;
            const auto enabled = attributes->GetValue(tokenKey, true);
            if (!enabled) {
                return true;
            }

            if (attr.key == TokenKeys::LoanMintingEnabled) {
                auto tokenId = DCT_ID{attr.typeId};
                if (auto loanToken = cache.GetLoanTokenFromAttributes(tokenId)) {
                    loanTokens.emplace_back(tokenId, *loanToken);
                }
            }

            return true;
        }, CDataStructureV0{AttributeTypes::Token});
    }

    for (const auto& [id, loanToken] : loanTokens) {

        const auto useNextPrice{false}, requireLivePrice{true};
        const auto discountPrice = cache.GetAmountInCurrency(discount, loanToken.fixedIntervalPriceId, useNextPrice, requireLivePrice);
        const auto premiumPrice = cache.GetAmountInCurrency(premium, loanToken.fixedIntervalPriceId, useNextPrice, requireLivePrice);
        if (!discountPrice || !premiumPrice) {
            continue;
        }

        futuresPrices.emplace(id, CFuturesPrice{*discountPrice, *premiumPrice});
    }

    CDataStructureV0 burnKey{AttributeTypes::Live, ParamIDs::Economy, EconomyKeys::DFIP2203Burned};
    CDataStructureV0 mintedKey{AttributeTypes::Live, ParamIDs::Economy, EconomyKeys::DFIP2203Minted};

    auto burned = attributes->GetValue(burnKey, CBalances{});
    auto minted = attributes->GetValue(mintedKey, CBalances{});

    std::map<CFuturesUserKey, CFuturesUserValue> unpaidContracts;
    std::set<CFuturesUserKey> deletionPending;

    auto dUsdToTokenSwapsCounter = 0;
    auto tokenTodUsdSwapsCounter = 0;

    cache.ForEachFuturesUserValues([&](const CFuturesUserKey& key, const CFuturesUserValue& futuresValues){

        CAccountsHistoryWriter view(cache, pindex->nHeight, GetNextAccPosition(), pindex->GetBlockHash(), uint8_t(CustomTxType::FutureSwapExecution));

        deletionPending.insert(key);

        const auto source = view.GetLoanTokenByID(futuresValues.source.nTokenId);
        assert(source);

        if (source->symbol == "DUSD") {
            const DCT_ID destId{futuresValues.destination};
            const auto destToken = view.GetLoanTokenByID(destId);
            assert(destToken);
            try {
                const auto& premiumPrice = futuresPrices.at(destId).premium;
                if (premiumPrice > 0) {
                    const auto total = DivideAmounts(futuresValues.source.nValue, premiumPrice);
                    view.AddMintedTokens(destId, total);
                    CTokenAmount destination{destId, total};
                    view.AddBalance(key.owner, destination);
                    burned.Add(futuresValues.source);
                    minted.Add(destination);
                    dUsdToTokenSwapsCounter++;
                    LogPrint(BCLog::FUTURESWAP, "ProcessFutures (): Owner %s source %s destination %s\n",
                             key.owner.GetHex(), futuresValues.source.ToString(), destination.ToString());
                }
            } catch (const std::out_of_range&) {
                unpaidContracts.emplace(key, futuresValues);
            }

        } else {
            const auto tokenDUSD = view.GetToken("DUSD");
            assert(tokenDUSD);

            try {
                const auto& discountPrice = futuresPrices.at(futuresValues.source.nTokenId).discount;
                const auto total = MultiplyAmounts(futuresValues.source.nValue, discountPrice);
                view.AddMintedTokens(tokenDUSD->first, total);
                CTokenAmount destination{tokenDUSD->first, total};
                view.AddBalance(key.owner, destination);
                burned.Add(futuresValues.source);
                minted.Add(destination);
                tokenTodUsdSwapsCounter++;
                LogPrint(BCLog::FUTURESWAP, "ProcessFutures (): Payment Owner %s source %s destination %s\n",
                         key.owner.GetHex(), futuresValues.source.ToString(), destination.ToString());
            } catch (const std::out_of_range&) {
                unpaidContracts.emplace(key, futuresValues);
            }
        }

        view.Flush();

        return true;
    }, {static_cast<uint32_t>(pindex->nHeight), {}, std::numeric_limits<uint32_t>::max()});

    const auto contractAddressValue = GetFutureSwapContractAddress(SMART_CONTRACT_DFIP_2203);
    assert(contractAddressValue);

    CDataStructureV0 liveKey{AttributeTypes::Live, ParamIDs::Economy, EconomyKeys::DFIP2203Current};

    auto balances = attributes->GetValue(liveKey, CBalances{});

    auto failedContractsCounter = unpaidContracts.size();

    // Refund unpaid contracts
    for (const auto& [key, value] : unpaidContracts) {

        CAccountsHistoryWriter subView(cache, pindex->nHeight, GetNextAccPosition(), pindex->GetBlockHash(), uint8_t(CustomTxType::FutureSwapRefund));
        subView.SubBalance(*contractAddressValue, value.source);
        subView.Flush();

        CAccountsHistoryWriter addView(cache, pindex->nHeight, GetNextAccPosition(), pindex->GetBlockHash(), uint8_t(CustomTxType::FutureSwapRefund));
        addView.AddBalance(key.owner, value.source);
        addView.Flush();

        LogPrint(BCLog::FUTURESWAP, "%s: Refund Owner %s value %s\n",
                 __func__, key.owner.GetHex(), value.source.ToString());
        balances.Sub(value.source);
    }

    for (const auto& key : deletionPending) {
        cache.EraseFuturesUserValues(key);
    }

    attributes->SetValue(burnKey, std::move(burned));
    attributes->SetValue(mintedKey, std::move(minted));

    if (!unpaidContracts.empty()) {
        attributes->SetValue(liveKey, std::move(balances));
    }

    LogPrintf("Future swap settlement completed: (%d DUSD->Token swaps," /* Continued */
              " %d Token->DUSD swaps, %d refunds (height: %d, time: %dms)\n",
              dUsdToTokenSwapsCounter, tokenTodUsdSwapsCounter, failedContractsCounter,
              pindex->nHeight, GetTimeMillis() - time);

    cache.SetVariable(*attributes);
}

static void ProcessGovEvents(const CBlockIndex* pindex, CCustomCSView& cache, const CChainParams& chainparams) {
    if (pindex->nHeight < chainparams.GetConsensus().FortCanningHeight) {
        return;
    }

    // Apply any pending GovVariable changes. Will come into effect on the next block.
    auto storedGovVars = cache.GetStoredVariables(pindex->nHeight);
    for (const auto& var : storedGovVars) {
        if (var) {
            CCustomCSView govCache(cache);
            // Add to existing ATTRIBUTES instead of overwriting.
            if (var->GetName() == "ATTRIBUTES") {
                auto govVar = cache.GetAttributes();
                govVar->time = pindex->GetBlockTime();
                auto newVar = std::dynamic_pointer_cast<ATTRIBUTES>(var);
                assert(newVar);

                CDataStructureV0 key{AttributeTypes::Param, ParamIDs::Foundation, DFIPKeys::Members};
                auto memberRemoval = newVar->GetValue(key, std::set<std::string>{});

                if (!memberRemoval.empty()) {
                    auto existingMembers = govVar->GetValue(key, std::set<CScript>{});

                    for (auto &member : memberRemoval) {
                        if (member.empty()) {
                            continue;
                        }

                        if (member[0] == '-') {
                            auto memberCopy{member};
                            const auto dest = DecodeDestination(memberCopy.erase(0, 1));
                            if (!IsValidDestination(dest)) {
                                continue;
                            }
                            existingMembers.erase(GetScriptForDestination(dest));

                        } else {
                            const auto dest = DecodeDestination(member);
                            if (!IsValidDestination(dest)) {
                                continue;
                            }
                            existingMembers.insert(GetScriptForDestination(dest));
                        }
                    }

                    govVar->SetValue(key, existingMembers);

                    // Remove this key and apply any other changes
                    newVar->EraseKey(key);
                    if (govVar->Import(newVar->Export()) && govVar->Validate(govCache) && govVar->Apply(govCache, pindex->nHeight) && govCache.SetVariable(*govVar)) {
                        govCache.Flush();
                    }
                } else {
                    if (govVar->Import(var->Export()) && govVar->Validate(govCache) && govVar->Apply(govCache, pindex->nHeight) && govCache.SetVariable(*govVar)) {
                        govCache.Flush();
                    }
                }
            } else if (var->Validate(govCache) && var->Apply(govCache, pindex->nHeight) && govCache.SetVariable(*var)) {
                govCache.Flush();
            }
        }
    }
    cache.EraseStoredVariables(static_cast<uint32_t>(pindex->nHeight));
}

static bool ApplyGovVars(CCustomCSView& cache, const CBlockIndex& pindex, const std::map<std::string, std::string>& attrs){
    if (auto govVar = cache.GetVariable("ATTRIBUTES")) {
        if (auto var = dynamic_cast<ATTRIBUTES*>(govVar.get())) {
            var->time = pindex.nTime;

            UniValue obj(UniValue::VOBJ);
            for (const auto& [key, value] : attrs) {
                obj.pushKV(key, value);
            }

            if (var->Import(obj) && var->Validate(cache) && var->Apply(cache, pindex.nHeight) && cache.SetVariable(*var)) {
                return true;
            }
        }
    }

    return false;
}

static void ProcessTokenToGovVar(const CBlockIndex* pindex, CCustomCSView& cache, const CChainParams& chainparams) {

    // Migrate at +1 height so that GetLastHeight() in Gov var
    // Validate() has a height equal to the GW fork.
    if (pindex->nHeight != chainparams.GetConsensus().FortCanningCrunchHeight + 1) {
        return;
    }

    auto time = GetTimeMillis();
    LogPrintf("Token attributes migration in progress.. (height: %d)\n", pindex->nHeight);

    std::map<DCT_ID, CLoanSetLoanToken> loanTokens;
    std::vector<CLoanSetCollateralTokenImplementation> collateralTokens;

    cache.ForEachLoanToken([&](const DCT_ID& key, const CLoanSetLoanToken& loanToken) {
        loanTokens[key] = loanToken;
        return true;
    });

    cache.ForEachLoanCollateralToken([&](const CollateralTokenKey& key, const uint256& collTokenTx) {
        auto collToken = cache.GetLoanCollateralToken(collTokenTx);
        if (collToken) {
            collateralTokens.push_back(*collToken);
        }
        return true;
    });

    // Apply fixed_interval_price_id first
    std::map<std::string, std::string> attrsFirst;
    std::map<std::string, std::string> attrsSecond;

    int loanCount = 0, collateralCount = 0;

    try {
        for (const auto& [id, token] : loanTokens) {
            std::string prefix = KeyBuilder(ATTRIBUTES::displayVersions().at(VersionTypes::v0), ATTRIBUTES::displayTypes().at(AttributeTypes::Token),id.v);
            attrsFirst[KeyBuilder(prefix, ATTRIBUTES::displayKeys().at(AttributeTypes::Token).at(TokenKeys::FixedIntervalPriceId))] = token.fixedIntervalPriceId.first + '/' + token.fixedIntervalPriceId.second;
            attrsSecond[KeyBuilder(prefix, ATTRIBUTES::displayKeys().at(AttributeTypes::Token).at(TokenKeys::LoanMintingEnabled))] = token.mintable ? "true" : "false";
            attrsSecond[KeyBuilder(prefix, ATTRIBUTES::displayKeys().at(AttributeTypes::Token).at(TokenKeys::LoanMintingInterest))] = KeyBuilder(ValueFromAmount(token.interest).get_real());
            ++loanCount;
        }

        for (const auto& token : collateralTokens) {
            std::string prefix = KeyBuilder(ATTRIBUTES::displayVersions().at(VersionTypes::v0), ATTRIBUTES::displayTypes().at(AttributeTypes::Token), token.idToken.v);
            attrsFirst[KeyBuilder(prefix, ATTRIBUTES::displayKeys().at(AttributeTypes::Token).at(TokenKeys::FixedIntervalPriceId))] = token.fixedIntervalPriceId.first + '/' + token.fixedIntervalPriceId.second;
            attrsSecond[KeyBuilder(prefix, ATTRIBUTES::displayKeys().at(AttributeTypes::Token).at(TokenKeys::LoanCollateralEnabled))] = "true";
            attrsSecond[KeyBuilder(prefix, ATTRIBUTES::displayKeys().at(AttributeTypes::Token).at(TokenKeys::LoanCollateralFactor))] = KeyBuilder(ValueFromAmount(token.factor).get_real());
            ++collateralCount;
        }

        CCustomCSView govCache(cache);
        if (ApplyGovVars(govCache, *pindex, attrsFirst) && ApplyGovVars(govCache, *pindex, attrsSecond)) {
            govCache.Flush();

            // Erase old tokens afterwards to avoid invalid state during transition
            for (const auto& item : loanTokens) {
                cache.EraseLoanToken(item.first);
            }

            for (const auto& token : collateralTokens) {
                cache.EraseLoanCollateralToken(token);
            }
        }

        LogPrintf("Token attributes migration complete: " /* Continued */
                  "(%d loan tokens, %d collateral tokens, height: %d, time: %dms)\n",
                  loanCount, collateralCount, pindex->nHeight, GetTimeMillis() - time);

    } catch(std::out_of_range&) {
        LogPrintf("Non-existant map entry referenced in loan/collateral token to Gov var migration\n");
    }
}

template<typename T>
static inline T CalculateNewAmount(const int multiplier, const T amount) {
    return multiplier < 0 ? amount / std::abs(multiplier) : amount * multiplier;
}

size_t RewardConsolidationWorkersCount() {
    const size_t workersMax = GetNumCores() - 1;
    return workersMax > 2 ? workersMax : 3;
}

// Note: Be careful with lambda captures and default args. GCC 11.2.0, appears the if the captures are
// unused in the function directly, but inside the lambda, it completely disassociates them from the fn
// possibly when the lambda is lifted up and with default args, ends up inling the default arg
// completely. TODO: verify with smaller test case.
// But scenario: If `interruptOnShutdown` is set as default arg to false, it will never be set true
// on the below as it's inlined by gcc 11.2.0 on Ubuntu 22.04 incorrectly. Behavior is correct
// in lower versions of gcc or across clang.
void ConsolidateRewards(CCustomCSView &view, int height,
                        const std::vector<std::pair<CScript, CAmount>> &items, bool interruptOnShutdown, int numWorkers) {
    int nWorkers = numWorkers < 1 ? RewardConsolidationWorkersCount() : numWorkers;
    auto rewardsTime = GetTimeMicros();
    boost::asio::thread_pool workerPool(nWorkers);
    boost::asio::thread_pool mergeWorker(1);
    std::atomic<uint64_t> tasksCompleted{0};
    std::atomic<uint64_t> reportedTs{0};

    for (auto& [owner, amount] : items) {
        // See https://github.com/DeFiCh/ain/pull/1291
        // https://github.com/DeFiCh/ain/pull/1291#issuecomment-1137638060
        // Technically not fully synchronized, but avoid races
        // due to the segregated areas of operation.
        boost::asio::post(workerPool, [&, &account = owner]() {
            if (interruptOnShutdown && ShutdownRequested()) return;
            auto tempView = std::make_unique<CCustomCSView>(view);
            tempView->CalculateOwnerRewards(account, height);

            boost::asio::post(mergeWorker, [&, tempView = std::move(tempView)]() {
                if (interruptOnShutdown && ShutdownRequested()) return;
                tempView->Flush();

                // This entire block is already serialized with single merge worker.
                // So, relaxed ordering is more than sufficient - don't even need
                // atomics really.
                auto itemsCompleted = tasksCompleted.fetch_add(1,
                                                               std::memory_order::memory_order_relaxed);
                const auto logTimeIntervalMillis = 3 * 1000;
                if (GetTimeMillis() - reportedTs > logTimeIntervalMillis) {
                    LogPrintf("Reward consolidation: %.2f%% completed (%d/%d)\n",
                              (itemsCompleted * 1.f / items.size()) * 100.0,
                              itemsCompleted, items.size());
                    reportedTs.store(GetTimeMillis(),
                                     std::memory_order::memory_order_relaxed);
                }
            });
        });
    }
    workerPool.join();
    mergeWorker.join();

    auto itemsCompleted = tasksCompleted.load();
    LogPrintf("Reward consolidation: 100%% completed (%d/%d, time: %dms)\n",
              itemsCompleted, itemsCompleted, MILLI * (GetTimeMicros() - rewardsTime));
}

template<typename GovVar>
static Res UpdateLiquiditySplits(CCustomCSView& view, const DCT_ID oldPoolId, const DCT_ID newPoolId, const uint32_t height) {
    if (auto var = view.GetVariable(GovVar::TypeName())) {
        if (auto lpVar = std::dynamic_pointer_cast<GovVar>(var)) {
            if (lpVar->splits.count(oldPoolId) > 0) {
                const auto value = lpVar->splits[oldPoolId];
                lpVar->splits.erase(oldPoolId);
                lpVar->splits[newPoolId] = value;
                lpVar->Apply(view, height);
                view.SetVariable(*lpVar);
            }
        }
    } else {
        return Res::Err("Failed to get %s", LP_SPLITS::TypeName());
    }

    return Res::Ok();
}

static Res PoolSplits(CCustomCSView& view, CAmount& totalBalance, ATTRIBUTES& attributes, const DCT_ID oldTokenId, const DCT_ID newTokenId,
                      const CBlockIndex* pindex, const CreationTxs& creationTxs, const int32_t multiplier) {

    LogPrintf("Pool migration in progress.. (token %d -> %d, height: %d)\n",
              oldTokenId.v, newTokenId.v, pindex->nHeight);

    try {
        assert(creationTxs.count(oldTokenId.v));
        for (const auto& [oldPoolId, creationTx] : creationTxs.at(oldTokenId.v).second) {
            auto loopTime = GetTimeMillis();
            auto oldPoolToken = view.GetToken(oldPoolId);
            if (!oldPoolToken) {
                throw std::runtime_error(strprintf("Failed to get related pool token: %d", oldPoolId.v));
            }

            CTokenImplementation newPoolToken{*oldPoolToken};
            newPoolToken.creationHeight = pindex->nHeight;
            newPoolToken.creationTx = creationTx;
            newPoolToken.minted = 0;

            size_t suffixCount{1};
            view.ForEachPoolPair([&](DCT_ID const & poolId, const CPoolPair& pool){
                const auto tokenA = view.GetToken(pool.idTokenA);
                const auto tokenB = view.GetToken(pool.idTokenB);
                assert(tokenA);
                assert(tokenB);
                if ((tokenA->destructionHeight != -1 && tokenA->destructionTx != uint256{}) ||
                    (tokenB->destructionHeight != -1 && tokenB->destructionTx != uint256{})) {
                    const auto poolToken = view.GetToken(poolId);
                    assert(poolToken);
                    if (poolToken->symbol.find(oldPoolToken->symbol + "/v") != std::string::npos) {
                        ++suffixCount;
                    }
                }
                return true;
            });

            oldPoolToken->symbol += "/v" + std::to_string(suffixCount);
            oldPoolToken->flags |= static_cast<uint8_t>(CToken::TokenFlags::Tradeable);
            oldPoolToken->destructionHeight = pindex->nHeight;
            oldPoolToken->destructionTx = pindex->GetBlockHash();

            auto res = view.UpdateToken(*oldPoolToken, true, true);
            if (!res) {
                throw std::runtime_error(res.msg);
            }

            auto resVal = view.CreateToken(newPoolToken);
            if (!resVal) {
                throw std::runtime_error(resVal.msg);
            }

            const DCT_ID newPoolId{resVal.val->v};

            auto oldPoolPair = view.GetPoolPair(oldPoolId);
            if (!oldPoolPair) {
                throw std::runtime_error(strprintf("Failed to get related pool: %d", oldPoolId.v));
            }

            LogPrintf("Pool migration: Old pair (id: %d, token a: %d, b: %d, reserve a: %d, b: %d, liquidity: %d)\n",
                      oldPoolId.v, oldPoolPair->idTokenA.v, oldPoolPair->idTokenB.v,
                      oldPoolPair->reserveA, oldPoolPair->reserveB, oldPoolPair->totalLiquidity);

            CPoolPair newPoolPair{*oldPoolPair};
            if (oldPoolPair->idTokenA == oldTokenId) {
                newPoolPair.idTokenA = newTokenId;
            } else {
                newPoolPair.idTokenB = newTokenId;
            }
            newPoolPair.creationTx = newPoolToken.creationTx;
            newPoolPair.creationHeight = pindex->nHeight;
            newPoolPair.reserveA = 0;
            newPoolPair.reserveB = 0;
            newPoolPair.totalLiquidity = 0;

            res = view.SetPoolPair(newPoolId, pindex->nHeight, newPoolPair);
            if (!res) {
                throw std::runtime_error(strprintf("SetPoolPair on new pool pair: %s", res.msg));
            }

            std::vector<std::pair<CScript, CAmount>> balancesToMigrate;
            uint64_t totalAccounts = 0;
            view.ForEachBalance([&, oldPoolId = oldPoolId](CScript const& owner, CTokenAmount balance) {
                if (oldPoolId.v == balance.nTokenId.v && balance.nValue > 0) {
                    balancesToMigrate.emplace_back(owner, balance.nValue);
                }
                totalAccounts++;
                return true;
            });

            auto nWorkers = RewardConsolidationWorkersCount();
            LogPrintf("Pool migration: Consolidating rewards (count: %d, total: %d, concurrency: %d)..\n",
                      balancesToMigrate.size(), totalAccounts, nWorkers);

            // Largest first to make sure we are over MINIMUM_LIQUIDITY on first call to AddLiquidity
            std::sort(balancesToMigrate.begin(), balancesToMigrate.end(),
                      [](const std::pair<CScript, CAmount>&a, const std::pair<CScript, CAmount>& b){
                          return a.second > b.second;
                      });

            ConsolidateRewards(view, pindex->nHeight, balancesToMigrate, false, nWorkers);

            // Special case. No liquidity providers in a previously used pool.
            if (balancesToMigrate.empty() && oldPoolPair->totalLiquidity == CPoolPair::MINIMUM_LIQUIDITY) {
                balancesToMigrate.emplace_back(Params().GetConsensus().burnAddress, CAmount{CPoolPair::MINIMUM_LIQUIDITY});
            }

            for (auto& [owner, amount] : balancesToMigrate) {
                if (owner != Params().GetConsensus().burnAddress) {
                    CAccountsHistoryWriter subView(view, pindex->nHeight, GetNextAccPosition(), pindex->GetBlockHash(), uint8_t(CustomTxType::TokenSplit));

                    res = subView.SubBalance(owner, CTokenAmount{oldPoolId, amount});
                    if (!res.ok) {
                        throw std::runtime_error(strprintf("SubBalance failed: %s", res.msg));
                    }
                    subView.Flush();
                }

                if (oldPoolPair->totalLiquidity < CPoolPair::MINIMUM_LIQUIDITY) {
                    throw std::runtime_error("totalLiquidity less than minimum.");
                }

                // First deposit to the pool has MINIMUM_LIQUIDITY removed and does not
                // belong to anyone. Give this to the last person leaving the pool.
                if (oldPoolPair->totalLiquidity - amount == CPoolPair::MINIMUM_LIQUIDITY) {
                    amount += CPoolPair::MINIMUM_LIQUIDITY;
                }

                CAmount resAmountA = (arith_uint256(amount) * oldPoolPair->reserveA / oldPoolPair->totalLiquidity).GetLow64();
                CAmount resAmountB = (arith_uint256(amount) * oldPoolPair->reserveB / oldPoolPair->totalLiquidity).GetLow64();
                oldPoolPair->reserveA -= resAmountA;
                oldPoolPair->reserveB -= resAmountB;
                oldPoolPair->totalLiquidity -= amount;

                CAmount amountA{0}, amountB{0};
                if (oldPoolPair->idTokenA == oldTokenId) {
                    amountA = CalculateNewAmount(multiplier, resAmountA);
                    totalBalance += amountA;
                    amountB = resAmountB;
                } else {
                    amountA = resAmountA;
                    amountB = CalculateNewAmount(multiplier, resAmountB);
                    totalBalance += amountB;
                }

                CAccountsHistoryWriter addView(view, pindex->nHeight, GetNextAccPosition(), pindex->GetBlockHash(), uint8_t(CustomTxType::TokenSplit));

                auto refundBalances = [&, owner = owner]() {
                    addView.AddBalance(owner, {newPoolPair.idTokenA, amountA});
                    addView.AddBalance(owner, {newPoolPair.idTokenB, amountB});
                    addView.Flush();
                };

                if (amountA <= 0 || amountB <= 0 || owner == Params().GetConsensus().burnAddress) {
                    refundBalances();
                    continue;
                }

                CAmount liquidity{0};
                if (newPoolPair.totalLiquidity == 0) {
                    liquidity = (arith_uint256(amountA) * amountB).sqrt().GetLow64();
                    liquidity -= CPoolPair::MINIMUM_LIQUIDITY;
                    newPoolPair.totalLiquidity = CPoolPair::MINIMUM_LIQUIDITY;
                } else {
                    CAmount liqA = (arith_uint256(amountA) * newPoolPair.totalLiquidity / newPoolPair.reserveA).GetLow64();
                    CAmount liqB = (arith_uint256(amountB) * newPoolPair.totalLiquidity / newPoolPair.reserveB).GetLow64();
                    liquidity = std::min(liqA, liqB);

                    if (liquidity == 0) {
                        refundBalances();
                        continue;
                    }
                }

                auto resTotal = SafeAdd(newPoolPair.totalLiquidity, liquidity);
                if (!resTotal) {
                    refundBalances();
                    continue;
                }
                newPoolPair.totalLiquidity = resTotal;

                auto resA = SafeAdd(newPoolPair.reserveA, amountA);
                auto resB = SafeAdd(newPoolPair.reserveB, amountB);
                if (resA && resB) {
                    newPoolPair.reserveA = resA;
                    newPoolPair.reserveB = resB;
                } else {
                    refundBalances();
                    continue;
                }

                res = addView.AddBalance(owner, {newPoolId, liquidity});
                if (!res) {
                    addView.Discard();
                    refundBalances();
                    continue;
                }
                addView.Flush();

                auto oldPoolLogStr = CTokenAmount{oldPoolId, amount}.ToString();
                auto newPoolLogStr = CTokenAmount{newPoolId, liquidity}.ToString();
                LogPrint(BCLog::TOKENSPLIT, "TokenSplit: LP (%s: %s => %s)\n",
                         ScriptToString(owner), oldPoolLogStr, newPoolLogStr);

                view.SetShare(newPoolId, owner, pindex->nHeight);
            }

            DCT_ID maxToken{std::numeric_limits<uint32_t>::max()};
            if (oldPoolPair->idTokenA == oldTokenId) {
                view.EraseDexFeePct(oldPoolPair->idTokenA, maxToken);
                view.EraseDexFeePct(maxToken, oldPoolPair->idTokenA);
            } else {
                view.EraseDexFeePct(oldPoolPair->idTokenB, maxToken);
                view.EraseDexFeePct(maxToken, oldPoolPair->idTokenB);
            }

            view.EraseDexFeePct(oldPoolId, oldPoolPair->idTokenA);
            view.EraseDexFeePct(oldPoolId, oldPoolPair->idTokenB);

            if (oldPoolPair->totalLiquidity != 0) {
                throw std::runtime_error(strprintf("totalLiquidity should be zero. Remainder: %d", oldPoolPair->totalLiquidity));
            }

            LogPrintf("Pool migration: New pair (id: %d, token a: %d, b: %d, reserve a: %d, b: %d, liquidity: %d)\n",
                      newPoolId.v,
                      newPoolPair.idTokenA.v, newPoolPair.idTokenB.v,
                      newPoolPair.reserveA, newPoolPair.reserveB, newPoolPair.totalLiquidity);

            res = view.SetPoolPair(newPoolId, pindex->nHeight, newPoolPair);
            if (!res) {
                throw std::runtime_error(strprintf("SetPoolPair on new pool pair: %s", res.msg));
            }

            res = view.SetPoolPair(oldPoolId, pindex->nHeight, *oldPoolPair);
            if (!res) {
                throw std::runtime_error(strprintf("SetPoolPair on old pool pair: %s", res.msg));
            }

            res = view.UpdatePoolPair(oldPoolId, pindex->nHeight, false, -1, CScript{}, CBalances{});
            if (!res) {
                throw std::runtime_error(strprintf("UpdatePoolPair on old pool pair: %s", res.msg));
            }

            std::vector<CDataStructureV0> eraseKeys;
            for (const auto& [key, value] : attributes.GetAttributesMap()) {
                if (const auto v0Key = std::get_if<CDataStructureV0>(&key); v0Key->type == AttributeTypes::Poolpairs && v0Key->typeId == oldPoolId.v) {
                    CDataStructureV0 newKey{AttributeTypes::Poolpairs, newPoolId.v, v0Key->key, v0Key->keyId};
                    attributes.SetValue(newKey, value);
                    eraseKeys.push_back(*v0Key);
                }
            }

            for (const auto& key : eraseKeys) {
                attributes.EraseKey(key);
            }

            res = UpdateLiquiditySplits<LP_SPLITS>(view, oldPoolId, newPoolId, pindex->nHeight);
            if (!res) {
                throw std::runtime_error(res.msg);
            }

            res = UpdateLiquiditySplits<LP_LOAN_TOKEN_SPLITS>(view, oldPoolId, newPoolId, pindex->nHeight);
            if (!res) {
                throw std::runtime_error(res.msg);
            }
            LogPrintf("Pool migration complete: (%d -> %d, height: %d, time: %dms)\n",
                      oldPoolId.v, newPoolId.v, pindex->nHeight, GetTimeMillis() - loopTime);
        }

    } catch (const std::runtime_error& e) {
        return Res::Err(e.what());
    }
    return Res::Ok();
}

static Res VaultSplits(CCustomCSView& view, ATTRIBUTES& attributes, const DCT_ID oldTokenId, const DCT_ID newTokenId, const int height, const int multiplier) {
    auto time = GetTimeMillis();
    LogPrintf("Vaults rebalance in progress.. (token %d -> %d, height: %d)\n",
              oldTokenId.v, newTokenId.v, height);

    std::vector<std::pair<CVaultId, CAmount>> loanTokenAmounts;
    view.ForEachLoanTokenAmount([&](const CVaultId& vaultId,  const CBalances& balances){
        for (const auto& [tokenId, amount] : balances.balances) {
            if (tokenId == oldTokenId) {
                loanTokenAmounts.emplace_back(vaultId, amount);
            }
        }
        return true;
    });

    for (auto& [vaultId, amount] : loanTokenAmounts) {
        const auto res = view.SubLoanToken(vaultId, {oldTokenId, amount});
        if (!res) {
            return res;
        }
    }

    CVaultId failedVault;
    std::vector<std::tuple<CVaultId, CInterestRateV3, std::string>> loanInterestRates;
    if (height >= Params().GetConsensus().FortCanningGreatWorldHeight) {
        view.ForEachVaultInterestV3([&](const CVaultId& vaultId, DCT_ID tokenId, const CInterestRateV3& rate) {
            if (tokenId == oldTokenId) {
                const auto vaultData = view.GetVault(vaultId);
                if (!vaultData) {
                    failedVault = vaultId;
                    return false;
                }
                loanInterestRates.emplace_back(vaultId, rate, vaultData->schemeId);
            }
            return true;
        });
    } else {
        view.ForEachVaultInterestV2([&](const CVaultId& vaultId, DCT_ID tokenId, const CInterestRateV2& rate) {
            if (tokenId == oldTokenId) {
                const auto vaultData = view.GetVault(vaultId);
                if (!vaultData) {
                    failedVault = vaultId;
                    return false;
                }
                loanInterestRates.emplace_back(vaultId, ConvertInterestRateToV3(rate), vaultData->schemeId);
            }
            return true;
        });
    }

    Require(failedVault == CVaultId{}, [=]{ return strprintf("Failed to get vault data for: %s", failedVault.ToString()); });

    attributes.EraseKey(CDataStructureV0{AttributeTypes::Locks, ParamIDs::TokenID, oldTokenId.v});
    attributes.SetValue(CDataStructureV0{AttributeTypes::Locks, ParamIDs::TokenID, newTokenId.v}, true);

    Require(attributes.Apply(view, height));
    view.SetVariable(attributes);

    for (const auto& [vaultId, amount] : loanTokenAmounts) {
        auto newAmount = CalculateNewAmount(multiplier, amount);

        auto oldTokenAmount = CTokenAmount{oldTokenId, amount};
        auto newTokenAmount = CTokenAmount{newTokenId, newAmount};

        LogPrint(BCLog::TOKENSPLIT, "TokenSplit: V Loan (%s: %s => %s)\n",
                 vaultId.ToString(), oldTokenAmount.ToString(), newTokenAmount.ToString());

        Require(view.AddLoanToken(vaultId, newTokenAmount));

        if (const auto vault = view.GetVault(vaultId)) {
            VaultHistoryKey subKey{static_cast<uint32_t>(height), vaultId, GetNextAccPosition(), vault->ownerAddress};
            VaultHistoryValue subValue{uint256{}, static_cast<uint8_t>(CustomTxType::TokenSplit), {{oldTokenId, -amount}}};
            view.GetHistoryWriters().WriteVaultHistory(subKey, subValue);

            VaultHistoryKey addKey{static_cast<uint32_t>(height), vaultId, GetNextAccPosition(), vault->ownerAddress};
            VaultHistoryValue addValue{uint256{}, static_cast<uint8_t>(CustomTxType::TokenSplit), {{newTokenId, newAmount}}};
            view.GetHistoryWriters().WriteVaultHistory(addKey, addValue);
        }
    }

    const auto loanToken = view.GetLoanTokenByID(newTokenId);
    Require(loanToken, []{ return "Failed to get loan token."; });

    // Pre-populate to save repeated calls to get loan scheme
    std::map<std::string, CAmount> loanSchemes;
    view.ForEachLoanScheme([&](const std::string& key, const CLoanSchemeData& data) {
        loanSchemes.emplace(key, data.rate);
        return true;
    });

    for (auto& [vaultId, rate, schemeId] : loanInterestRates) {
        CAmount loanSchemeRate{0};
        try {
            loanSchemeRate = loanSchemes.at(schemeId);
        } catch (const std::out_of_range&) {
            return Res::Err("Failed to get loan scheme.");
        }

        view.EraseInterest(vaultId, oldTokenId, height);
        auto oldRateToHeight = rate.interestToHeight;
        auto newRateToHeight = CalculateNewAmount(multiplier, rate.interestToHeight.amount);

        rate.interestToHeight.amount = newRateToHeight;

        auto oldInterestPerBlock = rate.interestPerBlock;
        CInterestAmount newInterestRatePerBlock{};

        auto amounts = view.GetLoanTokens(vaultId);
        if (amounts) {
            newInterestRatePerBlock = InterestPerBlockCalculationV3(amounts->balances[newTokenId], loanToken->interest, loanSchemeRate);
            rate.interestPerBlock = newInterestRatePerBlock;
        }

        if (LogAcceptCategory(BCLog::TOKENSPLIT)) {
            LogPrint(BCLog::TOKENSPLIT, "TokenSplit: V Interest (%s: %s => %s, %s => %s)\n",
                     vaultId.ToString(),
                     GetInterestPerBlockHighPrecisionString(oldRateToHeight),
                     GetInterestPerBlockHighPrecisionString({oldRateToHeight.negative, newRateToHeight}),
                     GetInterestPerBlockHighPrecisionString(oldInterestPerBlock),
                     GetInterestPerBlockHighPrecisionString(newInterestRatePerBlock));
        }

        view.WriteInterestRate(std::make_pair(vaultId, newTokenId), rate, rate.height);
    }

    std::vector<std::pair<CVaultView::AuctionStoreKey, CAuctionBatch>> auctionBatches;
    view.ForEachAuctionBatch([&](const CVaultView::AuctionStoreKey& key, const CAuctionBatch& value) {
        if (value.loanAmount.nTokenId == oldTokenId || value.collaterals.balances.count(oldTokenId)) {
            auctionBatches.emplace_back(key, value);
        }
        return true;
    });

    for (auto& [key, value] : auctionBatches) {
        view.EraseAuctionBatch(key);

        if (value.loanAmount.nTokenId == oldTokenId) {
            auto oldLoanAmount = value.loanAmount;
            auto oldInterest = value.loanInterest;

            auto newLoanAmount = CTokenAmount{newTokenId, CalculateNewAmount(multiplier, value.loanAmount.nValue)};
            value.loanAmount.nTokenId = newLoanAmount.nTokenId;
            value.loanAmount.nValue = newLoanAmount.nValue;

            auto newLoanInterest = CalculateNewAmount(multiplier, value.loanInterest);
            value.loanInterest = newLoanInterest;

            LogPrint(BCLog::TOKENSPLIT, "TokenSplit: V AuctionL (%s,%d: %s => %s, %d => %d)\n",
                     key.first.ToString(), key.second, oldLoanAmount.ToString(),
                     newLoanAmount.ToString(), oldInterest, newLoanInterest);
        }

        if (value.collaterals.balances.count(oldTokenId)) {
            auto oldAmount = CTokenAmount { oldTokenId, value.collaterals.balances[oldTokenId] };
            auto newAmount = CTokenAmount { newTokenId, CalculateNewAmount(multiplier, oldAmount.nValue) };

            value.collaterals.balances[newAmount.nTokenId] = newAmount.nValue;
            value.collaterals.balances.erase(oldAmount.nTokenId);

            LogPrint(BCLog::TOKENSPLIT, "TokenSplit: V AuctionC (%s,%d: %s => %s)\n",
                     key.first.ToString(), key.second, oldAmount.ToString(),
                     newAmount.ToString());
        }

        view.StoreAuctionBatch(key, value);
    }

    std::vector<std::pair<CVaultView::AuctionStoreKey, CVaultView::COwnerTokenAmount>> auctionBids;
    view.ForEachAuctionBid([&](const CVaultView::AuctionStoreKey& key, const CVaultView::COwnerTokenAmount& value) {
        if (value.second.nTokenId == oldTokenId) {
            auctionBids.emplace_back(key, value);
        }
        return true;
    });

    for (auto& [key, value] : auctionBids) {
        view.EraseAuctionBid(key);

        auto oldTokenAmount = value.second;
        auto newTokenAmount = CTokenAmount{newTokenId, CalculateNewAmount(multiplier, oldTokenAmount.nValue)};

        value.second = newTokenAmount;

        view.StoreAuctionBid(key, value);

        LogPrint(BCLog::TOKENSPLIT, "TokenSplit: V Bid (%s,%d: %s => %s)\n",
                 key.first.ToString(), key.second, oldTokenAmount.ToString(),
                 newTokenAmount.ToString());
    }

    LogPrintf("Vaults rebalance completed: (token %d -> %d, height: %d, time: %dms)\n",
              oldTokenId.v, newTokenId.v, height, GetTimeMillis() - time);

    return Res::Ok();
}

static void MigrateV1Remnants(const CCustomCSView &cache, ATTRIBUTES &attributes, const uint8_t key, const DCT_ID oldId, const DCT_ID newId, const int32_t multiplier, const uint8_t typeID = ParamIDs::Economy) {
    CDataStructureV0 attrKey{AttributeTypes::Live, typeID, key};
    auto balances = attributes.GetValue(attrKey, CBalances{});
    for (auto it = balances.balances.begin(); it != balances.balances.end(); ++it) {
        const auto& [tokenId, amount] = *it;
        if (tokenId != oldId) {
            continue;
        }
        balances.balances.erase(it);
        balances.Add({newId, CalculateNewAmount(multiplier, amount)});
        break;
    }
    attributes.SetValue(attrKey, balances);
}

static Res GetTokenSuffix(const CCustomCSView& view, const ATTRIBUTES& attributes, const uint32_t id, std::string& newSuffix) {
    CDataStructureV0 ascendantKey{AttributeTypes::Token, id, TokenKeys::Ascendant};
    if (attributes.CheckKey(ascendantKey)) {
        const auto& [previousID, str] = attributes.GetValue(ascendantKey, AscendantValue{std::numeric_limits<uint32_t>::max(), ""});
        auto previousToken = view.GetToken(DCT_ID{previousID});
        Require(previousToken, [=]{ return strprintf("Previous token %d not found\n", id); });

        const auto found = previousToken->symbol.find(newSuffix);
        Require(found != std::string::npos, [=]{ return strprintf("Previous token name not valid: %s\n", previousToken->symbol); });

        const auto versionNumber  = previousToken->symbol.substr(found + newSuffix.size());
        uint32_t previousVersion{};
        try {
            previousVersion = std::stoi(versionNumber);
        } catch (...) {
            return Res::Err("Previous token name not valid.");
        }

        newSuffix += std::to_string(++previousVersion);
    } else {
        newSuffix += '1';
    }

    return Res::Ok();
}

static void ProcessTokenSplits(const CBlock& block, const CBlockIndex* pindex, CCustomCSView& cache, const CreationTxs& creationTxs, const CChainParams& chainparams) {
    if (pindex->nHeight < chainparams.GetConsensus().FortCanningCrunchHeight) {
        return;
    }
    const auto attributes = cache.GetAttributes();
    if (!attributes) {
        return;
    }

    CDataStructureV0 splitKey{AttributeTypes::Oracles, OracleIDs::Splits, static_cast<uint32_t>(pindex->nHeight)};
    const auto splits = attributes->GetValue(splitKey, OracleSplits{});

    if (!splits.empty()) {
        attributes->EraseKey(splitKey);
        cache.SetVariable(*attributes);
    }

    for (const auto& [id, multiplier] : splits) {
        auto time = GetTimeMillis();
        LogPrintf("Token split in progress.. (id: %d, mul: %d, height: %d)\n", id, multiplier, pindex->nHeight);

        if (!cache.AreTokensLocked({id})) {
            LogPrintf("Token split failed. No locks.\n");
            continue;
        }

        auto view{cache};

        // Refund affected future swaps
        auto res = attributes->RefundFuturesContracts(view, std::numeric_limits<uint32_t>::max(), id);
        if (!res) {
            LogPrintf("Token split failed on refunding futures: %s\n", res.msg);
            continue;
        }

        const DCT_ID oldTokenId{id};

        auto token = view.GetToken(oldTokenId);
        if (!token) {
            LogPrintf("Token split failed. Token %d not found\n", oldTokenId.v);
            continue;
        }

        std::string newTokenSuffix = "/v";
        res = GetTokenSuffix(cache, *attributes, oldTokenId.v, newTokenSuffix);
        if (!res) {
            LogPrintf("Token split failed on GetTokenSuffix %s\n", res.msg);
            continue;
        }

        CTokenImplementation newToken{*token};
        newToken.creationHeight = pindex->nHeight;
        assert(creationTxs.count(id));
        newToken.creationTx = creationTxs.at(id).first;
        newToken.minted = 0;

        token->symbol += newTokenSuffix;
        token->destructionHeight = pindex->nHeight;
        token->destructionTx = pindex->GetBlockHash();
        token->flags &= ~(static_cast<uint8_t>(CToken::TokenFlags::Default) | static_cast<uint8_t>(CToken::TokenFlags::LoanToken));
        token->flags |= static_cast<uint8_t>(CToken::TokenFlags::Finalized);

        res = view.SubMintedTokens(oldTokenId, token->minted);
        if (!res) {
            LogPrintf("Token split failed on SubMintedTokens %s\n", res.msg);
            continue;
        }

        res = view.UpdateToken(*token, false, true);
        if (!res) {
            LogPrintf("Token split failed on UpdateToken %s\n", res.msg);
            continue;
        }

        auto resVal = view.CreateToken(newToken);
        if (!resVal) {
            LogPrintf("Token split failed on CreateToken %s\n", resVal.msg);
            continue;
        }

        const DCT_ID newTokenId{resVal.val->v};
        LogPrintf("Token split info: (symbol: %s, id: %d -> %d)\n", newToken.symbol, oldTokenId.v, newTokenId.v);

        std::vector<CDataStructureV0> eraseKeys;
        for (const auto& [key, value] : attributes->GetAttributesMap()) {
            if (const auto v0Key = std::get_if<CDataStructureV0>(&key); v0Key->type == AttributeTypes::Token) {
                if (v0Key->typeId == oldTokenId.v && v0Key->keyId == oldTokenId.v) {
                    CDataStructureV0 newKey{AttributeTypes::Token, newTokenId.v, v0Key->key, newTokenId.v};
                    attributes->SetValue(newKey, value);
                    eraseKeys.push_back(*v0Key);
                } else if (v0Key->typeId == oldTokenId.v) {
                    CDataStructureV0 newKey{AttributeTypes::Token, newTokenId.v, v0Key->key, v0Key->keyId};
                    attributes->SetValue(newKey, value);
                    eraseKeys.push_back(*v0Key);
                } else if (v0Key->keyId == oldTokenId.v) {
                    CDataStructureV0 newKey{AttributeTypes::Token, v0Key->typeId, v0Key->key, newTokenId.v};
                    attributes->SetValue(newKey, value);
                    eraseKeys.push_back(*v0Key);
                }
            }
        }

        for (const auto& key : eraseKeys) {
            attributes->EraseKey(key);
        }

        CDataStructureV0 newAscendantKey{AttributeTypes::Token, newTokenId.v, TokenKeys::Ascendant};
        attributes->SetValue(newAscendantKey, AscendantValue{oldTokenId.v, "split"});

        CDataStructureV0 descendantKey{AttributeTypes::Token, oldTokenId.v, TokenKeys::Descendant};
        attributes->SetValue(descendantKey, DescendantValue{newTokenId.v, static_cast<int32_t>(pindex->nHeight)});

        MigrateV1Remnants(cache, *attributes, EconomyKeys::DFIP2203Current, oldTokenId, newTokenId, multiplier);
        MigrateV1Remnants(cache, *attributes, EconomyKeys::DFIP2203Burned, oldTokenId, newTokenId, multiplier);
        MigrateV1Remnants(cache, *attributes, EconomyKeys::DFIP2203Minted, oldTokenId, newTokenId, multiplier);
        MigrateV1Remnants(cache, *attributes, EconomyKeys::BatchRoundingExcess, oldTokenId, newTokenId, multiplier, ParamIDs::Auction);
        MigrateV1Remnants(cache, *attributes, EconomyKeys::ConsolidatedInterest, oldTokenId, newTokenId, multiplier, ParamIDs::Auction);

        CAmount totalBalance{0};

        res = PoolSplits(view, totalBalance, *attributes, oldTokenId, newTokenId, pindex, creationTxs, multiplier);
        if (!res) {
            LogPrintf("Pool splits failed %s\n", res.msg);
            continue;
        }

        std::map<CScript, std::pair<CTokenAmount, CTokenAmount>> balanceUpdates;

        view.ForEachBalance([&, multiplier = multiplier](CScript const& owner, const CTokenAmount& balance) {
            if (oldTokenId.v == balance.nTokenId.v) {
                const auto newBalance = CalculateNewAmount(multiplier, balance.nValue);
                balanceUpdates.emplace(owner, std::pair<CTokenAmount, CTokenAmount>{{newTokenId, newBalance}, balance});
                totalBalance += newBalance;

                auto newBalanceStr = CTokenAmount{newTokenId, newBalance}.ToString();
                LogPrint(BCLog::TOKENSPLIT, "TokenSplit: T (%s: %s => %s)\n",
                         ScriptToString(owner), balance.ToString(),
                         newBalanceStr);
            }
            return true;
        });

        LogPrintf("Token split info: rebalance "  /* Continued */
                  "(id: %d, symbol: %s, accounts: %d, val: %d)\n",
                  id, newToken.symbol, balanceUpdates.size(), totalBalance);

        res = view.AddMintedTokens(newTokenId, totalBalance);
        if (!res) {
            LogPrintf("Token split failed on AddMintedTokens %s\n", res.msg);
            continue;
        }

        try {

            for (const auto& [owner, balances] : balanceUpdates) {

                CAccountsHistoryWriter subView(view, pindex->nHeight, GetNextAccPosition(), pindex->GetBlockHash(), uint8_t(CustomTxType::TokenSplit));

                res = subView.SubBalance(owner, balances.second);
                if (!res) {
                    throw std::runtime_error(res.msg);
                }
                subView.Flush();

                CAccountsHistoryWriter addView(view, pindex->nHeight, GetNextAccPosition(), pindex->GetBlockHash(), uint8_t(CustomTxType::TokenSplit));

                res = addView.AddBalance(owner, balances.first);
                if (!res) {
                    throw std::runtime_error(res.msg);
                }
                addView.Flush();
            }
        } catch (const std::runtime_error& e) {
            LogPrintf("Token split failed. %s\n", res.msg);
            continue;
        }

        res = VaultSplits(view, *attributes, oldTokenId, newTokenId, pindex->nHeight, multiplier);
        if (!res) {
            LogPrintf("Token splits failed: %s\n", res.msg);
            continue;
        }

        std::vector<std::pair<CDataStructureV0, OracleSplits>> updateAttributesKeys;
        for (const auto& [key, value] : attributes->GetAttributesMap()) {
            if (const auto v0Key = std::get_if<CDataStructureV0>(&key);
                    v0Key->type == AttributeTypes::Oracles && v0Key->typeId == OracleIDs::Splits) {
                if (const auto splitMap = std::get_if<OracleSplits>(&value)) {
                    for (auto [splitMapKey, splitMapValue] : *splitMap) {
                        if (splitMapKey == oldTokenId.v) {
                            auto copyMap{*splitMap};
                            copyMap.erase(splitMapKey);
                            updateAttributesKeys.emplace_back(*v0Key, copyMap);
                            break;
                        }
                    }
                }
            }
        }

        for (const auto& [key, value] : updateAttributesKeys) {
            if (value.empty()) {
                attributes->EraseKey(key);
            } else {
                attributes->SetValue(key, value);
            }
        }
        view.SetVariable(*attributes);

        // Migrate stored unlock
        if (pindex->nHeight >= chainparams.GetConsensus().GrandCentralHeight) {
            bool updateStoredVar{};
            auto storedGovVars = view.GetStoredVariablesRange(pindex->nHeight, std::numeric_limits<uint32_t>::max());
            for (const auto& [varHeight, var] : storedGovVars) {
                if (var->GetName() != "ATTRIBUTES") {
                    continue;
                }
                updateStoredVar = false;

                if (const auto attrVar = std::dynamic_pointer_cast<ATTRIBUTES>(var); attrVar) {
                    const auto attrMap = attrVar->GetAttributesMap();
                    std::vector<CDataStructureV0> keysToUpdate;
                    for (const auto& [key, value] : attrMap) {
                        if (const auto attrV0 = std::get_if<CDataStructureV0>(&key); attrV0) {
                            if (attrV0->type == AttributeTypes::Locks && attrV0->typeId == ParamIDs::TokenID && attrV0->key == oldTokenId.v) {
                                keysToUpdate.push_back(*attrV0);
                                updateStoredVar = true;
                            }
                        }
                    }
                    for (auto& key : keysToUpdate) {
                        const auto value = attrVar->GetValue(key, false);
                        attrVar->EraseKey(key);
                        key.key = newTokenId.v;
                        attrVar->SetValue(key, value);
                    }
                }

                if (updateStoredVar) {
                    view.SetStoredVariables({var}, varHeight);
                }
            }
        }

        view.Flush();
        LogPrintf("Token split completed: (id: %d, mul: %d, time: %dms)\n", id, multiplier, GetTimeMillis() - time);
    }
}

static void ProcessFuturesDUSD(const CBlockIndex* pindex, CCustomCSView& cache, const CChainParams& chainparams)
{
    if (pindex->nHeight < chainparams.GetConsensus().FortCanningSpringHeight) {
        return;
    }

    auto attributes = cache.GetAttributes();
    if (!attributes) {
        return;
    }

    CDataStructureV0 activeKey{AttributeTypes::Param, ParamIDs::DFIP2206F, DFIPKeys::Active};
    CDataStructureV0 blockKey{AttributeTypes::Param, ParamIDs::DFIP2206F, DFIPKeys::BlockPeriod};
    CDataStructureV0 rewardKey{AttributeTypes::Param, ParamIDs::DFIP2206F, DFIPKeys::RewardPct};
    if (!attributes->GetValue(activeKey, false) ||
        !attributes->CheckKey(blockKey) ||
        !attributes->CheckKey(rewardKey)) {
        return;
    }

    CDataStructureV0 startKey{AttributeTypes::Param, ParamIDs::DFIP2206F, DFIPKeys::StartBlock};
    const auto startBlock = attributes->GetValue(startKey, CAmount{});
    if (pindex->nHeight < startBlock) {
        return;
    }

    const auto blockPeriod = attributes->GetValue(blockKey, CAmount{});
    if ((pindex->nHeight - startBlock) % blockPeriod != 0) {
        return;
    }

    auto time = GetTimeMillis();
    LogPrintf("Future swap DUSD settlement in progress.. (height: %d)\n", pindex->nHeight);

    const auto rewardPct = attributes->GetValue(rewardKey, CAmount{});
    const auto discount{COIN - rewardPct};

    const auto useNextPrice{false}, requireLivePrice{true};
    const auto discountPrice = cache.GetAmountInCurrency(discount, {"DFI", "USD"}, useNextPrice, requireLivePrice);

    CDataStructureV0 liveKey{AttributeTypes::Live, ParamIDs::Economy, EconomyKeys::DFIP2206FCurrent};
    auto balances = attributes->GetValue(liveKey, CBalances{});

    const auto contractAddressValue = GetFutureSwapContractAddress(SMART_CONTRACT_DFIP2206F);
    assert(contractAddressValue);

    const auto dfiID{DCT_ID{}};

    if (!discountPrice) {
        std::vector<std::pair<CFuturesUserKey, CAmount>> refunds;

        cache.ForEachFuturesDUSD([&](const CFuturesUserKey& key, const CAmount& amount){
            refunds.emplace_back(key, amount);
            return true;
        }, {static_cast<uint32_t>(pindex->nHeight), {}, std::numeric_limits<uint32_t>::max()});

        for (const auto& [key, amount] : refunds) {
            cache.EraseFuturesDUSD(key);

            const CTokenAmount source{dfiID, amount};

            CAccountsHistoryWriter subView(cache, pindex->nHeight, GetNextAccPosition(), pindex->GetBlockHash(), uint8_t(CustomTxType::FutureSwapRefund));
            subView.SubBalance(*contractAddressValue, source);
            subView.Flush();

            CAccountsHistoryWriter addView(cache, pindex->nHeight, GetNextAccPosition(), pindex->GetBlockHash(), uint8_t(CustomTxType::FutureSwapRefund));
            addView.AddBalance(key.owner, source);
            addView.Flush();

            LogPrint(BCLog::FUTURESWAP, "%s: Refund Owner %s value %s\n",
                     __func__, key.owner.GetHex(), source.ToString());
            balances.Sub(source);
        }

        if (!refunds.empty()) {
            attributes->SetValue(liveKey, std::move(balances));
        }

        cache.SetVariable(*attributes);

        LogPrintf("Future swap DUSD refunded due to no live price: (%d refunds (height: %d, time: %dms)\n",
                  refunds.size(), pindex->nHeight, GetTimeMillis() - time);

        return;
    }

    CDataStructureV0 burnKey{AttributeTypes::Live, ParamIDs::Economy, EconomyKeys::DFIP2206FBurned};
    CDataStructureV0 mintedKey{AttributeTypes::Live, ParamIDs::Economy, EconomyKeys::DFIP2206FMinted};

    auto burned = attributes->GetValue(burnKey, CBalances{});
    auto minted = attributes->GetValue(mintedKey, CBalances{});

    std::set<CFuturesUserKey> deletionPending;

    auto swapCounter{0};

    cache.ForEachFuturesDUSD([&](const CFuturesUserKey& key, const CAmount& amount){

        CAccountsHistoryWriter view(cache, pindex->nHeight, GetNextAccPosition(), pindex->GetBlockHash(), uint8_t(CustomTxType::FutureSwapExecution));

        deletionPending.insert(key);

        const auto tokenDUSD = view.GetToken("DUSD");
        assert(tokenDUSD);

        const auto total = MultiplyAmounts(amount, discountPrice);
        view.AddMintedTokens(tokenDUSD->first, total);
        CTokenAmount destination{tokenDUSD->first, total};
        view.AddBalance(key.owner, destination);
        burned.Add({dfiID, amount});
        minted.Add(destination);
        ++swapCounter;
        LogPrint(BCLog::FUTURESWAP, "ProcessFuturesDUSD (): Payment Owner %s source %d destination %s\n",
                 key.owner.GetHex(), amount, destination.ToString());

        view.Flush();

        return true;
    }, {static_cast<uint32_t>(pindex->nHeight), {}, std::numeric_limits<uint32_t>::max()});

    for (const auto& key : deletionPending) {
        cache.EraseFuturesDUSD(key);
    }

    attributes->SetValue(burnKey, std::move(burned));
    attributes->SetValue(mintedKey, std::move(minted));

    LogPrintf("Future swap DUSD settlement completed: (%d swaps (height: %d, time: %dms)\n",
              swapCounter, pindex->nHeight, GetTimeMillis() - time);

    cache.SetVariable(*attributes);
}

static void ProcessNegativeInterest(const CBlockIndex* pindex, CCustomCSView& cache) {

    if (!gArgs.GetBoolArg("-negativeinterest", DEFAULT_NEGATIVE_INTEREST)) {
        return;
    }

    auto attributes = cache.GetAttributes();
    assert(attributes);

    DCT_ID dusd{};
    const auto token = cache.GetTokenGuessId("DUSD", dusd);
    if (!token) {
        return;
    }

    CDataStructureV0 negativeInterestKey{AttributeTypes::Live, ParamIDs::Economy, EconomyKeys::NegativeInt};
    auto negativeInterestBalances = attributes->GetValue(negativeInterestKey, CBalances{});
    negativeInterestKey.key = EconomyKeys::NegativeIntCurrent;

    cache.ForEachLoanTokenAmount([&](const CVaultId& vaultId,  const CBalances& balances){
        for (const auto& [tokenId, amount] : balances.balances) {
            if (tokenId == dusd) {
                const auto rate = cache.GetInterestRate(vaultId, tokenId, pindex->nHeight);
                if (!rate) {
                    continue;
                }

                const auto totalInterest = TotalInterest(*rate, pindex->nHeight);
                if (totalInterest < 0) {
                    negativeInterestBalances.Add({tokenId, amount > std::abs(totalInterest)  ? std::abs(totalInterest) : amount});
                }
            }
        }
        return true;
    });

    if (!negativeInterestBalances.balances.empty()) {
        attributes->SetValue(negativeInterestKey, negativeInterestBalances);
        cache.SetVariable(*attributes);
    }
}

static void ProcessProposalEvents(const CBlockIndex* pindex, CCustomCSView& cache, const CChainParams& chainparams) {
    if (pindex->nHeight < chainparams.GetConsensus().GrandCentralHeight) {
        return;
    }

    CDataStructureV0 enabledKey{AttributeTypes::Param, ParamIDs::Feature, DFIPKeys::GovernanceEnabled};

    auto attributes = cache.GetAttributes();
    if (!attributes) {
        return;
    }

    auto funds = cache.GetCommunityBalance(CommunityAccountType::CommunityDevFunds);
    if (!attributes->GetValue(enabledKey, false))
    {
        if (funds > 0) {
            cache.SubCommunityBalance(CommunityAccountType::CommunityDevFunds, funds);
            cache.AddBalance(chainparams.GetConsensus().foundationShareScript, {DCT_ID{0}, funds});
        }

        return;
    }

    auto balance = cache.GetBalance(chainparams.GetConsensus().foundationShareScript, DCT_ID{0});
    if (balance.nValue > 0) {
        cache.SubBalance(chainparams.GetConsensus().foundationShareScript, balance);
        cache.AddCommunityBalance(CommunityAccountType::CommunityDevFunds, balance.nValue);
    }

    std::set<uint256> activeMasternodes;
    cache.ForEachCycleProposal([&](CProposalId const& propId, CProposalObject const& prop) {
        if (prop.status != CProposalStatusType::Voting) return true;

        if (activeMasternodes.empty()) {
            cache.ForEachMasternode([&](uint256 const & mnId, CMasternode node) {
                if (node.IsActive(pindex->nHeight, cache) && node.mintedBlocks) {
                    activeMasternodes.insert(mnId);
                }
                return true;
            });
            if (activeMasternodes.empty()) {
                return false;
            }
        }

        uint32_t voteYes = 0, voteNeutral = 0;
        std::set<uint256> voters{};
        cache.ForEachProposalVote([&](CProposalId const & pId, uint8_t cycle, uint256 const & mnId, CProposalVoteType vote) {
            if (pId != propId || cycle != prop.cycle) {
                return false;
            }
            if (activeMasternodes.count(mnId)) {
                voters.insert(mnId);
                if (vote == CProposalVoteType::VoteYes) {
                    ++voteYes;
                } else if (vote == CProposalVoteType::VoteNeutral) {
                    ++voteNeutral;
                }
            }
            return true;
        }, CMnVotePerCycle{propId, prop.cycle});

        // Redistributes fee among voting masternodes
        CDataStructureV0 feeRedistributionKey{AttributeTypes::Governance, GovernanceIDs::Proposals, GovernanceKeys::FeeRedistribution};

        if (voters.size() > 0 && attributes->GetValue(feeRedistributionKey, false)) {
            // return half fee among voting masternodes, the rest is burned at creation
            auto feeBack = prop.fee - prop.feeBurnAmount;
            auto amountPerVoter = DivideAmounts(feeBack, voters.size() * COIN);
            for (const auto mnId : voters) {
                auto const mn = cache.GetMasternode(mnId);
                assert(mn);

                CScript scriptPubKey;
                if (mn->rewardAddressType != 0) {
                    scriptPubKey = GetScriptForDestination(FromOrDefaultKeyIDToDestination(mn->rewardAddress, FromOrDefaultDestinationTypeToKeyType(mn->rewardAddressType), KeyType::MNRewardKeyType));
                } else {
                    scriptPubKey = GetScriptForDestination(FromOrDefaultKeyIDToDestination(mn->ownerAuthAddress, FromOrDefaultDestinationTypeToKeyType(mn->ownerType), KeyType::MNOwnerKeyType));
                }

                CAccountsHistoryWriter subView(cache, pindex->nHeight, GetNextAccPosition(), pindex->GetBlockHash(), uint8_t(CustomTxType::ProposalFeeRedistribution));

                auto res = subView.AddBalance(scriptPubKey, {DCT_ID{0}, amountPerVoter});
                if (!res) {
                    LogPrintf("Proposal fee redistribution failed: %s Address: %s Amount: %d\n", res.msg, scriptPubKey.GetHex(), amountPerVoter);
                }

                if (pindex->nHeight >= chainparams.GetConsensus().NextNetworkUpgradeHeight) {
                    subView.CalculateOwnerRewards(scriptPubKey, pindex->nHeight);
                }

                subView.Flush();
            }

            // Burn leftover sats.
            auto burnAmount = feeBack - MultiplyAmounts(amountPerVoter, voters.size() * COIN);
            if (burnAmount > 0) {
                auto res = cache.AddBalance(Params().GetConsensus().burnAddress, {{0}, burnAmount});
                if (!res) {
                    LogPrintf("Burn of proposal fee redistribution leftover failed. Amount: %d\n", burnAmount);
                }
            }
        }


        if (lround(voters.size() * 10000.f / activeMasternodes.size()) <= prop.quorum) {
            cache.UpdateProposalStatus(propId, pindex->nHeight, CProposalStatusType::Rejected);
            return true;
        }

        if (pindex->nHeight < chainparams.GetConsensus().NextNetworkUpgradeHeight && lround(voteYes * 10000.f / voters.size()) <= prop.approvalThreshold) {
            cache.UpdateProposalStatus(propId, pindex->nHeight, CProposalStatusType::Rejected);
            return true;
        } else if (pindex->nHeight >= chainparams.GetConsensus().NextNetworkUpgradeHeight) {
                auto onlyNeutral = voters.size() == voteNeutral;
                if (onlyNeutral || lround(voteYes * 10000.f / (voters.size() - voteNeutral)) <= prop.approvalThreshold) {
                    cache.UpdateProposalStatus(propId, pindex->nHeight, CProposalStatusType::Rejected);
                    return true;
                }
        }

        if (prop.nCycles == prop.cycle) {
            cache.UpdateProposalStatus(propId, pindex->nHeight, CProposalStatusType::Completed);
        } else {
            assert(prop.nCycles > prop.cycle);
            cache.UpdateProposalCycle(propId, prop.cycle + 1);
        }

        CDataStructureV0 payoutKey{AttributeTypes::Param, ParamIDs::Feature, DFIPKeys::CFPPayout};

        if (prop.type == CProposalType::CommunityFundProposal && attributes->GetValue(payoutKey, false)) {
            auto res = cache.SubCommunityBalance(CommunityAccountType::CommunityDevFunds, prop.nAmount);
            if (res) {
                cache.CalculateOwnerRewards(prop.address, pindex->nHeight);
                cache.AddBalance(prop.address, {DCT_ID{0}, prop.nAmount});
            } else {
                LogPrintf("Fails to subtract community developement funds: %s\n", res.msg);
            }
        }

        return true;
    }, pindex->nHeight);
}

static void ProcessMasternodeUpdates(const CBlockIndex* pindex, CCustomCSView& cache, const CCoinsViewCache& view, const CChainParams& chainparams) {
    if (pindex->nHeight < chainparams.GetConsensus().GrandCentralHeight) {
        return;
    }
    // Apply any pending masternode owner changes
    cache.ForEachNewCollateral([&](const uint256& key, const MNNewOwnerHeightValue& value){
        if (value.blockHeight == static_cast<uint32_t>(pindex->nHeight)) {
            auto node = cache.GetMasternode(value.masternodeID);
            assert(node);
            assert(key == node->collateralTx);
            const auto& coin = view.AccessCoin({node->collateralTx, 1});
            assert(!coin.IsSpent());
            CTxDestination dest;
            assert(ExtractDestination(coin.out.scriptPubKey, dest));
            const CKeyID keyId = CKeyID::FromOrDefaultDestination(dest, KeyType::MNOwnerKeyType);
            cache.UpdateMasternodeOwner(value.masternodeID, *node, dest.index(), keyId);
        }
        return true;
    });

    std::set<CKeyID> pendingToErase;
    cache.ForEachPendingHeight([&](const CKeyID &ownerAuthAddress, const uint32_t &height) {
        if (height == static_cast<uint32_t>(pindex->nHeight)) {
            pendingToErase.insert(ownerAuthAddress);
        }
        return true;
    });

    for (const auto &keyID : pendingToErase) {
        cache.ErasePendingHeight(keyID);
    }
}

static void ProcessGrandCentralEvents(const CBlockIndex* pindex, CCustomCSView& cache, const CChainParams& chainparams) {

    if (pindex->nHeight != chainparams.GetConsensus().GrandCentralHeight) {
        return;
    }

    auto attributes = cache.GetAttributes();
    assert(attributes);

    CDataStructureV0 key{AttributeTypes::Param, ParamIDs::Foundation, DFIPKeys::Members};
    attributes->SetValue(key, chainparams.GetConsensus().foundationMembers);
    cache.SetVariable(*attributes);
}

static void RevertTransferDomain(const CTransferDomainMessage &obj, CCustomCSView &mnview) {
    // NOTE: Each domain's revert is handle by it's own domain module. This function reverts only the DVM aspect. EVM will handle it's own revert.
    for (const auto &[src, dst] : obj.transfers) {
        if (src.domain == static_cast<uint8_t>(VMDomain::DVM))
            mnview.AddBalance(src.address, src.amount);
        if (dst.domain == static_cast<uint8_t>(VMDomain::DVM))
            mnview.SubBalance(dst.address, dst.amount);
    }
}

static void RevertFailedTransferDomainTxs(const std::vector<std::string> &failedTransactions, const CBlock& block, const Consensus::Params &consensus, const int height, CCustomCSView &mnview) {
    std::set<uint256> potentialTxsToUndo;
    for (const auto &txStr : failedTransactions) {
        potentialTxsToUndo.insert(uint256S(txStr));
    }

    std::set<uint256> txsToUndo;
    for (const auto &tx : block.vtx) {
        if (tx && potentialTxsToUndo.count(tx->GetHash())) {
            std::vector<unsigned char> metadata;
            const auto txType = GuessCustomTxType(*tx, metadata, false);
            if (txType == CustomTxType::TransferDomain) {
                auto txMessage = customTypeToMessage(txType);
                assert(CustomMetadataParse(height, consensus, metadata, txMessage));
                auto obj = std::get<CTransferDomainMessage>(txMessage);
                RevertTransferDomain(obj, mnview);
            }
        }
    }
}

static Res ProcessEVMQueue(const CBlock &block, const CBlockIndex *pindex, CCustomCSView &cache, const CChainParams& chainparams, const uint64_t evmQueueId, std::array<uint8_t, 20>& beneficiary) {
    if (!IsEVMEnabled(pindex->nHeight, cache, chainparams.GetConsensus())) return Res::Ok();

    CKeyID minter;
    assert(block.ExtractMinterKey(minter));
    CScript minerAddress;

    if (!fMockNetwork) {
        const auto id = cache.GetMasternodeIdByOperator(minter);
        assert(id);
        const auto node = cache.GetMasternode(*id);
        assert(node);

        auto height = node->creationHeight;
        auto mnID = *id;
        if (!node->collateralTx.IsNull()) {
            const auto idHeight = cache.GetNewCollateral(node->collateralTx);
            assert(idHeight);
            height = idHeight->blockHeight - GetMnResignDelay(std::numeric_limits<int>::max());
            mnID = node->collateralTx;
        }

        const auto blockindex = ::ChainActive()[height];
        assert(blockindex);

        CTransactionRef tx;
        uint256 hash_block;
        assert(GetTransaction(mnID, tx, Params().GetConsensus(), hash_block, blockindex));
        assert(tx->vout.size() >= 2);

        CTxDestination dest;
        assert(ExtractDestination(tx->vout[1].scriptPubKey, dest));
        assert(dest.index() == PKHashType || dest.index() == WitV0KeyHashType);

        const auto keyID = CKeyID::FromOrDefaultDestination(dest, KeyType::MNOperatorKeyType);
        std::copy(keyID.begin(), keyID.end(), beneficiary.begin());
        minerAddress = GetScriptForDestination(dest);
    } else {
        std::copy(minter.begin(), minter.end(), beneficiary.begin());
        const auto dest = PKHash(minter);
        minerAddress = GetScriptForDestination(dest);
    }

    CrossBoundaryResult result;
    const auto blockResult = evm_try_finalize(result, evmQueueId, false, block.nBits, beneficiary, block.GetBlockTime());
    if (!result.ok) {
        return Res::Err(result.reason.c_str());
    }
    auto evmBlockHashData = std::vector<uint8_t>(blockResult.block_hash.rbegin(), blockResult.block_hash.rend());
    auto evmBlockHash = uint256(evmBlockHashData);

    auto res = cache.SetVMDomainBlockEdge(VMDomainEdge::DVMToEVM, block.GetHash(), evmBlockHash);
<<<<<<< HEAD
    if (!res) return res;

    res = cache.SetVMDomainBlockEdge(VMDomainEdge::EVMToDVM, evmBlockHash, block.GetHash());
    if (!res) return res;
=======
    if (!res) {
        LogPrintf("Failed to store DVMtoEVM block hash for DFI TX %s\n", block.GetHash().ToString());
    }
    res = cache.SetVMDomainBlockEdge(VMDomainEdge::EVMToDVM, evmBlockHash, block.GetHash());
    if (!res) {
        LogPrintf("Failed to store EVMToDVM block hash for DFI TX %s\n", block.GetHash().ToString());
    }
>>>>>>> d94f4c72

    if (!blockResult.failed_transactions.empty()) {
        std::vector<std::string> failedTransactions;
        for (const auto& rust_string : blockResult.failed_transactions) {
            failedTransactions.emplace_back(rust_string.data(), rust_string.length());
        }

        RevertFailedTransferDomainTxs(failedTransactions, block, chainparams.GetConsensus(), pindex->nHeight, cache);
    }

    res = cache.AddBalance(Params().GetConsensus().burnAddress, {DCT_ID{}, static_cast<CAmount>(blockResult.total_burnt_fees)});
    if (!res) return res;
    res = cache.AddBalance(minerAddress, {DCT_ID{}, static_cast<CAmount>(blockResult.total_priority_fees)});
    if (!res) return res;

    return Res::Ok();
}

static void FlushCacheCreateUndo(const CBlockIndex *pindex, CCustomCSView &mnview, CCustomCSView &cache, const uint256 hash) {
    // construct undo
    auto& flushable = cache.GetStorage();
    auto undo = CUndo::Construct(mnview.GetStorage(), flushable.GetRaw());
    // flush changes to underlying view
    cache.Flush();
    // write undo
    if (!undo.before.empty()) {
        mnview.SetUndo(UndoKey{static_cast<uint32_t>(pindex->nHeight), hash }, undo);
    }
}

Res ProcessFallibleEvent(const CBlock &block, const CBlockIndex *pindex, CCustomCSView &mnview, const CChainParams& chainparams, const uint64_t evmQueueId, std::array<uint8_t, 20>& beneficiary) {
    CCustomCSView cache(mnview);

    // Process EVM block
    auto res = ProcessEVMQueue(block, pindex, cache, chainparams, evmQueueId, beneficiary);
    if (!res) return res;

    // Construct undo
    FlushCacheCreateUndo(pindex, mnview, cache, uint256S(std::string(64, '1')));

    return Res::Ok();
}

void ProcessDeFiEvent(const CBlock &block, const CBlockIndex* pindex, CCustomCSView& mnview, const CCoinsViewCache& view, const CChainParams& chainparams, const CreationTxs &creationTxs, const uint64_t evmQueueId, std::array<uint8_t, 20>& beneficiary) {
    CCustomCSView cache(mnview);

    // calculate rewards to current block
    ProcessRewardEvents(pindex, cache, chainparams);

    // close expired orders, refund all expired DFC HTLCs at this block height
    ProcessICXEvents(pindex, cache, chainparams);

    // Remove `Finalized` and/or `LPS` flags _possibly_set_ by bytecoded (cheated) txs before bayfront fork
    if (pindex->nHeight == chainparams.GetConsensus().BayfrontHeight - 1) { // call at block _before_ fork
        cache.BayfrontFlagsCleanup();
    }

    // burn DFI on Eunos height
    ProcessEunosEvents(pindex, cache, chainparams);

    // set oracle prices
    ProcessOracleEvents(pindex, cache, chainparams);

    // loan scheme, collateral ratio, liquidations
    ProcessLoanEvents(pindex, cache, chainparams);

    // Must be before set gov by height to clear futures in case there's a disabling of loan token in v3+
    ProcessFutures(pindex, cache, chainparams);

    // update governance variables
    ProcessGovEvents(pindex, cache, chainparams);

    // Migrate loan and collateral tokens to Gov vars.
    ProcessTokenToGovVar(pindex, cache, chainparams);

    // Loan splits
    ProcessTokenSplits(block, pindex, cache, creationTxs, chainparams);

    // Set height for live dex data
    if (cache.GetDexStatsEnabled().value_or(false))
        cache.SetDexStatsLastHeight(pindex->nHeight);

    // DFI-to-DUSD swaps
    ProcessFuturesDUSD(pindex, cache, chainparams);

    // Tally negative interest across vaults
    ProcessNegativeInterest(pindex, cache);

    // proposal activations
    ProcessProposalEvents(pindex, cache, chainparams);

    // Masternode updates
    ProcessMasternodeUpdates(pindex, cache, view, chainparams);

    // Migrate foundation members to attributes
    ProcessGrandCentralEvents(pindex, cache, chainparams);

    // construct undo
    FlushCacheCreateUndo(pindex, mnview, cache, uint256());
}<|MERGE_RESOLUTION|>--- conflicted
+++ resolved
@@ -2430,20 +2430,10 @@
     auto evmBlockHash = uint256(evmBlockHashData);
 
     auto res = cache.SetVMDomainBlockEdge(VMDomainEdge::DVMToEVM, block.GetHash(), evmBlockHash);
-<<<<<<< HEAD
     if (!res) return res;
 
     res = cache.SetVMDomainBlockEdge(VMDomainEdge::EVMToDVM, evmBlockHash, block.GetHash());
     if (!res) return res;
-=======
-    if (!res) {
-        LogPrintf("Failed to store DVMtoEVM block hash for DFI TX %s\n", block.GetHash().ToString());
-    }
-    res = cache.SetVMDomainBlockEdge(VMDomainEdge::EVMToDVM, evmBlockHash, block.GetHash());
-    if (!res) {
-        LogPrintf("Failed to store EVMToDVM block hash for DFI TX %s\n", block.GetHash().ToString());
-    }
->>>>>>> d94f4c72
 
     if (!blockResult.failed_transactions.empty()) {
         std::vector<std::string> failedTransactions;
