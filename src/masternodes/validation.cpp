--- conflicted
+++ resolved
@@ -2384,13 +2384,8 @@
 }
 
 static Res ValidateCoinbaseXVMOutput(const XVM &xvm, const FinalizeBlockCompletion &blockResult) {
-<<<<<<< HEAD
-    const auto blockResultBlockHash = uint256::FromByteArray(blockResult.block_hash);
-
-=======
     const auto blockResultBlockHash = std::string(blockResult.block_hash.data(), blockResult.block_hash.length()).substr(2);
-    
->>>>>>> 49525fda
+
     if (xvm.evm.blockHash != blockResultBlockHash) {
         return Res::Err("Incorrect EVM block hash in coinbase output");
     }
@@ -2575,48 +2570,6 @@
     return Res::Ok();
 }
 
-<<<<<<< HEAD
-Res ProcessDST20Migration(const CBlockIndex *pindex, CCustomCSView &cache, const CChainParams& chainparams, const uint64_t evmQueueId) {
-    auto res = XResultValue(evm_unsafe_try_get_target_block_in_q(result, evmQueueId));
-    if (!res.ok) return DeFiErrors::DST20MigrationFailure(res.msg);
-
-    auto evmTargetBlock = *res;
-    if (evmTargetBlock > 0) return Res::Ok();
-
-    auto time = GetTimeMillis();
-    LogPrintf("DST20 migration ...\n");
-
-    std::string errMsg = "";
-    cache.ForEachToken([&](DCT_ID const &id, CTokensView::CTokenImpl token) {
-        if (!token.IsDAT() || token.IsPoolShare())
-            return true;
-
-        CrossBoundaryResult result;
-        auto alreadyExists = evm_try_is_dst20_deployed_or_queued(result, evmQueueId, token.name, token.symbol, id.ToString());
-        if (!result.ok) {
-            errMsg = result.reason.c_str();
-            return false;
-        }
-
-        if (alreadyExists) {
-            return true;
-        }
-
-        evm_try_create_dst20(result, evmQueueId, token.creationTx.GetByteArray(), token.name, token.symbol, id.ToString());
-        if (!result.ok) {
-            errMsg = result.reason.c_str();
-            return false;
-        }
-
-        return true;
-    }, DCT_ID{1});  // start from non-DFI
-
-    LogPrint(BCLog::BENCH, "    - DST20 migration took: %dms\n", GetTimeMillis() - time);
-    return errMsg.empty() ? Res::Ok() : DeFiErrors::DST20MigrationFailure(errMsg);
-}
-
-=======
->>>>>>> 49525fda
 static void FlushCacheCreateUndo(const CBlockIndex *pindex, CCustomCSView &mnview, CCustomCSView &cache, const uint256 hash) {
     // construct undo
     auto& flushable = cache.GetStorage();
@@ -2631,20 +2584,12 @@
 
 Res ProcessDeFiEventFallible(const CBlock &block, const CBlockIndex *pindex, CCustomCSView &mnview, const CChainParams& chainparams, const uint64_t evmQueueId, const bool isEvmEnabledForBlock, const CTransferDomainStatsLive& oldState) {
     CCustomCSView cache(mnview);
-<<<<<<< HEAD
 
     if (isEvmEnabledForBlock) {
-        auto res = ProcessDST20Migration(pindex, cache, chainparams, evmQueueId);
-        if (!res) return res;
-
         // Process transferdomain events
         res = ProcessTransferDomainEvents(block, pindex, cache, chainparams, oldState);
         if (!res) return res;
-
-=======
-
-    if (isEvmEnabledForBlock) {
->>>>>>> 49525fda
+        
         // Process EVM block
         auto res = ProcessEVMQueue(block, pindex, cache, chainparams, evmQueueId);
         if (!res) return res;
