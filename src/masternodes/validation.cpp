--- conflicted
+++ resolved
@@ -2354,8 +2354,7 @@
 }
 
 static void RevertTransferDomain(const CTransferDomainMessage &obj, CCustomCSView &mnview) {
-<<<<<<< HEAD
-   // NOTE: Each domain's revert is handle by it's own domain module. This function reverts only the DVM aspect. EVM will handle it's own revert.
+    // NOTE: Each domain's revert is handle by it's own domain module. This function reverts only the DVM aspect. EVM will handle it's own revert.
     for (const auto &idx : obj.transfers) {
         const auto &src = idx.first;
         const auto &dst = idx.second;
@@ -2363,16 +2362,6 @@
             mnview.AddBalance(src.address, src.amount);
         if (dst.domain == CTransferDomain::DVMDomain)
             mnview.SubBalance(dst.address, dst.amount);
-=======
-    if (obj.type == CTransferDomainType::DVMTokenToEVM) {
-        for (const auto& [owner, balance] : obj.from) {
-            mnview.AddBalances(owner, balance);
-        }
-    } else {
-        for (const auto& [owner, balance] : obj.to) {
-            mnview.SubBalances(owner, balance);
-        }
->>>>>>> 9cc4f21d
     }
 }
 
