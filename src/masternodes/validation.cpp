--- conflicted
+++ resolved
@@ -2353,7 +2353,7 @@
 
 static Res ValidateCoinbaseXVMOutput(const XVM &xvm, const FinalizeBlockCompletion &blockResult) {
     const auto blockResultBlockHash = std::string(blockResult.block_hash.data(), blockResult.block_hash.length()).substr(2);
-    
+
     if (xvm.evm.blockHash != blockResultBlockHash) {
         return Res::Err("Incorrect EVM block hash in coinbase output");
     }
@@ -2427,22 +2427,6 @@
 
     res = cache.SetVMDomainBlockEdge(VMDomainEdge::EVMToDVM, evmBlockHash, block.GetHash().GetHex());
     if (!res) return res;
-
-<<<<<<< HEAD
-    res = cache.AddBalance(Params().GetConsensus().burnAddress, {DCT_ID{}, static_cast<CAmount>(blockResult.total_burnt_fees)});
-    if (!res) return res;
-    res = cache.AddBalance(minerAddress, {DCT_ID{}, static_cast<CAmount>(blockResult.total_priority_fees)});
-    if (!res) return res;
-=======
-    if (!blockResult.failed_transactions.empty()) {
-        std::vector<std::string> failedTransactions;
-        for (const auto& rust_string : blockResult.failed_transactions) {
-            failedTransactions.emplace_back(rust_string.data(), rust_string.length());
-        }
-
-        RevertFailedTransferDomainTxs(failedTransactions, block, chainparams.GetConsensus(), pindex->nHeight, cache);
-    }
->>>>>>> 277f3902
 
     auto attributes = cache.GetAttributes();
     assert(attributes);
