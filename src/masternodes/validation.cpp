// Copyright (c) DeFi Blockchain Developers
// Distributed under the MIT software license, see the accompanying
// file LICENSE or http://www.opensource.org/licenses/mit-license.php.

#include <ain_rs_exports.h>
#include <chain.h>
#include <masternodes/accountshistory.h>
#include <masternodes/govvariables/attributes.h>
#include <masternodes/govvariables/loan_daily_reward.h>
#include <masternodes/govvariables/lp_daily_dfi_reward.h>
#include <masternodes/govvariables/lp_splits.h>
#include <masternodes/govvariables/loan_splits.h>
#include <masternodes/historywriter.h>
#include <masternodes/masternodes.h>
#include <masternodes/mn_checks.h>
#include <masternodes/mn_rpc.h>
#include <masternodes/validation.h>
#include <masternodes/threadpool.h>
#include <masternodes/vaulthistory.h>
#include <validation.h>

#include <boost/asio.hpp>

#define MILLI 0.001

template<typename GovVar>
static void UpdateDailyGovVariables(const std::map<CommunityAccountType, uint32_t>::const_iterator& incentivePair, CCustomCSView& cache, int nHeight) {
    if (incentivePair != Params().GetConsensus().newNonUTXOSubsidies.end())
    {
        CAmount subsidy = CalculateCoinbaseReward(GetBlockSubsidy(nHeight, Params().GetConsensus()), incentivePair->second);
        subsidy *= Params().GetConsensus().blocksPerDay();
        // Change daily LP reward if it has changed
        auto var = cache.GetVariable(GovVar::TypeName());
        if (var) {
            // Cast to avoid UniValue in GovVariable Export/ImportserliazedSplits.emplace(it.first.v, it.second);
            auto lpVar = dynamic_cast<GovVar*>(var.get());
            if (lpVar && lpVar->dailyReward != subsidy) {
                lpVar->dailyReward = subsidy;
                lpVar->Apply(cache, nHeight);
                cache.SetVariable(*lpVar);
            }
        }
    }
}

static void ProcessRewardEvents(const CBlockIndex* pindex, CCustomCSView& cache, const CChainParams& chainparams) {

    // Hard coded LP_DAILY_DFI_REWARD change
    if (pindex->nHeight >= chainparams.GetConsensus().EunosHeight)
    {
        const auto& incentivePair = chainparams.GetConsensus().newNonUTXOSubsidies.find(CommunityAccountType::IncentiveFunding);
        UpdateDailyGovVariables<LP_DAILY_DFI_REWARD>(incentivePair, cache, pindex->nHeight);
    }

    // Hard coded LP_DAILY_LOAN_TOKEN_REWARD change
    if (pindex->nHeight >= chainparams.GetConsensus().FortCanningHeight)
    {
        const auto& incentivePair = chainparams.GetConsensus().newNonUTXOSubsidies.find(CommunityAccountType::Loan);
        UpdateDailyGovVariables<LP_DAILY_LOAN_TOKEN_REWARD>(incentivePair, cache, pindex->nHeight);
    }

    // hardfork commissions update
    const auto distributed = cache.UpdatePoolRewards(
            [&](CScript const & owner, DCT_ID tokenID) {
                cache.CalculateOwnerRewards(owner, pindex->nHeight);
                return cache.GetBalance(owner, tokenID);
            },
            [&](CScript const & from, CScript const & to, CTokenAmount amount) {
                if (!from.empty()) {
                    auto res = cache.SubBalance(from, amount);
                    if (!res) {
                        LogPrintf("Custom pool rewards: can't subtract balance of %s: %s, height %ld\n", from.GetHex(), res.msg, pindex->nHeight);
                        return res;
                    }
                }
                if (!to.empty()) {
                    auto res = cache.AddBalance(to, amount);
                    if (!res) {
                        LogPrintf("Can't apply reward to %s: %s, %ld\n", to.GetHex(), res.msg, pindex->nHeight);
                        return res;
                    }
                    cache.UpdateBalancesHeight(to, pindex->nHeight + 1);
                }
                return Res::Ok();
            },
            pindex->nHeight
    );

    auto res = cache.SubCommunityBalance(CommunityAccountType::IncentiveFunding, distributed.first);
    if (!res.ok) {
        LogPrintf("Pool rewards: can't update community balance: %s. Block %ld (%s)\n", res.msg, pindex->nHeight, pindex->phashBlock->GetHex());
    } else {
        if (distributed.first != 0)
            LogPrint(BCLog::ACCOUNTCHANGE, "AccountChange: event=ProcessRewardEvents fund=%s change=%s\n", GetCommunityAccountName(CommunityAccountType::IncentiveFunding), (CBalances{{{{0}, -distributed.first}}}.ToString()));
    }

    if (pindex->nHeight >= chainparams.GetConsensus().FortCanningHeight) {
        res = cache.SubCommunityBalance(CommunityAccountType::Loan, distributed.second);
        if (!res.ok) {
            LogPrintf("Pool rewards: can't update community balance: %s. Block %ld (%s)\n", res.msg, pindex->nHeight, pindex->phashBlock->GetHex());
        } else {
            if (distributed.second != 0)
                LogPrint(BCLog::ACCOUNTCHANGE, "AccountChange: event=ProcessRewardEvents fund=%s change=%s\n", GetCommunityAccountName(CommunityAccountType::Loan), (CBalances{{{{0}, -distributed.second}}}.ToString()));
        }
    }
}


static void ProcessICXEvents(const CBlockIndex* pindex, CCustomCSView& cache, const CChainParams& chainparams) {
    if (pindex->nHeight < chainparams.GetConsensus().EunosHeight) {
        return;
    }

    bool isPreEunosPaya = pindex->nHeight < chainparams.GetConsensus().EunosPayaHeight;

    cache.ForEachICXOrderExpire([&](CICXOrderView::StatusKey const& key, uint8_t status) {
        if (static_cast<int>(key.first) != pindex->nHeight)
            return false;

        auto order = cache.GetICXOrderByCreationTx(key.second);
        if (!order)
            return true;

        if (order->orderType == CICXOrder::TYPE_INTERNAL) {
            CTokenAmount amount{order->idToken, order->amountToFill};
            CScript txidaddr(order->creationTx.begin(), order->creationTx.end());
            auto res = cache.SubBalance(txidaddr, amount);
            if (!res)
                LogPrintf("Can't subtract balance from order (%s) txidaddr: %s\n", order->creationTx.GetHex(), res.msg);
            else {
                cache.CalculateOwnerRewards(order->ownerAddress, pindex->nHeight);
                cache.AddBalance(order->ownerAddress, amount);
            }
        }

        cache.ICXCloseOrderTx(*order, status);

        return true;
    }, pindex->nHeight);

    cache.ForEachICXMakeOfferExpire([&](CICXOrderView::StatusKey const& key, uint8_t status) {
        if (static_cast<int>(key.first) != pindex->nHeight)
            return false;

        auto offer = cache.GetICXMakeOfferByCreationTx(key.second);
        if (!offer)
            return true;

        auto order = cache.GetICXOrderByCreationTx(offer->orderTx);
        if (!order)
            return true;

        CScript txidAddr(offer->creationTx.begin(), offer->creationTx.end());
        CTokenAmount takerFee{DCT_ID{0}, offer->takerFee};

        if ((order->orderType == CICXOrder::TYPE_INTERNAL && !cache.ExistedICXSubmitDFCHTLC(offer->creationTx, isPreEunosPaya)) ||
            (order->orderType == CICXOrder::TYPE_EXTERNAL && !cache.ExistedICXSubmitEXTHTLC(offer->creationTx, isPreEunosPaya))) {
            auto res = cache.SubBalance(txidAddr, takerFee);
            if (!res)
                LogPrintf("Can't subtract takerFee from offer (%s) txidAddr: %s\n", offer->creationTx.GetHex(), res.msg);
            else {
                cache.CalculateOwnerRewards(offer->ownerAddress, pindex->nHeight);
                cache.AddBalance(offer->ownerAddress, takerFee);
            }
        }

        cache.ICXCloseMakeOfferTx(*offer, status);

        return true;
    }, pindex->nHeight);

    cache.ForEachICXSubmitDFCHTLCExpire([&](CICXOrderView::StatusKey const& key, uint8_t status) {
        if (static_cast<int>(key.first) != pindex->nHeight)
            return false;

        auto dfchtlc = cache.GetICXSubmitDFCHTLCByCreationTx(key.second);
        if (!dfchtlc)
            return true;

        auto offer = cache.GetICXMakeOfferByCreationTx(dfchtlc->offerTx);
        if (!offer)
            return true;

        auto order = cache.GetICXOrderByCreationTx(offer->orderTx);
        if (!order)
            return true;

        bool refund = false;

        if (status == CICXSubmitDFCHTLC::STATUS_EXPIRED && order->orderType == CICXOrder::TYPE_INTERNAL) {
            if (!cache.ExistedICXSubmitEXTHTLC(dfchtlc->offerTx, isPreEunosPaya)) {
                CTokenAmount makerDeposit{DCT_ID{0}, offer->takerFee};
                cache.CalculateOwnerRewards(order->ownerAddress, pindex->nHeight);
                cache.AddBalance(order->ownerAddress, makerDeposit);
                refund = true;
            }
        } else if (status == CICXSubmitDFCHTLC::STATUS_REFUNDED)
            refund = true;

        if (refund) {
            CScript ownerAddress;
            if (order->orderType == CICXOrder::TYPE_INTERNAL)
                ownerAddress = CScript(order->creationTx.begin(), order->creationTx.end());
            else if (order->orderType == CICXOrder::TYPE_EXTERNAL)
                ownerAddress = offer->ownerAddress;

            CTokenAmount amount{order->idToken, dfchtlc->amount};
            CScript txidaddr = CScript(dfchtlc->creationTx.begin(), dfchtlc->creationTx.end());
            auto res = cache.SubBalance(txidaddr, amount);
            if (!res)
                LogPrintf("Can't subtract balance from dfc htlc (%s) txidaddr: %s\n", dfchtlc->creationTx.GetHex(), res.msg);
            else {
                cache.CalculateOwnerRewards(ownerAddress, pindex->nHeight);
                cache.AddBalance(ownerAddress, amount);
            }

            cache.ICXCloseDFCHTLC(*dfchtlc, status);
        }

        return true;
    }, pindex->nHeight);

    cache.ForEachICXSubmitEXTHTLCExpire([&](CICXOrderView::StatusKey const& key, uint8_t status) {
        if (static_cast<int>(key.first) != pindex->nHeight)
            return false;

        auto exthtlc = cache.GetICXSubmitEXTHTLCByCreationTx(key.second);
        if (!exthtlc)
            return true;

        auto offer = cache.GetICXMakeOfferByCreationTx(exthtlc->offerTx);
        if (!offer)
            return true;

        auto order = cache.GetICXOrderByCreationTx(offer->orderTx);
        if (!order)
            return true;

        if (status == CICXSubmitEXTHTLC::STATUS_EXPIRED && order->orderType == CICXOrder::TYPE_EXTERNAL) {
            if (!cache.ExistedICXSubmitDFCHTLC(exthtlc->offerTx, isPreEunosPaya)) {
                CTokenAmount makerDeposit{DCT_ID{0}, offer->takerFee};
                cache.CalculateOwnerRewards(order->ownerAddress, pindex->nHeight);
                cache.AddBalance(order->ownerAddress, makerDeposit);
                cache.ICXCloseEXTHTLC(*exthtlc, status);
            }
        }

        return true;
    },  pindex->nHeight);
}

static uint32_t GetNextBurnPosition() {
    return nPhantomBurnTx++;
}

// Burn non-transaction amounts, that is burns that are not sent directly to the burn address
// in a account or UTXO transaction. When parsing TXs via ConnectBlock that result in a burn
// from an account in this way call the function below. This will add the burn to the map to
// be added to the burn index as a phantom TX appended to the end of the connecting block.
Res AddNonTxToBurnIndex(const CScript& from, const CBalances& amounts)
{
    return mapBurnAmounts[from].AddBalances(amounts.balances);
}

static void ProcessEunosEvents(const CBlockIndex* pindex, CCustomCSView& cache, const CChainParams& chainparams) {
    if (pindex->nHeight != chainparams.GetConsensus().EunosHeight) {
        return;
    }

    // Move funds from old burn address to new one
    CBalances burnAmounts;
    cache.ForEachBalance([&burnAmounts](CScript const & owner, CTokenAmount balance) {
        if (owner != Params().GetConsensus().retiredBurnAddress) {
            return false;
        }

        burnAmounts.Add({balance.nTokenId, balance.nValue});

        return true;
    }, BalanceKey{chainparams.GetConsensus().retiredBurnAddress, DCT_ID{}});

    AddNonTxToBurnIndex(chainparams.GetConsensus().retiredBurnAddress, burnAmounts);

    // Zero foundation balances
    for (const auto& script : chainparams.GetConsensus().accountDestruction)
    {
        CBalances zeroAmounts;
        cache.ForEachBalance([&zeroAmounts, script](CScript const & owner, CTokenAmount balance) {
            if (owner != script) {
                return false;
            }

            zeroAmounts.Add({balance.nTokenId, balance.nValue});

            return true;
        }, BalanceKey{script, DCT_ID{}});

        cache.SubBalances(script, zeroAmounts);
    }

    // Add any non-Tx burns to index as phantom Txs
    for (const auto& item : mapBurnAmounts)
    {
        for (const auto& subItem : item.second.balances)
        {
            // If amount cannot be deducted then burn skipped.
            auto result = cache.SubBalance(item.first, {subItem.first, subItem.second});
            if (result.ok)
            {
                cache.AddBalance(chainparams.GetConsensus().burnAddress, {subItem.first, subItem.second});

                // Add transfer as additional TX in block
                cache.GetHistoryWriters().WriteAccountHistory({Params().GetConsensus().burnAddress, static_cast<uint32_t>(pindex->nHeight), GetNextBurnPosition()},
                                                    {uint256{}, static_cast<uint8_t>(CustomTxType::AccountToAccount), {{subItem.first, subItem.second}}});
            }
            else // Log burn failure
            {
                CTxDestination dest;
                ExtractDestination(item.first, dest);
                LogPrintf("Burn failed: %s Address: %s Token: %d Amount: %d\n", result.msg, EncodeDestination(dest), subItem.first.v, subItem.second);
            }
        }
    }

    mapBurnAmounts.clear();
}

static void ProcessOracleEvents(const CBlockIndex* pindex, CCustomCSView& cache, const CChainParams& chainparams){
    if (pindex->nHeight < chainparams.GetConsensus().FortCanningHeight) {
        return;
    }
    auto blockInterval = cache.GetIntervalBlock();
    if (pindex->nHeight % blockInterval != 0) {
        return;
    }
    cache.ForEachFixedIntervalPrice([&](const CTokenCurrencyPair&, CFixedIntervalPrice fixedIntervalPrice){
        // Ensure that we update active and next regardless of state of things
        // And SetFixedIntervalPrice on each evaluation of this block.

        // As long as nextPrice exists, move the buffers.
        // If nextPrice doesn't exist, active price is retained.
        // nextPrice starts off as empty. Will be replaced by the next
        // aggregate, as long as there's a new price available.
        // If there is no price, nextPrice will remain empty.
        // This guarantees that the last price will continue to exists,
        // while the overall validity check still fails.

        // Furthermore, the time stamp is always indicative of the
        // last price time.
        auto nextPrice = fixedIntervalPrice.priceRecord[1];
        if (nextPrice > 0) {
            fixedIntervalPrice.priceRecord[0] = fixedIntervalPrice.priceRecord[1];
        }
        // keep timestamp updated
        fixedIntervalPrice.timestamp = pindex->nTime;
        // Use -1 to indicate empty price
        fixedIntervalPrice.priceRecord[1] = -1;
        auto aggregatePrice = GetAggregatePrice(cache,
                                                fixedIntervalPrice.priceFeedId.first,
                                                fixedIntervalPrice.priceFeedId.second,
                                                pindex->nTime);
        if (aggregatePrice) {
            fixedIntervalPrice.priceRecord[1] = aggregatePrice;
        } else {
            LogPrint(BCLog::ORACLE,"ProcessOracleEvents(): No aggregate price available: %s\n", aggregatePrice.msg);
        }
        auto res = cache.SetFixedIntervalPrice(fixedIntervalPrice);
        if (!res) {
            LogPrintf("Error: SetFixedIntervalPrice failed: %s\n", res.msg);
        }
        return true;
    });
}

std::vector<CAuctionBatch> CollectAuctionBatches(const CVaultAssets& vaultAssets, const TAmounts& collBalances, const TAmounts& loanBalances)
{
    constexpr const uint64_t batchThreshold = 10000 * COIN; // 10k USD
    auto totalCollateralsValue = vaultAssets.totalCollaterals;
    auto totalLoansValue = vaultAssets.totalLoans;

    auto maxCollateralsValue = totalCollateralsValue;
    auto maxLoansValue = totalLoansValue;
    auto maxCollBalances = collBalances;

    auto CreateAuctionBatch = [&maxCollBalances, &collBalances](CTokenAmount loanAmount, CAmount chunk) {
        CAuctionBatch batch{};
        batch.loanAmount = loanAmount;
        for (const auto& tAmount : collBalances) {
            auto& maxCollBalance = maxCollBalances[tAmount.first];
            auto collValue = std::min(MultiplyAmounts(tAmount.second, chunk), maxCollBalance);
            batch.collaterals.Add({tAmount.first, collValue});
            maxCollBalance -= collValue;
        }
        return batch;
    };

    std::vector<CAuctionBatch> batches;
    for (const auto& loan : vaultAssets.loans) {
        auto maxLoanAmount = loanBalances.at(loan.nTokenId);
        auto loanChunk = std::min(uint64_t(DivideAmounts(loan.nValue, totalLoansValue)), maxLoansValue);
        auto collateralChunkValue = std::min(uint64_t(MultiplyAmounts(loanChunk, totalCollateralsValue)), maxCollateralsValue);
        if (collateralChunkValue > batchThreshold) {
            auto chunk = DivideAmounts(batchThreshold, collateralChunkValue);
            auto loanAmount = MultiplyAmounts(maxLoanAmount, chunk);
            for (auto chunks = COIN; chunks > 0; chunks -= chunk) {
                chunk = std::min(chunk, chunks);
                loanAmount = std::min(loanAmount, maxLoanAmount);
                auto collateralChunk = MultiplyAmounts(chunk, loanChunk);
                batches.push_back(CreateAuctionBatch({loan.nTokenId, loanAmount}, collateralChunk));
                maxLoanAmount -= loanAmount;
            }
        } else {
            auto loanAmount = CTokenAmount{loan.nTokenId, maxLoanAmount};
            batches.push_back(CreateAuctionBatch(loanAmount, loanChunk));
        }
        maxLoansValue -= loan.nValue;
        maxCollateralsValue -= collateralChunkValue;
    }
    // return precision loss balanced
    for (auto& collateral : maxCollBalances) {
        auto it = batches.begin();
        auto lastValue = collateral.second;
        while (collateral.second > 0) {
            if (it == batches.end()) {
                it = batches.begin();
                if (lastValue == collateral.second) {
                    // we fail to update any batch
                    // extreme small collateral going to first batch
                    it->collaterals.Add({collateral.first, collateral.second});
                    break;
                }
                lastValue = collateral.second;
            }
            if (it->collaterals.balances.count(collateral.first) > 0) {
                it->collaterals.Add({collateral.first, 1});
                --collateral.second;
            }
            ++it;
        }
    }
    return batches;
}

static void ProcessLoanEvents(const CBlockIndex* pindex, CCustomCSView& cache, const CChainParams& chainparams)
{
    if (pindex->nHeight < chainparams.GetConsensus().FortCanningHeight) {
        return;
    }

    std::vector<CLoanSchemeMessage> loanUpdates;
    cache.ForEachDelayedLoanScheme([&pindex, &loanUpdates](const std::pair<std::string, uint64_t>& key, const CLoanSchemeMessage& loanScheme) {
        if (key.second == static_cast<uint64_t>(pindex->nHeight)) {
            loanUpdates.push_back(loanScheme);
        }
        return true;
    });

    for (const auto& loanScheme : loanUpdates) {
        // Make sure loan still exist, that it has not been destroyed in the mean time.
        if (cache.GetLoanScheme(loanScheme.identifier)) {
            cache.StoreLoanScheme(loanScheme);
        }
        cache.EraseDelayedLoanScheme(loanScheme.identifier, pindex->nHeight);
    }

    std::vector<std::string> loanDestruction;
    cache.ForEachDelayedDestroyScheme([&pindex, &loanDestruction](const std::string& key, const uint64_t& height) {
        if (height == static_cast<uint64_t>(pindex->nHeight)) {
            loanDestruction.push_back(key);
        }
        return true;
    });

    for (const auto& loanDestroy : loanDestruction) {
        cache.EraseLoanScheme(loanDestroy);
        cache.EraseDelayedDestroyScheme(loanDestroy);
    }

    if (!loanDestruction.empty()) {
        CCustomCSView viewCache(cache);
        auto defaultLoanScheme = cache.GetDefaultLoanScheme();
        cache.ForEachVault([&](const CVaultId& vaultId, CVaultData vault) {
            if (!cache.GetLoanScheme(vault.schemeId)) {
                vault.schemeId = *defaultLoanScheme;
                viewCache.UpdateVault(vaultId, vault);
            }
            return true;
        });
        viewCache.Flush();
    }

    if (pindex->nHeight % chainparams.GetConsensus().blocksCollateralizationRatioCalculation() == 0) {
        bool useNextPrice = false, requireLivePrice = true;

        auto &pool = DfTxTaskPool->pool;

        struct VaultWithCollateralInfo {
            CVaultId vaultId;
            CBalances collaterals;
            CVaultAssets vaultAssets;
            CVaultData vault;
        };

        struct LiquidationVaults {
            public:
                AtomicMutex m;
                std::vector<VaultWithCollateralInfo> vaults;
        };
        LiquidationVaults lv;

        TaskGroup g;

        const auto markCompleted = [&g] { g.RemoveTask(); };

        cache.ForEachVaultCollateral(
            [&](const CVaultId &vaultId, const CBalances &collaterals) {
                g.AddTask();

                CVaultId vaultIdCopy = vaultId;
                CBalances collateralsCopy = collaterals;

                boost::asio::post(pool, [
                    vaultIdCopy, collateralsCopy,
                    &cache, pindex,
                    useNextPrice, requireLivePrice,
                    &lv, &markCompleted] {

                    auto vaultId = vaultIdCopy;
                    auto collaterals = collateralsCopy;

                    auto vaultAssets  = cache.GetVaultAssets(
                        vaultId, collaterals, pindex->nHeight, pindex->nTime, useNextPrice, requireLivePrice);

                    if (!vaultAssets) {
                        markCompleted();
                        return;
                    }

                    auto vault = cache.GetVault(vaultId);
                    assert(vault);

                    auto scheme = cache.GetLoanScheme(vault->schemeId);
                    assert(scheme);

                    if (scheme->ratio <= vaultAssets.val->ratio()) {
                        // All good, within ratio, nothing more to do.
                        markCompleted();
                        return;
                    }

                    {
                        std::unique_lock lock{lv.m};
                        lv.vaults.push_back(VaultWithCollateralInfo{vaultId, collaterals, vaultAssets, *vault});
                    }
                    markCompleted();
                });
                return true;
            });

        g.WaitForCompletion();

        {
            std::unique_lock lock{lv.m};
            for (auto &[vaultId, collaterals, vaultAssets, vault]: lv.vaults) {

                // Time to liquidate vault.
                vault.isUnderLiquidation = true;
                cache.StoreVault(vaultId, vault);
                auto loanTokens = cache.GetLoanTokens(vaultId);
                assert(loanTokens);

                // Get the interest rate for each loan token in the vault, find
                // the interest value and move it to the totals, removing it from the
                // vault, while also stopping the vault from accumulating interest
                // further. Note, however, it's added back so that it's accurate
                // for auction calculations.
                CBalances totalInterest;
                for (auto it = loanTokens->balances.begin(); it != loanTokens->balances.end();) {
                    const auto &[tokenId, tokenValue] = *it;

                    auto rate = cache.GetInterestRate(vaultId, tokenId, pindex->nHeight);
                    assert(rate);

                    auto subInterest = TotalInterest(*rate, pindex->nHeight);
                    if (subInterest > 0) {
                        totalInterest.Add({tokenId, subInterest});
                    }

                    // Remove loan from the vault
                    cache.SubLoanToken(vaultId, {tokenId, tokenValue});

                    if (const auto token = cache.GetToken("DUSD"); token && token->first == tokenId) {
                        TrackDUSDSub(cache, {tokenId, tokenValue});
                    }

                    // Remove interest from the vault
                    cache.DecreaseInterest(pindex->nHeight,
                                            vaultId,
                                            vault.schemeId,
                                            tokenId,
                                            tokenValue,
                                            subInterest < 0 || (!subInterest && rate->interestPerBlock.negative)
                                                ? std::numeric_limits<CAmount>::max()
                                                : subInterest);

                    // Putting this back in now for auction calculations.
                    it->second += subInterest;

                    // If loan amount fully negated then remove it
                    if (it->second < 0) {
                        TrackNegativeInterest(cache, {tokenId, tokenValue});

                        it = loanTokens->balances.erase(it);
                    } else {
                        if (subInterest < 0) {
                            TrackNegativeInterest(cache, {tokenId, std::abs(subInterest)});
                        }

                        ++it;
                    }
                }

                // Remove the collaterals out of the vault.
                // (Prep to get the auction batches instead)
                for (const auto &col : collaterals.balances) {
                    auto tokenId    = col.first;
                    auto tokenValue = col.second;
                    cache.SubVaultCollateral(vaultId, {tokenId, tokenValue});
                }

                auto batches = CollectAuctionBatches(vaultAssets, collaterals.balances, loanTokens->balances);

                // Now, let's add the remaining amounts and store the batch.
                CBalances totalLoanInBatches{};
                for (auto i = 0u; i < batches.size(); i++) {
                    auto &batch = batches[i];
                    totalLoanInBatches.Add(batch.loanAmount);
                    auto tokenId  = batch.loanAmount.nTokenId;
                    auto interest = totalInterest.balances[tokenId];
                    if (interest > 0) {
                        auto balance       = loanTokens->balances[tokenId];
                        auto interestPart  = DivideAmounts(batch.loanAmount.nValue, balance);
                        batch.loanInterest = MultiplyAmounts(interestPart, interest);
                        totalLoanInBatches.Sub({tokenId, batch.loanInterest});
                    }
                    cache.StoreAuctionBatch({vaultId, i}, batch);
                }

                // Check if more than loan amount was generated.
                CBalances balances;
                for (const auto &[tokenId, amount] : loanTokens->balances) {
                    if (totalLoanInBatches.balances.count(tokenId)) {
                        const auto interest =
                            totalInterest.balances.count(tokenId) ? totalInterest.balances[tokenId] : 0;
                        if (totalLoanInBatches.balances[tokenId] > amount - interest) {
                            balances.Add({tokenId, totalLoanInBatches.balances[tokenId] - (amount - interest)});
                        }
                    }
                }

                // Only store to attributes if there has been a rounding error.
                if (!balances.balances.empty()) {
                    TrackLiveBalances(cache, balances, EconomyKeys::BatchRoundingExcess);
                }

                // All done. Ready to save the overall auction.
                cache.StoreAuction(vaultId,
                                    CAuctionData{uint32_t(batches.size()),
                                                pindex->nHeight + chainparams.GetConsensus().blocksCollateralAuction(),
                                                cache.GetLoanLiquidationPenalty()});

                // Store state in vault DB
                if (pvaultHistoryDB) {
                    pvaultHistoryDB->WriteVaultState(cache, *pindex, vaultId, vaultAssets.ratio());
                }
            }
        }

    }

    CAccountsHistoryWriter view(cache, pindex->nHeight, ~0u, pindex->GetBlockHash(), uint8_t(CustomTxType::AuctionBid));

    view.ForEachVaultAuction([&](const CVaultId& vaultId, const CAuctionData& data) {
        if (data.liquidationHeight != uint32_t(pindex->nHeight)) {
            return false;
        }
        auto vault = view.GetVault(vaultId);
        assert(vault);

        CBalances balances;
        for (uint32_t i = 0; i < data.batchCount; i++) {
            auto batch = view.GetAuctionBatch({vaultId, i});
            assert(batch);

            if (auto bid = view.GetAuctionBid({vaultId, i})) {
                auto bidOwner = bid->first;
                auto bidTokenAmount = bid->second;

                auto penaltyAmount = MultiplyAmounts(batch->loanAmount.nValue, COIN + data.liquidationPenalty);
                if (bidTokenAmount.nValue < penaltyAmount) {
                    LogPrintf("WARNING: bidTokenAmount.nValue(%d) < penaltyAmount(%d)\n",
                              bidTokenAmount.nValue, penaltyAmount);
                }
                // penaltyAmount includes interest, batch as well, so we should put interest back
                // in result we have 5% penalty + interest via DEX to DFI and burn
                auto amountToBurn = penaltyAmount - batch->loanAmount.nValue + batch->loanInterest;
                if (amountToBurn > 0) {
                    CScript tmpAddress(vaultId.begin(), vaultId.end());
                    view.AddBalance(tmpAddress, {bidTokenAmount.nTokenId, amountToBurn});
                    SwapToDFIorDUSD(view, bidTokenAmount.nTokenId, amountToBurn, tmpAddress,
                                    chainparams.GetConsensus().burnAddress, pindex->nHeight, chainparams.GetConsensus());
                }

                view.CalculateOwnerRewards(bidOwner, pindex->nHeight);

                for (const auto& col : batch->collaterals.balances) {
                    auto tokenId = col.first;
                    auto tokenAmount = col.second;
                    view.AddBalance(bidOwner, {tokenId, tokenAmount});
                }

                auto amountToFill = bidTokenAmount.nValue - penaltyAmount;
                if (amountToFill > 0) {
                    // return the rest as collateral to vault via DEX to DFI
                    CScript tmpAddress(vaultId.begin(), vaultId.end());
                    view.AddBalance(tmpAddress, {bidTokenAmount.nTokenId, amountToFill});

                    SwapToDFIorDUSD(view, bidTokenAmount.nTokenId, amountToFill, tmpAddress, tmpAddress, pindex->nHeight, chainparams.GetConsensus());
                    auto amount = view.GetBalance(tmpAddress, DCT_ID{0});
                    view.SubBalance(tmpAddress, amount);
                    view.AddVaultCollateral(vaultId, amount);
                }

                auto res = view.SubMintedTokens(batch->loanAmount.nTokenId, batch->loanAmount.nValue - batch->loanInterest);
                if (!res) {
                    LogPrintf("AuctionBid: SubMintedTokens failed: %s\n", res.msg);
                }

                AuctionHistoryKey key{data.liquidationHeight, bidOwner, vaultId, i};
                AuctionHistoryValue value{bidTokenAmount, batch->collaterals.balances};
                cache.GetHistoryWriters().WriteAuctionHistory(key, value);

            } else {
                // we should return loan including interest
                view.AddLoanToken(vaultId, batch->loanAmount);
                balances.Add({batch->loanAmount.nTokenId, batch->loanInterest});

                // When tracking loan amounts remove interest.
                if (const auto token = view.GetToken("DUSD"); token && token->first == batch->loanAmount.nTokenId) {
                    TrackDUSDAdd(view, {batch->loanAmount.nTokenId, batch->loanAmount.nValue - batch->loanInterest});
                }

                if (auto token = view.GetLoanTokenByID(batch->loanAmount.nTokenId)) {
                    view.IncreaseInterest(pindex->nHeight, vaultId, vault->schemeId, batch->loanAmount.nTokenId, token->interest, batch->loanAmount.nValue);
                }
                for (const auto& col : batch->collaterals.balances) {
                    auto tokenId = col.first;
                    auto tokenAmount = col.second;
                    view.AddVaultCollateral(vaultId, {tokenId, tokenAmount});
                }
            }
        }

        // Only store to attributes if there has been a rounding error.
        if (!balances.balances.empty()) {
            TrackLiveBalances(view, balances, EconomyKeys::ConsolidatedInterest);
        }

        vault->isUnderLiquidation = false;
        view.StoreVault(vaultId, *vault);
        view.EraseAuction(vaultId, pindex->nHeight);

        // Store state in vault DB
        cache.GetHistoryWriters().WriteVaultState(view, *pindex, vaultId);

        return true;
    }, pindex->nHeight);

    view.Flush();
}

static void ProcessFutures(const CBlockIndex* pindex, CCustomCSView& cache, const CChainParams& chainparams)
{
    if (pindex->nHeight < chainparams.GetConsensus().FortCanningRoadHeight) {
        return;
    }

    auto attributes = cache.GetAttributes();
    if (!attributes) {
        return;
    }

    CDataStructureV0 activeKey{AttributeTypes::Param, ParamIDs::DFIP2203, DFIPKeys::Active};
    CDataStructureV0 blockKey{AttributeTypes::Param, ParamIDs::DFIP2203, DFIPKeys::BlockPeriod};
    CDataStructureV0 rewardKey{AttributeTypes::Param, ParamIDs::DFIP2203, DFIPKeys::RewardPct};
    if (!attributes->GetValue(activeKey, false) ||
        !attributes->CheckKey(blockKey) ||
        !attributes->CheckKey(rewardKey)) {
        return;
    }

    CDataStructureV0 startKey{AttributeTypes::Param, ParamIDs::DFIP2203, DFIPKeys::StartBlock};
    const auto startBlock = attributes->GetValue(startKey, CAmount{});
    if (pindex->nHeight < startBlock) {
        return;
    }

    const auto blockPeriod = attributes->GetValue(blockKey, CAmount{});
    if ((pindex->nHeight - startBlock) % blockPeriod != 0) {
        return;
    }

    auto time = GetTimeMillis();
    LogPrintf("Future swap settlement in progress.. (height: %d)\n", pindex->nHeight);

    const auto rewardPct = attributes->GetValue(rewardKey, CAmount{});
    const auto discount{COIN - rewardPct};
    const auto premium{COIN + rewardPct};

    std::map<DCT_ID, CFuturesPrice> futuresPrices;
    CDataStructureV0 tokenKey{AttributeTypes::Token, 0, TokenKeys::DFIP2203Enabled};

    std::vector<std::pair<DCT_ID, CLoanView::CLoanSetLoanTokenImpl>> loanTokens;

    cache.ForEachLoanToken([&](const DCT_ID& id, const CLoanView::CLoanSetLoanTokenImpl& loanToken) {
        tokenKey.typeId = id.v;
        const auto enabled = attributes->GetValue(tokenKey, true);
        if (!enabled) {
            return true;
        }

        loanTokens.emplace_back(id, loanToken);

        return true;
    });

    if (loanTokens.empty()) {
        attributes->ForEach([&](const CDataStructureV0& attr, const CAttributeValue&) {
            if (attr.type != AttributeTypes::Token) {
                return false;
            }

            tokenKey.typeId = attr.typeId;
            const auto enabled = attributes->GetValue(tokenKey, true);
            if (!enabled) {
                return true;
            }

            if (attr.key == TokenKeys::LoanMintingEnabled) {
                auto tokenId = DCT_ID{attr.typeId};
                if (auto loanToken = cache.GetLoanTokenFromAttributes(tokenId)) {
                    loanTokens.emplace_back(tokenId, *loanToken);
                }
            }

            return true;
        }, CDataStructureV0{AttributeTypes::Token});
    }

    for (const auto& [id, loanToken] : loanTokens) {

        const auto useNextPrice{false}, requireLivePrice{true};
        const auto discountPrice = cache.GetAmountInCurrency(discount, loanToken.fixedIntervalPriceId, useNextPrice, requireLivePrice);
        const auto premiumPrice = cache.GetAmountInCurrency(premium, loanToken.fixedIntervalPriceId, useNextPrice, requireLivePrice);
        if (!discountPrice || !premiumPrice) {
            continue;
        }

        futuresPrices.emplace(id, CFuturesPrice{*discountPrice, *premiumPrice});
    }

    CDataStructureV0 burnKey{AttributeTypes::Live, ParamIDs::Economy, EconomyKeys::DFIP2203Burned};
    CDataStructureV0 mintedKey{AttributeTypes::Live, ParamIDs::Economy, EconomyKeys::DFIP2203Minted};

    auto burned = attributes->GetValue(burnKey, CBalances{});
    auto minted = attributes->GetValue(mintedKey, CBalances{});

    std::map<CFuturesUserKey, CFuturesUserValue> unpaidContracts;
    std::set<CFuturesUserKey> deletionPending;

    auto dUsdToTokenSwapsCounter = 0;
    auto tokenTodUsdSwapsCounter = 0;

    cache.ForEachFuturesUserValues([&](const CFuturesUserKey& key, const CFuturesUserValue& futuresValues){

        CAccountsHistoryWriter view(cache, pindex->nHeight, GetNextAccPosition(), pindex->GetBlockHash(), uint8_t(CustomTxType::FutureSwapExecution));

        deletionPending.insert(key);

        const auto source = view.GetLoanTokenByID(futuresValues.source.nTokenId);
        assert(source);

        if (source->symbol == "DUSD") {
            const DCT_ID destId{futuresValues.destination};
            const auto destToken = view.GetLoanTokenByID(destId);
            assert(destToken);
            try {
                const auto& premiumPrice = futuresPrices.at(destId).premium;
                if (premiumPrice > 0) {
                    const auto total = DivideAmounts(futuresValues.source.nValue, premiumPrice);
                    view.AddMintedTokens(destId, total);
                    CTokenAmount destination{destId, total};
                    view.AddBalance(key.owner, destination);
                    burned.Add(futuresValues.source);
                    minted.Add(destination);
                    dUsdToTokenSwapsCounter++;
                    LogPrint(BCLog::FUTURESWAP, "ProcessFutures (): Owner %s source %s destination %s\n",
                             key.owner.GetHex(), futuresValues.source.ToString(), destination.ToString());
                }
            } catch (const std::out_of_range&) {
                unpaidContracts.emplace(key, futuresValues);
            }

        } else {
            const auto tokenDUSD = view.GetToken("DUSD");
            assert(tokenDUSD);

            try {
                const auto& discountPrice = futuresPrices.at(futuresValues.source.nTokenId).discount;
                const auto total = MultiplyAmounts(futuresValues.source.nValue, discountPrice);
                view.AddMintedTokens(tokenDUSD->first, total);
                CTokenAmount destination{tokenDUSD->first, total};
                view.AddBalance(key.owner, destination);
                burned.Add(futuresValues.source);
                minted.Add(destination);
                tokenTodUsdSwapsCounter++;
                LogPrint(BCLog::FUTURESWAP, "ProcessFutures (): Payment Owner %s source %s destination %s\n",
                         key.owner.GetHex(), futuresValues.source.ToString(), destination.ToString());
            } catch (const std::out_of_range&) {
                unpaidContracts.emplace(key, futuresValues);
            }
        }

        view.Flush();

        return true;
    }, {static_cast<uint32_t>(pindex->nHeight), {}, std::numeric_limits<uint32_t>::max()});

    const auto contractAddressValue = GetFutureSwapContractAddress(SMART_CONTRACT_DFIP_2203);
    assert(contractAddressValue);

    CDataStructureV0 liveKey{AttributeTypes::Live, ParamIDs::Economy, EconomyKeys::DFIP2203Current};

    auto balances = attributes->GetValue(liveKey, CBalances{});

    auto failedContractsCounter = unpaidContracts.size();

    // Refund unpaid contracts
    for (const auto& [key, value] : unpaidContracts) {

        CAccountsHistoryWriter subView(cache, pindex->nHeight, GetNextAccPosition(), pindex->GetBlockHash(), uint8_t(CustomTxType::FutureSwapRefund));
        subView.SubBalance(*contractAddressValue, value.source);
        subView.Flush();

        CAccountsHistoryWriter addView(cache, pindex->nHeight, GetNextAccPosition(), pindex->GetBlockHash(), uint8_t(CustomTxType::FutureSwapRefund));
        addView.AddBalance(key.owner, value.source);
        addView.Flush();

        LogPrint(BCLog::FUTURESWAP, "%s: Refund Owner %s value %s\n",
                 __func__, key.owner.GetHex(), value.source.ToString());
        balances.Sub(value.source);
    }

    for (const auto& key : deletionPending) {
        cache.EraseFuturesUserValues(key);
    }

    attributes->SetValue(burnKey, std::move(burned));
    attributes->SetValue(mintedKey, std::move(minted));

    if (!unpaidContracts.empty()) {
        attributes->SetValue(liveKey, std::move(balances));
    }

    LogPrintf("Future swap settlement completed: (%d DUSD->Token swaps," /* Continued */
              " %d Token->DUSD swaps, %d refunds (height: %d, time: %dms)\n",
              dUsdToTokenSwapsCounter, tokenTodUsdSwapsCounter, failedContractsCounter,
              pindex->nHeight, GetTimeMillis() - time);

    cache.SetVariable(*attributes);
}

static void ProcessGovEvents(const CBlockIndex* pindex, CCustomCSView& cache, const CChainParams& chainparams) {
    if (pindex->nHeight < chainparams.GetConsensus().FortCanningHeight) {
        return;
    }

    // Apply any pending GovVariable changes. Will come into effect on the next block.
    auto storedGovVars = cache.GetStoredVariables(pindex->nHeight);
    for (const auto& var : storedGovVars) {
        if (var) {
            CCustomCSView govCache(cache);
            // Add to existing ATTRIBUTES instead of overwriting.
            if (var->GetName() == "ATTRIBUTES") {
                auto govVar = cache.GetAttributes();
                govVar->time = pindex->GetBlockTime();
                auto newVar = std::dynamic_pointer_cast<ATTRIBUTES>(var);
                assert(newVar);

                CDataStructureV0 key{AttributeTypes::Param, ParamIDs::Foundation, DFIPKeys::Members};
                auto memberRemoval = newVar->GetValue(key, std::set<std::string>{});

                if (!memberRemoval.empty()) {
                    auto existingMembers = govVar->GetValue(key, std::set<CScript>{});

                    for (auto &member : memberRemoval) {
                        if (member.empty()) {
                            continue;
                        }

                        if (member[0] == '-') {
                            auto memberCopy{member};
                            const auto dest = DecodeDestination(memberCopy.erase(0, 1));
                            if (!IsValidDestination(dest)) {
                                continue;
                            }
                            existingMembers.erase(GetScriptForDestination(dest));

                        } else {
                            const auto dest = DecodeDestination(member);
                            if (!IsValidDestination(dest)) {
                                continue;
                            }
                            existingMembers.insert(GetScriptForDestination(dest));
                        }
                    }

                    govVar->SetValue(key, existingMembers);

                    // Remove this key and apply any other changes
                    newVar->EraseKey(key);
                    if (govVar->Import(newVar->Export()) && govVar->Validate(govCache) && govVar->Apply(govCache, pindex->nHeight) && govCache.SetVariable(*govVar)) {
                        govCache.Flush();
                    }
                } else {
                    if (govVar->Import(var->Export()) && govVar->Validate(govCache) && govVar->Apply(govCache, pindex->nHeight) && govCache.SetVariable(*govVar)) {
                        govCache.Flush();
                    }
                }
            } else if (var->Validate(govCache) && var->Apply(govCache, pindex->nHeight) && govCache.SetVariable(*var)) {
                govCache.Flush();
            }
        }
    }
    cache.EraseStoredVariables(static_cast<uint32_t>(pindex->nHeight));
}

static bool ApplyGovVars(CCustomCSView& cache, const CBlockIndex& pindex, const std::map<std::string, std::string>& attrs){
    if (auto govVar = cache.GetVariable("ATTRIBUTES")) {
        if (auto var = dynamic_cast<ATTRIBUTES*>(govVar.get())) {
            var->time = pindex.nTime;

            UniValue obj(UniValue::VOBJ);
            for (const auto& [key, value] : attrs) {
                obj.pushKV(key, value);
            }

            if (var->Import(obj) && var->Validate(cache) && var->Apply(cache, pindex.nHeight) && cache.SetVariable(*var)) {
                return true;
            }
        }
    }

    return false;
}

static void ProcessTokenToGovVar(const CBlockIndex* pindex, CCustomCSView& cache, const CChainParams& chainparams) {

    // Migrate at +1 height so that GetLastHeight() in Gov var
    // Validate() has a height equal to the GW fork.
    if (pindex->nHeight != chainparams.GetConsensus().FortCanningCrunchHeight + 1) {
        return;
    }

    auto time = GetTimeMillis();
    LogPrintf("Token attributes migration in progress.. (height: %d)\n", pindex->nHeight);

    std::map<DCT_ID, CLoanSetLoanToken> loanTokens;
    std::vector<CLoanSetCollateralTokenImplementation> collateralTokens;

    cache.ForEachLoanToken([&](const DCT_ID& key, const CLoanSetLoanToken& loanToken) {
        loanTokens[key] = loanToken;
        return true;
    });

    cache.ForEachLoanCollateralToken([&](const CollateralTokenKey& key, const uint256& collTokenTx) {
        auto collToken = cache.GetLoanCollateralToken(collTokenTx);
        if (collToken) {
            collateralTokens.push_back(*collToken);
        }
        return true;
    });

    // Apply fixed_interval_price_id first
    std::map<std::string, std::string> attrsFirst;
    std::map<std::string, std::string> attrsSecond;

    int loanCount = 0, collateralCount = 0;

    try {
        for (const auto& [id, token] : loanTokens) {
            std::string prefix = KeyBuilder(ATTRIBUTES::displayVersions().at(VersionTypes::v0), ATTRIBUTES::displayTypes().at(AttributeTypes::Token),id.v);
            attrsFirst[KeyBuilder(prefix, ATTRIBUTES::displayKeys().at(AttributeTypes::Token).at(TokenKeys::FixedIntervalPriceId))] = token.fixedIntervalPriceId.first + '/' + token.fixedIntervalPriceId.second;
            attrsSecond[KeyBuilder(prefix, ATTRIBUTES::displayKeys().at(AttributeTypes::Token).at(TokenKeys::LoanMintingEnabled))] = token.mintable ? "true" : "false";
            attrsSecond[KeyBuilder(prefix, ATTRIBUTES::displayKeys().at(AttributeTypes::Token).at(TokenKeys::LoanMintingInterest))] = KeyBuilder(ValueFromAmount(token.interest).get_real());
            ++loanCount;
        }

        for (const auto& token : collateralTokens) {
            std::string prefix = KeyBuilder(ATTRIBUTES::displayVersions().at(VersionTypes::v0), ATTRIBUTES::displayTypes().at(AttributeTypes::Token), token.idToken.v);
            attrsFirst[KeyBuilder(prefix, ATTRIBUTES::displayKeys().at(AttributeTypes::Token).at(TokenKeys::FixedIntervalPriceId))] = token.fixedIntervalPriceId.first + '/' + token.fixedIntervalPriceId.second;
            attrsSecond[KeyBuilder(prefix, ATTRIBUTES::displayKeys().at(AttributeTypes::Token).at(TokenKeys::LoanCollateralEnabled))] = "true";
            attrsSecond[KeyBuilder(prefix, ATTRIBUTES::displayKeys().at(AttributeTypes::Token).at(TokenKeys::LoanCollateralFactor))] = KeyBuilder(ValueFromAmount(token.factor).get_real());
            ++collateralCount;
        }

        CCustomCSView govCache(cache);
        if (ApplyGovVars(govCache, *pindex, attrsFirst) && ApplyGovVars(govCache, *pindex, attrsSecond)) {
            govCache.Flush();

            // Erase old tokens afterwards to avoid invalid state during transition
            for (const auto& item : loanTokens) {
                cache.EraseLoanToken(item.first);
            }

            for (const auto& token : collateralTokens) {
                cache.EraseLoanCollateralToken(token);
            }
        }

        LogPrintf("Token attributes migration complete: " /* Continued */
                  "(%d loan tokens, %d collateral tokens, height: %d, time: %dms)\n",
                  loanCount, collateralCount, pindex->nHeight, GetTimeMillis() - time);

    } catch(std::out_of_range&) {
        LogPrintf("Non-existant map entry referenced in loan/collateral token to Gov var migration\n");
    }
}

template<typename T>
static inline T CalculateNewAmount(const int multiplier, const T amount) {
    return multiplier < 0 ? amount / std::abs(multiplier) : amount * multiplier;
}

size_t RewardConsolidationWorkersCount() {
    const size_t workersMax = GetNumCores() - 1;
    return workersMax > 2 ? workersMax : 3;
}

// Note: Be careful with lambda captures and default args. GCC 11.2.0, appears the if the captures are
// unused in the function directly, but inside the lambda, it completely disassociates them from the fn
// possibly when the lambda is lifted up and with default args, ends up inling the default arg
// completely. TODO: verify with smaller test case.
// But scenario: If `interruptOnShutdown` is set as default arg to false, it will never be set true
// on the below as it's inlined by gcc 11.2.0 on Ubuntu 22.04 incorrectly. Behavior is correct
// in lower versions of gcc or across clang.
void ConsolidateRewards(CCustomCSView &view, int height,
                        const std::vector<std::pair<CScript, CAmount>> &items, bool interruptOnShutdown, int numWorkers) {
    int nWorkers = numWorkers < 1 ? RewardConsolidationWorkersCount() : numWorkers;
    auto rewardsTime = GetTimeMicros();
    boost::asio::thread_pool workerPool(nWorkers);
    boost::asio::thread_pool mergeWorker(1);
    std::atomic<uint64_t> tasksCompleted{0};
    std::atomic<uint64_t> reportedTs{0};

    for (auto& [owner, amount] : items) {
        // See https://github.com/DeFiCh/ain/pull/1291
        // https://github.com/DeFiCh/ain/pull/1291#issuecomment-1137638060
        // Technically not fully synchronized, but avoid races
        // due to the segregated areas of operation.
        boost::asio::post(workerPool, [&, &account = owner]() {
            if (interruptOnShutdown && ShutdownRequested()) return;
            auto tempView = std::make_unique<CCustomCSView>(view);
            tempView->CalculateOwnerRewards(account, height);

            boost::asio::post(mergeWorker, [&, tempView = std::move(tempView)]() {
                if (interruptOnShutdown && ShutdownRequested()) return;
                tempView->Flush();

                // This entire block is already serialized with single merge worker.
                // So, relaxed ordering is more than sufficient - don't even need
                // atomics really.
                auto itemsCompleted = tasksCompleted.fetch_add(1,
                                                               std::memory_order::memory_order_relaxed);
                const auto logTimeIntervalMillis = 3 * 1000;
                if (GetTimeMillis() - reportedTs > logTimeIntervalMillis) {
                    LogPrintf("Reward consolidation: %.2f%% completed (%d/%d)\n",
                              (itemsCompleted * 1.f / items.size()) * 100.0,
                              itemsCompleted, items.size());
                    reportedTs.store(GetTimeMillis(),
                                     std::memory_order::memory_order_relaxed);
                }
            });
        });
    }
    workerPool.join();
    mergeWorker.join();

    auto itemsCompleted = tasksCompleted.load();
    LogPrintf("Reward consolidation: 100%% completed (%d/%d, time: %dms)\n",
              itemsCompleted, itemsCompleted, MILLI * (GetTimeMicros() - rewardsTime));
}

template<typename GovVar>
static Res UpdateLiquiditySplits(CCustomCSView& view, const DCT_ID oldPoolId, const DCT_ID newPoolId, const uint32_t height) {
    if (auto var = view.GetVariable(GovVar::TypeName())) {
        if (auto lpVar = std::dynamic_pointer_cast<GovVar>(var)) {
            if (lpVar->splits.count(oldPoolId) > 0) {
                const auto value = lpVar->splits[oldPoolId];
                lpVar->splits.erase(oldPoolId);
                lpVar->splits[newPoolId] = value;
                lpVar->Apply(view, height);
                view.SetVariable(*lpVar);
            }
        }
    } else {
        return Res::Err("Failed to get %s", LP_SPLITS::TypeName());
    }

    return Res::Ok();
}

static Res PoolSplits(CCustomCSView& view, CAmount& totalBalance, ATTRIBUTES& attributes, const DCT_ID oldTokenId, const DCT_ID newTokenId,
                      const CBlockIndex* pindex, const CreationTxs& creationTxs, const int32_t multiplier) {

    LogPrintf("Pool migration in progress.. (token %d -> %d, height: %d)\n",
              oldTokenId.v, newTokenId.v, pindex->nHeight);

    try {
        assert(creationTxs.count(oldTokenId.v));
        for (const auto& [oldPoolId, creationTx] : creationTxs.at(oldTokenId.v).second) {
            auto loopTime = GetTimeMillis();
            auto oldPoolToken = view.GetToken(oldPoolId);
            if (!oldPoolToken) {
                throw std::runtime_error(strprintf("Failed to get related pool token: %d", oldPoolId.v));
            }

            CTokenImplementation newPoolToken{*oldPoolToken};
            newPoolToken.creationHeight = pindex->nHeight;
            newPoolToken.creationTx = creationTx;
            newPoolToken.minted = 0;

            size_t suffixCount{1};
            view.ForEachPoolPair([&](DCT_ID const & poolId, const CPoolPair& pool){
                const auto tokenA = view.GetToken(pool.idTokenA);
                const auto tokenB = view.GetToken(pool.idTokenB);
                assert(tokenA);
                assert(tokenB);
                if ((tokenA->destructionHeight != -1 && tokenA->destructionTx != uint256{}) ||
                    (tokenB->destructionHeight != -1 && tokenB->destructionTx != uint256{})) {
                    const auto poolToken = view.GetToken(poolId);
                    assert(poolToken);
                    if (poolToken->symbol.find(oldPoolToken->symbol + "/v") != std::string::npos) {
                        ++suffixCount;
                    }
                }
                return true;
            });

            oldPoolToken->symbol += "/v" + std::to_string(suffixCount);
            oldPoolToken->flags |= static_cast<uint8_t>(CToken::TokenFlags::Tradeable);
            oldPoolToken->destructionHeight = pindex->nHeight;
            oldPoolToken->destructionTx = pindex->GetBlockHash();

            auto res = view.UpdateToken(*oldPoolToken, true, true);
            if (!res) {
                throw std::runtime_error(res.msg);
            }

            auto resVal = view.CreateToken(newPoolToken);
            if (!resVal) {
                throw std::runtime_error(resVal.msg);
            }

            const DCT_ID newPoolId{resVal.val->v};

            auto oldPoolPair = view.GetPoolPair(oldPoolId);
            if (!oldPoolPair) {
                throw std::runtime_error(strprintf("Failed to get related pool: %d", oldPoolId.v));
            }

            LogPrintf("Pool migration: Old pair (id: %d, token a: %d, b: %d, reserve a: %d, b: %d, liquidity: %d)\n",
                      oldPoolId.v, oldPoolPair->idTokenA.v, oldPoolPair->idTokenB.v,
                      oldPoolPair->reserveA, oldPoolPair->reserveB, oldPoolPair->totalLiquidity);

            CPoolPair newPoolPair{*oldPoolPair};
            if (oldPoolPair->idTokenA == oldTokenId) {
                newPoolPair.idTokenA = newTokenId;
            } else {
                newPoolPair.idTokenB = newTokenId;
            }
            newPoolPair.creationTx = newPoolToken.creationTx;
            newPoolPair.creationHeight = pindex->nHeight;
            newPoolPair.reserveA = 0;
            newPoolPair.reserveB = 0;
            newPoolPair.totalLiquidity = 0;

            res = view.SetPoolPair(newPoolId, pindex->nHeight, newPoolPair);
            if (!res) {
                throw std::runtime_error(strprintf("SetPoolPair on new pool pair: %s", res.msg));
            }

            std::vector<std::pair<CScript, CAmount>> balancesToMigrate;
            uint64_t totalAccounts = 0;
            view.ForEachBalance([&, oldPoolId = oldPoolId](CScript const& owner, CTokenAmount balance) {
                if (oldPoolId.v == balance.nTokenId.v && balance.nValue > 0) {
                    balancesToMigrate.emplace_back(owner, balance.nValue);
                }
                totalAccounts++;
                return true;
            });

            auto nWorkers = RewardConsolidationWorkersCount();
            LogPrintf("Pool migration: Consolidating rewards (count: %d, total: %d, concurrency: %d)..\n",
                      balancesToMigrate.size(), totalAccounts, nWorkers);

            // Largest first to make sure we are over MINIMUM_LIQUIDITY on first call to AddLiquidity
            std::sort(balancesToMigrate.begin(), balancesToMigrate.end(),
                      [](const std::pair<CScript, CAmount>&a, const std::pair<CScript, CAmount>& b){
                          return a.second > b.second;
                      });

            ConsolidateRewards(view, pindex->nHeight, balancesToMigrate, false, nWorkers);

            // Special case. No liquidity providers in a previously used pool.
            if (balancesToMigrate.empty() && oldPoolPair->totalLiquidity == CPoolPair::MINIMUM_LIQUIDITY) {
                balancesToMigrate.emplace_back(Params().GetConsensus().burnAddress, CAmount{CPoolPair::MINIMUM_LIQUIDITY});
            }

            for (auto& [owner, amount] : balancesToMigrate) {
                if (owner != Params().GetConsensus().burnAddress) {
                    CAccountsHistoryWriter subView(view, pindex->nHeight, GetNextAccPosition(), pindex->GetBlockHash(), uint8_t(CustomTxType::TokenSplit));

                    res = subView.SubBalance(owner, CTokenAmount{oldPoolId, amount});
                    if (!res.ok) {
                        throw std::runtime_error(strprintf("SubBalance failed: %s", res.msg));
                    }
                    subView.Flush();
                }

                if (oldPoolPair->totalLiquidity < CPoolPair::MINIMUM_LIQUIDITY) {
                    throw std::runtime_error("totalLiquidity less than minimum.");
                }

                // First deposit to the pool has MINIMUM_LIQUIDITY removed and does not
                // belong to anyone. Give this to the last person leaving the pool.
                if (oldPoolPair->totalLiquidity - amount == CPoolPair::MINIMUM_LIQUIDITY) {
                    amount += CPoolPair::MINIMUM_LIQUIDITY;
                }

                CAmount resAmountA = (arith_uint256(amount) * oldPoolPair->reserveA / oldPoolPair->totalLiquidity).GetLow64();
                CAmount resAmountB = (arith_uint256(amount) * oldPoolPair->reserveB / oldPoolPair->totalLiquidity).GetLow64();
                oldPoolPair->reserveA -= resAmountA;
                oldPoolPair->reserveB -= resAmountB;
                oldPoolPair->totalLiquidity -= amount;

                CAmount amountA{0}, amountB{0};
                if (oldPoolPair->idTokenA == oldTokenId) {
                    amountA = CalculateNewAmount(multiplier, resAmountA);
                    totalBalance += amountA;
                    amountB = resAmountB;
                } else {
                    amountA = resAmountA;
                    amountB = CalculateNewAmount(multiplier, resAmountB);
                    totalBalance += amountB;
                }

                CAccountsHistoryWriter addView(view, pindex->nHeight, GetNextAccPosition(), pindex->GetBlockHash(), uint8_t(CustomTxType::TokenSplit));

                auto refundBalances = [&, owner = owner]() {
                    addView.AddBalance(owner, {newPoolPair.idTokenA, amountA});
                    addView.AddBalance(owner, {newPoolPair.idTokenB, amountB});
                    addView.Flush();
                };

                if (amountA <= 0 || amountB <= 0 || owner == Params().GetConsensus().burnAddress) {
                    refundBalances();
                    continue;
                }

                CAmount liquidity{0};
                if (newPoolPair.totalLiquidity == 0) {
                    liquidity = (arith_uint256(amountA) * amountB).sqrt().GetLow64();
                    liquidity -= CPoolPair::MINIMUM_LIQUIDITY;
                    newPoolPair.totalLiquidity = CPoolPair::MINIMUM_LIQUIDITY;
                } else {
                    CAmount liqA = (arith_uint256(amountA) * newPoolPair.totalLiquidity / newPoolPair.reserveA).GetLow64();
                    CAmount liqB = (arith_uint256(amountB) * newPoolPair.totalLiquidity / newPoolPair.reserveB).GetLow64();
                    liquidity = std::min(liqA, liqB);

                    if (liquidity == 0) {
                        refundBalances();
                        continue;
                    }
                }

                auto resTotal = SafeAdd(newPoolPair.totalLiquidity, liquidity);
                if (!resTotal) {
                    refundBalances();
                    continue;
                }
                newPoolPair.totalLiquidity = resTotal;

                auto resA = SafeAdd(newPoolPair.reserveA, amountA);
                auto resB = SafeAdd(newPoolPair.reserveB, amountB);
                if (resA && resB) {
                    newPoolPair.reserveA = resA;
                    newPoolPair.reserveB = resB;
                } else {
                    refundBalances();
                    continue;
                }

                res = addView.AddBalance(owner, {newPoolId, liquidity});
                if (!res) {
                    addView.Discard();
                    refundBalances();
                    continue;
                }
                addView.Flush();

                auto oldPoolLogStr = CTokenAmount{oldPoolId, amount}.ToString();
                auto newPoolLogStr = CTokenAmount{newPoolId, liquidity}.ToString();
                LogPrint(BCLog::TOKENSPLIT, "TokenSplit: LP (%s: %s => %s)\n",
                         ScriptToString(owner), oldPoolLogStr, newPoolLogStr);

                view.SetShare(newPoolId, owner, pindex->nHeight);
            }

            DCT_ID maxToken{std::numeric_limits<uint32_t>::max()};
            if (oldPoolPair->idTokenA == oldTokenId) {
                view.EraseDexFeePct(oldPoolPair->idTokenA, maxToken);
                view.EraseDexFeePct(maxToken, oldPoolPair->idTokenA);
            } else {
                view.EraseDexFeePct(oldPoolPair->idTokenB, maxToken);
                view.EraseDexFeePct(maxToken, oldPoolPair->idTokenB);
            }

            view.EraseDexFeePct(oldPoolId, oldPoolPair->idTokenA);
            view.EraseDexFeePct(oldPoolId, oldPoolPair->idTokenB);

            if (oldPoolPair->totalLiquidity != 0) {
                throw std::runtime_error(strprintf("totalLiquidity should be zero. Remainder: %d", oldPoolPair->totalLiquidity));
            }

            LogPrintf("Pool migration: New pair (id: %d, token a: %d, b: %d, reserve a: %d, b: %d, liquidity: %d)\n",
                      newPoolId.v,
                      newPoolPair.idTokenA.v, newPoolPair.idTokenB.v,
                      newPoolPair.reserveA, newPoolPair.reserveB, newPoolPair.totalLiquidity);

            res = view.SetPoolPair(newPoolId, pindex->nHeight, newPoolPair);
            if (!res) {
                throw std::runtime_error(strprintf("SetPoolPair on new pool pair: %s", res.msg));
            }

            res = view.SetPoolPair(oldPoolId, pindex->nHeight, *oldPoolPair);
            if (!res) {
                throw std::runtime_error(strprintf("SetPoolPair on old pool pair: %s", res.msg));
            }

            res = view.UpdatePoolPair(oldPoolId, pindex->nHeight, false, -1, CScript{}, CBalances{});
            if (!res) {
                throw std::runtime_error(strprintf("UpdatePoolPair on old pool pair: %s", res.msg));
            }

            std::vector<CDataStructureV0> eraseKeys;
            for (const auto& [key, value] : attributes.GetAttributesMap()) {
                if (const auto v0Key = std::get_if<CDataStructureV0>(&key); v0Key->type == AttributeTypes::Poolpairs && v0Key->typeId == oldPoolId.v) {
                    CDataStructureV0 newKey{AttributeTypes::Poolpairs, newPoolId.v, v0Key->key, v0Key->keyId};
                    attributes.SetValue(newKey, value);
                    eraseKeys.push_back(*v0Key);
                }
            }

            for (const auto& key : eraseKeys) {
                attributes.EraseKey(key);
            }

            res = UpdateLiquiditySplits<LP_SPLITS>(view, oldPoolId, newPoolId, pindex->nHeight);
            if (!res) {
                throw std::runtime_error(res.msg);
            }

            res = UpdateLiquiditySplits<LP_LOAN_TOKEN_SPLITS>(view, oldPoolId, newPoolId, pindex->nHeight);
            if (!res) {
                throw std::runtime_error(res.msg);
            }
            LogPrintf("Pool migration complete: (%d -> %d, height: %d, time: %dms)\n",
                      oldPoolId.v, newPoolId.v, pindex->nHeight, GetTimeMillis() - loopTime);
        }

    } catch (const std::runtime_error& e) {
        return Res::Err(e.what());
    }
    return Res::Ok();
}

static Res VaultSplits(CCustomCSView& view, ATTRIBUTES& attributes, const DCT_ID oldTokenId, const DCT_ID newTokenId, const int height, const int multiplier) {
    auto time = GetTimeMillis();
    LogPrintf("Vaults rebalance in progress.. (token %d -> %d, height: %d)\n",
              oldTokenId.v, newTokenId.v, height);

    std::vector<std::pair<CVaultId, CAmount>> loanTokenAmounts;
    view.ForEachLoanTokenAmount([&](const CVaultId& vaultId,  const CBalances& balances){
        for (const auto& [tokenId, amount] : balances.balances) {
            if (tokenId == oldTokenId) {
                loanTokenAmounts.emplace_back(vaultId, amount);
            }
        }
        return true;
    });

    for (auto& [vaultId, amount] : loanTokenAmounts) {
        const auto res = view.SubLoanToken(vaultId, {oldTokenId, amount});
        if (!res) {
            return res;
        }
    }

    CVaultId failedVault;
    std::vector<std::tuple<CVaultId, CInterestRateV3, std::string>> loanInterestRates;
    if (height >= Params().GetConsensus().FortCanningGreatWorldHeight) {
        view.ForEachVaultInterestV3([&](const CVaultId& vaultId, DCT_ID tokenId, const CInterestRateV3& rate) {
            if (tokenId == oldTokenId) {
                const auto vaultData = view.GetVault(vaultId);
                if (!vaultData) {
                    failedVault = vaultId;
                    return false;
                }
                loanInterestRates.emplace_back(vaultId, rate, vaultData->schemeId);
            }
            return true;
        });
    } else {
        view.ForEachVaultInterestV2([&](const CVaultId& vaultId, DCT_ID tokenId, const CInterestRateV2& rate) {
            if (tokenId == oldTokenId) {
                const auto vaultData = view.GetVault(vaultId);
                if (!vaultData) {
                    failedVault = vaultId;
                    return false;
                }
                loanInterestRates.emplace_back(vaultId, ConvertInterestRateToV3(rate), vaultData->schemeId);
            }
            return true;
        });
    }

    Require(failedVault == CVaultId{}, [=]{ return strprintf("Failed to get vault data for: %s", failedVault.ToString()); });

    attributes.EraseKey(CDataStructureV0{AttributeTypes::Locks, ParamIDs::TokenID, oldTokenId.v});
    attributes.SetValue(CDataStructureV0{AttributeTypes::Locks, ParamIDs::TokenID, newTokenId.v}, true);

    Require(attributes.Apply(view, height));
    view.SetVariable(attributes);

    for (const auto& [vaultId, amount] : loanTokenAmounts) {
        auto newAmount = CalculateNewAmount(multiplier, amount);

        auto oldTokenAmount = CTokenAmount{oldTokenId, amount};
        auto newTokenAmount = CTokenAmount{newTokenId, newAmount};

        LogPrint(BCLog::TOKENSPLIT, "TokenSplit: V Loan (%s: %s => %s)\n",
                 vaultId.ToString(), oldTokenAmount.ToString(), newTokenAmount.ToString());

        Require(view.AddLoanToken(vaultId, newTokenAmount));

        if (const auto vault = view.GetVault(vaultId)) {
            VaultHistoryKey subKey{static_cast<uint32_t>(height), vaultId, GetNextAccPosition(), vault->ownerAddress};
            VaultHistoryValue subValue{uint256{}, static_cast<uint8_t>(CustomTxType::TokenSplit), {{oldTokenId, -amount}}};
            view.GetHistoryWriters().WriteVaultHistory(subKey, subValue);

            VaultHistoryKey addKey{static_cast<uint32_t>(height), vaultId, GetNextAccPosition(), vault->ownerAddress};
            VaultHistoryValue addValue{uint256{}, static_cast<uint8_t>(CustomTxType::TokenSplit), {{newTokenId, newAmount}}};
            view.GetHistoryWriters().WriteVaultHistory(addKey, addValue);
        }
    }

    const auto loanToken = view.GetLoanTokenByID(newTokenId);
    Require(loanToken, []{ return "Failed to get loan token."; });

    // Pre-populate to save repeated calls to get loan scheme
    std::map<std::string, CAmount> loanSchemes;
    view.ForEachLoanScheme([&](const std::string& key, const CLoanSchemeData& data) {
        loanSchemes.emplace(key, data.rate);
        return true;
    });

    for (auto& [vaultId, rate, schemeId] : loanInterestRates) {
        CAmount loanSchemeRate{0};
        try {
            loanSchemeRate = loanSchemes.at(schemeId);
        } catch (const std::out_of_range&) {
            return Res::Err("Failed to get loan scheme.");
        }

        view.EraseInterest(vaultId, oldTokenId, height);
        auto oldRateToHeight = rate.interestToHeight;
        auto newRateToHeight = CalculateNewAmount(multiplier, rate.interestToHeight.amount);

        rate.interestToHeight.amount = newRateToHeight;

        auto oldInterestPerBlock = rate.interestPerBlock;
        CInterestAmount newInterestRatePerBlock{};

        auto amounts = view.GetLoanTokens(vaultId);
        if (amounts) {
            newInterestRatePerBlock = InterestPerBlockCalculationV3(amounts->balances[newTokenId], loanToken->interest, loanSchemeRate);
            rate.interestPerBlock = newInterestRatePerBlock;
        }

        if (LogAcceptCategory(BCLog::TOKENSPLIT)) {
            LogPrint(BCLog::TOKENSPLIT, "TokenSplit: V Interest (%s: %s => %s, %s => %s)\n",
                     vaultId.ToString(),
                     GetInterestPerBlockHighPrecisionString(oldRateToHeight),
                     GetInterestPerBlockHighPrecisionString({oldRateToHeight.negative, newRateToHeight}),
                     GetInterestPerBlockHighPrecisionString(oldInterestPerBlock),
                     GetInterestPerBlockHighPrecisionString(newInterestRatePerBlock));
        }

        view.WriteInterestRate(std::make_pair(vaultId, newTokenId), rate, rate.height);
    }

    std::vector<std::pair<CVaultView::AuctionStoreKey, CAuctionBatch>> auctionBatches;
    view.ForEachAuctionBatch([&](const CVaultView::AuctionStoreKey& key, const CAuctionBatch& value) {
        if (value.loanAmount.nTokenId == oldTokenId || value.collaterals.balances.count(oldTokenId)) {
            auctionBatches.emplace_back(key, value);
        }
        return true;
    });

    for (auto& [key, value] : auctionBatches) {
        view.EraseAuctionBatch(key);

        if (value.loanAmount.nTokenId == oldTokenId) {
            auto oldLoanAmount = value.loanAmount;
            auto oldInterest = value.loanInterest;

            auto newLoanAmount = CTokenAmount{newTokenId, CalculateNewAmount(multiplier, value.loanAmount.nValue)};
            value.loanAmount.nTokenId = newLoanAmount.nTokenId;
            value.loanAmount.nValue = newLoanAmount.nValue;

            auto newLoanInterest = CalculateNewAmount(multiplier, value.loanInterest);
            value.loanInterest = newLoanInterest;

            LogPrint(BCLog::TOKENSPLIT, "TokenSplit: V AuctionL (%s,%d: %s => %s, %d => %d)\n",
                     key.first.ToString(), key.second, oldLoanAmount.ToString(),
                     newLoanAmount.ToString(), oldInterest, newLoanInterest);
        }

        if (value.collaterals.balances.count(oldTokenId)) {
            auto oldAmount = CTokenAmount { oldTokenId, value.collaterals.balances[oldTokenId] };
            auto newAmount = CTokenAmount { newTokenId, CalculateNewAmount(multiplier, oldAmount.nValue) };

            value.collaterals.balances[newAmount.nTokenId] = newAmount.nValue;
            value.collaterals.balances.erase(oldAmount.nTokenId);

            LogPrint(BCLog::TOKENSPLIT, "TokenSplit: V AuctionC (%s,%d: %s => %s)\n",
                     key.first.ToString(), key.second, oldAmount.ToString(),
                     newAmount.ToString());
        }

        view.StoreAuctionBatch(key, value);
    }

    std::vector<std::pair<CVaultView::AuctionStoreKey, CVaultView::COwnerTokenAmount>> auctionBids;
    view.ForEachAuctionBid([&](const CVaultView::AuctionStoreKey& key, const CVaultView::COwnerTokenAmount& value) {
        if (value.second.nTokenId == oldTokenId) {
            auctionBids.emplace_back(key, value);
        }
        return true;
    });

    for (auto& [key, value] : auctionBids) {
        view.EraseAuctionBid(key);

        auto oldTokenAmount = value.second;
        auto newTokenAmount = CTokenAmount{newTokenId, CalculateNewAmount(multiplier, oldTokenAmount.nValue)};

        value.second = newTokenAmount;

        view.StoreAuctionBid(key, value);

        LogPrint(BCLog::TOKENSPLIT, "TokenSplit: V Bid (%s,%d: %s => %s)\n",
                 key.first.ToString(), key.second, oldTokenAmount.ToString(),
                 newTokenAmount.ToString());
    }

    LogPrintf("Vaults rebalance completed: (token %d -> %d, height: %d, time: %dms)\n",
              oldTokenId.v, newTokenId.v, height, GetTimeMillis() - time);

    return Res::Ok();
}

static void MigrateV1Remnants(const CCustomCSView &cache, ATTRIBUTES &attributes, const uint8_t key, const DCT_ID oldId, const DCT_ID newId, const int32_t multiplier, const uint8_t typeID = ParamIDs::Economy) {
    CDataStructureV0 attrKey{AttributeTypes::Live, typeID, key};
    auto balances = attributes.GetValue(attrKey, CBalances{});
    for (auto it = balances.balances.begin(); it != balances.balances.end(); ++it) {
        const auto& [tokenId, amount] = *it;
        if (tokenId != oldId) {
            continue;
        }
        balances.balances.erase(it);
        balances.Add({newId, CalculateNewAmount(multiplier, amount)});
        break;
    }
    attributes.SetValue(attrKey, balances);
}

static Res GetTokenSuffix(const CCustomCSView& view, const ATTRIBUTES& attributes, const uint32_t id, std::string& newSuffix) {
    CDataStructureV0 ascendantKey{AttributeTypes::Token, id, TokenKeys::Ascendant};
    if (attributes.CheckKey(ascendantKey)) {
        const auto& [previousID, str] = attributes.GetValue(ascendantKey, AscendantValue{std::numeric_limits<uint32_t>::max(), ""});
        auto previousToken = view.GetToken(DCT_ID{previousID});
        Require(previousToken, [=]{ return strprintf("Previous token %d not found\n", id); });

        const auto found = previousToken->symbol.find(newSuffix);
        Require(found != std::string::npos, [=]{ return strprintf("Previous token name not valid: %s\n", previousToken->symbol); });

        const auto versionNumber  = previousToken->symbol.substr(found + newSuffix.size());
        uint32_t previousVersion{};
        try {
            previousVersion = std::stoi(versionNumber);
        } catch (...) {
            return Res::Err("Previous token name not valid.");
        }

        newSuffix += std::to_string(++previousVersion);
    } else {
        newSuffix += '1';
    }

    return Res::Ok();
}

static void ProcessTokenSplits(const CBlock& block, const CBlockIndex* pindex, CCustomCSView& cache, const CreationTxs& creationTxs, const CChainParams& chainparams) {
    if (pindex->nHeight < chainparams.GetConsensus().FortCanningCrunchHeight) {
        return;
    }
    const auto attributes = cache.GetAttributes();
    if (!attributes) {
        return;
    }

    CDataStructureV0 splitKey{AttributeTypes::Oracles, OracleIDs::Splits, static_cast<uint32_t>(pindex->nHeight)};
    const auto splits = attributes->GetValue(splitKey, OracleSplits{});

    if (!splits.empty()) {
        attributes->EraseKey(splitKey);
        cache.SetVariable(*attributes);
    }

    for (const auto& [id, multiplier] : splits) {
        auto time = GetTimeMillis();
        LogPrintf("Token split in progress.. (id: %d, mul: %d, height: %d)\n", id, multiplier, pindex->nHeight);

        if (!cache.AreTokensLocked({id})) {
            LogPrintf("Token split failed. No locks.\n");
            continue;
        }

        auto view{cache};

        // Refund affected future swaps
        auto res = attributes->RefundFuturesContracts(view, std::numeric_limits<uint32_t>::max(), id);
        if (!res) {
            LogPrintf("Token split failed on refunding futures: %s\n", res.msg);
            continue;
        }

        const DCT_ID oldTokenId{id};

        auto token = view.GetToken(oldTokenId);
        if (!token) {
            LogPrintf("Token split failed. Token %d not found\n", oldTokenId.v);
            continue;
        }

        std::string newTokenSuffix = "/v";
        res = GetTokenSuffix(cache, *attributes, oldTokenId.v, newTokenSuffix);
        if (!res) {
            LogPrintf("Token split failed on GetTokenSuffix %s\n", res.msg);
            continue;
        }

        CTokenImplementation newToken{*token};
        newToken.creationHeight = pindex->nHeight;
        assert(creationTxs.count(id));
        newToken.creationTx = creationTxs.at(id).first;
        newToken.minted = 0;

        token->symbol += newTokenSuffix;
        token->destructionHeight = pindex->nHeight;
        token->destructionTx = pindex->GetBlockHash();
        token->flags &= ~(static_cast<uint8_t>(CToken::TokenFlags::Default) | static_cast<uint8_t>(CToken::TokenFlags::LoanToken));
        token->flags |= static_cast<uint8_t>(CToken::TokenFlags::Finalized);

        res = view.SubMintedTokens(oldTokenId, token->minted);
        if (!res) {
            LogPrintf("Token split failed on SubMintedTokens %s\n", res.msg);
            continue;
        }

        res = view.UpdateToken(*token, false, true);
        if (!res) {
            LogPrintf("Token split failed on UpdateToken %s\n", res.msg);
            continue;
        }

        auto resVal = view.CreateToken(newToken);
        if (!resVal) {
            LogPrintf("Token split failed on CreateToken %s\n", resVal.msg);
            continue;
        }

        const DCT_ID newTokenId{resVal.val->v};
        LogPrintf("Token split info: (symbol: %s, id: %d -> %d)\n", newToken.symbol, oldTokenId.v, newTokenId.v);

        std::vector<CDataStructureV0> eraseKeys;
        for (const auto& [key, value] : attributes->GetAttributesMap()) {
            if (const auto v0Key = std::get_if<CDataStructureV0>(&key); v0Key->type == AttributeTypes::Token) {
                if (v0Key->typeId == oldTokenId.v && v0Key->keyId == oldTokenId.v) {
                    CDataStructureV0 newKey{AttributeTypes::Token, newTokenId.v, v0Key->key, newTokenId.v};
                    attributes->SetValue(newKey, value);
                    eraseKeys.push_back(*v0Key);
                } else if (v0Key->typeId == oldTokenId.v) {
                    CDataStructureV0 newKey{AttributeTypes::Token, newTokenId.v, v0Key->key, v0Key->keyId};
                    attributes->SetValue(newKey, value);
                    eraseKeys.push_back(*v0Key);
                } else if (v0Key->keyId == oldTokenId.v) {
                    CDataStructureV0 newKey{AttributeTypes::Token, v0Key->typeId, v0Key->key, newTokenId.v};
                    attributes->SetValue(newKey, value);
                    eraseKeys.push_back(*v0Key);
                }
            }
        }

        for (const auto& key : eraseKeys) {
            attributes->EraseKey(key);
        }

        CDataStructureV0 newAscendantKey{AttributeTypes::Token, newTokenId.v, TokenKeys::Ascendant};
        attributes->SetValue(newAscendantKey, AscendantValue{oldTokenId.v, "split"});

        CDataStructureV0 descendantKey{AttributeTypes::Token, oldTokenId.v, TokenKeys::Descendant};
        attributes->SetValue(descendantKey, DescendantValue{newTokenId.v, static_cast<int32_t>(pindex->nHeight)});

        MigrateV1Remnants(cache, *attributes, EconomyKeys::DFIP2203Current, oldTokenId, newTokenId, multiplier);
        MigrateV1Remnants(cache, *attributes, EconomyKeys::DFIP2203Burned, oldTokenId, newTokenId, multiplier);
        MigrateV1Remnants(cache, *attributes, EconomyKeys::DFIP2203Minted, oldTokenId, newTokenId, multiplier);
        MigrateV1Remnants(cache, *attributes, EconomyKeys::BatchRoundingExcess, oldTokenId, newTokenId, multiplier, ParamIDs::Auction);
        MigrateV1Remnants(cache, *attributes, EconomyKeys::ConsolidatedInterest, oldTokenId, newTokenId, multiplier, ParamIDs::Auction);

        CAmount totalBalance{0};

        res = PoolSplits(view, totalBalance, *attributes, oldTokenId, newTokenId, pindex, creationTxs, multiplier);
        if (!res) {
            LogPrintf("Pool splits failed %s\n", res.msg);
            continue;
        }

        std::map<CScript, std::pair<CTokenAmount, CTokenAmount>> balanceUpdates;

        view.ForEachBalance([&, multiplier = multiplier](CScript const& owner, const CTokenAmount& balance) {
            if (oldTokenId.v == balance.nTokenId.v) {
                const auto newBalance = CalculateNewAmount(multiplier, balance.nValue);
                balanceUpdates.emplace(owner, std::pair<CTokenAmount, CTokenAmount>{{newTokenId, newBalance}, balance});
                totalBalance += newBalance;

                auto newBalanceStr = CTokenAmount{newTokenId, newBalance}.ToString();
                LogPrint(BCLog::TOKENSPLIT, "TokenSplit: T (%s: %s => %s)\n",
                         ScriptToString(owner), balance.ToString(),
                         newBalanceStr);
            }
            return true;
        });

        LogPrintf("Token split info: rebalance "  /* Continued */
                  "(id: %d, symbol: %s, accounts: %d, val: %d)\n",
                  id, newToken.symbol, balanceUpdates.size(), totalBalance);

        res = view.AddMintedTokens(newTokenId, totalBalance);
        if (!res) {
            LogPrintf("Token split failed on AddMintedTokens %s\n", res.msg);
            continue;
        }

        try {

            for (const auto& [owner, balances] : balanceUpdates) {

                CAccountsHistoryWriter subView(view, pindex->nHeight, GetNextAccPosition(), pindex->GetBlockHash(), uint8_t(CustomTxType::TokenSplit));

                res = subView.SubBalance(owner, balances.second);
                if (!res) {
                    throw std::runtime_error(res.msg);
                }
                subView.Flush();

                CAccountsHistoryWriter addView(view, pindex->nHeight, GetNextAccPosition(), pindex->GetBlockHash(), uint8_t(CustomTxType::TokenSplit));

                res = addView.AddBalance(owner, balances.first);
                if (!res) {
                    throw std::runtime_error(res.msg);
                }
                addView.Flush();
            }
        } catch (const std::runtime_error& e) {
            LogPrintf("Token split failed. %s\n", res.msg);
            continue;
        }

        res = VaultSplits(view, *attributes, oldTokenId, newTokenId, pindex->nHeight, multiplier);
        if (!res) {
            LogPrintf("Token splits failed: %s\n", res.msg);
            continue;
        }

        std::vector<std::pair<CDataStructureV0, OracleSplits>> updateAttributesKeys;
        for (const auto& [key, value] : attributes->GetAttributesMap()) {
            if (const auto v0Key = std::get_if<CDataStructureV0>(&key);
                    v0Key->type == AttributeTypes::Oracles && v0Key->typeId == OracleIDs::Splits) {
                if (const auto splitMap = std::get_if<OracleSplits>(&value)) {
                    for (auto [splitMapKey, splitMapValue] : *splitMap) {
                        if (splitMapKey == oldTokenId.v) {
                            auto copyMap{*splitMap};
                            copyMap.erase(splitMapKey);
                            updateAttributesKeys.emplace_back(*v0Key, copyMap);
                            break;
                        }
                    }
                }
            }
        }

        for (const auto& [key, value] : updateAttributesKeys) {
            if (value.empty()) {
                attributes->EraseKey(key);
            } else {
                attributes->SetValue(key, value);
            }
        }
        view.SetVariable(*attributes);

        // Migrate stored unlock
        if (pindex->nHeight >= chainparams.GetConsensus().GrandCentralHeight) {
            bool updateStoredVar{};
            auto storedGovVars = view.GetStoredVariablesRange(pindex->nHeight, std::numeric_limits<uint32_t>::max());
            for (const auto& [varHeight, var] : storedGovVars) {
                if (var->GetName() != "ATTRIBUTES") {
                    continue;
                }
                updateStoredVar = false;

                if (const auto attrVar = std::dynamic_pointer_cast<ATTRIBUTES>(var); attrVar) {
                    const auto attrMap = attrVar->GetAttributesMap();
                    std::vector<CDataStructureV0> keysToUpdate;
                    for (const auto& [key, value] : attrMap) {
                        if (const auto attrV0 = std::get_if<CDataStructureV0>(&key); attrV0) {
                            if (attrV0->type == AttributeTypes::Locks && attrV0->typeId == ParamIDs::TokenID && attrV0->key == oldTokenId.v) {
                                keysToUpdate.push_back(*attrV0);
                                updateStoredVar = true;
                            }
                        }
                    }
                    for (auto& key : keysToUpdate) {
                        const auto value = attrVar->GetValue(key, false);
                        attrVar->EraseKey(key);
                        key.key = newTokenId.v;
                        attrVar->SetValue(key, value);
                    }
                }

                if (updateStoredVar) {
                    view.SetStoredVariables({var}, varHeight);
                }
            }
        }

        view.Flush();
        LogPrintf("Token split completed: (id: %d, mul: %d, time: %dms)\n", id, multiplier, GetTimeMillis() - time);
    }
}

static void ProcessFuturesDUSD(const CBlockIndex* pindex, CCustomCSView& cache, const CChainParams& chainparams)
{
    if (pindex->nHeight < chainparams.GetConsensus().FortCanningSpringHeight) {
        return;
    }

    auto attributes = cache.GetAttributes();
    if (!attributes) {
        return;
    }

    CDataStructureV0 activeKey{AttributeTypes::Param, ParamIDs::DFIP2206F, DFIPKeys::Active};
    CDataStructureV0 blockKey{AttributeTypes::Param, ParamIDs::DFIP2206F, DFIPKeys::BlockPeriod};
    CDataStructureV0 rewardKey{AttributeTypes::Param, ParamIDs::DFIP2206F, DFIPKeys::RewardPct};
    if (!attributes->GetValue(activeKey, false) ||
        !attributes->CheckKey(blockKey) ||
        !attributes->CheckKey(rewardKey)) {
        return;
    }

    CDataStructureV0 startKey{AttributeTypes::Param, ParamIDs::DFIP2206F, DFIPKeys::StartBlock};
    const auto startBlock = attributes->GetValue(startKey, CAmount{});
    if (pindex->nHeight < startBlock) {
        return;
    }

    const auto blockPeriod = attributes->GetValue(blockKey, CAmount{});
    if ((pindex->nHeight - startBlock) % blockPeriod != 0) {
        return;
    }

    auto time = GetTimeMillis();
    LogPrintf("Future swap DUSD settlement in progress.. (height: %d)\n", pindex->nHeight);

    const auto rewardPct = attributes->GetValue(rewardKey, CAmount{});
    const auto discount{COIN - rewardPct};

    const auto useNextPrice{false}, requireLivePrice{true};
    const auto discountPrice = cache.GetAmountInCurrency(discount, {"DFI", "USD"}, useNextPrice, requireLivePrice);

    CDataStructureV0 liveKey{AttributeTypes::Live, ParamIDs::Economy, EconomyKeys::DFIP2206FCurrent};
    auto balances = attributes->GetValue(liveKey, CBalances{});

    const auto contractAddressValue = GetFutureSwapContractAddress(SMART_CONTRACT_DFIP2206F);
    assert(contractAddressValue);

    const auto dfiID{DCT_ID{}};

    if (!discountPrice) {
        std::vector<std::pair<CFuturesUserKey, CAmount>> refunds;

        cache.ForEachFuturesDUSD([&](const CFuturesUserKey& key, const CAmount& amount){
            refunds.emplace_back(key, amount);
            return true;
        }, {static_cast<uint32_t>(pindex->nHeight), {}, std::numeric_limits<uint32_t>::max()});

        for (const auto& [key, amount] : refunds) {
            cache.EraseFuturesDUSD(key);

            const CTokenAmount source{dfiID, amount};

            CAccountsHistoryWriter subView(cache, pindex->nHeight, GetNextAccPosition(), pindex->GetBlockHash(), uint8_t(CustomTxType::FutureSwapRefund));
            subView.SubBalance(*contractAddressValue, source);
            subView.Flush();

            CAccountsHistoryWriter addView(cache, pindex->nHeight, GetNextAccPosition(), pindex->GetBlockHash(), uint8_t(CustomTxType::FutureSwapRefund));
            addView.AddBalance(key.owner, source);
            addView.Flush();

            LogPrint(BCLog::FUTURESWAP, "%s: Refund Owner %s value %s\n",
                     __func__, key.owner.GetHex(), source.ToString());
            balances.Sub(source);
        }

        if (!refunds.empty()) {
            attributes->SetValue(liveKey, std::move(balances));
        }

        cache.SetVariable(*attributes);

        LogPrintf("Future swap DUSD refunded due to no live price: (%d refunds (height: %d, time: %dms)\n",
                  refunds.size(), pindex->nHeight, GetTimeMillis() - time);

        return;
    }

    CDataStructureV0 burnKey{AttributeTypes::Live, ParamIDs::Economy, EconomyKeys::DFIP2206FBurned};
    CDataStructureV0 mintedKey{AttributeTypes::Live, ParamIDs::Economy, EconomyKeys::DFIP2206FMinted};

    auto burned = attributes->GetValue(burnKey, CBalances{});
    auto minted = attributes->GetValue(mintedKey, CBalances{});

    std::set<CFuturesUserKey> deletionPending;

    auto swapCounter{0};

    cache.ForEachFuturesDUSD([&](const CFuturesUserKey& key, const CAmount& amount){

        CAccountsHistoryWriter view(cache, pindex->nHeight, GetNextAccPosition(), pindex->GetBlockHash(), uint8_t(CustomTxType::FutureSwapExecution));

        deletionPending.insert(key);

        const auto tokenDUSD = view.GetToken("DUSD");
        assert(tokenDUSD);

        const auto total = MultiplyAmounts(amount, discountPrice);
        view.AddMintedTokens(tokenDUSD->first, total);
        CTokenAmount destination{tokenDUSD->first, total};
        view.AddBalance(key.owner, destination);
        burned.Add({dfiID, amount});
        minted.Add(destination);
        ++swapCounter;
        LogPrint(BCLog::FUTURESWAP, "ProcessFuturesDUSD (): Payment Owner %s source %d destination %s\n",
                 key.owner.GetHex(), amount, destination.ToString());

        view.Flush();

        return true;
    }, {static_cast<uint32_t>(pindex->nHeight), {}, std::numeric_limits<uint32_t>::max()});

    for (const auto& key : deletionPending) {
        cache.EraseFuturesDUSD(key);
    }

    attributes->SetValue(burnKey, std::move(burned));
    attributes->SetValue(mintedKey, std::move(minted));

    LogPrintf("Future swap DUSD settlement completed: (%d swaps (height: %d, time: %dms)\n",
              swapCounter, pindex->nHeight, GetTimeMillis() - time);

    cache.SetVariable(*attributes);
}

static void ProcessNegativeInterest(const CBlockIndex* pindex, CCustomCSView& cache) {

    if (!gArgs.GetBoolArg("-negativeinterest", DEFAULT_NEGATIVE_INTEREST)) {
        return;
    }

    auto attributes = cache.GetAttributes();
    assert(attributes);

    DCT_ID dusd{};
    const auto token = cache.GetTokenGuessId("DUSD", dusd);
    if (!token) {
        return;
    }

    CDataStructureV0 negativeInterestKey{AttributeTypes::Live, ParamIDs::Economy, EconomyKeys::NegativeInt};
    auto negativeInterestBalances = attributes->GetValue(negativeInterestKey, CBalances{});
    negativeInterestKey.key = EconomyKeys::NegativeIntCurrent;

    cache.ForEachLoanTokenAmount([&](const CVaultId& vaultId,  const CBalances& balances){
        for (const auto& [tokenId, amount] : balances.balances) {
            if (tokenId == dusd) {
                const auto rate = cache.GetInterestRate(vaultId, tokenId, pindex->nHeight);
                if (!rate) {
                    continue;
                }

                const auto totalInterest = TotalInterest(*rate, pindex->nHeight);
                if (totalInterest < 0) {
                    negativeInterestBalances.Add({tokenId, amount > std::abs(totalInterest)  ? std::abs(totalInterest) : amount});
                }
            }
        }
        return true;
    });

    if (!negativeInterestBalances.balances.empty()) {
        attributes->SetValue(negativeInterestKey, negativeInterestBalances);
        cache.SetVariable(*attributes);
    }
}

static void ProcessProposalEvents(const CBlockIndex* pindex, CCustomCSView& cache, const CChainParams& chainparams) {
    if (pindex->nHeight < chainparams.GetConsensus().GrandCentralHeight) {
        return;
    }

    CDataStructureV0 enabledKey{AttributeTypes::Param, ParamIDs::Feature, DFIPKeys::GovernanceEnabled};

    auto attributes = cache.GetAttributes();
    if (!attributes) {
        return;
    }

    auto funds = cache.GetCommunityBalance(CommunityAccountType::CommunityDevFunds);
    if (!attributes->GetValue(enabledKey, false))
    {
        if (funds > 0) {
            cache.SubCommunityBalance(CommunityAccountType::CommunityDevFunds, funds);
            cache.AddBalance(chainparams.GetConsensus().foundationShareScript, {DCT_ID{0}, funds});
        }

        return;
    }

    auto balance = cache.GetBalance(chainparams.GetConsensus().foundationShareScript, DCT_ID{0});
    if (balance.nValue > 0) {
        cache.SubBalance(chainparams.GetConsensus().foundationShareScript, balance);
        cache.AddCommunityBalance(CommunityAccountType::CommunityDevFunds, balance.nValue);
    }

    std::set<uint256> activeMasternodes;
    cache.ForEachCycleProposal([&](CProposalId const& propId, CProposalObject const& prop) {
        if (prop.status != CProposalStatusType::Voting) return true;

        if (activeMasternodes.empty()) {
            cache.ForEachMasternode([&](uint256 const & mnId, CMasternode node) {
                if (node.IsActive(pindex->nHeight, cache) && node.mintedBlocks) {
                    activeMasternodes.insert(mnId);
                }
                return true;
            });
            if (activeMasternodes.empty()) {
                return false;
            }
        }

        uint32_t voteYes = 0, voteNeutral = 0;
        std::set<uint256> voters{};
        cache.ForEachProposalVote([&](CProposalId const & pId, uint8_t cycle, uint256 const & mnId, CProposalVoteType vote) {
            if (pId != propId || cycle != prop.cycle) {
                return false;
            }
            if (activeMasternodes.count(mnId)) {
                voters.insert(mnId);
                if (vote == CProposalVoteType::VoteYes) {
                    ++voteYes;
                } else if (vote == CProposalVoteType::VoteNeutral) {
                    ++voteNeutral;
                }
            }
            return true;
        }, CMnVotePerCycle{propId, prop.cycle});

        // Redistributes fee among voting masternodes
        CDataStructureV0 feeRedistributionKey{AttributeTypes::Governance, GovernanceIDs::Proposals, GovernanceKeys::FeeRedistribution};

        if (voters.size() > 0 && attributes->GetValue(feeRedistributionKey, false)) {
            // return half fee among voting masternodes, the rest is burned at creation
            auto feeBack = prop.fee - prop.feeBurnAmount;
            auto amountPerVoter = DivideAmounts(feeBack, voters.size() * COIN);
            for (const auto mnId : voters) {
                auto const mn = cache.GetMasternode(mnId);
                assert(mn);

                CScript scriptPubKey;
                if (mn->rewardAddressType != 0) {
                    scriptPubKey = GetScriptForDestination(FromOrDefaultKeyIDToDestination(mn->rewardAddress, FromOrDefaultDestinationTypeToKeyType(mn->rewardAddressType), KeyType::MNRewardKeyType));
                } else {
                    scriptPubKey = GetScriptForDestination(FromOrDefaultKeyIDToDestination(mn->ownerAuthAddress, FromOrDefaultDestinationTypeToKeyType(mn->ownerType), KeyType::MNOwnerKeyType));
                }

                CAccountsHistoryWriter subView(cache, pindex->nHeight, GetNextAccPosition(), pindex->GetBlockHash(), uint8_t(CustomTxType::ProposalFeeRedistribution));

                auto res = subView.AddBalance(scriptPubKey, {DCT_ID{0}, amountPerVoter});
                if (!res) {
                    LogPrintf("Proposal fee redistribution failed: %s Address: %s Amount: %d\n", res.msg, scriptPubKey.GetHex(), amountPerVoter);
                }

                if (pindex->nHeight >= chainparams.GetConsensus().NextNetworkUpgradeHeight) {
                    subView.CalculateOwnerRewards(scriptPubKey, pindex->nHeight);
                }

                subView.Flush();
            }

            // Burn leftover sats.
            auto burnAmount = feeBack - MultiplyAmounts(amountPerVoter, voters.size() * COIN);
            if (burnAmount > 0) {
                auto res = cache.AddBalance(Params().GetConsensus().burnAddress, {{0}, burnAmount});
                if (!res) {
                    LogPrintf("Burn of proposal fee redistribution leftover failed. Amount: %d\n", burnAmount);
                }
            }
        }


        if (lround(voters.size() * 10000.f / activeMasternodes.size()) <= prop.quorum) {
            cache.UpdateProposalStatus(propId, pindex->nHeight, CProposalStatusType::Rejected);
            return true;
        }

        if (pindex->nHeight < chainparams.GetConsensus().NextNetworkUpgradeHeight && lround(voteYes * 10000.f / voters.size()) <= prop.approvalThreshold) {
            cache.UpdateProposalStatus(propId, pindex->nHeight, CProposalStatusType::Rejected);
            return true;
        } else if (pindex->nHeight >= chainparams.GetConsensus().NextNetworkUpgradeHeight) {
                auto onlyNeutral = voters.size() == voteNeutral;
                if (onlyNeutral || lround(voteYes * 10000.f / (voters.size() - voteNeutral)) <= prop.approvalThreshold) {
                    cache.UpdateProposalStatus(propId, pindex->nHeight, CProposalStatusType::Rejected);
                    return true;
                }
        }

        if (prop.nCycles == prop.cycle) {
            cache.UpdateProposalStatus(propId, pindex->nHeight, CProposalStatusType::Completed);
        } else {
            assert(prop.nCycles > prop.cycle);
            cache.UpdateProposalCycle(propId, prop.cycle + 1);
        }

        CDataStructureV0 payoutKey{AttributeTypes::Param, ParamIDs::Feature, DFIPKeys::CFPPayout};

        if (prop.type == CProposalType::CommunityFundProposal && attributes->GetValue(payoutKey, false)) {
            auto res = cache.SubCommunityBalance(CommunityAccountType::CommunityDevFunds, prop.nAmount);
            if (res) {
                cache.CalculateOwnerRewards(prop.address, pindex->nHeight);
                cache.AddBalance(prop.address, {DCT_ID{0}, prop.nAmount});
            } else {
                LogPrintf("Fails to subtract community developement funds: %s\n", res.msg);
            }
        }

        return true;
    }, pindex->nHeight);
}

static void ProcessMasternodeUpdates(const CBlockIndex* pindex, CCustomCSView& cache, const CCoinsViewCache& view, const CChainParams& chainparams) {
    if (pindex->nHeight < chainparams.GetConsensus().GrandCentralHeight) {
        return;
    }
    // Apply any pending masternode owner changes
    cache.ForEachNewCollateral([&](const uint256& key, const MNNewOwnerHeightValue& value){
        if (value.blockHeight == static_cast<uint32_t>(pindex->nHeight)) {
            auto node = cache.GetMasternode(value.masternodeID);
            assert(node);
            assert(key == node->collateralTx);
            const auto& coin = view.AccessCoin({node->collateralTx, 1});
            assert(!coin.IsSpent());
            CTxDestination dest;
            assert(ExtractDestination(coin.out.scriptPubKey, dest));
            const CKeyID keyId = CKeyID::FromOrDefaultDestination(dest, KeyType::MNOwnerKeyType);
            cache.UpdateMasternodeOwner(value.masternodeID, *node, dest.index(), keyId);
        }
        return true;
    });

    std::set<CKeyID> pendingToErase;
    cache.ForEachPendingHeight([&](const CKeyID &ownerAuthAddress, const uint32_t &height) {
        if (height == static_cast<uint32_t>(pindex->nHeight)) {
            pendingToErase.insert(ownerAuthAddress);
        }
        return true;
    });

    for (const auto &keyID : pendingToErase) {
        cache.ErasePendingHeight(keyID);
    }
}

static void ProcessGrandCentralEvents(const CBlockIndex* pindex, CCustomCSView& cache, const CChainParams& chainparams) {

    if (pindex->nHeight != chainparams.GetConsensus().GrandCentralHeight) {
        return;
    }

    auto attributes = cache.GetAttributes();
    assert(attributes);

    CDataStructureV0 key{AttributeTypes::Param, ParamIDs::Foundation, DFIPKeys::Members};
    attributes->SetValue(key, chainparams.GetConsensus().foundationMembers);
    cache.SetVariable(*attributes);
}

static void RevertTransferDomain(const CTransferDomainMessage &obj, CCustomCSView &mnview) {
    // NOTE: Each domain's revert is handle by it's own domain module. This function reverts only the DVM aspect. EVM will handle it's own revert.
    for (const auto &[src, dst] : obj.transfers) {
        if (src.domain == static_cast<uint8_t>(VMDomain::DVM))
            mnview.AddBalance(src.address, src.amount);
        if (dst.domain == static_cast<uint8_t>(VMDomain::DVM))
            mnview.SubBalance(dst.address, dst.amount);
    }
}

static void RevertFailedTransferDomainTxs(const std::vector<std::string> &failedTransactions, const CBlock& block, const Consensus::Params &consensus, const int height, CCustomCSView &mnview) {
    std::set<uint256> potentialTxsToUndo;
    for (const auto &txStr : failedTransactions) {
        potentialTxsToUndo.insert(uint256S(txStr));
    }

    std::set<uint256> txsToUndo;
    for (const auto &tx : block.vtx) {
        if (tx && potentialTxsToUndo.count(tx->GetHash())) {
            std::vector<unsigned char> metadata;
            const auto txType = GuessCustomTxType(*tx, metadata, false);
            if (txType == CustomTxType::TransferDomain) {
                auto txMessage = customTypeToMessage(txType);
                assert(CustomMetadataParse(height, consensus, metadata, txMessage));
                auto obj = std::get<CTransferDomainMessage>(txMessage);
                RevertTransferDomain(obj, mnview);
            }
        }
    }
}

static Res ValidateCoinbaseXVMOutput(const CScript &scriptPubKey, const FinalizeBlockCompletion &blockResult) {
    const auto coinbaseBlockHash = uint256(std::vector<uint8_t>(blockResult.block_hash.begin(), blockResult.block_hash.end()));

    // Mine does not add output on null block
    if (coinbaseBlockHash.IsNull()) return Res::Ok();

    opcodetype opcode;
    auto pc = scriptPubKey.begin();
    if (!scriptPubKey.GetOp(pc, opcode) || opcode != OP_RETURN) {
        return Res::Err("Coinbase output does not contain OP_RETURN as expected");
    }

    std::vector<unsigned char> metadata;
    if (!scriptPubKey.GetOp(pc, opcode, metadata)
        || (opcode > OP_PUSHDATA1 && opcode != OP_PUSHDATA2 && opcode != OP_PUSHDATA4)) {
        return Res::Err("Coinbase OP_RETURN output missing push data");
    }

    XVM obj;
    try {
        CDataStream ss(metadata, SER_NETWORK, PROTOCOL_VERSION);
        ss >> obj;
    } catch (...) {
        return Res::Err("Failed to deserialize coinbase output");
    }

    if (obj.evm.blockHash != coinbaseBlockHash) {
        return Res::Err("Incorrect EVM block hash in coinbase output");
    }

    if (obj.evm.burntFee != blockResult.total_burnt_fees) {
        return Res::Err("Incorrect EVM burnt fee in coinbase output");
    }

    if (obj.evm.priorityFee != blockResult.total_priority_fees) {
        return Res::Err("Incorrect EVM priority fee in coinbase output");
    }

    return Res::Ok();
}

static Res ProcessEVMQueue(const CBlock &block, const CBlockIndex *pindex, CCustomCSView &cache, const CChainParams& chainparams, const uint64_t evmQueueId, std::array<uint8_t, 20>& beneficiary, const bool evmEnabledOnBlockHead) {
    if (!IsEVMEnabled(pindex->nHeight, cache, chainparams.GetConsensus())) return Res::Ok();

    CKeyID minter;
    assert(block.ExtractMinterKey(minter));
    CScript minerAddress;

    if (!fMockNetwork) {
        const auto id = cache.GetMasternodeIdByOperator(minter);
        assert(id);
        const auto node = cache.GetMasternode(*id);
        assert(node);

        auto height = node->creationHeight;
        auto mnID = *id;
        if (!node->collateralTx.IsNull()) {
            const auto idHeight = cache.GetNewCollateral(node->collateralTx);
            assert(idHeight);
            height = idHeight->blockHeight - GetMnResignDelay(std::numeric_limits<int>::max());
            mnID = node->collateralTx;
        }

        const auto blockindex = ::ChainActive()[height];
        assert(blockindex);

        CTransactionRef tx;
        uint256 hash_block;
        assert(GetTransaction(mnID, tx, Params().GetConsensus(), hash_block, blockindex));
        assert(tx->vout.size() >= 2);

        CTxDestination dest;
        assert(ExtractDestination(tx->vout[1].scriptPubKey, dest));
        assert(dest.index() == PKHashType || dest.index() == WitV0KeyHashType);

        const auto keyID = CKeyID::FromOrDefaultDestination(dest, KeyType::MNOperatorKeyType);
        std::copy(keyID.begin(), keyID.end(), beneficiary.begin());
        minerAddress = GetScriptForDestination(dest);
    } else {
        std::copy(minter.begin(), minter.end(), beneficiary.begin());
        const auto dest = PKHash(minter);
        minerAddress = GetScriptForDestination(dest);
    }

    CrossBoundaryResult result;
    const auto blockResult = evm_try_construct_block(result, evmQueueId, block.nBits, beneficiary, block.GetBlockTime(), pindex->nHeight);
    if (!result.ok) {
        return Res::Err(result.reason.c_str());
    }
    auto evmBlockHashData = std::vector<uint8_t>(blockResult.block_hash.rbegin(), blockResult.block_hash.rend());
    auto evmBlockHash = uint256(evmBlockHashData);

    if (evmEnabledOnBlockHead) {
        if (block.vtx[0]->vout.size() < 2) {
            return Res::Err("Not enough outputs in coinbase TX");
        }

        auto res = ValidateCoinbaseXVMOutput(block.vtx[0]->vout[1].scriptPubKey, blockResult);
        if (!res) return res;
    }

    auto res = cache.SetVMDomainBlockEdge(VMDomainEdge::DVMToEVM, block.GetHash(), evmBlockHash);
    if (!res) return res;

    res = cache.SetVMDomainBlockEdge(VMDomainEdge::EVMToDVM, evmBlockHash, block.GetHash());
    if (!res) return res;

    if (!blockResult.failed_transactions.empty()) {
        std::vector<std::string> failedTransactions;
        for (const auto& rust_string : blockResult.failed_transactions) {
            failedTransactions.emplace_back(rust_string.data(), rust_string.length());
        }

        RevertFailedTransferDomainTxs(failedTransactions, block, chainparams.GetConsensus(), pindex->nHeight, cache);
    }

<<<<<<< HEAD
    const auto attributes = cache.GetAttributes();
    assert(attributes);
    CDataStructureV0 evmFeesKey{AttributeTypes::Live, ParamIDs::Economy, EconomyKeys::EVMFees};
    auto evmFees = attributes->GetValue(evmFeesKey, CEvmFees{});
  
    cache.AddBalance(Params().GetConsensus().burnAddress, {DCT_ID{}, static_cast<CAmount>(blockResult.total_burnt_fees)});
    cache.AddBalance(minerAddress, {DCT_ID{}, static_cast<CAmount>(blockResult.total_priority_fees)});
  
    evmFees.paid += static_cast<CAmount>(blockResult.total_priority_fees);
    evmFees.burnt += static_cast<CAmount>(blockResult.total_burnt_fees);
  
    attributes->SetValue(evmFeesKey, evmFees);
    cache.SetVariable(*attributes);
=======
    res = cache.AddBalance(Params().GetConsensus().burnAddress, {DCT_ID{}, static_cast<CAmount>(blockResult.total_burnt_fees)});
    if (!res) return res;
    res = cache.AddBalance(minerAddress, {DCT_ID{}, static_cast<CAmount>(blockResult.total_priority_fees)});
    if (!res) return res;

    return Res::Ok();
}

static void FlushCacheCreateUndo(const CBlockIndex *pindex, CCustomCSView &mnview, CCustomCSView &cache, const uint256 hash) {
    // construct undo
    auto& flushable = cache.GetStorage();
    auto undo = CUndo::Construct(mnview.GetStorage(), flushable.GetRaw());
    // flush changes to underlying view
    cache.Flush();
    // write undo
    if (!undo.before.empty()) {
        mnview.SetUndo(UndoKey{static_cast<uint32_t>(pindex->nHeight), hash }, undo);
    }
}

Res ProcessFallibleEvent(const CBlock &block, const CBlockIndex *pindex, CCustomCSView &mnview, const CChainParams& chainparams, const uint64_t evmQueueId, std::array<uint8_t, 20>& beneficiary, const bool evmEnabledOnBlockHead) {
    CCustomCSView cache(mnview);

    // Process EVM block
    auto res = ProcessEVMQueue(block, pindex, cache, chainparams, evmQueueId, beneficiary, evmEnabledOnBlockHead);
    if (!res) return res;

    // Construct undo
    FlushCacheCreateUndo(pindex, mnview, cache, uint256S(std::string(64, '1')));

    return Res::Ok();
>>>>>>> ab4cc285
}

void ProcessDeFiEvent(const CBlock &block, const CBlockIndex* pindex, CCustomCSView& mnview, const CCoinsViewCache& view, const CChainParams& chainparams, const CreationTxs &creationTxs, const uint64_t evmQueueId, std::array<uint8_t, 20>& beneficiary) {
    CCustomCSView cache(mnview);

    // calculate rewards to current block
    ProcessRewardEvents(pindex, cache, chainparams);

    // close expired orders, refund all expired DFC HTLCs at this block height
    ProcessICXEvents(pindex, cache, chainparams);

    // Remove `Finalized` and/or `LPS` flags _possibly_set_ by bytecoded (cheated) txs before bayfront fork
    if (pindex->nHeight == chainparams.GetConsensus().BayfrontHeight - 1) { // call at block _before_ fork
        cache.BayfrontFlagsCleanup();
    }

    // burn DFI on Eunos height
    ProcessEunosEvents(pindex, cache, chainparams);

    // set oracle prices
    ProcessOracleEvents(pindex, cache, chainparams);

    // loan scheme, collateral ratio, liquidations
    ProcessLoanEvents(pindex, cache, chainparams);

    // Must be before set gov by height to clear futures in case there's a disabling of loan token in v3+
    ProcessFutures(pindex, cache, chainparams);

    // update governance variables
    ProcessGovEvents(pindex, cache, chainparams);

    // Migrate loan and collateral tokens to Gov vars.
    ProcessTokenToGovVar(pindex, cache, chainparams);

    // Loan splits
    ProcessTokenSplits(block, pindex, cache, creationTxs, chainparams);

    // Set height for live dex data
    if (cache.GetDexStatsEnabled().value_or(false))
        cache.SetDexStatsLastHeight(pindex->nHeight);

    // DFI-to-DUSD swaps
    ProcessFuturesDUSD(pindex, cache, chainparams);

    // Tally negative interest across vaults
    ProcessNegativeInterest(pindex, cache);

    // proposal activations
    ProcessProposalEvents(pindex, cache, chainparams);

    // Masternode updates
    ProcessMasternodeUpdates(pindex, cache, view, chainparams);

    // Migrate foundation members to attributes
    ProcessGrandCentralEvents(pindex, cache, chainparams);

    // construct undo
    FlushCacheCreateUndo(pindex, mnview, cache, uint256());
}<|MERGE_RESOLUTION|>--- conflicted
+++ resolved
@@ -2494,25 +2494,21 @@
         RevertFailedTransferDomainTxs(failedTransactions, block, chainparams.GetConsensus(), pindex->nHeight, cache);
     }
 
-<<<<<<< HEAD
     const auto attributes = cache.GetAttributes();
     assert(attributes);
     CDataStructureV0 evmFeesKey{AttributeTypes::Live, ParamIDs::Economy, EconomyKeys::EVMFees};
     auto evmFees = attributes->GetValue(evmFeesKey, CEvmFees{});
   
-    cache.AddBalance(Params().GetConsensus().burnAddress, {DCT_ID{}, static_cast<CAmount>(blockResult.total_burnt_fees)});
-    cache.AddBalance(minerAddress, {DCT_ID{}, static_cast<CAmount>(blockResult.total_priority_fees)});
+    res = cache.AddBalance(Params().GetConsensus().burnAddress, {DCT_ID{}, static_cast<CAmount>(blockResult.total_burnt_fees)});
+    if (!res) return res;
+    res = cache.AddBalance(minerAddress, {DCT_ID{}, static_cast<CAmount>(blockResult.total_priority_fees)});
+    if (!res) return res;
   
     evmFees.paid += static_cast<CAmount>(blockResult.total_priority_fees);
     evmFees.burnt += static_cast<CAmount>(blockResult.total_burnt_fees);
   
     attributes->SetValue(evmFeesKey, evmFees);
     cache.SetVariable(*attributes);
-=======
-    res = cache.AddBalance(Params().GetConsensus().burnAddress, {DCT_ID{}, static_cast<CAmount>(blockResult.total_burnt_fees)});
-    if (!res) return res;
-    res = cache.AddBalance(minerAddress, {DCT_ID{}, static_cast<CAmount>(blockResult.total_priority_fees)});
-    if (!res) return res;
 
     return Res::Ok();
 }
@@ -2540,7 +2536,6 @@
     FlushCacheCreateUndo(pindex, mnview, cache, uint256S(std::string(64, '1')));
 
     return Res::Ok();
->>>>>>> ab4cc285
 }
 
 void ProcessDeFiEvent(const CBlock &block, const CBlockIndex* pindex, CCustomCSView& mnview, const CCoinsViewCache& view, const CChainParams& chainparams, const CreationTxs &creationTxs, const uint64_t evmQueueId, std::array<uint8_t, 20>& beneficiary) {
