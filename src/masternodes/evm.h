#ifndef DEFI_MASTERNODES_EVM_H
#define DEFI_MASTERNODES_EVM_H

#include <amount.h>
#include <flushablestorage.h>
#include <masternodes/balances.h>
#include <masternodes/res.h>
#include <script/script.h>
#include <serialize.h>
#include <uint256.h>

constexpr const uint16_t EVM_TX_SIZE = 32768;

using CRawEvmTx = TBytes;

<<<<<<< HEAD
extern std::string CTransferDomainToString(const CTransferDomain domain);
=======
extern std::string CTransferDomainToString(const VMDomain domain);
>>>>>>> 16d47ab9

struct CEvmTxMessage {
    CRawEvmTx evmTx;

    ADD_SERIALIZE_METHODS;

    template <typename Stream, typename Operation>
    inline void SerializationOp(Stream &s, Operation ser_action) {
        READWRITE(evmTx);
    }
};

#endif // DEFI_MASTERNODES_EVM_H<|MERGE_RESOLUTION|>--- conflicted
+++ resolved
@@ -13,11 +13,7 @@
 
 using CRawEvmTx = TBytes;
 
-<<<<<<< HEAD
-extern std::string CTransferDomainToString(const CTransferDomain domain);
-=======
 extern std::string CTransferDomainToString(const VMDomain domain);
->>>>>>> 16d47ab9
 
 struct CEvmTxMessage {
     CRawEvmTx evmTx;
