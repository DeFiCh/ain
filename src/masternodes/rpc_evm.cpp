#include <masternodes/mn_rpc.h>

#include <ain_rs_exports.h>
#include <key_io.h>
#include <masternodes/errors.h>
#include <util/strencodings.h>

enum class VMDomainRPCMapType {
    Unknown = -1,
    Auto    = 0,
    BlockNumberDVMToEVM,
    BlockNumberEVMToDVM,
    BlockHashDVMToEVM,
    BlockHashEVMToDVM,
    TxHashDVMToEVM,
    TxHashEVMToDVM,
};

std::string GetVMDomainRPCMapType(VMDomainRPCMapType t) {
    switch (t) {
        case VMDomainRPCMapType::Auto:
            return "Auto";
        case VMDomainRPCMapType::BlockNumberDVMToEVM:
            return "BlockNumberDVMToEVM";
        case VMDomainRPCMapType::BlockNumberEVMToDVM:
            return "BlockNumberEVMToDVM";
        case VMDomainRPCMapType::BlockHashDVMToEVM:
            return "BlockHashDVMToEVM";
        case VMDomainRPCMapType::BlockHashEVMToDVM:
            return "BlockHashEVMToDVM";
        case VMDomainRPCMapType::TxHashDVMToEVM:
            return "TxHashDVMToEVM";
        case VMDomainRPCMapType::TxHashEVMToDVM:
            return "TxHashEVMToDVM";
        default:
            return "Unknown";
    }
}

static int VMDomainRPCMapTypeCount = 7;

enum class VMDomainIndexType { BlockHashDVMToEVM, BlockHashEVMToDVM, TxHashDVMToEVM, TxHashEVMToDVM };

UniValue evmtx(const JSONRPCRequest &request) {
    auto pwallet = GetWallet(request);

    RPCHelpMan{
        "evmtx",
        "Creates (and submits to local node and network) a tx to send DFI token to EVM address.\n" +
            HelpRequiringPassphrase(pwallet) + "\n",
        {
                          {"from", RPCArg::Type::STR, RPCArg::Optional::NO, "From ERC55 address"},
                          {"nonce", RPCArg::Type::NUM, RPCArg::Optional::NO, "Transaction nonce"},
                          {"gasPrice", RPCArg::Type::NUM, RPCArg::Optional::NO, "Gas Price in Gwei"},
                          {"gasLimit", RPCArg::Type::NUM, RPCArg::Optional::NO, "Gas limit"},
                          {"to", RPCArg::Type::STR, RPCArg::Optional::NO, "To address. Can be empty"},
                          {"value", RPCArg::Type::NUM, RPCArg::Optional::NO, "Amount to send"},
                          {"data", RPCArg::Type::STR, RPCArg::Optional::OMITTED, "Hex encoded data. Can be blank."},
                          },
        RPCResult{"\"hash\"                  (string) The hex-encoded hash of broadcasted transaction\n"},
        RPCExamples{HelpExampleCli("evmtx", R"('"<hex>"')")},
    }
        .Check(request);

    if (pwallet->chain().isInitialBlockDownload()) {
        throw JSONRPCError(RPC_CLIENT_IN_INITIAL_DOWNLOAD,
                           "Cannot create transactions while still in Initial Block Download");
    }
    pwallet->BlockUntilSyncedToCurrentChain();

    const auto fromDest = DecodeDestination(request.params[0].get_str());
    if (fromDest.index() != WitV16KeyEthHashType) {
        throw JSONRPCError(RPC_INVALID_PARAMETER, "from address not an Ethereum address");
    }

    const auto fromEth = std::get<WitnessV16EthHash>(fromDest);
    const CKeyID keyId{fromEth};

    CKey key;
    if (!pwallet->GetKey(keyId, key)) {
        throw JSONRPCError(RPC_WALLET_ERROR, "Private key for from address not found in wallet");
    }

    int targetHeight;
    {
        LOCK(cs_main);
        targetHeight = ::ChainActive().Height() + 1;
    }

    // TODO Get chain ID from Params when defined
    const uint64_t chainID{1};

    if (request.params[1].get_int64() < 0 || request.params[2].get_int64() < 0 || request.params[3].get_int64() < 0) {
        throw JSONRPCError(RPC_INVALID_PARAMETER, "Input params cannot be negative");
    }
    const auto nonce = static_cast<uint64_t>(request.params[1].get_int64());
    const auto gasPrice = static_cast<uint64_t>(request.params[2].get_int64());  // Price as GWei
    const auto gasLimit = static_cast<uint64_t>(request.params[3].get_int64());
    const uint64_t value = AmountFromValue(request.params[5]);   // Amount in CAmount

    const auto toStr = request.params[4].get_str();
    std::string to = "";
    if (!toStr.empty()) {
        const auto toDest = DecodeDestination(toStr);
        if (toDest.index() != WitV16KeyEthHashType) {
            throw JSONRPCError(RPC_INVALID_PARAMETER, "to address not an Ethereum address");
        }

        const auto toEth = std::get<WitnessV16EthHash>(toDest);
        to = toEth.ToHexString();
    }

    rust::Vec<uint8_t> input{};
    if (!request.params[6].isNull()) {
        const auto inputStr = request.params[6].get_str();
        if (!IsHex(inputStr)) {
            throw JSONRPCError(RPC_INVALID_PARAMETER, "Input param expected to be in hex format");
        }

        const auto inputVec = ParseHex(inputStr);
        input.reserve(inputVec.size());
        std::copy(inputVec.begin(), inputVec.end(), input.begin());
    }

    std::array<uint8_t, 32> privKey{};
    std::copy(key.begin(), key.end(), privKey.begin());

    CrossBoundaryResult result;
    const auto signedTx = evm_try_create_and_sign_tx(result,
                                                     CreateTransactionContext{chainID,
                                                                              nonce,
                                                                              gasPrice,
                                                                              gasLimit,
                                                                              to,
                                                                              value,
                                                                              input,
                                                                              privKey});
    if (!result.ok) {
        throw JSONRPCError(RPC_MISC_ERROR, strprintf("Failed to create and sign TX: %s", result.reason.c_str()));
    }

    std::vector<uint8_t> evmTx(signedTx.size());
    std::copy(signedTx.begin(), signedTx.end(), evmTx.begin());

    CDataStream metadata(DfTxMarker, SER_NETWORK, PROTOCOL_VERSION);
    metadata << static_cast<unsigned char>(CustomTxType::EvmTx) << CEvmTxMessage{evmTx};

    CScript scriptMeta;
    scriptMeta << OP_RETURN << ToByteVector(metadata);

    const auto txVersion = GetTransactionVersion(targetHeight);
    CMutableTransaction rawTx(txVersion);

    rawTx.vin.resize(2);
    rawTx.vin[0].scriptSig = CScript() << OP_0;
    rawTx.vin[1].scriptSig = CScript() << OP_0;

    rawTx.vout.emplace_back(0, scriptMeta);

    // check execution
    CTransactionRef optAuthTx;
    execTestTx(CTransaction(rawTx), targetHeight, optAuthTx);

    return send(MakeTransactionRef(std::move(rawTx)), optAuthTx)->GetHash().ToString();
}

UniValue vmmap(const JSONRPCRequest &request) {
    RPCHelpMan{
        "vmmap",
        "Give the equivalent of an address, blockhash or transaction from EVM to DVM\n",
        {{"input", RPCArg::Type::STR, RPCArg::Optional::NO, "DVM address, EVM blockhash, EVM transaction"},
          {"type",
          RPCArg::Type::NUM,
          RPCArg::Optional::NO,
          "Map types: \n\
                            0 - Auto \n\
                            1 - Block Number: DFI -> EVM (Unsupported yet) \n\
                            2 - Block Number: EVM -> DFI (Unsupported yet) \n\
                            3 - Block Hash: DFI -> EVM \n\
                            4 - Block Hash: EVM -> DFI \n\
                            5 - Tx Hash: DFI -> EVM \n\
                            6 - Tx Hash: EVM -> DFI \n"}},
        RPCResult{"\"input\"                  (string) The hex-encoded string for address, block or transaction\n\
                                            or (number) block number\n"},
        RPCExamples{HelpExampleCli("vmmap", R"('"<hash>"' 1)")},
    }
        .Check(request);

    auto throwInvalidParam = [](std::string msg = "") {
        throw JSONRPCError(RPC_INVALID_PARAMETER, msg.length() > 0 ? msg : "Invalid parameter");
    };
    auto throwUnsupportedAuto = [&throwInvalidParam]() {
        throwInvalidParam("Automatic detection not viable for input");
    };

<<<<<<< HEAD
    const std::string input = request.params[0].get_str();
=======
    auto ensureEVMHashPrefixed = [](const std::string &str, const VMDomainRPCMapType type) {
        if (type == VMDomainRPCMapType::TxHashDVMToEVM || type == VMDomainRPCMapType::BlockHashDVMToEVM) {
            return "0x" + str;
        }
        return str;
    };

    auto ensureEVMHashStripped = [](const std::string &str) {
        if (str.length() > 2 && str.substr(0, 2) == "0x") {
            return str.substr(2);
        }
        return str;
    };

    const auto inputStr = request.params[0].get_str();
    const auto input = ensureEVMHashStripped(inputStr);
>>>>>>> c45ff303

    int typeInt = request.params[1].get_int();
    if (typeInt < 0 || typeInt >= VMDomainRPCMapTypeCount) {
        throwInvalidParam();
    }

    auto tryResolveMapBlockOrTxResult = [](ResVal<std::string> &res, const std::string input) {
        res = pcustomcsview->GetVMDomainTxEdge(VMDomainEdge::DVMToEVM, input);
        if (res)
            return VMDomainRPCMapType::TxHashDVMToEVM;

        res = pcustomcsview->GetVMDomainTxEdge(VMDomainEdge::EVMToDVM, input);
        if (res)
            return VMDomainRPCMapType::TxHashEVMToDVM;

        res = pcustomcsview->GetVMDomainBlockEdge(VMDomainEdge::DVMToEVM, input);
        if (res)
            return VMDomainRPCMapType::BlockHashDVMToEVM;

        res = pcustomcsview->GetVMDomainBlockEdge(VMDomainEdge::EVMToDVM, input);
        if (res)
            return VMDomainRPCMapType::BlockHashEVMToDVM;

        return VMDomainRPCMapType::Unknown;
    };
/*
    auto crossBoundaryOkOrThrow = [&throwInvalidParam](CrossBoundaryResult &result) {
        if (!result.ok) {
            throwInvalidParam(result.reason.c_str());
        }
    };

    auto tryResolveBlockNumberType =
        [&throwUnsupportedAuto, &crossBoundaryOkOrThrow](const std::string input) {
            uint64_t height;
            if (!ParseUInt64(input, &height)) {
                return VMDomainRPCMapType::Unknown;
            }
            CrossBoundaryResult result;
            auto evmBlockCount = evm_try_get_block_count(result);
            crossBoundaryOkOrThrow(result);

            // evm block count always less than dvm block count
            if (height > evmBlockCount) {
                return VMDomainRPCMapType::BlockNumberDVMToEVM;
            } else {
                // auto evmFirstBlock = evm_try_get_first_block(result);
                // crossBoundaryOkOrThrow(result);
                // if (height >= evmFirstBlock && height <= evmBlockCount) {
                //     return VMDomainRPCMapType::BlockNumberEVMToDVM;
                // }
                throwUnsupportedAuto();
                return VMDomainRPCMapType::Unknown;
            }
        };
*/
    auto type  = static_cast<VMDomainRPCMapType>(typeInt);
    ResVal res = ResVal<std::string>(std::string{}, Res::Ok());

    auto handleAutoInfer = [&]() -> std::tuple<VMDomainRPCMapType, bool> {
        // auto mapType = tryResolveBlockNumberType(input);
        // if (mapType != VMDomainRPCMapType::Unknown)
        //     return {mapType, false};

        auto inLength = input.length();
        if (inLength == 64 || inLength == 66) {
            auto mapType = tryResolveMapBlockOrTxResult(res, input);
            // We don't pass this type back on purpose
            if (mapType != VMDomainRPCMapType::Unknown) {
                return {mapType, true};
            }
        }
        throwUnsupportedAuto();
        return {VMDomainRPCMapType::Unknown, false};
    };

    auto finalizeResult = [&](ResVal<std::string> &res, const VMDomainRPCMapType type, const std::string input) {
        if (!res) {
            throw JSONRPCError(RPC_INVALID_REQUEST, res.msg);
        } else {
            UniValue ret(UniValue::VOBJ);
            ret.pushKV("input", inputStr);
            ret.pushKV("type", GetVMDomainRPCMapType(type));
            ret.pushKV("output", *res.val);
            return ret;
        }
    };
/*
    auto finalizeBlockNumberResult = [&](uint64_t &number, const VMDomainRPCMapType type, const uint64_t input) {
        UniValue ret(UniValue::VOBJ);
        ret.pushKV("input", input);
        ret.pushKV("type", GetVMDomainRPCMapType(type));
        ret.pushKV("output", number);
        return ret;
    };

    auto handleMapBlockNumberEVMToDVMRequest = [&throwInvalidParam,
                                                &finalizeBlockNumberResult,
                                                &crossBoundaryOkOrThrow](const std::string &input) -> UniValue {
        uint64_t height;
        bool success = ParseUInt64(input, &height);
        if (!success || height < 0) {
            throwInvalidParam(DeFiErrors::InvalidBlockNumberString(input).msg.c_str());
        }
        CrossBoundaryResult result;
        auto evmHash = evm_try_get_block_hash_by_number(result, height);
        auto evmBlockHash = std::string(evmHash.data(), evmHash.length());
        crossBoundaryOkOrThrow(result);
        ResVal<uint256> dvm_block = pcustomcsview->GetVMDomainBlockEdge(VMDomainEdge::EVMToDVM, evmBlockHash);
        if (!dvm_block) {
            throwInvalidParam(dvm_block.msg);
        }
        CBlockIndex *pindex  = LookupBlockIndex(*dvm_block.val);
        uint64_t blockNumber = pindex->GetBlockHeader().deprecatedHeight;
        return finalizeBlockNumberResult(blockNumber, VMDomainRPCMapType::BlockNumberEVMToDVM, height);
    };

    auto handleMapBlockNumberDVMToEVMRequest = [&throwInvalidParam,
                                                &finalizeBlockNumberResult,
                                                &crossBoundaryOkOrThrow](const std::string &input) -> UniValue {
        uint64_t height;
        const int current_tip = ::ChainActive().Height();
        bool success          = ParseUInt64(input, &height);
        if (!success || height < 0 || height > static_cast<uint64_t>(current_tip)) {
            throwInvalidParam(DeFiErrors::InvalidBlockNumberString(input).msg);
        }
        CBlockIndex *pindex = ::ChainActive()[height];
        auto evmBlockHash =
            pcustomcsview->GetVMDomainBlockEdge(VMDomainEdge::DVMToEVM, pindex->GetBlockHash().GetHex());
        if (!evmBlockHash.val.has_value()) {
            throwInvalidParam(evmBlockHash.msg);
        }
        CrossBoundaryResult result;
        uint64_t blockNumber = evm_try_get_block_number_by_hash(result, *evmBlockHash.val);
        crossBoundaryOkOrThrow(result);
        return finalizeBlockNumberResult(blockNumber, VMDomainRPCMapType::BlockNumberDVMToEVM, height);
    };
*/
    LOCK(cs_main);

    if (type == VMDomainRPCMapType::Auto) {
        auto [mapType, isResolved] = handleAutoInfer();
        if (isResolved) {
            return finalizeResult(res, mapType, input);
        }
        type = mapType;
    }

    switch (type) {
        case VMDomainRPCMapType::TxHashDVMToEVM: {
            res = pcustomcsview->GetVMDomainTxEdge(VMDomainEdge::DVMToEVM, input);
            break;
        }
        case VMDomainRPCMapType::TxHashEVMToDVM: {
            res = pcustomcsview->GetVMDomainTxEdge(VMDomainEdge::EVMToDVM, input);
            break;
        }
        case VMDomainRPCMapType::BlockHashDVMToEVM: {
            res = pcustomcsview->GetVMDomainBlockEdge(VMDomainEdge::DVMToEVM, input);
            break;
        }
        case VMDomainRPCMapType::BlockHashEVMToDVM: {
            res = pcustomcsview->GetVMDomainBlockEdge(VMDomainEdge::EVMToDVM, input);
            break;
        }
        // TODO(canonbrother): disable for release, more investigation needed
        // case VMDomainRPCMapType::BlockNumberDVMToEVM: {
        //     return handleMapBlockNumberDVMToEVMRequest(input);
        // }
        // case VMDomainRPCMapType::BlockNumberEVMToDVM: {
        //     return handleMapBlockNumberEVMToDVMRequest(input);
        // }
        default: {
            throw JSONRPCError(RPC_INVALID_PARAMETER, "Unknown map type");
        }
    }

    return finalizeResult(res, type, input);
}

UniValue logvmmaps(const JSONRPCRequest &request) {
    RPCHelpMan{
        "logvmmaps",
        "\nLogs all block or tx indexes for debugging.\n",
        {{"type",
          RPCArg::Type::NUM,
          RPCArg::Optional::NO,
          "Type of log:\n"
          "    0 - DVMToEVM Blocks\n"
          "    1 - EVMToDVM Blocks\n"
          "    2 - DVMToEVM TXs\n"
          "    3 - EVMToDVM TXs"}},
        RPCResult{"{...} (array) Json object with account balances if rpcresult is enabled."
                  "This is for debugging purposes only.\n"},
        RPCExamples{HelpExampleCli("logvmmaps", R"('"<hex>"' 1)")},
    }
        .Check(request);

    LOCK(cs_main);

    uint64_t count{};
    UniValue result{UniValue::VOBJ};
    UniValue indexesJson{UniValue::VOBJ};
    const auto type = static_cast<VMDomainIndexType>(request.params[0].get_int());
    // TODO: For now, we iterate through the whole list. But this is just a debugging RPC.
    // But there's no need to iterate the whole list, we can start at where we need to and
    // return false, once we hit the limit and stop the iter.
    switch (type) {
        case VMDomainIndexType::BlockHashDVMToEVM: {
            pcustomcsview->ForEachVMDomainBlockEdges(
                [&](const std::pair<VMDomainEdge, std::string> &index, const std::string &blockHash) {
                    if (index.first == VMDomainEdge::DVMToEVM) {
                        indexesJson.pushKV(index.second, blockHash);
                        ++count;
                    }
                    return true;
                },
                std::make_pair(VMDomainEdge::DVMToEVM, std::string{}));
            break;
        }
        case VMDomainIndexType::BlockHashEVMToDVM: {
            pcustomcsview->ForEachVMDomainBlockEdges(
                [&](const std::pair<VMDomainEdge, std::string> &index, const std::string &blockHash) {
                    if (index.first == VMDomainEdge::EVMToDVM) {
                        indexesJson.pushKV(index.second, blockHash);
                        ++count;
                    }
                    return true;
                },
                std::make_pair(VMDomainEdge::EVMToDVM, std::string{}));
            break;
        }
        case VMDomainIndexType::TxHashDVMToEVM: {
            pcustomcsview->ForEachVMDomainTxEdges(
                [&](const std::pair<VMDomainEdge, std::string> &index, const std::string &txHash) {
                    if (index.first == VMDomainEdge::DVMToEVM) {
                        indexesJson.pushKV(index.second, txHash);
                        ++count;
                    }
                    return true;
                },
                std::make_pair(VMDomainEdge::DVMToEVM, std::string{}));
            break;
        }
        case VMDomainIndexType::TxHashEVMToDVM: {
            pcustomcsview->ForEachVMDomainTxEdges(
                [&](const std::pair<VMDomainEdge, std::string> &index, const std::string &txHash) {
                    if (index.first == VMDomainEdge::EVMToDVM) {
                        indexesJson.pushKV(index.second, txHash);
                        ++count;
                    }
                    return true;
                },
                std::make_pair(VMDomainEdge::EVMToDVM, std::string{}));
            break;
        }
        default:
            throw JSONRPCError(RPC_INVALID_PARAMETER, "type out of range");
    }

    result.pushKV("indexes", indexesJson);
    result.pushKV("count", count);
    return result;
}

static const CRPCCommand commands[] = {
  //  category        name                         actor (function)        params
  //  --------------- ----------------------       ---------------------   ----------
    {"evm", "evmtx",     &evmtx,     {"from", "nonce", "gasPrice", "gasLimit", "to", "value", "data"}},
    {"evm", "vmmap",     &vmmap,     {"input", "type"}                                               },
    {"evm", "logvmmaps", &logvmmaps, {"type"}                                                        },
};

void RegisterEVMRPCCommands(CRPCTable &tableRPC) {
    for (unsigned int vcidx = 0; vcidx < ARRAYLEN(commands); vcidx++)
        tableRPC.appendCommand(commands[vcidx].name, &commands[vcidx]);
}<|MERGE_RESOLUTION|>--- conflicted
+++ resolved
@@ -193,9 +193,6 @@
         throwInvalidParam("Automatic detection not viable for input");
     };
 
-<<<<<<< HEAD
-    const std::string input = request.params[0].get_str();
-=======
     auto ensureEVMHashPrefixed = [](const std::string &str, const VMDomainRPCMapType type) {
         if (type == VMDomainRPCMapType::TxHashDVMToEVM || type == VMDomainRPCMapType::BlockHashDVMToEVM) {
             return "0x" + str;
@@ -212,7 +209,6 @@
 
     const auto inputStr = request.params[0].get_str();
     const auto input = ensureEVMHashStripped(inputStr);
->>>>>>> c45ff303
 
     int typeInt = request.params[1].get_int();
     if (typeInt < 0 || typeInt >= VMDomainRPCMapTypeCount) {
@@ -296,7 +292,7 @@
             UniValue ret(UniValue::VOBJ);
             ret.pushKV("input", inputStr);
             ret.pushKV("type", GetVMDomainRPCMapType(type));
-            ret.pushKV("output", *res.val);
+            ret.pushKV("output", ensureEVMHashPrefixed(*res.val, type));
             return ret;
         }
     };
