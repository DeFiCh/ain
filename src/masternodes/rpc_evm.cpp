#include <masternodes/mn_rpc.h>

#include <ain_rs_exports.h>
#include <key_io.h>
#include <util/strencodings.h>

UniValue evmtx(const JSONRPCRequest& request) {
    auto pwallet = GetWallet(request);

    RPCHelpMan{"evmtx",
                "Creates (and submits to local node and network) a tx to send DFI token to EVM address.\n" +
                HelpRequiringPassphrase(pwallet) + "\n",
                {
                    {"from", RPCArg::Type::STR, RPCArg::Optional::NO, "From Eth address"},
                    {"nonce", RPCArg::Type::NUM, RPCArg::Optional::NO, "Transaction nonce"},
                    {"gasPrice", RPCArg::Type::NUM, RPCArg::Optional::NO, "Gas Price in Gwei"},
                    {"gasLimit", RPCArg::Type::NUM, RPCArg::Optional::NO, "Gas limit"},
                    {"to", RPCArg::Type::STR, RPCArg::Optional::NO, "To address. Can be empty"},
                    {"value", RPCArg::Type::NUM, RPCArg::Optional::NO, "Amount to send"},
                    {"data", RPCArg::Type::STR, RPCArg::Optional::OMITTED, "Hex encoded data. Can be blank."},
                },
                RPCResult{
                        "\"hash\"                  (string) The hex-encoded hash of broadcasted transaction\n"
                },
                RPCExamples{
                        HelpExampleCli("evmtx", R"('"<hex>"')")
                        },
    }.Check(request);

    if (pwallet->chain().isInitialBlockDownload()) {
        throw JSONRPCError(RPC_CLIENT_IN_INITIAL_DOWNLOAD, "Cannot create transactions while still in Initial Block Download");
    }
    pwallet->BlockUntilSyncedToCurrentChain();

    const auto fromDest = DecodeDestination(request.params[0].get_str());
    if (fromDest.index() != WitV16KeyEthHashType) {
        throw JSONRPCError(RPC_INVALID_PARAMETER, "from address not an Ethereum address");
    }

    const auto fromEth = std::get<WitnessV16EthHash>(fromDest);
    const CKeyID keyId{fromEth};

    CKey key;
    if (!pwallet->GetKey(keyId, key)) {
        throw JSONRPCError(RPC_WALLET_ERROR, "Private key for from address not found in wallet");
    }

    int targetHeight;
    {
        LOCK(cs_main);
        targetHeight = ::ChainActive().Height() + 1;
    }

    // TODO Get chain ID from Params when defined
    const uint64_t chainID{1};

    const arith_uint256 nonceParam = request.params[1].get_int64();
    const auto nonce = ArithToUint256(nonceParam);

    arith_uint256 gasPriceArith = request.params[2].get_int64(); // Price as GWei
    gasPriceArith *= WEI_IN_GWEI; // Convert to Wei
    const uint256 gasPrice = ArithToUint256(gasPriceArith);

    arith_uint256 gasLimitArith = request.params[3].get_int64();
    const uint256 gasLimit = ArithToUint256(gasLimitArith);

    const auto toStr = request.params[4].get_str();
    std::array<uint8_t, 20> to{};
    if (!toStr.empty()) {
        const auto toDest = DecodeDestination(toStr);
        if (toDest.index() != WitV16KeyEthHashType) {
            throw JSONRPCError(RPC_INVALID_PARAMETER, "to address not an Ethereum address");
        }

        const auto toEth = std::get<WitnessV16EthHash>(toDest);
        std::copy(toEth.begin(), toEth.end(), to.begin());
    }

    const arith_uint256 valueParam = AmountFromValue(request.params[5]);
    const auto value = ArithToUint256(valueParam * CAMOUNT_TO_GWEI * WEI_IN_GWEI);

    rust::Vec<uint8_t> input{};
    if (!request.params[6].isNull()) {
        const auto inputStr = request.params[6].get_str();
        if (!IsHex(inputStr)) {
            throw JSONRPCError(RPC_INVALID_PARAMETER, "Input param expected to be in hex format");
        }

        const auto inputVec = ParseHex(inputStr);
        input.reserve(inputVec.size());
        std::copy(inputVec.begin(), inputVec.end(), input.begin());
    }

    std::array<uint8_t, 32> privKey{};
    std::copy(key.begin(), key.end(), privKey.begin());

    const auto signedTx = create_and_sign_tx(CreateTransactionContext{chainID, nonce.ToArrayReversed(), gasPrice.ToArrayReversed(), gasLimit.ToArrayReversed(), to, value.ToArrayReversed(), input, privKey});

    std::vector<uint8_t> evmTx(signedTx.size());
    std::copy(signedTx.begin(), signedTx.end(), evmTx.begin());

    CDataStream metadata(DfTxMarker, SER_NETWORK, PROTOCOL_VERSION);
    metadata << static_cast<unsigned char>(CustomTxType::EvmTx)
                << CEvmTxMessage{evmTx};

    CScript scriptMeta;
    scriptMeta << OP_RETURN << ToByteVector(metadata);

    const auto txVersion = GetTransactionVersion(targetHeight);
    CMutableTransaction rawTx(txVersion);

    rawTx.vin.resize(2);
    rawTx.vin[0].scriptSig = CScript() << OP_0;
    rawTx.vin[1].scriptSig = CScript() << OP_0;

    rawTx.vout.emplace_back(0, scriptMeta);

    // check execution
    CTransactionRef optAuthTx;
    execTestTx(CTransaction(rawTx), targetHeight, optAuthTx);

    return send(MakeTransactionRef(std::move(rawTx)), optAuthTx)->GetHash().ToString();
}

UniValue evmrawtx(const JSONRPCRequest& request) {
    auto pwallet = GetWallet(request);

    RPCHelpMan{"evmrawtx",
                "Creates (and submits to local node and network) a tx to send DFI token to EVM address.\n" +
                HelpRequiringPassphrase(pwallet) + "\n",
                {
                    {"rawtx", RPCArg::Type::STR, RPCArg::Optional::NO, "EVM raw tx"},
                },
                RPCResult{
                        "\"hash\"                  (string) The hex-encoded hash of broadcasted transaction\n"
                },
                RPCExamples{
                        HelpExampleCli("evmrawtx", R"('"<hex>"')")
                        },
    }.Check(request);

    if (pwallet->chain().isInitialBlockDownload()) {
        throw JSONRPCError(RPC_CLIENT_IN_INITIAL_DOWNLOAD, "Cannot create transactions while still in Initial Block Download");
    }
    pwallet->BlockUntilSyncedToCurrentChain();

    int targetHeight;
    {
        LOCK(cs_main);
        targetHeight = ::ChainActive().Height() + 1;
    }

    const auto signedTx = request.params[0].get_str();

    std::vector<uint8_t> evmTx = ParseHex(signedTx);

    CDataStream metadata(DfTxMarker, SER_NETWORK, PROTOCOL_VERSION);
    metadata << static_cast<unsigned char>(CustomTxType::EvmTx)
                << CEvmTxMessage{evmTx};

    CScript scriptMeta;
    scriptMeta << OP_RETURN << ToByteVector(metadata);

    const auto txVersion = GetTransactionVersion(targetHeight);
    CMutableTransaction rawTx(txVersion);

    rawTx.vin.resize(2);
    rawTx.vin[0].scriptSig = CScript() << OP_0;
    rawTx.vin[1].scriptSig = CScript() << OP_0;

    rawTx.vout.emplace_back(0, scriptMeta);

    // check execution
    CTransactionRef optAuthTx;
    execTestTx(CTransaction(rawTx), targetHeight, optAuthTx);

    return send(MakeTransactionRef(std::move(rawTx)), optAuthTx)->GetHash().ToString();
}

static const CRPCCommand commands[] =
{
//  category        name                         actor (function)        params
//  --------------- ----------------------       ---------------------   ----------
    {"evm",         "evmtx",                     &evmtx,                 {"from", "nonce", "gasPrice", "gasLimit", "to", "value", "data"}},
<<<<<<< HEAD
    {"evm",         "evmrawtx",                  &evmrawtx,              {"rawtx"}},
=======
>>>>>>> 262202e0
};

void RegisterEVMRPCCommands(CRPCTable& tableRPC) {
    for (unsigned int vcidx = 0; vcidx < ARRAYLEN(commands); vcidx++)
        tableRPC.appendCommand(commands[vcidx].name, &commands[vcidx]);
}<|MERGE_RESOLUTION|>--- conflicted
+++ resolved
@@ -182,10 +182,6 @@
 //  category        name                         actor (function)        params
 //  --------------- ----------------------       ---------------------   ----------
     {"evm",         "evmtx",                     &evmtx,                 {"from", "nonce", "gasPrice", "gasLimit", "to", "value", "data"}},
-<<<<<<< HEAD
-    {"evm",         "evmrawtx",                  &evmrawtx,              {"rawtx"}},
-=======
->>>>>>> 262202e0
 };
 
 void RegisterEVMRPCCommands(CRPCTable& tableRPC) {
