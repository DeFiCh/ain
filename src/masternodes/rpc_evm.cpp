--- conflicted
+++ resolved
@@ -191,7 +191,7 @@
         throw JSONRPCError(RPC_INVALID_PARAMETER, evmBlockHash.msg);
     }
     CrossBoundaryResult result;
-    auto blockNumber = evm_get_block_number_by_hash(result, evmBlockHash.val.value().ToArrayReversed());
+    auto blockNumber = evm_get_block_number_by_hash(result, evmBlockHash.val.value().GetByteArray());
     if (!result.ok) {
         throw JSONRPCError(RPC_INVALID_PARAMETER,result.reason.c_str());
     }
@@ -223,9 +223,6 @@
                        HelpExampleCli("vmmap", R"('"<hex>"' 1)")
                },
     }.Check(request);
-<<<<<<< HEAD
-    const std::string input = request.params[0].get_str();
-=======
 
     auto throwInvalidParam = []() {
         throw JSONRPCError(RPC_INVALID_PARAMETER, strprintf("Invalid type parameter"));
@@ -238,8 +235,7 @@
         return str;
     };
 
-    const std::string hash = request.params[0].get_str();
->>>>>>> e28d013a
+    const std::string input = request.params[0].get_str();
 
     const int typeInt = request.params[1].get_int();
     if (typeInt < 0 || typeInt >= VMDomainRPCMapTypeCount) {
@@ -248,28 +244,20 @@
     const auto type = static_cast<VMDomainRPCMapType>(request.params[1].get_int());
     switch (type) {
         case VMDomainRPCMapType::AddressDVMToEVM: {
-<<<<<<< HEAD
-            CPubKey key = AddrToPubKey(pwallet, input);
-=======
-            CTxDestination dest = DecodeDestination(hash);
+            CTxDestination dest = DecodeDestination(input);
             if (dest.index() != WitV0KeyHashType && dest.index() != PKHashType) {
                 throwInvalidParam();
             }
-            CPubKey key = AddrToPubKey(pwallet, hash);
->>>>>>> e28d013a
+            CPubKey key = AddrToPubKey(pwallet, input);
             if (key.IsCompressed()) { key.Decompress(); }
             return EncodeDestination(WitnessV16EthHash(key));
         }
         case VMDomainRPCMapType::AddressEVMToDVM: {
-<<<<<<< HEAD
-            CPubKey key = AddrToPubKey(pwallet, input);
-=======
-            CTxDestination dest = DecodeDestination(hash);
+            CTxDestination dest = DecodeDestination(input);
             if (dest.index() != WitV16KeyEthHashType) {
                 throwInvalidParam();
             }
-            CPubKey key = AddrToPubKey(pwallet, hash);
->>>>>>> e28d013a
+            CPubKey key = AddrToPubKey(pwallet, input);
             if (!key.IsCompressed()) { key.Compress(); }
             return EncodeDestination(WitnessV0KeyHash(key));
         }
