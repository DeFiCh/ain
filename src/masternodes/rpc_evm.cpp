#include <masternodes/mn_rpc.h>

#include <ain_rs_exports.h>
#include <key_io.h>
#include <util/strencodings.h>
#include <masternodes/errors.h>

enum class VMDomainRPCMapType {
    Auto,
    AddressDVMToEVM,
    AddressEVMToDVM,
    TxHashDVMToEVM,
    TxHashEVMToEVM,
    BlockHashDVMToEVM,
    BlockHashEVMToDVM,
    BlockNumberDVMToEVM,
    BlockNumberEVMToDVM,
};

static int VMDomainRPCMapTypeCount = 9;

enum class VMDomainIndexType {
    BlockHash,
    TxHash
};


UniValue evmtx(const JSONRPCRequest& request) {
    auto pwallet = GetWallet(request);

    RPCHelpMan{"evmtx",
                "Creates (and submits to local node and network) a tx to send DFI token to EVM address.\n" +
                HelpRequiringPassphrase(pwallet) + "\n",
                {
                    {"from", RPCArg::Type::STR, RPCArg::Optional::NO, "From Eth address"},
                    {"nonce", RPCArg::Type::NUM, RPCArg::Optional::NO, "Transaction nonce"},
                    {"gasPrice", RPCArg::Type::NUM, RPCArg::Optional::NO, "Gas Price in Gwei"},
                    {"gasLimit", RPCArg::Type::NUM, RPCArg::Optional::NO, "Gas limit"},
                    {"to", RPCArg::Type::STR, RPCArg::Optional::NO, "To address. Can be empty"},
                    {"value", RPCArg::Type::NUM, RPCArg::Optional::NO, "Amount to send"},
                    {"data", RPCArg::Type::STR, RPCArg::Optional::OMITTED, "Hex encoded data. Can be blank."},
                },
                RPCResult{
                        "\"hash\"                  (string) The hex-encoded hash of broadcasted transaction\n"
                },
                RPCExamples{
                        HelpExampleCli("evmtx", R"('"<hex>"')")
                        },
    }.Check(request);

    if (pwallet->chain().isInitialBlockDownload()) {
        throw JSONRPCError(RPC_CLIENT_IN_INITIAL_DOWNLOAD, "Cannot create transactions while still in Initial Block Download");
    }
    pwallet->BlockUntilSyncedToCurrentChain();

    const auto fromDest = DecodeDestination(request.params[0].get_str());
    if (fromDest.index() != WitV16KeyEthHashType) {
        throw JSONRPCError(RPC_INVALID_PARAMETER, "from address not an Ethereum address");
    }

    const auto fromEth = std::get<WitnessV16EthHash>(fromDest);
    const CKeyID keyId{fromEth};

    CKey key;
    if (!pwallet->GetKey(keyId, key)) {
        throw JSONRPCError(RPC_WALLET_ERROR, "Private key for from address not found in wallet");
    }

    int targetHeight;
    {
        LOCK(cs_main);
        targetHeight = ::ChainActive().Height() + 1;
    }

    // TODO Get chain ID from Params when defined
    const uint64_t chainID{1};

    const arith_uint256 nonceParam = request.params[1].get_int64();
    const auto nonce = ArithToUint256(nonceParam);

    arith_uint256 gasPriceArith = request.params[2].get_int64(); // Price as GWei
    gasPriceArith *= WEI_IN_GWEI; // Convert to Wei
    const uint256 gasPrice = ArithToUint256(gasPriceArith);

    arith_uint256 gasLimitArith = request.params[3].get_int64();
    const uint256 gasLimit = ArithToUint256(gasLimitArith);

    const auto toStr = request.params[4].get_str();
    std::array<uint8_t, 20> to{};
    if (!toStr.empty()) {
        const auto toDest = DecodeDestination(toStr);
        if (toDest.index() != WitV16KeyEthHashType) {
            throw JSONRPCError(RPC_INVALID_PARAMETER, "to address not an Ethereum address");
        }

        const auto toEth = std::get<WitnessV16EthHash>(toDest);
        std::copy(toEth.begin(), toEth.end(), to.begin());
    }

    const arith_uint256 valueParam = AmountFromValue(request.params[5]);
    const auto value = ArithToUint256(valueParam * CAMOUNT_TO_GWEI * WEI_IN_GWEI);

    rust::Vec<uint8_t> input{};
    if (!request.params[6].isNull()) {
        const auto inputStr = request.params[6].get_str();
        if (!IsHex(inputStr)) {
            throw JSONRPCError(RPC_INVALID_PARAMETER, "Input param expected to be in hex format");
        }

        const auto inputVec = ParseHex(inputStr);
        input.reserve(inputVec.size());
        std::copy(inputVec.begin(), inputVec.end(), input.begin());
    }

    std::array<uint8_t, 32> privKey{};
    std::copy(key.begin(), key.end(), privKey.begin());

    CrossBoundaryResult result;
    const auto signedTx = evm_try_create_and_sign_tx(result, CreateTransactionContext{chainID, nonce.GetByteArray(), gasPrice.GetByteArray(), gasLimit.GetByteArray(), to, value.GetByteArray(), input, privKey});
    if (!result.ok) {
        throw JSONRPCError(RPC_MISC_ERROR, strprintf("Failed to create and sign TX: %s", result.reason.c_str()));
    }

    std::vector<uint8_t> evmTx(signedTx.size());
    std::copy(signedTx.begin(), signedTx.end(), evmTx.begin());

    CDataStream metadata(DfTxMarker, SER_NETWORK, PROTOCOL_VERSION);
    metadata << static_cast<unsigned char>(CustomTxType::EvmTx)
                << CEvmTxMessage{evmTx};

    CScript scriptMeta;
    scriptMeta << OP_RETURN << ToByteVector(metadata);

    const auto txVersion = GetTransactionVersion(targetHeight);
    CMutableTransaction rawTx(txVersion);

    rawTx.vin.resize(2);
    rawTx.vin[0].scriptSig = CScript() << OP_0;
    rawTx.vin[1].scriptSig = CScript() << OP_0;

    rawTx.vout.emplace_back(0, scriptMeta);

    // check execution
    CTransactionRef optAuthTx;
    execTestTx(CTransaction(rawTx), targetHeight, optAuthTx);

    return send(MakeTransactionRef(std::move(rawTx)), optAuthTx)->GetHash().ToString();
}

UniValue handleMapBlockNumberEVMToDVMRequest(const std::string &input) {
    uint64_t height;
    bool success = ParseUInt64(input, &height);
    if (!success) {
<<<<<<< HEAD
        throw JSONRPCError(RPC_INVALID_PARAMETER, DeFiErrors::InvalidBlockNumberString(input).msg);
    }
    if (height < 0) {
        throw JSONRPCError(RPC_INVALID_PARAMETER, DeFiErrors::InvalidBlockNumberString(input).msg);
    }
    CrossBoundaryResult result;
    auto evmHash = evm_try_get_block_hash_by_number(result, height);
=======
        throw JSONRPCError(RPC_INVALID_PARAMETER, DeFiErrors::InvalidBlockNumber(input).msg);
    }
    if (height < 0) {
        throw JSONRPCError(RPC_INVALID_PARAMETER, DeFiErrors::NegativeBlockNumber(input).msg);
    }
    CrossBoundaryResult result;
    auto evmHash = evm_get_block_hash_by_number(result, height);
>>>>>>> a89a43e1
    if (!result.ok) {
        throw JSONRPCError(RPC_INVALID_PARAMETER,result.reason.c_str());
    }
    auto evmBlockHash = std::vector<uint8_t>(evmHash.begin(), evmHash.end());
    std::reverse(evmBlockHash.begin(), evmBlockHash.end());
    ResVal<uint256> dvm_block = pcustomcsview->GetVMDomainBlockEdge(VMDomainEdge::EVMToDVM, uint256(evmBlockHash));
    if(!dvm_block) {
        throw JSONRPCError(RPC_INVALID_PARAMETER, dvm_block.msg);
    }
    CBlockIndex *pindex = LookupBlockIndex(*dvm_block.val);
    return pindex->GetBlockHeader().deprecatedHeight;
}

UniValue handleMapBlockNumberDVMToEVMRequest(const std::string &input) {
    uint64_t height;
    bool success = ParseUInt64(input, &height);
    if (!success) {
<<<<<<< HEAD
        throw JSONRPCError(RPC_INVALID_PARAMETER, DeFiErrors::InvalidBlockNumberString(input).msg);
    }
    const int current_tip = ::ChainActive().Height();
    if (height < 0 || height > current_tip) {
        throw JSONRPCError(RPC_INVALID_PARAMETER, DeFiErrors::InvalidBlockNumberString(input).msg);
    }
    CBlockIndex *pindex = ::ChainActive()[height];
    auto evmBlockHash = pcustomcsview->GetVMDomainBlockEdge(VMDomainEdge::DVMToEVM, uint256S(pindex->GetBlockHash().GetHex()));
=======
        throw JSONRPCError(RPC_INVALID_PARAMETER, DeFiErrors::InvalidBlockNumber(input).msg);
    }
    const int current_tip = ::ChainActive().Height();
    if (height < 0) {
        throw JSONRPCError(RPC_INVALID_PARAMETER, DeFiErrors::NegativeBlockNumber(input).msg);
    }
    if (height > current_tip) {
        throw JSONRPCError(RPC_INVALID_PARAMETER, DeFiErrors::BlockNumberAfterTip(height, current_tip).msg);
    }
    CBlockIndex *pindex = ::ChainActive()[height];
    auto evmBlockHash = pcustomcsview->GetVMDomainBlockEdge(VMDomainEdge::DVMToEVM,
                                                            uint256S(pindex->GetBlockHash().GetHex()));
>>>>>>> a89a43e1
    if (!evmBlockHash.val.has_value()) {
        throw JSONRPCError(RPC_INVALID_PARAMETER, evmBlockHash.msg);
    }
    CrossBoundaryResult result;
<<<<<<< HEAD
    auto blockNumber = evm_try_get_block_number_by_hash(result, evmBlockHash.val.value().GetByteArray());
=======
    auto blockNumber = evm_get_block_number_by_hash(result, evmBlockHash.val.value().GetByteArray());
>>>>>>> a89a43e1
    if (!result.ok) {
        throw JSONRPCError(RPC_INVALID_PARAMETER,result.reason.c_str());
    }
    return blockNumber;
}


UniValue vmmap(const JSONRPCRequest& request) {
    auto pwallet = GetWallet(request);
    RPCHelpMan{"vmmap",
               "Give the equivalent of an address, blockhash or transaction from EVM to DVM\n",
               {
                       {"input", RPCArg::Type::STR, RPCArg::Optional::NO, "DVM address, EVM blockhash, EVM transaction"},
                       {"type", RPCArg::Type::NUM, RPCArg::Optional::NO, "Map types: \n\
                            1 - Address format: DFI -> ETH \n\
                            2 - Address format: ETH -> DFI \n\
                            3 - Tx Hash: DFI -> EVM \n\
                            4 - Tx Hash: EVM -> DFI \n\
                            5 - Block Hash: DFI -> EVM \n\
                            6 - Block Hash: EVM -> DFI \n\
                            7 - Block Number: DFI -> EVM \n\
                            8 - Block Number: EVM -> DFI"
                        }
               },
               RPCResult{
                       "\"input\"                  (string) The hex-encoded string for address, block or transaction\n"
               },
               RPCExamples{
                       HelpExampleCli("vmmap", R"('"<hex>"' 1)")
               },
    }.Check(request);

    auto throwInvalidParam = []() {
        throw JSONRPCError(RPC_INVALID_PARAMETER, strprintf("Invalid type parameter"));
    };

    auto ensureEVMHashPrefixed = [](const std::string& str, const VMDomainRPCMapType type) {
        if (type == VMDomainRPCMapType::TxHashDVMToEVM || type == VMDomainRPCMapType::BlockHashDVMToEVM) {
            return "0x" + str;
        }
        return str;
    };

    const std::string input = request.params[0].get_str();

    const int typeInt = request.params[1].get_int();
    if (typeInt < 0 || typeInt >= VMDomainRPCMapTypeCount) {
        throwInvalidParam();
    }
    const auto type = static_cast<VMDomainRPCMapType>(request.params[1].get_int());
    switch (type) {
        case VMDomainRPCMapType::AddressDVMToEVM: {
            CTxDestination dest = DecodeDestination(input);
            if (dest.index() != WitV0KeyHashType && dest.index() != PKHashType) {
                throwInvalidParam();
            }
            CPubKey key = AddrToPubKey(pwallet, input);
            if (key.IsCompressed()) { key.Decompress(); }
            return EncodeDestination(WitnessV16EthHash(key));
        }
        case VMDomainRPCMapType::AddressEVMToDVM: {
            CTxDestination dest = DecodeDestination(input);
            if (dest.index() != WitV16KeyEthHashType) {
                throwInvalidParam();
            }
            CPubKey key = AddrToPubKey(pwallet, input);
            if (!key.IsCompressed()) { key.Compress(); }
            return EncodeDestination(WitnessV0KeyHash(key));
        }
        default:
            break;
    }

    LOCK(cs_main);

    ResVal res = ResVal<uint256>(uint256{}, Res::Ok());
    switch (type) {
        case VMDomainRPCMapType::TxHashDVMToEVM: {
            res = pcustomcsview->GetVMDomainTxEdge(VMDomainEdge::DVMToEVM, uint256S(input));
            break;
        }
        case VMDomainRPCMapType::TxHashEVMToEVM: {
            res = pcustomcsview->GetVMDomainTxEdge(VMDomainEdge::EVMToDVM, uint256S(input));
            break;
        }
        case VMDomainRPCMapType::BlockHashDVMToEVM: {
            res = pcustomcsview->GetVMDomainBlockEdge(VMDomainEdge::DVMToEVM, uint256S(input));
            break;
        }
        case VMDomainRPCMapType::BlockHashEVMToDVM: {
            res = pcustomcsview->GetVMDomainBlockEdge(VMDomainEdge::EVMToDVM, uint256S(input));
            break;
        }
        case VMDomainRPCMapType::BlockNumberDVMToEVM: {
            return handleMapBlockNumberDVMToEVMRequest(input);
        }
        case VMDomainRPCMapType::BlockNumberEVMToDVM: {
            return handleMapBlockNumberEVMToDVMRequest(input);
        }
        default: {
            throw JSONRPCError(RPC_INVALID_PARAMETER, "Unknown map type");
        }
    }

    if (!res) {
        throw JSONRPCError(RPC_INVALID_REQUEST, res.msg);
    } else {
        return ensureEVMHashPrefixed(res.val->ToString(), type);
    }
}

UniValue logvmmaps(const JSONRPCRequest& request) {
    RPCHelpMan{
            "logvmmaps",
            "\nLogs all block or tx indexes for debugging.\n",
            {
                    {"type", RPCArg::Type::NUM, RPCArg::Optional::NO, "Type of log: 0 - Blocks, 1 - Txs"}
                },
            RPCResult{
                    "{...} (array) Json object with account balances if rpcresult is enabled."
                    "This is for debugging purposes only.\n"},
            RPCExamples{
                    HelpExampleCli("logvmmaps", R"('"<hex>"' 1)")},
    }.Check(request);

    LOCK(cs_main);

    size_t count{};
    UniValue result{UniValue::VOBJ};
    UniValue indexesJson{UniValue::VOBJ};
    const auto type = static_cast<VMDomainIndexType>(request.params[0].get_int());
    // TODO: For now, we iterate through the whole list. But this is just a debugging RPC.
    // But there's no need to iterate the whole list, we can start at where we need to and
    // return false, once we hit the limit and stop the iter.
    switch (type) {
        case VMDomainIndexType::BlockHash: {
            pcustomcsview->ForEachVMDomainBlockEdges([&](const std::pair<VMDomainEdge, uint256> &index, uint256 blockHash) {
                if (index.first == VMDomainEdge::DVMToEVM) {
                    indexesJson.pushKV(index.second.GetHex(), blockHash.GetHex());
                    ++count;
                }
                return true;
            });
        }
        case VMDomainIndexType::TxHash: {
            pcustomcsview->ForEachVMDomainTxEdges([&](const std::pair<VMDomainEdge, uint256> &index, uint256 txHash) {
                if (index.first == VMDomainEdge::DVMToEVM) {
                    indexesJson.pushKV(index.second.GetHex(), txHash.GetHex());
                    ++count;
                }
                return true;
            });
        }
    }

    result.pushKV("indexes", indexesJson);
    result.pushKV("count", static_cast<uint64_t>(count));
    return result;
}


static const CRPCCommand commands[] =
{
//  category        name                         actor (function)        params
//  --------------- ----------------------       ---------------------   ----------
    {"evm",         "evmtx",                    &evmtx,                 {"from", "nonce", "gasPrice", "gasLimit", "to", "value", "data"}},
    {"evm",         "vmmap",                    &vmmap,                 {"input", "type"}},
    {"evm",         "logvmmaps",                &logvmmaps,             {"type"}},
};

void RegisterEVMRPCCommands(CRPCTable& tableRPC) {
    for (unsigned int vcidx = 0; vcidx < ARRAYLEN(commands); vcidx++)
        tableRPC.appendCommand(commands[vcidx].name, &commands[vcidx]);
}<|MERGE_RESOLUTION|>--- conflicted
+++ resolved
@@ -151,7 +151,6 @@
     uint64_t height;
     bool success = ParseUInt64(input, &height);
     if (!success) {
-<<<<<<< HEAD
         throw JSONRPCError(RPC_INVALID_PARAMETER, DeFiErrors::InvalidBlockNumberString(input).msg);
     }
     if (height < 0) {
@@ -159,15 +158,6 @@
     }
     CrossBoundaryResult result;
     auto evmHash = evm_try_get_block_hash_by_number(result, height);
-=======
-        throw JSONRPCError(RPC_INVALID_PARAMETER, DeFiErrors::InvalidBlockNumber(input).msg);
-    }
-    if (height < 0) {
-        throw JSONRPCError(RPC_INVALID_PARAMETER, DeFiErrors::NegativeBlockNumber(input).msg);
-    }
-    CrossBoundaryResult result;
-    auto evmHash = evm_get_block_hash_by_number(result, height);
->>>>>>> a89a43e1
     if (!result.ok) {
         throw JSONRPCError(RPC_INVALID_PARAMETER,result.reason.c_str());
     }
@@ -185,7 +175,6 @@
     uint64_t height;
     bool success = ParseUInt64(input, &height);
     if (!success) {
-<<<<<<< HEAD
         throw JSONRPCError(RPC_INVALID_PARAMETER, DeFiErrors::InvalidBlockNumberString(input).msg);
     }
     const int current_tip = ::ChainActive().Height();
@@ -194,29 +183,11 @@
     }
     CBlockIndex *pindex = ::ChainActive()[height];
     auto evmBlockHash = pcustomcsview->GetVMDomainBlockEdge(VMDomainEdge::DVMToEVM, uint256S(pindex->GetBlockHash().GetHex()));
-=======
-        throw JSONRPCError(RPC_INVALID_PARAMETER, DeFiErrors::InvalidBlockNumber(input).msg);
-    }
-    const int current_tip = ::ChainActive().Height();
-    if (height < 0) {
-        throw JSONRPCError(RPC_INVALID_PARAMETER, DeFiErrors::NegativeBlockNumber(input).msg);
-    }
-    if (height > current_tip) {
-        throw JSONRPCError(RPC_INVALID_PARAMETER, DeFiErrors::BlockNumberAfterTip(height, current_tip).msg);
-    }
-    CBlockIndex *pindex = ::ChainActive()[height];
-    auto evmBlockHash = pcustomcsview->GetVMDomainBlockEdge(VMDomainEdge::DVMToEVM,
-                                                            uint256S(pindex->GetBlockHash().GetHex()));
->>>>>>> a89a43e1
     if (!evmBlockHash.val.has_value()) {
         throw JSONRPCError(RPC_INVALID_PARAMETER, evmBlockHash.msg);
     }
     CrossBoundaryResult result;
-<<<<<<< HEAD
     auto blockNumber = evm_try_get_block_number_by_hash(result, evmBlockHash.val.value().GetByteArray());
-=======
-    auto blockNumber = evm_get_block_number_by_hash(result, evmBlockHash.val.value().GetByteArray());
->>>>>>> a89a43e1
     if (!result.ok) {
         throw JSONRPCError(RPC_INVALID_PARAMETER,result.reason.c_str());
     }
