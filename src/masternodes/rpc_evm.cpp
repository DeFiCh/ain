--- conflicted
+++ resolved
@@ -176,25 +176,19 @@
     const auto type = static_cast<VMDomainRPCMapType>(request.params[1].get_int());
     switch (type) {
         case VMDomainRPCMapType::AddressDVMToEVM: {
-<<<<<<< HEAD
             CTxDestination dest = DecodeDestination(hash);
             if (dest.index() != WitV0KeyHashType) {
                 throw JSONRPCError(RPC_INVALID_PARAMETER, strprintf("Invalid type parameter"));
             }
-=======
->>>>>>> 9f261cd8
             CPubKey key = AddrToPubKey(pwallet, hash);
             if (key.IsCompressed()) { key.Decompress(); }
             return EncodeDestination(WitnessV16EthHash(key));
         }
         case VMDomainRPCMapType::AddressEVMToDVM: {
-<<<<<<< HEAD
             CTxDestination dest = DecodeDestination(hash);
             if (dest.index() != WitV16KeyEthHashType) {
                 throw JSONRPCError(RPC_INVALID_PARAMETER, strprintf("Invalid type parameter"));
             }
-=======
->>>>>>> 9f261cd8
             CPubKey key = AddrToPubKey(pwallet, hash);
             if (!key.IsCompressed()) { key.Compress(); }
             return EncodeDestination(WitnessV0KeyHash(key));
