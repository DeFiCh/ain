--- conflicted
+++ resolved
@@ -264,13 +264,8 @@
 {
 //  category        name                         actor (function)        params
 //  --------------- ----------------------       ---------------------   ----------
-<<<<<<< HEAD
-    {"evm",      "evmtx",                     &evmtx,                {"from", "nonce", "gasPrice", "gasLimit", "to", "value", "data"}},
-    {"evm",      "evmrawtx",                  &evmrawtx,             {"rawtx"}},
+    {"evm",         "evmtx",                     &evmtx,                 {"from", "nonce", "gasPrice", "gasLimit", "to", "value", "data"}},
     {"evm",      "xvmmap",                    &xvmmap,               {"hash", "type"}},
-=======
-    {"evm",         "evmtx",                     &evmtx,                 {"from", "nonce", "gasPrice", "gasLimit", "to", "value", "data"}},
->>>>>>> 16d47ab9
 };
 
 void RegisterEVMRPCCommands(CRPCTable& tableRPC) {
