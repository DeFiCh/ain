// Copyright (c) 2020 The DeFi Foundation
// Distributed under the MIT software license, see the accompanying
// file LICENSE or http://www.opensource.org/licenses/mit-license.php.

#ifndef DEFI_MASTERNODES_POOLPAIRS_H
#define DEFI_MASTERNODES_POOLPAIRS_H

#include <flushablestorage.h>

#include <amount.h>
#include <arith_uint256.h>
#include <chainparams.h>
#include <masternodes/balances.h>
#include <masternodes/res.h>
#include <script/script.h>
#include <serialize.h>
#include <uint256.h>

struct CFeeDir;

struct ByPairKey {
    DCT_ID idTokenA;
    DCT_ID idTokenB;

    ADD_SERIALIZE_METHODS;

    template <typename Stream, typename Operation>
    inline void SerializationOp(Stream &s, Operation ser_action) {
        READWRITE(idTokenA);
        READWRITE(idTokenB);
    }
};

struct PoolPrice {
    int64_t integer;
    int64_t fraction;

    ADD_SERIALIZE_METHODS;
    template <typename Stream, typename Operation>
    inline void SerializationOp(Stream &s, Operation ser_action) {
        READWRITE(integer);
        READWRITE(fraction);
    }

    bool operator!=(const PoolPrice &rhs) const { return integer != rhs.integer || fraction != rhs.fraction; }
};

static constexpr auto POOLPRICE_MAX =
    PoolPrice{std::numeric_limits<CAmount>::max(), std::numeric_limits<CAmount>::max()};

struct CPoolSwapMessage {
    CScript from, to;
    DCT_ID idTokenFrom, idTokenTo;
    CAmount amountFrom;
    PoolPrice maxPrice;

    ADD_SERIALIZE_METHODS

    template <typename Stream, typename Operation>
    inline void SerializationOp(Stream &s, Operation ser_action) {
        READWRITE(from);
        READWRITE(idTokenFrom);
        READWRITE(amountFrom);
        READWRITE(to);
        READWRITE(idTokenTo);
        READWRITE(maxPrice);
    }
};

struct CPoolSwapMessageV2 {
    CPoolSwapMessage swapInfo;
    std::vector<DCT_ID> poolIDs;

    ADD_SERIALIZE_METHODS

    template <typename Stream, typename Operation>
    inline void SerializationOp(Stream &s, Operation ser_action) {
        READWRITE(swapInfo);
        READWRITE(poolIDs);
    }
};

struct CPoolPairMessage {
    DCT_ID idTokenA, idTokenB;
    CAmount commission;  // comission %% for traders
    CScript ownerAddress;
    bool status = true;

    ADD_SERIALIZE_METHODS;

    template <typename Stream, typename Operation>
    inline void SerializationOp(Stream &s, Operation ser_action) {
        READWRITE(idTokenA);
        READWRITE(idTokenB);
        READWRITE(commission);
        READWRITE(ownerAddress);
        READWRITE(status);
    }
};

<<<<<<< HEAD
struct CCreatePoolPairMessage : public CPoolPairMessageBase {
    std::string pairSymbol;
    CBalances rewards;

    ADD_SERIALIZE_METHODS;
    template <typename Stream, typename Operation>
    inline void SerializationOp(Stream &s, Operation ser_action) {
        READWRITEAS(CPoolPairMessageBase, *this);
        READWRITE(pairSymbol);
        if (!s.empty())
            READWRITE(rewards);
    }
};

struct CUpdatePoolPairMessage {
    DCT_ID poolId;
    bool status;
    CAmount commission;
    CScript ownerAddress;
    CBalances rewards;

    ADD_SERIALIZE_METHODS;
    template <typename Stream, typename Operation>
    inline void SerializationOp(Stream &s, Operation ser_action) {
        READWRITE(poolId.v);
        READWRITE(status);
        READWRITE(commission);
        READWRITE(ownerAddress);
        if (!s.empty())
            READWRITE(rewards);
    }
};

class CPoolPair : public CPoolPairMessageBase {
=======
class CPoolPair : public CPoolPairMessage {
>>>>>>> 16ea4588
public:
    static const CAmount MINIMUM_LIQUIDITY = 1000;
    static const CAmount SLOPE_SWAP_RATE   = 1000;
    static const uint32_t PRECISION        = (uint32_t)COIN;  // or just PRECISION_BITS for "<<" and ">>"
    CPoolPair(const CPoolPairMessage &msg = {})
        : CPoolPairMessage(msg) {}
    virtual ~CPoolPair() = default;

    // temporary values, not serialized
    CAmount reserveA         = 0;
    CAmount reserveB         = 0;
    CAmount totalLiquidity   = 0;
    CAmount blockCommissionA = 0;
    CAmount blockCommissionB = 0;

    CAmount rewardPct     = 0;  // pool yield farming reward %%
    CAmount rewardLoanPct = 0;
    bool swapEvent        = false;

    // serialized
    CBalances rewards;
    uint256 creationTx;
    uint32_t creationHeight = -1;

    // 'amountA' && 'amountB' should be normalized (correspond) to actual 'tokenA' and 'tokenB' ids in the pair!!
    // otherwise, 'AddLiquidity' should be () external to 'CPairPool' (i.e. CPoolPairView::AddLiquidity(TAmount a,b etc)
    // with internal lookup of pool by TAmount a,b)
    Res AddLiquidity(CAmount amountA,
                     CAmount amountB,
                     std::function<Res(CAmount)> onMint,
                     bool slippageProtection = false);
    Res RemoveLiquidity(CAmount liqAmount, std::function<Res(CAmount, CAmount)> onReclaim);

    Res Swap(CTokenAmount in,
             CAmount dexfeeInPct,
             const PoolPrice &maxPrice,
             const std::pair<CFeeDir, CFeeDir> &asymmetricFee,
             std::function<Res(const CTokenAmount &, const CTokenAmount &)> onTransfer,
             int height = INT_MAX);

private:
    CAmount slopeSwap(CAmount unswapped, CAmount &poolFrom, CAmount &poolTo, int height);

    inline void ioProofer()
        const {  // Maybe it's more reasonable to use unsigned everywhere, but for basic CAmount compatibility
        if (reserveA < 0 || reserveB < 0 || totalLiquidity < 0 || blockCommissionA < 0 || blockCommissionB < 0 ||
            rewardPct < 0 || commission < 0 || rewardLoanPct < 0) {
            throw std::ios_base::failure("negative pool's 'CAmounts'");
        }
    }

public:
    ADD_SERIALIZE_METHODS;

    template <typename Stream, typename Operation>
    inline void SerializationOp(Stream &s, Operation ser_action) {
        if (!ser_action.ForRead())
            ioProofer();

        READWRITEAS(CPoolPairMessage, *this);
        READWRITE(rewards);
        READWRITE(creationTx);
        READWRITE(creationHeight);

        if (ser_action.ForRead())
            ioProofer();
    }
};

struct PoolShareKey {
    DCT_ID poolID;
    CScript owner;

    ADD_SERIALIZE_METHODS;

    template <typename Stream, typename Operation>
    inline void SerializationOp(Stream &s, Operation ser_action) {
        READWRITE(WrapBigEndian(poolID.v));
        READWRITE(owner);
    }
};

struct PoolHeightKey {
    DCT_ID poolID;
    uint32_t height;

    ADD_SERIALIZE_METHODS;

    template <typename Stream, typename Operation>
    inline void SerializationOp(Stream &s, Operation ser_action) {
        READWRITE(poolID);

        if (ser_action.ForRead()) {
            READWRITE(WrapBigEndian(height));
            height = ~height;
        } else {
            uint32_t height_ = ~height;
            READWRITE(WrapBigEndian(height_));
        }
    }
};

enum RewardType {
    Commission         = 127,
    Rewards            = 128,
    Coinbase           = Rewards | 1,
    Pool               = Rewards | 2,
    LoanTokenDEXReward = Rewards | 4,
};

std::string RewardToString(RewardType type);
std::string RewardTypeToString(RewardType type);

class CPoolPairView : public virtual CStorageView {
public:
    Res SetPoolPair(const DCT_ID &poolId, uint32_t height, const CPoolPair &pool);
    Res UpdatePoolPair(DCT_ID const &poolId,
                       uint32_t height,
                       bool status,
                       const CAmount &commission,
                       const CScript &ownerAddress,
                       const CBalances &rewards);

    std::optional<CPoolPair> GetPoolPair(const DCT_ID &poolId) const;
    std::optional<std::pair<DCT_ID, CPoolPair> > GetPoolPair(DCT_ID const &tokenA, DCT_ID const &tokenB) const;

    void ForEachPoolId(std::function<bool(DCT_ID const &)> callback, DCT_ID const &start = DCT_ID{0});
    void ForEachPoolPair(std::function<bool(DCT_ID const &, CPoolPair)> callback, DCT_ID const &start = DCT_ID{0});
    void ForEachPoolShare(std::function<bool(DCT_ID const &, const CScript &, uint32_t)> callback,
                          const PoolShareKey &startKey = {});

    Res SetShare(DCT_ID const &poolId, const CScript &provider, uint32_t height);
    Res DelShare(DCT_ID const &poolId, const CScript &provider);

    std::optional<uint32_t> GetShare(DCT_ID const &poolId, const CScript &provider);

    void CalculatePoolRewards(DCT_ID const &poolId,
                              std::function<CAmount()> onLiquidity,
                              uint32_t begin,
                              uint32_t end,
                              std::function<void(RewardType, CTokenAmount, uint32_t)> onReward);

    Res SetLoanDailyReward(const uint32_t height, const CAmount reward);
    Res SetDailyReward(uint32_t height, CAmount reward);
    Res SetRewardPct(DCT_ID const &poolId, uint32_t height, CAmount rewardPct);
    Res SetRewardLoanPct(DCT_ID const &poolId, uint32_t height, CAmount rewardLoanPct);
    bool HasPoolPair(DCT_ID const &poolId) const;

    Res SetDexFeePct(DCT_ID poolId, DCT_ID tokenId, CAmount feePct);
    Res EraseDexFeePct(DCT_ID poolId, DCT_ID tokenId);
    CAmount GetDexFeeInPct(DCT_ID poolId, DCT_ID tokenId) const;
    CAmount GetDexFeeOutPct(DCT_ID poolId, DCT_ID tokenId) const;

    std::pair<CAmount, CAmount> UpdatePoolRewards(
        std::function<CTokenAmount(const CScript &, DCT_ID)> onGetBalance,
        std::function<Res(const CScript &, const CScript &, CTokenAmount)> onTransfer,
        int nHeight = 0);

    // tags
    struct ByID {
        static constexpr uint8_t prefix() { return 'i'; }
    };
    struct ByPair {
        static constexpr uint8_t prefix() { return 'j'; }
    };
    struct ByShare {
        static constexpr uint8_t prefix() { return 'k'; }
    };
    struct ByIDPair {
        static constexpr uint8_t prefix() { return 'C'; }
    };
    struct ByPoolSwap {
        static constexpr uint8_t prefix() { return 'P'; }
    };
    struct ByReserves {
        static constexpr uint8_t prefix() { return 'R'; }
    };
    struct ByRewardPct {
        static constexpr uint8_t prefix() { return 'Q'; }
    };
    struct ByPoolReward {
        static constexpr uint8_t prefix() { return 'I'; }
    };
    struct ByDailyReward {
        static constexpr uint8_t prefix() { return 'B'; }
    };
    struct ByCustomReward {
        static constexpr uint8_t prefix() { return 'A'; }
    };
    struct ByTotalLiquidity {
        static constexpr uint8_t prefix() { return 'f'; }
    };
    struct ByDailyLoanReward {
        static constexpr uint8_t prefix() { return 'q'; }
    };
    struct ByRewardLoanPct {
        static constexpr uint8_t prefix() { return 'U'; }
    };
    struct ByPoolLoanReward {
        static constexpr uint8_t prefix() { return 'W'; }
    };
    struct ByTokenDexFeePct {
        static constexpr uint8_t prefix() { return 'l'; }
    };
};

struct CLiquidityMessage {
    CAccounts from;  // from -> balances
    CScript shareAddress;

    ADD_SERIALIZE_METHODS;

    template <typename Stream, typename Operation>
    inline void SerializationOp(Stream &s, Operation ser_action) {
        READWRITE(from);
        READWRITE(shareAddress);
    }
};

struct CRemoveLiquidityMessage {
    CScript from;
    CTokenAmount amount;

    ADD_SERIALIZE_METHODS;

    template <typename Stream, typename Operation>
    inline void SerializationOp(Stream &s, Operation ser_action) {
        READWRITE(from);
        READWRITE(amount);
    }
};

bool poolInFee(const bool forward, const std::pair<CFeeDir, CFeeDir> &asymmetricFee);
bool poolOutFee(const bool forward, const std::pair<CFeeDir, CFeeDir> &asymmetricFee);

#endif  // DEFI_MASTERNODES_POOLPAIRS_H<|MERGE_RESOLUTION|>--- conflicted
+++ resolved
@@ -98,44 +98,7 @@
     }
 };
 
-<<<<<<< HEAD
-struct CCreatePoolPairMessage : public CPoolPairMessageBase {
-    std::string pairSymbol;
-    CBalances rewards;
-
-    ADD_SERIALIZE_METHODS;
-    template <typename Stream, typename Operation>
-    inline void SerializationOp(Stream &s, Operation ser_action) {
-        READWRITEAS(CPoolPairMessageBase, *this);
-        READWRITE(pairSymbol);
-        if (!s.empty())
-            READWRITE(rewards);
-    }
-};
-
-struct CUpdatePoolPairMessage {
-    DCT_ID poolId;
-    bool status;
-    CAmount commission;
-    CScript ownerAddress;
-    CBalances rewards;
-
-    ADD_SERIALIZE_METHODS;
-    template <typename Stream, typename Operation>
-    inline void SerializationOp(Stream &s, Operation ser_action) {
-        READWRITE(poolId.v);
-        READWRITE(status);
-        READWRITE(commission);
-        READWRITE(ownerAddress);
-        if (!s.empty())
-            READWRITE(rewards);
-    }
-};
-
-class CPoolPair : public CPoolPairMessageBase {
-=======
 class CPoolPair : public CPoolPairMessage {
->>>>>>> 16ea4588
 public:
     static const CAmount MINIMUM_LIQUIDITY = 1000;
     static const CAmount SLOPE_SWAP_RATE   = 1000;
