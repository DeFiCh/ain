// Copyright (c) 2020 The DeFi Foundation
// Distributed under the MIT software license, see the accompanying
// file LICENSE or http://www.opensource.org/licenses/mit-license.php.

#include <masternodes/govvariables/attributes.h>
#include <masternodes/govvariables/icx_takerfee_per_btc.h>
#include <masternodes/govvariables/loan_daily_reward.h>
#include <masternodes/govvariables/loan_liquidation_penalty.h>
#include <masternodes/govvariables/loan_splits.h>
#include <masternodes/govvariables/lp_daily_dfi_reward.h>
#include <masternodes/govvariables/lp_splits.h>
#include <masternodes/govvariables/oracle_block_interval.h>
#include <masternodes/govvariables/oracle_deviation.h>
#include <masternodes/gv.h>

Res CGovView::SetVariable(const GovVariable &var) {
    auto WriteOrEraseVar = [this](const GovVariable &var) {
        if (var.IsEmpty()) {
            EraseBy<ByName>(var.GetName());
        } else {
            WriteBy<ByName>(var.GetName(), var);
        }
        return Res::Ok();
    };
    if (var.GetName() != "ATTRIBUTES") {
        return WriteOrEraseVar(var);
    }
    auto attributes = GetAttributes();
    if (!attributes) {
        return WriteOrEraseVar(var);
    }
    auto &current = dynamic_cast<const ATTRIBUTES &>(var);
    if (current.changed.empty()) {
        return Res::Ok();
    }
    for (auto &key : current.changed) {
        auto it = current.attributes.find(key);
        if (it == current.attributes.end()) {
            attributes->attributes.erase(key);
        } else {
            attributes->attributes[key] = it->second;
        }
    }
    return WriteOrEraseVar(*attributes);
}

std::shared_ptr<GovVariable> CGovView::GetVariable(const std::string &name) const {
    auto var = GovVariable::Create(name);
    if (var) {
        /// @todo empty or NO variable??
        ReadBy<ByName>(std::string(var->GetName()), *var);
        return var;
    }
    return {};
}

<<<<<<< HEAD
Res CGovView::SetStoredVariables(const std::set<std::shared_ptr<GovVariable>>& govVars, const uint32_t height)
{
    for (auto& item : govVars)
        Require(WriteBy<ByHeightVars>(GovVarKey{height, item->GetName()}, *item), "Cannot write to DB");
=======
Res CGovView::SetStoredVariables(const std::set<std::shared_ptr<GovVariable>> &govVars, const uint32_t height) {
    for (auto &item : govVars) {
        if (!WriteBy<ByHeightVars>(GovVarKey{height, item->GetName()}, *item)) {
            return Res::Err("Cannot write to DB");
        }
    }
>>>>>>> 8d233a4b

    return Res::Ok();
}

std::set<std::shared_ptr<GovVariable>> CGovView::GetStoredVariables(const uint32_t height) {
    // Populate a set of Gov vars for specified height
    std::set<std::shared_ptr<GovVariable>> govVars;
    auto it = LowerBound<ByHeightVars>(GovVarKey{height, {}});
    for (; it.Valid() && it.Key().height == height; it.Next()) {
        auto var = GovVariable::Create(it.Key().name);
        if (var) {
            it.Value(*var);
            govVars.insert(var);
        }
    }
    return govVars;
}

std::vector<std::pair<uint32_t, std::shared_ptr<GovVariable>>> CGovView::GetStoredVariablesRange(
    const uint32_t startHeight,
    const uint32_t endHeight) {
    // Populate a set of Gov vars for specified height
    std::vector<std::pair<uint32_t, std::shared_ptr<GovVariable>>> govVars;
    auto it = LowerBound<ByHeightVars>(GovVarKey{startHeight, {}});
    for (; it.Valid() && it.Key().height >= startHeight && it.Key().height <= endHeight; it.Next()) {
        auto var = GovVariable::Create(it.Key().name);
        if (var) {
            it.Value(*var);
            govVars.emplace_back(it.Key().height, var);
        }
    }
    return govVars;
}

std::map<std::string, std::map<uint64_t, std::shared_ptr<GovVariable>>> CGovView::GetAllStoredVariables() {
    // Populate map by var name as key and map of height and Gov vars as elements.
    std::map<std::string, std::map<uint64_t, std::shared_ptr<GovVariable>>> govVars;
    auto it = LowerBound<ByHeightVars>(GovVarKey{std::numeric_limits<uint32_t>::min(), {}});
    for (; it.Valid(); it.Next()) {
        auto var = GovVariable::Create(it.Key().name);
        if (var) {
            it.Value(*var);
            govVars[it.Key().name][it.Key().height] = var;
        }
    }

    return govVars;
}

void CGovView::EraseStoredVariables(const uint32_t height) {
    // Retrieve map of vars at specified height
    const auto vars = GetStoredVariables(height);

    // Iterate over names at this height and erase
    for (const auto &var : vars) {
        EraseBy<ByHeightVars>(GovVarKey{height, var->GetName()});
    }
}

std::shared_ptr<ATTRIBUTES> CGovView::GetAttributes() const {
    if (const auto var = GetVariable("ATTRIBUTES")) {
        return std::dynamic_pointer_cast<ATTRIBUTES>(var);
    }
    return {};
}<|MERGE_RESOLUTION|>--- conflicted
+++ resolved
@@ -54,19 +54,9 @@
     return {};
 }
 
-<<<<<<< HEAD
-Res CGovView::SetStoredVariables(const std::set<std::shared_ptr<GovVariable>>& govVars, const uint32_t height)
-{
-    for (auto& item : govVars)
+Res CGovView::SetStoredVariables(const std::set<std::shared_ptr<GovVariable>> &govVars, const uint32_t height) {
+    for (auto &item : govVars)
         Require(WriteBy<ByHeightVars>(GovVarKey{height, item->GetName()}, *item), "Cannot write to DB");
-=======
-Res CGovView::SetStoredVariables(const std::set<std::shared_ptr<GovVariable>> &govVars, const uint32_t height) {
-    for (auto &item : govVars) {
-        if (!WriteBy<ByHeightVars>(GovVarKey{height, item->GetName()}, *item)) {
-            return Res::Err("Cannot write to DB");
-        }
-    }
->>>>>>> 8d233a4b
 
     return Res::Ok();
 }
