--- conflicted
+++ resolved
@@ -12,26 +12,13 @@
     return splits.empty();
 }
 
-<<<<<<< HEAD
-Res LP_LOAN_TOKEN_SPLITS::Import(const UniValue & val)
-{
+Res LP_LOAN_TOKEN_SPLITS::Import(const UniValue &val) {
     Require(val.isObject(), "object of {poolId: rate,... } expected");
 
-    for (const std::string& key : val.getKeys()) {
+    for (const std::string &key : val.getKeys()) {
         auto id = DCT_ID::FromString(key);
         Require(id);
-        splits.emplace(*id, AmountFromValue(val[key]));
-=======
-Res LP_LOAN_TOKEN_SPLITS::Import(const UniValue &val) {
-    if (!val.isObject())
-        return Res::Err("object of {poolId: rate,... } expected");
-
-    for (const std::string &key : val.getKeys()) {
-        const auto id = DCT_ID::FromString(key);
-        if (!id)
-            return std::move(id);
         splits.emplace(*id.val, AmountFromValue(val[key]));
->>>>>>> 8d233a4b
     }
     return Res::Ok();
 }
@@ -44,31 +31,17 @@
     return res;
 }
 
-<<<<<<< HEAD
-Res LP_LOAN_TOKEN_SPLITS::Validate(const CCustomCSView & mnview) const
-{
+Res LP_LOAN_TOKEN_SPLITS::Validate(const CCustomCSView &mnview) const {
     Require(mnview.GetLastHeight() >= Params().GetConsensus().FortCanningHeight, "Cannot be set before FortCanning");
 
     CAmount total{0};
-    for (auto const & kv : splits) {
+    for (const auto &kv : splits) {
         Require(mnview.HasPoolPair(kv.first), "pool with id=%s not found", kv.first.ToString());
 
         Require(kv.second >= 0 && kv.second <= COIN,
-                  "wrong percentage for pool with id=%s, value = %s", kv.first.ToString(), std::to_string(kv.second));
-=======
-Res LP_LOAN_TOKEN_SPLITS::Validate(const CCustomCSView &mnview) const {
-    if (mnview.GetLastHeight() < Params().GetConsensus().FortCanningHeight)
-        return Res::Err("Cannot be set before FortCanning");
-
-    CAmount total{0};
-    for (const auto &kv : splits) {
-        if (!mnview.HasPoolPair(kv.first))
-            return Res::Err("pool with id=%s not found", kv.first.ToString());
-
-        if (kv.second < 0 || kv.second > COIN)
-            return Res::Err(
-                "wrong percentage for pool with id=%s, value = %s", kv.first.ToString(), std::to_string(kv.second));
->>>>>>> 8d233a4b
+                "wrong percentage for pool with id=%s, value = %s",
+                kv.first.ToString(),
+                std::to_string(kv.second));
 
         total += kv.second;
     }
