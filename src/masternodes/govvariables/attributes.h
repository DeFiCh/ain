--- conflicted
+++ resolved
@@ -143,9 +143,7 @@
 
 ResVal<CScript> GetFutureSwapContractAddress();
 
-<<<<<<< HEAD
 struct CDexTokenInfo {
-
     struct CTokenInfo {
         uint64_t swaps;
         uint64_t feeburn;
@@ -173,24 +171,18 @@
     }
 };
 
-using CDexBalances = std::map<DCT_ID, CDexTokenInfo>;
-=======
 enum FeeDirValues : uint8_t {
     Both,
     In,
     Out
 };
 
->>>>>>> b45613cc
+using CDexBalances = std::map<DCT_ID, CDexTokenInfo>;
 using OracleSplits = std::map<uint32_t, int32_t>;
 using DescendantValue = std::pair<uint32_t, int32_t>;
 using AscendantValue = std::pair<uint32_t, std::string>;
 using CAttributeType = std::variant<CDataStructureV0, CDataStructureV1>;
-<<<<<<< HEAD
-using CAttributeValue = std::variant<bool, CAmount, CBalances, CTokenPayback, CTokenCurrencyPair, OracleSplits, DescendantValue, AscendantValue, CDexBalances>;
-=======
-using CAttributeValue = std::variant<bool, CAmount, CBalances, CTokenPayback, CTokenCurrencyPair, OracleSplits, DescendantValue, AscendantValue, CFeeDir>;
->>>>>>> b45613cc
+using CAttributeValue = std::variant<bool, CAmount, CBalances, CTokenPayback, CTokenCurrencyPair, OracleSplits, DescendantValue, AscendantValue, CFeeDir, CDexBalances>;
 
 enum GovVarsFilter {
     All,
