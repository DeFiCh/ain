// Copyright (c) 2020 The DeFi Foundation
// Distributed under the MIT software license, see the accompanying
// file LICENSE or http://www.opensource.org/licenses/mit-license.php.

#ifndef DEFI_MASTERNODES_GOVVARIABLES_ATTRIBUTES_H
#define DEFI_MASTERNODES_GOVVARIABLES_ATTRIBUTES_H

#include <amount.h>
#include <masternodes/balances.h>
#include <masternodes/gv.h>
#include <masternodes/oracles.h>

enum VersionTypes : uint8_t {
    v0 = 0,
};

enum AttributeTypes : uint8_t {
    Live       = 'l',
    Oracles    = 'o',
    Param      = 'a',
    Token      = 't',
    Poolpairs  = 'p',
    Locks      = 'L',
    Governance = 'g',
    Consortium = 'c',
};

enum ParamIDs : uint8_t {
    DFIP2201   = 'a',
    DFIP2203   = 'b',
    TokenID    = 'c',
    Economy    = 'e',
    DFIP2206A  = 'f',
    DFIP2206F  = 'g',
    Feature    = 'h',
    Auction    = 'i',
    Foundation = 'j',
};

enum OracleIDs : uint8_t {
    Splits = 'a',
};

enum GovernanceIDs : uint8_t {
    Global    = 'a',
    Proposals = 'b',
};

enum EconomyKeys : uint8_t {
    PaybackDFITokens          = 'a',
    PaybackTokens             = 'b',
    DFIP2203Current           = 'c',
    DFIP2203Burned            = 'd',
    DFIP2203Minted            = 'e',
    DFIP2206FCurrent          = 'f',
    DFIP2206FBurned           = 'g',
    DFIP2206FMinted           = 'h',
    DexTokens                 = 'i',
    NegativeInt               = 'j',
    NegativeIntCurrent        = 'k',
    ConsortiumMinted          = 'l',
    ConsortiumMembersMinted   = 'm',
    BatchRoundingExcess       = 'n',  // Extra added to loan amounts on auction creation due to round errors.
    ConsolidatedInterest      = 'o',  // Amount added to loan amounts after auction with no bids.
    PaybackDFITokensPrincipal = 'p',  // Same as PaybackDFITokens but without interest.
    Loans                     = 'q',
};

enum DFIPKeys : uint8_t {
    Active               = 'a',
    Premium              = 'b',
    MinSwap              = 'c',
    RewardPct            = 'd',
    BlockPeriod          = 'e',
    DUSDInterestBurn     = 'g',
    DUSDLoanBurn         = 'h',
    StartBlock           = 'i',
    GovUnset             = 'j',
    GovFoundation        = 'k',
    MNSetRewardAddress   = 'l',
    MNSetOperatorAddress = 'm',
    MNSetOwnerAddress    = 'n',
    ConsortiumEnabled    = 'o',
    Members              = 'p',
    GovernanceEnabled    = 'q',
    CFPPayout            = 'r',
    EmissionUnusedFund   = 's',
    MintTokens           = 't',
};

enum GovernanceKeys : uint8_t {
<<<<<<< HEAD
    FeeRedistribution    = 'a',
    FeeBurnPct           = 'b',
    CFPFee               = 'd',
    CFPApprovalThreshold = 'e',
    VOCFee               = 'f',
    VOCEmergencyFee      = 'g',
    VOCEmergencyPeriod   = 'h',
    VOCApprovalThreshold = 'i',
    Quorum               = 'j',
    VotingPeriod         = 'k',
    VOCEmergencyQuorum   = 'l',
=======
    FeeRedistribution       = 'a',
    FeeBurnPct              = 'b',
    CFPFee                  = 'd',
    CFPApprovalThreshold    = 'e',
    VOCFee                  = 'f',
    VOCEmergencyFee         = 'g',
    VOCEmergencyPeriod      = 'h',
    VOCApprovalThreshold    = 'i',
    Quorum                  = 'j',
    VotingPeriod            = 'k',
    VOCEmergencyQuorum      = 'l',
    CFPMaxCycles            = 'm',
>>>>>>> 16ea4588
};

enum TokenKeys : uint8_t {
    PaybackDFI            = 'a',
    PaybackDFIFeePCT      = 'b',
    LoanPayback           = 'c',
    LoanPaybackFeePCT     = 'd',
    DexInFeePct           = 'e',
    DexOutFeePct          = 'f',
    DFIP2203Enabled       = 'g',
    FixedIntervalPriceId  = 'h',
    LoanCollateralEnabled = 'i',
    LoanCollateralFactor  = 'j',
    LoanMintingEnabled    = 'k',
    LoanMintingInterest   = 'l',
    Ascendant             = 'm',
    Descendant            = 'n',
    Epitaph               = 'o',
    LoanPaybackCollateral = 'p',
};

enum ConsortiumKeys : uint8_t {
    MemberValues   = 'a',
    MintLimit      = 'b',
    DailyMintLimit = 'c',
};

enum PoolKeys : uint8_t {
    TokenAFeePCT = 'a',
    TokenBFeePCT = 'b',
    TokenAFeeDir = 'c',
    TokenBFeeDir = 'd',
};

struct CDataStructureV0 {
    uint8_t type;
    uint32_t typeId;
    uint32_t key;
    uint32_t keyId;

    ADD_SERIALIZE_METHODS;

    template <typename Stream, typename Operation>
    inline void SerializationOp(Stream &s, Operation ser_action) {
        READWRITE(type);
        READWRITE(typeId);
        READWRITE(VARINT(key));
        if (IsExtendedSize()) {
            READWRITE(keyId);
        } else {
            keyId = 0;
        }
    }

    bool IsExtendedSize() const {
        return type == AttributeTypes::Token && (key == TokenKeys::LoanPayback || key == TokenKeys::LoanPaybackFeePCT);
    }

    bool operator<(const CDataStructureV0 &o) const {
        return std::tie(type, typeId, key, keyId) < std::tie(o.type, o.typeId, o.key, o.keyId);
    }
};

// for future use
struct CDataStructureV1 {
    ADD_SERIALIZE_METHODS;

    template <typename Stream, typename Operation>
    inline void SerializationOp(Stream &s, Operation ser_action) {}

    bool operator<(const CDataStructureV1 &o) const { return false; }
};

struct CTokenPayback {
    CBalances tokensFee;
    CBalances tokensPayback;

    ADD_SERIALIZE_METHODS;

    template <typename Stream, typename Operation>
    inline void SerializationOp(Stream &s, Operation ser_action) {
        READWRITE(tokensFee);
        READWRITE(tokensPayback);
    }
};

struct CFeeDir {
    uint8_t feeDir;

    ADD_SERIALIZE_METHODS;

    template <typename Stream, typename Operation>
    inline void SerializationOp(Stream &s, Operation ser_action) {
        READWRITE(feeDir);
    }
};

ResVal<CScript> GetFutureSwapContractAddress(const std::string &contract);

struct CDexTokenInfo {
    struct CTokenInfo {
        uint64_t swaps;
        uint64_t feeburn;
        uint64_t commissions;

        ADD_SERIALIZE_METHODS;

        template <typename Stream, typename Operation>
        inline void SerializationOp(Stream &s, Operation ser_action) {
            READWRITE(swaps);
            READWRITE(feeburn);
            READWRITE(commissions);
        }
    };

    CTokenInfo totalTokenA;
    CTokenInfo totalTokenB;

    ADD_SERIALIZE_METHODS;

    template <typename Stream, typename Operation>
    inline void SerializationOp(Stream &s, Operation ser_action) {
        READWRITE(totalTokenA);
        READWRITE(totalTokenB);
    }
};

enum FeeDirValues : uint8_t { Both, In, Out };

struct CConsortiumMember {
    static const uint16_t MAX_CONSORTIUM_MEMBERS_STRING_LENGTH = 512;
    static const uint16_t MIN_CONSORTIUM_MEMBERS_STRING_LENGTH = 3;
    enum Status : uint8_t {
        Active   = 0,
        Disabled = 0x01,
    };

    std::string name;
    CScript ownerAddress;
    std::string backingId;
    CAmount mintLimit;
    CAmount dailyMintLimit;
    uint8_t status;

    ADD_SERIALIZE_METHODS;

    template <typename Stream, typename Operation>
    inline void SerializationOp(Stream &s, Operation ser_action) {
        READWRITE(name);
        READWRITE(ownerAddress);
        READWRITE(backingId);
        READWRITE(mintLimit);
        READWRITE(dailyMintLimit);
        READWRITE(status);
    }
};

struct CConsortiumMinted {
    CAmount minted;
    CAmount burnt;

    ADD_SERIALIZE_METHODS;

    template <typename Stream, typename Operation>
    inline void SerializationOp(Stream &s, Operation ser_action) {
        READWRITE(minted);
        READWRITE(burnt);
    }
};

struct CConsortiumDailyMinted : public CConsortiumMinted {
    std::pair<uint32_t, CAmount> dailyMinted;

    ADD_SERIALIZE_METHODS;

    template <typename Stream, typename Operation>
    inline void SerializationOp(Stream &s, Operation ser_action) {
        READWRITEAS(CConsortiumMinted, *this);
        READWRITE(dailyMinted);
    }
};

using CDexBalances             = std::map<DCT_ID, CDexTokenInfo>;
using OracleSplits             = std::map<uint32_t, int32_t>;
using DescendantValue          = std::pair<uint32_t, int32_t>;
using AscendantValue           = std::pair<uint32_t, std::string>;
using CConsortiumMembers       = std::map<std::string, CConsortiumMember>;
using CConsortiumMembersMinted = std::map<DCT_ID, std::map<std::string, CConsortiumDailyMinted>>;
using CConsortiumGlobalMinted  = std::map<DCT_ID, CConsortiumMinted>;
using CAttributeType           = std::variant<CDataStructureV0, CDataStructureV1>;
using CAttributeValue          = std::variant<bool,
                                     CAmount,
                                     CBalances,
                                     CTokenPayback,
                                     CTokenCurrencyPair,
                                     OracleSplits,
                                     DescendantValue,
                                     AscendantValue,
                                     CFeeDir,
                                     CDexBalances,
                                     std::set<CScript>,
                                     std::set<std::string>,
                                     CConsortiumMembers,
                                     CConsortiumMembersMinted,
                                     CConsortiumGlobalMinted,
                                     int32_t,
                                     uint32_t>;

void TrackNegativeInterest(CCustomCSView &mnview, const CTokenAmount &amount);
void TrackLiveBalances(CCustomCSView &mnview, const CBalances &balances, const uint8_t key);
void TrackDUSDAdd(CCustomCSView &mnview, const CTokenAmount &amount);
void TrackDUSDSub(CCustomCSView &mnview, const CTokenAmount &amount);

enum GovVarsFilter {
    All,
    NoAttributes,
    AttributesOnly,
    PrefixedAttributes,
    LiveAttributes,
    Version2Dot7,
};

class ATTRIBUTES : public GovVariable, public AutoRegistrator<GovVariable, ATTRIBUTES> {
public:
    virtual ~ATTRIBUTES() override {}

    std::string GetName() const override { return TypeName(); }

    bool IsEmpty() const override;
    Res Import(const UniValue &val) override;
    UniValue Export() const override;
    UniValue ExportFiltered(GovVarsFilter filter, const std::string &prefix) const;

    Res Validate(const CCustomCSView &mnview) const override;
    Res Apply(CCustomCSView &mnview, const uint32_t height) override;
    Res Erase(CCustomCSView &mnview, uint32_t height, const std::vector<std::string> &) override;

    static constexpr const char *TypeName() { return "ATTRIBUTES"; }
    static GovVariable *Create() { return new ATTRIBUTES(); }

    template <typename T>
    static void GetIf(std::optional<T> &opt, const CAttributeValue &var) {
        if (auto value = std::get_if<T>(&var)) {
            opt = *value;
        }
    }

    template <typename T>
    static void GetIf(T &val, const CAttributeValue &var) {
        if (auto value = std::get_if<T>(&var)) {
            val = *value;
        }
    }

    template <typename K, typename T>
    [[nodiscard]] T GetValue(const K &key, T value) const {
        static_assert(std::is_convertible_v<K, CAttributeType>);
        auto it = attributes.find(key);
        if (it != attributes.end()) {
            GetIf(value, it->second);
        }
        return value;
    }

    template <typename K, typename T>
    void SetValue(const K &key, T &&value) {
        static_assert(std::is_convertible_v<K, CAttributeType>);
        static_assert(std::is_convertible_v<T, CAttributeValue>);
        changed.insert(key);
        attributes[key] = std::forward<T>(value);
    }

    template <typename K>
    bool EraseKey(const K &key) {
        static_assert(std::is_convertible_v<K, CAttributeType>);
        if (attributes.erase(key)) {
            changed.insert(key);
            return true;
        }
        return false;
    }

    template <typename K>
    [[nodiscard]] bool CheckKey(const K &key) const {
        static_assert(std::is_convertible_v<K, CAttributeType>);
        return attributes.count(key) > 0;
    }

    template <typename C, typename K>
    void ForEach(const C &callback, const K &key) const {
        static_assert(std::is_convertible_v<K, CAttributeType>);
        static_assert(std::is_invocable_r_v<bool, C, K, CAttributeValue>);
        for (auto it = attributes.lower_bound(key); it != attributes.end(); ++it) {
            if (auto attrV0 = std::get_if<K>(&it->first)) {
                if (!std::invoke(callback, *attrV0, it->second)) {
                    break;
                }
            }
        }
    }

    [[nodiscard]] const std::map<CAttributeType, CAttributeValue> &GetAttributesMap() const { return attributes; }

    ADD_OVERRIDE_VECTOR_SERIALIZE_METHODS
    ADD_OVERRIDE_SERIALIZE_METHODS(CDataStream)

    template <typename Stream, typename Operation>
    inline void SerializationOp(Stream &s, Operation ser_action) {
        READWRITE(attributes);
    }

    uint32_t time{0};

    // For formatting in export
    static const std::map<uint8_t, std::string> &displayVersions();
    static const std::map<uint8_t, std::string> &displayTypes();
    static const std::map<uint8_t, std::string> &displayParamsIDs();
    static const std::map<uint8_t, std::string> &displayOracleIDs();
    static const std::map<uint8_t, std::string> &displayConsortiumIDs();
    static const std::map<uint8_t, std::string> &displayGovernanceIDs();
    static const std::map<uint8_t, std::map<uint8_t, std::string>> &displayKeys();

    Res RefundFuturesContracts(CCustomCSView &mnview,
                               const uint32_t height,
                               const uint32_t tokenID = std::numeric_limits<uint32_t>::max());

private:
    friend class CGovView;
    bool futureUpdated{};
    bool futureDUSDUpdated{};
    std::set<uint32_t> tokenSplits{};
    std::set<uint32_t> interestTokens{};
    std::set<CAttributeType> changed;
    std::map<CAttributeType, CAttributeValue> attributes;

    // Defined allowed arguments
    static const std::map<std::string, uint8_t> &allowedVersions();
    static const std::map<std::string, uint8_t> &allowedTypes();
    static const std::map<std::string, uint8_t> &allowedParamIDs();
    static const std::map<std::string, uint8_t> &allowedLocksIDs();
    static const std::map<std::string, uint8_t> &allowedOracleIDs();
    static const std::map<std::string, uint8_t> &allowedConsortiumIDs();
    static const std::map<std::string, uint8_t> &allowedGovernanceIDs();
    static const std::map<uint8_t, std::map<std::string, uint8_t>> &allowedKeys();
    static const std::map<uint8_t, std::map<uint8_t, std::function<ResVal<CAttributeValue>(const std::string &)>>>
        &parseValue();

    Res ProcessVariable(const std::string &key,
                        const std::optional<UniValue> &value,
                        std::function<Res(const CAttributeType &, const CAttributeValue &)> applyVariable);
    Res RefundFuturesDUSD(CCustomCSView &mnview, const uint32_t height);
};

#endif  // DEFI_MASTERNODES_GOVVARIABLES_ATTRIBUTES_H<|MERGE_RESOLUTION|>--- conflicted
+++ resolved
@@ -89,7 +89,6 @@
 };
 
 enum GovernanceKeys : uint8_t {
-<<<<<<< HEAD
     FeeRedistribution    = 'a',
     FeeBurnPct           = 'b',
     CFPFee               = 'd',
@@ -101,20 +100,7 @@
     Quorum               = 'j',
     VotingPeriod         = 'k',
     VOCEmergencyQuorum   = 'l',
-=======
-    FeeRedistribution       = 'a',
-    FeeBurnPct              = 'b',
-    CFPFee                  = 'd',
-    CFPApprovalThreshold    = 'e',
-    VOCFee                  = 'f',
-    VOCEmergencyFee         = 'g',
-    VOCEmergencyPeriod      = 'h',
-    VOCApprovalThreshold    = 'i',
-    Quorum                  = 'j',
-    VotingPeriod            = 'k',
-    VOCEmergencyQuorum      = 'l',
-    CFPMaxCycles            = 'm',
->>>>>>> 16ea4588
+    CFPMaxCycles         = 'm',
 };
 
 enum TokenKeys : uint8_t {
