// Copyright (c) 2020 The DeFi Foundation
// Distributed under the MIT software license, see the accompanying
// file LICENSE or http://www.opensource.org/licenses/mit-license.php.

#ifndef DEFI_MASTERNODES_GOVVARIABLES_ATTRIBUTES_H
#define DEFI_MASTERNODES_GOVVARIABLES_ATTRIBUTES_H

#include <amount.h>
#include <masternodes/balances.h>
#include <masternodes/gv.h>
#include <masternodes/oracles.h>

enum VersionTypes : uint8_t {
    v0 = 0,
};

enum AttributeTypes : uint8_t {
    Live       = 'l',
    Oracles    = 'o',
    Param      = 'a',
    Token      = 't',
    Poolpairs  = 'p',
    Locks      = 'L',
    Governance = 'g',
    Consortium = 'c',
};

enum ParamIDs : uint8_t {
    DFIP2201   = 'a',
    DFIP2203   = 'b',
    TokenID    = 'c',
    Economy    = 'e',
    DFIP2206A  = 'f',
    DFIP2206F  = 'g',
    Feature    = 'h',
    Auction    = 'i',
    Foundation = 'j',
};

enum OracleIDs : uint8_t {
    Splits = 'a',
};

enum GovernanceIDs : uint8_t {
    Global    = 'a',
    Proposals = 'b',
};

enum EconomyKeys : uint8_t {
    PaybackDFITokens          = 'a',
    PaybackTokens             = 'b',
    DFIP2203Current           = 'c',
    DFIP2203Burned            = 'd',
    DFIP2203Minted            = 'e',
    DFIP2206FCurrent          = 'f',
    DFIP2206FBurned           = 'g',
    DFIP2206FMinted           = 'h',
    DexTokens                 = 'i',
    NegativeInt               = 'j',
    NegativeIntCurrent        = 'k',
    ConsortiumMinted          = 'l',
    ConsortiumMembersMinted   = 'm',
    BatchRoundingExcess       = 'n',  // Extra added to loan amounts on auction creation due to round errors.
    ConsolidatedInterest      = 'o',  // Amount added to loan amounts after auction with no bids.
    PaybackDFITokensPrincipal = 'p',  // Same as PaybackDFITokens but without interest.
    Loans                     = 'q',
};

enum DFIPKeys : uint8_t {
    Active               = 'a',
    Premium              = 'b',
    MinSwap              = 'c',
    RewardPct            = 'd',
    BlockPeriod          = 'e',
    DUSDInterestBurn     = 'g',
    DUSDLoanBurn         = 'h',
    StartBlock           = 'i',
    GovUnset             = 'j',
    GovFoundation        = 'k',
    MNSetRewardAddress   = 'l',
    MNSetOperatorAddress = 'm',
    MNSetOwnerAddress    = 'n',
    ConsortiumEnabled    = 'o',
    Members              = 'p',
    GovernanceEnabled    = 'q',
    CFPPayout            = 'r',
    EmissionUnusedFund   = 's',
    MintTokens           = 't',
    EVMEnabled           = 'u',
<<<<<<< HEAD
    MNSetDelegateAddress = 'v'
=======
    ICXEnabled           = 'v',
    AllowDUSDLoops       = 'w',
>>>>>>> 578f6a1f
};

enum GovernanceKeys : uint8_t {
    FeeRedistribution       = 'a',
    FeeBurnPct              = 'b',
    CFPFee                  = 'd',
    CFPApprovalThreshold    = 'e',
    VOCFee                  = 'f',
    VOCEmergencyFee         = 'g',
    VOCEmergencyPeriod      = 'h',
    VOCApprovalThreshold    = 'i',
    Quorum                  = 'j',
    VotingPeriod            = 'k',
    VOCEmergencyQuorum      = 'l',
    CFPMaxCycles            = 'm',
};

enum TokenKeys : uint8_t {
    PaybackDFI            = 'a',
    PaybackDFIFeePCT      = 'b',
    LoanPayback           = 'c',
    LoanPaybackFeePCT     = 'd',
    DexInFeePct           = 'e',
    DexOutFeePct          = 'f',
    DFIP2203Enabled       = 'g',
    FixedIntervalPriceId  = 'h',
    LoanCollateralEnabled = 'i',
    LoanCollateralFactor  = 'j',
    LoanMintingEnabled    = 'k',
    LoanMintingInterest   = 'l',
    Ascendant             = 'm',
    Descendant            = 'n',
    Epitaph               = 'o',
    LoanPaybackCollateral = 'p',
};

enum ConsortiumKeys : uint8_t {
    MemberValues   = 'a',
    MintLimit      = 'b',
    DailyMintLimit = 'c',
};

enum PoolKeys : uint8_t {
    TokenAFeePCT = 'a',
    TokenBFeePCT = 'b',
    TokenAFeeDir = 'c',
    TokenBFeeDir = 'd',
};

struct CDataStructureV0 {
    uint8_t type;
    uint32_t typeId;
    uint32_t key;
    uint32_t keyId;

    ADD_SERIALIZE_METHODS;

    template <typename Stream, typename Operation>
    inline void SerializationOp(Stream &s, Operation ser_action) {
        READWRITE(type);
        READWRITE(typeId);
        READWRITE(VARINT(key));
        if (IsExtendedSize()) {
            READWRITE(keyId);
        } else {
            keyId = 0;
        }
    }

    bool IsExtendedSize() const {
        return type == AttributeTypes::Token && (key == TokenKeys::LoanPayback || key == TokenKeys::LoanPaybackFeePCT);
    }

    bool operator<(const CDataStructureV0 &o) const {
        return std::tie(type, typeId, key, keyId) < std::tie(o.type, o.typeId, o.key, o.keyId);
    }
};

// for future use
struct CDataStructureV1 {
    ADD_SERIALIZE_METHODS;

    template <typename Stream, typename Operation>
    inline void SerializationOp(Stream &s, Operation ser_action) {}

    bool operator<(const CDataStructureV1 &o) const { return false; }
};

struct CTokenPayback {
    CBalances tokensFee;
    CBalances tokensPayback;

    ADD_SERIALIZE_METHODS;

    template <typename Stream, typename Operation>
    inline void SerializationOp(Stream &s, Operation ser_action) {
        READWRITE(tokensFee);
        READWRITE(tokensPayback);
    }
};

struct CFeeDir {
    uint8_t feeDir;

    ADD_SERIALIZE_METHODS;

    template <typename Stream, typename Operation>
    inline void SerializationOp(Stream &s, Operation ser_action) {
        READWRITE(feeDir);
    }
};

ResVal<CScript> GetFutureSwapContractAddress(const std::string &contract);

struct CDexTokenInfo {
    struct CTokenInfo {
        uint64_t swaps;
        uint64_t feeburn;
        uint64_t commissions;

        ADD_SERIALIZE_METHODS;

        template <typename Stream, typename Operation>
        inline void SerializationOp(Stream &s, Operation ser_action) {
            READWRITE(swaps);
            READWRITE(feeburn);
            READWRITE(commissions);
        }
    };

    CTokenInfo totalTokenA;
    CTokenInfo totalTokenB;

    ADD_SERIALIZE_METHODS;

    template <typename Stream, typename Operation>
    inline void SerializationOp(Stream &s, Operation ser_action) {
        READWRITE(totalTokenA);
        READWRITE(totalTokenB);
    }
};

enum FeeDirValues : uint8_t { Both, In, Out };

struct CConsortiumMember {
    static const uint16_t MAX_CONSORTIUM_MEMBERS_STRING_LENGTH = 512;
    static const uint16_t MIN_CONSORTIUM_MEMBERS_STRING_LENGTH = 3;
    enum Status : uint8_t {
        Active   = 0,
        Disabled = 0x01,
    };

    std::string name;
    CScript ownerAddress;
    std::string backingId;
    CAmount mintLimit;
    CAmount dailyMintLimit;
    uint8_t status;

    ADD_SERIALIZE_METHODS;

    template <typename Stream, typename Operation>
    inline void SerializationOp(Stream &s, Operation ser_action) {
        READWRITE(name);
        READWRITE(ownerAddress);
        READWRITE(backingId);
        READWRITE(mintLimit);
        READWRITE(dailyMintLimit);
        READWRITE(status);
    }
};

struct CConsortiumMinted {
    CAmount minted;
    CAmount burnt;

    ADD_SERIALIZE_METHODS;

    template <typename Stream, typename Operation>
    inline void SerializationOp(Stream &s, Operation ser_action) {
        READWRITE(minted);
        READWRITE(burnt);
    }
};

struct CConsortiumDailyMinted : public CConsortiumMinted {
    std::pair<uint32_t, CAmount> dailyMinted;

    ADD_SERIALIZE_METHODS;

    template <typename Stream, typename Operation>
    inline void SerializationOp(Stream &s, Operation ser_action) {
        READWRITEAS(CConsortiumMinted, *this);
        READWRITE(dailyMinted);
    }
};

using CDexBalances             = std::map<DCT_ID, CDexTokenInfo>;
using OracleSplits             = std::map<uint32_t, int32_t>;
using DescendantValue          = std::pair<uint32_t, int32_t>;
using AscendantValue           = std::pair<uint32_t, std::string>;
using CConsortiumMembers       = std::map<std::string, CConsortiumMember>;
using CConsortiumMembersMinted = std::map<DCT_ID, std::map<std::string, CConsortiumDailyMinted>>;
using CConsortiumGlobalMinted  = std::map<DCT_ID, CConsortiumMinted>;
using CAttributeType           = std::variant<CDataStructureV0, CDataStructureV1>;
using CAttributeValue          = std::variant<bool,
                                     CAmount,
                                     CBalances,
                                     CTokenPayback,
                                     CTokenCurrencyPair,
                                     OracleSplits,
                                     DescendantValue,
                                     AscendantValue,
                                     CFeeDir,
                                     CDexBalances,
                                     std::set<CScript>,
                                     std::set<std::string>,
                                     CConsortiumMembers,
                                     CConsortiumMembersMinted,
                                     CConsortiumGlobalMinted,
                                     int32_t,
                                     uint32_t>;

void TrackNegativeInterest(CCustomCSView &mnview, const CTokenAmount &amount);
void TrackLiveBalances(CCustomCSView &mnview, const CBalances &balances, const uint8_t key);
void TrackDUSDAdd(CCustomCSView &mnview, const CTokenAmount &amount);
void TrackDUSDSub(CCustomCSView &mnview, const CTokenAmount &amount);

enum GovVarsFilter {
    All,
    NoAttributes,
    AttributesOnly,
    PrefixedAttributes,
    LiveAttributes,
    Version2Dot7,
};

class ATTRIBUTES : public GovVariable, public AutoRegistrator<GovVariable, ATTRIBUTES> {
public:
    virtual ~ATTRIBUTES() override {}

    std::string GetName() const override { return TypeName(); }

    bool IsEmpty() const override;
    Res Import(const UniValue &val) override;
    UniValue Export() const override;
    UniValue ExportFiltered(GovVarsFilter filter, const std::string &prefix) const;

    Res Validate(const CCustomCSView &mnview) const override;
    Res Apply(CCustomCSView &mnview, const uint32_t height) override;
    Res Erase(CCustomCSView &mnview, uint32_t height, const std::vector<std::string> &) override;

    static constexpr const char *TypeName() { return "ATTRIBUTES"; }
    static GovVariable *Create() { return new ATTRIBUTES(); }

    template <typename T>
    static void GetIf(std::optional<T> &opt, const CAttributeValue &var) {
        if (auto value = std::get_if<T>(&var)) {
            opt = *value;
        }
    }

    template <typename T>
    static void GetIf(T &val, const CAttributeValue &var) {
        if (auto value = std::get_if<T>(&var)) {
            val = *value;
        }
    }

    template <typename K, typename T>
    [[nodiscard]] T GetValue(const K &key, T value) const {
        static_assert(std::is_convertible_v<K, CAttributeType>);
        auto it = attributes.find(key);
        if (it != attributes.end()) {
            GetIf(value, it->second);
        }
        return value;
    }

    template <typename K, typename T>
    void SetValue(const K &key, T &&value) {
        static_assert(std::is_convertible_v<K, CAttributeType>);
        static_assert(std::is_convertible_v<T, CAttributeValue>);
        changed.insert(key);
        attributes[key] = std::forward<T>(value);
    }

    template <typename K>
    bool EraseKey(const K &key) {
        static_assert(std::is_convertible_v<K, CAttributeType>);
        if (attributes.erase(key)) {
            changed.insert(key);
            return true;
        }
        return false;
    }

    template <typename K>
    [[nodiscard]] bool CheckKey(const K &key) const {
        static_assert(std::is_convertible_v<K, CAttributeType>);
        return attributes.count(key) > 0;
    }

    template <typename C, typename K>
    void ForEach(const C &callback, const K &key) const {
        static_assert(std::is_convertible_v<K, CAttributeType>);
        static_assert(std::is_invocable_r_v<bool, C, K, CAttributeValue>);
        for (auto it = attributes.lower_bound(key); it != attributes.end(); ++it) {
            if (auto attrV0 = std::get_if<K>(&it->first)) {
                if (!std::invoke(callback, *attrV0, it->second)) {
                    break;
                }
            }
        }
    }

    [[nodiscard]] const std::map<CAttributeType, CAttributeValue> &GetAttributesMap() const { return attributes; }

    ADD_OVERRIDE_VECTOR_SERIALIZE_METHODS
    ADD_OVERRIDE_SERIALIZE_METHODS(CDataStream)

    template <typename Stream, typename Operation>
    inline void SerializationOp(Stream &s, Operation ser_action) {
        READWRITE(attributes);
    }

    uint32_t time{0};

    // For formatting in export
    static const std::map<uint8_t, std::string> &displayVersions();
    static const std::map<uint8_t, std::string> &displayTypes();
    static const std::map<uint8_t, std::string> &displayParamsIDs();
    static const std::map<uint8_t, std::string> &displayOracleIDs();
    static const std::map<uint8_t, std::string> &displayConsortiumIDs();
    static const std::map<uint8_t, std::string> &displayGovernanceIDs();
    static const std::map<uint8_t, std::map<uint8_t, std::string>> &displayKeys();

    Res RefundFuturesContracts(CCustomCSView &mnview,
                               const uint32_t height,
                               const uint32_t tokenID = std::numeric_limits<uint32_t>::max());

private:
    friend class CGovView;
    bool futureUpdated{};
    bool futureDUSDUpdated{};
    std::set<uint32_t> tokenSplits{};
    std::set<uint32_t> interestTokens{};
    std::set<CAttributeType> changed;
    std::map<CAttributeType, CAttributeValue> attributes;

    // Defined allowed arguments
    static const std::map<std::string, uint8_t> &allowedVersions();
    static const std::map<std::string, uint8_t> &allowedTypes();
    static const std::map<std::string, uint8_t> &allowedParamIDs();
    static const std::map<std::string, uint8_t> &allowedLocksIDs();
    static const std::map<std::string, uint8_t> &allowedOracleIDs();
    static const std::map<std::string, uint8_t> &allowedConsortiumIDs();
    static const std::map<std::string, uint8_t> &allowedGovernanceIDs();
    static const std::map<uint8_t, std::map<std::string, uint8_t>> &allowedKeys();
    static const std::map<uint8_t, std::map<uint8_t, std::function<ResVal<CAttributeValue>(const std::string &)>>>
        &parseValue();

    Res ProcessVariable(const std::string &key,
                        const std::optional<UniValue> &value,
                        std::function<Res(const CAttributeType &, const CAttributeValue &)> applyVariable);
    Res RefundFuturesDUSD(CCustomCSView &mnview, const uint32_t height);
};

#endif  // DEFI_MASTERNODES_GOVVARIABLES_ATTRIBUTES_H<|MERGE_RESOLUTION|>--- conflicted
+++ resolved
@@ -87,12 +87,9 @@
     EmissionUnusedFund   = 's',
     MintTokens           = 't',
     EVMEnabled           = 'u',
-<<<<<<< HEAD
-    MNSetDelegateAddress = 'v'
-=======
     ICXEnabled           = 'v',
     AllowDUSDLoops       = 'w',
->>>>>>> 578f6a1f
+    MNSetDelegateAddress = 'x'
 };
 
 enum GovernanceKeys : uint8_t {
