// Copyright (c) 2020 The DeFi Foundation
// Distributed under the MIT software license, see the accompanying
// file LICENSE or http://www.opensource.org/licenses/mit-license.php.

#ifndef DEFI_MASTERNODES_GOVVARIABLES_ATTRIBUTES_H
#define DEFI_MASTERNODES_GOVVARIABLES_ATTRIBUTES_H

#include <amount.h>
#include <masternodes/balances.h>
#include <masternodes/gv.h>
#include <masternodes/oracles.h>

enum VersionTypes : uint8_t {
    v0 = 0,
};

enum AttributeTypes : uint8_t {
    Live      = 'l',
    Oracles   = 'o',
    Param     = 'a',
    Token     = 't',
    Poolpairs = 'p',
    Locks     = 'L',
};

enum ParamIDs : uint8_t  {
    DFIP2201  = 'a',
    DFIP2203  = 'b',
    TokenID   = 'c',
    Economy   = 'e',
    DFIP2206A = 'f',
    DFIP2206F = 'g',
};

enum OracleIDs : uint8_t  {
    Splits    = 'a',
};

enum EconomyKeys : uint8_t {
    PaybackDFITokens = 'a',
    PaybackTokens    = 'b',
    DFIP2203Current  = 'c',
    DFIP2203Burned   = 'd',
    DFIP2203Minted   = 'e',
<<<<<<< HEAD
    DexTokens        = 'f',
=======
    DFIP2206FCurrent  = 'f',
    DFIP2206FBurned   = 'g',
    DFIP2206FMinted   = 'h',
>>>>>>> 7557708a
};

enum DFIPKeys : uint8_t  {
    Active                  = 'a',
    Premium                 = 'b',
    MinSwap                 = 'c',
    RewardPct               = 'd',
    BlockPeriod             = 'e',
    DUSDInterestBurn  = 'g',
    DUSDLoanBurn      = 'h',
    StartBlock              = 'i',
};

enum TokenKeys : uint8_t  {
    PaybackDFI            = 'a',
    PaybackDFIFeePCT      = 'b',
    LoanPayback           = 'c',
    LoanPaybackFeePCT     = 'd',
    DexInFeePct           = 'e',
    DexOutFeePct          = 'f',
    DFIP2203Enabled       = 'g',
    FixedIntervalPriceId  = 'h',
    LoanCollateralEnabled = 'i',
    LoanCollateralFactor  = 'j',
    LoanMintingEnabled    = 'k',
    LoanMintingInterest   = 'l',
    Ascendant             = 'm',
    Descendant            = 'n',
    Epitaph               = 'o',
};

enum PoolKeys : uint8_t {
    TokenAFeePCT = 'a',
    TokenBFeePCT = 'b',
    TokenAFeeDir = 'c',
    TokenBFeeDir = 'd',
};

struct CDataStructureV0 {
    uint8_t type;
    uint32_t typeId;
    uint32_t key;
    uint32_t keyId;

    ADD_SERIALIZE_METHODS;

    template <typename Stream, typename Operation>
    inline void SerializationOp(Stream& s, Operation ser_action) {
        READWRITE(type);
        READWRITE(typeId);
        READWRITE(VARINT(key));
        if (IsExtendedSize()) {
            READWRITE(keyId);
        } else {
            keyId = 0;
        }
    }

    bool IsExtendedSize() const {
        return type == AttributeTypes::Token
            && (key == TokenKeys::LoanPayback
            ||  key == TokenKeys::LoanPaybackFeePCT);
    }

    bool operator<(const CDataStructureV0& o) const {
        return std::tie(type, typeId, key, keyId) < std::tie(o.type, o.typeId, o.key, o.keyId);
    }
};

// for future use
struct CDataStructureV1 {
    ADD_SERIALIZE_METHODS;

    template <typename Stream, typename Operation>
    inline void SerializationOp(Stream& s, Operation ser_action) {}

     bool operator<(const CDataStructureV1& o) const { return false; }
};

struct CTokenPayback {
    CBalances tokensFee;
    CBalances tokensPayback;

    ADD_SERIALIZE_METHODS;

    template <typename Stream, typename Operation>
    inline void SerializationOp(Stream& s, Operation ser_action) {
        READWRITE(tokensFee);
        READWRITE(tokensPayback);
    }
};

struct CFeeDir {
    uint8_t feeDir;

    ADD_SERIALIZE_METHODS;

    template <typename Stream, typename Operation>
    inline void SerializationOp(Stream& s, Operation ser_action) {
        READWRITE(feeDir);
    }
};

ResVal<CScript> GetFutureSwapContractAddress(const std::string& contract);

struct CDexTokenInfo {
    struct CTokenInfo {
        uint64_t swaps;
        uint64_t feeburn;
        uint64_t commissions;

        ADD_SERIALIZE_METHODS;

        template <typename Stream, typename Operation>
        inline void SerializationOp(Stream& s, Operation ser_action) {
            READWRITE(swaps);
            READWRITE(feeburn);
            READWRITE(commissions);
        }
    };

    CTokenInfo totalTokenA;
    CTokenInfo totalTokenB;

    ADD_SERIALIZE_METHODS;

    template <typename Stream, typename Operation>
    inline void SerializationOp(Stream& s, Operation ser_action) {
        READWRITE(totalTokenA);
        READWRITE(totalTokenB);
    }
};

enum FeeDirValues : uint8_t {
    Both,
    In,
    Out
};

using CDexBalances = std::map<DCT_ID, CDexTokenInfo>;
using OracleSplits = std::map<uint32_t, int32_t>;
using DescendantValue = std::pair<uint32_t, int32_t>;
using AscendantValue = std::pair<uint32_t, std::string>;
using CAttributeType = std::variant<CDataStructureV0, CDataStructureV1>;
using CAttributeValue = std::variant<bool, CAmount, CBalances, CTokenPayback, CTokenCurrencyPair, OracleSplits, DescendantValue, AscendantValue, CFeeDir, CDexBalances>;

enum GovVarsFilter {
    All,
    NoAttributes,
    AttributesOnly,
    PrefixedAttributes,
    LiveAttributes,
    Version2Dot7,
};

class ATTRIBUTES : public GovVariable, public AutoRegistrator<GovVariable, ATTRIBUTES>
{
public:
    virtual ~ATTRIBUTES() override {}

    std::string GetName() const override {
        return TypeName();
    }

    Res Import(UniValue const &val) override;
    UniValue Export() const override;
    UniValue ExportFiltered(GovVarsFilter filter, const std::string &prefix) const;

    Res Validate(CCustomCSView const& mnview) const override;
    Res Apply(CCustomCSView &mnview, const uint32_t height) override;

    static constexpr char const * TypeName() { return "ATTRIBUTES"; }
    static GovVariable * Create() { return new ATTRIBUTES(); }

    template<typename T>
    static void GetIf(std::optional<T>& opt, const CAttributeValue& var) {
        if (auto value = std::get_if<T>(&var)) {
            opt = *value;
        }
    }

    template<typename T>
    static void GetIf(T& val, const CAttributeValue& var) {
        if (auto value = std::get_if<T>(&var)) {
            val = *value;
        }
    }

    template<typename K, typename T>
    [[nodiscard]] T GetValue(const K& key, T value) const {
        static_assert(std::is_convertible_v<K, CAttributeType>);
        auto it = attributes.find(key);
        if (it != attributes.end()) {
            GetIf(value, it->second);
        }
        return value;
    }

    template<typename K, typename T>
    void SetValue(const K& key, T&& value) {
        static_assert(std::is_convertible_v<K, CAttributeType>);
        static_assert(std::is_convertible_v<T, CAttributeValue>);
        changed.insert(key);
        attributes[key] = std::forward<T>(value);
    }

    template<typename K>
    void EraseKey(const K& key) {
        static_assert(std::is_convertible_v<K, CAttributeType>);
        changed.insert(key);
        attributes.erase(key);
    }

    template<typename K>
    [[nodiscard]] bool CheckKey(const K& key) const {
        static_assert(std::is_convertible_v<K, CAttributeType>);
        return attributes.count(key) > 0;
    }

    template<typename C, typename K>
    void ForEach(const C& callback, const K& key) const {
        static_assert(std::is_convertible_v<K, CAttributeType>);
        static_assert(std::is_invocable_r_v<bool, C, K, CAttributeValue>);
        for (auto it = attributes.lower_bound(key); it != attributes.end(); ++it) {
            if (auto attrV0 = std::get_if<K>(&it->first)) {
                if (!std::invoke(callback, *attrV0, it->second)) {
                    break;
                }
            }
        }
    }

    [[nodiscard]] const std::map<CAttributeType, CAttributeValue>& GetAttributesMap() const {
        return attributes;
    }

    ADD_OVERRIDE_VECTOR_SERIALIZE_METHODS
    ADD_OVERRIDE_SERIALIZE_METHODS(CDataStream)

    template <typename Stream, typename Operation>
    inline void SerializationOp(Stream& s, Operation ser_action) {
        READWRITE(attributes);
    }


    uint32_t time{0};

    // For formatting in export
    static const std::map<uint8_t, std::string>& displayVersions();
    static const std::map<uint8_t, std::string>& displayTypes();
    static const std::map<uint8_t, std::string>& displayParamsIDs();
    static const std::map<uint8_t, std::string>& displayOracleIDs();
    static const std::map<uint8_t, std::map<uint8_t, std::string>>& displayKeys();

    Res RefundFuturesContracts(CCustomCSView &mnview, const uint32_t height, const uint32_t tokenID = std::numeric_limits<uint32_t>::max());

private:
    friend class CGovView;
    bool futureUpdated{};
    bool futureDUSDUpdated{};
    std::set<uint32_t> tokenSplits{};
    std::set<CAttributeType> changed;
    std::map<CAttributeType, CAttributeValue> attributes;

    // Defined allowed arguments
    static const std::map<std::string, uint8_t>& allowedVersions();
    static const std::map<std::string, uint8_t>& allowedTypes();
    static const std::map<std::string, uint8_t>& allowedParamIDs();
    static const std::map<std::string, uint8_t>& allowedLocksIDs();
    static const std::map<std::string, uint8_t>& allowedOracleIDs();
    static const std::map<uint8_t, std::map<std::string, uint8_t>>& allowedKeys();
    static const std::map<uint8_t, std::map<uint8_t,
            std::function<ResVal<CAttributeValue>(const std::string&)>>>& parseValue();

    Res ProcessVariable(const std::string& key, const std::string& value,
                        std::function<Res(const CAttributeType&, const CAttributeValue&)> applyVariable);
    Res RefundFuturesDUSD(CCustomCSView &mnview, const uint32_t height);
};

#endif // DEFI_MASTERNODES_GOVVARIABLES_ATTRIBUTES_H<|MERGE_RESOLUTION|>--- conflicted
+++ resolved
@@ -42,13 +42,10 @@
     DFIP2203Current  = 'c',
     DFIP2203Burned   = 'd',
     DFIP2203Minted   = 'e',
-<<<<<<< HEAD
     DexTokens        = 'f',
-=======
     DFIP2206FCurrent  = 'f',
     DFIP2206FBurned   = 'g',
     DFIP2206FMinted   = 'h',
->>>>>>> 7557708a
 };
 
 enum DFIPKeys : uint8_t  {
