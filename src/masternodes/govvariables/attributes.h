--- conflicted
+++ resolved
@@ -44,27 +44,18 @@
 };
 
 enum TokenKeys : uint8_t  {
-<<<<<<< HEAD
     PaybackDFI            = 'a',
     PaybackDFIFeePCT      = 'b',
     DexInFeePct           = 'c',
     DexOutFeePct          = 'd',
     LoanPayback           = 'e',
     LoanPaybackFeePCT     = 'f',
-    FixedIntervalPriceId  = 'g',
-    LoanCollateralEnabled = 'h',
-    LoanCollateralFactor  = 'i',
-    LoanMintingEnabled    = 'j',
-    LoanMintingInterest   = 'k',
-=======
-    PaybackDFI          = 'a',
-    PaybackDFIFeePCT    = 'b',
-    LoanPayback         = 'c',
-    LoanPaybackFeePCT   = 'd',
-    DexInFeePct         = 'e',
-    DexOutFeePct        = 'f',
-    DFIP2203Disabled    = 'g',
->>>>>>> fe01050d
+    DFIP2203Disabled      = 'g',
+    FixedIntervalPriceId  = 'h',
+    LoanCollateralEnabled = 'i',
+    LoanCollateralFactor  = 'j',
+    LoanMintingEnabled    = 'k',
+    LoanMintingInterest   = 'l',
 };
 
 enum PoolKeys : uint8_t {
@@ -116,15 +107,8 @@
     }
 };
 
-<<<<<<< HEAD
 using CAttributeType = std::variant<CDataStructureV0>;
 using CAttributeValue = std::variant<bool, CAmount, CBalances, CTokenCurrencyPair, CTokenPayback>;
-=======
-ResVal<CScript> GetFutureSwapContractAddress();
-
-using CAttributeType = boost::variant<CDataStructureV0, CDataStructureV1>;
-using CAttributeValue = boost::variant<bool, CAmount, CBalances, CTokenPayback>;
->>>>>>> fe01050d
 
 class ATTRIBUTES : public GovVariable, public AutoRegistrator<GovVariable, ATTRIBUTES>
 {
@@ -139,7 +123,6 @@
     static GovVariable * Create() { return new ATTRIBUTES(); }
 
     template<typename T>
-<<<<<<< HEAD
     static void GetIf(std::optional<T>& opt, const CAttributeValue& var) {
         if (auto value = std::get_if<T>(&var)) {
             opt = *value;
@@ -156,9 +139,6 @@
     template<typename K, typename T>
     [[nodiscard]] T GetValue(const K& key, T value) const {
         static_assert(std::is_convertible_v<K, CAttributeType>);
-=======
-    [[nodiscard]] T GetValue(const CAttributeType& key, T value) const {
->>>>>>> fe01050d
         auto it = attributes.find(key);
         if (it != attributes.end()) {
             GetIf(value, it->second);
@@ -185,12 +165,6 @@
         }
     }
 
-    template<typename K>
-    [[nodiscard]] bool CheckKey(const K& key) const {
-        static_assert(std::is_convertible_v<K, CAttributeType>);
-        return attributes.count(key) > 0;
-    }
-
     ADD_OVERRIDE_VECTOR_SERIALIZE_METHODS
     ADD_OVERRIDE_SERIALIZE_METHODS(CDataStream)
 
@@ -223,4 +197,6 @@
     Res RefundFuturesContracts(CCustomCSView &mnview, const uint32_t height, const uint32_t tokenID = std::numeric_limits<uint32_t>::max());
 };
 
+ResVal<CScript> GetFutureSwapContractAddress();
+
 #endif // DEFI_MASTERNODES_GOVVARIABLES_ATTRIBUTES_H