--- conflicted
+++ resolved
@@ -46,28 +46,18 @@
 };
 
 enum TokenKeys : uint8_t  {
-<<<<<<< HEAD
     PaybackDFI            = 'a',
     PaybackDFIFeePCT      = 'b',
     DexInFeePct           = 'c',
     DexOutFeePct          = 'd',
     LoanPayback           = 'e',
     LoanPaybackFeePCT     = 'f',
-    DFIP2203Disabled      = 'g',
+    DFIP2203Enabled       = 'g',
     FixedIntervalPriceId  = 'h',
     LoanCollateralEnabled = 'i',
     LoanCollateralFactor  = 'j',
     LoanMintingEnabled    = 'k',
     LoanMintingInterest   = 'l',
-=======
-    PaybackDFI          = 'a',
-    PaybackDFIFeePCT    = 'b',
-    LoanPayback         = 'c',
-    LoanPaybackFeePCT   = 'd',
-    DexInFeePct         = 'e',
-    DexOutFeePct        = 'f',
-    DFIP2203Enabled    = 'g',
->>>>>>> 57c099c1
 };
 
 enum PoolKeys : uint8_t {
