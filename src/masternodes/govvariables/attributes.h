// Copyright (c) 2020 The DeFi Foundation
// Distributed under the MIT software license, see the accompanying
// file LICENSE or http://www.opensource.org/licenses/mit-license.php.

#ifndef DEFI_MASTERNODES_GOVVARIABLES_ATTRIBUTES_H
#define DEFI_MASTERNODES_GOVVARIABLES_ATTRIBUTES_H

#include <amount.h>
#include <masternodes/balances.h>
#include <masternodes/gv.h>
#include <masternodes/oracles.h>

enum VersionTypes : uint8_t {
    v0 = 0,
};

enum AttributeTypes : uint8_t {
    Live       = 'l',
    Oracles    = 'o',
    Param      = 'a',
    Token      = 't',
    Poolpairs  = 'p',
    Locks      = 'L',
    Governance = 'g',
    Consortium = 'c',
};

enum ParamIDs : uint8_t {
    DFIP2201   = 'a',
    DFIP2203   = 'b',
    TokenID    = 'c',
    Economy    = 'e',
    DFIP2206A  = 'f',
    DFIP2206F  = 'g',
    Feature    = 'h',
    Auction    = 'i',
    Foundation = 'j',
    DFIP2211D = 'k',
};

enum OracleIDs : uint8_t {
    Splits = 'a',
};

enum GovernanceIDs : uint8_t {
    Global    = 'a',
    Proposals = 'b',
};

enum EconomyKeys : uint8_t {
    PaybackDFITokens          = 'a',
    PaybackTokens             = 'b',
    DFIP2203Current           = 'c',
    DFIP2203Burned            = 'd',
    DFIP2203Minted            = 'e',
    DFIP2206FCurrent          = 'f',
    DFIP2206FBurned           = 'g',
    DFIP2206FMinted           = 'h',
    DexTokens                 = 'i',
    NegativeInt               = 'j',
    NegativeIntCurrent        = 'k',
    ConsortiumMinted          = 'l',
    ConsortiumMembersMinted   = 'm',
    BatchRoundingExcess       = 'n',  // Extra added to loan amounts on auction creation due to round errors.
    ConsolidatedInterest      = 'o',  // Amount added to loan amounts after auction with no bids.
    PaybackDFITokensPrincipal = 'p',  // Same as PaybackDFITokens but without interest.
    Loans                     = 'q',
};

<<<<<<< HEAD
enum DFIPKeys : uint8_t  {
    Active                  = 'a',
    Premium                 = 'b',
    MinSwap                 = 'c',
    RewardPct               = 'd',
    BlockPeriod             = 'e',
    DUSDInterestBurn        = 'g',
    DUSDLoanBurn            = 'h',
    StartBlock              = 'i',
    GovUnset                = 'j',
    GovFoundation           = 'k',
    MNSetRewardAddress      = 'l',
    MNSetOperatorAddress    = 'm',
    MNSetOwnerAddress       = 'n',
    ConsortiumEnabled       = 'o',
    Members                 = 'p',
    GovernanceEnabled       = 'q',
    CFPPayout               = 'r',
    EmissionUnusedFund      = 's',
    Limit                   = 't',
    LockToken               = 'u',
    WithdrawHeight          = 'v',
=======
enum DFIPKeys : uint8_t {
    Active               = 'a',
    Premium              = 'b',
    MinSwap              = 'c',
    RewardPct            = 'd',
    BlockPeriod          = 'e',
    DUSDInterestBurn     = 'g',
    DUSDLoanBurn         = 'h',
    StartBlock           = 'i',
    GovUnset             = 'j',
    GovFoundation        = 'k',
    MNSetRewardAddress   = 'l',
    MNSetOperatorAddress = 'm',
    MNSetOwnerAddress    = 'n',
    ConsortiumEnabled    = 'o',
    Members              = 'p',
    GovernanceEnabled    = 'q',
    CFPPayout            = 'r',
    EmissionUnusedFund   = 's',
>>>>>>> db24c766
};

enum GovernanceKeys : uint8_t {
    FeeRedistribution       = 'a',
    FeeBurnPct              = 'b',
    CFPFee                  = 'd',
    CFPApprovalThreshold    = 'e',
    VOCFee                  = 'f',
    VOCEmergencyFee         = 'g',
    VOCEmergencyPeriod      = 'h',
    VOCApprovalThreshold    = 'i',
    Quorum                  = 'j',
    VotingPeriod            = 'k',
    VOCEmergencyQuorum      = 'l',
};

enum TokenKeys : uint8_t {
    PaybackDFI            = 'a',
    PaybackDFIFeePCT      = 'b',
    LoanPayback           = 'c',
    LoanPaybackFeePCT     = 'd',
    DexInFeePct           = 'e',
    DexOutFeePct          = 'f',
    DFIP2203Enabled       = 'g',
    FixedIntervalPriceId  = 'h',
    LoanCollateralEnabled = 'i',
    LoanCollateralFactor  = 'j',
    LoanMintingEnabled    = 'k',
    LoanMintingInterest   = 'l',
    Ascendant             = 'm',
    Descendant            = 'n',
    Epitaph               = 'o',
    LoanPaybackCollateral = 'p',
};

enum ConsortiumKeys : uint8_t {
    MemberValues   = 'a',
    MintLimit      = 'b',
    DailyMintLimit = 'c',
};

enum PoolKeys : uint8_t {
    TokenAFeePCT = 'a',
    TokenBFeePCT = 'b',
    TokenAFeeDir = 'c',
    TokenBFeeDir = 'd',
};

struct CDataStructureV0 {
    uint8_t type;
    uint32_t typeId;
    uint32_t key;
    uint32_t keyId;

    ADD_SERIALIZE_METHODS;

    template <typename Stream, typename Operation>
    inline void SerializationOp(Stream &s, Operation ser_action) {
        READWRITE(type);
        READWRITE(typeId);
        READWRITE(VARINT(key));
        if (IsExtendedSize()) {
            READWRITE(keyId);
        } else {
            keyId = 0;
        }
    }

    bool IsExtendedSize() const {
<<<<<<< HEAD
        return (type == AttributeTypes::Token
                && (key == TokenKeys::LoanPayback
                    ||  key == TokenKeys::LoanPaybackFeePCT))
            || (type == AttributeTypes::Param 
                && (key == DFIPKeys::Limit 
                    || key == DFIPKeys::LockToken
                    || key == DFIPKeys::WithdrawHeight));
=======
        return type == AttributeTypes::Token && (key == TokenKeys::LoanPayback || key == TokenKeys::LoanPaybackFeePCT);
>>>>>>> db24c766
    }

    bool operator<(const CDataStructureV0 &o) const {
        return std::tie(type, typeId, key, keyId) < std::tie(o.type, o.typeId, o.key, o.keyId);
    }
};

// for future use
struct CDataStructureV1 {
    ADD_SERIALIZE_METHODS;

    template <typename Stream, typename Operation>
    inline void SerializationOp(Stream &s, Operation ser_action) {}

    bool operator<(const CDataStructureV1 &o) const { return false; }
};

struct CTokenPayback {
    CBalances tokensFee;
    CBalances tokensPayback;

    ADD_SERIALIZE_METHODS;

    template <typename Stream, typename Operation>
    inline void SerializationOp(Stream &s, Operation ser_action) {
        READWRITE(tokensFee);
        READWRITE(tokensPayback);
    }
};

struct CFeeDir {
    uint8_t feeDir;

    ADD_SERIALIZE_METHODS;

    template <typename Stream, typename Operation>
    inline void SerializationOp(Stream &s, Operation ser_action) {
        READWRITE(feeDir);
    }
};

ResVal<CScript> GetFutureSwapContractAddress(const std::string &contract);

struct CDexTokenInfo {
    struct CTokenInfo {
        uint64_t swaps;
        uint64_t feeburn;
        uint64_t commissions;

        ADD_SERIALIZE_METHODS;

        template <typename Stream, typename Operation>
        inline void SerializationOp(Stream &s, Operation ser_action) {
            READWRITE(swaps);
            READWRITE(feeburn);
            READWRITE(commissions);
        }
    };

    CTokenInfo totalTokenA;
    CTokenInfo totalTokenB;

    ADD_SERIALIZE_METHODS;

    template <typename Stream, typename Operation>
    inline void SerializationOp(Stream &s, Operation ser_action) {
        READWRITE(totalTokenA);
        READWRITE(totalTokenB);
    }
};

enum FeeDirValues : uint8_t { Both, In, Out };

struct CConsortiumMember {
    static const uint16_t MAX_CONSORTIUM_MEMBERS_STRING_LENGTH = 512;
    static const uint16_t MIN_CONSORTIUM_MEMBERS_STRING_LENGTH = 3;
    enum Status : uint8_t {
        Active   = 0,
        Disabled = 0x01,
    };

    std::string name;
    CScript ownerAddress;
    std::string backingId;
    CAmount mintLimit;
    CAmount dailyMintLimit;
    uint8_t status;

    ADD_SERIALIZE_METHODS;

    template <typename Stream, typename Operation>
    inline void SerializationOp(Stream &s, Operation ser_action) {
        READWRITE(name);
        READWRITE(ownerAddress);
        READWRITE(backingId);
        READWRITE(mintLimit);
        READWRITE(dailyMintLimit);
        READWRITE(status);
    }
};

struct CConsortiumMinted {
    CAmount minted;
    CAmount burnt;

    ADD_SERIALIZE_METHODS;

    template <typename Stream, typename Operation>
    inline void SerializationOp(Stream &s, Operation ser_action) {
        READWRITE(minted);
        READWRITE(burnt);
    }
};

struct CConsortiumDailyMinted : public CConsortiumMinted {
    std::pair<uint32_t, CAmount> dailyMinted;

    ADD_SERIALIZE_METHODS;

    template <typename Stream, typename Operation>
    inline void SerializationOp(Stream &s, Operation ser_action) {
        READWRITEAS(CConsortiumMinted, *this);
        READWRITE(dailyMinted);
    }
};

using CDexBalances             = std::map<DCT_ID, CDexTokenInfo>;
using OracleSplits             = std::map<uint32_t, int32_t>;
using DescendantValue          = std::pair<uint32_t, int32_t>;
using AscendantValue           = std::pair<uint32_t, std::string>;
using CConsortiumMembers       = std::map<std::string, CConsortiumMember>;
using CConsortiumMembersMinted = std::map<DCT_ID, std::map<std::string, CConsortiumDailyMinted>>;
using CConsortiumGlobalMinted  = std::map<DCT_ID, CConsortiumMinted>;
using CAttributeType           = std::variant<CDataStructureV0, CDataStructureV1>;
using CAttributeValue          = std::variant<bool,
                                     CAmount,
                                     CBalances,
                                     CTokenPayback,
                                     CTokenCurrencyPair,
                                     OracleSplits,
                                     DescendantValue,
                                     AscendantValue,
                                     CFeeDir,
                                     CDexBalances,
                                     std::set<CScript>,
                                     std::set<std::string>,
                                     CConsortiumMembers,
                                     CConsortiumMembersMinted,
                                     CConsortiumGlobalMinted,
                                     int32_t,
                                     uint32_t>;

void TrackNegativeInterest(CCustomCSView &mnview, const CTokenAmount &amount);
void TrackLiveBalances(CCustomCSView &mnview, const CBalances &balances, const uint8_t key);
void TrackDUSDAdd(CCustomCSView &mnview, const CTokenAmount &amount);
void TrackDUSDSub(CCustomCSView &mnview, const CTokenAmount &amount);

enum GovVarsFilter {
    All,
    NoAttributes,
    AttributesOnly,
    PrefixedAttributes,
    LiveAttributes,
    Version2Dot7,
};

class ATTRIBUTES : public GovVariable, public AutoRegistrator<GovVariable, ATTRIBUTES> {
public:
    virtual ~ATTRIBUTES() override {}

    std::string GetName() const override { return TypeName(); }

    bool IsEmpty() const override;
    Res Import(const UniValue &val) override;
    UniValue Export() const override;
    UniValue ExportFiltered(GovVarsFilter filter, const std::string &prefix) const;

    Res Validate(const CCustomCSView &mnview) const override;
    Res Apply(CCustomCSView &mnview, const uint32_t height) override;
    Res Erase(CCustomCSView &mnview, uint32_t height, const std::vector<std::string> &) override;

    static constexpr const char *TypeName() { return "ATTRIBUTES"; }
    static GovVariable *Create() { return new ATTRIBUTES(); }

    template <typename T>
    static void GetIf(std::optional<T> &opt, const CAttributeValue &var) {
        if (auto value = std::get_if<T>(&var)) {
            opt = *value;
        }
    }

    template <typename T>
    static void GetIf(T &val, const CAttributeValue &var) {
        if (auto value = std::get_if<T>(&var)) {
            val = *value;
        }
    }

    template <typename K, typename T>
    [[nodiscard]] T GetValue(const K &key, T value) const {
        static_assert(std::is_convertible_v<K, CAttributeType>);
        auto it = attributes.find(key);
        if (it != attributes.end()) {
            GetIf(value, it->second);
        }
        return value;
    }

    template <typename K, typename T>
    void SetValue(const K &key, T &&value) {
        static_assert(std::is_convertible_v<K, CAttributeType>);
        static_assert(std::is_convertible_v<T, CAttributeValue>);
        changed.insert(key);
        attributes[key] = std::forward<T>(value);
    }

    template <typename K>
    bool EraseKey(const K &key) {
        static_assert(std::is_convertible_v<K, CAttributeType>);
        if (attributes.erase(key)) {
            changed.insert(key);
            return true;
        }
        return false;
    }

    template <typename K>
    [[nodiscard]] bool CheckKey(const K &key) const {
        static_assert(std::is_convertible_v<K, CAttributeType>);
        return attributes.count(key) > 0;
    }

    template <typename C, typename K>
    void ForEach(const C &callback, const K &key) const {
        static_assert(std::is_convertible_v<K, CAttributeType>);
        static_assert(std::is_invocable_r_v<bool, C, K, CAttributeValue>);
        for (auto it = attributes.lower_bound(key); it != attributes.end(); ++it) {
            if (auto attrV0 = std::get_if<K>(&it->first)) {
                if (!std::invoke(callback, *attrV0, it->second)) {
                    break;
                }
            }
        }
    }

    [[nodiscard]] const std::map<CAttributeType, CAttributeValue> &GetAttributesMap() const { return attributes; }

    ADD_OVERRIDE_VECTOR_SERIALIZE_METHODS
    ADD_OVERRIDE_SERIALIZE_METHODS(CDataStream)

    template <typename Stream, typename Operation>
    inline void SerializationOp(Stream &s, Operation ser_action) {
        READWRITE(attributes);
    }

    uint32_t time{0};

    // For formatting in export
    static const std::map<uint8_t, std::string> &displayVersions();
    static const std::map<uint8_t, std::string> &displayTypes();
    static const std::map<uint8_t, std::string> &displayParamsIDs();
    static const std::map<uint8_t, std::string> &displayOracleIDs();
    static const std::map<uint8_t, std::string> &displayConsortiumIDs();
    static const std::map<uint8_t, std::string> &displayGovernanceIDs();
    static const std::map<uint8_t, std::map<uint8_t, std::string>> &displayKeys();

    Res RefundFuturesContracts(CCustomCSView &mnview,
                               const uint32_t height,
                               const uint32_t tokenID = std::numeric_limits<uint32_t>::max());

private:
    friend class CGovView;
    bool futureUpdated{};
    bool futureDUSDUpdated{};
    std::set<uint32_t> tokenSplits{};
    std::set<uint32_t> interestTokens{};
    std::set<CAttributeType> changed;
    std::map<CAttributeType, CAttributeValue> attributes;

    // Defined allowed arguments
    static const std::map<std::string, uint8_t> &allowedVersions();
    static const std::map<std::string, uint8_t> &allowedTypes();
    static const std::map<std::string, uint8_t> &allowedParamIDs();
    static const std::map<std::string, uint8_t> &allowedLocksIDs();
    static const std::map<std::string, uint8_t> &allowedOracleIDs();
    static const std::map<std::string, uint8_t> &allowedConsortiumIDs();
    static const std::map<std::string, uint8_t> &allowedGovernanceIDs();
    static const std::map<uint8_t, std::map<std::string, uint8_t>> &allowedKeys();
    static const std::map<uint8_t, std::map<uint8_t, std::function<ResVal<CAttributeValue>(const std::string &)>>>
        &parseValue();

    Res ProcessVariable(const std::string &key,
                        const std::optional<UniValue> &value,
                        std::function<Res(const CAttributeType &, const CAttributeValue &)> applyVariable);
    Res RefundFuturesDUSD(CCustomCSView &mnview, const uint32_t height);
};

#endif  // DEFI_MASTERNODES_GOVVARIABLES_ATTRIBUTES_H<|MERGE_RESOLUTION|>--- conflicted
+++ resolved
@@ -67,30 +67,6 @@
     Loans                     = 'q',
 };
 
-<<<<<<< HEAD
-enum DFIPKeys : uint8_t  {
-    Active                  = 'a',
-    Premium                 = 'b',
-    MinSwap                 = 'c',
-    RewardPct               = 'd',
-    BlockPeriod             = 'e',
-    DUSDInterestBurn        = 'g',
-    DUSDLoanBurn            = 'h',
-    StartBlock              = 'i',
-    GovUnset                = 'j',
-    GovFoundation           = 'k',
-    MNSetRewardAddress      = 'l',
-    MNSetOperatorAddress    = 'm',
-    MNSetOwnerAddress       = 'n',
-    ConsortiumEnabled       = 'o',
-    Members                 = 'p',
-    GovernanceEnabled       = 'q',
-    CFPPayout               = 'r',
-    EmissionUnusedFund      = 's',
-    Limit                   = 't',
-    LockToken               = 'u',
-    WithdrawHeight          = 'v',
-=======
 enum DFIPKeys : uint8_t {
     Active               = 'a',
     Premium              = 'b',
@@ -110,7 +86,9 @@
     GovernanceEnabled    = 'q',
     CFPPayout            = 'r',
     EmissionUnusedFund   = 's',
->>>>>>> db24c766
+    Limit                = 't',
+    LockToken            = 'u',
+    WithdrawHeight       = 'v',
 };
 
 enum GovernanceKeys : uint8_t {
@@ -180,7 +158,6 @@
     }
 
     bool IsExtendedSize() const {
-<<<<<<< HEAD
         return (type == AttributeTypes::Token
                 && (key == TokenKeys::LoanPayback
                     ||  key == TokenKeys::LoanPaybackFeePCT))
@@ -188,9 +165,6 @@
                 && (key == DFIPKeys::Limit 
                     || key == DFIPKeys::LockToken
                     || key == DFIPKeys::WithdrawHeight));
-=======
-        return type == AttributeTypes::Token && (key == TokenKeys::LoanPayback || key == TokenKeys::LoanPaybackFeePCT);
->>>>>>> db24c766
     }
 
     bool operator<(const CDataStructureV0 &o) const {
