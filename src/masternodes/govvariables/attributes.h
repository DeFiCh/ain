// Copyright (c) 2020 The DeFi Foundation
// Distributed under the MIT software license, see the accompanying
// file LICENSE or http://www.opensource.org/licenses/mit-license.php.

#ifndef DEFI_MASTERNODES_GOVVARIABLES_ATTRIBUTES_H
#define DEFI_MASTERNODES_GOVVARIABLES_ATTRIBUTES_H

#include <amount.h>
#include <masternodes/balances.h>
#include <masternodes/gv.h>
#include <masternodes/oracles.h>

enum VersionTypes : uint8_t {
    v0 = 0,
};

enum AttributeTypes : uint8_t {
    Live      = 'l',
    Oracles   = 'o',
    Param     = 'a',
    Token     = 't',
    Poolpairs = 'p',
    Locks     = 'L',
<<<<<<< HEAD
    Consortium  = 'c',
=======
    Governance= 'g'
>>>>>>> 7e8befc1
};

enum ParamIDs : uint8_t  {
    DFIP2201  = 'a',
    DFIP2203  = 'b',
    TokenID   = 'c',
    Economy   = 'e',
    DFIP2206A = 'f',
    DFIP2206F = 'g',
    Feature   = 'h',
    Auction   = 'i',
    Foundation = 'j',
};

enum OracleIDs : uint8_t  {
    Splits    = 'a',
};

enum GovernanceIDs : uint8_t  {
    Global    = 'a',
    Proposals = 'b',
};

enum EconomyKeys : uint8_t {
    PaybackDFITokens   = 'a',
    PaybackTokens      = 'b',
    DFIP2203Current    = 'c',
    DFIP2203Burned     = 'd',
    DFIP2203Minted     = 'e',
    DFIP2206FCurrent   = 'f',
    DFIP2206FBurned    = 'g',
    DFIP2206FMinted    = 'h',
    DexTokens          = 'i',
    NegativeInt        = 'j',
    NegativeIntCurrent = 'k',
    ConsortiumMinted        = 'l',
    ConsortiumMembersMinted = 'm',
    BatchRoundingExcess = 'n', // Extra added to loan amounts on auction creation due to round errors.
    ConsolidatedInterest = 'o', // Amount added to loan amounts after auction with no bids.
    PaybackDFITokensPrincipal = 'p', // Same as PaybackDFITokens but without interest.
    Loans              = 'q',
};

enum DFIPKeys : uint8_t  {
    Active                  = 'a',
    Premium                 = 'b',
    MinSwap                 = 'c',
    RewardPct               = 'd',
    BlockPeriod             = 'e',
    DUSDInterestBurn        = 'g',
    DUSDLoanBurn            = 'h',
    StartBlock              = 'i',
    GovUnset                = 'j',
    GovFoundation           = 'k',
    MNSetRewardAddress      = 'l',
    MNSetOperatorAddress    = 'm',
    MNSetOwnerAddress       = 'n',
<<<<<<< HEAD
    ConsortiumEnabled       = 'o',
    Members                 = 'p',
=======
    GovernanceEnabled       = 'o',
    Members                 = 'p',
};

enum GovernanceKeys : uint8_t  {
    FeeRedistribution       = 'a',
    FeeBurnPct              = 'b',
    CFPPayout               = 'c',
    CFPFee                  = 'd',
    CFPMajority             = 'e',
    VOCFee                  = 'f',
    VOCEmergencyFee         = 'g',
    VOCEmergencyPeriod      = 'h',
    VOCMajority             = 'i',
    MinVoters               = 'j',
    VotingPeriod            = 'k',
    VOCEmergencyQuorum      = 'l',
>>>>>>> 7e8befc1
};

enum TokenKeys : uint8_t  {
    PaybackDFI                = 'a',
    PaybackDFIFeePCT          = 'b',
    LoanPayback               = 'c',
    LoanPaybackFeePCT         = 'd',
    DexInFeePct               = 'e',
    DexOutFeePct              = 'f',
    DFIP2203Enabled           = 'g',
    FixedIntervalPriceId      = 'h',
    LoanCollateralEnabled     = 'i',
    LoanCollateralFactor      = 'j',
    LoanMintingEnabled        = 'k',
    LoanMintingInterest       = 'l',
    Ascendant                 = 'm',
    Descendant                = 'n',
    Epitaph                   = 'o',
    LoanPaybackCollateral     = 'p',
};

enum ConsortiumKeys : uint8_t  {
    Members               = 'a',
    MintLimit             = 'b',
    DailyMintLimit        = 'c',
};

enum PoolKeys : uint8_t {
    TokenAFeePCT = 'a',
    TokenBFeePCT = 'b',
    TokenAFeeDir = 'c',
    TokenBFeeDir = 'd',
};

struct CDataStructureV0 {
    uint8_t  type;
    uint32_t typeId;
    uint32_t key;
    uint32_t keyId;

    ADD_SERIALIZE_METHODS;

    template <typename Stream, typename Operation>
    inline void SerializationOp(Stream& s, Operation ser_action) {
        READWRITE(type);
        READWRITE(typeId);
        READWRITE(VARINT(key));
        if (IsExtendedSize()) {
            READWRITE(keyId);
        } else {
            keyId = 0;
        }
    }

    bool IsExtendedSize() const {
        return type == AttributeTypes::Token
            && (key == TokenKeys::LoanPayback
            ||  key == TokenKeys::LoanPaybackFeePCT);
    }

    bool operator<(const CDataStructureV0& o) const {
        return std::tie(type, typeId, key, keyId) < std::tie(o.type, o.typeId, o.key, o.keyId);
    }
};

// for future use
struct CDataStructureV1 {
    ADD_SERIALIZE_METHODS;

    template <typename Stream, typename Operation>
    inline void SerializationOp(Stream& s, Operation ser_action) {}

     bool operator<(const CDataStructureV1& o) const { return false; }
};

struct CTokenPayback {
    CBalances tokensFee;
    CBalances tokensPayback;

    ADD_SERIALIZE_METHODS;

    template <typename Stream, typename Operation>
    inline void SerializationOp(Stream& s, Operation ser_action) {
        READWRITE(tokensFee);
        READWRITE(tokensPayback);
    }
};

struct CFeeDir {
    uint8_t feeDir;

    ADD_SERIALIZE_METHODS;

    template <typename Stream, typename Operation>
    inline void SerializationOp(Stream& s, Operation ser_action) {
        READWRITE(feeDir);
    }
};

ResVal<CScript> GetFutureSwapContractAddress(const std::string& contract);

struct CDexTokenInfo {
    struct CTokenInfo {
        uint64_t swaps;
        uint64_t feeburn;
        uint64_t commissions;

        ADD_SERIALIZE_METHODS;

        template <typename Stream, typename Operation>
        inline void SerializationOp(Stream& s, Operation ser_action) {
            READWRITE(swaps);
            READWRITE(feeburn);
            READWRITE(commissions);
        }
    };

    CTokenInfo totalTokenA;
    CTokenInfo totalTokenB;

    ADD_SERIALIZE_METHODS;

    template <typename Stream, typename Operation>
    inline void SerializationOp(Stream& s, Operation ser_action) {
        READWRITE(totalTokenA);
        READWRITE(totalTokenB);
    }
};

enum FeeDirValues : uint8_t {
    Both,
    In,
    Out
};

struct CConsortiumMember
{
    static const uint16_t MAX_CONSORTIUM_MEMBERS_STRING_LENGTH = 512;
    static const uint16_t MIN_CONSORTIUM_MEMBERS_STRING_LENGTH = 3;
    enum Status : uint8_t
    {
        Active = 0,
        Disabled = 0x01,
    };

    std::string name;
    CScript ownerAddress;
    std::string backingId;
    CAmount mintLimit;
    CAmount dailyMintLimit;
    uint8_t status;

    ADD_SERIALIZE_METHODS;

    template <typename Stream, typename Operation>
    inline void SerializationOp(Stream& s, Operation ser_action) {
        READWRITE(name);
        READWRITE(ownerAddress);
        READWRITE(backingId);
        READWRITE(mintLimit);
        READWRITE(dailyMintLimit);
        READWRITE(status);
    }
};

struct CConsortiumMinted
{
    CAmount minted;
    CAmount burnt;

    ADD_SERIALIZE_METHODS;

    template <typename Stream, typename Operation>
    inline void SerializationOp(Stream& s, Operation ser_action) {
        READWRITE(minted);
        READWRITE(burnt);
    }
};

struct CConsortiumDailyMinted : public CConsortiumMinted
{
    std::pair<uint32_t, CAmount> dailyMinted;

    ADD_SERIALIZE_METHODS;

    template <typename Stream, typename Operation>
    inline void SerializationOp(Stream& s, Operation ser_action) {
        READWRITEAS(CConsortiumMinted, *this);
        READWRITE(dailyMinted);
    }
};

using CDexBalances = std::map<DCT_ID, CDexTokenInfo>;
using OracleSplits = std::map<uint32_t, int32_t>;
using DescendantValue = std::pair<uint32_t, int32_t>;
<<<<<<< HEAD
using AscendantValue = std::pair<uint32_t, std::string>;
using CConsortiumMembers = std::map<std::string, CConsortiumMember>;
using CConsortiumMembersMinted = std::map<DCT_ID, std::map<std::string, CConsortiumDailyMinted>>;
using CConsortiumGlobalMinted = std::map<DCT_ID, CConsortiumMinted>;
using CAttributeType = std::variant<CDataStructureV0, CDataStructureV1>;
using CAttributeValue = std::variant<bool, CAmount, CBalances, CTokenPayback, CTokenCurrencyPair, OracleSplits, DescendantValue, AscendantValue,
                         CFeeDir, CDexBalances, std::set<CScript>, std::set<std::string>, CConsortiumMembers, CConsortiumMembersMinted, CConsortiumGlobalMinted>;
=======
using AscendantValue  = std::pair<uint32_t, std::string>;
using CAttributeType  = std::variant<CDataStructureV0, CDataStructureV1>;
using CAttributeValue = std::variant<bool, CAmount, CBalances, CTokenPayback, CTokenCurrencyPair, OracleSplits, DescendantValue, AscendantValue, CFeeDir, CDexBalances, int32_t, uint32_t, std::set<CScript>, std::set<std::string>>;

>>>>>>> 7e8befc1

void TrackNegativeInterest(CCustomCSView& mnview, const CTokenAmount& amount);
void TrackLiveBalances(CCustomCSView& mnview, const CBalances& balances, const uint8_t key);
void TrackDUSDAdd(CCustomCSView& mnview, const CTokenAmount& amount);
void TrackDUSDSub(CCustomCSView& mnview, const CTokenAmount& amount);

enum GovVarsFilter {
    All,
    NoAttributes,
    AttributesOnly,
    PrefixedAttributes,
    LiveAttributes,
    Version2Dot7,
};

class ATTRIBUTES : public GovVariable, public AutoRegistrator<GovVariable, ATTRIBUTES>
{
public:
    virtual ~ATTRIBUTES() override {}

    std::string GetName() const override {
        return TypeName();
    }

    bool IsEmpty() const override;
    Res Import(UniValue const &val) override;
    UniValue Export() const override;
    UniValue ExportFiltered(GovVarsFilter filter, const std::string &prefix) const;

    Res Validate(CCustomCSView const& mnview) const override;
    Res Apply(CCustomCSView &mnview, const uint32_t height) override;
    Res Erase(CCustomCSView& mnview, uint32_t height, std::vector<std::string> const &) override;

    static constexpr char const * TypeName() { return "ATTRIBUTES"; }
    static GovVariable * Create() { return new ATTRIBUTES(); }

    template<typename T>
    static void GetIf(std::optional<T>& opt, const CAttributeValue& var) {
        if (auto value = std::get_if<T>(&var)) {
            opt = *value;
        }
    }

    template<typename T>
    static void GetIf(T& val, const CAttributeValue& var) {
        if (auto value = std::get_if<T>(&var)) {
            val = *value;
        }
    }

    template<typename K, typename T>
    [[nodiscard]] T GetValue(const K& key, T value) const {
        static_assert(std::is_convertible_v<K, CAttributeType>);
        auto it = attributes.find(key);
        if (it != attributes.end()) {
            GetIf(value, it->second);
        }
        return value;
    }

    template<typename K, typename T>
    void SetValue(const K& key, T&& value) {
        static_assert(std::is_convertible_v<K, CAttributeType>);
        static_assert(std::is_convertible_v<T, CAttributeValue>);
        changed.insert(key);
        attributes[key] = std::forward<T>(value);
    }

    template<typename K>
    bool EraseKey(const K& key) {
        static_assert(std::is_convertible_v<K, CAttributeType>);
        if (attributes.erase(key)) {
            changed.insert(key);
            return true;
        }
        return false;
    }

    template<typename K>
    [[nodiscard]] bool CheckKey(const K& key) const {
        static_assert(std::is_convertible_v<K, CAttributeType>);
        return attributes.count(key) > 0;
    }

    template<typename C, typename K>
    void ForEach(const C& callback, const K& key) const {
        static_assert(std::is_convertible_v<K, CAttributeType>);
        static_assert(std::is_invocable_r_v<bool, C, K, CAttributeValue>);
        for (auto it = attributes.lower_bound(key); it != attributes.end(); ++it) {
            if (auto attrV0 = std::get_if<K>(&it->first)) {
                if (!std::invoke(callback, *attrV0, it->second)) {
                    break;
                }
            }
        }
    }

    [[nodiscard]] const std::map<CAttributeType, CAttributeValue>& GetAttributesMap() const {
        return attributes;
    }

    ADD_OVERRIDE_VECTOR_SERIALIZE_METHODS
    ADD_OVERRIDE_SERIALIZE_METHODS(CDataStream)

    template <typename Stream, typename Operation>
    inline void SerializationOp(Stream& s, Operation ser_action) {
        READWRITE(attributes);
    }


    uint32_t time{0};

    // For formatting in export
    static const std::map<uint8_t, std::string>& displayVersions();
    static const std::map<uint8_t, std::string>& displayTypes();
    static const std::map<uint8_t, std::string>& displayParamsIDs();
    static const std::map<uint8_t, std::string>& displayOracleIDs();
<<<<<<< HEAD
    static const std::map<uint8_t, std::string>& displayConsortiumIDs();
=======
    static const std::map<uint8_t, std::string>& displayGovernanceIDs();
>>>>>>> 7e8befc1
    static const std::map<uint8_t, std::map<uint8_t, std::string>>& displayKeys();

    Res RefundFuturesContracts(CCustomCSView &mnview, const uint32_t height, const uint32_t tokenID = std::numeric_limits<uint32_t>::max());

private:
    friend class CGovView;
    bool futureUpdated{};
    bool futureDUSDUpdated{};
    std::set<uint32_t> tokenSplits{};
    std::set<uint32_t> interestTokens{};
    std::set<CAttributeType> changed;
    std::map<CAttributeType, CAttributeValue> attributes;

    // Defined allowed arguments
    static const std::map<std::string, uint8_t>& allowedVersions();
    static const std::map<std::string, uint8_t>& allowedTypes();
    static const std::map<std::string, uint8_t>& allowedParamIDs();
    static const std::map<std::string, uint8_t>& allowedLocksIDs();
    static const std::map<std::string, uint8_t>& allowedOracleIDs();
<<<<<<< HEAD
    static const std::map<std::string, uint8_t>& allowedConsortiumIDs();
=======
    static const std::map<std::string, uint8_t>& allowedGovernanceIDs();
>>>>>>> 7e8befc1
    static const std::map<uint8_t, std::map<std::string, uint8_t>>& allowedKeys();
    static const std::map<uint8_t, std::map<uint8_t,
            std::function<ResVal<CAttributeValue>(const std::string&)>>>& parseValue();

    Res ProcessVariable(const std::string& key, std::optional<std::string> value,
                        std::function<Res(const CAttributeType&, const CAttributeValue&)> applyVariable);
    Res RefundFuturesDUSD(CCustomCSView &mnview, const uint32_t height);
};

#endif // DEFI_MASTERNODES_GOVVARIABLES_ATTRIBUTES_H<|MERGE_RESOLUTION|>--- conflicted
+++ resolved
@@ -21,11 +21,8 @@
     Token     = 't',
     Poolpairs = 'p',
     Locks     = 'L',
-<<<<<<< HEAD
-    Consortium  = 'c',
-=======
-    Governance= 'g'
->>>>>>> 7e8befc1
+    Governance= 'g',
+    Consortium = 'c',
 };
 
 enum ParamIDs : uint8_t  {
@@ -83,12 +80,9 @@
     MNSetRewardAddress      = 'l',
     MNSetOperatorAddress    = 'm',
     MNSetOwnerAddress       = 'n',
-<<<<<<< HEAD
     ConsortiumEnabled       = 'o',
     Members                 = 'p',
-=======
-    GovernanceEnabled       = 'o',
-    Members                 = 'p',
+    GovernanceEnabled       = 'q',
 };
 
 enum GovernanceKeys : uint8_t  {
@@ -104,7 +98,6 @@
     MinVoters               = 'j',
     VotingPeriod            = 'k',
     VOCEmergencyQuorum      = 'l',
->>>>>>> 7e8befc1
 };
 
 enum TokenKeys : uint8_t  {
@@ -127,7 +120,7 @@
 };
 
 enum ConsortiumKeys : uint8_t  {
-    Members               = 'a',
+    MemberValues          = 'a',
     MintLimit             = 'b',
     DailyMintLimit        = 'c',
 };
@@ -300,20 +293,15 @@
 using CDexBalances = std::map<DCT_ID, CDexTokenInfo>;
 using OracleSplits = std::map<uint32_t, int32_t>;
 using DescendantValue = std::pair<uint32_t, int32_t>;
-<<<<<<< HEAD
 using AscendantValue = std::pair<uint32_t, std::string>;
 using CConsortiumMembers = std::map<std::string, CConsortiumMember>;
 using CConsortiumMembersMinted = std::map<DCT_ID, std::map<std::string, CConsortiumDailyMinted>>;
 using CConsortiumGlobalMinted = std::map<DCT_ID, CConsortiumMinted>;
 using CAttributeType = std::variant<CDataStructureV0, CDataStructureV1>;
 using CAttributeValue = std::variant<bool, CAmount, CBalances, CTokenPayback, CTokenCurrencyPair, OracleSplits, DescendantValue, AscendantValue,
-                         CFeeDir, CDexBalances, std::set<CScript>, std::set<std::string>, CConsortiumMembers, CConsortiumMembersMinted, CConsortiumGlobalMinted>;
-=======
-using AscendantValue  = std::pair<uint32_t, std::string>;
-using CAttributeType  = std::variant<CDataStructureV0, CDataStructureV1>;
-using CAttributeValue = std::variant<bool, CAmount, CBalances, CTokenPayback, CTokenCurrencyPair, OracleSplits, DescendantValue, AscendantValue, CFeeDir, CDexBalances, int32_t, uint32_t, std::set<CScript>, std::set<std::string>>;
-
->>>>>>> 7e8befc1
+                         CFeeDir, CDexBalances, std::set<CScript>, std::set<std::string>, CConsortiumMembers, CConsortiumMembersMinted, CConsortiumGlobalMinted,
+                         int32_t, uint32_t>;
+
 
 void TrackNegativeInterest(CCustomCSView& mnview, const CTokenAmount& amount);
 void TrackLiveBalances(CCustomCSView& mnview, const CBalances& balances, const uint8_t key);
@@ -431,11 +419,8 @@
     static const std::map<uint8_t, std::string>& displayTypes();
     static const std::map<uint8_t, std::string>& displayParamsIDs();
     static const std::map<uint8_t, std::string>& displayOracleIDs();
-<<<<<<< HEAD
     static const std::map<uint8_t, std::string>& displayConsortiumIDs();
-=======
     static const std::map<uint8_t, std::string>& displayGovernanceIDs();
->>>>>>> 7e8befc1
     static const std::map<uint8_t, std::map<uint8_t, std::string>>& displayKeys();
 
     Res RefundFuturesContracts(CCustomCSView &mnview, const uint32_t height, const uint32_t tokenID = std::numeric_limits<uint32_t>::max());
@@ -455,11 +440,8 @@
     static const std::map<std::string, uint8_t>& allowedParamIDs();
     static const std::map<std::string, uint8_t>& allowedLocksIDs();
     static const std::map<std::string, uint8_t>& allowedOracleIDs();
-<<<<<<< HEAD
     static const std::map<std::string, uint8_t>& allowedConsortiumIDs();
-=======
     static const std::map<std::string, uint8_t>& allowedGovernanceIDs();
->>>>>>> 7e8befc1
     static const std::map<uint8_t, std::map<std::string, uint8_t>>& allowedKeys();
     static const std::map<uint8_t, std::map<uint8_t,
             std::function<ResVal<CAttributeValue>(const std::string&)>>>& parseValue();
