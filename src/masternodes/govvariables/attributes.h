--- conflicted
+++ resolved
@@ -85,12 +85,9 @@
     Members                 = 'p',
     GovernanceEnabled       = 'q',
     CFPPayout               = 'r',
-<<<<<<< HEAD
-    LOCK_12_Limit           = 's',
-    LOCK_24_Limit           = 't',
-=======
-    EmissionUnusedFund          = 's',
->>>>>>> ff03e48d
+    EmissionUnusedFund      = 's',
+    LOCK_12_Limit           = 't',
+    LOCK_24_Limit           = 'u',
 };
 
 enum GovernanceKeys : uint8_t  {
