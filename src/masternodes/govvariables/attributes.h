// Copyright (c) 2020 The DeFi Foundation
// Distributed under the MIT software license, see the accompanying
// file LICENSE or http://www.opensource.org/licenses/mit-license.php.

#ifndef DEFI_MASTERNODES_GOVVARIABLES_ATTRIBUTES_H
#define DEFI_MASTERNODES_GOVVARIABLES_ATTRIBUTES_H

#include <amount.h>
#include <masternodes/balances.h>
#include <masternodes/gv.h>
#include <masternodes/oracles.h>

enum VersionTypes : uint8_t {
    v0 = 0,
};

enum AttributeTypes : uint8_t {
    Live      = 'l',
    Oracles   = 'o',
    Param     = 'a',
    Token     = 't',
    Poolpairs = 'p',
    Locks     = 'L',
};

enum ParamIDs : uint8_t  {
    DFIP2201  = 'a',
    DFIP2203  = 'b',
    TokenID   = 'c',
    Economy   = 'e',
    DFIP2206A = 'f',
    DFIP2206F = 'g',
    Feature   = 'h',
};

enum OracleIDs : uint8_t  {
    Splits    = 'a',
};

enum EconomyKeys : uint8_t {
    PaybackDFITokens   = 'a',
    PaybackTokens      = 'b',
    DFIP2203Current    = 'c',
    DFIP2203Burned     = 'd',
    DFIP2203Minted     = 'e',
    DFIP2206FCurrent   = 'f',
    DFIP2206FBurned    = 'g',
    DFIP2206FMinted    = 'h',
    DexTokens          = 'i',
    NegativeInt        = 'j',
    NegativeIntCurrent = 'k',
};

enum DFIPKeys : uint8_t  {
    Active                  = 'a',
    Premium                 = 'b',
    MinSwap                 = 'c',
    RewardPct               = 'd',
    BlockPeriod             = 'e',
    DUSDInterestBurn        = 'g',
    DUSDLoanBurn            = 'h',
    StartBlock              = 'i',
    GovUnset                = 'j',
<<<<<<< HEAD
=======
    GovFoundation           = 'k',
    MNSetRewardAddress      = 'l',
    MNSetOperatorAddress    = 'm',
    MNSetOwnerAddress       = 'n',
>>>>>>> 94e6b978
};

enum TokenKeys : uint8_t  {
    PaybackDFI                = 'a',
    PaybackDFIFeePCT          = 'b',
    LoanPayback               = 'c',
    LoanPaybackFeePCT         = 'd',
    DexInFeePct               = 'e',
    DexOutFeePct              = 'f',
    DFIP2203Enabled           = 'g',
    FixedIntervalPriceId      = 'h',
    LoanCollateralEnabled     = 'i',
    LoanCollateralFactor      = 'j',
    LoanMintingEnabled        = 'k',
    LoanMintingInterest       = 'l',
    Ascendant                 = 'm',
    Descendant                = 'n',
    Epitaph                   = 'o',
    LoanPaybackCollateral     = 'p',
};

enum PoolKeys : uint8_t {
    TokenAFeePCT = 'a',
    TokenBFeePCT = 'b',
    TokenAFeeDir = 'c',
    TokenBFeeDir = 'd',
};

struct CDataStructureV0 {
    uint8_t  type;
    uint32_t typeId;
    uint32_t key;
    uint32_t keyId;

    ADD_SERIALIZE_METHODS;

    template <typename Stream, typename Operation>
    inline void SerializationOp(Stream& s, Operation ser_action) {
        READWRITE(type);
        READWRITE(typeId);
        READWRITE(VARINT(key));
        if (IsExtendedSize()) {
            READWRITE(keyId);
        } else {
            keyId = 0;
        }
    }

    bool IsExtendedSize() const {
        return type == AttributeTypes::Token
            && (key == TokenKeys::LoanPayback
            ||  key == TokenKeys::LoanPaybackFeePCT);
    }

    bool operator<(const CDataStructureV0& o) const {
        return std::tie(type, typeId, key, keyId) < std::tie(o.type, o.typeId, o.key, o.keyId);
    }
};

// for future use
struct CDataStructureV1 {
    ADD_SERIALIZE_METHODS;

    template <typename Stream, typename Operation>
    inline void SerializationOp(Stream& s, Operation ser_action) {}

     bool operator<(const CDataStructureV1& o) const { return false; }
};

struct CTokenPayback {
    CBalances tokensFee;
    CBalances tokensPayback;

    ADD_SERIALIZE_METHODS;

    template <typename Stream, typename Operation>
    inline void SerializationOp(Stream& s, Operation ser_action) {
        READWRITE(tokensFee);
        READWRITE(tokensPayback);
    }
};

struct CFeeDir {
    uint8_t feeDir;

    ADD_SERIALIZE_METHODS;

    template <typename Stream, typename Operation>
    inline void SerializationOp(Stream& s, Operation ser_action) {
        READWRITE(feeDir);
    }
};

ResVal<CScript> GetFutureSwapContractAddress(const std::string& contract);

struct CDexTokenInfo {
    struct CTokenInfo {
        uint64_t swaps;
        uint64_t feeburn;
        uint64_t commissions;

        ADD_SERIALIZE_METHODS;

        template <typename Stream, typename Operation>
        inline void SerializationOp(Stream& s, Operation ser_action) {
            READWRITE(swaps);
            READWRITE(feeburn);
            READWRITE(commissions);
        }
    };

    CTokenInfo totalTokenA;
    CTokenInfo totalTokenB;

    ADD_SERIALIZE_METHODS;

    template <typename Stream, typename Operation>
    inline void SerializationOp(Stream& s, Operation ser_action) {
        READWRITE(totalTokenA);
        READWRITE(totalTokenB);
    }
};

enum FeeDirValues : uint8_t {
    Both,
    In,
    Out
};

using CDexBalances    = std::map<DCT_ID, CDexTokenInfo>;
using OracleSplits    = std::map<uint32_t, int32_t>;
using DescendantValue = std::pair<uint32_t, int32_t>;
using AscendantValue  = std::pair<uint32_t, std::string>;
using CAttributeType  = std::variant<CDataStructureV0, CDataStructureV1>;
using CAttributeValue = std::variant<bool, CAmount, CBalances, CTokenPayback, CTokenCurrencyPair, OracleSplits, DescendantValue, AscendantValue, CFeeDir, CDexBalances>;

void TrackNegativeInterest(CCustomCSView& mnview, const CTokenAmount& amount);

enum GovVarsFilter {
    All,
    NoAttributes,
    AttributesOnly,
    PrefixedAttributes,
    LiveAttributes,
    Version2Dot7,
};

class ATTRIBUTES : public GovVariable, public AutoRegistrator<GovVariable, ATTRIBUTES>
{
public:
    virtual ~ATTRIBUTES() override {}

    std::string GetName() const override {
        return TypeName();
    }

    bool IsEmpty() const override;
    Res Import(UniValue const &val) override;
    UniValue Export() const override;
    UniValue ExportFiltered(GovVarsFilter filter, const std::string &prefix) const;

    Res Validate(CCustomCSView const& mnview) const override;
    Res Apply(CCustomCSView &mnview, const uint32_t height) override;
    Res Erase(CCustomCSView& mnview, uint32_t height, std::vector<std::string> const &) override;

    static constexpr char const * TypeName() { return "ATTRIBUTES"; }
    static GovVariable * Create() { return new ATTRIBUTES(); }

    template<typename T>
    static void GetIf(std::optional<T>& opt, const CAttributeValue& var) {
        if (auto value = std::get_if<T>(&var)) {
            opt = *value;
        }
    }

    template<typename T>
    static void GetIf(T& val, const CAttributeValue& var) {
        if (auto value = std::get_if<T>(&var)) {
            val = *value;
        }
    }

    template<typename K, typename T>
    [[nodiscard]] T GetValue(const K& key, T value) const {
        static_assert(std::is_convertible_v<K, CAttributeType>);
        auto it = attributes.find(key);
        if (it != attributes.end()) {
            GetIf(value, it->second);
        }
        return value;
    }

    template<typename K, typename T>
    void SetValue(const K& key, T&& value) {
        static_assert(std::is_convertible_v<K, CAttributeType>);
        static_assert(std::is_convertible_v<T, CAttributeValue>);
        changed.insert(key);
        attributes[key] = std::forward<T>(value);
    }

    template<typename K>
    bool EraseKey(const K& key) {
        static_assert(std::is_convertible_v<K, CAttributeType>);
        if (attributes.erase(key)) {
            changed.insert(key);
            return true;
        }
        return false;
    }

    template<typename K>
    [[nodiscard]] bool CheckKey(const K& key) const {
        static_assert(std::is_convertible_v<K, CAttributeType>);
        return attributes.count(key) > 0;
    }

    template<typename C, typename K>
    void ForEach(const C& callback, const K& key) const {
        static_assert(std::is_convertible_v<K, CAttributeType>);
        static_assert(std::is_invocable_r_v<bool, C, K, CAttributeValue>);
        for (auto it = attributes.lower_bound(key); it != attributes.end(); ++it) {
            if (auto attrV0 = std::get_if<K>(&it->first)) {
                if (!std::invoke(callback, *attrV0, it->second)) {
                    break;
                }
            }
        }
    }

    [[nodiscard]] const std::map<CAttributeType, CAttributeValue>& GetAttributesMap() const {
        return attributes;
    }

    ADD_OVERRIDE_VECTOR_SERIALIZE_METHODS
    ADD_OVERRIDE_SERIALIZE_METHODS(CDataStream)

    template <typename Stream, typename Operation>
    inline void SerializationOp(Stream& s, Operation ser_action) {
        READWRITE(attributes);
    }


    uint32_t time{0};

    // For formatting in export
    static const std::map<uint8_t, std::string>& displayVersions();
    static const std::map<uint8_t, std::string>& displayTypes();
    static const std::map<uint8_t, std::string>& displayParamsIDs();
    static const std::map<uint8_t, std::string>& displayOracleIDs();
    static const std::map<uint8_t, std::map<uint8_t, std::string>>& displayKeys();

    Res RefundFuturesContracts(CCustomCSView &mnview, const uint32_t height, const uint32_t tokenID = std::numeric_limits<uint32_t>::max());

private:
    friend class CGovView;
    bool futureUpdated{};
    bool futureDUSDUpdated{};
    std::set<uint32_t> tokenSplits{};
    std::set<uint32_t> interestTokens{};
    std::set<CAttributeType> changed;
    std::map<CAttributeType, CAttributeValue> attributes;

    // Defined allowed arguments
    static const std::map<std::string, uint8_t>& allowedVersions();
    static const std::map<std::string, uint8_t>& allowedTypes();
    static const std::map<std::string, uint8_t>& allowedParamIDs();
    static const std::map<std::string, uint8_t>& allowedLocksIDs();
    static const std::map<std::string, uint8_t>& allowedOracleIDs();
    static const std::map<uint8_t, std::map<std::string, uint8_t>>& allowedKeys();
    static const std::map<uint8_t, std::map<uint8_t,
            std::function<ResVal<CAttributeValue>(const std::string&)>>>& parseValue();

    Res ProcessVariable(const std::string& key, std::optional<std::string> value,
                        std::function<Res(const CAttributeType&, const CAttributeValue&)> applyVariable);
    Res RefundFuturesDUSD(CCustomCSView &mnview, const uint32_t height);
};

#endif // DEFI_MASTERNODES_GOVVARIABLES_ATTRIBUTES_H<|MERGE_RESOLUTION|>--- conflicted
+++ resolved
@@ -61,13 +61,10 @@
     DUSDLoanBurn            = 'h',
     StartBlock              = 'i',
     GovUnset                = 'j',
-<<<<<<< HEAD
-=======
     GovFoundation           = 'k',
     MNSetRewardAddress      = 'l',
     MNSetOperatorAddress    = 'm',
     MNSetOwnerAddress       = 'n',
->>>>>>> 94e6b978
 };
 
 enum TokenKeys : uint8_t  {
