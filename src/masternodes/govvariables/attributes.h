--- conflicted
+++ resolved
@@ -86,13 +86,10 @@
     GovernanceEnabled    = 'q',
     CFPPayout            = 'r',
     EmissionUnusedFund   = 's',
-<<<<<<< HEAD
-    Limit                = 't',
-    LockToken            = 'u',
-    WithdrawHeight       = 'v',
-=======
     MintTokens           = 't',
->>>>>>> 76fb221b
+    Limit                = 'u',
+    LockToken            = 'v',
+    WithdrawHeight       = 'w',
 };
 
 enum GovernanceKeys : uint8_t {
