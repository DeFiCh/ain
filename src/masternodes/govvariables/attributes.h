// Copyright (c) 2020 The DeFi Foundation
// Distributed under the MIT software license, see the accompanying
// file LICENSE or http://www.opensource.org/licenses/mit-license.php.

#ifndef DEFI_MASTERNODES_GOVVARIABLES_ATTRIBUTES_H
#define DEFI_MASTERNODES_GOVVARIABLES_ATTRIBUTES_H

#include <amount.h>
#include <masternodes/balances.h>
#include <masternodes/gv.h>
#include <masternodes/oracles.h>

enum VersionTypes : uint8_t {
    v0 = 0,
};

enum AttributeTypes : uint8_t {
    Live       = 'l',
    Oracles    = 'o',
    Param      = 'a',
    Token      = 't',
    Poolpairs  = 'p',
    Locks      = 'L',
    Governance = 'g',
    Consortium = 'c',
};

enum ParamIDs : uint8_t {
    DFIP2201   = 'a',
    DFIP2203   = 'b',
    TokenID    = 'c',
    Economy    = 'e',
    DFIP2206A  = 'f',
    DFIP2206F  = 'g',
    Feature    = 'h',
    Auction    = 'i',
    Foundation = 'j',
};

enum OracleIDs : uint8_t {
    Splits = 'a',
};

enum GovernanceIDs : uint8_t {
    Global    = 'a',
    Proposals = 'b',
};

enum EconomyKeys : uint8_t {
    PaybackDFITokens          = 'a',
    PaybackTokens             = 'b',
    DFIP2203Current           = 'c',
    DFIP2203Burned            = 'd',
    DFIP2203Minted            = 'e',
    DFIP2206FCurrent          = 'f',
    DFIP2206FBurned           = 'g',
    DFIP2206FMinted           = 'h',
    DexTokens                 = 'i',
    NegativeInt               = 'j',
    NegativeIntCurrent        = 'k',
    ConsortiumMinted          = 'l',
    ConsortiumMembersMinted   = 'm',
    BatchRoundingExcess       = 'n',  // Extra added to loan amounts on auction creation due to round errors.
    ConsolidatedInterest      = 'o',  // Amount added to loan amounts after auction with no bids.
    PaybackDFITokensPrincipal = 'p',  // Same as PaybackDFITokens but without interest.
    Loans                     = 'q',
};

enum DFIPKeys : uint8_t {
    Active               = 'a',
    Premium              = 'b',
    MinSwap              = 'c',
    RewardPct            = 'd',
    BlockPeriod          = 'e',
    DUSDInterestBurn     = 'g',
    DUSDLoanBurn         = 'h',
    StartBlock           = 'i',
    GovUnset             = 'j',
    GovFoundation        = 'k',
    MNSetRewardAddress   = 'l',
    MNSetOperatorAddress = 'm',
    MNSetOwnerAddress    = 'n',
    ConsortiumEnabled    = 'o',
    Members              = 'p',
    GovernanceEnabled    = 'q',
    CFPPayout            = 'r',
    EmissionUnusedFund   = 's',
    MintTokens           = 't',
    EVMEnabled           = 'u',
<<<<<<< HEAD
    AllowDUSDLoops       = 'v',
=======
    ICXEnabled           = 'v',
>>>>>>> 7c9f749f
};

enum GovernanceKeys : uint8_t {
    FeeRedistribution       = 'a',
    FeeBurnPct              = 'b',
    CFPFee                  = 'd',
    CFPApprovalThreshold    = 'e',
    VOCFee                  = 'f',
    VOCEmergencyFee         = 'g',
    VOCEmergencyPeriod      = 'h',
    VOCApprovalThreshold    = 'i',
    Quorum                  = 'j',
    VotingPeriod            = 'k',
    VOCEmergencyQuorum      = 'l',
    CFPMaxCycles            = 'm',
};

enum TokenKeys : uint8_t {
    PaybackDFI            = 'a',
    PaybackDFIFeePCT      = 'b',
    LoanPayback           = 'c',
    LoanPaybackFeePCT     = 'd',
    DexInFeePct           = 'e',
    DexOutFeePct          = 'f',
    DFIP2203Enabled       = 'g',
    FixedIntervalPriceId  = 'h',
    LoanCollateralEnabled = 'i',
    LoanCollateralFactor  = 'j',
    LoanMintingEnabled    = 'k',
    LoanMintingInterest   = 'l',
    Ascendant             = 'm',
    Descendant            = 'n',
    Epitaph               = 'o',
    LoanPaybackCollateral = 'p',
};

enum ConsortiumKeys : uint8_t {
    MemberValues   = 'a',
    MintLimit      = 'b',
    DailyMintLimit = 'c',
};

enum PoolKeys : uint8_t {
    TokenAFeePCT = 'a',
    TokenBFeePCT = 'b',
    TokenAFeeDir = 'c',
    TokenBFeeDir = 'd',
};

struct CDataStructureV0 {
    uint8_t type;
    uint32_t typeId;
    uint32_t key;
    uint32_t keyId;

    ADD_SERIALIZE_METHODS;

    template <typename Stream, typename Operation>
    inline void SerializationOp(Stream &s, Operation ser_action) {
        READWRITE(type);
        READWRITE(typeId);
        READWRITE(VARINT(key));
        if (IsExtendedSize()) {
            READWRITE(keyId);
        } else {
            keyId = 0;
        }
    }

    bool IsExtendedSize() const {
        return type == AttributeTypes::Token && (key == TokenKeys::LoanPayback || key == TokenKeys::LoanPaybackFeePCT);
    }

    bool operator<(const CDataStructureV0 &o) const {
        return std::tie(type, typeId, key, keyId) < std::tie(o.type, o.typeId, o.key, o.keyId);
    }
};

// for future use
struct CDataStructureV1 {
    ADD_SERIALIZE_METHODS;

    template <typename Stream, typename Operation>
    inline void SerializationOp(Stream &s, Operation ser_action) {}

    bool operator<(const CDataStructureV1 &o) const { return false; }
};

struct CTokenPayback {
    CBalances tokensFee;
    CBalances tokensPayback;

    ADD_SERIALIZE_METHODS;

    template <typename Stream, typename Operation>
    inline void SerializationOp(Stream &s, Operation ser_action) {
        READWRITE(tokensFee);
        READWRITE(tokensPayback);
    }
};

struct CFeeDir {
    uint8_t feeDir;

    ADD_SERIALIZE_METHODS;

    template <typename Stream, typename Operation>
    inline void SerializationOp(Stream &s, Operation ser_action) {
        READWRITE(feeDir);
    }
};

ResVal<CScript> GetFutureSwapContractAddress(const std::string &contract);

struct CDexTokenInfo {
    struct CTokenInfo {
        uint64_t swaps;
        uint64_t feeburn;
        uint64_t commissions;

        ADD_SERIALIZE_METHODS;

        template <typename Stream, typename Operation>
        inline void SerializationOp(Stream &s, Operation ser_action) {
            READWRITE(swaps);
            READWRITE(feeburn);
            READWRITE(commissions);
        }
    };

    CTokenInfo totalTokenA;
    CTokenInfo totalTokenB;

    ADD_SERIALIZE_METHODS;

    template <typename Stream, typename Operation>
    inline void SerializationOp(Stream &s, Operation ser_action) {
        READWRITE(totalTokenA);
        READWRITE(totalTokenB);
    }
};

enum FeeDirValues : uint8_t { Both, In, Out };

struct CConsortiumMember {
    static const uint16_t MAX_CONSORTIUM_MEMBERS_STRING_LENGTH = 512;
    static const uint16_t MIN_CONSORTIUM_MEMBERS_STRING_LENGTH = 3;
    enum Status : uint8_t {
        Active   = 0,
        Disabled = 0x01,
    };

    std::string name;
    CScript ownerAddress;
    std::string backingId;
    CAmount mintLimit;
    CAmount dailyMintLimit;
    uint8_t status;

    ADD_SERIALIZE_METHODS;

    template <typename Stream, typename Operation>
    inline void SerializationOp(Stream &s, Operation ser_action) {
        READWRITE(name);
        READWRITE(ownerAddress);
        READWRITE(backingId);
        READWRITE(mintLimit);
        READWRITE(dailyMintLimit);
        READWRITE(status);
    }
};

struct CConsortiumMinted {
    CAmount minted;
    CAmount burnt;

    ADD_SERIALIZE_METHODS;

    template <typename Stream, typename Operation>
    inline void SerializationOp(Stream &s, Operation ser_action) {
        READWRITE(minted);
        READWRITE(burnt);
    }
};

struct CConsortiumDailyMinted : public CConsortiumMinted {
    std::pair<uint32_t, CAmount> dailyMinted;

    ADD_SERIALIZE_METHODS;

    template <typename Stream, typename Operation>
    inline void SerializationOp(Stream &s, Operation ser_action) {
        READWRITEAS(CConsortiumMinted, *this);
        READWRITE(dailyMinted);
    }
};

using CDexBalances             = std::map<DCT_ID, CDexTokenInfo>;
using OracleSplits             = std::map<uint32_t, int32_t>;
using DescendantValue          = std::pair<uint32_t, int32_t>;
using AscendantValue           = std::pair<uint32_t, std::string>;
using CConsortiumMembers       = std::map<std::string, CConsortiumMember>;
using CConsortiumMembersMinted = std::map<DCT_ID, std::map<std::string, CConsortiumDailyMinted>>;
using CConsortiumGlobalMinted  = std::map<DCT_ID, CConsortiumMinted>;
using CAttributeType           = std::variant<CDataStructureV0, CDataStructureV1>;
using CAttributeValue          = std::variant<bool,
                                     CAmount,
                                     CBalances,
                                     CTokenPayback,
                                     CTokenCurrencyPair,
                                     OracleSplits,
                                     DescendantValue,
                                     AscendantValue,
                                     CFeeDir,
                                     CDexBalances,
                                     std::set<CScript>,
                                     std::set<std::string>,
                                     CConsortiumMembers,
                                     CConsortiumMembersMinted,
                                     CConsortiumGlobalMinted,
                                     int32_t,
                                     uint32_t>;

void TrackNegativeInterest(CCustomCSView &mnview, const CTokenAmount &amount);
void TrackLiveBalances(CCustomCSView &mnview, const CBalances &balances, const uint8_t key);
void TrackDUSDAdd(CCustomCSView &mnview, const CTokenAmount &amount);
void TrackDUSDSub(CCustomCSView &mnview, const CTokenAmount &amount);

enum GovVarsFilter {
    All,
    NoAttributes,
    AttributesOnly,
    PrefixedAttributes,
    LiveAttributes,
    Version2Dot7,
};

class ATTRIBUTES : public GovVariable, public AutoRegistrator<GovVariable, ATTRIBUTES> {
public:
    virtual ~ATTRIBUTES() override {}

    std::string GetName() const override { return TypeName(); }

    bool IsEmpty() const override;
    Res Import(const UniValue &val) override;
    UniValue Export() const override;
    UniValue ExportFiltered(GovVarsFilter filter, const std::string &prefix) const;

    Res Validate(const CCustomCSView &mnview) const override;
    Res Apply(CCustomCSView &mnview, const uint32_t height) override;
    Res Erase(CCustomCSView &mnview, uint32_t height, const std::vector<std::string> &) override;

    static constexpr const char *TypeName() { return "ATTRIBUTES"; }
    static GovVariable *Create() { return new ATTRIBUTES(); }

    template <typename T>
    static void GetIf(std::optional<T> &opt, const CAttributeValue &var) {
        if (auto value = std::get_if<T>(&var)) {
            opt = *value;
        }
    }

    template <typename T>
    static void GetIf(T &val, const CAttributeValue &var) {
        if (auto value = std::get_if<T>(&var)) {
            val = *value;
        }
    }

    template <typename K, typename T>
    [[nodiscard]] T GetValue(const K &key, T value) const {
        static_assert(std::is_convertible_v<K, CAttributeType>);
        auto it = attributes.find(key);
        if (it != attributes.end()) {
            GetIf(value, it->second);
        }
        return value;
    }

    template <typename K, typename T>
    void SetValue(const K &key, T &&value) {
        static_assert(std::is_convertible_v<K, CAttributeType>);
        static_assert(std::is_convertible_v<T, CAttributeValue>);
        changed.insert(key);
        attributes[key] = std::forward<T>(value);
    }

    template <typename K>
    bool EraseKey(const K &key) {
        static_assert(std::is_convertible_v<K, CAttributeType>);
        if (attributes.erase(key)) {
            changed.insert(key);
            return true;
        }
        return false;
    }

    template <typename K>
    [[nodiscard]] bool CheckKey(const K &key) const {
        static_assert(std::is_convertible_v<K, CAttributeType>);
        return attributes.count(key) > 0;
    }

    template <typename C, typename K>
    void ForEach(const C &callback, const K &key) const {
        static_assert(std::is_convertible_v<K, CAttributeType>);
        static_assert(std::is_invocable_r_v<bool, C, K, CAttributeValue>);
        for (auto it = attributes.lower_bound(key); it != attributes.end(); ++it) {
            if (auto attrV0 = std::get_if<K>(&it->first)) {
                if (!std::invoke(callback, *attrV0, it->second)) {
                    break;
                }
            }
        }
    }

    [[nodiscard]] const std::map<CAttributeType, CAttributeValue> &GetAttributesMap() const { return attributes; }

    ADD_OVERRIDE_VECTOR_SERIALIZE_METHODS
    ADD_OVERRIDE_SERIALIZE_METHODS(CDataStream)

    template <typename Stream, typename Operation>
    inline void SerializationOp(Stream &s, Operation ser_action) {
        READWRITE(attributes);
    }

    uint32_t time{0};

    // For formatting in export
    static const std::map<uint8_t, std::string> &displayVersions();
    static const std::map<uint8_t, std::string> &displayTypes();
    static const std::map<uint8_t, std::string> &displayParamsIDs();
    static const std::map<uint8_t, std::string> &displayOracleIDs();
    static const std::map<uint8_t, std::string> &displayConsortiumIDs();
    static const std::map<uint8_t, std::string> &displayGovernanceIDs();
    static const std::map<uint8_t, std::map<uint8_t, std::string>> &displayKeys();

    Res RefundFuturesContracts(CCustomCSView &mnview,
                               const uint32_t height,
                               const uint32_t tokenID = std::numeric_limits<uint32_t>::max());

private:
    friend class CGovView;
    bool futureUpdated{};
    bool futureDUSDUpdated{};
    std::set<uint32_t> tokenSplits{};
    std::set<uint32_t> interestTokens{};
    std::set<CAttributeType> changed;
    std::map<CAttributeType, CAttributeValue> attributes;

    // Defined allowed arguments
    static const std::map<std::string, uint8_t> &allowedVersions();
    static const std::map<std::string, uint8_t> &allowedTypes();
    static const std::map<std::string, uint8_t> &allowedParamIDs();
    static const std::map<std::string, uint8_t> &allowedLocksIDs();
    static const std::map<std::string, uint8_t> &allowedOracleIDs();
    static const std::map<std::string, uint8_t> &allowedConsortiumIDs();
    static const std::map<std::string, uint8_t> &allowedGovernanceIDs();
    static const std::map<uint8_t, std::map<std::string, uint8_t>> &allowedKeys();
    static const std::map<uint8_t, std::map<uint8_t, std::function<ResVal<CAttributeValue>(const std::string &)>>>
        &parseValue();

    Res ProcessVariable(const std::string &key,
                        const std::optional<UniValue> &value,
                        std::function<Res(const CAttributeType &, const CAttributeValue &)> applyVariable);
    Res RefundFuturesDUSD(CCustomCSView &mnview, const uint32_t height);
};

#endif  // DEFI_MASTERNODES_GOVVARIABLES_ATTRIBUTES_H<|MERGE_RESOLUTION|>--- conflicted
+++ resolved
@@ -87,11 +87,8 @@
     EmissionUnusedFund   = 's',
     MintTokens           = 't',
     EVMEnabled           = 'u',
-<<<<<<< HEAD
-    AllowDUSDLoops       = 'v',
-=======
     ICXEnabled           = 'v',
->>>>>>> 7c9f749f
+    AllowDUSDLoops       = 'w',
 };
 
 enum GovernanceKeys : uint8_t {
