// Copyright (c) 2020 The DeFi Foundation
// Distributed under the MIT software license, see the accompanying
// file LICENSE or http://www.opensource.org/licenses/mit-license.php.

#ifndef DEFI_MASTERNODES_GOVVARIABLES_ATTRIBUTES_H
#define DEFI_MASTERNODES_GOVVARIABLES_ATTRIBUTES_H

#include <amount.h>
#include <masternodes/balances.h>
#include <masternodes/gv.h>
#include <masternodes/oracles.h>

enum VersionTypes : uint8_t {
    v0 = 0,
};

enum AttributeTypes : uint8_t {
    Live      = 'l',
    Oracles   = 'o',
    Param     = 'a',
    Token     = 't',
    Poolpairs = 'p',
    Locks     = 'L',
    Governance= 'g'
};

enum ParamIDs : uint8_t  {
    DFIP2201  = 'a',
    DFIP2203  = 'b',
    TokenID   = 'c',
    Economy   = 'e',
    DFIP2206A = 'f',
    DFIP2206F = 'g',
    Feature   = 'h',
    Auction   = 'i',
    Foundation = 'j',
};

enum OracleIDs : uint8_t  {
    Splits    = 'a',
};

enum GovernanceIDs : uint8_t  {
    Global    = 'a',
    Proposals = 'b',
};

enum EconomyKeys : uint8_t {
    PaybackDFITokens   = 'a',
    PaybackTokens      = 'b',
    DFIP2203Current    = 'c',
    DFIP2203Burned     = 'd',
    DFIP2203Minted     = 'e',
    DFIP2206FCurrent   = 'f',
    DFIP2206FBurned    = 'g',
    DFIP2206FMinted    = 'h',
    DexTokens          = 'i',
    NegativeInt        = 'j',
    NegativeIntCurrent = 'k',
    BatchRoundingExcess = 'l', // Extra added to loan amounts on auction creation due to round errors.
    ConsolidatedInterest = 'm', // Amount added to loan amounts after auction with no bids.
    PaybackDFITokensPrincipal = 'n', // Same as PaybackDFITokens but without interest.
    Loans              = 'o',
};

enum DFIPKeys : uint8_t  {
    Active                  = 'a',
    Premium                 = 'b',
    MinSwap                 = 'c',
    RewardPct               = 'd',
    BlockPeriod             = 'e',
    DUSDInterestBurn        = 'g',
    DUSDLoanBurn            = 'h',
    StartBlock              = 'i',
    GovUnset                = 'j',
    GovFoundation           = 'k',
    MNSetRewardAddress      = 'l',
    MNSetOperatorAddress    = 'm',
    MNSetOwnerAddress       = 'n',
<<<<<<< HEAD
    GovernanceEnabled       = 'o',
};

enum GovernanceKeys : uint8_t  {
    FeeRedistribution       = 'a',
    FeeBurnPct              = 'b',
    CFPPayout               = 'c',
    CFPFee                  = 'd',
    CFPMajority             = 'e',
    VOCFee                  = 'f',
    VOCEmergencyFee         = 'g',
    VOCEmergencyPeriod      = 'h',
    VOCMajority             = 'i',
    MinVoters               = 'j',
    VotingPeriod            = 'k',
    VOCEmergencyQuorum      = 'l',
=======
    Members                 = 'o',
>>>>>>> 6c6043f7
};

enum TokenKeys : uint8_t  {
    PaybackDFI                = 'a',
    PaybackDFIFeePCT          = 'b',
    LoanPayback               = 'c',
    LoanPaybackFeePCT         = 'd',
    DexInFeePct               = 'e',
    DexOutFeePct              = 'f',
    DFIP2203Enabled           = 'g',
    FixedIntervalPriceId      = 'h',
    LoanCollateralEnabled     = 'i',
    LoanCollateralFactor      = 'j',
    LoanMintingEnabled        = 'k',
    LoanMintingInterest       = 'l',
    Ascendant                 = 'm',
    Descendant                = 'n',
    Epitaph                   = 'o',
    LoanPaybackCollateral     = 'p',
};

enum PoolKeys : uint8_t {
    TokenAFeePCT = 'a',
    TokenBFeePCT = 'b',
    TokenAFeeDir = 'c',
    TokenBFeeDir = 'd',
};

struct CDataStructureV0 {
    uint8_t  type;
    uint32_t typeId;
    uint32_t key;
    uint32_t keyId;

    ADD_SERIALIZE_METHODS;

    template <typename Stream, typename Operation>
    inline void SerializationOp(Stream& s, Operation ser_action) {
        READWRITE(type);
        READWRITE(typeId);
        READWRITE(VARINT(key));
        if (IsExtendedSize()) {
            READWRITE(keyId);
        } else {
            keyId = 0;
        }
    }

    bool IsExtendedSize() const {
        return type == AttributeTypes::Token
            && (key == TokenKeys::LoanPayback
            ||  key == TokenKeys::LoanPaybackFeePCT);
    }

    bool operator<(const CDataStructureV0& o) const {
        return std::tie(type, typeId, key, keyId) < std::tie(o.type, o.typeId, o.key, o.keyId);
    }
};

// for future use
struct CDataStructureV1 {
    ADD_SERIALIZE_METHODS;

    template <typename Stream, typename Operation>
    inline void SerializationOp(Stream& s, Operation ser_action) {}

     bool operator<(const CDataStructureV1& o) const { return false; }
};

struct CTokenPayback {
    CBalances tokensFee;
    CBalances tokensPayback;

    ADD_SERIALIZE_METHODS;

    template <typename Stream, typename Operation>
    inline void SerializationOp(Stream& s, Operation ser_action) {
        READWRITE(tokensFee);
        READWRITE(tokensPayback);
    }
};

struct CFeeDir {
    uint8_t feeDir;

    ADD_SERIALIZE_METHODS;

    template <typename Stream, typename Operation>
    inline void SerializationOp(Stream& s, Operation ser_action) {
        READWRITE(feeDir);
    }
};

ResVal<CScript> GetFutureSwapContractAddress(const std::string& contract);

struct CDexTokenInfo {
    struct CTokenInfo {
        uint64_t swaps;
        uint64_t feeburn;
        uint64_t commissions;

        ADD_SERIALIZE_METHODS;

        template <typename Stream, typename Operation>
        inline void SerializationOp(Stream& s, Operation ser_action) {
            READWRITE(swaps);
            READWRITE(feeburn);
            READWRITE(commissions);
        }
    };

    CTokenInfo totalTokenA;
    CTokenInfo totalTokenB;

    ADD_SERIALIZE_METHODS;

    template <typename Stream, typename Operation>
    inline void SerializationOp(Stream& s, Operation ser_action) {
        READWRITE(totalTokenA);
        READWRITE(totalTokenB);
    }
};

enum FeeDirValues : uint8_t {
    Both,
    In,
    Out
};

using CDexBalances    = std::map<DCT_ID, CDexTokenInfo>;
using OracleSplits    = std::map<uint32_t, int32_t>;
using DescendantValue = std::pair<uint32_t, int32_t>;
using AscendantValue  = std::pair<uint32_t, std::string>;
using CAttributeType  = std::variant<CDataStructureV0, CDataStructureV1>;
<<<<<<< HEAD
using CAttributeValue = std::variant<bool, CAmount, CBalances, CTokenPayback, CTokenCurrencyPair, OracleSplits, DescendantValue, AscendantValue, CFeeDir, CDexBalances, int32_t, uint32_t>;
=======
using CAttributeValue = std::variant<bool, CAmount, CBalances, CTokenPayback, CTokenCurrencyPair, OracleSplits, DescendantValue, AscendantValue, CFeeDir, CDexBalances, std::set<CScript>, std::set<std::string>>;
>>>>>>> 6c6043f7

void TrackNegativeInterest(CCustomCSView& mnview, const CTokenAmount& amount);
void TrackLiveBalances(CCustomCSView& mnview, const CBalances& balances, const uint8_t key);
void TrackDUSDAdd(CCustomCSView& mnview, const CTokenAmount& amount);
void TrackDUSDSub(CCustomCSView& mnview, const CTokenAmount& amount);

enum GovVarsFilter {
    All,
    NoAttributes,
    AttributesOnly,
    PrefixedAttributes,
    LiveAttributes,
    Version2Dot7,
};

class ATTRIBUTES : public GovVariable, public AutoRegistrator<GovVariable, ATTRIBUTES>
{
public:
    virtual ~ATTRIBUTES() override {}

    std::string GetName() const override {
        return TypeName();
    }

    bool IsEmpty() const override;
    Res Import(UniValue const &val) override;
    UniValue Export() const override;
    UniValue ExportFiltered(GovVarsFilter filter, const std::string &prefix) const;

    Res Validate(CCustomCSView const& mnview) const override;
    Res Apply(CCustomCSView &mnview, const uint32_t height) override;
    Res Erase(CCustomCSView& mnview, uint32_t height, std::vector<std::string> const &) override;

    static constexpr char const * TypeName() { return "ATTRIBUTES"; }
    static GovVariable * Create() { return new ATTRIBUTES(); }

    template<typename T>
    static void GetIf(std::optional<T>& opt, const CAttributeValue& var) {
        if (auto value = std::get_if<T>(&var)) {
            opt = *value;
        }
    }

    template<typename T>
    static void GetIf(T& val, const CAttributeValue& var) {
        if (auto value = std::get_if<T>(&var)) {
            val = *value;
        }
    }

    template<typename K, typename T>
    [[nodiscard]] T GetValue(const K& key, T value) const {
        static_assert(std::is_convertible_v<K, CAttributeType>);
        auto it = attributes.find(key);
        if (it != attributes.end()) {
            GetIf(value, it->second);
        }
        return value;
    }

    template<typename K, typename T>
    void SetValue(const K& key, T&& value) {
        static_assert(std::is_convertible_v<K, CAttributeType>);
        static_assert(std::is_convertible_v<T, CAttributeValue>);
        changed.insert(key);
        attributes[key] = std::forward<T>(value);
    }

    template<typename K>
    bool EraseKey(const K& key) {
        static_assert(std::is_convertible_v<K, CAttributeType>);
        if (attributes.erase(key)) {
            changed.insert(key);
            return true;
        }
        return false;
    }

    template<typename K>
    [[nodiscard]] bool CheckKey(const K& key) const {
        static_assert(std::is_convertible_v<K, CAttributeType>);
        return attributes.count(key) > 0;
    }

    template<typename C, typename K>
    void ForEach(const C& callback, const K& key) const {
        static_assert(std::is_convertible_v<K, CAttributeType>);
        static_assert(std::is_invocable_r_v<bool, C, K, CAttributeValue>);
        for (auto it = attributes.lower_bound(key); it != attributes.end(); ++it) {
            if (auto attrV0 = std::get_if<K>(&it->first)) {
                if (!std::invoke(callback, *attrV0, it->second)) {
                    break;
                }
            }
        }
    }

    [[nodiscard]] const std::map<CAttributeType, CAttributeValue>& GetAttributesMap() const {
        return attributes;
    }

    ADD_OVERRIDE_VECTOR_SERIALIZE_METHODS
    ADD_OVERRIDE_SERIALIZE_METHODS(CDataStream)

    template <typename Stream, typename Operation>
    inline void SerializationOp(Stream& s, Operation ser_action) {
        READWRITE(attributes);
    }


    uint32_t time{0};

    // For formatting in export
    static const std::map<uint8_t, std::string>& displayVersions();
    static const std::map<uint8_t, std::string>& displayTypes();
    static const std::map<uint8_t, std::string>& displayParamsIDs();
    static const std::map<uint8_t, std::string>& displayOracleIDs();
    static const std::map<uint8_t, std::string>& displayGovernanceIDs();
    static const std::map<uint8_t, std::map<uint8_t, std::string>>& displayKeys();

    Res RefundFuturesContracts(CCustomCSView &mnview, const uint32_t height, const uint32_t tokenID = std::numeric_limits<uint32_t>::max());

private:
    friend class CGovView;
    bool futureUpdated{};
    bool futureDUSDUpdated{};
    std::set<uint32_t> tokenSplits{};
    std::set<uint32_t> interestTokens{};
    std::set<CAttributeType> changed;
    std::map<CAttributeType, CAttributeValue> attributes;

    // Defined allowed arguments
    static const std::map<std::string, uint8_t>& allowedVersions();
    static const std::map<std::string, uint8_t>& allowedTypes();
    static const std::map<std::string, uint8_t>& allowedParamIDs();
    static const std::map<std::string, uint8_t>& allowedLocksIDs();
    static const std::map<std::string, uint8_t>& allowedOracleIDs();
    static const std::map<std::string, uint8_t>& allowedGovernanceIDs();
    static const std::map<uint8_t, std::map<std::string, uint8_t>>& allowedKeys();
    static const std::map<uint8_t, std::map<uint8_t,
            std::function<ResVal<CAttributeValue>(const std::string&)>>>& parseValue();

    Res ProcessVariable(const std::string& key, std::optional<std::string> value,
                        std::function<Res(const CAttributeType&, const CAttributeValue&)> applyVariable);
    Res RefundFuturesDUSD(CCustomCSView &mnview, const uint32_t height);
};

#endif // DEFI_MASTERNODES_GOVVARIABLES_ATTRIBUTES_H<|MERGE_RESOLUTION|>--- conflicted
+++ resolved
@@ -77,8 +77,8 @@
     MNSetRewardAddress      = 'l',
     MNSetOperatorAddress    = 'm',
     MNSetOwnerAddress       = 'n',
-<<<<<<< HEAD
     GovernanceEnabled       = 'o',
+    Members                 = 'p',
 };
 
 enum GovernanceKeys : uint8_t  {
@@ -94,9 +94,6 @@
     MinVoters               = 'j',
     VotingPeriod            = 'k',
     VOCEmergencyQuorum      = 'l',
-=======
-    Members                 = 'o',
->>>>>>> 6c6043f7
 };
 
 enum TokenKeys : uint8_t  {
@@ -231,11 +228,8 @@
 using DescendantValue = std::pair<uint32_t, int32_t>;
 using AscendantValue  = std::pair<uint32_t, std::string>;
 using CAttributeType  = std::variant<CDataStructureV0, CDataStructureV1>;
-<<<<<<< HEAD
-using CAttributeValue = std::variant<bool, CAmount, CBalances, CTokenPayback, CTokenCurrencyPair, OracleSplits, DescendantValue, AscendantValue, CFeeDir, CDexBalances, int32_t, uint32_t>;
-=======
-using CAttributeValue = std::variant<bool, CAmount, CBalances, CTokenPayback, CTokenCurrencyPair, OracleSplits, DescendantValue, AscendantValue, CFeeDir, CDexBalances, std::set<CScript>, std::set<std::string>>;
->>>>>>> 6c6043f7
+using CAttributeValue = std::variant<bool, CAmount, CBalances, CTokenPayback, CTokenCurrencyPair, OracleSplits, DescendantValue, AscendantValue, CFeeDir, CDexBalances, int32_t, uint32_t, std::set<CScript>, std::set<std::string>>;
+
 
 void TrackNegativeInterest(CCustomCSView& mnview, const CTokenAmount& amount);
 void TrackLiveBalances(CCustomCSView& mnview, const CBalances& balances, const uint8_t key);
