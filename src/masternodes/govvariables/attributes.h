--- conflicted
+++ resolved
@@ -71,7 +71,6 @@
     LoanCollateralFactor  = 'j',
     LoanMintingEnabled    = 'k',
     LoanMintingInterest   = 'l',
-<<<<<<< HEAD
     ConsortiumMembers     = 'm',
     ConsortiumMintLimit   = 'n',
 };
@@ -80,11 +79,9 @@
     Members               = 'a',
     MintLimit             = 'b',
     MintLimitPerInterval  = 'c',
-=======
     Ascendant             = 'm',
     Descendant            = 'n',
     Epitaph               = 'o',
->>>>>>> 665d30eb
 };
 
 enum PoolKeys : uint8_t {
@@ -196,15 +193,11 @@
 using DescendantValue = std::pair<uint32_t, int32_t>;
 using AscendantValue = std::pair<uint32_t, std::string>;
 using CAttributeType = std::variant<CDataStructureV0>;
-<<<<<<< HEAD
 using CConsortiumMembers = std::map<std::string, CConsortiumMember>;
 using CConsortiumMembersMinted = std::map<std::string, CBalances>;
 
-using CAttributeValue = std::variant<bool, CAmount, CBalances, CTokenPayback, CDexBalances, CTokenCurrencyPair,
+using CAttributeValue = std::variant<bool, CAmount, CBalances, CTokenPayback, CDexBalances, CTokenCurrencyPair, OracleSplits, DescendantValue, AscendantValue,
                                         CConsortiumMembers, CConsortiumMembersMinted>;
-=======
-using CAttributeValue = std::variant<bool, CAmount, CBalances, CTokenPayback, CDexBalances, CTokenCurrencyPair, OracleSplits, DescendantValue, AscendantValue>;
->>>>>>> 665d30eb
 
 class ATTRIBUTES : public GovVariable, public AutoRegistrator<GovVariable, ATTRIBUTES>
 {
