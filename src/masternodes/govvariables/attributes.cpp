--- conflicted
+++ resolved
@@ -76,17 +76,6 @@
 
 const std::map<std::string, uint8_t> &ATTRIBUTES::allowedParamIDs() {
     static const std::map<std::string, uint8_t> params{
-<<<<<<< HEAD
-        {"dfip2201",    ParamIDs::DFIP2201},
-        {"dfip2203",    ParamIDs::DFIP2203},
-        {"dfip2206a",   ParamIDs::DFIP2206A},
-        // Note: DFIP2206F is currently in beta testing
-        // for testnet. May not be enabled on mainnet until testing is complete.
-        {"dfip2206f",   ParamIDs::DFIP2206F},
-        {"feature",     ParamIDs::Feature},
-        {"foundation",  ParamIDs::Foundation},
-        {"dfip2211d",   ParamIDs::DFIP2211D},
-=======
         {"dfip2201",   ParamIDs::DFIP2201  },
         {"dfip2203",   ParamIDs::DFIP2203  },
         {"dfip2206a",  ParamIDs::DFIP2206A },
@@ -95,7 +84,7 @@
         {"dfip2206f",  ParamIDs::DFIP2206F },
         {"feature",    ParamIDs::Feature   },
         {"foundation", ParamIDs::Foundation},
->>>>>>> db24c766
+        {"dfip2211d",  ParamIDs::DFIP2211D },
     };
     return params;
 }
@@ -109,20 +98,6 @@
 
 const std::map<uint8_t, std::string> &ATTRIBUTES::displayParamsIDs() {
     static const std::map<uint8_t, std::string> params{
-<<<<<<< HEAD
-        {ParamIDs::DFIP2201,    "dfip2201"},
-        {ParamIDs::DFIP2203,    "dfip2203"},
-        {ParamIDs::DFIP2206A,   "dfip2206a"},
-        // Note: DFIP2206F is currently in beta testing
-        // for testnet. May not be enabled on mainnet until testing is complete.
-        {ParamIDs::DFIP2206F,   "dfip2206f"},
-        {ParamIDs::TokenID,     "token"},
-        {ParamIDs::Economy,     "economy"},
-        {ParamIDs::Feature,     "feature"},
-        {ParamIDs::Auction,     "auction"},
-        {ParamIDs::Foundation,  "foundation"},
-        {ParamIDs::DFIP2211D,   "dfip2211d"},
-=======
         {ParamIDs::DFIP2201,   "dfip2201"  },
         {ParamIDs::DFIP2203,   "dfip2203"  },
         {ParamIDs::DFIP2206A,  "dfip2206a" },
@@ -134,7 +109,7 @@
         {ParamIDs::Feature,    "feature"   },
         {ParamIDs::Auction,    "auction"   },
         {ParamIDs::Foundation, "foundation"},
->>>>>>> db24c766
+        {ParamIDs::DFIP2211D,  "dfip2211d" },
     };
     return params;
 }
@@ -169,80 +144,6 @@
 
 const std::map<uint8_t, std::map<std::string, uint8_t>> &ATTRIBUTES::allowedKeys() {
     static const std::map<uint8_t, std::map<std::string, uint8_t>> keys{
-<<<<<<< HEAD
-        {
-            AttributeTypes::Token, {
-                {"payback_dfi",                  TokenKeys::PaybackDFI},
-                {"payback_dfi_fee_pct",          TokenKeys::PaybackDFIFeePCT},
-                {"loan_payback",                 TokenKeys::LoanPayback},
-                {"loan_payback_fee_pct",         TokenKeys::LoanPaybackFeePCT},
-                {"loan_payback_collateral",      TokenKeys::LoanPaybackCollateral},
-                {"dex_in_fee_pct",               TokenKeys::DexInFeePct},
-                {"dex_out_fee_pct",              TokenKeys::DexOutFeePct},
-                {"dfip2203",                     TokenKeys::DFIP2203Enabled},
-                {"fixed_interval_price_id",      TokenKeys::FixedIntervalPriceId},
-                {"loan_collateral_enabled",      TokenKeys::LoanCollateralEnabled},
-                {"loan_collateral_factor",       TokenKeys::LoanCollateralFactor},
-                {"loan_minting_enabled",         TokenKeys::LoanMintingEnabled},
-                {"loan_minting_interest",        TokenKeys::LoanMintingInterest},
-            }
-        },
-        {
-            AttributeTypes::Consortium, {
-                {"members",             ConsortiumKeys::MemberValues},
-                {"mint_limit",          ConsortiumKeys::MintLimit},
-                {"mint_limit_daily",    ConsortiumKeys::DailyMintLimit},
-            }
-        },
-        {
-            AttributeTypes::Poolpairs, {
-                {"token_a_fee_pct",      PoolKeys::TokenAFeePCT},
-                {"token_a_fee_direction",PoolKeys::TokenAFeeDir},
-                {"token_b_fee_pct",      PoolKeys::TokenBFeePCT},
-                {"token_b_fee_direction",PoolKeys::TokenBFeeDir},
-            }
-        },
-        {
-            AttributeTypes::Param, {
-                {"active",                      DFIPKeys::Active},
-                {"minswap",                     DFIPKeys::MinSwap},
-                {"premium",                     DFIPKeys::Premium},
-                {"reward_pct",                  DFIPKeys::RewardPct},
-                {"block_period",                DFIPKeys::BlockPeriod},
-                {"dusd_interest_burn",          DFIPKeys::DUSDInterestBurn},
-                {"dusd_loan_burn",              DFIPKeys::DUSDLoanBurn},
-                {"start_block",                 DFIPKeys::StartBlock},
-                {"gov-unset",                   DFIPKeys::GovUnset},
-                {"gov-foundation",              DFIPKeys::GovFoundation},
-                {"mn-setrewardaddress",         DFIPKeys::MNSetRewardAddress},
-                {"mn-setoperatoraddress",       DFIPKeys::MNSetOperatorAddress},
-                {"mn-setowneraddress",          DFIPKeys::MNSetOwnerAddress},
-                {"gov",                         DFIPKeys::GovernanceEnabled},
-                {"consortium",                  DFIPKeys::ConsortiumEnabled},
-                {"members",                     DFIPKeys::Members},
-                {"gov-payout",                  DFIPKeys::CFPPayout},
-                {"emission-unused-fund",        DFIPKeys::EmissionUnusedFund},
-                {"limit",                       DFIPKeys::Limit},
-                {"token",                       DFIPKeys::LockToken},
-                {"withdraw-height",             DFIPKeys::WithdrawHeight},
-            }
-        },
-        {
-            AttributeTypes::Governance, {
-                {"fee_redistribution",          GovernanceKeys::FeeRedistribution},
-                {"fee_burn_pct",                GovernanceKeys::FeeBurnPct},
-                {"cfp_fee",                     GovernanceKeys::CFPFee},
-                {"cfp_required_votes",          GovernanceKeys::CFPMajority},
-                {"voc_fee",                     GovernanceKeys::VOCFee},
-                {"voc_emergency_fee",           GovernanceKeys::VOCEmergencyFee},
-                {"voc_emergency_period",        GovernanceKeys::VOCEmergencyPeriod},
-                {"voc_emergency_quorum",        GovernanceKeys::VOCEmergencyQuorum},
-                {"voc_required_votes",          GovernanceKeys::VOCMajority},
-                {"quorum",                      GovernanceKeys::Quorum},
-                {"voting_period",               GovernanceKeys::VotingPeriod},
-            }
-        },
-=======
         {AttributeTypes::Token,
          {
              {"payback_dfi", TokenKeys::PaybackDFI},
@@ -292,6 +193,9 @@
              {"members", DFIPKeys::Members},
              {"gov-payout", DFIPKeys::CFPPayout},
              {"emission-unused-fund", DFIPKeys::EmissionUnusedFund},
+             {"limit",                       DFIPKeys::Limit},
+             {"token",                       DFIPKeys::LockToken},
+             {"withdraw-height",             DFIPKeys::WithdrawHeight},
          }},
         {AttributeTypes::Governance,
          {
@@ -307,110 +211,12 @@
              {"quorum", GovernanceKeys::Quorum},
              {"voting_period", GovernanceKeys::VotingPeriod},
          }},
->>>>>>> db24c766
     };
     return keys;
 }
 
 const std::map<uint8_t, std::map<uint8_t, std::string>> &ATTRIBUTES::displayKeys() {
     static const std::map<uint8_t, std::map<uint8_t, std::string>> keys{
-<<<<<<< HEAD
-        {
-            AttributeTypes::Token, {
-                {TokenKeys::PaybackDFI,                "payback_dfi"},
-                {TokenKeys::PaybackDFIFeePCT,          "payback_dfi_fee_pct"},
-                {TokenKeys::LoanPayback,               "loan_payback"},
-                {TokenKeys::LoanPaybackFeePCT,         "loan_payback_fee_pct"},
-                {TokenKeys::LoanPaybackCollateral,     "loan_payback_collateral"},
-                {TokenKeys::DexInFeePct,               "dex_in_fee_pct"},
-                {TokenKeys::DexOutFeePct,              "dex_out_fee_pct"},
-                {TokenKeys::FixedIntervalPriceId,      "fixed_interval_price_id"},
-                {TokenKeys::LoanCollateralEnabled,     "loan_collateral_enabled"},
-                {TokenKeys::LoanCollateralFactor,      "loan_collateral_factor"},
-                {TokenKeys::LoanMintingEnabled,        "loan_minting_enabled"},
-                {TokenKeys::LoanMintingInterest,       "loan_minting_interest"},
-                {TokenKeys::DFIP2203Enabled,           "dfip2203"},
-                {TokenKeys::Ascendant,                 "ascendant"},
-                {TokenKeys::Descendant,                "descendant"},
-                {TokenKeys::Epitaph,                   "epitaph"},
-            }
-        },
-        {
-            AttributeTypes::Consortium, {
-                {ConsortiumKeys::MemberValues,       "members"},
-                {ConsortiumKeys::MintLimit,     "mint_limit"},
-                {ConsortiumKeys::DailyMintLimit,"mint_limit_daily"},
-            }
-        },
-        {
-            AttributeTypes::Poolpairs, {
-                {PoolKeys::TokenAFeePCT,      "token_a_fee_pct"},
-                {PoolKeys::TokenAFeeDir,      "token_a_fee_direction"},
-                {PoolKeys::TokenBFeePCT,      "token_b_fee_pct"},
-                {PoolKeys::TokenBFeeDir,      "token_b_fee_direction"},
-            }
-        },
-        {
-            AttributeTypes::Param, {
-                {DFIPKeys::Active,                  "active"},
-                {DFIPKeys::Premium,                 "premium"},
-                {DFIPKeys::MinSwap,                 "minswap"},
-                {DFIPKeys::RewardPct,               "reward_pct"},
-                {DFIPKeys::BlockPeriod,             "block_period"},
-                {DFIPKeys::DUSDInterestBurn,        "dusd_interest_burn"},
-                {DFIPKeys::DUSDLoanBurn,            "dusd_loan_burn"},
-                {DFIPKeys::StartBlock,              "start_block"},
-                {DFIPKeys::GovUnset,                "gov-unset"},
-                {DFIPKeys::GovFoundation,           "gov-foundation"},
-                {DFIPKeys::MNSetRewardAddress,      "mn-setrewardaddress"},
-                {DFIPKeys::MNSetOperatorAddress,    "mn-setoperatoraddress"},
-                {DFIPKeys::MNSetOwnerAddress,       "mn-setowneraddress"},
-                {DFIPKeys::GovernanceEnabled,       "gov"},
-                {DFIPKeys::ConsortiumEnabled,       "consortium"},
-                {DFIPKeys::Members,                 "members"},
-                {DFIPKeys::CFPPayout,               "gov-payout"},
-                {DFIPKeys::EmissionUnusedFund,      "emission-unused-fund"},
-                {DFIPKeys::Limit,                   "limit"},
-                {DFIPKeys::LockToken,               "token"},
-                {DFIPKeys::WithdrawHeight,          "withdraw-height"},
-            }
-        },
-        {
-            AttributeTypes::Live, {
-                {EconomyKeys::PaybackDFITokens,  "dfi_payback_tokens"},
-                {EconomyKeys::PaybackDFITokensPrincipal,"dfi_payback_tokens_principal"},
-                {EconomyKeys::DFIP2203Current,   "dfip2203_current"},
-                {EconomyKeys::DFIP2203Burned,    "dfip2203_burned"},
-                {EconomyKeys::DFIP2203Minted,    "dfip2203_minted"},
-                {EconomyKeys::DexTokens,         "dex"},
-                {EconomyKeys::DFIP2206FCurrent,   "dfip2206f_current"},
-                {EconomyKeys::DFIP2206FBurned,    "dfip2206f_burned"},
-                {EconomyKeys::DFIP2206FMinted,    "dfip2206f_minted"},
-                {EconomyKeys::NegativeInt,        "negative_interest"},
-                {EconomyKeys::NegativeIntCurrent, "negative_interest_current"},
-                {EconomyKeys::ConsortiumMinted,         "consortium"},
-                {EconomyKeys::ConsortiumMembersMinted,  "consortium_members"},
-                {EconomyKeys::BatchRoundingExcess, "batch_rounding_excess"},
-                {EconomyKeys::ConsolidatedInterest, "consolidated_interest"},
-                {EconomyKeys::Loans,              "loans"},
-            }
-        },
-        {
-            AttributeTypes::Governance, {
-                {GovernanceKeys::FeeRedistribution,     "fee_redistribution"},
-                {GovernanceKeys::FeeBurnPct,            "fee_burn_pct"},
-                {GovernanceKeys::CFPFee,                "cfp_fee"},
-                {GovernanceKeys::CFPMajority,           "cfp_required_votes"},
-                {GovernanceKeys::VOCFee,                "voc_fee"},
-                {GovernanceKeys::VOCEmergencyFee,       "voc_emergency_fee"},
-                {GovernanceKeys::VOCEmergencyPeriod,    "voc_emergency_period"},
-                {GovernanceKeys::VOCEmergencyQuorum,    "voc_emergency_quorum"},
-                {GovernanceKeys::VOCMajority,           "voc_required_votes"},
-                {GovernanceKeys::Quorum,                "quorum"},
-                {GovernanceKeys::VotingPeriod,          "voting_period"},
-            }
-        },
-=======
         {AttributeTypes::Token,
          {
              {TokenKeys::PaybackDFI, "payback_dfi"},
@@ -463,6 +269,9 @@
              {DFIPKeys::Members, "members"},
              {DFIPKeys::CFPPayout, "gov-payout"},
              {DFIPKeys::EmissionUnusedFund, "emission-unused-fund"},
+             {DFIPKeys::Limit,                   "limit"},
+             {DFIPKeys::LockToken,               "token"},
+             {DFIPKeys::WithdrawHeight,          "withdraw-height"},
          }},
         {AttributeTypes::Live,
          {
@@ -497,7 +306,6 @@
              {GovernanceKeys::Quorum, "quorum"},
              {GovernanceKeys::VotingPeriod, "voting_period"},
          }},
->>>>>>> db24c766
     };
     return keys;
 }
@@ -734,93 +542,6 @@
     s.erase(std::find_if(s.rbegin(), s.rend(), [&remove](unsigned char ch) { return ch != remove; }).base(), s.end());
 }
 
-<<<<<<< HEAD
-const std::map<uint8_t, std::map<uint8_t,
-    std::function<ResVal<CAttributeValue>(const std::string&)>>>& ATTRIBUTES::parseValue() {
-
-    static const std::map<uint8_t, std::map<uint8_t,
-        std::function<ResVal<CAttributeValue>(const std::string&)>>> parsers{
-        {
-            AttributeTypes::Token, {
-                {TokenKeys::PaybackDFI,                VerifyBool},
-                {TokenKeys::PaybackDFIFeePCT,          VerifyPct},
-                {TokenKeys::LoanPayback,               VerifyBool},
-                {TokenKeys::LoanPaybackFeePCT,         VerifyPct},
-                {TokenKeys::LoanPaybackCollateral,     VerifyBool},
-                {TokenKeys::DexInFeePct,               VerifyPct},
-                {TokenKeys::DexOutFeePct,              VerifyPct},
-                {TokenKeys::FixedIntervalPriceId,      VerifyCurrencyPair},
-                {TokenKeys::LoanCollateralEnabled,     VerifyBool},
-                {TokenKeys::LoanCollateralFactor,      VerifyPositiveFloat},
-                {TokenKeys::LoanMintingEnabled,        VerifyBool},
-                {TokenKeys::LoanMintingInterest,       VerifyFloat},
-                {TokenKeys::DFIP2203Enabled,           VerifyBool},
-            }
-        },
-        {
-            AttributeTypes::Consortium, {
-                {ConsortiumKeys::MintLimit,             VerifyPositiveOrMinusOneFloat},
-                {ConsortiumKeys::DailyMintLimit,        VerifyPositiveOrMinusOneFloat},
-            }
-        },
-        {
-            AttributeTypes::Poolpairs, {
-                {PoolKeys::TokenAFeePCT,      VerifyPct},
-                {PoolKeys::TokenAFeeDir,      VerifyFeeDirection},
-                {PoolKeys::TokenBFeePCT,      VerifyPct},
-                {PoolKeys::TokenBFeeDir,      VerifyFeeDirection},
-            }
-        },
-        {
-            AttributeTypes::Param, {
-                {DFIPKeys::Active,                  VerifyBool},
-                {DFIPKeys::Premium,                 VerifyPct},
-                {DFIPKeys::MinSwap,                 VerifyPositiveFloat},
-                {DFIPKeys::RewardPct,               VerifyPct},
-                {DFIPKeys::BlockPeriod,             VerifyInt64},
-                {DFIPKeys::DUSDInterestBurn,        VerifyBool},
-                {DFIPKeys::DUSDLoanBurn,            VerifyBool},
-                {DFIPKeys::StartBlock,              VerifyInt64},
-                {DFIPKeys::GovUnset,                VerifyBool},
-                {DFIPKeys::GovFoundation,           VerifyBool},
-                {DFIPKeys::MNSetRewardAddress,      VerifyBool},
-                {DFIPKeys::MNSetOperatorAddress,    VerifyBool},
-                {DFIPKeys::MNSetOwnerAddress,       VerifyBool},
-                {DFIPKeys::GovernanceEnabled,       VerifyBool},
-                {DFIPKeys::ConsortiumEnabled,       VerifyBool},
-                {DFIPKeys::CFPPayout,               VerifyBool},
-                {DFIPKeys::EmissionUnusedFund,      VerifyBool},
-                {DFIPKeys::Limit,                   VerifyUInt32},
-                {DFIPKeys::LockToken,               VerifyUInt32},
-                {DFIPKeys::WithdrawHeight,          VerifyUInt32},
-            }
-        },
-        {
-            AttributeTypes::Locks, {
-                {ParamIDs::TokenID,          VerifyBool},
-            }
-        },
-        {
-            AttributeTypes::Oracles, {
-                {OracleIDs::Splits,          VerifySplit},
-            }
-        },
-        {
-            AttributeTypes::Governance, {
-                {GovernanceKeys::FeeRedistribution,     VerifyBool},
-                {GovernanceKeys::FeeBurnPct,            VerifyPct},
-                {GovernanceKeys::CFPFee,                VerifyPct},
-                {GovernanceKeys::CFPMajority,           VerifyPct},
-                {GovernanceKeys::VOCFee,                VerifyPositiveFloat},
-                {GovernanceKeys::VOCEmergencyFee,       VerifyPositiveFloat},
-                {GovernanceKeys::VOCEmergencyPeriod,    VerifyUInt32},
-                {GovernanceKeys::VOCEmergencyQuorum,    VerifyPct},
-                {GovernanceKeys::VOCMajority,           VerifyPct},
-                {GovernanceKeys::Quorum,                VerifyPct},
-                {GovernanceKeys::VotingPeriod,          VerifyUInt32},
-            }
-        },
-=======
 const std::map<uint8_t, std::map<uint8_t, std::function<ResVal<CAttributeValue>(const std::string &)>>>
     &ATTRIBUTES::parseValue() {
     static const std::map<uint8_t, std::map<uint8_t, std::function<ResVal<CAttributeValue>(const std::string &)>>>
@@ -872,6 +593,9 @@
                  {DFIPKeys::ConsortiumEnabled, VerifyBool},
                  {DFIPKeys::CFPPayout, VerifyBool},
                  {DFIPKeys::EmissionUnusedFund, VerifyBool},
+                 {DFIPKeys::Limit,                   VerifyUInt32},
+                 {DFIPKeys::LockToken,               VerifyUInt32},
+                 {DFIPKeys::WithdrawHeight,          VerifyUInt32},
              }},
             {AttributeTypes::Locks,
              {
@@ -895,7 +619,6 @@
                  {GovernanceKeys::Quorum, VerifyPct},
                  {GovernanceKeys::VotingPeriod, VerifyUInt32},
              }},
->>>>>>> db24c766
     };
     return parsers;
 }
