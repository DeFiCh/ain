--- conflicted
+++ resolved
@@ -683,18 +683,6 @@
                 result.pushKV("paybackfees", AmountsToJSON(paybacks->tokensFee.balances));
                 result.pushKV("paybacktokens", AmountsToJSON(paybacks->tokensPayback.balances));
                 ret.pushKV(key, result);
-<<<<<<< HEAD
-            } else if (const auto splitValues = std::get_if<OracleSplits>(&attribute.second)) {
-                std::string keyValue;
-                for (const auto& [tokenId, multiplier] : *splitValues) {
-                    keyValue += KeyBuilder(tokenId, multiplier) + ',';
-                }
-                ret.pushKV(key, keyValue);
-            } else if (const auto& descendantPair = std::get_if<DescendantValue>(&attribute.second)) {
-                ret.pushKV(key, KeyBuilder(descendantPair->first, descendantPair->second));
-            } else if (const auto& ascendantPair = std::get_if<AscendantValue>(&attribute.second)) {
-                ret.pushKV(key, KeyBuilder(ascendantPair->first, ascendantPair->second));
-=======
             } else if (auto balances = std::get_if<CDexBalances>(&attribute.second)) {
                 for (const auto& pool : *balances) {
                     auto& dexTokenA = pool.second.totalTokenA;
@@ -707,7 +695,16 @@
                     ret.pushKV(KeyBuilder(poolkey, "total_swap_a"), ValueFromUint(dexTokenA.swaps));
                     ret.pushKV(KeyBuilder(poolkey, "total_swap_b"), ValueFromUint(dexTokenB.swaps));
                 }
->>>>>>> 349bbe98
+            } else if (const auto splitValues = std::get_if<OracleSplits>(&attribute.second)) {
+                std::string keyValue;
+                for (const auto& [tokenId, multiplier] : *splitValues) {
+                    keyValue += KeyBuilder(tokenId, multiplier) + ',';
+                }
+                ret.pushKV(key, keyValue);
+            } else if (const auto& descendantPair = std::get_if<DescendantValue>(&attribute.second)) {
+                ret.pushKV(key, KeyBuilder(descendantPair->first, descendantPair->second));
+            } else if (const auto& ascendantPair = std::get_if<AscendantValue>(&attribute.second)) {
+                ret.pushKV(key, KeyBuilder(ascendantPair->first, ascendantPair->second));
             }
         } catch (const std::out_of_range&) {
             // Should not get here, that's mean maps are mismatched
