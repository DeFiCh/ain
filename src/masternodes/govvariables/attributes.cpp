--- conflicted
+++ resolved
@@ -193,13 +193,11 @@
              {"members", DFIPKeys::Members},
              {"gov-payout", DFIPKeys::CFPPayout},
              {"emission-unused-fund", DFIPKeys::EmissionUnusedFund},
-<<<<<<< HEAD
-             {"limit",                       DFIPKeys::Limit},
-             {"token",                       DFIPKeys::LockToken},
-             {"withdraw-height",             DFIPKeys::WithdrawHeight},
-=======
              {"mint-tokens-to-address", DFIPKeys::MintTokens},
->>>>>>> 76fb221b
+             {"limit", DFIPKeys::Limit},
+             {"token", DFIPKeys::LockToken},
+             {"withdraw-height", DFIPKeys::WithdrawHeight},
+
          }},
         {AttributeTypes::Governance,
          {
@@ -274,13 +272,10 @@
              {DFIPKeys::Members, "members"},
              {DFIPKeys::CFPPayout, "gov-payout"},
              {DFIPKeys::EmissionUnusedFund, "emission-unused-fund"},
-<<<<<<< HEAD
-             {DFIPKeys::Limit,                   "limit"},
-             {DFIPKeys::LockToken,               "token"},
-             {DFIPKeys::WithdrawHeight,          "withdraw-height"},
-=======
              {DFIPKeys::MintTokens, "mint-tokens-to-address"},
->>>>>>> 76fb221b
+             {DFIPKeys::Limit, "limit"},
+             {DFIPKeys::LockToken, "token"},
+             {DFIPKeys::WithdrawHeight, "withdraw-height"},
          }},
         {AttributeTypes::Live,
          {
@@ -582,13 +577,10 @@
                  {DFIPKeys::ConsortiumEnabled, VerifyBool},
                  {DFIPKeys::CFPPayout, VerifyBool},
                  {DFIPKeys::EmissionUnusedFund, VerifyBool},
-<<<<<<< HEAD
-                 {DFIPKeys::Limit,                   VerifyPositiveOrMinusOneFloat },
-                 {DFIPKeys::LockToken,               VerifyUInt32},
-                 {DFIPKeys::WithdrawHeight,          VerifyUInt32},
-=======
                  {DFIPKeys::MintTokens, VerifyBool},
->>>>>>> 76fb221b
+                 {DFIPKeys::Limit, VerifyPositiveOrMinusOneFloat },
+                 {DFIPKeys::LockToken, VerifyUInt32},
+                 {DFIPKeys::WithdrawHeight, VerifyUInt32},
              }},
             {AttributeTypes::Locks,
              {
