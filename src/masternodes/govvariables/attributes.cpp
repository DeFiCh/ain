--- conflicted
+++ resolved
@@ -256,9 +256,6 @@
 
 Res ATTRIBUTES::Apply(CCustomCSView & mnview, const uint32_t height)
 {
-<<<<<<< HEAD
-    mnview.SetAttributes(attributes);
-=======
     for (const auto& attribute : attributes) {
         auto attrV0 = boost::get<const CDataStructureV0>(&attribute.first);
         if (attrV0 && attrV0->type == AttributeTypes::Poolpairs) {
@@ -279,6 +276,5 @@
             }
         }
     }
->>>>>>> f67f9e85
     return Res::Ok();
 }