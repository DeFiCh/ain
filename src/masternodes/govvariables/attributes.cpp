// Copyright (c) 2020 The DeFi Foundation
// Distributed under the MIT software license, see the accompanying
// file LICENSE or http://www.opensource.org/licenses/mit-license.php.

#include <masternodes/govvariables/attributes.h>

#include <masternodes/accountshistory.h> /// CAccountsHistoryWriter
#include <masternodes/consensus/governance.h> /// storeGovVars
#include <masternodes/futureswap.h>
#include <masternodes/masternodes.h> /// CCustomCSView
#include <masternodes/mn_checks.h> /// GetAggregatePrice
#include <masternodes/mn_rpc.h> /// ScriptToString

#include <core_io.h> /// ValueFromAmount
#include <rpc/util.h> /// AmountFromValue

#include <util/strencodings.h>

extern UniValue AmountsToJSON(TAmounts const & diffs);
extern CScript DecodeScript(std::string const& str);

static inline std::string trim_all_ws(std::string s) {
    s.erase(s.begin(), std::find_if(s.begin(), s.end(), [](unsigned char ch) {
        return !std::isspace(ch);
    }));
    s.erase(std::find_if(s.rbegin(), s.rend(), [](unsigned char ch) {
        return !std::isspace(ch);
    }).base(), s.end());
    return s;
}

static std::vector<std::string> KeyBreaker(const std::string& str, const char delim = '/'){
    std::string section;
    std::istringstream stream(str);
    std::vector<std::string> strVec;

    while (std::getline(stream, section, delim)) {
        strVec.push_back(section);
    }
    return strVec;
}

const std::map<std::string, uint8_t>& ATTRIBUTES::allowedVersions() {
    static const std::map<std::string, uint8_t> versions{
        {"v0",  VersionTypes::v0},
    };
    return versions;
}

const std::map<uint8_t, std::string>& ATTRIBUTES::displayVersions() {
    static const std::map<uint8_t, std::string> versions{
        {VersionTypes::v0,  "v0"},
    };
    return versions;
}

const std::map<std::string, uint8_t>& ATTRIBUTES::allowedTypes() {
    static const std::map<std::string, uint8_t> types{
        {"locks",       AttributeTypes::Locks},
        {"oracles",     AttributeTypes::Oracles},
        {"params",      AttributeTypes::Param},
        {"poolpairs",   AttributeTypes::Poolpairs},
        {"token",       AttributeTypes::Token},
        {"consortium",  AttributeTypes::Consortium},
    };
    return types;
}

const std::map<uint8_t, std::string>& ATTRIBUTES::displayTypes() {
    static const std::map<uint8_t, std::string> types{
        {AttributeTypes::Live,      "live"},
        {AttributeTypes::Locks,     "locks"},
        {AttributeTypes::Oracles,   "oracles"},
        {AttributeTypes::Param,     "params"},
        {AttributeTypes::Poolpairs, "poolpairs"},
        {AttributeTypes::Token,     "token"},
        {AttributeTypes::Consortium,"consortium"},
    };
    return types;
}

const std::map<std::string, uint8_t>& ATTRIBUTES::allowedParamIDs() {
    static const std::map<std::string, uint8_t> params{
        {"dfip2201",    ParamIDs::DFIP2201},
        {"dfip2203",    ParamIDs::DFIP2203},
    };
    return params;
}

const std::map<std::string, uint8_t>& ATTRIBUTES::allowedLocksIDs() {
    static const std::map<std::string, uint8_t> params{
        {"token",       ParamIDs::TokenID},
    };
    return params;
}

const std::map<uint8_t, std::string>& ATTRIBUTES::displayParamsIDs() {
    static const std::map<uint8_t, std::string> params{
        {ParamIDs::DFIP2201,    "dfip2201"},
        {ParamIDs::DFIP2203,    "dfip2203"},
        {ParamIDs::TokenID,     "token"},
        {ParamIDs::Economy,     "economy"},
    };
    return params;
}

const std::map<std::string, uint8_t>& ATTRIBUTES::allowedOracleIDs() {
    static const std::map<std::string, uint8_t> params{
        {"splits",    OracleIDs::Splits}
    };
    return params;
}

const std::map<uint8_t, std::string>& ATTRIBUTES::displayOracleIDs() {
    static const std::map<uint8_t, std::string> params{
        {OracleIDs::Splits,    "splits"},
    };
    return params;
}

const std::map<uint8_t, std::map<std::string, uint8_t>>& ATTRIBUTES::allowedKeys() {
    static const std::map<uint8_t, std::map<std::string, uint8_t>> keys{
        {
            AttributeTypes::Token, {
                {"payback_dfi",             TokenKeys::PaybackDFI},
                {"payback_dfi_fee_pct",     TokenKeys::PaybackDFIFeePCT},
                {"loan_payback",            TokenKeys::LoanPayback},
                {"loan_payback_fee_pct",    TokenKeys::LoanPaybackFeePCT},
                {"dex_in_fee_pct",          TokenKeys::DexInFeePct},
                {"dex_out_fee_pct",         TokenKeys::DexOutFeePct},
                {"dfip2203",                TokenKeys::DFIP2203Enabled},
                {"fixed_interval_price_id", TokenKeys::FixedIntervalPriceId},
                {"loan_collateral_enabled", TokenKeys::LoanCollateralEnabled},
                {"loan_collateral_factor",  TokenKeys::LoanCollateralFactor},
                {"loan_minting_enabled",    TokenKeys::LoanMintingEnabled},
                {"loan_minting_interest",   TokenKeys::LoanMintingInterest},
            }
        },
        {
            AttributeTypes::Consortium, {
                {"members",             ConsortiumKeys::Members},
                {"mint_limit",          ConsortiumKeys::MintLimit},
            }
        },
        {
            AttributeTypes::Poolpairs, {
                {"token_a_fee_pct",     PoolKeys::TokenAFeePCT},
                {"token_b_fee_pct",     PoolKeys::TokenBFeePCT},
            }
        },
        {
            AttributeTypes::Param, {
                {"active",              DFIPKeys::Active},
                {"minswap",             DFIPKeys::MinSwap},
                {"premium",             DFIPKeys::Premium},
                {"reward_pct",          DFIPKeys::RewardPct},
                {"block_period",        DFIPKeys::BlockPeriod},
                {"start_block",         DFIPKeys::StartBlock},
            }
        },
    };
    return keys;
}

const std::map<uint8_t, std::map<uint8_t, std::string>>& ATTRIBUTES::displayKeys() {
    static const std::map<uint8_t, std::map<uint8_t, std::string>> keys{
        {
            AttributeTypes::Token, {
                {TokenKeys::PaybackDFI,            "payback_dfi"},
                {TokenKeys::PaybackDFIFeePCT,      "payback_dfi_fee_pct"},
                {TokenKeys::LoanPayback,           "loan_payback"},
                {TokenKeys::LoanPaybackFeePCT,     "loan_payback_fee_pct"},
                {TokenKeys::DexInFeePct,           "dex_in_fee_pct"},
                {TokenKeys::DexOutFeePct,          "dex_out_fee_pct"},
                {TokenKeys::DFIP2203Enabled,       "dfip2203"},
                {TokenKeys::FixedIntervalPriceId,  "fixed_interval_price_id"},
                {TokenKeys::LoanCollateralEnabled, "loan_collateral_enabled"},
                {TokenKeys::LoanCollateralFactor,  "loan_collateral_factor"},
                {TokenKeys::LoanMintingEnabled,    "loan_minting_enabled"},
                {TokenKeys::LoanMintingInterest,   "loan_minting_interest"},
                {TokenKeys::Ascendant,             "ascendant"},
                {TokenKeys::Descendant,            "descendant"},
                {TokenKeys::Epitaph,               "epitaph"},
            }
        },
        {
            AttributeTypes::Consortium, {
                {ConsortiumKeys::Members,     "members"},
                {ConsortiumKeys::MintLimit,   "mint_limit"},
            }
        },
        {
            AttributeTypes::Poolpairs, {
                {PoolKeys::TokenAFeePCT,      "token_a_fee_pct"},
                {PoolKeys::TokenBFeePCT,      "token_b_fee_pct"},
            }
        },
        {
            AttributeTypes::Param, {
                {DFIPKeys::Active,       "active"},
                {DFIPKeys::Premium,      "premium"},
                {DFIPKeys::MinSwap,      "minswap"},
                {DFIPKeys::RewardPct,    "reward_pct"},
                {DFIPKeys::BlockPeriod,  "block_period"},
                {DFIPKeys::StartBlock,   "start_block"},
            }
        },
        {
            AttributeTypes::Live, {
                {EconomyKeys::PaybackDFITokens,         "dfi_payback_tokens"},
                {EconomyKeys::DFIP2203Current,          "dfip2203_current"},
                {EconomyKeys::DFIP2203Burned,           "dfip2203_burned"},
                {EconomyKeys::DFIP2203Minted,           "dfip2203_minted"},
                {EconomyKeys::DexTokens,                "dex"},
                {EconomyKeys::ConsortiumMinted,         "consortium"},
                {EconomyKeys::ConsortiumMembersMinted,  "consortium_members"},
            }
        },
    };
    return keys;
}

static ResVal<int32_t> VerifyInt32(const std::string& str) {
    int32_t int32;
<<<<<<< HEAD
    Require(ParseInt32(str, &int32) && int32 >= 0, "Value must be a positive integer");
=======
    if (!ParseInt32(str, &int32)) {
        return Res::Err("Value must be an integer");
    }
    return {int32, Res::Ok()};
}

static ResVal<int32_t> VerifyPositiveInt32(const std::string& str) {
    int32_t int32;
    if (!ParseInt32(str, &int32) || int32 < 0) {
        return Res::Err("Value must be a positive integer");
    }
>>>>>>> 29f4624f
    return {int32, Res::Ok()};
}

static ResVal<CAttributeValue> VerifyInt64(const std::string& str) {
    CAmount int64;
    Require(ParseInt64(str, &int64) && int64 >= 0, "Value must be a positive integer");
    return {int64, Res::Ok()};
}

static ResVal<CAttributeValue> VerifyFloat(const std::string& str) {
    CAmount amount = 0;
    Require(ParseFixedPoint(str, 8, &amount) && amount >= 0, "Amount must be a positive value");
    return {amount, Res::Ok()};
}

static ResVal<CAttributeValue> VerifyPct(const std::string& str) {
    auto resVal = VerifyFloat(str);
    Require(resVal);
    Require(std::get<CAmount>(*resVal) <= COIN, "Percentage exceeds 100%%");
    return resVal;
}

static ResVal<CAttributeValue> VerifyCurrencyPair(const std::string& str) {
    const auto value = KeyBreaker(str);
    Require(value.size() == 2, "Exactly two entires expected for currency pair");

    auto token = trim_all_ws(value[0]).substr(0, CToken::MAX_TOKEN_SYMBOL_LENGTH);
    auto currency = trim_all_ws(value[1]).substr(0, CToken::MAX_TOKEN_SYMBOL_LENGTH);

    Require(!token.empty() && !currency.empty(), "Empty token / currency");
    return {CTokenCurrencyPair{token, currency}, Res::Ok()};
}

static ResVal<CAttributeValue> VerifyBool(const std::string& str) {
    Require(str == "true" || str == "false", R"(Boolean value must be either "true" or "false")");
    return {str == "true", Res::Ok()};
}

<<<<<<< HEAD
=======
static bool VerifyToken(const CCustomCSView& view, const uint32_t id) {
    return view.GetToken(DCT_ID{id}).has_value();
}

static ResVal<CAttributeValue> VerifyConsortiumMember(const std::string& str) {
    UniValue values(UniValue::VOBJ);
    CConsortiumMembers members;

    if (!values.read(str))
        return Res::Err("Not a valid consortium member object!");

    for (const auto &key : values.getKeys())
    {
        UniValue value(values[key].get_obj());
        CConsortiumMember member;

        member.status = 0;

        member.name = trim_all_ws(value["name"].getValStr()).substr(0, CConsortiumMember::MAX_CONSORTIUM_MEMBERS_STRING_LENGTH);
        if (!value["ownerAddress"].isNull())
            member.ownerAddress = DecodeScript(value["ownerAddress"].getValStr());
        else
            return Res::Err("Empty ownerAddress in consortium member data!");

        member.backingId = trim_all_ws(value["backingId"].getValStr()).substr(0, CConsortiumMember::MAX_CONSORTIUM_MEMBERS_STRING_LENGTH);
        if (!AmountFromValue(value["mintLimit"], member.mintLimit)) {
            return Res::Err("mint limit is an invalid amount");
        }

        if (!value["status"].isNull())
        {
            uint32_t tmp;

            if (ParseUInt32(value["status"].getValStr(), &tmp)) {
                if (tmp > 1) {
                    return Res::Err("Status can be either 0 or 1");
                }
                member.status = static_cast<uint8_t>(tmp);
            } else {
                return Res::Err("Status must be a positive number!");
            }
        }

        members[key] = member;
    }

    return {members, Res::Ok()};
}

static ResVal<CAttributeValue> VerifySplit(const std::string& str) {
    const auto values = KeyBreaker(str, ',');
    if (values.empty()) {
        return Res::Err(R"(No valid values supplied, "id/multiplier, ...")");
    }

    OracleSplits splits;
    for (const auto& item : values) {
        const auto pairs = KeyBreaker(item);
        if (pairs.size() != 2) {
            return Res::Err("Two int values expected for split in id/mutliplier");
        }
        const auto resId = VerifyPositiveInt32(pairs[0]);
        if (!resId) {
            return resId;
        }
        const auto resMultiplier = VerifyInt32(pairs[1]);
        if (!resMultiplier) {
            return resMultiplier;
        }
        if (*resMultiplier == 0) {
            return Res::Err("Mutliplier cannot be zero");
        }
        splits[*resId] = *resMultiplier;
    }

    return {splits, Res::Ok()};
}

>>>>>>> 29f4624f
const std::map<uint8_t, std::map<uint8_t,
    std::function<ResVal<CAttributeValue>(const std::string&)>>>& ATTRIBUTES::parseValue() {

    static const std::map<uint8_t, std::map<uint8_t,
        std::function<ResVal<CAttributeValue>(const std::string&)>>> parsers{
        {
            AttributeTypes::Token, {
                {TokenKeys::PaybackDFI,            VerifyBool},
                {TokenKeys::PaybackDFIFeePCT,      VerifyPct},
                {TokenKeys::LoanPayback,           VerifyBool},
                {TokenKeys::LoanPaybackFeePCT,     VerifyPct},
                {TokenKeys::DexInFeePct,           VerifyPct},
                {TokenKeys::DexOutFeePct,          VerifyPct},
                {TokenKeys::DFIP2203Enabled,       VerifyBool},
                {TokenKeys::FixedIntervalPriceId,  VerifyCurrencyPair},
                {TokenKeys::LoanCollateralEnabled, VerifyBool},
                {TokenKeys::LoanCollateralFactor,  VerifyPct},
                {TokenKeys::LoanMintingEnabled,    VerifyBool},
                {TokenKeys::LoanMintingInterest,   VerifyFloat},

            }
        },
        {
            AttributeTypes::Consortium, {
                {ConsortiumKeys::Members,          VerifyConsortiumMember},
                {ConsortiumKeys::MintLimit,        VerifyInt64},
            }
        },
        {
            AttributeTypes::Poolpairs, {
                {PoolKeys::TokenAFeePCT,      VerifyPct},
                {PoolKeys::TokenBFeePCT,      VerifyPct},
            }
        },
        {
            AttributeTypes::Param, {
                {DFIPKeys::Active,       VerifyBool},
                {DFIPKeys::Premium,      VerifyPct},
                {DFIPKeys::MinSwap,      VerifyFloat},
                {DFIPKeys::RewardPct,    VerifyPct},
                {DFIPKeys::BlockPeriod,  VerifyInt64},
                {DFIPKeys::StartBlock,   VerifyInt64},
            }
        },
        {
            AttributeTypes::Locks, {
                {ParamIDs::TokenID,          VerifyBool},
            }
        },
        {
            AttributeTypes::Oracles, {
                {OracleIDs::Splits,          VerifySplit},
            }
        },
    };
    return parsers;
}

static std::string ShowError(const std::string& key, const std::map<std::string, uint8_t>& keys) {
    std::string error{"Unrecognised " + key + " argument provided, valid " + key + "s are:"};
    for (const auto& pair : keys) {
        error += ' ' + pair.first + ',';
    }
    return error;
}

Res ATTRIBUTES::ProcessVariable(const std::string& key, std::optional<std::string> value,
                                const std::function<Res(const CAttributeType&, const CAttributeValue&)>& applyVariable) {

    Require(key.size() <= 128, "Identifier exceeds maximum length (128)");

    const auto keys = KeyBreaker(key);
    Require(!keys.empty() && !keys[0].empty(), "Empty version");

<<<<<<< HEAD
    Require(!value.empty(), "Empty value");

    auto iver = allowedVersions().find(keys[0]);
    Require(iver != allowedVersions().end(), "Unsupported version");

    auto version = iver->second;
    Require(version == VersionTypes::v0, "Unsupported version");
=======
    if (value && value->empty()) {
        return Res::Err("Empty value");
    }

    const auto& iver = allowedVersions().find(keys[0]);
    if (iver == allowedVersions().end()) {
        return Res::Err("Unsupported version");
    }

    const auto& version = iver->second;
    if (version != VersionTypes::v0) {
        return Res::Err("Unsupported version");
    }
>>>>>>> 29f4624f

    Require(keys.size() >= 4 && !keys[1].empty() && !keys[2].empty() && !keys[3].empty(),
              "Incorrect key for <type>. Object of ['<version>/<type>/ID/<key>','value'] expected");

    auto itype = allowedTypes().find(keys[1]);
    Require(itype != allowedTypes().end(), ::ShowError("type", allowedTypes()));

    const auto& type = itype->second;

    uint32_t typeId{0};
    if (type == AttributeTypes::Param) {
        auto id = allowedParamIDs().find(keys[2]);
        Require(id != allowedParamIDs().end(), ::ShowError("params", allowedParamIDs()));
        typeId = id->second;
    } else if (type == AttributeTypes::Locks) {
        auto id = allowedLocksIDs().find(keys[2]);
        Require(id != allowedLocksIDs().end(), ::ShowError("locks", allowedLocksIDs()));
        typeId = id->second;
    } else if (type == AttributeTypes::Oracles) {
        auto id = allowedOracleIDs().find(keys[2]);
        if (id == allowedOracleIDs().end()) {
            return ::ShowError("oracles", allowedOracleIDs());
        }
        typeId = id->second;
    } else {
        auto id = VerifyInt32(keys[2]);
        Require(id);
        typeId = *id.val;
    }

    uint32_t typeKey{0};
    CDataStructureV0 attrV0{};

    if (type == AttributeTypes::Locks) {
        typeKey = ParamIDs::TokenID;
        if (const auto keyValue = VerifyInt32(keys[3])) {
            attrV0 = CDataStructureV0{type, typeId, static_cast<uint32_t>(*keyValue)};
        }
    } else if (type == AttributeTypes::Oracles) {
        typeKey = OracleIDs::Splits;
        if (const auto keyValue = VerifyPositiveInt32(keys[3])) {
            attrV0 = CDataStructureV0{type, typeId, static_cast<uint32_t>(*keyValue)};
        }
    } else {
        auto ikey = allowedKeys().find(type);
        Require(ikey != allowedKeys().end(), "Unsupported type {%d}", type);

        itype = ikey->second.find(keys[3]);
        Require(itype != ikey->second.end(), ::ShowError("key", ikey->second));

        typeKey = itype->second;

        if (type == AttributeTypes::Param) {
            if (typeId == ParamIDs::DFIP2201) {
                if (typeKey == DFIPKeys::RewardPct ||
                    typeKey == DFIPKeys::BlockPeriod ||
                    typeKey == DFIPKeys::StartBlock) {
                    return Res::Err("Unsupported type for DFIP2201 {%d}", typeKey);
                }
            } else if (typeId == ParamIDs::DFIP2203) {
                if (typeKey == DFIPKeys::Premium ||
                    typeKey == DFIPKeys::MinSwap) {
                    return Res::Err("Unsupported type for DFIP2203 {%d}", typeKey);
                }

                if (typeKey == DFIPKeys::BlockPeriod || typeKey == DFIPKeys::StartBlock) {
                    futureBlockUpdated = true;
                }
            } else {
                return Res::Err("Unsupported Param ID");
            }
        }

        attrV0 = CDataStructureV0{type, typeId, typeKey};
    }

    if (attrV0.IsExtendedSize()) {
        if (keys.size() != 5 || keys[4].empty()) {
            return Res::Err("Exact 5 keys are required {%d}", keys.size());
        }
        auto id = VerifyInt32(keys[4]);
        if (!id) {
            return std::move(id);
        }
        attrV0.keyId = *id.val;
    } else {
        if (keys.size() != 4) {
            return Res::Err("Exact 4 keys are required {%d}", keys.size());
        }
    }

    if (!value) {
        return applyVariable(attrV0, {});
    }

    try {
        if (auto parser = parseValue().at(type).at(typeKey)) {
<<<<<<< HEAD
            auto attribValue = parser(value);
            Require(attribValue);

            if (type == AttributeTypes::Locks) {
                return applyVariable(CDataStructureV0{type, typeId, locksKey}, *attribValue.val);
            }

            CDataStructureV0 attrV0{type, typeId, typeKey};

            if (attrV0.IsExtendedSize()) {
                Require(keys.size() == 5 && !keys[4].empty(), "Exact 5 keys are required {%d}", keys.size());
                auto id = VerifyInt32(keys[4]);
                Require(id);
                attrV0.keyId = *id.val;
            } else {
                Require(keys.size() == 4, "Exact 4 keys are required {%d}", keys.size());
            }

=======
            auto attribValue = parser(*value);
            if (!attribValue) {
                return std::move(attribValue);
            }
>>>>>>> 29f4624f
            return applyVariable(attrV0, *attribValue.val);
        }
    } catch (const std::out_of_range&) {
    }
    return Res::Err("No parse function {%d, %d}", type, typeKey);
}

bool ATTRIBUTES::IsEmpty() const
{
    return attributes.empty();
}

ResVal<CScript> GetFutureSwapContractAddress()
{
    CScript contractAddress;
    try {
        contractAddress = Params().GetConsensus().smartContracts.at(SMART_CONTRACT_DFIP_2203);
    } catch (const std::out_of_range&) {
        return Res::Err("Failed to get smart contract address from chainparams");
    }
    return {contractAddress, Res::Ok()};
}

Res ATTRIBUTES::RefundFuturesContracts(CCustomCSView &mnview, CFutureSwapView& futureSwapView, const uint32_t height, const uint32_t tokenID)
{
    CDataStructureV0 blockKey{AttributeTypes::Param, ParamIDs::DFIP2203, DFIPKeys::BlockPeriod};
    const auto blockPeriod = GetValue(blockKey, CAmount{});
    if (blockPeriod == 0) {
        return Res::Ok();
    }

    std::map<CFuturesUserKey, CFuturesUserValue> userFuturesValues;

    futureSwapView.ForEachFuturesUserValues([&](const CFuturesUserKey& key, const CFuturesUserValue& futuresValues) {
        if (tokenID != std::numeric_limits<uint32_t>::max()) {
            if (futuresValues.source.nTokenId.v == tokenID || futuresValues.destination == tokenID) {
                userFuturesValues[key] = futuresValues;
            }
        } else {
            userFuturesValues[key] = futuresValues;
        }

        return true;
    }, {height, {}, std::numeric_limits<uint32_t>::max()});

    const auto contractAddressValue = GetFutureSwapContractAddress();
    Require(contractAddressValue);

    CDataStructureV0 liveKey{AttributeTypes::Live, ParamIDs::Economy, EconomyKeys::DFIP2203Current};
    auto balances = GetValue(liveKey, CBalances{});

    auto txn = std::numeric_limits<uint32_t>::max();

    for (const auto& [key, value] : userFuturesValues) {

        futureSwapView.EraseFuturesUserValues(key);

        CHistoryWriters subWriters{paccountHistoryDB.get(), nullptr, nullptr};
        CAccountsHistoryWriter subView(mnview, height, txn--, {}, uint8_t(CustomTxType::FutureSwapRefund), &subWriters);
        Require(subView.SubBalance(*contractAddressValue, value.source));
        subView.Flush();

        CHistoryWriters addWriters{paccountHistoryDB.get(), nullptr, nullptr};
        CAccountsHistoryWriter addView(mnview, height, txn--, {}, uint8_t(CustomTxType::FutureSwapRefund), &addWriters);
        Require(addView.AddBalance(key.owner, value.source));
        addView.Flush();

        Require(balances.Sub(value.source));
    }

    SetValue(liveKey, std::move(balances));

    return Res::Ok();
}

Res ATTRIBUTES::Import(const UniValue & val) {
    Require(val.isObject(), "Object of values expected");

    std::map<std::string, UniValue> objMap;
    val.getObjMap(objMap);

    for (const auto& [key, value] : objMap) {
        Require(ProcessVariable(key, value.get_str(),
            [this](const CAttributeType& attribute, const CAttributeValue& attrValue) {
                if (auto attrV0 = std::get_if<CDataStructureV0>(&attribute)) {
<<<<<<< HEAD
                    Require(attrV0->type != AttributeTypes::Live, "Live attribute cannot be set externally");

                    // applay DFI via old keys
=======
                    if (attrV0->type == AttributeTypes::Live ||
                       (attrV0->type == AttributeTypes::Token &&
                       (attrV0->key == TokenKeys::Ascendant ||
                        attrV0->key == TokenKeys::Descendant ||
                        attrV0->key == TokenKeys::Epitaph))) {
                        return Res::Err("Attribute cannot be set externally");
                    } else if (attrV0->type == AttributeTypes::Oracles && attrV0->typeId == OracleIDs::Splits) {
                        auto splitValue = std::get_if<OracleSplits>(&attrValue);
                        if (!splitValue) {
                            return Res::Err("Failed to get Oracle split value");
                        }
                        for (const auto& [id, multiplier] : *splitValue) {
                            tokenSplits.insert(id);
                        }
                        try {
                            auto attrMap = std::get_if<OracleSplits>(&attributes.at(attribute));
                            OracleSplits combined{*splitValue};
                            combined.merge(*attrMap);
                            SetValue(attribute, combined);
                            return Res::Ok();
                        } catch (std::out_of_range &) {}
                    }

                    // apply DFI via old keys
>>>>>>> 29f4624f
                    if (attrV0->IsExtendedSize() && attrV0->keyId == 0) {
                        auto newAttr = *attrV0;
                        newAttr.key = attrV0->key == TokenKeys::LoanPayback ?
                                TokenKeys::PaybackDFI: TokenKeys::PaybackDFIFeePCT;

                        SetValue(newAttr, attrValue);
                        return Res::Ok();
                    } else if (attrV0->type == AttributeTypes::Consortium && attrV0->key == ConsortiumKeys::Members) {
                        if (auto value = std::get_if<CConsortiumMembers>(&attrValue)) {
                            auto members = GetValue(*attrV0, CConsortiumMembers{});

                            for (auto const & member : *value)
                            {
                                for (auto const & tmp : members)
                                    if (tmp.first != member.first && tmp.second.ownerAddress == member.second.ownerAddress)
                                        return Res::Err("Cannot add a member with an owner address of a existing consortium member!");

                                members[member.first] = member.second;
                            }
                            SetValue(*attrV0, members);

                            return Res::Ok();
                        } else
                            return Res::Err("Invalid member data");
                    }
                }
                SetValue(attribute, attrValue);
                return Res::Ok();
<<<<<<< HEAD
            }
        ));
=======
            });
        if (!res) {
            return res;
        }
>>>>>>> 29f4624f
    }

    return Res::Ok();
}

UniValue ATTRIBUTES::Export() const {
    UniValue ret(UniValue::VOBJ);
    for (const auto& attribute : attributes) {
        auto attrV0 = std::get_if<CDataStructureV0>(&attribute.first);
        if (!attrV0) {
            continue;
        }
        try {
<<<<<<< HEAD
            const auto id = attrV0->type == AttributeTypes::Param
                            || attrV0->type == AttributeTypes::Live
                            || attrV0->type == AttributeTypes::Locks
                            ? displayParamsIDs().at(attrV0->typeId)
                            : KeyBuilder(attrV0->typeId);

            const auto keyId = attrV0->type == AttributeTypes::Locks
                               ? KeyBuilder(attrV0->key)
                               : displayKeys().at(attrV0->type).at(attrV0->key);
=======
            std::string id;
            if (attrV0->type == AttributeTypes::Param || attrV0->type == AttributeTypes::Live || attrV0->type == AttributeTypes::Locks) {
                id = displayParamsIDs().at(attrV0->typeId);
            } else if (attrV0->type == AttributeTypes::Oracles) {
                id = displayOracleIDs().at(attrV0->typeId);
            } else {
                id = KeyBuilder(attrV0->typeId);
            }

            auto const v0Key = attrV0->type == AttributeTypes::Oracles || attrV0->type == AttributeTypes::Locks ? KeyBuilder(attrV0->key) : displayKeys().at(attrV0->type).at(attrV0->key);
>>>>>>> 29f4624f

            auto key = KeyBuilder(displayVersions().at(VersionTypes::v0),
                                  displayTypes().at(attrV0->type),
                                  id,
                                  v0Key);

            if (attrV0->IsExtendedSize()) {
                key = KeyBuilder(key, attrV0->keyId);
            }

            if (auto bool_val = std::get_if<bool>(&attribute.second)) {
                ret.pushKV(key, *bool_val ? "true" : "false");
            } else if (auto amount = std::get_if<CAmount>(&attribute.second)) {
                if ((attrV0->typeId == DFIP2203 && (attrV0->key == DFIPKeys::BlockPeriod || attrV0->key == DFIPKeys::StartBlock))
                    || (attrV0->type == Consortium && attrV0->key == ConsortiumKeys::MintLimit)) {
                    ret.pushKV(key, KeyBuilder(*amount));
                } else {
                    auto uvalue = ValueFromAmount(*amount);
                    ret.pushKV(key, KeyBuilder(uvalue.get_real()));
                }
            } else if (auto balances = std::get_if<CBalances>(&attribute.second)) {
                ret.pushKV(key, AmountsToJSON(balances->balances));
            } else if (auto currencyPair = std::get_if<CTokenCurrencyPair>(&attribute.second)) {
                ret.pushKV(key, currencyPair->first + '/' + currencyPair->second);
            } else if (auto paybacks = std::get_if<CTokenPayback>(&attribute.second)) {
                UniValue result(UniValue::VOBJ);
                result.pushKV("paybackfees", AmountsToJSON(paybacks->tokensFee.balances));
                result.pushKV("paybacktokens", AmountsToJSON(paybacks->tokensPayback.balances));
                ret.pushKV(key, result);
            } else if (auto balances = std::get_if<CDexBalances>(&attribute.second)) {
                for (const auto& pool : *balances) {
                    auto& dexTokenA = pool.second.totalTokenA;
                    auto& dexTokenB = pool.second.totalTokenB;
                    auto poolkey = KeyBuilder(key, pool.first.v);
                    ret.pushKV(KeyBuilder(poolkey, "total_commission_a"), ValueFromUint(dexTokenA.commissions));
                    ret.pushKV(KeyBuilder(poolkey, "total_commission_b"), ValueFromUint(dexTokenB.commissions));
                    ret.pushKV(KeyBuilder(poolkey, "fee_burn_a"), ValueFromUint(dexTokenA.feeburn));
                    ret.pushKV(KeyBuilder(poolkey, "fee_burn_b"), ValueFromUint(dexTokenB.feeburn));
                    ret.pushKV(KeyBuilder(poolkey, "total_swap_a"), ValueFromUint(dexTokenA.swaps));
                    ret.pushKV(KeyBuilder(poolkey, "total_swap_b"), ValueFromUint(dexTokenB.swaps));
                }
            } else if (auto members = std::get_if<CConsortiumMembers>(&attribute.second)) {
                UniValue result(UniValue::VOBJ);
                for (const auto& [id, member] : *members)
                {
                    UniValue elem(UniValue::VOBJ);
                    elem.pushKV("name", member.name);
                    elem.pushKV("ownerAddress", ScriptToString(member.ownerAddress));
                    elem.pushKV("backingId", member.backingId);
                    elem.pushKV("mintLimit", ValueFromAmount(member.mintLimit));
                    elem.pushKV("status", member.status);
                    result.pushKV(id, elem);
                }
                ret.pushKV(key, result.write());
            } else if (auto consortiumMinted = std::get_if<CConsortiumGlobalMinted>(&attribute.second)) {
                for (const auto& token : *consortiumMinted)
                {
                    auto& minted = token.second.minted;
                    auto& burnt = token.second.burnt;

                    auto tokenKey = KeyBuilder(key, token.first.v);
                    ret.pushKV(KeyBuilder(tokenKey, "minted"), ValueFromAmount(minted));
                    ret.pushKV(KeyBuilder(tokenKey, "burnt"), ValueFromAmount(burnt));
                    ret.pushKV(KeyBuilder(tokenKey, "supply"), ValueFromAmount(minted - burnt));
                }
            } else if (auto membersMinted = std::get_if<CConsortiumMembersMinted>(&attribute.second)) {
                for (const auto& token : *membersMinted)
                {
                    for (const auto& member : token.second)
                    {
                        auto& minted = member.second.minted;
                        auto& burnt = member.second.burnt;

                        auto tokenKey = KeyBuilder(key, token.first.v);
                        auto memberKey = KeyBuilder(tokenKey, member.first);
                        ret.pushKV(KeyBuilder(memberKey, "minted"), ValueFromAmount(minted));
                        ret.pushKV(KeyBuilder(memberKey, "burnt"), ValueFromAmount(burnt));
                        ret.pushKV(KeyBuilder(memberKey, "supply"), ValueFromAmount(minted - burnt));
                    }
                }
            } else if (const auto splitValues = std::get_if<OracleSplits>(&attribute.second)) {
                std::string keyValue;
                for (const auto& [tokenId, multiplier] : *splitValues) {
                    keyValue += KeyBuilder(tokenId, multiplier) + ',';
                }
                ret.pushKV(key, keyValue);
            } else if (const auto& descendantPair = std::get_if<DescendantValue>(&attribute.second)) {
                ret.pushKV(key, KeyBuilder(descendantPair->first, descendantPair->second));
            } else if (const auto& ascendantPair = std::get_if<AscendantValue>(&attribute.second)) {
                ret.pushKV(key, KeyBuilder(ascendantPair->first, ascendantPair->second));
            }
        } catch (const std::out_of_range&) {
            // Should not get here, that's mean maps are mismatched
        }
    }
    return ret;
}

Res ATTRIBUTES::Validate(const CCustomCSView & view) const
{
    Require(view.GetLastHeight() >= Params().GetConsensus().FortCanningHillHeight, "Cannot be set before FortCanningHill");

<<<<<<< HEAD
    for (const auto& attribute : attributes) {
        auto attrV0 = std::get_if<CDataStructureV0>(&attribute.first);
        Require(attrV0, "Unsupported version");

=======
    for (const auto& [key, value] : attributes) {
        auto attrV0 = std::get_if<CDataStructureV0>(&key);
        if (!attrV0) {
            return Res::Err("Unsupported version");
        }
>>>>>>> 29f4624f
        switch (attrV0->type) {
            case AttributeTypes::Token:
                switch (attrV0->key) {
                    case TokenKeys::PaybackDFI:
                    case TokenKeys::PaybackDFIFeePCT:
                        Require(view.GetLoanTokenByID({attrV0->typeId}), "No such loan token (%d)", attrV0->typeId);
                        break;
                    case TokenKeys::LoanPayback:
                    case TokenKeys::LoanPaybackFeePCT:
                        Require(view.GetLastHeight() >= Params().GetConsensus().FortCanningRoadHeight, "Cannot be set before FortCanningRoad");
                        Require(view.GetLoanTokenByID(DCT_ID{attrV0->typeId}), "No such loan token (%d)", attrV0->typeId);
                        Require(view.GetToken(DCT_ID{attrV0->keyId}), "No such token (%d)", attrV0->keyId);
                        break;
                    case TokenKeys::DexInFeePct:
                    case TokenKeys::DexOutFeePct:
                        Require(view.GetLastHeight() >= Params().GetConsensus().FortCanningRoadHeight, "Cannot be set before FortCanningRoad");
                        Require(view.GetToken(DCT_ID{attrV0->typeId}), "No such token (%d)", attrV0->typeId);
                        break;
                    case TokenKeys::DFIP2203Enabled:
                        Require(view.GetLastHeight() >= Params().GetConsensus().FortCanningRoadHeight, "Cannot be set before FortCanningRoad");
                        Require(view.GetLoanTokenByID(DCT_ID{attrV0->typeId}), "No such loan token (%d)", attrV0->typeId);
                        break;
                    case TokenKeys::LoanCollateralEnabled:
                    case TokenKeys::LoanCollateralFactor:
                    case TokenKeys::LoanMintingEnabled:
                    case TokenKeys::LoanMintingInterest: {
                        Require(view.GetLastHeight() >= Params().GetConsensus().GreatWorldHeight, "Cannot be set before GreatWorld");
                        Require(view.GetToken(DCT_ID{attrV0->typeId}), "No such token (%d)", attrV0->typeId);

                        CDataStructureV0 intervalPriceKey{AttributeTypes::Token, attrV0->typeId,
                                                          TokenKeys::FixedIntervalPriceId};
                        Require(CheckKey(intervalPriceKey), "Fixed interval price currency pair must be set first");
                        break;
                    }
                    case TokenKeys::FixedIntervalPriceId:
                        Require(view.GetLastHeight() >= Params().GetConsensus().GreatWorldHeight, "Cannot be set before GreatWorld");
                        Require(view.GetToken(DCT_ID{attrV0->typeId}), "No such token (%d)", attrV0->typeId);
                        break;
                    case TokenKeys::Ascendant:
                    case TokenKeys::Descendant:
                    case TokenKeys::Epitaph:
                        break;
                    default:
                        return Res::Err("Unsupported key");
                }
                break;

<<<<<<< HEAD
            case AttributeTypes::Poolpairs:
                Require(std::get_if<CAmount>(&attribute.second), "Unsupported value");
=======
            case AttributeTypes::Consortium:
                switch (attrV0->key) {
                    case ConsortiumKeys::Members:
                        if (view.GetLastHeight() < Params().GetConsensus().GreatWorldHeight) {
                            return Res::Err("Cannot be set before GreatWorld");
                        }
                        if (!view.GetToken(DCT_ID{attrV0->typeId})) {
                            return Res::Err("No such token (%d)", attrV0->typeId);
                        }
                        break;
                    case ConsortiumKeys::MintLimit:
                        if (view.GetLastHeight() < Params().GetConsensus().GreatWorldHeight) {
                            return Res::Err("Cannot be set before GreatWorld");
                        }
                        if (!view.GetToken(DCT_ID{attrV0->typeId})) {
                            return Res::Err("No such token (%d)", attrV0->typeId);
                        }
                        break;
                    default:
                        return Res::Err("Unsupported key");
                }
                break;

            case AttributeTypes::Oracles:
                if (view.GetLastHeight() < Params().GetConsensus().GreatWorldHeight) {
                    return Res::Err("Cannot be set before GreatWorld");
                }
                if (attrV0->typeId == OracleIDs::Splits) {
                    const auto splitMap = std::get_if<OracleSplits>(&value);
                    if (!splitMap) {
                        return Res::Err("Unsupported value");
                    }
                    for (const auto& [tokenId, multipler] : *splitMap) {
                        if (tokenId == 0) {
                            return Res::Err("Tokenised DFI cannot be split");
                        }
                        if (view.HasPoolPair(DCT_ID{tokenId})) {
                            return Res::Err("Pool tokens cannot be split");
                        }
                        const auto token = view.GetToken(DCT_ID{tokenId});
                        if (!token) {
                            return Res::Err("Token (%d) does not exist", tokenId);
                        }
                        if (!token->IsDAT()) {
                            return Res::Err("Only DATs can be split");
                        }
                    }
                } else {
                    return Res::Err("Unsupported key");
                }
                break;

            case AttributeTypes::Poolpairs:
>>>>>>> 29f4624f
                switch (attrV0->key) {
                    case PoolKeys::TokenAFeePCT:
                    case PoolKeys::TokenBFeePCT:
                        Require(view.GetPoolPair({attrV0->typeId}), "No such pool (%d)", attrV0->typeId);
                        break;
                    default:
                        return Res::Err("Unsupported key");
                }
                break;

            case AttributeTypes::Param:
                if (attrV0->typeId == ParamIDs::DFIP2203) {
<<<<<<< HEAD
                    Require(view.GetLastHeight() >= Params().GetConsensus().FortCanningRoadHeight, "Cannot be set before FortCanningRoad");
                } else {
                    Require(attrV0->typeId == ParamIDs::DFIP2201, "Unrecognised param id");
=======
                    if (view.GetLastHeight() < Params().GetConsensus().FortCanningRoadHeight) {
                        return Res::Err("Cannot be set before FortCanningRoad");
                    }
                    if (attrV0->key == DFIPKeys::StartBlock) {
                        if (view.GetLastHeight() < Params().GetConsensus().GreatWorldHeight) {
                            return Res::Err("Cannot be set before GreatWorld");
                        }
                    }
                } else if (attrV0->typeId != ParamIDs::DFIP2201) {
                    return Res::Err("Unrecognised param id");
>>>>>>> 29f4624f
                }
                break;

                // Live is set internally
            case AttributeTypes::Live:
                break;

            case AttributeTypes::Locks:
                Require(view.GetLastHeight() >= Params().GetConsensus().GreatWorldHeight, "Cannot be set before GreatWorld");
                Require(attrV0->typeId == ParamIDs::TokenID, "Unrecognised locks id");
                Require(view.GetLoanTokenByID(DCT_ID{attrV0->key}), "No loan token with id (%d)", attrV0->key);
                break;

            default:
                return Res::Err("Unrecognised type (%d)", attrV0->type);
        }
    }

    return Res::Ok();
}

Res ATTRIBUTES::Apply(CCustomCSView& mnview, CFutureSwapView& futureSwapView, uint32_t height)
{
    for (const auto& attribute : attributes) {
        auto attrV0 = std::get_if<CDataStructureV0>(&attribute.first);
        if (!attrV0) {
            continue;
        }
        if (attrV0->type == AttributeTypes::Poolpairs) {
            auto poolId = DCT_ID{attrV0->typeId};
            auto pool = mnview.GetPoolPair(poolId);
            Require(pool, "No such pool (%d)", poolId.v);

            auto tokenId = attrV0->key == PoolKeys::TokenAFeePCT ?
                           pool->idTokenA : pool->idTokenB;

            auto valuePct = std::get<CAmount>(attribute.second);
            Require(mnview.SetDexFeePct(poolId, tokenId, valuePct));

        } else if (attrV0->type == AttributeTypes::Token) {
            if (attrV0->key == TokenKeys::DexInFeePct
                ||  attrV0->key == TokenKeys::DexOutFeePct) {
                DCT_ID tokenA{attrV0->typeId}, tokenB{~0u};
                if (attrV0->key == TokenKeys::DexOutFeePct)
                    std::swap(tokenA, tokenB);

                auto valuePct = std::get<CAmount>(attribute.second);
                Require(mnview.SetDexFeePct(tokenA, tokenB, valuePct));

            } else if (attrV0->key == TokenKeys::FixedIntervalPriceId) {
                if (const auto& currencyPair = std::get_if<CTokenCurrencyPair>(&attribute.second)) {
                    // Already exists, skip.
                    if (mnview.GetFixedIntervalPrice(*currencyPair))
                        continue;

                    Require(OraclePriceFeed(mnview, *currencyPair),
                              "Price feed %s/%s does not belong to any oracle", currencyPair->first, currencyPair->second);

                    CFixedIntervalPrice fixedIntervalPrice;
                    fixedIntervalPrice.priceFeedId = *currencyPair;
                    fixedIntervalPrice.timestamp = time;
                    fixedIntervalPrice.priceRecord[1] = -1;
                    const auto aggregatePrice = GetAggregatePrice(mnview,
                                                                  fixedIntervalPrice.priceFeedId.first,
                                                                  fixedIntervalPrice.priceFeedId.second,
                                                                  time);
                    if (aggregatePrice)
                        fixedIntervalPrice.priceRecord[1] = aggregatePrice;

                    mnview.SetFixedIntervalPrice(fixedIntervalPrice);
                } else {
                    return Res::Err("Unrecognised value for FixedIntervalPriceId");
                }
            }
            if (attrV0->key == TokenKeys::DFIP2203Enabled) {

                auto value = std::get<bool>(attribute.second);
                if (value) {
                    continue;
                }

                const auto token = mnview.GetLoanTokenByID(DCT_ID{attrV0->typeId});
                Require(token, "No such loan token (%d)", attrV0->typeId);

                // Special case: DUSD will be used as a source for swaps but will
                // be set as disabled for Future swap destination.
                if (token->symbol == "DUSD") {
                    continue;
                }

<<<<<<< HEAD
                Require(RefundFuturesContracts(mnview, height, attrV0->typeId));
=======
                auto res = RefundFuturesContracts(mnview, futureSwapView, height, attrV0->typeId);
                if (!res) {
                    return res;
                }
>>>>>>> 29f4624f
            }
        } else if (attrV0->type == AttributeTypes::Param && attrV0->typeId == ParamIDs::DFIP2203) {
            if (attrV0->key == DFIPKeys::Active) {

                auto value = std::get<bool>(attribute.second);
                if (value) {
                    continue;
                }

<<<<<<< HEAD
                Require(RefundFuturesContracts(mnview, height));
=======
                auto res = RefundFuturesContracts(mnview, futureSwapView, height);
                if (!res) {
                    return res;
                }
>>>>>>> 29f4624f

            } else if (attrV0->key == DFIPKeys::BlockPeriod || attrV0->key == DFIPKeys::StartBlock) {

                // Only check this when block period has been set, otherwise
                // it will fail when DFIP2203 active is set to true.
                if (!futureBlockUpdated) {
                    continue;
                }

                CDataStructureV0 activeKey{AttributeTypes::Param, ParamIDs::DFIP2203, DFIPKeys::Active};
                Require(!GetValue(activeKey, false), "Cannot set block period while DFIP2203 is active");
            }
        } else if (attrV0->type == AttributeTypes::Oracles && attrV0->typeId == OracleIDs::Splits) {
            const auto value = std::get_if<OracleSplits>(&attribute.second);
            if (!value) {
                return Res::Err("Unsupported value");
            }
            for (const auto split : tokenSplits) {
                if (auto it{value->find(split)}; it == value->end()) {
                    continue;
                }
                CDataStructureV0 lockKey{AttributeTypes::Locks, ParamIDs::TokenID, split};
                if (GetValue(lockKey, false)) {
                    continue;
                }

                // Loan token check imposed on lock
                if (!mnview.GetLoanTokenByID(DCT_ID{split}).has_value()) {
                    return Res::Err("Auto lock. No loan token with id (%d)", split);
                }

                if (attrV0->key < height) {
                    return Res::Err("Cannot be set at or below current height");
                }

                CGovernanceHeightMessage lock{"ATTRIBUTES"};
                auto var = GovVariable::Create(lock.govName);
                if (!var) {
                    return Res::Err("Failed to create Gov var for lock");
                }
                auto govVar = std::dynamic_pointer_cast<ATTRIBUTES>(var);
                if (!govVar) {
                    return Res::Err("Failed to cast Gov var to ATTRIBUTES");
                }
                govVar->SetValue(lockKey, true);
                lock.govVar = govVar;

                const auto startHeight = attrV0->key - Params().GetConsensus().blocksPerDay() / 2;
                if (height > startHeight) {
                    lock.startHeight = height;
                } else {
                    lock.startHeight = startHeight;
                }

                const auto res = CGovernanceConsensus::storeGovVars(lock, mnview);
                if (!res) {
                    return Res::Err("Cannot be set at or below current height");
                }
            }
        }
    }
    return Res::Ok();
}

Res ATTRIBUTES::Erase(CCustomCSView & mnview, uint32_t, std::vector<std::string> const & keys)
{
    for (const auto& key : keys) {
        auto res = ProcessVariable(key, {},
            [&](const CAttributeType& attribute, const CAttributeValue&) {
                auto attrV0 = std::get_if<CDataStructureV0>(&attribute);
                if (!attrV0) {
                    return Res::Ok();
                }
                if (attrV0->type == AttributeTypes::Live) {
                    return Res::Err("Live attribute cannot be deleted");
                }
                if (!EraseKey(attribute)) {
                    return Res::Err("Attribute {%d} not exists", attrV0->type);
                }
                if (attrV0->type == AttributeTypes::Poolpairs) {
                    auto poolId = DCT_ID{attrV0->typeId};
                    auto pool = mnview.GetPoolPair(poolId);
                    if (!pool) {
                        return Res::Err("No such pool (%d)", poolId.v);
                    }
                    auto tokenId = attrV0->key == PoolKeys::TokenAFeePCT ?
                                                pool->idTokenA : pool->idTokenB;

                    return mnview.EraseDexFeePct(poolId, tokenId);
                } else if (attrV0->type == AttributeTypes::Token) {
                    if (attrV0->key == TokenKeys::DexInFeePct
                    ||  attrV0->key == TokenKeys::DexOutFeePct) {
                        DCT_ID tokenA{attrV0->typeId}, tokenB{~0u};
                        if (attrV0->key == TokenKeys::DexOutFeePct) {
                            std::swap(tokenA, tokenB);
                        }
                        return mnview.EraseDexFeePct(tokenA, tokenB);
                    }
                }
                return Res::Ok();
            }
        );
        if (!res) {
            return res;
        }
    }

    return Res::Ok();
}<|MERGE_RESOLUTION|>--- conflicted
+++ resolved
@@ -222,9 +222,6 @@
 
 static ResVal<int32_t> VerifyInt32(const std::string& str) {
     int32_t int32;
-<<<<<<< HEAD
-    Require(ParseInt32(str, &int32) && int32 >= 0, "Value must be a positive integer");
-=======
     if (!ParseInt32(str, &int32)) {
         return Res::Err("Value must be an integer");
     }
@@ -236,7 +233,6 @@
     if (!ParseInt32(str, &int32) || int32 < 0) {
         return Res::Err("Value must be a positive integer");
     }
->>>>>>> 29f4624f
     return {int32, Res::Ok()};
 }
 
@@ -275,8 +271,6 @@
     return {str == "true", Res::Ok()};
 }
 
-<<<<<<< HEAD
-=======
 static bool VerifyToken(const CCustomCSView& view, const uint32_t id) {
     return view.GetToken(DCT_ID{id}).has_value();
 }
@@ -355,7 +349,6 @@
     return {splits, Res::Ok()};
 }
 
->>>>>>> 29f4624f
 const std::map<uint8_t, std::map<uint8_t,
     std::function<ResVal<CAttributeValue>(const std::string&)>>>& ATTRIBUTES::parseValue() {
 
@@ -430,29 +423,13 @@
     const auto keys = KeyBreaker(key);
     Require(!keys.empty() && !keys[0].empty(), "Empty version");
 
-<<<<<<< HEAD
-    Require(!value.empty(), "Empty value");
+    Require(!value->empty(), "Empty value");
 
     auto iver = allowedVersions().find(keys[0]);
     Require(iver != allowedVersions().end(), "Unsupported version");
 
     auto version = iver->second;
     Require(version == VersionTypes::v0, "Unsupported version");
-=======
-    if (value && value->empty()) {
-        return Res::Err("Empty value");
-    }
-
-    const auto& iver = allowedVersions().find(keys[0]);
-    if (iver == allowedVersions().end()) {
-        return Res::Err("Unsupported version");
-    }
-
-    const auto& version = iver->second;
-    if (version != VersionTypes::v0) {
-        return Res::Err("Unsupported version");
-    }
->>>>>>> 29f4624f
 
     Require(keys.size() >= 4 && !keys[1].empty() && !keys[2].empty() && !keys[3].empty(),
               "Incorrect key for <type>. Object of ['<version>/<type>/ID/<key>','value'] expected");
@@ -473,9 +450,7 @@
         typeId = id->second;
     } else if (type == AttributeTypes::Oracles) {
         auto id = allowedOracleIDs().find(keys[2]);
-        if (id == allowedOracleIDs().end()) {
-            return ::ShowError("oracles", allowedOracleIDs());
-        }
+        Require(id != allowedOracleIDs().end(), ::ShowError("oracles", allowedOracleIDs()));
         typeId = id->second;
     } else {
         auto id = VerifyInt32(keys[2]);
@@ -550,31 +525,8 @@
 
     try {
         if (auto parser = parseValue().at(type).at(typeKey)) {
-<<<<<<< HEAD
-            auto attribValue = parser(value);
+            auto attribValue = parser(*value);
             Require(attribValue);
-
-            if (type == AttributeTypes::Locks) {
-                return applyVariable(CDataStructureV0{type, typeId, locksKey}, *attribValue.val);
-            }
-
-            CDataStructureV0 attrV0{type, typeId, typeKey};
-
-            if (attrV0.IsExtendedSize()) {
-                Require(keys.size() == 5 && !keys[4].empty(), "Exact 5 keys are required {%d}", keys.size());
-                auto id = VerifyInt32(keys[4]);
-                Require(id);
-                attrV0.keyId = *id.val;
-            } else {
-                Require(keys.size() == 4, "Exact 4 keys are required {%d}", keys.size());
-            }
-
-=======
-            auto attribValue = parser(*value);
-            if (!attribValue) {
-                return std::move(attribValue);
-            }
->>>>>>> 29f4624f
             return applyVariable(attrV0, *attribValue.val);
         }
     } catch (const std::out_of_range&) {
@@ -660,11 +612,6 @@
         Require(ProcessVariable(key, value.get_str(),
             [this](const CAttributeType& attribute, const CAttributeValue& attrValue) {
                 if (auto attrV0 = std::get_if<CDataStructureV0>(&attribute)) {
-<<<<<<< HEAD
-                    Require(attrV0->type != AttributeTypes::Live, "Live attribute cannot be set externally");
-
-                    // applay DFI via old keys
-=======
                     if (attrV0->type == AttributeTypes::Live ||
                        (attrV0->type == AttributeTypes::Token &&
                        (attrV0->key == TokenKeys::Ascendant ||
@@ -689,7 +636,6 @@
                     }
 
                     // apply DFI via old keys
->>>>>>> 29f4624f
                     if (attrV0->IsExtendedSize() && attrV0->keyId == 0) {
                         auto newAttr = *attrV0;
                         newAttr.key = attrV0->key == TokenKeys::LoanPayback ?
@@ -718,15 +664,8 @@
                 }
                 SetValue(attribute, attrValue);
                 return Res::Ok();
-<<<<<<< HEAD
             }
         ));
-=======
-            });
-        if (!res) {
-            return res;
-        }
->>>>>>> 29f4624f
     }
 
     return Res::Ok();
@@ -740,17 +679,6 @@
             continue;
         }
         try {
-<<<<<<< HEAD
-            const auto id = attrV0->type == AttributeTypes::Param
-                            || attrV0->type == AttributeTypes::Live
-                            || attrV0->type == AttributeTypes::Locks
-                            ? displayParamsIDs().at(attrV0->typeId)
-                            : KeyBuilder(attrV0->typeId);
-
-            const auto keyId = attrV0->type == AttributeTypes::Locks
-                               ? KeyBuilder(attrV0->key)
-                               : displayKeys().at(attrV0->type).at(attrV0->key);
-=======
             std::string id;
             if (attrV0->type == AttributeTypes::Param || attrV0->type == AttributeTypes::Live || attrV0->type == AttributeTypes::Locks) {
                 id = displayParamsIDs().at(attrV0->typeId);
@@ -761,7 +689,6 @@
             }
 
             auto const v0Key = attrV0->type == AttributeTypes::Oracles || attrV0->type == AttributeTypes::Locks ? KeyBuilder(attrV0->key) : displayKeys().at(attrV0->type).at(attrV0->key);
->>>>>>> 29f4624f
 
             auto key = KeyBuilder(displayVersions().at(VersionTypes::v0),
                                   displayTypes().at(attrV0->type),
@@ -864,18 +791,9 @@
 {
     Require(view.GetLastHeight() >= Params().GetConsensus().FortCanningHillHeight, "Cannot be set before FortCanningHill");
 
-<<<<<<< HEAD
-    for (const auto& attribute : attributes) {
-        auto attrV0 = std::get_if<CDataStructureV0>(&attribute.first);
-        Require(attrV0, "Unsupported version");
-
-=======
     for (const auto& [key, value] : attributes) {
         auto attrV0 = std::get_if<CDataStructureV0>(&key);
-        if (!attrV0) {
-            return Res::Err("Unsupported version");
-        }
->>>>>>> 29f4624f
+        Require(attrV0, "Unsupported version");
         switch (attrV0->type) {
             case AttributeTypes::Token:
                 switch (attrV0->key) {
@@ -923,10 +841,6 @@
                 }
                 break;
 
-<<<<<<< HEAD
-            case AttributeTypes::Poolpairs:
-                Require(std::get_if<CAmount>(&attribute.second), "Unsupported value");
-=======
             case AttributeTypes::Consortium:
                 switch (attrV0->key) {
                     case ConsortiumKeys::Members:
@@ -956,23 +870,15 @@
                 }
                 if (attrV0->typeId == OracleIDs::Splits) {
                     const auto splitMap = std::get_if<OracleSplits>(&value);
-                    if (!splitMap) {
-                        return Res::Err("Unsupported value");
-                    }
+                    Require(splitMap, "Unsupported value");
                     for (const auto& [tokenId, multipler] : *splitMap) {
-                        if (tokenId == 0) {
-                            return Res::Err("Tokenised DFI cannot be split");
-                        }
-                        if (view.HasPoolPair(DCT_ID{tokenId})) {
-                            return Res::Err("Pool tokens cannot be split");
-                        }
+                        Require(tokenId != 0, "Tokenised DFI cannot be split");
+                        Require(!view.HasPoolPair(DCT_ID{tokenId}), "Pool tokens cannot be split");
+
                         const auto token = view.GetToken(DCT_ID{tokenId});
-                        if (!token) {
-                            return Res::Err("Token (%d) does not exist", tokenId);
-                        }
-                        if (!token->IsDAT()) {
-                            return Res::Err("Only DATs can be split");
-                        }
+                        Require(token, "Token (%d) does not exist", tokenId);
+
+                        Require(token->IsDAT(), "Only DATs can be split");
                     }
                 } else {
                     return Res::Err("Unsupported key");
@@ -980,7 +886,6 @@
                 break;
 
             case AttributeTypes::Poolpairs:
->>>>>>> 29f4624f
                 switch (attrV0->key) {
                     case PoolKeys::TokenAFeePCT:
                     case PoolKeys::TokenBFeePCT:
@@ -993,22 +898,12 @@
 
             case AttributeTypes::Param:
                 if (attrV0->typeId == ParamIDs::DFIP2203) {
-<<<<<<< HEAD
                     Require(view.GetLastHeight() >= Params().GetConsensus().FortCanningRoadHeight, "Cannot be set before FortCanningRoad");
-                } else {
+                    if (attrV0->key == DFIPKeys::StartBlock) {
+                        Require(view.GetLastHeight() >= Params().GetConsensus().GreatWorldHeight, "Cannot be set before GreatWorld");
+                    }
+                } else  {
                     Require(attrV0->typeId == ParamIDs::DFIP2201, "Unrecognised param id");
-=======
-                    if (view.GetLastHeight() < Params().GetConsensus().FortCanningRoadHeight) {
-                        return Res::Err("Cannot be set before FortCanningRoad");
-                    }
-                    if (attrV0->key == DFIPKeys::StartBlock) {
-                        if (view.GetLastHeight() < Params().GetConsensus().GreatWorldHeight) {
-                            return Res::Err("Cannot be set before GreatWorld");
-                        }
-                    }
-                } else if (attrV0->typeId != ParamIDs::DFIP2201) {
-                    return Res::Err("Unrecognised param id");
->>>>>>> 29f4624f
                 }
                 break;
 
@@ -1099,14 +994,7 @@
                     continue;
                 }
 
-<<<<<<< HEAD
-                Require(RefundFuturesContracts(mnview, height, attrV0->typeId));
-=======
-                auto res = RefundFuturesContracts(mnview, futureSwapView, height, attrV0->typeId);
-                if (!res) {
-                    return res;
-                }
->>>>>>> 29f4624f
+                Require(RefundFuturesContracts(mnview, futureSwapView, height, attrV0->typeId));
             }
         } else if (attrV0->type == AttributeTypes::Param && attrV0->typeId == ParamIDs::DFIP2203) {
             if (attrV0->key == DFIPKeys::Active) {
@@ -1116,15 +1004,7 @@
                     continue;
                 }
 
-<<<<<<< HEAD
-                Require(RefundFuturesContracts(mnview, height));
-=======
-                auto res = RefundFuturesContracts(mnview, futureSwapView, height);
-                if (!res) {
-                    return res;
-                }
->>>>>>> 29f4624f
-
+                Require(RefundFuturesContracts(mnview, futureSwapView, height));
             } else if (attrV0->key == DFIPKeys::BlockPeriod || attrV0->key == DFIPKeys::StartBlock) {
 
                 // Only check this when block period has been set, otherwise
