--- conflicted
+++ resolved
@@ -814,11 +814,8 @@
                     typeKey != DFIPKeys::MNSetOwnerAddress && typeKey != DFIPKeys::GovernanceEnabled &&
                     typeKey != DFIPKeys::ConsortiumEnabled && typeKey != DFIPKeys::CFPPayout &&
                     typeKey != DFIPKeys::EmissionUnusedFund && typeKey != DFIPKeys::MintTokens &&
-<<<<<<< HEAD
-                    typeKey != DFIPKeys::EVMEnabled && typeKey != DFIPKeys::AllowDUSDLoops) {
-=======
-                    typeKey != DFIPKeys::EVMEnabled && typeKey != DFIPKeys::ICXEnabled) {
->>>>>>> 7c9f749f
+                    typeKey != DFIPKeys::EVMEnabled && typeKey != DFIPKeys::ICXEnabled &&
+                    typeKey != DFIPKeys::AllowDUSDLoops) {
                     return DeFiErrors::GovVarVariableUnsupportedFeatureType(typeKey);
                 }
             } else if (typeId == ParamIDs::Foundation) {
