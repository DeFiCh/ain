// Copyright (c) 2020 The DeFi Foundation
// Distributed under the MIT software license, see the accompanying
// file LICENSE or http://www.opensource.org/licenses/mit-license.php.

#include <masternodes/govvariables/attributes.h>

#include <masternodes/accountshistory.h> /// CAccountsHistoryWriter
#include <masternodes/masternodes.h> /// CCustomCSView
#include <masternodes/mn_checks.h> /// GetAggregatePrice
#include <masternodes/mn_checks.h> /// CustomTxType

#include <amount.h> /// GetDecimaleString
#include <core_io.h> /// ValueFromAmount
#include <util/strencodings.h>

extern UniValue AmountsToJSON(TAmounts const & diffs);

static inline std::string trim_all_ws(std::string s) {
    s.erase(s.begin(), std::find_if(s.begin(), s.end(), [](unsigned char ch) {
        return !std::isspace(ch);
    }));
    s.erase(std::find_if(s.rbegin(), s.rend(), [](unsigned char ch) {
        return !std::isspace(ch);
    }).base(), s.end());
    return s;
}

static std::vector<std::string> KeyBreaker(const std::string& str, const char delim = '/'){
    std::string section;
    std::istringstream stream(str);
    std::vector<std::string> strVec;

    while (std::getline(stream, section, delim)) {
        strVec.push_back(section);
    }
    return strVec;
}

const std::map<std::string, uint8_t>& ATTRIBUTES::allowedVersions() {
    static const std::map<std::string, uint8_t> versions{
        {"v0",  VersionTypes::v0},
    };
    return versions;
}

const std::map<uint8_t, std::string>& ATTRIBUTES::displayVersions() {
    static const std::map<uint8_t, std::string> versions{
        {VersionTypes::v0,  "v0"},
    };
    return versions;
}

const std::map<std::string, uint8_t>& ATTRIBUTES::allowedTypes() {
    static const std::map<std::string, uint8_t> types{
        {"locks",       AttributeTypes::Locks},
        {"oracles",     AttributeTypes::Oracles},
        {"params",      AttributeTypes::Param},
        {"poolpairs",   AttributeTypes::Poolpairs},
        {"token",       AttributeTypes::Token},
    };
    return types;
}

const std::map<uint8_t, std::string>& ATTRIBUTES::displayTypes() {
    static const std::map<uint8_t, std::string> types{
        {AttributeTypes::Live,      "live"},
        {AttributeTypes::Locks,     "locks"},
        {AttributeTypes::Oracles,   "oracles"},
        {AttributeTypes::Param,     "params"},
        {AttributeTypes::Poolpairs, "poolpairs"},
        {AttributeTypes::Token,     "token"},
    };
    return types;
}

const std::map<std::string, uint8_t>& ATTRIBUTES::allowedParamIDs() {
    static const std::map<std::string, uint8_t> params{
        {"dfip2201",    ParamIDs::DFIP2201},
        {"dfip2203",    ParamIDs::DFIP2203},
    };
    return params;
}

const std::map<std::string, uint8_t>& ATTRIBUTES::allowedLocksIDs() {
    static const std::map<std::string, uint8_t> params{
            {"token",       ParamIDs::TokenID},
    };
    return params;
}

const std::map<uint8_t, std::string>& ATTRIBUTES::displayParamsIDs() {
    static const std::map<uint8_t, std::string> params{
        {ParamIDs::DFIP2201,    "dfip2201"},
        {ParamIDs::DFIP2203,    "dfip2203"},
        {ParamIDs::TokenID,     "token"},
        {ParamIDs::Economy,     "economy"},
    };
    return params;
}

const std::map<std::string, uint8_t>& ATTRIBUTES::allowedOracleIDs() {
    static const std::map<std::string, uint8_t> params{
            {"splits",    OracleIDs::Splits}
    };
    return params;
}

const std::map<uint8_t, std::string>& ATTRIBUTES::displayOracleIDs() {
    static const std::map<uint8_t, std::string> params{
            {OracleIDs::Splits,    "splits"},
    };
    return params;
}

const std::map<uint8_t, std::map<std::string, uint8_t>>& ATTRIBUTES::allowedKeys() {
    static const std::map<uint8_t, std::map<std::string, uint8_t>> keys{
        {
            AttributeTypes::Token, {
                {"payback_dfi",             TokenKeys::PaybackDFI},
                {"payback_dfi_fee_pct",     TokenKeys::PaybackDFIFeePCT},
                {"loan_payback",            TokenKeys::LoanPayback},
                {"loan_payback_fee_pct",    TokenKeys::LoanPaybackFeePCT},
                {"dex_in_fee_pct",          TokenKeys::DexInFeePct},
                {"dex_out_fee_pct",         TokenKeys::DexOutFeePct},
                {"dfip2203",                TokenKeys::DFIP2203Enabled},
                {"fixed_interval_price_id", TokenKeys::FixedIntervalPriceId},
                {"loan_collateral_enabled", TokenKeys::LoanCollateralEnabled},
                {"loan_collateral_factor",  TokenKeys::LoanCollateralFactor},
                {"loan_minting_enabled",    TokenKeys::LoanMintingEnabled},
                {"loan_minting_interest",   TokenKeys::LoanMintingInterest},
            }
        },
        {
            AttributeTypes::Poolpairs, {
                {"token_a_fee_pct",     PoolKeys::TokenAFeePCT},
                {"token_b_fee_pct",     PoolKeys::TokenBFeePCT},
            }
        },
        {
            AttributeTypes::Param, {
                {"active",              DFIPKeys::Active},
                {"minswap",             DFIPKeys::MinSwap},
                {"premium",             DFIPKeys::Premium},
                {"reward_pct",          DFIPKeys::RewardPct},
                {"block_period",        DFIPKeys::BlockPeriod},
            }
        },
    };
    return keys;
}

const std::map<uint8_t, std::map<uint8_t, std::string>>& ATTRIBUTES::displayKeys() {
    static const std::map<uint8_t, std::map<uint8_t, std::string>> keys{
        {
            AttributeTypes::Token, {
                {TokenKeys::PaybackDFI,            "payback_dfi"},
                {TokenKeys::PaybackDFIFeePCT,      "payback_dfi_fee_pct"},
                {TokenKeys::LoanPayback,           "loan_payback"},
                {TokenKeys::LoanPaybackFeePCT,     "loan_payback_fee_pct"},
                {TokenKeys::DexInFeePct,           "dex_in_fee_pct"},
                {TokenKeys::DexOutFeePct,          "dex_out_fee_pct"},
                {TokenKeys::FixedIntervalPriceId,  "fixed_interval_price_id"},
                {TokenKeys::LoanCollateralEnabled, "loan_collateral_enabled"},
                {TokenKeys::LoanCollateralFactor,  "loan_collateral_factor"},
                {TokenKeys::LoanMintingEnabled,    "loan_minting_enabled"},
                {TokenKeys::LoanMintingInterest,   "loan_minting_interest"},
                {TokenKeys::DFIP2203Enabled,       "dfip2203"},
                {TokenKeys::Ascendant,             "ascendant"},
                {TokenKeys::Descendant,            "descendant"},
                {TokenKeys::Epitaph,               "epitaph"},
            }
        },
        {
            AttributeTypes::Poolpairs, {
                {PoolKeys::TokenAFeePCT,      "token_a_fee_pct"},
                {PoolKeys::TokenBFeePCT,      "token_b_fee_pct"},
            }
        },
        {
            AttributeTypes::Param, {
                {DFIPKeys::Active,       "active"},
                {DFIPKeys::Premium,      "premium"},
                {DFIPKeys::MinSwap,      "minswap"},
                {DFIPKeys::RewardPct,    "reward_pct"},
                {DFIPKeys::BlockPeriod,  "block_period"},
            }
        },
        {
            AttributeTypes::Live, {
                {EconomyKeys::PaybackDFITokens,  "dfi_payback_tokens"},
                {EconomyKeys::DFIP2203Current,   "dfip2203_current"},
                {EconomyKeys::DFIP2203Burned,    "dfip2203_burned"},
                {EconomyKeys::DFIP2203Minted,    "dfip2203_minted"},
                {EconomyKeys::DexTokens,         "dex"},
            }
        },
    };
    return keys;
}

static ResVal<int32_t> VerifyInt32(const std::string& str) {
    int32_t int32;
    if (!ParseInt32(str, &int32)) {
        return Res::Err("Value must be an integer");
    }
    return {int32, Res::Ok()};
}

static ResVal<int32_t> VerifyPositiveInt32(const std::string& str) {
    int32_t int32;
    if (!ParseInt32(str, &int32) || int32 < 0) {
        return Res::Err("Value must be a positive integer");
    }
    return {int32, Res::Ok()};
}

static ResVal<CAttributeValue> VerifyInt64(const std::string& str) {
    CAmount int64;
    if (!ParseInt64(str, &int64) || int64 < 0) {
        return Res::Err("Value must be a positive integer");
    }
    return {int64, Res::Ok()};
}

static ResVal<CAttributeValue> VerifyFloat(const std::string& str) {
    CAmount amount = 0;
    if (!ParseFixedPoint(str, 8, &amount) || amount < 0) {
        return Res::Err("Amount must be a positive value");
    }
    return {amount, Res::Ok()};
}

static ResVal<CAttributeValue> VerifyPct(const std::string& str) {
    auto resVal = VerifyFloat(str);
    if (!resVal) {
        return resVal;
    }
    if (std::get<CAmount>(*resVal.val) > COIN) {
        return Res::Err("Percentage exceeds 100%%");
    }
    return resVal;
}

static ResVal<CAttributeValue> VerifyBool(const std::string& str) {
    if (str != "true" && str != "false") {
        return Res::Err(R"(Boolean value must be either "true" or "false")");
    }
    return {str == "true", Res::Ok()};
}

static ResVal<CAttributeValue> VerifySplit(const std::string& str) {
    OracleSplits splits;
    const auto pairs = KeyBreaker(str);
    if (pairs.size() != 2) {
        return Res::Err("Two int values expected for split in id/mutliplier");
    }
    const auto resId = VerifyPositiveInt32(pairs[0]);
    if (!resId) {
        return resId;
    }
    const auto resMultiplier = VerifyInt32(pairs[1]);
    if (!resMultiplier) {
        return resMultiplier;
    }
    if (*resMultiplier == 0) {
        return Res::Err("Mutliplier cannot be zero");
    }
    splits[*resId] = *resMultiplier;

    return {splits, Res::Ok()};
}

static ResVal<CAttributeValue> VerifyCurrencyPair(const std::string& str) {
    const auto value = KeyBreaker(str);
    if (value.size() != 2) {
        return Res::Err("Exactly two entires expected for currency pair");
    }
    auto token = trim_all_ws(value[0]).substr(0, CToken::MAX_TOKEN_SYMBOL_LENGTH);
    auto currency = trim_all_ws(value[1]).substr(0, CToken::MAX_TOKEN_SYMBOL_LENGTH);
    if (token.empty() || currency.empty()) {
        return Res::Err("Empty token / currency");
    }
    return {CTokenCurrencyPair{token, currency}, Res::Ok()};
}

static bool VerifyToken(const CCustomCSView& view, const uint32_t id) {
    return view.GetToken(DCT_ID{id}).has_value();
}

static inline void rtrim(std::string& s, unsigned char remove) {
    s.erase(std::find_if(s.rbegin(), s.rend(), [&remove](unsigned char ch) {
        return ch != remove;
    }).base(), s.end());
}

const std::map<uint8_t, std::map<uint8_t,
    std::function<ResVal<CAttributeValue>(const std::string&)>>>& ATTRIBUTES::parseValue() {

    static const std::map<uint8_t, std::map<uint8_t,
        std::function<ResVal<CAttributeValue>(const std::string&)>>> parsers{
        {
            AttributeTypes::Token, {
                {TokenKeys::PaybackDFI,            VerifyBool},
                {TokenKeys::PaybackDFIFeePCT,      VerifyPct},
                {TokenKeys::LoanPayback,           VerifyBool},
                {TokenKeys::LoanPaybackFeePCT,     VerifyPct},
                {TokenKeys::DexInFeePct,           VerifyPct},
                {TokenKeys::DexOutFeePct,          VerifyPct},
                {TokenKeys::FixedIntervalPriceId,  VerifyCurrencyPair},
                {TokenKeys::LoanCollateralEnabled, VerifyBool},
                {TokenKeys::LoanCollateralFactor,  VerifyPct},
                {TokenKeys::LoanMintingEnabled,    VerifyBool},
                {TokenKeys::LoanMintingInterest,   VerifyFloat},
                {TokenKeys::DFIP2203Enabled,       VerifyBool},
            }
        },
        {
            AttributeTypes::Poolpairs, {
                {PoolKeys::TokenAFeePCT,      VerifyPct},
                {PoolKeys::TokenBFeePCT,      VerifyPct},
            }
        },
        {
            AttributeTypes::Param, {
                {DFIPKeys::Active,       VerifyBool},
                {DFIPKeys::Premium,      VerifyPct},
                {DFIPKeys::MinSwap,      VerifyFloat},
                {DFIPKeys::RewardPct,    VerifyPct},
                {DFIPKeys::BlockPeriod,  VerifyInt64},
            }
        },
        {
            AttributeTypes::Locks, {
                {ParamIDs::TokenID,          VerifyBool},
            }
        },
        {
            AttributeTypes::Oracles, {
                {OracleIDs::Splits,          VerifySplit},
            }
        },
    };
    return parsers;
}

ResVal<CScript> GetFutureSwapContractAddress() {
    CScript contractAddress;
    try {
        contractAddress = Params().GetConsensus().smartContracts.at(SMART_CONTRACT_DFIP_2203);
    } catch (const std::out_of_range&) {
        return Res::Err("Failed to get smart contract address from chainparams");
    }
    return {contractAddress, Res::Ok()};
}

static Res ShowError(const std::string& key, const std::map<std::string, uint8_t>& keys) {
    std::string error{"Unrecognised " + key + " argument provided, valid " + key + "s are:"};
    for (const auto& pair : keys) {
        error += ' ' + pair.first + ',';
    }
    return Res::Err(error);
}

Res ATTRIBUTES::ProcessVariable(const std::string& key, const std::string& value,
                                std::function<Res(const CAttributeType&, const CAttributeValue&)> applyVariable) {

    if (key.size() > 128) {
        return Res::Err("Identifier exceeds maximum length (128)");
    }

    const auto keys = KeyBreaker(key);
    if (keys.empty() || keys[0].empty()) {
        return Res::Err("Empty version");
    }

    if (value.empty()) {
        return Res::Err("Empty value");
    }

    const auto& iver = allowedVersions().find(keys[0]);
    if (iver == allowedVersions().end()) {
        return Res::Err("Unsupported version");
    }

    const auto& version = iver->second;
    if (version != VersionTypes::v0) {
        return Res::Err("Unsupported version");
    }

    if (keys.size() < 4 || keys[1].empty() || keys[2].empty() || keys[3].empty()) {
        return Res::Err("Incorrect key for <type>. Object of ['<version>/<type>/ID/<key>','value'] expected");
    }

    auto itype = allowedTypes().find(keys[1]);
    if (itype == allowedTypes().end()) {
        return ::ShowError("type", allowedTypes());
    }

    const auto type = itype->second;

    uint32_t typeId{0};
    if (type == AttributeTypes::Param) {
        auto id = allowedParamIDs().find(keys[2]);
        if (id == allowedParamIDs().end()) {
            return ::ShowError("params", allowedParamIDs());
        }
        typeId = id->second;
    } else if (type == AttributeTypes::Locks) {
        auto id = allowedLocksIDs().find(keys[2]);
        if (id == allowedLocksIDs().end()) {
            return ::ShowError("locks", allowedLocksIDs());
        }
        typeId = id->second;
    } else if (type == AttributeTypes::Oracles) {
        auto id = allowedOracleIDs().find(keys[2]);
        if (id == allowedOracleIDs().end()) {
            return ::ShowError("oracles", allowedOracleIDs());
        }
        typeId = id->second;
    } else {
        auto id = VerifyInt32(keys[2]);
        if (!id) {
            return std::move(id);
        }
        typeId = *id.val;
    }

    uint32_t typeKey{0};
    CDataStructureV0 attrV0{};

    if (type == AttributeTypes::Locks) {
        typeKey = ParamIDs::TokenID;
        if (const auto keyValue = VerifyInt32(keys[3])) {
            attrV0 = CDataStructureV0{type, typeId, static_cast<uint32_t>(*keyValue)};
        }
    } else if (type == AttributeTypes::Oracles) {
        typeKey = OracleIDs::Splits;
        if (const auto keyValue = VerifyPositiveInt32(keys[3])) {
            attrV0 = CDataStructureV0{type, typeId, static_cast<uint32_t>(*keyValue)};
        }
    } else {
        auto ikey = allowedKeys().find(type);
        if (ikey == allowedKeys().end()) {
            return Res::Err("Unsupported type {%d}", type);
        }

        itype = ikey->second.find(keys[3]);
        if (itype == ikey->second.end()) {
            return ::ShowError("key", ikey->second);
        }

        typeKey = itype->second;

        if (type == AttributeTypes::Param) {
            if (typeId == ParamIDs::DFIP2201) {
                if (typeKey == DFIPKeys::RewardPct ||
                    typeKey == DFIPKeys::BlockPeriod) {
                    return Res::Err("Unsupported type for DFIP2201 {%d}", typeKey);
                }
            } else if (typeId == ParamIDs::DFIP2203) {
                if (typeKey == DFIPKeys::Premium ||
                    typeKey == DFIPKeys::MinSwap) {
                    return Res::Err("Unsupported type for DFIP2203 {%d}", typeKey);
                }

                if (typeKey == DFIPKeys::BlockPeriod) {
                    futureBlockUpdated = true;
                }
            } else {
                return Res::Err("Unsupported Param ID");
            }
        }

        attrV0 = CDataStructureV0{type, typeId, typeKey};
    }

    if (attrV0.IsExtendedSize()) {
        if (keys.size() != 5 || keys[4].empty()) {
            return Res::Err("Exact 5 keys are required {%d}", keys.size());
        }
        auto id = VerifyInt32(keys[4]);
        if (!id) {
            return std::move(id);
        }
        attrV0.keyId = *id.val;
    } else {
        if (keys.size() != 4) {
            return Res::Err("Exact 4 keys are required {%d}", keys.size());
        }
    }

    try {
        if (auto parser = parseValue().at(type).at(typeKey)) {
            auto attribValue = parser(value);
            if (!attribValue) {
                return std::move(attribValue);
            }
            return applyVariable(attrV0, *attribValue.val);
        }
    } catch (const std::out_of_range&) {
    }
    return Res::Err("No parse function {%d, %d}", type, typeKey);
}

Res ATTRIBUTES::RefundFuturesContracts(CCustomCSView &mnview, const uint32_t height, const uint32_t tokenID)
{
    CDataStructureV0 blockKey{AttributeTypes::Param, ParamIDs::DFIP2203, DFIPKeys::BlockPeriod};
    const auto blockPeriod = GetValue(blockKey, CAmount{});
    if (blockPeriod == 0) {
        return Res::Ok();
    }

    std::map<CFuturesUserKey, CFuturesUserValue> userFuturesValues;

    mnview.ForEachFuturesUserValues([&](const CFuturesUserKey& key, const CFuturesUserValue& futuresValues) {
        if (tokenID != std::numeric_limits<uint32_t>::max()) {
            if (futuresValues.source.nTokenId.v == tokenID || futuresValues.destination == tokenID) {
                userFuturesValues[key] = futuresValues;
            }
        } else {
            userFuturesValues[key] = futuresValues;
        }

        return true;
    }, {height, {}, std::numeric_limits<uint32_t>::max()});

    const auto contractAddressValue = GetFutureSwapContractAddress();
    if (!contractAddressValue) {
        return contractAddressValue;
    }

    CDataStructureV0 liveKey{AttributeTypes::Live, ParamIDs::Economy, EconomyKeys::DFIP2203Current};
    auto balances = GetValue(liveKey, CBalances{});

    auto txn = std::numeric_limits<uint32_t>::max();

    for (const auto& [key, value] : userFuturesValues) {

        mnview.EraseFuturesUserValues(key);

        CHistoryWriters subWriters{paccountHistoryDB.get(), nullptr, nullptr};
        CAccountsHistoryWriter subView(mnview, height, txn--, {}, uint8_t(CustomTxType::FutureSwapRefund), &subWriters);
        auto res = subView.SubBalance(*contractAddressValue, value.source);
        if (!res) {
            return res;
        }
        subView.Flush();

        CHistoryWriters addWriters{paccountHistoryDB.get(), nullptr, nullptr};
        CAccountsHistoryWriter addView(mnview, height, txn--, {}, uint8_t(CustomTxType::FutureSwapRefund), &addWriters);
        res = addView.AddBalance(key.owner, value.source);
        if (!res) {
            return res;
        }
        addView.Flush();

        res = balances.Sub(value.source);
        if (!res) {
            return res;
        }
    }

    SetValue(liveKey, std::move(balances));

    return Res::Ok();
}

Res ATTRIBUTES::Import(const UniValue & val) {
    if (!val.isObject()) {
        return Res::Err("Object of values expected");
    }

    std::map<std::string, UniValue> objMap;
    val.getObjMap(objMap);

    for (const auto& pair : objMap) {
        auto res = ProcessVariable(
            pair.first, pair.second.get_str(),
            [this](const CAttributeType& attribute, const CAttributeValue& value) {
                if (const auto attrV0 = std::get_if<CDataStructureV0>(&attribute)) {
                    if (attrV0->type == AttributeTypes::Live ||
                            (attrV0->type == AttributeTypes::Token &&
                             (attrV0->key == TokenKeys::Ascendant ||
                              attrV0->key == TokenKeys::Descendant ||
                              attrV0->key == TokenKeys::Epitaph))) {
                        return Res::Err("Attribute cannot be set externally");
                    } else if (attrV0->type == AttributeTypes::Oracles && attrV0->typeId == OracleIDs::Splits) {
                        const auto splitValue = std::get_if<OracleSplits>(&value);
                        if (!splitValue) {
                            return Res::Err("Failed to get Oracle split value");
                        }
                        if (splitValue->size() != 1)
                            return Res::Err("Invalid number of token splits, allowed only one per height!");

                        const auto& [id, multiplier] = *(splitValue->begin());
                        tokenSplits.insert(id);

                        SetValue(attribute, *splitValue);
                        return Res::Ok();
                    }

                    // apply DFI via old keys
                    if (attrV0->IsExtendedSize() && attrV0->keyId == 0) {
                        auto newAttr = *attrV0;
                        if (attrV0->key == TokenKeys::LoanPayback) {
                            newAttr.key = TokenKeys::PaybackDFI;
                        } else {
                            newAttr.key = TokenKeys::PaybackDFIFeePCT;
                        }
                        SetValue(newAttr, value);
                        return Res::Ok();
                    }
                }
                SetValue(attribute, value);
                return Res::Ok();
            }
        );
        if (!res) {
            return res;
        }
    }
    return Res::Ok();
}

// Keys to exclude when using the legacy filter mode, to keep things the
// same as pre 2.7.x versions, to reduce noise. Eventually, the APIs that
// cause too much noise can be deprecated and this code removed.
std::set<uint32_t> attrsVersion27TokenHiddenSet = {
    TokenKeys::LoanCollateralEnabled,
    TokenKeys::LoanCollateralFactor,
    TokenKeys::LoanMintingEnabled,
    TokenKeys::LoanMintingInterest,
    TokenKeys::FixedIntervalPriceId,
    TokenKeys::Ascendant,
    TokenKeys::Descendant,
    TokenKeys::Epitaph,
};

UniValue ATTRIBUTES::ExportFiltered(GovVarsFilter filter, const std::string &prefix) const {
    UniValue ret(UniValue::VOBJ);
    for (const auto& attribute : attributes) {
        const auto attrV0 = std::get_if<CDataStructureV0>(&attribute.first);
        if (!attrV0) {
            continue;
        }
        if (filter == GovVarsFilter::LiveAttributes &&
            attrV0->type != AttributeTypes::Live) {
                continue;
        } else if (filter == GovVarsFilter::Version2Dot7) {
            if (attrV0->type == AttributeTypes::Token &&
            attrsVersion27TokenHiddenSet.find(attrV0->key) != attrsVersion27TokenHiddenSet.end())
                continue;
        }
        try {
            std::string id;
            if (attrV0->type == AttributeTypes::Param || attrV0->type == AttributeTypes::Live || attrV0->type == AttributeTypes::Locks) {
                id = displayParamsIDs().at(attrV0->typeId);
            } else if (attrV0->type == AttributeTypes::Oracles) {
                id = displayOracleIDs().at(attrV0->typeId);
            } else {
                id = KeyBuilder(attrV0->typeId);
            }

            auto const v0Key = attrV0->type == AttributeTypes::Oracles || attrV0->type == AttributeTypes::Locks ? KeyBuilder(attrV0->key) : displayKeys().at(attrV0->type).at(attrV0->key);

            auto key = KeyBuilder(displayVersions().at(VersionTypes::v0),
                                  displayTypes().at(attrV0->type),
                                  id,
                                  v0Key);

            if (attrV0->IsExtendedSize()) {
                key = KeyBuilder(key, attrV0->keyId);
            }

            if (filter == GovVarsFilter::PrefixedAttributes) {
                if (key.compare(0, prefix.size(), prefix) != 0) {
                    continue;
                }
            }

            if (const auto bool_val = std::get_if<bool>(&attribute.second)) {
                ret.pushKV(key, *bool_val ? "true" : "false");
            } else if (const auto amount = std::get_if<CAmount>(&attribute.second)) {
                if (attrV0->typeId == DFIP2203 && attrV0->key == DFIPKeys::BlockPeriod) {
                    ret.pushKV(key, KeyBuilder(*amount));
                } else {
                    auto decimalStr = GetDecimaleString(*amount);
                    rtrim(decimalStr, '0');
                    if (decimalStr.back() == '.') {
                        decimalStr.pop_back();
                    }
                    ret.pushKV(key, decimalStr);
                }
            } else if (const auto balances = std::get_if<CBalances>(&attribute.second)) {
                ret.pushKV(key, AmountsToJSON(balances->balances));
            } else if (const auto paybacks = std::get_if<CTokenPayback>(&attribute.second)) {
                UniValue result(UniValue::VOBJ);
                result.pushKV("paybackfees", AmountsToJSON(paybacks->tokensFee.balances));
                result.pushKV("paybacktokens", AmountsToJSON(paybacks->tokensPayback.balances));
                ret.pushKV(key, result);
<<<<<<< HEAD
            } else if (auto balances = boost::get<const CDexBalances>(&attribute.second)) {
                for (const auto& pool : *balances) {
                    auto& dexTokenA = pool.second.totalTokenA;
                    auto& dexTokenB = pool.second.totalTokenB;
                    auto poolkey = KeyBuilder(key, pool.first.v);
                    ret.pushKV(KeyBuilder(poolkey, "total_commission_a"), ValueFromUint(dexTokenA.commissions));
                    ret.pushKV(KeyBuilder(poolkey, "total_commission_b"), ValueFromUint(dexTokenB.commissions));
                    ret.pushKV(KeyBuilder(poolkey, "fee_burn_a"), ValueFromUint(dexTokenA.feeburn));
                    ret.pushKV(KeyBuilder(poolkey, "fee_burn_b"), ValueFromUint(dexTokenB.feeburn));
                    ret.pushKV(KeyBuilder(poolkey, "total_swap_a"), ValueFromUint(dexTokenA.swaps));
                    ret.pushKV(KeyBuilder(poolkey, "total_swap_b"), ValueFromUint(dexTokenB.swaps));
                }
            } else if (const auto splitValues = boost::get<OracleSplits>(&attribute.second)) {
=======
            } else if (const auto splitValues = std::get_if<OracleSplits>(&attribute.second)) {
>>>>>>> 0beb92ed
                std::string keyValue;
                for (auto it{splitValues->begin()}; it != splitValues->end(); ++it) {
                    if (it != splitValues->begin()) {
                        keyValue += ',';
                    }
                    keyValue += KeyBuilder(it->first, it->second);
                }
                ret.pushKV(key, keyValue);
            } else if (const auto& descendantPair = std::get_if<DescendantValue>(&attribute.second)) {
                ret.pushKV(key, KeyBuilder(descendantPair->first, descendantPair->second));
            } else if (const auto& ascendantPair = std::get_if<AscendantValue>(&attribute.second)) {
                ret.pushKV(key, KeyBuilder(ascendantPair->first, ascendantPair->second));
            } else if (const auto currencyPair = std::get_if<CTokenCurrencyPair>(&attribute.second)) {
                ret.pushKV(key, currencyPair->first + '/' + currencyPair->second);
            }
        } catch (const std::out_of_range&) {
            // Should not get here, that's mean maps are mismatched
        }
    }
    return ret;
}

UniValue ATTRIBUTES::Export() const {
    return ExportFiltered(GovVarsFilter::All, "");
}

Res ATTRIBUTES::Validate(const CCustomCSView & view) const
{
    if (view.GetLastHeight() < Params().GetConsensus().FortCanningHillHeight)
        return Res::Err("Cannot be set before FortCanningHill");

    for (const auto& attribute : attributes) {
        const auto attrV0 = std::get_if<CDataStructureV0>(&attribute.first);
        if (!attrV0) {
            return Res::Err("Unsupported version");
        }
        switch (attrV0->type) {
            case AttributeTypes::Token:
                switch (attrV0->key) {
                    case TokenKeys::PaybackDFI:
                    case TokenKeys::PaybackDFIFeePCT:
                        if (!view.GetLoanTokenByID({attrV0->typeId})) {
                            return Res::Err("No such loan token (%d)", attrV0->typeId);
                        }
                    break;
                    case TokenKeys::LoanPayback:
                    case TokenKeys::LoanPaybackFeePCT:
                        if (view.GetLastHeight() < Params().GetConsensus().FortCanningRoadHeight) {
                            return Res::Err("Cannot be set before FortCanningRoad");
                        }
                        if (!view.GetLoanTokenByID(DCT_ID{attrV0->typeId})) {
                            return Res::Err("No such loan token (%d)", attrV0->typeId);
                        }
                        if (!view.GetToken(DCT_ID{attrV0->keyId})) {
                            return Res::Err("No such token (%d)", attrV0->keyId);
                        }
                    break;
                    case TokenKeys::DexInFeePct:
                    case TokenKeys::DexOutFeePct:
                        if (view.GetLastHeight() < Params().GetConsensus().FortCanningRoadHeight) {
                            return Res::Err("Cannot be set before FortCanningRoad");
                        }
                        if (!view.GetToken(DCT_ID{attrV0->typeId})) {
                            return Res::Err("No such token (%d)", attrV0->typeId);
                        }
                    break;
                    case TokenKeys::LoanCollateralEnabled:
                    case TokenKeys::LoanCollateralFactor:
                    case TokenKeys::LoanMintingEnabled:
                    case TokenKeys::LoanMintingInterest: {
                        if (view.GetLastHeight() < Params().GetConsensus().FortCanningCrunchHeight) {
                            return Res::Err("Cannot be set before FortCanningCrunch");
                        }
                        if (!VerifyToken(view, attrV0->typeId)) {
                            return Res::Err("No such token (%d)", attrV0->typeId);
                        }
                        CDataStructureV0 intervalPriceKey{AttributeTypes::Token, attrV0->typeId,
                                                          TokenKeys::FixedIntervalPriceId};
                        if (GetValue(intervalPriceKey, CTokenCurrencyPair{}) == CTokenCurrencyPair{}) {
                            return Res::Err("Fixed interval price currency pair must be set first");
                        }
                        break;
                    }
                    case TokenKeys::FixedIntervalPriceId:
                        if (view.GetLastHeight() < Params().GetConsensus().FortCanningCrunchHeight) {
                            return Res::Err("Cannot be set before FortCanningCrunch");
                        }
                        if (!VerifyToken(view, attrV0->typeId)) {
                            return Res::Err("No such token (%d)", attrV0->typeId);
                        }
                        break;
                    case TokenKeys::DFIP2203Enabled:
                        if (view.GetLastHeight() < Params().GetConsensus().FortCanningRoadHeight) {
                            return Res::Err("Cannot be set before FortCanningRoad");
                        }
                        if (!view.GetLoanTokenByID(DCT_ID{attrV0->typeId})) {
                            return Res::Err("No such loan token (%d)", attrV0->typeId);
                        }
                    break;
                    case TokenKeys::Ascendant:
                    case TokenKeys::Descendant:
                    case TokenKeys::Epitaph:
                    break;
                    default:
                        return Res::Err("Unsupported key");
                }
            break;

            case AttributeTypes::Oracles:
                if (view.GetLastHeight() < Params().GetConsensus().FortCanningCrunchHeight) {
                    return Res::Err("Cannot be set before FortCanningCrunch");
                }
                if (attrV0->typeId == OracleIDs::Splits) {
                    const auto splitMap = std::get_if<OracleSplits>(&attribute.second);
                    if (!splitMap) {
                        return Res::Err("Unsupported value");
                    }
                    for (const auto& [tokenId, multipler] : *splitMap) {
                        if (tokenId == 0) {
                            return Res::Err("Tokenised DFI cannot be split");
                        }
                        if (view.HasPoolPair(DCT_ID{tokenId})) {
                            return Res::Err("Pool tokens cannot be split");
                        }
                        const auto token = view.GetToken(DCT_ID{tokenId});
                        if (!token) {
                            return Res::Err("Token (%d) does not exist", tokenId);
                        }
                        if (!token->IsDAT()) {
                            return Res::Err("Only DATs can be split");
                        }
                        if (!view.GetLoanTokenByID(DCT_ID{tokenId}).has_value()) {
                            return Res::Err("No loan token with id (%d)", tokenId);
                        }
                    }
                } else {
                    return Res::Err("Unsupported key");
                }
            break;

            case AttributeTypes::Poolpairs:
                if (!std::get_if<CAmount>(&attribute.second)) {
                    return Res::Err("Unsupported value");
                }
                switch (attrV0->key) {
                    case PoolKeys::TokenAFeePCT:
                    case PoolKeys::TokenBFeePCT:
                        if (!view.GetPoolPair({attrV0->typeId})) {
                            return Res::Err("No such pool (%d)", attrV0->typeId);
                        }
                    break;
                    default:
                        return Res::Err("Unsupported key");
                }
            break;

            case AttributeTypes::Param:
                if (attrV0->typeId == ParamIDs::DFIP2203) {
                    if (view.GetLastHeight() < Params().GetConsensus().FortCanningRoadHeight) {
                        return Res::Err("Cannot be set before FortCanningRoad");
                    }
                } else if (attrV0->typeId != ParamIDs::DFIP2201) {
                    return Res::Err("Unrecognised param id");
                }
            break;

            // Live is set internally
            case AttributeTypes::Live:
            break;

            case AttributeTypes::Locks:
                if (view.GetLastHeight() < Params().GetConsensus().FortCanningCrunchHeight) {
                    return Res::Err("Cannot be set before FortCanningCrunch");
                }
                if (attrV0->typeId != ParamIDs::TokenID) {
                    return Res::Err("Unrecognised locks id");
                }
                if (!view.GetLoanTokenByID(DCT_ID{attrV0->key}).has_value()) {
                    return Res::Err("No loan token with id (%d)", attrV0->key);
                }
            break;

            default:
                return Res::Err("Unrecognised type (%d)", attrV0->type);
        }
    }

    return Res::Ok();
}

Res ATTRIBUTES::Apply(CCustomCSView & mnview, const uint32_t height)
{
    for (const auto& attribute : attributes) {
        const auto attrV0 = std::get_if<CDataStructureV0>(&attribute.first);
        if (!attrV0) {
            continue;
        }
        if (attrV0->type == AttributeTypes::Poolpairs) {
            auto poolId = DCT_ID{attrV0->typeId};
            auto pool = mnview.GetPoolPair(poolId);
            if (!pool) {
                return Res::Err("No such pool (%d)", poolId.v);
            }
            auto tokenId = attrV0->key == PoolKeys::TokenAFeePCT ?
                                        pool->idTokenA : pool->idTokenB;

            const auto valuePct = std::get_if<CAmount>(&attribute.second);
            if (!valuePct) {
                return Res::Err("Unexpected type");
            }
            if (auto res = mnview.SetDexFeePct(poolId, tokenId, *valuePct); !res) {
                return res;
            }
        } else if (attrV0->type == AttributeTypes::Token) {
            if (attrV0->key == TokenKeys::DexInFeePct
            ||  attrV0->key == TokenKeys::DexOutFeePct) {
                DCT_ID tokenA{attrV0->typeId}, tokenB{~0u};
                if (attrV0->key == TokenKeys::DexOutFeePct) {
                    std::swap(tokenA, tokenB);
                }
                const auto valuePct = std::get_if<CAmount>(&attribute.second);
                if (!valuePct) {
                    return Res::Err("Unexpected type");
                }
                if (auto res = mnview.SetDexFeePct(tokenA, tokenB, *valuePct); !res) {
                    return res;
                }
            }
            if (attrV0->key == TokenKeys::FixedIntervalPriceId) {
                if (const auto &currencyPair = std::get_if<CTokenCurrencyPair>(&attribute.second)) {
                    // Already exists, skip.
                    if (auto it = mnview.LowerBound<COracleView::FixedIntervalPriceKey>(*currencyPair);
                        it.Valid() && it.Key() == *currencyPair) {
                        continue;
                    } else if (!OraclePriceFeed(mnview, *currencyPair)) {
                        return Res::Err("Price feed %s/%s does not belong to any oracle", currencyPair->first,
                                        currencyPair->second);
                    }
                    CFixedIntervalPrice fixedIntervalPrice;
                    fixedIntervalPrice.priceFeedId = *currencyPair;
                    fixedIntervalPrice.timestamp = time;
                    fixedIntervalPrice.priceRecord[1] = -1;
                    const auto aggregatePrice = GetAggregatePrice(mnview,
                                                                  fixedIntervalPrice.priceFeedId.first,
                                                                  fixedIntervalPrice.priceFeedId.second,
                                                                  time);
                    if (aggregatePrice) {
                        fixedIntervalPrice.priceRecord[1] = aggregatePrice;
                    }
                    const auto res = mnview.SetFixedIntervalPrice(fixedIntervalPrice);
                    if (!res) {
                        return res;
                    }
                } else {
                    return Res::Err("Unrecognised value for FixedIntervalPriceId");
                }
            }
            if (attrV0->key == TokenKeys::DFIP2203Enabled) {

                // Skip on block period change to avoid refunding and erasing entries.
                // Block period change will check for conflicting entries, deleting them
                // via RefundFuturesContracts will fail that check.
                if (futureBlockUpdated) {
                    continue;
                }

                const auto value = std::get_if<bool>(&attribute.second);
                if (!value) {
                    return Res::Err("Unexpected type");
                }

                if (*value) {
                    continue;
                }

                const auto token = mnview.GetLoanTokenByID(DCT_ID{attrV0->typeId});
                if (!token) {
                    return Res::Err("No such loan token (%d)", attrV0->typeId);
                }

                // Special case: DUSD will be used as a source for swaps but will
                // be set as disabled for Future swap destination.
                if (token->symbol == "DUSD") {
                    continue;
                }

                auto res = RefundFuturesContracts(mnview, height, attrV0->typeId);
                if (!res) {
                    return res;
                }
            }
        } else if (attrV0->type == AttributeTypes::Param && attrV0->typeId == ParamIDs::DFIP2203) {
            if (attrV0->key == DFIPKeys::Active) {

                // Skip on block period change to avoid refunding and erasing entries.
                // Block period change will check for conflicting entries, deleting them
                // via RefundFuturesContracts will fail that check.
                if (futureBlockUpdated) {
                    continue;
                }

                const auto value = std::get_if<bool>(&attribute.second);
                if (!value) {
                    return Res::Err("Unexpected type");
                }

                if (*value) {
                    continue;
                }

                auto res = RefundFuturesContracts(mnview, height);
                if (!res) {
                    return res;
                }

            } else if (attrV0->key == DFIPKeys::BlockPeriod) {

                // Only check this when block period has been set, otherwise
                // it will fail when DFIP2203 active is set to true.
                if (!futureBlockUpdated) {
                    continue;
                }

                CDataStructureV0 activeKey{AttributeTypes::Param, ParamIDs::DFIP2203, DFIPKeys::Active};
                if (GetValue(activeKey, false)) {
                    return Res::Err("Cannot set block period while DFIP2203 is active");
                }
            }
        } else if (attrV0->type == AttributeTypes::Oracles && attrV0->typeId == OracleIDs::Splits) {
            const auto value = std::get_if<OracleSplits>(&attribute.second);
            if (!value) {
                return Res::Err("Unsupported value");
            }
            for (const auto split : tokenSplits) {
                if (auto it{value->find(split)}; it == value->end()) {
                    continue;
                }

                if (attrV0->key <= height) {
                    return Res::Err("Cannot be set at or below current height");
                }

                CDataStructureV0 lockKey{AttributeTypes::Locks, ParamIDs::TokenID, split};
                if (GetValue(lockKey, false)) {
                    continue;
                }

                if (!mnview.GetLoanTokenByID(DCT_ID{split}).has_value()) {
                    return Res::Err("Auto lock. No loan token with id (%d)", split);
                }

                const auto startHeight = attrV0->key - Params().GetConsensus().blocksPerDay() / 2;
                if (height < startHeight) {
                    auto var = GovVariable::Create("ATTRIBUTES");
                    if (!var) {
                        return Res::Err("Failed to create Gov var for lock");
                    }
                    auto govVar = std::dynamic_pointer_cast<ATTRIBUTES>(var);
                    if (!govVar) {
                        return Res::Err("Failed to cast Gov var to ATTRIBUTES");
                    }
                    govVar->attributes[lockKey] = true;

                    CGovernanceHeightMessage lock;
                    lock.startHeight = startHeight;
                    lock.govVar = govVar;
                    const auto res = storeGovVars(lock, mnview);
                    if (!res) {
                        return Res::Err("Cannot be set at or below current height");
                    }
                } else {
                    // Less than a day's worth of blocks, apply instant lock
                    SetValue(lockKey, true);
                }
            }
        }
    }

    return Res::Ok();
}<|MERGE_RESOLUTION|>--- conflicted
+++ resolved
@@ -698,8 +698,7 @@
                 result.pushKV("paybackfees", AmountsToJSON(paybacks->tokensFee.balances));
                 result.pushKV("paybacktokens", AmountsToJSON(paybacks->tokensPayback.balances));
                 ret.pushKV(key, result);
-<<<<<<< HEAD
-            } else if (auto balances = boost::get<const CDexBalances>(&attribute.second)) {
+            } else if (const auto balances = std::get_if<CDexBalances>(&attribute.second)) {
                 for (const auto& pool : *balances) {
                     auto& dexTokenA = pool.second.totalTokenA;
                     auto& dexTokenB = pool.second.totalTokenB;
@@ -711,10 +710,7 @@
                     ret.pushKV(KeyBuilder(poolkey, "total_swap_a"), ValueFromUint(dexTokenA.swaps));
                     ret.pushKV(KeyBuilder(poolkey, "total_swap_b"), ValueFromUint(dexTokenB.swaps));
                 }
-            } else if (const auto splitValues = boost::get<OracleSplits>(&attribute.second)) {
-=======
             } else if (const auto splitValues = std::get_if<OracleSplits>(&attribute.second)) {
->>>>>>> 0beb92ed
                 std::string keyValue;
                 for (auto it{splitValues->begin()}; it != splitValues->end(); ++it) {
                     if (it != splitValues->begin()) {
