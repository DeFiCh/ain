--- conflicted
+++ resolved
@@ -206,13 +206,10 @@
                 {EconomyKeys::DFIP2203Current,   "dfip2203_current"},
                 {EconomyKeys::DFIP2203Burned,    "dfip2203_burned"},
                 {EconomyKeys::DFIP2203Minted,    "dfip2203_minted"},
-<<<<<<< HEAD
                 {EconomyKeys::DexTokens,         "dex"},
-=======
                 {EconomyKeys::DFIP2206FCurrent,   "dfip2206f_current"},
                 {EconomyKeys::DFIP2206FBurned,    "dfip2206f_burned"},
                 {EconomyKeys::DFIP2206FMinted,    "dfip2206f_minted"},
->>>>>>> 7557708a
             }
         },
     };
