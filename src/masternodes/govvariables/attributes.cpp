// Copyright (c) 2020 The DeFi Foundation
// Distributed under the MIT software license, see the accompanying
// file LICENSE or http://www.opensource.org/licenses/mit-license.php.

#include <masternodes/mn_rpc.h>
#include <masternodes/govvariables/attributes.h>

#include <masternodes/accountshistory.h> /// CAccountsHistoryWriter
#include <masternodes/masternodes.h> /// CCustomCSView
#include <masternodes/mn_checks.h> /// GetAggregatePrice / CustomTxType
#include <validation.h> /// GetNextAccPosition

#include <amount.h> /// GetDecimaleString
#include <core_io.h> /// ValueFromAmount
#include <util/strencodings.h>

extern UniValue AmountsToJSON(TAmounts const & diffs, AmountFormat format = AmountFormat::Symbol);

static inline std::string trim_all_ws(std::string s) {
    s.erase(s.begin(), std::find_if(s.begin(), s.end(), [](unsigned char ch) {
        return !std::isspace(ch);
    }));
    s.erase(std::find_if(s.rbegin(), s.rend(), [](unsigned char ch) {
        return !std::isspace(ch);
    }).base(), s.end());
    return s;
}

static std::vector<std::string> KeyBreaker(const std::string& str, const char delim = '/'){
    std::string section;
    std::istringstream stream(str);
    std::vector<std::string> strVec;

    while (std::getline(stream, section, delim)) {
        strVec.push_back(section);
    }
    return strVec;
}

const std::map<std::string, uint8_t>& ATTRIBUTES::allowedVersions() {
    static const std::map<std::string, uint8_t> versions{
        {"v0",  VersionTypes::v0},
    };
    return versions;
}

const std::map<uint8_t, std::string>& ATTRIBUTES::displayVersions() {
    static const std::map<uint8_t, std::string> versions{
        {VersionTypes::v0,  "v0"},
    };
    return versions;
}

const std::map<std::string, uint8_t>& ATTRIBUTES::allowedTypes() {
    static const std::map<std::string, uint8_t> types{
        {"locks",       AttributeTypes::Locks},
        {"oracles",     AttributeTypes::Oracles},
        {"params",      AttributeTypes::Param},
        {"poolpairs",   AttributeTypes::Poolpairs},
        {"token",       AttributeTypes::Token},
        {"gov",         AttributeTypes::Governance},
        {"consortium",  AttributeTypes::Consortium},
    };
    return types;
}

const std::map<uint8_t, std::string>& ATTRIBUTES::displayTypes() {
    static const std::map<uint8_t, std::string> types{
        {AttributeTypes::Live,      "live"},
        {AttributeTypes::Locks,     "locks"},
        {AttributeTypes::Oracles,   "oracles"},
        {AttributeTypes::Param,     "params"},
        {AttributeTypes::Poolpairs, "poolpairs"},
        {AttributeTypes::Token,     "token"},
        {AttributeTypes::Governance,"gov"},
        {AttributeTypes::Consortium,"consortium"}
    };
    return types;
}

const std::map<std::string, uint8_t>& ATTRIBUTES::allowedParamIDs() {
    static const std::map<std::string, uint8_t> params{
        {"dfip2201",    ParamIDs::DFIP2201},
        {"dfip2203",    ParamIDs::DFIP2203},
        {"dfip2206a",   ParamIDs::DFIP2206A},
        // Note: DFIP2206F is currently in beta testing
        // for testnet. May not be enabled on mainnet until testing is complete.
        {"dfip2206f",   ParamIDs::DFIP2206F},
        {"feature",     ParamIDs::Feature},
        {"foundation",  ParamIDs::Foundation},
        {"dfip2211d",   ParamIDs::DFIP2211D},
    };
    return params;
}

const std::map<std::string, uint8_t>& ATTRIBUTES::allowedLocksIDs() {
    static const std::map<std::string, uint8_t> params{
            {"token",       ParamIDs::TokenID},
    };
    return params;
}

const std::map<uint8_t, std::string>& ATTRIBUTES::displayParamsIDs() {
    static const std::map<uint8_t, std::string> params{
        {ParamIDs::DFIP2201,    "dfip2201"},
        {ParamIDs::DFIP2203,    "dfip2203"},
        {ParamIDs::DFIP2206A,   "dfip2206a"},
        // Note: DFIP2206F is currently in beta testing
        // for testnet. May not be enabled on mainnet until testing is complete.
        {ParamIDs::DFIP2206F,   "dfip2206f"},
        {ParamIDs::TokenID,     "token"},
        {ParamIDs::Economy,     "economy"},
        {ParamIDs::Feature,     "feature"},
        {ParamIDs::Auction,     "auction"},
        {ParamIDs::Foundation,  "foundation"},
        {ParamIDs::DFIP2211D,   "dfip2211d"},
    };
    return params;
}

const std::map<std::string, uint8_t>& ATTRIBUTES::allowedOracleIDs() {
    static const std::map<std::string, uint8_t> params{
            {"splits",    OracleIDs::Splits}
    };
    return params;
}

const std::map<uint8_t, std::string>& ATTRIBUTES::displayOracleIDs() {
    static const std::map<uint8_t, std::string> params{
            {OracleIDs::Splits,    "splits"},
    };
    return params;
}

const std::map<std::string, uint8_t>& ATTRIBUTES::allowedGovernanceIDs() {
    static const std::map<std::string, uint8_t> params{
            {"proposals", GovernanceIDs::Proposals},
    };
    return params;
}

const std::map<uint8_t, std::string>& ATTRIBUTES::displayGovernanceIDs() {
    static const std::map<uint8_t, std::string> params{
            {GovernanceIDs::Proposals, "proposals"},
    };
    return params;
}

const std::map<uint8_t, std::map<std::string, uint8_t>>& ATTRIBUTES::allowedKeys() {
    static const std::map<uint8_t, std::map<std::string, uint8_t>> keys{
        {
            AttributeTypes::Token, {
                {"payback_dfi",                  TokenKeys::PaybackDFI},
                {"payback_dfi_fee_pct",          TokenKeys::PaybackDFIFeePCT},
                {"loan_payback",                 TokenKeys::LoanPayback},
                {"loan_payback_fee_pct",         TokenKeys::LoanPaybackFeePCT},
                {"loan_payback_collateral",      TokenKeys::LoanPaybackCollateral},
                {"dex_in_fee_pct",               TokenKeys::DexInFeePct},
                {"dex_out_fee_pct",              TokenKeys::DexOutFeePct},
                {"dfip2203",                     TokenKeys::DFIP2203Enabled},
                {"fixed_interval_price_id",      TokenKeys::FixedIntervalPriceId},
                {"loan_collateral_enabled",      TokenKeys::LoanCollateralEnabled},
                {"loan_collateral_factor",       TokenKeys::LoanCollateralFactor},
                {"loan_minting_enabled",         TokenKeys::LoanMintingEnabled},
                {"loan_minting_interest",        TokenKeys::LoanMintingInterest},
            }
        },
        {
            AttributeTypes::Consortium, {
                {"members",             ConsortiumKeys::MemberValues},
                {"mint_limit",          ConsortiumKeys::MintLimit},
                {"mint_limit_daily",    ConsortiumKeys::DailyMintLimit},
            }
        },
        {
            AttributeTypes::Poolpairs, {
                {"token_a_fee_pct",      PoolKeys::TokenAFeePCT},
                {"token_a_fee_direction",PoolKeys::TokenAFeeDir},
                {"token_b_fee_pct",      PoolKeys::TokenBFeePCT},
                {"token_b_fee_direction",PoolKeys::TokenBFeeDir},
            }
        },
        {
            AttributeTypes::Param, {
                {"active",                      DFIPKeys::Active},
                {"minswap",                     DFIPKeys::MinSwap},
                {"premium",                     DFIPKeys::Premium},
                {"reward_pct",                  DFIPKeys::RewardPct},
                {"block_period",                DFIPKeys::BlockPeriod},
                {"dusd_interest_burn",          DFIPKeys::DUSDInterestBurn},
                {"dusd_loan_burn",              DFIPKeys::DUSDLoanBurn},
                {"start_block",                 DFIPKeys::StartBlock},
                {"gov-unset",                   DFIPKeys::GovUnset},
                {"gov-foundation",              DFIPKeys::GovFoundation},
                {"mn-setrewardaddress",         DFIPKeys::MNSetRewardAddress},
                {"mn-setoperatoraddress",       DFIPKeys::MNSetOperatorAddress},
                {"mn-setowneraddress",          DFIPKeys::MNSetOwnerAddress},
                {"gov",                         DFIPKeys::GovernanceEnabled},
                {"consortium",                  DFIPKeys::ConsortiumEnabled},
                {"members",                     DFIPKeys::Members},
                {"gov-payout",                  DFIPKeys::CFPPayout},
<<<<<<< HEAD
                {"lock_12_limit",               DFIPKeys::LOCK_12_Limit},
                {"lock_24_limit",               DFIPKeys::LOCK_24_Limit},
=======
                {"emission-unused-fund",        DFIPKeys::EmissionUnusedFund},
>>>>>>> ff03e48d
            }
        },
        {
            AttributeTypes::Governance, {
                {"fee_redistribution",          GovernanceKeys::FeeRedistribution},
                {"fee_burn_pct",                GovernanceKeys::FeeBurnPct},
                {"cfp_fee",                     GovernanceKeys::CFPFee},
                {"cfp_required_votes",          GovernanceKeys::CFPMajority},
                {"voc_fee",                     GovernanceKeys::VOCFee},
                {"voc_emergency_fee",           GovernanceKeys::VOCEmergencyFee},
                {"voc_emergency_period",        GovernanceKeys::VOCEmergencyPeriod},
                {"voc_emergency_quorum",        GovernanceKeys::VOCEmergencyQuorum},
                {"voc_required_votes",          GovernanceKeys::VOCMajority},
                {"quorum",                      GovernanceKeys::Quorum},
                {"voting_period",               GovernanceKeys::VotingPeriod},
            }
        },
    };
    return keys;
}

const std::map<uint8_t, std::map<uint8_t, std::string>>& ATTRIBUTES::displayKeys() {
    static const std::map<uint8_t, std::map<uint8_t, std::string>> keys{
        {
            AttributeTypes::Token, {
                {TokenKeys::PaybackDFI,                "payback_dfi"},
                {TokenKeys::PaybackDFIFeePCT,          "payback_dfi_fee_pct"},
                {TokenKeys::LoanPayback,               "loan_payback"},
                {TokenKeys::LoanPaybackFeePCT,         "loan_payback_fee_pct"},
                {TokenKeys::LoanPaybackCollateral,     "loan_payback_collateral"},
                {TokenKeys::DexInFeePct,               "dex_in_fee_pct"},
                {TokenKeys::DexOutFeePct,              "dex_out_fee_pct"},
                {TokenKeys::FixedIntervalPriceId,      "fixed_interval_price_id"},
                {TokenKeys::LoanCollateralEnabled,     "loan_collateral_enabled"},
                {TokenKeys::LoanCollateralFactor,      "loan_collateral_factor"},
                {TokenKeys::LoanMintingEnabled,        "loan_minting_enabled"},
                {TokenKeys::LoanMintingInterest,       "loan_minting_interest"},
                {TokenKeys::DFIP2203Enabled,           "dfip2203"},
                {TokenKeys::Ascendant,                 "ascendant"},
                {TokenKeys::Descendant,                "descendant"},
                {TokenKeys::Epitaph,                   "epitaph"},
            }
        },
        {
            AttributeTypes::Consortium, {
                {ConsortiumKeys::MemberValues,       "members"},
                {ConsortiumKeys::MintLimit,     "mint_limit"},
                {ConsortiumKeys::DailyMintLimit,"mint_limit_daily"},
            }
        },
        {
            AttributeTypes::Poolpairs, {
                {PoolKeys::TokenAFeePCT,      "token_a_fee_pct"},
                {PoolKeys::TokenAFeeDir,      "token_a_fee_direction"},
                {PoolKeys::TokenBFeePCT,      "token_b_fee_pct"},
                {PoolKeys::TokenBFeeDir,      "token_b_fee_direction"},
            }
        },
        {
            AttributeTypes::Param, {
                {DFIPKeys::Active,                  "active"},
                {DFIPKeys::Premium,                 "premium"},
                {DFIPKeys::MinSwap,                 "minswap"},
                {DFIPKeys::RewardPct,               "reward_pct"},
                {DFIPKeys::BlockPeriod,             "block_period"},
                {DFIPKeys::DUSDInterestBurn,        "dusd_interest_burn"},
                {DFIPKeys::DUSDLoanBurn,            "dusd_loan_burn"},
                {DFIPKeys::StartBlock,              "start_block"},
                {DFIPKeys::GovUnset,                "gov-unset"},
                {DFIPKeys::GovFoundation,           "gov-foundation"},
                {DFIPKeys::MNSetRewardAddress,      "mn-setrewardaddress"},
                {DFIPKeys::MNSetOperatorAddress,    "mn-setoperatoraddress"},
                {DFIPKeys::MNSetOwnerAddress,       "mn-setowneraddress"},
                {DFIPKeys::GovernanceEnabled,       "gov"},
                {DFIPKeys::ConsortiumEnabled,       "consortium"},
                {DFIPKeys::Members,                 "members"},
                {DFIPKeys::CFPPayout,               "gov-payout"},
<<<<<<< HEAD
                {DFIPKeys::LOCK_12_Limit,           "lock_12_limit"},
                {DFIPKeys::LOCK_24_Limit,           "lock_24_limit"},
=======
                {DFIPKeys::EmissionUnusedFund,      "emission-unused-fund"},
>>>>>>> ff03e48d
            }
        },
        {
            AttributeTypes::Live, {
                {EconomyKeys::PaybackDFITokens,  "dfi_payback_tokens"},
                {EconomyKeys::PaybackDFITokensPrincipal,"dfi_payback_tokens_principal"},
                {EconomyKeys::DFIP2203Current,   "dfip2203_current"},
                {EconomyKeys::DFIP2203Burned,    "dfip2203_burned"},
                {EconomyKeys::DFIP2203Minted,    "dfip2203_minted"},
                {EconomyKeys::DexTokens,         "dex"},
                {EconomyKeys::DFIP2206FCurrent,   "dfip2206f_current"},
                {EconomyKeys::DFIP2206FBurned,    "dfip2206f_burned"},
                {EconomyKeys::DFIP2206FMinted,    "dfip2206f_minted"},
                {EconomyKeys::NegativeInt,        "negative_interest"},
                {EconomyKeys::NegativeIntCurrent, "negative_interest_current"},
                {EconomyKeys::ConsortiumMinted,         "consortium"},
                {EconomyKeys::ConsortiumMembersMinted,  "consortium_members"},
                {EconomyKeys::BatchRoundingExcess, "batch_rounding_excess"},
                {EconomyKeys::ConsolidatedInterest, "consolidated_interest"},
                {EconomyKeys::Loans,              "loans"},
            }
        },
        {
            AttributeTypes::Governance, {
                {GovernanceKeys::FeeRedistribution,     "fee_redistribution"},
                {GovernanceKeys::FeeBurnPct,            "fee_burn_pct"},
                {GovernanceKeys::CFPFee,                "cfp_fee"},
                {GovernanceKeys::CFPMajority,           "cfp_required_votes"},
                {GovernanceKeys::VOCFee,                "voc_fee"},
                {GovernanceKeys::VOCEmergencyFee,       "voc_emergency_fee"},
                {GovernanceKeys::VOCEmergencyPeriod,    "voc_emergency_period"},
                {GovernanceKeys::VOCEmergencyQuorum,    "voc_emergency_quorum"},
                {GovernanceKeys::VOCMajority,           "voc_required_votes"},
                {GovernanceKeys::Quorum,                "quorum"},
                {GovernanceKeys::VotingPeriod,          "voting_period"},
            }
        },
    };
    return keys;
}

static ResVal<int32_t> VerifyInt32(const std::string& str) {
    int32_t int32;
    if (!ParseInt32(str, &int32)) {
        return Res::Err("Value must be an integer");
    }
    return {int32, Res::Ok()};
}

static ResVal<int32_t> VerifyPositiveInt32(const std::string& str) {
    int32_t int32;
    if (!ParseInt32(str, &int32) || int32 < 0) {
        return Res::Err("Value must be a positive integer");
    }
    return {int32, Res::Ok()};
}

static ResVal<CAttributeValue> VerifyUInt32(const std::string& str) {
    uint32_t uint32;
    if (!ParseUInt32(str, &uint32)) {
        return Res::Err("Value must be an integer");
    }
    return {uint32, Res::Ok()};
}

static ResVal<CAttributeValue> VerifyInt64(const std::string& str) {
    CAmount int64;
    if (!ParseInt64(str, &int64) || int64 < 0) {
        return Res::Err("Value must be a positive integer");
    }
    return {int64, Res::Ok()};
}

static ResVal<CAttributeValue> VerifyFloat(const std::string& str) {
    CAmount amount = 0;
    if (!ParseFixedPoint(str, 8, &amount)) {
        return Res::Err("Amount must be a valid number");
    }
    return {amount, Res::Ok()};
}

ResVal<CAttributeValue> VerifyPositiveFloat(const std::string& str) {
    CAmount amount = 0;
    if (!ParseFixedPoint(str, 8, &amount) || amount < 0) {
        return Res::Err("Amount must be a positive value");
    }
    return {amount, Res::Ok()};
}

ResVal<CAttributeValue> VerifyPositiveOrMinusOneFloat(const std::string& str) {
    CAmount amount = 0;
    if (!ParseFixedPoint(str, 8, &amount) || !(amount >= 0 || amount == -1 * COIN)) {
        return Res::Err("Amount must be positive or -1");
    }

    return {amount, Res::Ok()};
}

static ResVal<CAttributeValue> VerifyPct(const std::string& str) {
    std::string val = str;
    bool isPct = (val.size() > 0 && val.back() == '%');
    if (isPct) val.pop_back();
    auto resVal = VerifyPositiveFloat(val);
    if (!resVal) {
        return resVal;
    }
    auto value = std::get<CAmount>(*resVal.val);
    if (isPct && value > 0) (*resVal.val).emplace<CAmount>(value / 100);
    if (std::get<CAmount>(*resVal.val) > COIN) {
        return Res::Err("Percentage exceeds 100%%");
    }
    return resVal;
}

static ResVal<CAttributeValue> VerifyBool(const std::string& str) {
    if (str != "true" && str != "false") {
        return Res::Err(R"(Boolean value must be either "true" or "false")");
    }
    return {str == "true", Res::Ok()};
}

static ResVal<CAttributeValue> VerifySplit(const std::string& str) {
    OracleSplits splits;
    const auto pairs = KeyBreaker(str);
    if (pairs.size() != 2) {
        return Res::Err("Two int values expected for split in id/mutliplier");
    }
    const auto resId = VerifyPositiveInt32(pairs[0]);
    if (!resId) {
        return resId;
    }
    const auto resMultiplier = VerifyInt32(pairs[1]);
    if (!resMultiplier) {
        return resMultiplier;
    }
    if (*resMultiplier == 0) {
        return Res::Err("Mutliplier cannot be zero");
    }
    splits[*resId] = *resMultiplier;

    return {splits, Res::Ok()};
}

static ResVal<CAttributeValue> VerifyMember(const UniValue& array) {
    std::set<std::string> addresses;
    std::set<CScript> members;
    bool removal{};

    for (size_t i = 0; i < array.size(); ++i) {
        auto member = array[i].getValStr();
        if (member.empty()) {
            return Res::Err("Invalid address provided");
        }

        CTxDestination dest;
        if (member[0] == '-') {
            removal = true;
            dest = DecodeDestination(member.erase(0, 1));
            addresses.insert(array[i].getValStr());
        } else if (member[0] == '+') {
            dest = DecodeDestination(member.erase(0, 1));
            addresses.insert(member);
        } else {
            dest = DecodeDestination(member);
            addresses.insert(member);
        }

        if (!IsValidDestination(dest)) {
            return Res::Err("Invalid address provided");
        }

        members.insert(GetScriptForDestination(dest));
    }

    if (removal) {
        return {addresses, Res::Ok()};
    }

    return {members, Res::Ok()};
}

static ResVal<CAttributeValue> VerifyCurrencyPair(const std::string& str) {
    const auto value = KeyBreaker(str);
    if (value.size() != 2) {
        return Res::Err("Exactly two entires expected for currency pair");
    }
    auto token = trim_all_ws(value[0]).substr(0, CToken::MAX_TOKEN_SYMBOL_LENGTH);
    auto currency = trim_all_ws(value[1]).substr(0, CToken::MAX_TOKEN_SYMBOL_LENGTH);
    if (token.empty() || currency.empty()) {
        return Res::Err("Empty token / currency");
    }
    return {CTokenCurrencyPair{token, currency}, Res::Ok()};
}

static std::set<std::string> dirSet{"both", "in", "out"};

static ResVal<CAttributeValue> VerifyFeeDirection(const std::string& str) {
    auto lowerStr = ToLower(str);
    const auto it = dirSet.find(lowerStr);
    if (it == dirSet.end()) {
        return Res::Err("Fee direction value must be both, in or out");
    }
    return {CFeeDir{static_cast<uint8_t>(std::distance(dirSet.begin(), it))}, Res::Ok()};
}

static bool VerifyToken(const CCustomCSView& view, const uint32_t id) {
    return view.GetToken(DCT_ID{id}).has_value();
}

static ResVal<CAttributeValue> VerifyConsortiumMember(const UniValue& values) {
    CConsortiumMembers members;

    for (const auto &key : values.getKeys())
    {
        UniValue value(values[key].get_obj());
        CConsortiumMember member;

        member.status = 0;

        member.name = trim_all_ws(value["name"].getValStr()).substr(0, CConsortiumMember::MAX_CONSORTIUM_MEMBERS_STRING_LENGTH);
        if (member.name.size() < CConsortiumMember::MIN_CONSORTIUM_MEMBERS_STRING_LENGTH) {
            return Res::Err("Member name too short, must be at least %d chars long", int(CConsortiumMember::MIN_CONSORTIUM_MEMBERS_STRING_LENGTH));
        }

        if (!value["ownerAddress"].isNull()) {
            const auto dest = DecodeDestination(value["ownerAddress"].getValStr());
            if (!IsValidDestination(dest)) {
                return Res::Err("Invalid ownerAddress in consortium member data");
            }
            member.ownerAddress = GetScriptForDestination(dest);
        } else {
            return Res::Err("Empty ownerAddress in consortium member data!");
        }

        member.backingId = trim_all_ws(value["backingId"].getValStr()).substr(0, CConsortiumMember::MAX_CONSORTIUM_MEMBERS_STRING_LENGTH);
        if (!AmountFromValue(value["mintLimit"], member.mintLimit) || !member.mintLimit) {
            return Res::Err("Mint limit is an invalid amount");
        }

        if (!AmountFromValue(value["dailyMintLimit"], member.dailyMintLimit) || !member.dailyMintLimit) {
            return Res::Err("Daily mint limit is an invalid amount");
        }

        if (!value["status"].isNull())
        {
            uint32_t tmp;

            if (ParseUInt32(value["status"].getValStr(), &tmp)) {
                if (tmp > 1) {
                    return Res::Err("Status can be either 0 or 1");
                }
                member.status = static_cast<uint8_t>(tmp);
            } else {
                return Res::Err("Status must be a positive number!");
            }
        }

        members[key] = member;
    }

    return {members, Res::Ok()};
}

static inline void rtrim(std::string& s, unsigned char remove) {
    s.erase(std::find_if(s.rbegin(), s.rend(), [&remove](unsigned char ch) {
        return ch != remove;
    }).base(), s.end());
}

const std::map<uint8_t, std::map<uint8_t,
    std::function<ResVal<CAttributeValue>(const std::string&)>>>& ATTRIBUTES::parseValue() {

    static const std::map<uint8_t, std::map<uint8_t,
        std::function<ResVal<CAttributeValue>(const std::string&)>>> parsers{
        {
            AttributeTypes::Token, {
                {TokenKeys::PaybackDFI,                VerifyBool},
                {TokenKeys::PaybackDFIFeePCT,          VerifyPct},
                {TokenKeys::LoanPayback,               VerifyBool},
                {TokenKeys::LoanPaybackFeePCT,         VerifyPct},
                {TokenKeys::LoanPaybackCollateral,     VerifyBool},
                {TokenKeys::DexInFeePct,               VerifyPct},
                {TokenKeys::DexOutFeePct,              VerifyPct},
                {TokenKeys::FixedIntervalPriceId,      VerifyCurrencyPair},
                {TokenKeys::LoanCollateralEnabled,     VerifyBool},
                {TokenKeys::LoanCollateralFactor,      VerifyPositiveFloat},
                {TokenKeys::LoanMintingEnabled,        VerifyBool},
                {TokenKeys::LoanMintingInterest,       VerifyFloat},
                {TokenKeys::DFIP2203Enabled,           VerifyBool},
            }
        },
        {
            AttributeTypes::Consortium, {
                {ConsortiumKeys::MintLimit,             VerifyPositiveOrMinusOneFloat},
                {ConsortiumKeys::DailyMintLimit,        VerifyPositiveOrMinusOneFloat},
            }
        },
        {
            AttributeTypes::Poolpairs, {
                {PoolKeys::TokenAFeePCT,      VerifyPct},
                {PoolKeys::TokenAFeeDir,      VerifyFeeDirection},
                {PoolKeys::TokenBFeePCT,      VerifyPct},
                {PoolKeys::TokenBFeeDir,      VerifyFeeDirection},
            }
        },
        {
            AttributeTypes::Param, {
                {DFIPKeys::Active,                  VerifyBool},
                {DFIPKeys::Premium,                 VerifyPct},
                {DFIPKeys::MinSwap,                 VerifyPositiveFloat},
                {DFIPKeys::RewardPct,               VerifyPct},
                {DFIPKeys::BlockPeriod,             VerifyInt64},
                {DFIPKeys::DUSDInterestBurn,        VerifyBool},
                {DFIPKeys::DUSDLoanBurn,            VerifyBool},
                {DFIPKeys::StartBlock,              VerifyInt64},
                {DFIPKeys::GovUnset,                VerifyBool},
                {DFIPKeys::GovFoundation,           VerifyBool},
                {DFIPKeys::MNSetRewardAddress,      VerifyBool},
                {DFIPKeys::MNSetOperatorAddress,    VerifyBool},
                {DFIPKeys::MNSetOwnerAddress,       VerifyBool},
                {DFIPKeys::GovernanceEnabled,       VerifyBool},
                {DFIPKeys::ConsortiumEnabled,       VerifyBool},
                {DFIPKeys::CFPPayout,               VerifyBool},
<<<<<<< HEAD
                {DFIPKeys::LOCK_12_Limit,           VerifyInt64},
                {DFIPKeys::LOCK_24_Limit,           VerifyInt64},
=======
                {DFIPKeys::EmissionUnusedFund,      VerifyBool},
>>>>>>> ff03e48d
            }
        },
        {
            AttributeTypes::Locks, {
                {ParamIDs::TokenID,          VerifyBool},
            }
        },
        {
            AttributeTypes::Oracles, {
                {OracleIDs::Splits,          VerifySplit},
            }
        },
        {
            AttributeTypes::Governance, {
                {GovernanceKeys::FeeRedistribution,     VerifyBool},
                {GovernanceKeys::FeeBurnPct,            VerifyPct},
                {GovernanceKeys::CFPFee,                VerifyPct},
                {GovernanceKeys::CFPMajority,           VerifyPct},
                {GovernanceKeys::VOCFee,                VerifyPositiveFloat},
                {GovernanceKeys::VOCEmergencyFee,       VerifyPositiveFloat},
                {GovernanceKeys::VOCEmergencyPeriod,    VerifyUInt32},
                {GovernanceKeys::VOCEmergencyQuorum,    VerifyPct},
                {GovernanceKeys::VOCMajority,           VerifyPct},
                {GovernanceKeys::Quorum,                VerifyPct},
                {GovernanceKeys::VotingPeriod,          VerifyUInt32},
            }
        },
    };
    return parsers;
}

ResVal<CScript> GetFutureSwapContractAddress(const std::string& contract) {
    CScript contractAddress;
    try {
        contractAddress = Params().GetConsensus().smartContracts.at(contract);
    } catch (const std::out_of_range&) {
        return Res::Err("Failed to get smart contract address from chainparams");
    }
    return {contractAddress, Res::Ok()};
}

static Res ShowError(const std::string& key, const std::map<std::string, uint8_t>& keys) {
    std::string error{"Unrecognised " + key + " argument provided, valid " + key + "s are:"};
    for (const auto& pair : keys) {
        error += ' ' + pair.first + ',';
    }
    return Res::Err(error);
}

static void TrackLiveBalance(CCustomCSView& mnview, const CTokenAmount& amount, const EconomyKeys dataKey, const bool add) {
    auto attributes = mnview.GetAttributes();
    assert(attributes);
    CDataStructureV0 key{AttributeTypes::Live, ParamIDs::Economy, dataKey};
    auto balances = attributes->GetValue(key, CBalances{});
    Res res{};
    if (add) {
        res = balances.Add(amount);
    } else {
        res = balances.Sub(amount);
    }
    if (res) {
        attributes->SetValue(key, balances);
        mnview.SetVariable(*attributes);
    }
}

void TrackNegativeInterest(CCustomCSView& mnview, const CTokenAmount& amount) {
    if (!gArgs.GetBoolArg("-negativeinterest", DEFAULT_NEGATIVE_INTEREST)) {
        return;
    }
    TrackLiveBalance(mnview, amount, EconomyKeys::NegativeInt, true);
}

void TrackDUSDAdd(CCustomCSView& mnview, const CTokenAmount& amount) {
    TrackLiveBalance(mnview, amount, EconomyKeys::Loans, true);
}

void TrackDUSDSub(CCustomCSView& mnview, const CTokenAmount& amount) {
    TrackLiveBalance(mnview, amount, EconomyKeys::Loans, false);
}

void TrackLiveBalances(CCustomCSView& mnview, const CBalances& balances, const uint8_t key) {
    auto attributes = mnview.GetAttributes();
    assert(attributes);
    const CDataStructureV0 liveKey{AttributeTypes::Live, ParamIDs::Auction, key};
    auto storedBalances = attributes->GetValue(liveKey, CBalances{});
    for (const auto& [tokenID, amount] : balances.balances) {
        storedBalances.balances[tokenID] += amount;
    }
    attributes->SetValue(liveKey, storedBalances);
    mnview.SetVariable(*attributes);
}

Res ATTRIBUTES::ProcessVariable(const std::string& key, const std::optional<UniValue> &value,
                                std::function<Res(const CAttributeType&, const CAttributeValue&)> applyVariable) {

    if (key.size() > 128) {
        return Res::Err("Identifier exceeds maximum length (128)");
    }

    const auto keys = KeyBreaker(key);
    if (keys.empty() || keys[0].empty()) {
        return Res::Err("Empty version");
    }

    const auto& iver = allowedVersions().find(keys[0]);
    if (iver == allowedVersions().end()) {
        return Res::Err("Unsupported version");
    }

    const auto& version = iver->second;
    if (version != VersionTypes::v0) {
        return Res::Err("Unsupported version");
    }

    if (keys.size() < 4 || keys[1].empty() || keys[2].empty() || keys[3].empty()) {
        return Res::Err("Incorrect key for <type>. Object of ['<version>/<type>/ID/<key>','value'] expected");
    }

    auto itype = allowedTypes().find(keys[1]);
    if (itype == allowedTypes().end()) {
        return ::ShowError("type", allowedTypes());
    }

    const auto type = itype->second;

    uint32_t typeId{0};
    if (type == AttributeTypes::Param) {
        auto id = allowedParamIDs().find(keys[2]);
        if (id == allowedParamIDs().end()) {
            return ::ShowError("param", allowedParamIDs());
        }
        typeId = id->second;
    } else if (type == AttributeTypes::Locks) {
        auto id = allowedLocksIDs().find(keys[2]);
        if (id == allowedLocksIDs().end()) {
            return ::ShowError("locks", allowedLocksIDs());
        }
        typeId = id->second;
    } else if (type == AttributeTypes::Oracles) {
        auto id = allowedOracleIDs().find(keys[2]);
        if (id == allowedOracleIDs().end()) {
            return ::ShowError("oracles", allowedOracleIDs());
        }
        typeId = id->second;
    } else if (type == AttributeTypes::Governance) {
        auto id = allowedGovernanceIDs().find(keys[2]);
        if (id == allowedGovernanceIDs().end()) {
            return ::ShowError("governance", allowedGovernanceIDs());
        }
        typeId = id->second;
    } else {
        auto id = VerifyInt32(keys[2]);
        if (!id) {
            return std::move(id);
        }
        typeId = *id.val;
    }

    uint32_t typeKey{0};
    CDataStructureV0 attrV0{};

    if (type == AttributeTypes::Locks) {
        typeKey = ParamIDs::TokenID;
        if (const auto keyValue = VerifyInt32(keys[3])) {
            attrV0 = CDataStructureV0{type, typeId, static_cast<uint32_t>(*keyValue)};
        }
    } else if (type == AttributeTypes::Oracles) {
        typeKey = OracleIDs::Splits;
        if (const auto keyValue = VerifyPositiveInt32(keys[3])) {
            attrV0 = CDataStructureV0{type, typeId, static_cast<uint32_t>(*keyValue)};
        }
    } else {
        auto ikey = allowedKeys().find(type);
        if (ikey == allowedKeys().end()) {
            return Res::Err("Unsupported type {%d}", type);
        }

        // Alias of reward_pct in Export.
        if (keys[3] == "fee_pct") {
            return Res::Ok();
        }

        itype = ikey->second.find(keys[3]);
        if (itype == ikey->second.end()) {
            return ::ShowError("key", ikey->second);
        }

        typeKey = itype->second;

        if (type == AttributeTypes::Param) {
            if (typeId == ParamIDs::DFIP2201) {
                if (typeKey != DFIPKeys::Active && typeKey != DFIPKeys::Premium  &&
                    typeKey != DFIPKeys::MinSwap ) {
                    return Res::Err("Unsupported type for DFIP2201 {%d}", typeKey);
                }
            } else if (typeId == ParamIDs::DFIP2203 ||
                       typeId == ParamIDs::DFIP2206F) {
                if (typeKey != DFIPKeys::Active && typeKey != DFIPKeys::RewardPct &&
                    typeKey != DFIPKeys::BlockPeriod && typeKey != DFIPKeys::StartBlock) {
                    return Res::Err("Unsupported type for this DFIP {%d}", typeKey);
                }

                if (typeKey == DFIPKeys::BlockPeriod ||
                    typeKey == DFIPKeys::StartBlock) {
                    if (typeId == ParamIDs::DFIP2203) {
                        futureUpdated = true;
                    } else {
                        futureDUSDUpdated = true;
                    }
                }
            } else if (typeId == ParamIDs::DFIP2206A) {
                if (typeKey != DFIPKeys::DUSDInterestBurn &&
                    typeKey != DFIPKeys::DUSDLoanBurn) {
                    return Res::Err("Unsupported type for DFIP2206A {%d}", typeKey);
                }

            } else if (typeId == ParamIDs::DFIP2211D) {
                if (typeKey != DFIPKeys::Active && typeKey != DFIPKeys::LOCK_12_Limit &&
                    typeKey != DFIPKeys::LOCK_24_Limit) {
                    return Res::Err("Unsupported type for DFIP2211D {%d}", typeKey);
                }

            } else if (typeId == ParamIDs::Feature) {
                if (typeKey != DFIPKeys::GovUnset &&
                    typeKey != DFIPKeys::GovFoundation &&
                    typeKey != DFIPKeys::MNSetRewardAddress &&
                    typeKey != DFIPKeys::MNSetOperatorAddress &&
                    typeKey != DFIPKeys::MNSetOwnerAddress &&
                    typeKey != DFIPKeys::GovernanceEnabled &&
                    typeKey != DFIPKeys::ConsortiumEnabled &&
                    typeKey != DFIPKeys::CFPPayout &&
                    typeKey != DFIPKeys::EmissionUnusedFund) {
                    return Res::Err("Unsupported type for Feature {%d}", typeKey);
                }
            } else if (typeId == ParamIDs::Foundation)  {
                if (typeKey != DFIPKeys::Members) {
                    return Res::Err("Unsupported type for Foundation {%d}", typeKey);
                }
            }  else {
                    return Res::Err("Unsupported Param ID");
            }
        } else if (type == AttributeTypes::Governance) {
            if (typeId == GovernanceIDs::Proposals) {
                if (typeKey != GovernanceKeys::FeeRedistribution && typeKey != GovernanceKeys::FeeBurnPct
                    && typeKey != GovernanceKeys::CFPFee
                    && typeKey != GovernanceKeys::CFPMajority && typeKey != GovernanceKeys::VOCFee
                    && typeKey != GovernanceKeys::VOCMajority && typeKey != GovernanceKeys::VOCEmergencyPeriod
                    && typeKey != GovernanceKeys::VOCEmergencyFee && typeKey != GovernanceKeys::VOCEmergencyQuorum
                    && typeKey != GovernanceKeys::Quorum && typeKey != GovernanceKeys::VotingPeriod)
                    return Res::Err("Unsupported key for Governance Proposal section - {%d}", typeKey);
            } else {
                return Res::Err("Unsupported Governance ID");

            }
        }

        attrV0 = CDataStructureV0{type, typeId, typeKey};
    }

    if (attrV0.IsExtendedSize()) {
        if (keys.size() != 5 || keys[4].empty()) {
            return Res::Err("Exact 5 keys are required {%d}", keys.size());
        }
        auto id = VerifyInt32(keys[4]);
        if (!id) {
            return std::move(id);
        }
        attrV0.keyId = *id.val;
    } else {
        if (keys.size() != 4) {
            return Res::Err("Exact 4 keys are required {%d}", keys.size());
        }
    }

    if (!value) {
        return applyVariable(attrV0, {});
    }

    // Tidy into new parseValue map for UniValue
    if (attrV0.type == AttributeTypes::Consortium && attrV0.key == ConsortiumKeys::MemberValues) {
        if (value && value->get_obj().empty()) {
            return Res::Err("Empty value");
        }

        auto attribValue = VerifyConsortiumMember(*value);
        if (!attribValue) {
            return std::move(attribValue);
        }
        return applyVariable(attrV0, *attribValue.val);
    } else if (attrV0.type == AttributeTypes::Param && attrV0.typeId == ParamIDs::Foundation && attrV0.key == DFIPKeys::Members) {
        if (value && value->get_array().empty()) {
            return Res::Err("Empty value");
        }

        auto attribValue = VerifyMember(*value);
        if (!attribValue) {
            return std::move(attribValue);
        }
        return applyVariable(attrV0, *attribValue.val);
    } else {
        if (value && value->get_str().empty()) {
            return Res::Err("Empty value");
        }

        try {
            if (auto parser = parseValue().at(type).at(typeKey)) {
                auto attribValue = parser(value->getValStr());
                if (!attribValue) {
                    return std::move(attribValue);
                }
                return applyVariable(attrV0, *attribValue.val);
            }
        } catch (const std::out_of_range&) {}
    }

    return Res::Err("No parse function {%d, %d}", type, typeKey);
}

bool ATTRIBUTES::IsEmpty() const
{
    return attributes.empty();
}

Res ATTRIBUTES::RefundFuturesContracts(CCustomCSView &mnview, const uint32_t height, const uint32_t tokenID)
{
    CDataStructureV0 blockKey{AttributeTypes::Param, ParamIDs::DFIP2203, DFIPKeys::BlockPeriod};
    const auto blockPeriod = GetValue(blockKey, CAmount{});
    if (blockPeriod == 0) {
        return Res::Ok();
    }

    std::map<CFuturesUserKey, CFuturesUserValue> userFuturesValues;

    mnview.ForEachFuturesUserValues([&](const CFuturesUserKey& key, const CFuturesUserValue& futuresValues) {
        if (tokenID != std::numeric_limits<uint32_t>::max()) {
            if (futuresValues.source.nTokenId.v == tokenID || futuresValues.destination == tokenID) {
                userFuturesValues[key] = futuresValues;
            }
        } else {
            userFuturesValues[key] = futuresValues;
        }

        return true;
    }, {height, {}, std::numeric_limits<uint32_t>::max()});

    const auto contractAddressValue = GetFutureSwapContractAddress(SMART_CONTRACT_DFIP_2203);
    if (!contractAddressValue) {
        return contractAddressValue;
    }

    CDataStructureV0 liveKey{AttributeTypes::Live, ParamIDs::Economy, EconomyKeys::DFIP2203Current};
    auto balances = GetValue(liveKey, CBalances{});

    CAccountHistoryStorage* historyStore{mnview.GetAccountHistoryStore()};
    const auto currentHeight = mnview.GetLastHeight() + 1;

    for (const auto& [key, value] : userFuturesValues) {

        mnview.EraseFuturesUserValues(key);

        CHistoryWriters subWriters{historyStore, nullptr, nullptr};
        CAccountsHistoryWriter subView(mnview, currentHeight, GetNextAccPosition(), {}, uint8_t(CustomTxType::FutureSwapRefund), &subWriters);

        auto res = subView.SubBalance(*contractAddressValue, value.source);
        if (!res) {
            return res;
        }
        subView.Flush();

        CHistoryWriters addWriters{historyStore, nullptr, nullptr};
        CAccountsHistoryWriter addView(mnview, currentHeight, GetNextAccPosition(), {}, uint8_t(CustomTxType::FutureSwapRefund), &addWriters);

        res = addView.AddBalance(key.owner, value.source);
        if (!res) {
            return res;
        }
        addView.Flush();

        res = balances.Sub(value.source);
        if (!res) {
            return res;
        }
    }

    SetValue(liveKey, std::move(balances));

    return Res::Ok();
}

Res ATTRIBUTES::RefundFuturesDUSD(CCustomCSView &mnview, const uint32_t height)
{
    CDataStructureV0 blockKey{AttributeTypes::Param, ParamIDs::DFIP2206F, DFIPKeys::BlockPeriod};
    const auto blockPeriod = GetValue(blockKey, CAmount{});
    if (blockPeriod == 0) {
        return Res::Ok();
    }

    std::map<CFuturesUserKey, CAmount> userFuturesValues;

    mnview.ForEachFuturesDUSD([&](const CFuturesUserKey& key, const CAmount& amount) {
        userFuturesValues[key] = amount;
        return true;
    }, {height, {}, std::numeric_limits<uint32_t>::max()});

    const auto contractAddressValue = GetFutureSwapContractAddress(SMART_CONTRACT_DFIP2206F);
    if (!contractAddressValue) {
        return contractAddressValue;
    }

    CDataStructureV0 liveKey{AttributeTypes::Live, ParamIDs::Economy, EconomyKeys::DFIP2206FCurrent};
    auto balances = GetValue(liveKey, CBalances{});

    for (const auto& [key, amount] : userFuturesValues) {

        mnview.EraseFuturesDUSD(key);

        CHistoryWriters subWriters{paccountHistoryDB.get(), nullptr, nullptr};
        CAccountsHistoryWriter subView(mnview, height, GetNextAccPosition(), {}, uint8_t(CustomTxType::FutureSwapRefund), &subWriters);
        auto res = subView.SubBalance(*contractAddressValue, {DCT_ID{}, amount});
        if (!res) {
            return res;
        }
        subView.Flush();

        CHistoryWriters addWriters{paccountHistoryDB.get(), nullptr, nullptr};
        CAccountsHistoryWriter addView(mnview, height, GetNextAccPosition(), {}, uint8_t(CustomTxType::FutureSwapRefund), &addWriters);
        res = addView.AddBalance(key.owner, {DCT_ID{}, amount});
        if (!res) {
            return res;
        }
        addView.Flush();

        res = balances.Sub({DCT_ID{}, amount});
        if (!res) {
            return res;
        }
    }

    SetValue(liveKey, std::move(balances));

    return Res::Ok();
}

Res ATTRIBUTES::Import(const UniValue & val) {
    if (!val.isObject()) {
        return Res::Err("Object of values expected");
    }

    std::map<std::string, UniValue> objMap;
    val.getObjMap(objMap);

    for (const auto& [key, value] : objMap) {
        auto res = ProcessVariable(
            key, value,
            [this](const CAttributeType& attribute, const CAttributeValue& value) {
                if (const auto attrV0 = std::get_if<CDataStructureV0>(&attribute)) {
                    if (attrV0->type == AttributeTypes::Live ||
                            (attrV0->type == AttributeTypes::Token &&
                             (attrV0->key == TokenKeys::Ascendant ||
                              attrV0->key == TokenKeys::Descendant ||
                              attrV0->key == TokenKeys::Epitaph))) {
                        return Res::Err("Attribute cannot be set externally");
                    } else if (attrV0->type == AttributeTypes::Oracles && attrV0->typeId == OracleIDs::Splits) {
                        const auto splitValue = std::get_if<OracleSplits>(&value);
                        if (!splitValue) {
                            return Res::Err("Failed to get Oracle split value");
                        }
                        if (splitValue->size() != 1)
                            return Res::Err("Invalid number of token splits, allowed only one per height!");

                        const auto& [id, multiplier] = *(splitValue->begin());
                        tokenSplits.insert(id);

                        SetValue(attribute, *splitValue);
                        return Res::Ok();
                    } else if (attrV0->type == AttributeTypes::Param && attrV0->typeId == ParamIDs::Foundation && attrV0->key == DFIPKeys::Members) {
                        const auto members = std::get_if<std::set<CScript>>(&value);
                        if (members) {
                            auto existingMembers = GetValue(attribute, std::set<CScript>{});

                            for (const auto &member : *members) {
                                if (existingMembers.count(member)) {
                                    return Res::Err("Member to add already present");
                                }
                                existingMembers.insert(member);
                            }

                            SetValue(attribute, existingMembers);
                        } else {
                            SetValue(attribute, value);
                        }

                        return Res::Ok();
                    } else if (attrV0->type == AttributeTypes::Token && attrV0->key == TokenKeys::LoanMintingInterest) {
                        interestTokens.insert(attrV0->typeId);
                    }

                    // apply DFI via old keys
                    if (attrV0->IsExtendedSize() && attrV0->keyId == 0) {
                        auto newAttr = *attrV0;
                        if (attrV0->key == TokenKeys::LoanPayback) {
                            newAttr.key = TokenKeys::PaybackDFI;
                        } else {
                            newAttr.key = TokenKeys::PaybackDFIFeePCT;
                        }
                        SetValue(newAttr, value);
                        return Res::Ok();
                    } else if (attrV0->type == AttributeTypes::Consortium && attrV0->key == ConsortiumKeys::MemberValues) {
                        if (auto attrValue = std::get_if<CConsortiumMembers>(&value)) {
                            auto members = GetValue(*attrV0, CConsortiumMembers{});

                            for (auto const & member : *attrValue)
                            {
                                for (auto const & tmp : members)
                                    if (tmp.first != member.first && tmp.second.ownerAddress == member.second.ownerAddress)
                                        return Res::Err("Cannot add a member with an owner address of a existing consortium member!");

                                members[member.first] = member.second;
                            }
                            SetValue(*attrV0, members);

                            return Res::Ok();
                        } else
                            return Res::Err("Invalid member data");
                    }
                }
                SetValue(attribute, value);
                return Res::Ok();
            }
        );
        if (!res) {
            return res;
        }
    }
    return Res::Ok();
}

// Keys to exclude when using the legacy filter mode, to keep things the
// same as pre 2.7.x versions, to reduce noise. Eventually, the APIs that
// cause too much noise can be deprecated and this code removed.
std::set<uint32_t> attrsVersion27TokenHiddenSet = {
    TokenKeys::LoanCollateralEnabled,
    TokenKeys::LoanCollateralFactor,
    TokenKeys::LoanMintingEnabled,
    TokenKeys::LoanMintingInterest,
    TokenKeys::FixedIntervalPriceId,
    TokenKeys::Ascendant,
    TokenKeys::Descendant,
    TokenKeys::Epitaph,
};

UniValue ATTRIBUTES::ExportFiltered(GovVarsFilter filter, const std::string &prefix) const {
    UniValue ret(UniValue::VOBJ);
    for (const auto& attribute : attributes) {
        const auto attrV0 = std::get_if<CDataStructureV0>(&attribute.first);
        if (!attrV0) {
            continue;
        }
        if (filter == GovVarsFilter::LiveAttributes &&
            attrV0->type != AttributeTypes::Live) {
                continue;
        } else if (filter == GovVarsFilter::Version2Dot7) {
            if (attrV0->type == AttributeTypes::Token &&
            attrsVersion27TokenHiddenSet.find(attrV0->key) != attrsVersion27TokenHiddenSet.end())
                continue;
        }
        try {
            std::string id;
            if (attrV0->type == AttributeTypes::Param || attrV0->type == AttributeTypes::Live || attrV0->type == AttributeTypes::Locks) {
                id = displayParamsIDs().at(attrV0->typeId);
            } else if (attrV0->type == AttributeTypes::Oracles) {
                id = displayOracleIDs().at(attrV0->typeId);
            } else if (attrV0->type == AttributeTypes::Governance) {
                id = displayGovernanceIDs().at(attrV0->typeId);
            } else {
                id = KeyBuilder(attrV0->typeId);
            }

            auto const v0Key = attrV0->type == AttributeTypes::Oracles || attrV0->type == AttributeTypes::Locks ? KeyBuilder(attrV0->key) : displayKeys().at(attrV0->type).at(attrV0->key);

            auto key = KeyBuilder(displayVersions().at(VersionTypes::v0),
                                  displayTypes().at(attrV0->type),
                                  id,
                                  v0Key);

            if (attrV0->IsExtendedSize()) {
                key = KeyBuilder(key, attrV0->keyId);
            }

            if (filter == GovVarsFilter::PrefixedAttributes) {
                if (key.compare(0, prefix.size(), prefix) != 0) {
                    continue;
                }
            }

            if (const auto bool_val = std::get_if<bool>(&attribute.second)) {
                ret.pushKV(key, *bool_val ? "true" : "false");
            } else if (const auto number = std::get_if<int32_t>(&attribute.second)) {
                ret.pushKV(key, KeyBuilder(*number));
            } else if (const auto number = std::get_if<uint32_t>(&attribute.second)) {
                ret.pushKV(key, KeyBuilder(*number));
            } else if (const auto amount = std::get_if<CAmount>(&attribute.second)) {
                if (attrV0->type == AttributeTypes::Param &&
                   (attrV0->typeId == DFIP2203 || attrV0->typeId == DFIP2206F) &&
                   (attrV0->key == DFIPKeys::BlockPeriod || attrV0->key == DFIPKeys::StartBlock)) {
                    ret.pushKV(key, KeyBuilder(*amount));
                } else {
                    auto decimalStr = GetDecimaleString(*amount);
                    rtrim(decimalStr, '0');
                    if (decimalStr.back() == '.') {
                        decimalStr.pop_back();
                    }
                    ret.pushKV(key, decimalStr);

                    // Create fee_pct alias of reward_pct.
                    if (v0Key == "reward_pct") {
                        const auto newKey = KeyBuilder(displayVersions().at(VersionTypes::v0),
                                                 displayTypes().at(attrV0->type),
                                                 id,
                                                 "fee_pct");
                        ret.pushKV(newKey, decimalStr);
                    }
                }
            } else if (const auto balances = std::get_if<CBalances>(&attribute.second)) {
                ret.pushKV(key, AmountsToJSON(balances->balances));
            } else if (const auto paybacks = std::get_if<CTokenPayback>(&attribute.second)) {
                UniValue result(UniValue::VOBJ);
                result.pushKV("paybackfees", AmountsToJSON(paybacks->tokensFee.balances));
                result.pushKV("paybacktokens", AmountsToJSON(paybacks->tokensPayback.balances));
                ret.pushKV(key, result);
            } else if (const auto balances = std::get_if<CDexBalances>(&attribute.second)) {
                for (const auto& pool : *balances) {
                    auto& dexTokenA = pool.second.totalTokenA;
                    auto& dexTokenB = pool.second.totalTokenB;
                    auto poolkey = KeyBuilder(key, pool.first.v);
                    ret.pushKV(KeyBuilder(poolkey, "total_commission_a"), ValueFromUint(dexTokenA.commissions));
                    ret.pushKV(KeyBuilder(poolkey, "total_commission_b"), ValueFromUint(dexTokenB.commissions));
                    ret.pushKV(KeyBuilder(poolkey, "fee_burn_a"), ValueFromUint(dexTokenA.feeburn));
                    ret.pushKV(KeyBuilder(poolkey, "fee_burn_b"), ValueFromUint(dexTokenB.feeburn));
                    ret.pushKV(KeyBuilder(poolkey, "total_swap_a"), ValueFromUint(dexTokenA.swaps));
                    ret.pushKV(KeyBuilder(poolkey, "total_swap_b"), ValueFromUint(dexTokenB.swaps));
                }
            } else if (auto members = std::get_if<CConsortiumMembers>(&attribute.second)) {
                UniValue result(UniValue::VOBJ);
                for (const auto& [id, member] : *members)
                {
                    UniValue elem(UniValue::VOBJ);
                    elem.pushKV("name", member.name);
                    elem.pushKV("ownerAddress", ScriptToString(member.ownerAddress));
                    elem.pushKV("backingId", member.backingId);
                    elem.pushKV("mintLimit", ValueFromAmount(member.mintLimit));
                    elem.pushKV("dailyMintLimit", ValueFromAmount(member.dailyMintLimit));
                    elem.pushKV("status", member.status);
                    result.pushKV(id, elem);
                }
                ret.pushKV(key, result);
            } else if (auto consortiumMinted = std::get_if<CConsortiumGlobalMinted>(&attribute.second)) {
                for (const auto& token : *consortiumMinted)
                {
                    auto& minted = token.second.minted;
                    auto& burnt = token.second.burnt;

                    auto tokenKey = KeyBuilder(key, token.first.v);
                    ret.pushKV(KeyBuilder(tokenKey, "minted"), ValueFromAmount(minted));
                    ret.pushKV(KeyBuilder(tokenKey, "burnt"), ValueFromAmount(burnt));
                    ret.pushKV(KeyBuilder(tokenKey, "supply"), ValueFromAmount(minted - burnt));
                }
            } else if (auto membersMinted = std::get_if<CConsortiumMembersMinted>(&attribute.second)) {
                for (const auto& token : *membersMinted)
                {
                    for (const auto& member : token.second)
                    {
                        auto& minted = member.second.minted;
                        auto& burnt = member.second.burnt;

                        auto tokenKey = KeyBuilder(key, token.first.v);
                        auto memberKey = KeyBuilder(tokenKey, member.first);
                        ret.pushKV(KeyBuilder(memberKey, "minted"), ValueFromAmount(minted));
                        ret.pushKV(KeyBuilder(memberKey, "daily_minted"), KeyBuilder(member.second.dailyMinted.first, ValueFromAmount(member.second.dailyMinted.second).getValStr()));
                        ret.pushKV(KeyBuilder(memberKey, "burnt"), ValueFromAmount(burnt));
                        ret.pushKV(KeyBuilder(memberKey, "supply"), ValueFromAmount(minted - burnt));
                    }
                }
            } else if (const auto splitValues = std::get_if<OracleSplits>(&attribute.second)) {
                std::string keyValue;
                for (auto it{splitValues->begin()}; it != splitValues->end(); ++it) {
                    if (it != splitValues->begin()) {
                        keyValue += ',';
                    }
                    keyValue += KeyBuilder(it->first, it->second);
                }
                ret.pushKV(key, keyValue);
            } else if (const auto& descendantPair = std::get_if<DescendantValue>(&attribute.second)) {
                ret.pushKV(key, KeyBuilder(descendantPair->first, descendantPair->second));
            } else if (const auto& ascendantPair = std::get_if<AscendantValue>(&attribute.second)) {
                ret.pushKV(key, KeyBuilder(ascendantPair->first, ascendantPair->second));
            } else if (const auto currencyPair = std::get_if<CTokenCurrencyPair>(&attribute.second)) {
                ret.pushKV(key, currencyPair->first + '/' + currencyPair->second);
            } else if (const auto result = std::get_if<CFeeDir>(&attribute.second)) {
                if (result->feeDir == FeeDirValues::Both) {
                    ret.pushKV(key, "both");
                } else if (result->feeDir == FeeDirValues::In) {
                    ret.pushKV(key, "in");
                } else if (result->feeDir == FeeDirValues::Out) {
                    ret.pushKV(key, "out");
                }
            } else if (const auto members = std::get_if<std::set<CScript>>(&attribute.second)) {
                UniValue array(UniValue::VARR);
                for (const auto &member : *members) {
                    CTxDestination dest;
                    if (ExtractDestination(member, dest)) {
                        array.push_back(EncodeDestination(dest));
                    }
                }
                ret.pushKV(key, array);
            } else if (const auto strMembers = std::get_if<std::set<std::string>>(&attribute.second)) {
                UniValue array(UniValue::VARR);
                for (const auto &member : *strMembers) {
                    array.push_back(member);
                }
                ret.pushKV(key, array);
            }
        } catch (const std::out_of_range&) {
            // Should not get here, that's mean maps are mismatched
        }
    }
    return ret;
}

UniValue ATTRIBUTES::Export() const {
    return ExportFiltered(GovVarsFilter::All, "");
}

Res ATTRIBUTES::Validate(const CCustomCSView & view) const
{
    if (view.GetLastHeight() < Params().GetConsensus().FortCanningHillHeight)
        return Res::Err("Cannot be set before FortCanningHill");

    for (const auto& [key, value] : attributes) {
        const auto attrV0 = std::get_if<CDataStructureV0>(&key);
        if (!attrV0) {
            return Res::Err("Unsupported version");
        }
        switch (attrV0->type) {
            case AttributeTypes::Token:
                switch (attrV0->key) {
                    case TokenKeys::LoanPaybackCollateral:
                        if (view.GetLastHeight() < Params().GetConsensus().FortCanningEpilogueHeight) {
                            return Res::Err("Cannot be set before FortCanningEpilogue");
                        }

                        [[fallthrough]];
                    case TokenKeys::PaybackDFI:
                    case TokenKeys::PaybackDFIFeePCT:
                        if (!view.GetLoanTokenByID({attrV0->typeId})) {
                            return Res::Err("No such loan token (%d)", attrV0->typeId);
                        }
                    break;
                    case TokenKeys::LoanPayback:
                    case TokenKeys::LoanPaybackFeePCT:
                        if (view.GetLastHeight() < Params().GetConsensus().FortCanningRoadHeight) {
                            return Res::Err("Cannot be set before FortCanningRoad");
                        }
                        if (!view.GetLoanTokenByID(DCT_ID{attrV0->typeId})) {
                            return Res::Err("No such loan token (%d)", attrV0->typeId);
                        }
                        if (!view.GetToken(DCT_ID{attrV0->keyId})) {
                            return Res::Err("No such token (%d)", attrV0->keyId);
                        }
                    break;
                    case TokenKeys::DexInFeePct:
                    case TokenKeys::DexOutFeePct:
                        if (view.GetLastHeight() < Params().GetConsensus().FortCanningRoadHeight) {
                            return Res::Err("Cannot be set before FortCanningRoad");
                        }
                        if (!view.GetToken(DCT_ID{attrV0->typeId})) {
                            return Res::Err("No such token (%d)", attrV0->typeId);
                        }
                    break;
                    case TokenKeys::LoanCollateralFactor:
                        if (view.GetLastHeight() < Params().GetConsensus().FortCanningEpilogueHeight) {
                            const auto amount = std::get_if<CAmount>(&value);
                            if (amount && *amount > COIN) {
                                return Res::Err("Percentage exceeds 100%%");
                            }
                        }
                        [[fallthrough]];
                    case TokenKeys::LoanMintingInterest:
                        if (view.GetLastHeight() < Params().GetConsensus().FortCanningGreatWorldHeight) {
                            const auto amount = std::get_if<CAmount>(&value);
                            if (amount && *amount < 0) {
                                return Res::Err("Amount must be a positive value");
                            }
                        }
                        [[fallthrough]];
                    case TokenKeys::LoanCollateralEnabled:
                    case TokenKeys::LoanMintingEnabled: {
                        if (view.GetLastHeight() < Params().GetConsensus().FortCanningCrunchHeight) {
                            return Res::Err("Cannot be set before FortCanningCrunch");
                        }
                        if (!VerifyToken(view, attrV0->typeId)) {
                            return Res::Err("No such token (%d)", attrV0->typeId);
                        }
                        CDataStructureV0 intervalPriceKey{AttributeTypes::Token, attrV0->typeId,
                                                          TokenKeys::FixedIntervalPriceId};
                        if (GetValue(intervalPriceKey, CTokenCurrencyPair{}) == CTokenCurrencyPair{}) {
                            return Res::Err("Fixed interval price currency pair must be set first");
                        }
                        break;
                    }
                    case TokenKeys::FixedIntervalPriceId:
                        if (view.GetLastHeight() < Params().GetConsensus().FortCanningCrunchHeight) {
                            return Res::Err("Cannot be set before FortCanningCrunch");
                        }
                        if (!VerifyToken(view, attrV0->typeId)) {
                            return Res::Err("No such token (%d)", attrV0->typeId);
                        }
                        break;
                    case TokenKeys::DFIP2203Enabled:
                        if (view.GetLastHeight() < Params().GetConsensus().FortCanningRoadHeight) {
                            return Res::Err("Cannot be set before FortCanningRoad");
                        }
                        if (!view.GetLoanTokenByID(DCT_ID{attrV0->typeId})) {
                            return Res::Err("No such loan token (%d)", attrV0->typeId);
                        }
                    break;
                    case TokenKeys::Ascendant:
                    case TokenKeys::Descendant:
                    case TokenKeys::Epitaph:
                    break;
                    default:
                        return Res::Err("Unsupported key");
                }
            break;

            case AttributeTypes::Consortium:
                switch (attrV0->key) {
                    case ConsortiumKeys::MemberValues: {
                        if (view.GetLastHeight() < Params().GetConsensus().GrandCentralHeight)
                            return Res::Err("Cannot be set before GrandCentral");

                        if (!view.GetToken(DCT_ID{attrV0->typeId}))
                            return Res::Err("No such token (%d)", attrV0->typeId);

                        const auto members = std::get_if<CConsortiumMembers>(&value);
                        if (!members) {
                            return Res::Err("Unexpected value");
                        }

                        CDataStructureV0 maxLimitKey{AttributeTypes::Consortium, attrV0->typeId, ConsortiumKeys::MintLimit};
                        const auto maxLimit = GetValue(maxLimitKey, CAmount{0});

                        CDataStructureV0 dailyLimitKey{AttributeTypes::Consortium, attrV0->typeId, ConsortiumKeys::DailyMintLimit};
                        const auto dailyLimit = GetValue(dailyLimitKey, CAmount{0});

                        for (const auto& [id, member] : *members) {
                            if (member.mintLimit > maxLimit && maxLimit != -1 * COIN) {
                                return Res::Err("Mint limit higher than global mint limit");
                            }

                            if (member.dailyMintLimit > dailyLimit && dailyLimit != -1 * COIN) {
                                return Res::Err("Daily mint limit higher than daily global mint limit");
                            }
                        }
                        break;
                    }
                    case ConsortiumKeys::MintLimit:
                    case ConsortiumKeys::DailyMintLimit:
                        if (view.GetLastHeight() < Params().GetConsensus().GrandCentralHeight)
                            return Res::Err("Cannot be set before GrandCentral");

                        if (!view.GetToken(DCT_ID{attrV0->typeId}))
                            return Res::Err("No such token (%d)", attrV0->typeId);
                    break;
                    default:
                        return Res::Err("Unsupported key");
                }
                break;

            case AttributeTypes::Oracles:
                if (view.GetLastHeight() < Params().GetConsensus().FortCanningCrunchHeight) {
                    return Res::Err("Cannot be set before FortCanningCrunch");
                }
                if (attrV0->typeId == OracleIDs::Splits) {
                    const auto splitMap = std::get_if<OracleSplits>(&value);
                    if (!splitMap) {
                        return Res::Err("Unsupported value");
                    }
                    for (const auto& [tokenId, multipler] : *splitMap) {
                        if (tokenId == 0) {
                            return Res::Err("Tokenised DFI cannot be split");
                        }
                        if (view.HasPoolPair(DCT_ID{tokenId})) {
                            return Res::Err("Pool tokens cannot be split");
                        }
                        const auto token = view.GetToken(DCT_ID{tokenId});
                        if (!token) {
                            return Res::Err("Token (%d) does not exist", tokenId);
                        }
                        if (!token->IsDAT()) {
                            return Res::Err("Only DATs can be split");
                        }
                        if (!view.GetLoanTokenByID(DCT_ID{tokenId}).has_value()) {
                            return Res::Err("No loan token with id (%d)", tokenId);
                        }
                    }
                } else {
                    return Res::Err("Unsupported key");
                }
            break;

            case AttributeTypes::Poolpairs:
                switch (attrV0->key) {
                    case PoolKeys::TokenAFeePCT:
                    case PoolKeys::TokenBFeePCT:
                        if (!view.GetPoolPair({attrV0->typeId})) {
                            return Res::Err("No such pool (%d)", attrV0->typeId);
                        }
                    break;
                    case PoolKeys::TokenAFeeDir:
                    case PoolKeys::TokenBFeeDir:
                        if (view.GetLastHeight() < Params().GetConsensus().FortCanningSpringHeight) {
                            return Res::Err("Cannot be set before FortCanningSpringHeight");
                        }
                        if (!view.GetPoolPair({attrV0->typeId})) {
                            return Res::Err("No such pool (%d)", attrV0->typeId);
                        }
                    break;
                    default:
                        return Res::Err("Unsupported key");
                }
            break;

            case AttributeTypes::Param:
                if (attrV0->typeId == ParamIDs::Feature || attrV0->typeId == ParamIDs::Foundation || attrV0->key == DFIPKeys::Members) {
                    if (view.GetLastHeight() < Params().GetConsensus().GrandCentralHeight) {
                        return Res::Err("Cannot be set before GrandCentralHeight");
                    }
                } else if (attrV0->typeId == ParamIDs::Foundation || attrV0->key == DFIPKeys::Members) {
                    if (view.GetLastHeight() < Params().GetConsensus().GrandCentralHeight) {
                        return Res::Err("Cannot be set before GrandCentralHeight");
                    }
                } else if (attrV0->typeId == ParamIDs::DFIP2206F || attrV0->key == DFIPKeys::StartBlock || attrV0->typeId == ParamIDs::DFIP2206A) {
                    if (view.GetLastHeight() < Params().GetConsensus().FortCanningSpringHeight) {
                        return Res::Err("Cannot be set before FortCanningSpringHeight");
                    }
                } else if (attrV0->typeId == ParamIDs::DFIP2203) {
                    if (view.GetLastHeight() < Params().GetConsensus().FortCanningRoadHeight) {
                        return Res::Err("Cannot be set before FortCanningRoadHeight");
                    }
                } else if (attrV0->typeId != ParamIDs::DFIP2201) {
                    return Res::Err("Unrecognised param id");
                }
            break;

            // Live is set internally
            case AttributeTypes::Live:
            break;

            case AttributeTypes::Locks:
                if (view.GetLastHeight() < Params().GetConsensus().FortCanningCrunchHeight) {
                    return Res::Err("Cannot be set before FortCanningCrunch");
                }
                if (attrV0->typeId != ParamIDs::TokenID) {
                    return Res::Err("Unrecognised locks id");
                }
                if (!view.GetLoanTokenByID(DCT_ID{attrV0->key}).has_value()) {
                    return Res::Err("No loan token with id (%d)", attrV0->key);
                }
            break;

            case AttributeTypes::Governance:
                if (view.GetLastHeight() < Params().GetConsensus().GrandCentralHeight) {
                    return Res::Err("Cannot be set before GrandCentral");
                }
            break;

            default:
                return Res::Err("Unrecognised type (%d)", attrV0->type);
        }
    }

    return Res::Ok();
}

Res ATTRIBUTES::Apply(CCustomCSView & mnview, const uint32_t height)
{
    for (const auto& attribute : attributes) {
        const auto attrV0 = std::get_if<CDataStructureV0>(&attribute.first);
        if (!attrV0) {
            continue;
        }
        if (attrV0->type == AttributeTypes::Poolpairs) {
            if (attrV0->key == PoolKeys::TokenAFeePCT ||
                attrV0->key == PoolKeys::TokenBFeePCT) {
                auto poolId = DCT_ID{attrV0->typeId};
                auto pool = mnview.GetPoolPair(poolId);
                if (!pool) {
                    return Res::Err("No such pool (%d)", poolId.v);
                }
                auto tokenId = attrV0->key == PoolKeys::TokenAFeePCT ?
                               pool->idTokenA : pool->idTokenB;

                const auto valuePct = std::get_if<CAmount>(&attribute.second);
                if (!valuePct) {
                    return Res::Err("Unexpected type");
                }
                if (auto res = mnview.SetDexFeePct(poolId, tokenId, *valuePct); !res) {
                    return res;
                }
            }
        } else if (attrV0->type == AttributeTypes::Token) {
            if (attrV0->key == TokenKeys::DexInFeePct
            ||  attrV0->key == TokenKeys::DexOutFeePct) {
                DCT_ID tokenA{attrV0->typeId}, tokenB{~0u};
                if (attrV0->key == TokenKeys::DexOutFeePct) {
                    std::swap(tokenA, tokenB);
                }
                const auto valuePct = std::get_if<CAmount>(&attribute.second);
                if (!valuePct) {
                    return Res::Err("Unexpected type");
                }
                if (auto res = mnview.SetDexFeePct(tokenA, tokenB, *valuePct); !res) {
                    return res;
                }
            } else if (attrV0->key == TokenKeys::FixedIntervalPriceId) {
                if (const auto &currencyPair = std::get_if<CTokenCurrencyPair>(&attribute.second)) {
                    // Already exists, skip.
                    if (auto it = mnview.LowerBound<COracleView::FixedIntervalPriceKey>(*currencyPair);
                        it.Valid() && it.Key() == *currencyPair) {
                        continue;
                    } else if (!OraclePriceFeed(mnview, *currencyPair)) {
                        return Res::Err("Price feed %s/%s does not belong to any oracle", currencyPair->first,
                                        currencyPair->second);
                    }
                    CFixedIntervalPrice fixedIntervalPrice;
                    fixedIntervalPrice.priceFeedId = *currencyPair;
                    fixedIntervalPrice.timestamp = time;
                    fixedIntervalPrice.priceRecord[1] = -1;
                    const auto aggregatePrice = GetAggregatePrice(mnview,
                                                                  fixedIntervalPrice.priceFeedId.first,
                                                                  fixedIntervalPrice.priceFeedId.second,
                                                                  time);
                    if (aggregatePrice) {
                        fixedIntervalPrice.priceRecord[1] = aggregatePrice;
                    }
                    const auto res = mnview.SetFixedIntervalPrice(fixedIntervalPrice);
                    if (!res) {
                        return res;
                    }
                } else {
                    return Res::Err("Unrecognised value for FixedIntervalPriceId");
                }
            } else if (attrV0->key == TokenKeys::DFIP2203Enabled) {

                const auto value = std::get_if<bool>(&attribute.second);
                if (!value) {
                    return Res::Err("Unexpected type");
                }

                if (*value) {
                    continue;
                }

                const auto token = mnview.GetLoanTokenByID(DCT_ID{attrV0->typeId});
                if (!token) {
                    return Res::Err("No such loan token (%d)", attrV0->typeId);
                }

                // Special case: DUSD will be used as a source for swaps but will
                // be set as disabled for Future swap destination.
                if (token->symbol == "DUSD") {
                    continue;
                }

                auto res = RefundFuturesContracts(mnview, height, attrV0->typeId);
                if (!res) {
                    return res;
                }
            } else if (attrV0->key == TokenKeys::LoanMintingInterest) {
                if (height >= static_cast<uint32_t>(Params().GetConsensus().FortCanningGreatWorldHeight) && interestTokens.count(attrV0->typeId)) {
                    const auto tokenInterest = std::get_if<CAmount>(&attribute.second);
                    if (!tokenInterest) {
                        return Res::Err("Unexpected type");
                    }

                    std::set<CVaultId> affectedVaults;
                    mnview.ForEachLoanTokenAmount([&](const CVaultId& vaultId,  const CBalances& balances){
                        for (const auto& [tokenId, discarded] : balances.balances) {
                            if (tokenId.v == attrV0->typeId) {
                                affectedVaults.insert(vaultId);
                            }
                        }
                        return true;
                    });

                    for (const auto& vaultId : affectedVaults) {
                        const auto vault = mnview.GetVault(vaultId);
                        assert(vault);

                        // Updated stored interest with new interest rate.
                        mnview.IncreaseInterest(height, vaultId, vault->schemeId, {attrV0->typeId}, *tokenInterest, 0);
                    }
                }
            } else if (attrV0->key == TokenKeys::LoanCollateralFactor) {
                if (height >= static_cast<uint32_t>(Params().GetConsensus().FortCanningEpilogueHeight)) {
                    // Skip on if skip collateral check is passed
                    if (Params().NetworkIDString() == CBaseChainParams::REGTEST &&
                        gArgs.GetBoolArg("-regtest-skip-loan-collateral-validation", false)) {
                        continue;
                    }

                    std::set<CAmount> ratio;
                    mnview.ForEachLoanScheme([&ratio](const std::string &identifier, const CLoanSchemeData &data) {
                        ratio.insert(data.ratio);
                        return true;
                    });
                    // No loan schemes, fall back to 100% limit
                    if (ratio.empty()) {
                        if (const auto amount = std::get_if<CAmount>(&attribute.second); amount && *amount > COIN) {
                            return Res::Err("Percentage exceeds 100%%");
                        }
                    } else {
                        const auto factor = std::get_if<CAmount>(&attribute.second);
                        if (!factor) {
                            return Res::Err("Unexpected type");
                        }
                        if (*factor >= *ratio.begin() * CENT) {
                            return Res::Err("Factor cannot be more than or equal to the lowest scheme rate of %d\n", GetDecimaleString(*ratio.begin() * CENT));
                        }
                    }
                }
            }
        } else if (attrV0->type == AttributeTypes::Param) {
            if (attrV0->typeId == ParamIDs::DFIP2203) {
                if (attrV0->key == DFIPKeys::Active) {

                    const auto value = std::get_if<bool>(&attribute.second);
                    if (!value) {
                        return Res::Err("Unexpected type");
                    }

                    if (*value) {
                        continue;
                    }

                    Res res = RefundFuturesContracts(mnview, height);
                    if (!res) {
                        return res;
                    }

                } else if (attrV0->key == DFIPKeys::BlockPeriod || attrV0->key == DFIPKeys::StartBlock) {

                    // Only check this when block period has been set, otherwise
                    // it will fail when DFIP2203 active is set to true.
                    if (!futureUpdated) {
                        continue;
                    }

                    CDataStructureV0 activeKey{AttributeTypes::Param, ParamIDs::DFIP2203, DFIPKeys::Active};
                    if (GetValue(activeKey, false)) {
                        return Res::Err("Cannot set block period while DFIP2203 is active");
                    }
                }
            } else if (attrV0->typeId == ParamIDs::DFIP2206F) {
                if (attrV0->key == DFIPKeys::Active) {

                    const auto value = std::get_if<bool>(&attribute.second);
                    if (!value) {
                        return Res::Err("Unexpected type");
                    }

                    if (*value) {
                        continue;
                    }

                    Res res = RefundFuturesDUSD(mnview, height);
                    if (!res) {
                        return res;
                    }

                } else if (attrV0->key == DFIPKeys::BlockPeriod) {

                    // Only check this when block period has been set, otherwise
                    // it will fail when DFIP2206F active is set to true.
                    if (!futureDUSDUpdated) {
                        continue;
                    }

                    CDataStructureV0 activeKey{AttributeTypes::Param, ParamIDs::DFIP2206F, DFIPKeys::Active};
                    if (GetValue(activeKey, false)) {
                        return Res::Err("Cannot set block period while DFIP2206F is active");
                    }
                }
            }

        } else if (attrV0->type == AttributeTypes::Oracles && attrV0->typeId == OracleIDs::Splits) {
            const auto value = std::get_if<OracleSplits>(&attribute.second);
            if (!value) {
                return Res::Err("Unsupported value");
            }
            for (const auto split : tokenSplits) {
                if (auto it{value->find(split)}; it == value->end()) {
                    continue;
                }

                if (attrV0->key <= height) {
                    return Res::Err("Cannot be set at or below current height");
                }

                CDataStructureV0 lockKey{AttributeTypes::Locks, ParamIDs::TokenID, split};
                if (GetValue(lockKey, false)) {
                    continue;
                }

                if (!mnview.GetLoanTokenByID(DCT_ID{split}).has_value()) {
                    return Res::Err("Auto lock. No loan token with id (%d)", split);
                }

                const auto startHeight = attrV0->key - Params().GetConsensus().blocksPerDay() / 2;
                if (height < startHeight) {
                    auto var = GovVariable::Create("ATTRIBUTES");
                    if (!var) {
                        return Res::Err("Failed to create Gov var for lock");
                    }
                    auto govVar = std::dynamic_pointer_cast<ATTRIBUTES>(var);
                    if (!govVar) {
                        return Res::Err("Failed to cast Gov var to ATTRIBUTES");
                    }
                    govVar->attributes[lockKey] = true;

                    CGovernanceHeightMessage lock;
                    lock.startHeight = startHeight;
                    lock.govVar = govVar;
                    auto res = storeGovVars(lock, mnview);
                    if (!res) {
                        return res;
                    }
                } else {
                    // Less than a day's worth of blocks, apply instant lock
                    SetValue(lockKey, true);
                }
            }
        }
    }
    return Res::Ok();
}

Res ATTRIBUTES::Erase(CCustomCSView & mnview, uint32_t, std::vector<std::string> const & keys)
{
    for (const auto& key : keys) {
        auto res = ProcessVariable(key, {},
            [&](const CAttributeType& attribute, const CAttributeValue&) {
                auto attrV0 = std::get_if<CDataStructureV0>(&attribute);
                if (!attrV0) {
                    return Res::Ok();
                }
                if (attrV0->type == AttributeTypes::Live) {
                    return Res::Err("Live attribute cannot be deleted");
                }
                if (!EraseKey(attribute)) {
                    return Res::Err("Attribute {%d} not exists", attrV0->type);
                }
                if (attrV0->type == AttributeTypes::Poolpairs) {
                    auto poolId = DCT_ID{attrV0->typeId};
                    auto pool = mnview.GetPoolPair(poolId);
                    if (!pool) {
                        return Res::Err("No such pool (%d)", poolId.v);
                    }
                    auto tokenId = attrV0->key == PoolKeys::TokenAFeePCT ?
                                                pool->idTokenA : pool->idTokenB;

                    return mnview.EraseDexFeePct(poolId, tokenId);
                } else if (attrV0->type == AttributeTypes::Token) {
                    if (attrV0->key == TokenKeys::DexInFeePct
                    ||  attrV0->key == TokenKeys::DexOutFeePct) {
                        DCT_ID tokenA{attrV0->typeId}, tokenB{~0u};
                        if (attrV0->key == TokenKeys::DexOutFeePct) {
                            std::swap(tokenA, tokenB);
                        }
                        return mnview.EraseDexFeePct(tokenA, tokenB);
                    }
                }
                return Res::Ok();
            }
        );
        if (!res) {
            return res;
        }
    }

    return Res::Ok();
}<|MERGE_RESOLUTION|>--- conflicted
+++ resolved
@@ -199,12 +199,9 @@
                 {"consortium",                  DFIPKeys::ConsortiumEnabled},
                 {"members",                     DFIPKeys::Members},
                 {"gov-payout",                  DFIPKeys::CFPPayout},
-<<<<<<< HEAD
+                {"emission-unused-fund",        DFIPKeys::EmissionUnusedFund},
                 {"lock_12_limit",               DFIPKeys::LOCK_12_Limit},
                 {"lock_24_limit",               DFIPKeys::LOCK_24_Limit},
-=======
-                {"emission-unused-fund",        DFIPKeys::EmissionUnusedFund},
->>>>>>> ff03e48d
             }
         },
         {
@@ -282,12 +279,9 @@
                 {DFIPKeys::ConsortiumEnabled,       "consortium"},
                 {DFIPKeys::Members,                 "members"},
                 {DFIPKeys::CFPPayout,               "gov-payout"},
-<<<<<<< HEAD
+                {DFIPKeys::EmissionUnusedFund,      "emission-unused-fund"},
                 {DFIPKeys::LOCK_12_Limit,           "lock_12_limit"},
                 {DFIPKeys::LOCK_24_Limit,           "lock_24_limit"},
-=======
-                {DFIPKeys::EmissionUnusedFund,      "emission-unused-fund"},
->>>>>>> ff03e48d
             }
         },
         {
@@ -611,12 +605,9 @@
                 {DFIPKeys::GovernanceEnabled,       VerifyBool},
                 {DFIPKeys::ConsortiumEnabled,       VerifyBool},
                 {DFIPKeys::CFPPayout,               VerifyBool},
-<<<<<<< HEAD
+                {DFIPKeys::EmissionUnusedFund,      VerifyBool},
                 {DFIPKeys::LOCK_12_Limit,           VerifyInt64},
                 {DFIPKeys::LOCK_24_Limit,           VerifyInt64},
-=======
-                {DFIPKeys::EmissionUnusedFund,      VerifyBool},
->>>>>>> ff03e48d
             }
         },
         {
