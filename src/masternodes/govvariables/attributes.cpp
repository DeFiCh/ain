// Copyright (c) 2020 The DeFi Foundation
// Distributed under the MIT software license, see the accompanying
// file LICENSE or http://www.opensource.org/licenses/mit-license.php.

#include <masternodes/mn_rpc.h>
#include <masternodes/govvariables/attributes.h>

#include <masternodes/accountshistory.h> /// CAccountsHistoryWriter
#include <masternodes/masternodes.h> /// CCustomCSView
#include <masternodes/mn_checks.h> /// GetAggregatePrice / CustomTxType
#include <validation.h> /// GetNextAccPosition

#include <amount.h> /// GetDecimaleString
#include <core_io.h> /// ValueFromAmount
#include <util/strencodings.h>

extern UniValue AmountsToJSON(TAmounts const & diffs, AmountFormat format = AmountFormat::Symbol);

static inline std::string trim_all_ws(std::string s) {
    s.erase(s.begin(), std::find_if(s.begin(), s.end(), [](unsigned char ch) {
        return !std::isspace(ch);
    }));
    s.erase(std::find_if(s.rbegin(), s.rend(), [](unsigned char ch) {
        return !std::isspace(ch);
    }).base(), s.end());
    return s;
}

static std::vector<std::string> KeyBreaker(const std::string& str, const char delim = '/'){
    std::string section;
    std::istringstream stream(str);
    std::vector<std::string> strVec;

    while (std::getline(stream, section, delim)) {
        strVec.push_back(section);
    }
    return strVec;
}

const std::map<std::string, uint8_t>& ATTRIBUTES::allowedVersions() {
    static const std::map<std::string, uint8_t> versions{
        {"v0",  VersionTypes::v0},
    };
    return versions;
}

const std::map<uint8_t, std::string>& ATTRIBUTES::displayVersions() {
    static const std::map<uint8_t, std::string> versions{
        {VersionTypes::v0,  "v0"},
    };
    return versions;
}

const std::map<std::string, uint8_t>& ATTRIBUTES::allowedTypes() {
    static const std::map<std::string, uint8_t> types{
        {"locks",       AttributeTypes::Locks},
        {"oracles",     AttributeTypes::Oracles},
        {"params",      AttributeTypes::Param},
        {"poolpairs",   AttributeTypes::Poolpairs},
        {"token",       AttributeTypes::Token},
<<<<<<< HEAD
        {"consortium",  AttributeTypes::Consortium},
=======
        {"governance",  AttributeTypes::Governance},
>>>>>>> cef1a577
    };
    return types;
}

const std::map<uint8_t, std::string>& ATTRIBUTES::displayTypes() {
    static const std::map<uint8_t, std::string> types{
        {AttributeTypes::Live,      "live"},
        {AttributeTypes::Locks,     "locks"},
        {AttributeTypes::Oracles,   "oracles"},
        {AttributeTypes::Param,     "params"},
        {AttributeTypes::Poolpairs, "poolpairs"},
        {AttributeTypes::Token,     "token"},
<<<<<<< HEAD
        {AttributeTypes::Consortium,"consortium"},
=======
        {AttributeTypes::Governance,"governance"},
>>>>>>> cef1a577
    };
    return types;
}

const std::map<std::string, uint8_t>& ATTRIBUTES::allowedParamIDs() {
    static const std::map<std::string, uint8_t> params{
        {"dfip2201",    ParamIDs::DFIP2201},
        {"dfip2203",    ParamIDs::DFIP2203},
        {"dfip2206a",   ParamIDs::DFIP2206A},
        // Note: DFIP2206F is currently in beta testing
        // for testnet. May not be enabled on mainnet until testing is complete.
        {"dfip2206f",   ParamIDs::DFIP2206F},
    };
    return params;
}

const std::map<std::string, uint8_t>& ATTRIBUTES::allowedLocksIDs() {
    static const std::map<std::string, uint8_t> params{
            {"token",       ParamIDs::TokenID},
    };
    return params;
}

const std::map<uint8_t, std::string>& ATTRIBUTES::displayParamsIDs() {
    static const std::map<uint8_t, std::string> params{
        {ParamIDs::DFIP2201,    "dfip2201"},
        {ParamIDs::DFIP2203,    "dfip2203"},
        {ParamIDs::DFIP2206A,   "dfip2206a"},
        // Note: DFIP2206F is currently in beta testing
        // for testnet. May not be enabled on mainnet until testing is complete.
        {ParamIDs::DFIP2206F,   "dfip2206f"},
        {ParamIDs::TokenID,     "token"},
        {ParamIDs::Economy,     "economy"},
    };
    return params;
}

const std::map<std::string, uint8_t>& ATTRIBUTES::allowedOracleIDs() {
    static const std::map<std::string, uint8_t> params{
            {"splits",    OracleIDs::Splits}
    };
    return params;
}

const std::map<uint8_t, std::string>& ATTRIBUTES::displayOracleIDs() {
    static const std::map<uint8_t, std::string> params{
            {OracleIDs::Splits,    "splits"},
    };
    return params;
}

const std::map<std::string, uint8_t>& ATTRIBUTES::allowedGovernanceIDs() {
    static const std::map<std::string, uint8_t> params{
            {"global",    GovernanceIDs::Global},
            {"cfp",       GovernanceIDs::CFP},
    };
    return params;
}

const std::map<uint8_t, std::string>& ATTRIBUTES::displayGovernanceIDs() {
    static const std::map<uint8_t, std::string> params{
            {GovernanceIDs::Global,    "global"},
            {GovernanceIDs::CFP,       "cfp"},
    };
    return params;
}

const std::map<uint8_t, std::map<std::string, uint8_t>>& ATTRIBUTES::allowedKeys() {
    static const std::map<uint8_t, std::map<std::string, uint8_t>> keys{
        {
            AttributeTypes::Token, {
                {"payback_dfi",                  TokenKeys::PaybackDFI},
                {"payback_dfi_fee_pct",          TokenKeys::PaybackDFIFeePCT},
                {"loan_payback",                 TokenKeys::LoanPayback},
                {"loan_payback_fee_pct",         TokenKeys::LoanPaybackFeePCT},
                {"loan_payback_collateral",      TokenKeys::LoanPaybackCollateral},
                {"dex_in_fee_pct",               TokenKeys::DexInFeePct},
                {"dex_out_fee_pct",              TokenKeys::DexOutFeePct},
                {"dfip2203",                     TokenKeys::DFIP2203Enabled},
                {"fixed_interval_price_id",      TokenKeys::FixedIntervalPriceId},
                {"loan_collateral_enabled",      TokenKeys::LoanCollateralEnabled},
                {"loan_collateral_factor",       TokenKeys::LoanCollateralFactor},
                {"loan_minting_enabled",         TokenKeys::LoanMintingEnabled},
                {"loan_minting_interest",        TokenKeys::LoanMintingInterest},
            }
        },
        {
            AttributeTypes::Consortium, {
                {"members",             ConsortiumKeys::Members},
                {"mint_limit",          ConsortiumKeys::MintLimit},
            }
        },
        {
            AttributeTypes::Poolpairs, {
                {"token_a_fee_pct",      PoolKeys::TokenAFeePCT},
                {"token_a_fee_direction",PoolKeys::TokenAFeeDir},
                {"token_b_fee_pct",      PoolKeys::TokenBFeePCT},
                {"token_b_fee_direction",PoolKeys::TokenBFeeDir},
            }
        },
        {
            AttributeTypes::Param, {
                {"active",                      DFIPKeys::Active},
                {"minswap",                     DFIPKeys::MinSwap},
                {"premium",                     DFIPKeys::Premium},
                {"reward_pct",                  DFIPKeys::RewardPct},
                {"block_period",                DFIPKeys::BlockPeriod},
                {"dusd_interest_burn",          DFIPKeys::DUSDInterestBurn},
                {"dusd_loan_burn",              DFIPKeys::DUSDLoanBurn},
                {"start_block",                 DFIPKeys::StartBlock},
            }
        },
        {
            AttributeTypes::Governance, {
                {"enabled",                     GovernanceKeys::Enabled},
                {"payout",                      GovernanceKeys::CFPPayout},
            }
        },
    };
    return keys;
}

const std::map<uint8_t, std::map<uint8_t, std::string>>& ATTRIBUTES::displayKeys() {
    static const std::map<uint8_t, std::map<uint8_t, std::string>> keys{
        {
            AttributeTypes::Token, {
                {TokenKeys::PaybackDFI,                "payback_dfi"},
                {TokenKeys::PaybackDFIFeePCT,          "payback_dfi_fee_pct"},
                {TokenKeys::LoanPayback,               "loan_payback"},
                {TokenKeys::LoanPaybackFeePCT,         "loan_payback_fee_pct"},
                {TokenKeys::LoanPaybackCollateral,     "loan_payback_collateral"},
                {TokenKeys::DexInFeePct,               "dex_in_fee_pct"},
                {TokenKeys::DexOutFeePct,              "dex_out_fee_pct"},
                {TokenKeys::FixedIntervalPriceId,      "fixed_interval_price_id"},
                {TokenKeys::LoanCollateralEnabled,     "loan_collateral_enabled"},
                {TokenKeys::LoanCollateralFactor,      "loan_collateral_factor"},
                {TokenKeys::LoanMintingEnabled,        "loan_minting_enabled"},
                {TokenKeys::LoanMintingInterest,       "loan_minting_interest"},
                {TokenKeys::DFIP2203Enabled,           "dfip2203"},
                {TokenKeys::Ascendant,                 "ascendant"},
                {TokenKeys::Descendant,                "descendant"},
                {TokenKeys::Epitaph,                   "epitaph"},
            }
        },
        {
            AttributeTypes::Consortium, {
                {ConsortiumKeys::Members,     "members"},
                {ConsortiumKeys::MintLimit,   "mint_limit"},
            }
        },
        {
            AttributeTypes::Poolpairs, {
                {PoolKeys::TokenAFeePCT,      "token_a_fee_pct"},
                {PoolKeys::TokenAFeeDir,      "token_a_fee_direction"},
                {PoolKeys::TokenBFeePCT,      "token_b_fee_pct"},
                {PoolKeys::TokenBFeeDir,      "token_b_fee_direction"},
            }
        },
        {
            AttributeTypes::Param, {
                {DFIPKeys::Active,                      "active"},
                {DFIPKeys::Premium,                     "premium"},
                {DFIPKeys::MinSwap,                     "minswap"},
                {DFIPKeys::RewardPct,                   "reward_pct"},
                {DFIPKeys::BlockPeriod,                 "block_period"},
                {DFIPKeys::DUSDInterestBurn,            "dusd_interest_burn"},
                {DFIPKeys::DUSDLoanBurn,                "dusd_loan_burn"},
                {DFIPKeys::StartBlock,                  "start_block"},
            }
        },
        {
            AttributeTypes::Live, {
<<<<<<< HEAD
                {EconomyKeys::PaybackDFITokens,         "dfi_payback_tokens"},
                {EconomyKeys::DFIP2203Current,          "dfip2203_current"},
                {EconomyKeys::DFIP2203Burned,           "dfip2203_burned"},
                {EconomyKeys::DFIP2203Minted,           "dfip2203_minted"},
                {EconomyKeys::DexTokens,                "dex"},
                {EconomyKeys::DFIP2206FCurrent,         "dfip2206f_current"},
                {EconomyKeys::DFIP2206FBurned,          "dfip2206f_burned"},
                {EconomyKeys::DFIP2206FMinted,          "dfip2206f_minted"},
                {EconomyKeys::ConsortiumMinted,         "consortium"},
                {EconomyKeys::ConsortiumMembersMinted,  "consortium_members"},

=======
                {EconomyKeys::PaybackDFITokens,  "dfi_payback_tokens"},
                {EconomyKeys::DFIP2203Current,   "dfip2203_current"},
                {EconomyKeys::DFIP2203Burned,    "dfip2203_burned"},
                {EconomyKeys::DFIP2203Minted,    "dfip2203_minted"},
                {EconomyKeys::DexTokens,         "dex"},
                {EconomyKeys::DFIP2206FCurrent,   "dfip2206f_current"},
                {EconomyKeys::DFIP2206FBurned,    "dfip2206f_burned"},
                {EconomyKeys::DFIP2206FMinted,    "dfip2206f_minted"},
                {EconomyKeys::NegativeInt,        "negative_interest"},
                {EconomyKeys::NegativeIntCurrent, "negative_interest_current"},
            }
        },
        {
            AttributeTypes::Governance, {
                {GovernanceKeys::Enabled,       "enabled"},
                {GovernanceKeys::CFPPayout,     "payout"},
>>>>>>> cef1a577
            }
        },
    };
    return keys;
}

static ResVal<int32_t> VerifyInt32(const std::string& str) {
    int32_t int32;
    if (!ParseInt32(str, &int32)) {
        return Res::Err("Value must be an integer");
    }
    return {int32, Res::Ok()};
}

static ResVal<int32_t> VerifyPositiveInt32(const std::string& str) {
    int32_t int32;
    if (!ParseInt32(str, &int32) || int32 < 0) {
        return Res::Err("Value must be a positive integer");
    }
    return {int32, Res::Ok()};
}

static ResVal<CAttributeValue> VerifyInt64(const std::string& str) {
    CAmount int64;
    if (!ParseInt64(str, &int64) || int64 < 0) {
        return Res::Err("Value must be a positive integer");
    }
    return {int64, Res::Ok()};
}

static ResVal<CAttributeValue> VerifyFloat(const std::string& str) {
    CAmount amount = 0;
    if (!ParseFixedPoint(str, 8, &amount)) {
        return Res::Err("Amount must be a valid number");
    }
    return {amount, Res::Ok()};
}

ResVal<CAttributeValue> VerifyPositiveFloat(const std::string& str) {
    CAmount amount = 0;
    if (!ParseFixedPoint(str, 8, &amount) || amount < 0) {
        return Res::Err("Amount must be a positive value");
    }
    return {amount, Res::Ok()};
}

static ResVal<CAttributeValue> VerifyPct(const std::string& str) {
    auto resVal = VerifyPositiveFloat(str);
    if (!resVal) {
        return resVal;
    }
    if (std::get<CAmount>(*resVal.val) > COIN) {
        return Res::Err("Percentage exceeds 100%%");
    }
    return resVal;
}

static ResVal<CAttributeValue> VerifyBool(const std::string& str) {
    if (str != "true" && str != "false") {
        return Res::Err(R"(Boolean value must be either "true" or "false")");
    }
    return {str == "true", Res::Ok()};
}

static ResVal<CAttributeValue> VerifySplit(const std::string& str) {
    OracleSplits splits;
    const auto pairs = KeyBreaker(str);
    if (pairs.size() != 2) {
        return Res::Err("Two int values expected for split in id/mutliplier");
    }
    const auto resId = VerifyPositiveInt32(pairs[0]);
    if (!resId) {
        return resId;
    }
    const auto resMultiplier = VerifyInt32(pairs[1]);
    if (!resMultiplier) {
        return resMultiplier;
    }
    if (*resMultiplier == 0) {
        return Res::Err("Mutliplier cannot be zero");
    }
    splits[*resId] = *resMultiplier;

    return {splits, Res::Ok()};
}

static ResVal<CAttributeValue> VerifyCurrencyPair(const std::string& str) {
    const auto value = KeyBreaker(str);
    if (value.size() != 2) {
        return Res::Err("Exactly two entires expected for currency pair");
    }
    auto token = trim_all_ws(value[0]).substr(0, CToken::MAX_TOKEN_SYMBOL_LENGTH);
    auto currency = trim_all_ws(value[1]).substr(0, CToken::MAX_TOKEN_SYMBOL_LENGTH);
    if (token.empty() || currency.empty()) {
        return Res::Err("Empty token / currency");
    }
    return {CTokenCurrencyPair{token, currency}, Res::Ok()};
}

static std::set<std::string> dirSet{"both", "in", "out"};

static ResVal<CAttributeValue> VerifyFeeDirection(const std::string& str) {
    auto lowerStr = ToLower(str);
    const auto it = dirSet.find(lowerStr);
    if (it == dirSet.end()) {
        return Res::Err("Fee direction value must be both, in or out");
    }
    return {CFeeDir{static_cast<uint8_t>(std::distance(dirSet.begin(), it))}, Res::Ok()};
}

static bool VerifyToken(const CCustomCSView& view, const uint32_t id) {
    return view.GetToken(DCT_ID{id}).has_value();
}

static ResVal<CAttributeValue> VerifyConsortiumMember(const std::string& str) {
    UniValue values(UniValue::VOBJ);
    CConsortiumMembers members;

    if (!values.read(str))
        return Res::Err("Not a valid consortium member object!");

    for (const auto &key : values.getKeys())
    {
        UniValue value(values[key].get_obj());
        CConsortiumMember member;

        member.status = 0;

        member.name = trim_all_ws(value["name"].getValStr()).substr(0, CConsortiumMember::MAX_CONSORTIUM_MEMBERS_STRING_LENGTH);
        if (!value["ownerAddress"].isNull())
            member.ownerAddress = DecodeScript(value["ownerAddress"].getValStr());
        else
            return Res::Err("Empty ownerAddress in consortium member data!");

        member.backingId = trim_all_ws(value["backingId"].getValStr()).substr(0, CConsortiumMember::MAX_CONSORTIUM_MEMBERS_STRING_LENGTH);
        if (!AmountFromValue(value["mintLimit"], member.mintLimit)) {
            return Res::Err("Mint limit is an invalid amount");
        }

        if (!value["status"].isNull())
        {
            uint32_t tmp;

            if (ParseUInt32(value["status"].getValStr(), &tmp)) {
                if (tmp > 1) {
                    return Res::Err("Status can be either 0 or 1");
                }
                member.status = static_cast<uint8_t>(tmp);
            } else {
                return Res::Err("Status must be a positive number!");
            }
        }

        members[key] = member;
    }

    return {members, Res::Ok()};
}

static inline void rtrim(std::string& s, unsigned char remove) {
    s.erase(std::find_if(s.rbegin(), s.rend(), [&remove](unsigned char ch) {
        return ch != remove;
    }).base(), s.end());
}

const std::map<uint8_t, std::map<uint8_t,
    std::function<ResVal<CAttributeValue>(const std::string&)>>>& ATTRIBUTES::parseValue() {

    static const std::map<uint8_t, std::map<uint8_t,
        std::function<ResVal<CAttributeValue>(const std::string&)>>> parsers{
        {
            AttributeTypes::Token, {
                {TokenKeys::PaybackDFI,                VerifyBool},
                {TokenKeys::PaybackDFIFeePCT,          VerifyPct},
                {TokenKeys::LoanPayback,               VerifyBool},
                {TokenKeys::LoanPaybackFeePCT,         VerifyPct},
                {TokenKeys::LoanPaybackCollateral,     VerifyBool},
                {TokenKeys::DexInFeePct,               VerifyPct},
                {TokenKeys::DexOutFeePct,              VerifyPct},
                {TokenKeys::FixedIntervalPriceId,      VerifyCurrencyPair},
                {TokenKeys::LoanCollateralEnabled,     VerifyBool},
                {TokenKeys::LoanCollateralFactor,      VerifyPositiveFloat},
                {TokenKeys::LoanMintingEnabled,        VerifyBool},
                {TokenKeys::LoanMintingInterest,       VerifyFloat},
                {TokenKeys::DFIP2203Enabled,           VerifyBool},
            }
        },
        {
            AttributeTypes::Consortium, {
                {ConsortiumKeys::Members,          VerifyConsortiumMember},
                {ConsortiumKeys::MintLimit,        VerifyInt64},
            }
        },
        {
            AttributeTypes::Poolpairs, {
                {PoolKeys::TokenAFeePCT,      VerifyPct},
                {PoolKeys::TokenAFeeDir,      VerifyFeeDirection},
                {PoolKeys::TokenBFeePCT,      VerifyPct},
                {PoolKeys::TokenBFeeDir,      VerifyFeeDirection},
            }
        },
        {
            AttributeTypes::Param, {
                {DFIPKeys::Active,                          VerifyBool},
                {DFIPKeys::Premium,                         VerifyPct},
                {DFIPKeys::MinSwap,                         VerifyPositiveFloat},
                {DFIPKeys::RewardPct,                       VerifyPct},
                {DFIPKeys::BlockPeriod,                     VerifyInt64},
                {DFIPKeys::DUSDInterestBurn,                VerifyBool},
                {DFIPKeys::DUSDLoanBurn,                    VerifyBool},
                {DFIPKeys::StartBlock,                      VerifyInt64},
            }
        },
        {
            AttributeTypes::Locks, {
                {ParamIDs::TokenID,          VerifyBool},
            }
        },
        {
            AttributeTypes::Oracles, {
                {OracleIDs::Splits,          VerifySplit},
            }
        },
        {
            AttributeTypes::Governance, {
                {GovernanceKeys::Enabled,         VerifyBool},
                {GovernanceKeys::CFPPayout,       VerifyBool},
            }
        },
    };
    return parsers;
}

ResVal<CScript> GetFutureSwapContractAddress(const std::string& contract) {
    CScript contractAddress;
    try {
        contractAddress = Params().GetConsensus().smartContracts.at(contract);
    } catch (const std::out_of_range&) {
        return Res::Err("Failed to get smart contract address from chainparams");
    }
    return {contractAddress, Res::Ok()};
}

static Res ShowError(const std::string& key, const std::map<std::string, uint8_t>& keys) {
    std::string error{"Unrecognised " + key + " argument provided, valid " + key + "s are:"};
    for (const auto& pair : keys) {
        error += ' ' + pair.first + ',';
    }
    return Res::Err(error);
}

void TrackNegativeInterest(CCustomCSView& mnview, const CTokenAmount& amount) {
    if (!gArgs.GetBoolArg("-negativeinterest", DEFAULT_NEGATIVE_INTEREST)) {
        return;
    }
    auto attributes = mnview.GetAttributes();
    assert(attributes);
    const CDataStructureV0 negativeInterestKey{AttributeTypes::Live, ParamIDs::Economy, EconomyKeys::NegativeInt};
    auto negativeInterestBalances = attributes->GetValue(negativeInterestKey, CBalances{});
    negativeInterestBalances.Add(amount);
    attributes->SetValue(negativeInterestKey, negativeInterestBalances);
    mnview.SetVariable(*attributes);
}

Res ATTRIBUTES::ProcessVariable(const std::string& key, const std::string& value,
                                std::function<Res(const CAttributeType&, const CAttributeValue&)> applyVariable) {

    if (key.size() > 128) {
        return Res::Err("Identifier exceeds maximum length (128)");
    }

    const auto keys = KeyBreaker(key);
    if (keys.empty() || keys[0].empty()) {
        return Res::Err("Empty version");
    }

    if (value.empty()) {
        return Res::Err("Empty value");
    }

    const auto& iver = allowedVersions().find(keys[0]);
    if (iver == allowedVersions().end()) {
        return Res::Err("Unsupported version");
    }

    const auto& version = iver->second;
    if (version != VersionTypes::v0) {
        return Res::Err("Unsupported version");
    }

    if (keys.size() < 4 || keys[1].empty() || keys[2].empty() || keys[3].empty()) {
        return Res::Err("Incorrect key for <type>. Object of ['<version>/<type>/ID/<key>','value'] expected");
    }

    auto itype = allowedTypes().find(keys[1]);
    if (itype == allowedTypes().end()) {
        return ::ShowError("type", allowedTypes());
    }

    const auto type = itype->second;

    uint32_t typeId{0};
    if (type == AttributeTypes::Param) {
        auto id = allowedParamIDs().find(keys[2]);
        if (id == allowedParamIDs().end()) {
            return ::ShowError("param", allowedParamIDs());
        }
        typeId = id->second;
    } else if (type == AttributeTypes::Locks) {
        auto id = allowedLocksIDs().find(keys[2]);
        if (id == allowedLocksIDs().end()) {
            return ::ShowError("locks", allowedLocksIDs());
        }
        typeId = id->second;
    } else if (type == AttributeTypes::Oracles) {
        auto id = allowedOracleIDs().find(keys[2]);
        if (id == allowedOracleIDs().end()) {
            return ::ShowError("oracles", allowedOracleIDs());
        }
        typeId = id->second;
    } else if (type == AttributeTypes::Governance) {
        auto id = allowedGovernanceIDs().find(keys[2]);
        if (id == allowedGovernanceIDs().end()) {
            return ::ShowError("governance", allowedGovernanceIDs());
        }
        typeId = id->second;
    } else {
        auto id = VerifyInt32(keys[2]);
        if (!id) {
            return std::move(id);
        }
        typeId = *id.val;
    }

    uint32_t typeKey{0};
    CDataStructureV0 attrV0{};

    if (type == AttributeTypes::Locks) {
        typeKey = ParamIDs::TokenID;
        if (const auto keyValue = VerifyInt32(keys[3])) {
            attrV0 = CDataStructureV0{type, typeId, static_cast<uint32_t>(*keyValue)};
        }
    } else if (type == AttributeTypes::Oracles) {
        typeKey = OracleIDs::Splits;
        if (const auto keyValue = VerifyPositiveInt32(keys[3])) {
            attrV0 = CDataStructureV0{type, typeId, static_cast<uint32_t>(*keyValue)};
        }
    } else {
        auto ikey = allowedKeys().find(type);
        if (ikey == allowedKeys().end()) {
            return Res::Err("Unsupported type {%d}", type);
        }

        // Alias of reward_pct in Export.
        if (keys[3] == "fee_pct") {
            return Res::Ok();
        }

        itype = ikey->second.find(keys[3]);
        if (itype == ikey->second.end()) {
            return ::ShowError("key", ikey->second);
        }

        typeKey = itype->second;

        if (type == AttributeTypes::Param) {
            if (typeId == ParamIDs::DFIP2201) {
                if (typeKey != DFIPKeys::Active && typeKey != DFIPKeys::Premium  &&
                    typeKey != DFIPKeys::MinSwap ) {
                    return Res::Err("Unsupported type for DFIP2201 {%d}", typeKey);
                }
            } else if (typeId == ParamIDs::DFIP2203 ||
                       typeId == ParamIDs::DFIP2206F) {
                if (typeKey != DFIPKeys::Active && typeKey != DFIPKeys::RewardPct &&
                    typeKey != DFIPKeys::BlockPeriod && typeKey != DFIPKeys::StartBlock) {
                    return Res::Err("Unsupported type for this DFIP {%d}", typeKey);
                }

                if (typeKey == DFIPKeys::BlockPeriod ||
                    typeKey == DFIPKeys::StartBlock) {
                    if (typeId == ParamIDs::DFIP2203) {
                        futureUpdated = true;
                    } else {
                        futureDUSDUpdated = true;
                    }
                }
            } else if (typeId == ParamIDs::DFIP2206A) {
                if (typeKey != DFIPKeys::DUSDInterestBurn &&
                    typeKey != DFIPKeys::DUSDLoanBurn) {
                    return Res::Err("Unsupported type for DFIP2206A {%d}", typeKey);
                }
            } else {
                    return Res::Err("Unsupported Param ID");
            }
        } else if (type == AttributeTypes::Governance) {
            if (typeId == GovernanceIDs::Global) {
                if (typeKey != GovernanceKeys::Enabled)
                    return Res::Err("Unsupported key for Governance global section - {%d}", typeKey);
            } else if (typeId == GovernanceIDs::CFP) {
                if (typeKey != GovernanceKeys::CFPPayout)
                    return Res::Err("Unsupported key for Governance CFP section - {%d}", typeKey);
            }
        }

        attrV0 = CDataStructureV0{type, typeId, typeKey};
    }

    if (attrV0.IsExtendedSize()) {
        if (keys.size() != 5 || keys[4].empty()) {
            return Res::Err("Exact 5 keys are required {%d}", keys.size());
        }
        auto id = VerifyInt32(keys[4]);
        if (!id) {
            return std::move(id);
        }
        attrV0.keyId = *id.val;
    } else {
        if (keys.size() != 4) {
            return Res::Err("Exact 4 keys are required {%d}", keys.size());
        }
    }

    try {
        if (auto parser = parseValue().at(type).at(typeKey)) {
            auto attribValue = parser(value);
            if (!attribValue) {
                return std::move(attribValue);
            }
            return applyVariable(attrV0, *attribValue.val);
        }
    } catch (const std::out_of_range&) {
    }
    return Res::Err("No parse function {%d, %d}", type, typeKey);
}

Res ATTRIBUTES::RefundFuturesContracts(CCustomCSView &mnview, const uint32_t height, const uint32_t tokenID)
{
    CDataStructureV0 blockKey{AttributeTypes::Param, ParamIDs::DFIP2203, DFIPKeys::BlockPeriod};
    const auto blockPeriod = GetValue(blockKey, CAmount{});
    if (blockPeriod == 0) {
        return Res::Ok();
    }

    std::map<CFuturesUserKey, CFuturesUserValue> userFuturesValues;

    mnview.ForEachFuturesUserValues([&](const CFuturesUserKey& key, const CFuturesUserValue& futuresValues) {
        if (tokenID != std::numeric_limits<uint32_t>::max()) {
            if (futuresValues.source.nTokenId.v == tokenID || futuresValues.destination == tokenID) {
                userFuturesValues[key] = futuresValues;
            }
        } else {
            userFuturesValues[key] = futuresValues;
        }

        return true;
    }, {height, {}, std::numeric_limits<uint32_t>::max()});

    const auto contractAddressValue = GetFutureSwapContractAddress(SMART_CONTRACT_DFIP_2203);
    if (!contractAddressValue) {
        return contractAddressValue;
    }

    CDataStructureV0 liveKey{AttributeTypes::Live, ParamIDs::Economy, EconomyKeys::DFIP2203Current};
    auto balances = GetValue(liveKey, CBalances{});

    CAccountHistoryStorage* historyStore{mnview.GetAccountHistoryStore()};
    const auto currentHeight = mnview.GetLastHeight() + 1;

    for (const auto& [key, value] : userFuturesValues) {

        mnview.EraseFuturesUserValues(key);

        CHistoryWriters subWriters{historyStore, nullptr, nullptr};
        CAccountsHistoryWriter subView(mnview, currentHeight, GetNextAccPosition(), {}, uint8_t(CustomTxType::FutureSwapRefund), &subWriters);

        auto res = subView.SubBalance(*contractAddressValue, value.source);
        if (!res) {
            return res;
        }
        subView.Flush();

        CHistoryWriters addWriters{historyStore, nullptr, nullptr};
        CAccountsHistoryWriter addView(mnview, currentHeight, GetNextAccPosition(), {}, uint8_t(CustomTxType::FutureSwapRefund), &addWriters);

        res = addView.AddBalance(key.owner, value.source);
        if (!res) {
            return res;
        }
        addView.Flush();

        res = balances.Sub(value.source);
        if (!res) {
            return res;
        }
    }

    SetValue(liveKey, std::move(balances));

    return Res::Ok();
}

Res ATTRIBUTES::RefundFuturesDUSD(CCustomCSView &mnview, const uint32_t height)
{
    CDataStructureV0 blockKey{AttributeTypes::Param, ParamIDs::DFIP2206F, DFIPKeys::BlockPeriod};
    const auto blockPeriod = GetValue(blockKey, CAmount{});
    if (blockPeriod == 0) {
        return Res::Ok();
    }

    std::map<CFuturesUserKey, CAmount> userFuturesValues;

    mnview.ForEachFuturesDUSD([&](const CFuturesUserKey& key, const CAmount& amount) {
        userFuturesValues[key] = amount;
        return true;
    }, {height, {}, std::numeric_limits<uint32_t>::max()});

    const auto contractAddressValue = GetFutureSwapContractAddress(SMART_CONTRACT_DFIP2206F);
    if (!contractAddressValue) {
        return contractAddressValue;
    }

    CDataStructureV0 liveKey{AttributeTypes::Live, ParamIDs::Economy, EconomyKeys::DFIP2206FCurrent};
    auto balances = GetValue(liveKey, CBalances{});

    for (const auto& [key, amount] : userFuturesValues) {

        mnview.EraseFuturesDUSD(key);

        CHistoryWriters subWriters{paccountHistoryDB.get(), nullptr, nullptr};
        CAccountsHistoryWriter subView(mnview, height, GetNextAccPosition(), {}, uint8_t(CustomTxType::FutureSwapRefund), &subWriters);
        auto res = subView.SubBalance(*contractAddressValue, {DCT_ID{}, amount});
        if (!res) {
            return res;
        }
        subView.Flush();

        CHistoryWriters addWriters{paccountHistoryDB.get(), nullptr, nullptr};
        CAccountsHistoryWriter addView(mnview, height, GetNextAccPosition(), {}, uint8_t(CustomTxType::FutureSwapRefund), &addWriters);
        res = addView.AddBalance(key.owner, {DCT_ID{}, amount});
        if (!res) {
            return res;
        }
        addView.Flush();

        res = balances.Sub({DCT_ID{}, amount});
        if (!res) {
            return res;
        }
    }

    SetValue(liveKey, std::move(balances));

    return Res::Ok();
}

Res ATTRIBUTES::Import(const UniValue & val) {
    if (!val.isObject()) {
        return Res::Err("Object of values expected");
    }

    std::map<std::string, UniValue> objMap;
    val.getObjMap(objMap);

    for (const auto& pair : objMap) {
        auto res = ProcessVariable(
            pair.first, pair.second.get_str(),
            [this](const CAttributeType& attribute, const CAttributeValue& value) {
                if (const auto attrV0 = std::get_if<CDataStructureV0>(&attribute)) {
                    if (attrV0->type == AttributeTypes::Live ||
                            (attrV0->type == AttributeTypes::Token &&
                             (attrV0->key == TokenKeys::Ascendant ||
                              attrV0->key == TokenKeys::Descendant ||
                              attrV0->key == TokenKeys::Epitaph))) {
                        return Res::Err("Attribute cannot be set externally");
                    } else if (attrV0->type == AttributeTypes::Oracles && attrV0->typeId == OracleIDs::Splits) {
                        const auto splitValue = std::get_if<OracleSplits>(&value);
                        if (!splitValue) {
                            return Res::Err("Failed to get Oracle split value");
                        }
                        if (splitValue->size() != 1)
                            return Res::Err("Invalid number of token splits, allowed only one per height!");

                        const auto& [id, multiplier] = *(splitValue->begin());
                        tokenSplits.insert(id);

                        SetValue(attribute, *splitValue);
                        return Res::Ok();
                    } else if (attrV0->type == AttributeTypes::Token && attrV0->key == TokenKeys::LoanMintingInterest) {
                        interestTokens.insert(attrV0->typeId);
                    }

                    // apply DFI via old keys
                    if (attrV0->IsExtendedSize() && attrV0->keyId == 0) {
                        auto newAttr = *attrV0;
                        if (attrV0->key == TokenKeys::LoanPayback) {
                            newAttr.key = TokenKeys::PaybackDFI;
                        } else {
                            newAttr.key = TokenKeys::PaybackDFIFeePCT;
                        }
                        SetValue(newAttr, value);
                        return Res::Ok();
                    } else if (attrV0->type == AttributeTypes::Consortium && attrV0->key == ConsortiumKeys::Members) {
                        if (auto attrValue = std::get_if<CConsortiumMembers>(&value)) {
                            auto members = GetValue(*attrV0, CConsortiumMembers{});

                            for (auto const & member : *attrValue)
                            {
                                for (auto const & tmp : members)
                                    if (tmp.first != member.first && tmp.second.ownerAddress == member.second.ownerAddress)
                                        return Res::Err("Cannot add a member with an owner address of a existing consortium member!");

                                members[member.first] = member.second;
                            }
                            SetValue(*attrV0, members);

                            return Res::Ok();
                        } else
                            return Res::Err("Invalid member data");
                    }
                }
                SetValue(attribute, value);
                return Res::Ok();
            }
        );
        if (!res) {
            return res;
        }
    }
    return Res::Ok();
}

// Keys to exclude when using the legacy filter mode, to keep things the
// same as pre 2.7.x versions, to reduce noise. Eventually, the APIs that
// cause too much noise can be deprecated and this code removed.
std::set<uint32_t> attrsVersion27TokenHiddenSet = {
    TokenKeys::LoanCollateralEnabled,
    TokenKeys::LoanCollateralFactor,
    TokenKeys::LoanMintingEnabled,
    TokenKeys::LoanMintingInterest,
    TokenKeys::FixedIntervalPriceId,
    TokenKeys::Ascendant,
    TokenKeys::Descendant,
    TokenKeys::Epitaph,
};

UniValue ATTRIBUTES::ExportFiltered(GovVarsFilter filter, const std::string &prefix) const {
    UniValue ret(UniValue::VOBJ);
    for (const auto& attribute : attributes) {
        const auto attrV0 = std::get_if<CDataStructureV0>(&attribute.first);
        if (!attrV0) {
            continue;
        }
        if (filter == GovVarsFilter::LiveAttributes &&
            attrV0->type != AttributeTypes::Live) {
                continue;
        } else if (filter == GovVarsFilter::Version2Dot7) {
            if (attrV0->type == AttributeTypes::Token &&
            attrsVersion27TokenHiddenSet.find(attrV0->key) != attrsVersion27TokenHiddenSet.end())
                continue;
        }
        try {
            std::string id;
            if (attrV0->type == AttributeTypes::Param || attrV0->type == AttributeTypes::Live || attrV0->type == AttributeTypes::Locks) {
                id = displayParamsIDs().at(attrV0->typeId);
            } else if (attrV0->type == AttributeTypes::Oracles) {
                id = displayOracleIDs().at(attrV0->typeId);
            } else if (attrV0->type == AttributeTypes::Governance) {
                id = displayGovernanceIDs().at(attrV0->typeId);
            } else {
                id = KeyBuilder(attrV0->typeId);
            }

            auto const v0Key = attrV0->type == AttributeTypes::Oracles || attrV0->type == AttributeTypes::Locks ? KeyBuilder(attrV0->key) : displayKeys().at(attrV0->type).at(attrV0->key);

            auto key = KeyBuilder(displayVersions().at(VersionTypes::v0),
                                  displayTypes().at(attrV0->type),
                                  id,
                                  v0Key);

            if (attrV0->IsExtendedSize()) {
                key = KeyBuilder(key, attrV0->keyId);
            }

            if (filter == GovVarsFilter::PrefixedAttributes) {
                if (key.compare(0, prefix.size(), prefix) != 0) {
                    continue;
                }
            }

            if (const auto bool_val = std::get_if<bool>(&attribute.second)) {
                ret.pushKV(key, *bool_val ? "true" : "false");
            } else if (const auto amount = std::get_if<CAmount>(&attribute.second)) {
<<<<<<< HEAD
                if (((attrV0->typeId == DFIP2203 || attrV0->typeId == DFIP2206F) &&
                    (attrV0->key == DFIPKeys::BlockPeriod || attrV0->key == DFIPKeys::StartBlock))
                    || (attrV0->type == Consortium && attrV0->key == ConsortiumKeys::MintLimit)) {
=======
                if (attrV0->type == AttributeTypes::Param &&
                    (attrV0->typeId == ParamIDs::DFIP2203 || attrV0->typeId == ParamIDs::DFIP2206F) &&
                    (attrV0->key == DFIPKeys::BlockPeriod || attrV0->key == DFIPKeys::StartBlock)) {
>>>>>>> cef1a577
                    ret.pushKV(key, KeyBuilder(*amount));
                } else {
                    auto decimalStr = GetDecimaleString(*amount);
                    rtrim(decimalStr, '0');
                    if (decimalStr.back() == '.') {
                        decimalStr.pop_back();
                    }
                    ret.pushKV(key, decimalStr);

                    // Create fee_pct alias of reward_pct.
                    if (v0Key == "reward_pct") {
                        const auto newKey = KeyBuilder(displayVersions().at(VersionTypes::v0),
                                                 displayTypes().at(attrV0->type),
                                                 id,
                                                 "fee_pct");
                        ret.pushKV(newKey, decimalStr);
                    }
                }
            } else if (const auto balances = std::get_if<CBalances>(&attribute.second)) {
                ret.pushKV(key, AmountsToJSON(balances->balances));
            } else if (const auto paybacks = std::get_if<CTokenPayback>(&attribute.second)) {
                UniValue result(UniValue::VOBJ);
                result.pushKV("paybackfees", AmountsToJSON(paybacks->tokensFee.balances));
                result.pushKV("paybacktokens", AmountsToJSON(paybacks->tokensPayback.balances));
                ret.pushKV(key, result);
            } else if (const auto balances = std::get_if<CDexBalances>(&attribute.second)) {
                for (const auto& pool : *balances) {
                    auto& dexTokenA = pool.second.totalTokenA;
                    auto& dexTokenB = pool.second.totalTokenB;
                    auto poolkey = KeyBuilder(key, pool.first.v);
                    ret.pushKV(KeyBuilder(poolkey, "total_commission_a"), ValueFromUint(dexTokenA.commissions));
                    ret.pushKV(KeyBuilder(poolkey, "total_commission_b"), ValueFromUint(dexTokenB.commissions));
                    ret.pushKV(KeyBuilder(poolkey, "fee_burn_a"), ValueFromUint(dexTokenA.feeburn));
                    ret.pushKV(KeyBuilder(poolkey, "fee_burn_b"), ValueFromUint(dexTokenB.feeburn));
                    ret.pushKV(KeyBuilder(poolkey, "total_swap_a"), ValueFromUint(dexTokenA.swaps));
                    ret.pushKV(KeyBuilder(poolkey, "total_swap_b"), ValueFromUint(dexTokenB.swaps));
                }
            } else if (auto members = std::get_if<CConsortiumMembers>(&attribute.second)) {
                UniValue result(UniValue::VOBJ);
                for (const auto& [id, member] : *members)
                {
                    UniValue elem(UniValue::VOBJ);
                    elem.pushKV("name", member.name);
                    elem.pushKV("ownerAddress", ScriptToString(member.ownerAddress));
                    elem.pushKV("backingId", member.backingId);
                    elem.pushKV("mintLimit", ValueFromAmount(member.mintLimit));
                    elem.pushKV("status", member.status);
                    result.pushKV(id, elem);
                }
                ret.pushKV(key, result.write());
            } else if (auto consortiumMinted = std::get_if<CConsortiumGlobalMinted>(&attribute.second)) {
                for (const auto& token : *consortiumMinted)
                {
                    auto& minted = token.second.minted;
                    auto& burnt = token.second.burnt;

                    auto tokenKey = KeyBuilder(key, token.first.v);
                    ret.pushKV(KeyBuilder(tokenKey, "minted"), ValueFromAmount(minted));
                    ret.pushKV(KeyBuilder(tokenKey, "burnt"), ValueFromAmount(burnt));
                    ret.pushKV(KeyBuilder(tokenKey, "supply"), ValueFromAmount(minted - burnt));
                }
            } else if (auto membersMinted = std::get_if<CConsortiumMembersMinted>(&attribute.second)) {
                for (const auto& token : *membersMinted)
                {
                    for (const auto& member : token.second)
                    {
                        auto& minted = member.second.minted;
                        auto& burnt = member.second.burnt;

                        auto tokenKey = KeyBuilder(key, token.first.v);
                        auto memberKey = KeyBuilder(tokenKey, member.first);
                        ret.pushKV(KeyBuilder(memberKey, "minted"), ValueFromAmount(minted));
                        ret.pushKV(KeyBuilder(memberKey, "burnt"), ValueFromAmount(burnt));
                        ret.pushKV(KeyBuilder(memberKey, "supply"), ValueFromAmount(minted - burnt));
                    }
                }
            } else if (const auto splitValues = std::get_if<OracleSplits>(&attribute.second)) {
                std::string keyValue;
                for (auto it{splitValues->begin()}; it != splitValues->end(); ++it) {
                    if (it != splitValues->begin()) {
                        keyValue += ',';
                    }
                    keyValue += KeyBuilder(it->first, it->second);
                }
                ret.pushKV(key, keyValue);
            } else if (const auto& descendantPair = std::get_if<DescendantValue>(&attribute.second)) {
                ret.pushKV(key, KeyBuilder(descendantPair->first, descendantPair->second));
            } else if (const auto& ascendantPair = std::get_if<AscendantValue>(&attribute.second)) {
                ret.pushKV(key, KeyBuilder(ascendantPair->first, ascendantPair->second));
            } else if (const auto currencyPair = std::get_if<CTokenCurrencyPair>(&attribute.second)) {
                ret.pushKV(key, currencyPair->first + '/' + currencyPair->second);
            } else if (const auto result = std::get_if<CFeeDir>(&attribute.second)) {
                if (result->feeDir == FeeDirValues::Both) {
                    ret.pushKV(key, "both");
                } else if (result->feeDir == FeeDirValues::In) {
                    ret.pushKV(key, "in");
                } else if (result->feeDir == FeeDirValues::Out) {
                    ret.pushKV(key, "out");
                }
            }
        } catch (const std::out_of_range&) {
            // Should not get here, that's mean maps are mismatched
        }
    }
    return ret;
}

UniValue ATTRIBUTES::Export() const {
    return ExportFiltered(GovVarsFilter::All, "");
}

Res ATTRIBUTES::Validate(const CCustomCSView & view) const
{
    if (view.GetLastHeight() < Params().GetConsensus().FortCanningHillHeight)
        return Res::Err("Cannot be set before FortCanningHill");

    for (const auto& [key, value] : attributes) {
        const auto attrV0 = std::get_if<CDataStructureV0>(&key);
        if (!attrV0) {
            return Res::Err("Unsupported version");
        }
        switch (attrV0->type) {
            case AttributeTypes::Token:
                switch (attrV0->key) {
                    case TokenKeys::LoanPaybackCollateral:
                        if (view.GetLastHeight() < Params().GetConsensus().FortCanningEpilogueHeight) {
                            return Res::Err("Cannot be set before FortCanningEpilogue");
                        }

                        [[fallthrough]];
                    case TokenKeys::PaybackDFI:
                    case TokenKeys::PaybackDFIFeePCT:
                        if (!view.GetLoanTokenByID({attrV0->typeId})) {
                            return Res::Err("No such loan token (%d)", attrV0->typeId);
                        }
                    break;
                    case TokenKeys::LoanPayback:
                    case TokenKeys::LoanPaybackFeePCT:
                        if (view.GetLastHeight() < Params().GetConsensus().FortCanningRoadHeight) {
                            return Res::Err("Cannot be set before FortCanningRoad");
                        }
                        if (!view.GetLoanTokenByID(DCT_ID{attrV0->typeId})) {
                            return Res::Err("No such loan token (%d)", attrV0->typeId);
                        }
                        if (!view.GetToken(DCT_ID{attrV0->keyId})) {
                            return Res::Err("No such token (%d)", attrV0->keyId);
                        }
                    break;
                    case TokenKeys::DexInFeePct:
                    case TokenKeys::DexOutFeePct:
                        if (view.GetLastHeight() < Params().GetConsensus().FortCanningRoadHeight) {
                            return Res::Err("Cannot be set before FortCanningRoad");
                        }
                        if (!view.GetToken(DCT_ID{attrV0->typeId})) {
                            return Res::Err("No such token (%d)", attrV0->typeId);
                        }
                    break;
                    case TokenKeys::LoanCollateralFactor:
                        if (view.GetLastHeight() < Params().GetConsensus().FortCanningEpilogueHeight) {
                            const auto amount = std::get_if<CAmount>(&value);
                            if (amount && *amount > COIN) {
                                return Res::Err("Percentage exceeds 100%%");
                            }
                        }
                        [[fallthrough]];
                    case TokenKeys::LoanMintingInterest:
                        if (view.GetLastHeight() < Params().GetConsensus().FortCanningGreatWorldHeight) {
                            const auto amount = std::get_if<CAmount>(&value);
                            if (amount && *amount < 0) {
                                return Res::Err("Amount must be a positive value");
                            }
                        }
                        [[fallthrough]];
                    case TokenKeys::LoanCollateralEnabled:
                    case TokenKeys::LoanMintingEnabled: {
                        if (view.GetLastHeight() < Params().GetConsensus().FortCanningCrunchHeight) {
                            return Res::Err("Cannot be set before FortCanningCrunch");
                        }
                        if (!VerifyToken(view, attrV0->typeId)) {
                            return Res::Err("No such token (%d)", attrV0->typeId);
                        }
                        CDataStructureV0 intervalPriceKey{AttributeTypes::Token, attrV0->typeId,
                                                          TokenKeys::FixedIntervalPriceId};
                        if (GetValue(intervalPriceKey, CTokenCurrencyPair{}) == CTokenCurrencyPair{}) {
                            return Res::Err("Fixed interval price currency pair must be set first");
                        }
                        break;
                    }
                    case TokenKeys::FixedIntervalPriceId:
                        if (view.GetLastHeight() < Params().GetConsensus().FortCanningCrunchHeight) {
                            return Res::Err("Cannot be set before FortCanningCrunch");
                        }
                        if (!VerifyToken(view, attrV0->typeId)) {
                            return Res::Err("No such token (%d)", attrV0->typeId);
                        }
                        break;
                    case TokenKeys::DFIP2203Enabled:
                        if (view.GetLastHeight() < Params().GetConsensus().FortCanningRoadHeight) {
                            return Res::Err("Cannot be set before FortCanningRoad");
                        }
                        if (!view.GetLoanTokenByID(DCT_ID{attrV0->typeId})) {
                            return Res::Err("No such loan token (%d)", attrV0->typeId);
                        }
                    break;
                    case TokenKeys::Ascendant:
                    case TokenKeys::Descendant:
                    case TokenKeys::Epitaph:
                    break;
                    default:
                        return Res::Err("Unsupported key");
                }
            break;

            case AttributeTypes::Consortium:
                switch (attrV0->key) {
                    case ConsortiumKeys::Members:
                        if (view.GetLastHeight() < Params().GetConsensus().GreatWorldHeight) {
                            return Res::Err("Cannot be set before GreatWorld");
                        }
                        if (!view.GetToken(DCT_ID{attrV0->typeId})) {
                            return Res::Err("No such token (%d)", attrV0->typeId);
                        }
                        break;
                    case ConsortiumKeys::MintLimit:
                        if (view.GetLastHeight() < Params().GetConsensus().GreatWorldHeight) {
                            return Res::Err("Cannot be set before GreatWorld");
                        }
                        if (!view.GetToken(DCT_ID{attrV0->typeId})) {
                            return Res::Err("No such token (%d)", attrV0->typeId);
                        }
                        break;
                    default:
                        return Res::Err("Unsupported key");
                }
                break;

            case AttributeTypes::Oracles:
                if (view.GetLastHeight() < Params().GetConsensus().FortCanningCrunchHeight) {
                    return Res::Err("Cannot be set before FortCanningCrunch");
                }
                if (attrV0->typeId == OracleIDs::Splits) {
                    const auto splitMap = std::get_if<OracleSplits>(&value);
                    if (!splitMap) {
                        return Res::Err("Unsupported value");
                    }
                    for (const auto& [tokenId, multipler] : *splitMap) {
                        if (tokenId == 0) {
                            return Res::Err("Tokenised DFI cannot be split");
                        }
                        if (view.HasPoolPair(DCT_ID{tokenId})) {
                            return Res::Err("Pool tokens cannot be split");
                        }
                        const auto token = view.GetToken(DCT_ID{tokenId});
                        if (!token) {
                            return Res::Err("Token (%d) does not exist", tokenId);
                        }
                        if (!token->IsDAT()) {
                            return Res::Err("Only DATs can be split");
                        }
                        if (!view.GetLoanTokenByID(DCT_ID{tokenId}).has_value()) {
                            return Res::Err("No loan token with id (%d)", tokenId);
                        }
                    }
                } else {
                    return Res::Err("Unsupported key");
                }
            break;

            case AttributeTypes::Poolpairs:
                switch (attrV0->key) {
                    case PoolKeys::TokenAFeePCT:
                    case PoolKeys::TokenBFeePCT:
                        if (!view.GetPoolPair({attrV0->typeId})) {
                            return Res::Err("No such pool (%d)", attrV0->typeId);
                        }
                    break;
                    case PoolKeys::TokenAFeeDir:
                    case PoolKeys::TokenBFeeDir:
                        if (view.GetLastHeight() < Params().GetConsensus().FortCanningSpringHeight) {
                            return Res::Err("Cannot be set before FortCanningSpringHeight");
                        }
                        if (!view.GetPoolPair({attrV0->typeId})) {
                            return Res::Err("No such pool (%d)", attrV0->typeId);
                        }
                    break;
                    default:
                        return Res::Err("Unsupported key");
                }
            break;

            case AttributeTypes::Param:
                if (attrV0->typeId == ParamIDs::DFIP2206F || attrV0->key == DFIPKeys::StartBlock || attrV0->typeId == ParamIDs::DFIP2206A) {
                    if (view.GetLastHeight() < Params().GetConsensus().FortCanningSpringHeight) {
                        return Res::Err("Cannot be set before FortCanningSpringHeight");
                    }
                } else if (attrV0->typeId == ParamIDs::DFIP2203) {
                    if (view.GetLastHeight() < Params().GetConsensus().FortCanningRoadHeight) {
                        return Res::Err("Cannot be set before FortCanningRoadHeight");
                    }
                } else if (attrV0->typeId != ParamIDs::DFIP2201) {
                    return Res::Err("Unrecognised param id");
                }
            break;

            // Live is set internally
            case AttributeTypes::Live:
            break;

            case AttributeTypes::Locks:
                if (view.GetLastHeight() < Params().GetConsensus().FortCanningCrunchHeight) {
                    return Res::Err("Cannot be set before FortCanningCrunch");
                }
                if (attrV0->typeId != ParamIDs::TokenID) {
                    return Res::Err("Unrecognised locks id");
                }
                if (!view.GetLoanTokenByID(DCT_ID{attrV0->key}).has_value()) {
                    return Res::Err("No loan token with id (%d)", attrV0->key);
                }
            break;

            case AttributeTypes::Governance:
                if (view.GetLastHeight() < Params().GetConsensus().GrandCentralHeight) {
                    return Res::Err("Cannot be set before GreatWorld");
                }
            break;

            default:
                return Res::Err("Unrecognised type (%d)", attrV0->type);
        }
    }

    return Res::Ok();
}

Res ATTRIBUTES::Apply(CCustomCSView & mnview, const uint32_t height)
{
    for (const auto& attribute : attributes) {
        const auto attrV0 = std::get_if<CDataStructureV0>(&attribute.first);
        if (!attrV0) {
            continue;
        }
        if (attrV0->type == AttributeTypes::Poolpairs) {
            if (attrV0->key == PoolKeys::TokenAFeePCT ||
                attrV0->key == PoolKeys::TokenBFeePCT) {
                auto poolId = DCT_ID{attrV0->typeId};
                auto pool = mnview.GetPoolPair(poolId);
                if (!pool) {
                    return Res::Err("No such pool (%d)", poolId.v);
                }
                auto tokenId = attrV0->key == PoolKeys::TokenAFeePCT ?
                               pool->idTokenA : pool->idTokenB;

                const auto valuePct = std::get_if<CAmount>(&attribute.second);
                if (!valuePct) {
                    return Res::Err("Unexpected type");
                }
                if (auto res = mnview.SetDexFeePct(poolId, tokenId, *valuePct); !res) {
                    return res;
                }
            }
        } else if (attrV0->type == AttributeTypes::Token) {
            if (attrV0->key == TokenKeys::DexInFeePct
            ||  attrV0->key == TokenKeys::DexOutFeePct) {
                DCT_ID tokenA{attrV0->typeId}, tokenB{~0u};
                if (attrV0->key == TokenKeys::DexOutFeePct) {
                    std::swap(tokenA, tokenB);
                }
                const auto valuePct = std::get_if<CAmount>(&attribute.second);
                if (!valuePct) {
                    return Res::Err("Unexpected type");
                }
                if (auto res = mnview.SetDexFeePct(tokenA, tokenB, *valuePct); !res) {
                    return res;
                }
            } else if (attrV0->key == TokenKeys::FixedIntervalPriceId) {
                if (const auto &currencyPair = std::get_if<CTokenCurrencyPair>(&attribute.second)) {
                    // Already exists, skip.
                    if (auto it = mnview.LowerBound<COracleView::FixedIntervalPriceKey>(*currencyPair);
                        it.Valid() && it.Key() == *currencyPair) {
                        continue;
                    } else if (!OraclePriceFeed(mnview, *currencyPair)) {
                        return Res::Err("Price feed %s/%s does not belong to any oracle", currencyPair->first,
                                        currencyPair->second);
                    }
                    CFixedIntervalPrice fixedIntervalPrice;
                    fixedIntervalPrice.priceFeedId = *currencyPair;
                    fixedIntervalPrice.timestamp = time;
                    fixedIntervalPrice.priceRecord[1] = -1;
                    const auto aggregatePrice = GetAggregatePrice(mnview,
                                                                  fixedIntervalPrice.priceFeedId.first,
                                                                  fixedIntervalPrice.priceFeedId.second,
                                                                  time);
                    if (aggregatePrice) {
                        fixedIntervalPrice.priceRecord[1] = aggregatePrice;
                    }
                    const auto res = mnview.SetFixedIntervalPrice(fixedIntervalPrice);
                    if (!res) {
                        return res;
                    }
                } else {
                    return Res::Err("Unrecognised value for FixedIntervalPriceId");
                }
            } else if (attrV0->key == TokenKeys::DFIP2203Enabled) {

                const auto value = std::get_if<bool>(&attribute.second);
                if (!value) {
                    return Res::Err("Unexpected type");
                }

                if (*value) {
                    continue;
                }

                const auto token = mnview.GetLoanTokenByID(DCT_ID{attrV0->typeId});
                if (!token) {
                    return Res::Err("No such loan token (%d)", attrV0->typeId);
                }

                // Special case: DUSD will be used as a source for swaps but will
                // be set as disabled for Future swap destination.
                if (token->symbol == "DUSD") {
                    continue;
                }

                auto res = RefundFuturesContracts(mnview, height, attrV0->typeId);
                if (!res) {
                    return res;
                }
            } else if (attrV0->key == TokenKeys::LoanMintingInterest) {
                if (height >= static_cast<uint32_t>(Params().GetConsensus().FortCanningGreatWorldHeight) && interestTokens.count(attrV0->typeId)) {
                    const auto tokenInterest = std::get_if<CAmount>(&attribute.second);
                    if (!tokenInterest) {
                        return Res::Err("Unexpected type");
                    }

                    std::set<CVaultId> affectedVaults;
                    mnview.ForEachLoanTokenAmount([&](const CVaultId& vaultId,  const CBalances& balances){
                        for (const auto& [tokenId, discarded] : balances.balances) {
                            if (tokenId.v == attrV0->typeId) {
                                affectedVaults.insert(vaultId);
                            }
                        }
                        return true;
                    });

                    for (const auto& vaultId : affectedVaults) {
                        const auto vault = mnview.GetVault(vaultId);
                        assert(vault);

                        // Updated stored interest with new interest rate.
                        mnview.IncreaseInterest(height, vaultId, vault->schemeId, {attrV0->typeId}, *tokenInterest, 0);
                    }
                }
            } else if (attrV0->key == TokenKeys::LoanCollateralFactor) {
                if (height >= static_cast<uint32_t>(Params().GetConsensus().FortCanningEpilogueHeight)) {
                    std::set<CAmount> ratio;
                    mnview.ForEachLoanScheme([&ratio](const std::string &identifier, const CLoanSchemeData &data) {
                        ratio.insert(data.ratio);
                        return true;
                    });
                    // No loan schemes, fall back to 100% limit
                    if (ratio.empty()) {
                        if (const auto amount = std::get_if<CAmount>(&attribute.second); amount && *amount > COIN) {
                            return Res::Err("Percentage exceeds 100%%");
                        }
                    } else {
                        const auto factor = std::get_if<CAmount>(&attribute.second);
                        if (!factor) {
                            return Res::Err("Unexpected type");
                        }
                        if (*factor >= *ratio.begin() * CENT) {
                            return Res::Err("Factor cannot be more than or equal to the lowest scheme rate of %d\n", GetDecimaleString(*ratio.begin() * CENT));
                        }
                    }
                }
            }
        } else if (attrV0->type == AttributeTypes::Param) {
            if (attrV0->typeId == ParamIDs::DFIP2203) {
                if (attrV0->key == DFIPKeys::Active) {

                    const auto value = std::get_if<bool>(&attribute.second);
                    if (!value) {
                        return Res::Err("Unexpected type");
                    }

                    if (*value) {
                        continue;
                    }

                    Res res = RefundFuturesContracts(mnview, height);
                    if (!res) {
                        return res;
                    }

                } else if (attrV0->key == DFIPKeys::BlockPeriod || attrV0->key == DFIPKeys::StartBlock) {

                    // Only check this when block period has been set, otherwise
                    // it will fail when DFIP2203 active is set to true.
                    if (!futureUpdated) {
                        continue;
                    }

                    CDataStructureV0 activeKey{AttributeTypes::Param, ParamIDs::DFIP2203, DFIPKeys::Active};
                    if (GetValue(activeKey, false)) {
                        return Res::Err("Cannot set block period while DFIP2203 is active");
                    }
                }
            } else if (attrV0->typeId == ParamIDs::DFIP2206F) {
                if (attrV0->key == DFIPKeys::Active) {

                    const auto value = std::get_if<bool>(&attribute.second);
                    if (!value) {
                        return Res::Err("Unexpected type");
                    }

                    if (*value) {
                        continue;
                    }

                    Res res = RefundFuturesDUSD(mnview, height);
                    if (!res) {
                        return res;
                    }

                } else if (attrV0->key == DFIPKeys::BlockPeriod) {

                    // Only check this when block period has been set, otherwise
                    // it will fail when DFIP2206F active is set to true.
                    if (!futureDUSDUpdated) {
                        continue;
                    }

                    CDataStructureV0 activeKey{AttributeTypes::Param, ParamIDs::DFIP2206F, DFIPKeys::Active};
                    if (GetValue(activeKey, false)) {
                        return Res::Err("Cannot set block period while DFIP2206F is active");
                    }
                }
            }

        } else if (attrV0->type == AttributeTypes::Oracles && attrV0->typeId == OracleIDs::Splits) {
            const auto value = std::get_if<OracleSplits>(&attribute.second);
            if (!value) {
                return Res::Err("Unsupported value");
            }
            for (const auto split : tokenSplits) {
                if (auto it{value->find(split)}; it == value->end()) {
                    continue;
                }

                if (attrV0->key <= height) {
                    return Res::Err("Cannot be set at or below current height");
                }

                CDataStructureV0 lockKey{AttributeTypes::Locks, ParamIDs::TokenID, split};
                if (GetValue(lockKey, false)) {
                    continue;
                }

                if (!mnview.GetLoanTokenByID(DCT_ID{split}).has_value()) {
                    return Res::Err("Auto lock. No loan token with id (%d)", split);
                }

                const auto startHeight = attrV0->key - Params().GetConsensus().blocksPerDay() / 2;
                if (height < startHeight) {
                    auto var = GovVariable::Create("ATTRIBUTES");
                    if (!var) {
                        return Res::Err("Failed to create Gov var for lock");
                    }
                    auto govVar = std::dynamic_pointer_cast<ATTRIBUTES>(var);
                    if (!govVar) {
                        return Res::Err("Failed to cast Gov var to ATTRIBUTES");
                    }
                    govVar->attributes[lockKey] = true;

                    CGovernanceHeightMessage lock;
                    lock.startHeight = startHeight;
                    lock.govVar = govVar;
                    const auto res = storeGovVars(lock, mnview);
                    if (!res) {
                        return Res::Err("Cannot be set at or below current height");
                    }
                } else {
                    // Less than a day's worth of blocks, apply instant lock
                    SetValue(lockKey, true);
                }
            }
        }
    }

    return Res::Ok();
}<|MERGE_RESOLUTION|>--- conflicted
+++ resolved
@@ -58,11 +58,8 @@
         {"params",      AttributeTypes::Param},
         {"poolpairs",   AttributeTypes::Poolpairs},
         {"token",       AttributeTypes::Token},
-<<<<<<< HEAD
         {"consortium",  AttributeTypes::Consortium},
-=======
         {"governance",  AttributeTypes::Governance},
->>>>>>> cef1a577
     };
     return types;
 }
@@ -75,11 +72,8 @@
         {AttributeTypes::Param,     "params"},
         {AttributeTypes::Poolpairs, "poolpairs"},
         {AttributeTypes::Token,     "token"},
-<<<<<<< HEAD
         {AttributeTypes::Consortium,"consortium"},
-=======
         {AttributeTypes::Governance,"governance"},
->>>>>>> cef1a577
     };
     return types;
 }
@@ -252,19 +246,6 @@
         },
         {
             AttributeTypes::Live, {
-<<<<<<< HEAD
-                {EconomyKeys::PaybackDFITokens,         "dfi_payback_tokens"},
-                {EconomyKeys::DFIP2203Current,          "dfip2203_current"},
-                {EconomyKeys::DFIP2203Burned,           "dfip2203_burned"},
-                {EconomyKeys::DFIP2203Minted,           "dfip2203_minted"},
-                {EconomyKeys::DexTokens,                "dex"},
-                {EconomyKeys::DFIP2206FCurrent,         "dfip2206f_current"},
-                {EconomyKeys::DFIP2206FBurned,          "dfip2206f_burned"},
-                {EconomyKeys::DFIP2206FMinted,          "dfip2206f_minted"},
-                {EconomyKeys::ConsortiumMinted,         "consortium"},
-                {EconomyKeys::ConsortiumMembersMinted,  "consortium_members"},
-
-=======
                 {EconomyKeys::PaybackDFITokens,  "dfi_payback_tokens"},
                 {EconomyKeys::DFIP2203Current,   "dfip2203_current"},
                 {EconomyKeys::DFIP2203Burned,    "dfip2203_burned"},
@@ -275,13 +256,14 @@
                 {EconomyKeys::DFIP2206FMinted,    "dfip2206f_minted"},
                 {EconomyKeys::NegativeInt,        "negative_interest"},
                 {EconomyKeys::NegativeIntCurrent, "negative_interest_current"},
+                {EconomyKeys::ConsortiumMinted,         "consortium"},
+                {EconomyKeys::ConsortiumMembersMinted,  "consortium_members"},
             }
         },
         {
             AttributeTypes::Governance, {
                 {GovernanceKeys::Enabled,       "enabled"},
                 {GovernanceKeys::CFPPayout,     "payout"},
->>>>>>> cef1a577
             }
         },
     };
@@ -974,16 +956,11 @@
             if (const auto bool_val = std::get_if<bool>(&attribute.second)) {
                 ret.pushKV(key, *bool_val ? "true" : "false");
             } else if (const auto amount = std::get_if<CAmount>(&attribute.second)) {
-<<<<<<< HEAD
-                if (((attrV0->typeId == DFIP2203 || attrV0->typeId == DFIP2206F) &&
-                    (attrV0->key == DFIPKeys::BlockPeriod || attrV0->key == DFIPKeys::StartBlock))
-                    || (attrV0->type == Consortium && attrV0->key == ConsortiumKeys::MintLimit)) {
-=======
                 if (attrV0->type == AttributeTypes::Param &&
                     (attrV0->typeId == ParamIDs::DFIP2203 || attrV0->typeId == ParamIDs::DFIP2206F) &&
-                    (attrV0->key == DFIPKeys::BlockPeriod || attrV0->key == DFIPKeys::StartBlock)) {
->>>>>>> cef1a577
-                    ret.pushKV(key, KeyBuilder(*amount));
+                    (attrV0->key == DFIPKeys::BlockPeriod || attrV0->key == DFIPKeys::StartBlock)
+                    || (attrV0->type == Consortium && attrV0->key == ConsortiumKeys::MintLimit)) {
+                        ret.pushKV(key, KeyBuilder(*amount));
                 } else {
                     auto decimalStr = GetDecimaleString(*amount);
                     rtrim(decimalStr, '0');
@@ -1199,16 +1176,16 @@
             case AttributeTypes::Consortium:
                 switch (attrV0->key) {
                     case ConsortiumKeys::Members:
-                        if (view.GetLastHeight() < Params().GetConsensus().GreatWorldHeight) {
-                            return Res::Err("Cannot be set before GreatWorld");
+                        if (view.GetLastHeight() < Params().GetConsensus().GrandCentralHeight) {
+                            return Res::Err("Cannot be set before GrandCentral");
                         }
                         if (!view.GetToken(DCT_ID{attrV0->typeId})) {
                             return Res::Err("No such token (%d)", attrV0->typeId);
                         }
                         break;
                     case ConsortiumKeys::MintLimit:
-                        if (view.GetLastHeight() < Params().GetConsensus().GreatWorldHeight) {
-                            return Res::Err("Cannot be set before GreatWorld");
+                        if (view.GetLastHeight() < Params().GetConsensus().GrandCentralHeight) {
+                            return Res::Err("Cannot be set before GrandCentral");
                         }
                         if (!view.GetToken(DCT_ID{attrV0->typeId})) {
                             return Res::Err("No such token (%d)", attrV0->typeId);
