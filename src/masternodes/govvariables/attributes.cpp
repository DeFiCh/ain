--- conflicted
+++ resolved
@@ -160,11 +160,8 @@
                 {"dusd_interest_burn",          DFIPKeys::DUSDInterestBurn},
                 {"dusd_loan_burn",              DFIPKeys::DUSDLoanBurn},
                 {"start_block",                 DFIPKeys::StartBlock},
-<<<<<<< HEAD
-=======
                 {"gov-unset",                   DFIPKeys::GovUnset},
                 {"gov-foundation",              DFIPKeys::GovFoundation},
->>>>>>> 94e6b978
                 {"mn-setrewardaddress",         DFIPKeys::MNSetRewardAddress},
                 {"mn-setoperatoraddress",       DFIPKeys::MNSetOperatorAddress},
                 {"mn-setowneraddress",          DFIPKeys::MNSetOwnerAddress},
@@ -214,11 +211,8 @@
                 {DFIPKeys::DUSDInterestBurn,        "dusd_interest_burn"},
                 {DFIPKeys::DUSDLoanBurn,            "dusd_loan_burn"},
                 {DFIPKeys::StartBlock,              "start_block"},
-<<<<<<< HEAD
-=======
                 {DFIPKeys::GovUnset,                "gov-unset"},
                 {DFIPKeys::GovFoundation,           "gov-foundation"},
->>>>>>> 94e6b978
                 {DFIPKeys::MNSetRewardAddress,      "mn-setrewardaddress"},
                 {DFIPKeys::MNSetOperatorAddress,    "mn-setoperatoraddress"},
                 {DFIPKeys::MNSetOwnerAddress,       "mn-setowneraddress"},
@@ -396,11 +390,8 @@
                 {DFIPKeys::DUSDInterestBurn,  VerifyBool},
                 {DFIPKeys::DUSDLoanBurn,      VerifyBool},
                 {DFIPKeys::StartBlock,              VerifyInt64},
-<<<<<<< HEAD
-=======
                 {DFIPKeys::GovUnset,                VerifyBool},
                 {DFIPKeys::GovFoundation,           VerifyBool},
->>>>>>> 94e6b978
                 {DFIPKeys::MNSetRewardAddress,      VerifyBool},
                 {DFIPKeys::MNSetOperatorAddress,    VerifyBool},
                 {DFIPKeys::MNSetOwnerAddress,       VerifyBool},
@@ -573,13 +564,9 @@
                     return Res::Err("Unsupported type for DFIP2206A {%d}", typeKey);
                 }
             } else if (typeId == ParamIDs::Feature) {
-<<<<<<< HEAD
-                if (typeKey != DFIPKeys::MNSetRewardAddress &&
-=======
                 if (typeKey != DFIPKeys::GovUnset &&
                     typeKey != DFIPKeys::GovFoundation &&
                     typeKey != DFIPKeys::MNSetRewardAddress &&
->>>>>>> 94e6b978
                     typeKey != DFIPKeys::MNSetOperatorAddress &&
                     typeKey != DFIPKeys::MNSetOwnerAddress) {
                     return Res::Err("Unsupported type for Feature {%d}", typeKey);
