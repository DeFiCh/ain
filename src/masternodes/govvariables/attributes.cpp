--- conflicted
+++ resolved
@@ -6,13 +6,9 @@
 
 #include <masternodes/accountshistory.h> /// CAccountsHistoryWriter
 #include <masternodes/masternodes.h> /// CCustomCSView
-<<<<<<< HEAD
 #include <masternodes/mn_checks.h> /// GetAggregatePrice
-=======
-#include <masternodes/mn_checks.h> /// CustomTxType
 
 #include <core_io.h> /// ValueFromAmount
->>>>>>> 57c099c1
 #include <util/strencodings.h>
 
 extern UniValue AmountsToJSON(TAmounts const & diffs);
@@ -92,28 +88,18 @@
     static const std::map<uint8_t, std::map<std::string, uint8_t>> keys{
         {
             AttributeTypes::Token, {
-<<<<<<< HEAD
                 {"payback_dfi",             TokenKeys::PaybackDFI},
                 {"payback_dfi_fee_pct",     TokenKeys::PaybackDFIFeePCT},
                 {"loan_payback",            TokenKeys::LoanPayback},
                 {"loan_payback_fee_pct",    TokenKeys::LoanPaybackFeePCT},
                 {"dex_in_fee_pct",          TokenKeys::DexInFeePct},
                 {"dex_out_fee_pct",         TokenKeys::DexOutFeePct},
-                {"dfip2203_disabled",       TokenKeys::DFIP2203Disabled},
+                {"dfip2203",                TokenKeys::DFIP2203Enabled},
                 {"fixed_interval_price_id", TokenKeys::FixedIntervalPriceId},
                 {"loan_collateral_enabled", TokenKeys::LoanCollateralEnabled},
                 {"loan_collateral_factor",  TokenKeys::LoanCollateralFactor},
                 {"loan_minting_enabled",    TokenKeys::LoanMintingEnabled},
                 {"loan_minting_interest",   TokenKeys::LoanMintingInterest},
-=======
-                {"payback_dfi",         TokenKeys::PaybackDFI},
-                {"payback_dfi_fee_pct", TokenKeys::PaybackDFIFeePCT},
-                {"loan_payback",        TokenKeys::LoanPayback},
-                {"loan_payback_fee_pct",TokenKeys::LoanPaybackFeePCT},
-                {"dex_in_fee_pct",      TokenKeys::DexInFeePct},
-                {"dex_out_fee_pct",     TokenKeys::DexOutFeePct},
-                {"dfip2203",            TokenKeys::DFIP2203Enabled},
->>>>>>> 57c099c1
             }
         },
         {
@@ -139,28 +125,18 @@
     static const std::map<uint8_t, std::map<uint8_t, std::string>> keys{
         {
             AttributeTypes::Token, {
-<<<<<<< HEAD
                 {TokenKeys::PaybackDFI,            "payback_dfi"},
                 {TokenKeys::PaybackDFIFeePCT,      "payback_dfi_fee_pct"},
                 {TokenKeys::LoanPayback,           "loan_payback"},
                 {TokenKeys::LoanPaybackFeePCT,     "loan_payback_fee_pct"},
                 {TokenKeys::DexInFeePct,           "dex_in_fee_pct"},
                 {TokenKeys::DexOutFeePct,          "dex_out_fee_pct"},
-                {TokenKeys::DFIP2203Disabled,      "dfip2203_disabled"},
+                {TokenKeys::DFIP2203Enabled,       "dfip2203"},
                 {TokenKeys::FixedIntervalPriceId,  "fixed_interval_price_id"},
                 {TokenKeys::LoanCollateralEnabled, "loan_collateral_enabled"},
                 {TokenKeys::LoanCollateralFactor,  "loan_collateral_factor"},
                 {TokenKeys::LoanMintingEnabled,    "loan_minting_enabled"},
                 {TokenKeys::LoanMintingInterest,   "loan_minting_interest"},
-=======
-                {TokenKeys::PaybackDFI,       "payback_dfi"},
-                {TokenKeys::PaybackDFIFeePCT, "payback_dfi_fee_pct"},
-                {TokenKeys::LoanPayback,      "loan_payback"},
-                {TokenKeys::LoanPaybackFeePCT,"loan_payback_fee_pct"},
-                {TokenKeys::DexInFeePct,      "dex_in_fee_pct"},
-                {TokenKeys::DexOutFeePct,     "dex_out_fee_pct"},
-                {TokenKeys::DFIP2203Enabled, "dfip2203"},
->>>>>>> 57c099c1
             }
         },
         {
@@ -256,28 +232,18 @@
         std::function<ResVal<CAttributeValue>(const std::string&)>>> parsers{
         {
             AttributeTypes::Token, {
-<<<<<<< HEAD
                 {TokenKeys::PaybackDFI,            VerifyBool},
                 {TokenKeys::PaybackDFIFeePCT,      VerifyPct},
                 {TokenKeys::LoanPayback,           VerifyBool},
                 {TokenKeys::LoanPaybackFeePCT,     VerifyPct},
                 {TokenKeys::DexInFeePct,           VerifyPct},
                 {TokenKeys::DexOutFeePct,          VerifyPct},
-                {TokenKeys::DFIP2203Disabled,      VerifyBool},
+                {TokenKeys::DFIP2203Enabled,       VerifyBool},
                 {TokenKeys::FixedIntervalPriceId,  VerifyCurrencyPair},
                 {TokenKeys::LoanCollateralEnabled, VerifyBool},
                 {TokenKeys::LoanCollateralFactor,  VerifyPct},
                 {TokenKeys::LoanMintingEnabled,    VerifyBool},
                 {TokenKeys::LoanMintingInterest,   VerifyFloat},
-=======
-                {TokenKeys::PaybackDFI,       VerifyBool},
-                {TokenKeys::PaybackDFIFeePCT, VerifyPct},
-                {TokenKeys::LoanPayback,      VerifyBool},
-                {TokenKeys::LoanPaybackFeePCT,VerifyPct},
-                {TokenKeys::DexInFeePct,      VerifyPct},
-                {TokenKeys::DexOutFeePct,     VerifyPct},
-                {TokenKeys::DFIP2203Enabled, VerifyBool},
->>>>>>> 57c099c1
             }
         },
         {
@@ -620,13 +586,8 @@
                         if (!view.GetToken(DCT_ID{attrV0->typeId})) {
                             return Res::Err("No such token (%d)", attrV0->typeId);
                         }
-<<<<<<< HEAD
                         break;
-                    case TokenKeys::DFIP2203Disabled:
-=======
-                    break;
                     case TokenKeys::DFIP2203Enabled:
->>>>>>> 57c099c1
                         if (view.GetLastHeight() < Params().GetConsensus().FortCanningRoadHeight) {
                             return Res::Err("Cannot be set before FortCanningRoad");
                         }
@@ -766,7 +727,7 @@
                     continue;
                 }
 
-                auto value = boost::get<bool>(attribute.second);
+                auto value = std::get<bool>(attribute.second);
                 if (value) {
                     continue;
                 }
@@ -819,16 +780,6 @@
                 if (GetValue(activeKey, false)) {
                     return Res::Err("Cannot set block period while DFIP2203 is active");
                 }
-<<<<<<< HEAD
-
-                auto blockPeriod = std::get<CAmount>(attribute.second);
-                const auto recentFuturesHeight = mnview.GetMostRecentFuturesHeight();
-
-                if (recentFuturesHeight && *recentFuturesHeight > height - (height % blockPeriod)) {
-                    return Res::Err("Historical Futures contracts in this period");
-                }
-=======
->>>>>>> 57c099c1
             }
         }
     }
