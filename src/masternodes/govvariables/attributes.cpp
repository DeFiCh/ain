--- conflicted
+++ resolved
@@ -445,7 +445,6 @@
     mnview.SetVariable(*attributes);
 }
 
-<<<<<<< HEAD
 void TrackLiveBalances(CCustomCSView& mnview, const CBalances& balances, const uint8_t key) {
     auto attributes = mnview.GetAttributes();
     assert(attributes);
@@ -458,10 +457,7 @@
     mnview.SetVariable(*attributes);
 }
 
-Res ATTRIBUTES::ProcessVariable(const std::string& key, const std::string& value,
-=======
 Res ATTRIBUTES::ProcessVariable(const std::string& key, std::optional<std::string> value,
->>>>>>> 1dff273b
                                 std::function<Res(const CAttributeType&, const CAttributeValue&)> applyVariable) {
 
     if (key.size() > 128) {
