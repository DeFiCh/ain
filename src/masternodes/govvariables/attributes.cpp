// Copyright (c) 2020 The DeFi Foundation
// Distributed under the MIT software license, see the accompanying
// file LICENSE or http://www.opensource.org/licenses/mit-license.php.

#include <masternodes/govvariables/attributes.h>
#include <masternodes/mn_rpc.h>

#include <masternodes/accountshistory.h>  /// CAccountsHistoryWriter
#include <masternodes/errors.h>           /// DeFiErrors
#include <masternodes/historywriter.h>    /// CHiistoryWriter
#include <masternodes/masternodes.h>      /// CCustomCSView
#include <masternodes/mn_checks.h>        /// GetAggregatePrice / CustomTxType
#include <validation.h>                   /// GetNextAccPosition

#include <amount.h>   /// GetDecimaleString
#include <core_io.h>  /// ValueFromAmount
#include <util/strencodings.h>

extern UniValue AmountsToJSON(const TAmounts &diffs, AmountFormat format = AmountFormat::Symbol);

static inline std::string trim_all_ws(std::string s) {
    s.erase(s.begin(), std::find_if(s.begin(), s.end(), [](unsigned char ch) { return !std::isspace(ch); }));
    s.erase(std::find_if(s.rbegin(), s.rend(), [](unsigned char ch) { return !std::isspace(ch); }).base(), s.end());
    return s;
}

static std::vector<std::string> KeyBreaker(const std::string &str, const char delim = '/') {
    std::string section;
    std::istringstream stream(str);
    std::vector<std::string> strVec;

    while (std::getline(stream, section, delim)) {
        strVec.push_back(section);
    }
    return strVec;
}

const std::map<std::string, uint8_t> &ATTRIBUTES::allowedVersions() {
    static const std::map<std::string, uint8_t> versions{
        {"v0", VersionTypes::v0},
    };
    return versions;
}

const std::map<uint8_t, std::string> &ATTRIBUTES::displayVersions() {
    static const std::map<uint8_t, std::string> versions{
        {VersionTypes::v0, "v0"},
    };
    return versions;
}

const std::map<std::string, uint8_t> &ATTRIBUTES::allowedTypes() {
    static const std::map<std::string, uint8_t> types{
        {"locks",          AttributeTypes::Locks     },
        {"oracles",        AttributeTypes::Oracles   },
        {"params",         AttributeTypes::Param     },
        {"poolpairs",      AttributeTypes::Poolpairs },
        {"token",          AttributeTypes::Token     },
        {"gov",            AttributeTypes::Governance},
        {"consortium",     AttributeTypes::Consortium},
        {"transferdomain", AttributeTypes::Transfer  },
<<<<<<< HEAD
        {"evm",            AttributeTypes::EVMType   },
=======
        {"vaults",         AttributeTypes::Vaults    },
>>>>>>> bf166105
    };
    return types;
}

const std::map<uint8_t, std::string> &ATTRIBUTES::displayTypes() {
    static const std::map<uint8_t, std::string> types{
        {AttributeTypes::Live,       "live"          },
        {AttributeTypes::Locks,      "locks"         },
        {AttributeTypes::Oracles,    "oracles"       },
        {AttributeTypes::Param,      "params"        },
        {AttributeTypes::Poolpairs,  "poolpairs"     },
        {AttributeTypes::Token,      "token"         },
        {AttributeTypes::Governance, "gov"           },
        {AttributeTypes::Consortium, "consortium"    },
        {AttributeTypes::Transfer,   "transferdomain"},
<<<<<<< HEAD
        {AttributeTypes::EVMType,    "evm"           },
=======
        {AttributeTypes::Vaults,     "vaults"        },
>>>>>>> bf166105
    };
    return types;
}

const std::map<std::string, uint8_t> &ATTRIBUTES::allowedParamIDs() {
    static const std::map<std::string, uint8_t> params{
        {"dfip2201",   ParamIDs::DFIP2201  },
        {"dfip2203",   ParamIDs::DFIP2203  },
        {"dfip2206a",  ParamIDs::DFIP2206A },
 // Note: DFIP2206F is currently in beta testing
  // for testnet. May not be enabled on mainnet until testing is complete.
        {"dfip2206f",  ParamIDs::DFIP2206F },
        {"feature",    ParamIDs::Feature   },
        {"foundation", ParamIDs::Foundation},
    };
    return params;
}

const std::map<std::string, uint8_t> &ATTRIBUTES::allowedLocksIDs() {
    static const std::map<std::string, uint8_t> params{
        {"token", ParamIDs::TokenID},
    };
    return params;
}

const std::map<uint8_t, std::string> &ATTRIBUTES::displayParamsIDs() {
    static const std::map<uint8_t, std::string> params{
        {ParamIDs::DFIP2201,   "dfip2201"  },
        {ParamIDs::DFIP2203,   "dfip2203"  },
        {ParamIDs::DFIP2206A,  "dfip2206a" },
 // Note: DFIP2206F is currently in beta testing
  // for testnet. May not be enabled on mainnet until testing is complete.
        {ParamIDs::DFIP2206F,  "dfip2206f" },
        {ParamIDs::TokenID,    "token"     },
        {ParamIDs::Economy,    "economy"   },
        {ParamIDs::Feature,    "feature"   },
        {ParamIDs::Auction,    "auction"   },
        {ParamIDs::Foundation, "foundation"},
    };
    return params;
}

const std::map<std::string, uint8_t> &ATTRIBUTES::allowedOracleIDs() {
    static const std::map<std::string, uint8_t> params{
        {"splits", OracleIDs::Splits}
    };
    return params;
}

const std::map<uint8_t, std::string> &ATTRIBUTES::displayOracleIDs() {
    static const std::map<uint8_t, std::string> params{
        {OracleIDs::Splits, "splits"},
    };
    return params;
}

const std::map<std::string, uint8_t> &ATTRIBUTES::allowedEVMIDs() {
    static const std::map<std::string, uint8_t> params{
            {"block", EVMIDs::Block},
    };
    return params;
}

const std::map<uint8_t, std::string> &ATTRIBUTES::displayEVMIDs() {
    static const std::map<uint8_t, std::string> params{
            {EVMIDs::Block, "block"},
    };
    return params;
}

const std::map<std::string, uint8_t> &ATTRIBUTES::allowedGovernanceIDs() {
    static const std::map<std::string, uint8_t> params{
        {"proposals", GovernanceIDs::Proposals},
    };
    return params;
}

const std::map<uint8_t, std::string> &ATTRIBUTES::displayGovernanceIDs() {
    static const std::map<uint8_t, std::string> params{
        {GovernanceIDs::Proposals, "proposals"},
    };
    return params;
}

const std::map<std::string, uint8_t> &ATTRIBUTES::allowedTransferIDs() {
    static const std::map<std::string, uint8_t> params{
            {"allowed", TransferIDs::Edges},
    };
    return params;
}

const std::map<uint8_t, std::string> &ATTRIBUTES::displayTransferIDs() {
    static const std::map<uint8_t, std::string> params{
            {TransferIDs::Edges, "allowed"},
    };
    return params;
}

const std::map<std::string, uint8_t> &ATTRIBUTES::allowedVaultIDs() {
    static const std::map<std::string, uint8_t> params{
            {"dusd-vault", VaultIDs::DUSDVault},
    };
    return params;
}

const std::map<uint8_t, std::string> &ATTRIBUTES::displayVaultIDs() {
    static const std::map<uint8_t, std::string> params{
            {VaultIDs::DUSDVault, "dusd-vault"},
    };
    return params;
}

const std::map<uint8_t, std::map<std::string, uint8_t>> &ATTRIBUTES::allowedKeys() {
    static const std::map<uint8_t, std::map<std::string, uint8_t>> keys{
        {AttributeTypes::Token,
         {
             {"payback_dfi", TokenKeys::PaybackDFI},
             {"payback_dfi_fee_pct", TokenKeys::PaybackDFIFeePCT},
             {"loan_payback", TokenKeys::LoanPayback},
             {"loan_payback_fee_pct", TokenKeys::LoanPaybackFeePCT},
             {"loan_payback_collateral", TokenKeys::LoanPaybackCollateral},
             {"dex_in_fee_pct", TokenKeys::DexInFeePct},
             {"dex_out_fee_pct", TokenKeys::DexOutFeePct},
             {"dfip2203", TokenKeys::DFIP2203Enabled},
             {"fixed_interval_price_id", TokenKeys::FixedIntervalPriceId},
             {"loan_collateral_enabled", TokenKeys::LoanCollateralEnabled},
             {"loan_collateral_factor", TokenKeys::LoanCollateralFactor},
             {"loan_minting_enabled", TokenKeys::LoanMintingEnabled},
             {"loan_minting_interest", TokenKeys::LoanMintingInterest},
         }},
        {AttributeTypes::Consortium,
         {
             {"members", ConsortiumKeys::MemberValues},
             {"mint_limit", ConsortiumKeys::MintLimit},
             {"mint_limit_daily", ConsortiumKeys::DailyMintLimit},
         }},
        {AttributeTypes::Poolpairs,
         {
             {"token_a_fee_pct", PoolKeys::TokenAFeePCT},
             {"token_a_fee_direction", PoolKeys::TokenAFeeDir},
             {"token_b_fee_pct", PoolKeys::TokenBFeePCT},
             {"token_b_fee_direction", PoolKeys::TokenBFeeDir},
         }},
        {AttributeTypes::Param,
         {
             {"active", DFIPKeys::Active},
             {"minswap", DFIPKeys::MinSwap},
             {"premium", DFIPKeys::Premium},
             {"reward_pct", DFIPKeys::RewardPct},
             {"block_period", DFIPKeys::BlockPeriod},
             {"dusd_interest_burn", DFIPKeys::DUSDInterestBurn},
             {"dusd_loan_burn", DFIPKeys::DUSDLoanBurn},
             {"start_block", DFIPKeys::StartBlock},
             {"gov-unset", DFIPKeys::GovUnset},
             {"gov-foundation", DFIPKeys::GovFoundation},
             {"mn-setrewardaddress", DFIPKeys::MNSetRewardAddress},
             {"mn-setoperatoraddress", DFIPKeys::MNSetOperatorAddress},
             {"mn-setowneraddress", DFIPKeys::MNSetOwnerAddress},
             {"gov", DFIPKeys::GovernanceEnabled},
             {"consortium", DFIPKeys::ConsortiumEnabled},
             {"evm", DFIPKeys::EVMEnabled},
             {"icx", DFIPKeys::ICXEnabled},
             {"members", DFIPKeys::Members},
             {"gov-payout", DFIPKeys::CFPPayout},
             {"emission-unused-fund", DFIPKeys::EmissionUnusedFund},
             {"mint-tokens-to-address", DFIPKeys::MintTokens},
             {"transferdomain", DFIPKeys::TransferDomain},
         }},
        {AttributeTypes::EVMType,
         {
            {"confirmations_for_final", EVMKeys::Finalized},
         }},
        {AttributeTypes::Governance,
         {
             {"fee_redistribution", GovernanceKeys::FeeRedistribution},
             {"fee_burn_pct", GovernanceKeys::FeeBurnPct},
             {"cfp_fee", GovernanceKeys::CFPFee},
             {"cfp_approval_threshold", GovernanceKeys::CFPApprovalThreshold},
             {"voc_fee", GovernanceKeys::VOCFee},
             {"voc_emergency_fee", GovernanceKeys::VOCEmergencyFee},
             {"voc_emergency_period", GovernanceKeys::VOCEmergencyPeriod},
             {"voc_emergency_quorum", GovernanceKeys::VOCEmergencyQuorum},
             {"voc_approval_threshold", GovernanceKeys::VOCApprovalThreshold},
             {"quorum", GovernanceKeys::Quorum},
             {"voting_period", GovernanceKeys::VotingPeriod},
             {"cfp_max_cycles", GovernanceKeys::CFPMaxCycles},
         }},
        {AttributeTypes::Transfer,
         {
            {"evm-dvm", TransferKeys::EVM_DVM},
            {"dvm-evm", TransferKeys::DVM_EVM},
         }},
        {AttributeTypes::Vaults,
        {
             {"enabled", VaultKeys::DUSDVaultEnabled},
        }},
    };
    return keys;
}

const std::map<uint8_t, std::map<uint8_t, std::string>> &ATTRIBUTES::displayKeys() {
    static const std::map<uint8_t, std::map<uint8_t, std::string>> keys{
        {AttributeTypes::Token,
         {
             {TokenKeys::PaybackDFI, "payback_dfi"},
             {TokenKeys::PaybackDFIFeePCT, "payback_dfi_fee_pct"},
             {TokenKeys::LoanPayback, "loan_payback"},
             {TokenKeys::LoanPaybackFeePCT, "loan_payback_fee_pct"},
             {TokenKeys::LoanPaybackCollateral, "loan_payback_collateral"},
             {TokenKeys::DexInFeePct, "dex_in_fee_pct"},
             {TokenKeys::DexOutFeePct, "dex_out_fee_pct"},
             {TokenKeys::FixedIntervalPriceId, "fixed_interval_price_id"},
             {TokenKeys::LoanCollateralEnabled, "loan_collateral_enabled"},
             {TokenKeys::LoanCollateralFactor, "loan_collateral_factor"},
             {TokenKeys::LoanMintingEnabled, "loan_minting_enabled"},
             {TokenKeys::LoanMintingInterest, "loan_minting_interest"},
             {TokenKeys::DFIP2203Enabled, "dfip2203"},
             {TokenKeys::Ascendant, "ascendant"},
             {TokenKeys::Descendant, "descendant"},
             {TokenKeys::Epitaph, "epitaph"},
         }},
        {AttributeTypes::Consortium,
         {
             {ConsortiumKeys::MemberValues, "members"},
             {ConsortiumKeys::MintLimit, "mint_limit"},
             {ConsortiumKeys::DailyMintLimit, "mint_limit_daily"},
         }},
        {AttributeTypes::Poolpairs,
         {
             {PoolKeys::TokenAFeePCT, "token_a_fee_pct"},
             {PoolKeys::TokenAFeeDir, "token_a_fee_direction"},
             {PoolKeys::TokenBFeePCT, "token_b_fee_pct"},
             {PoolKeys::TokenBFeeDir, "token_b_fee_direction"},
         }},
        {AttributeTypes::Param,
         {
             {DFIPKeys::Active, "active"},
             {DFIPKeys::Premium, "premium"},
             {DFIPKeys::MinSwap, "minswap"},
             {DFIPKeys::RewardPct, "reward_pct"},
             {DFIPKeys::BlockPeriod, "block_period"},
             {DFIPKeys::DUSDInterestBurn, "dusd_interest_burn"},
             {DFIPKeys::DUSDLoanBurn, "dusd_loan_burn"},
             {DFIPKeys::StartBlock, "start_block"},
             {DFIPKeys::GovUnset, "gov-unset"},
             {DFIPKeys::GovFoundation, "gov-foundation"},
             {DFIPKeys::MNSetRewardAddress, "mn-setrewardaddress"},
             {DFIPKeys::MNSetOperatorAddress, "mn-setoperatoraddress"},
             {DFIPKeys::MNSetOwnerAddress, "mn-setowneraddress"},
             {DFIPKeys::GovernanceEnabled, "gov"},
             {DFIPKeys::ConsortiumEnabled, "consortium"},
             {DFIPKeys::EVMEnabled, "evm"},
             {DFIPKeys::ICXEnabled, "icx"},
             {DFIPKeys::Members, "members"},
             {DFIPKeys::CFPPayout, "gov-payout"},
             {DFIPKeys::EmissionUnusedFund, "emission-unused-fund"},
             {DFIPKeys::MintTokens, "mint-tokens-to-address"},
             {DFIPKeys::TransferDomain, "transferdomain"},
         }},
        {AttributeTypes::EVMType,
         {
            {EVMKeys::Finalized, "finality_count"},
         }},
        {AttributeTypes::Live,
         {
             {EconomyKeys::PaybackDFITokens, "dfi_payback_tokens"},
             {EconomyKeys::PaybackDFITokensPrincipal, "dfi_payback_tokens_principal"},
             {EconomyKeys::DFIP2203Current, "dfip2203_current"},
             {EconomyKeys::DFIP2203Burned, "dfip2203_burned"},
             {EconomyKeys::DFIP2203Minted, "dfip2203_minted"},
             {EconomyKeys::DexTokens, "dex"},
             {EconomyKeys::DFIP2206FCurrent, "dfip2206f_current"},
             {EconomyKeys::DFIP2206FBurned, "dfip2206f_burned"},
             {EconomyKeys::DFIP2206FMinted, "dfip2206f_minted"},
             {EconomyKeys::NegativeInt, "negative_interest"},
             {EconomyKeys::NegativeIntCurrent, "negative_interest_current"},
             {EconomyKeys::ConsortiumMinted, "consortium"},
             {EconomyKeys::ConsortiumMembersMinted, "consortium_members"},
             {EconomyKeys::BatchRoundingExcess, "batch_rounding_excess"},
             {EconomyKeys::ConsolidatedInterest, "consolidated_interest"},
             {EconomyKeys::Loans, "loans"},
         }},
        {AttributeTypes::Governance,
         {
             {GovernanceKeys::FeeRedistribution, "fee_redistribution"},
             {GovernanceKeys::FeeBurnPct, "fee_burn_pct"},
             {GovernanceKeys::CFPFee, "cfp_fee"},
             {GovernanceKeys::CFPApprovalThreshold, "cfp_approval_threshold"},
             {GovernanceKeys::VOCFee, "voc_fee"},
             {GovernanceKeys::VOCEmergencyFee, "voc_emergency_fee"},
             {GovernanceKeys::VOCEmergencyPeriod, "voc_emergency_period"},
             {GovernanceKeys::VOCEmergencyQuorum, "voc_emergency_quorum"},
             {GovernanceKeys::VOCApprovalThreshold, "voc_approval_threshold"},
             {GovernanceKeys::Quorum, "quorum"},
             {GovernanceKeys::VotingPeriod, "voting_period"},
             {GovernanceKeys::CFPMaxCycles, "cfp_max_cycles"},
         }},
        {AttributeTypes::Transfer,
         {
            {TransferKeys::EVM_DVM, "evm-dvm"},
            {TransferKeys::DVM_EVM, "dvm-evm"},
         }},
        {AttributeTypes::Vaults,
        {
             {VaultKeys::DUSDVaultEnabled, "enabled"},
        }},
    };
    return keys;
}

static ResVal<int32_t> VerifyInt32(const std::string &str) {
    int32_t int32;
    if (!ParseInt32(str, &int32)) {
        return DeFiErrors::GovVarVerifyInt();
    }
    return {int32, Res::Ok()};
}

static ResVal<int32_t> VerifyPositiveInt32(const std::string &str) {
    int32_t int32;
    if (!ParseInt32(str, &int32) || int32 < 0) {
        return DeFiErrors::GovVarVerifyPositiveNumber();
    }
    return {int32, Res::Ok()};
}

static ResVal<CAttributeValue> VerifyUInt32(const std::string &str) {
    uint32_t uint32;
    if (!ParseUInt32(str, &uint32)) {
        return DeFiErrors::GovVarVerifyInt();
    }
    return {uint32, Res::Ok()};
}

static ResVal<CAttributeValue> VerifyInt64(const std::string &str) {
    CAmount int64;
    if (!ParseInt64(str, &int64) || int64 < 0) {
        return DeFiErrors::GovVarVerifyPositiveNumber();
    }
    return {int64, Res::Ok()};
}

static ResVal<CAttributeValue> VerifyFloat(const std::string &str) {
    CAmount amount = 0;
    if (!ParseFixedPoint(str, 8, &amount)) {
        return DeFiErrors::GovVarInvalidNumber();
    }
    return {amount, Res::Ok()};
}

ResVal<CAttributeValue> VerifyPositiveFloat(const std::string &str) {
    CAmount amount = 0;
    if (!ParseFixedPoint(str, 8, &amount) || amount < 0) {
        return DeFiErrors::GovVarValidateNegativeAmount();
    }
    return {amount, Res::Ok()};
}

ResVal<CAttributeValue> VerifyPositiveOrMinusOneFloat(const std::string &str) {
    CAmount amount = 0;
    if (!ParseFixedPoint(str, 8, &amount) || !(amount >= 0 || amount == -1 * COIN)) {
        return Res::Err("Amount must be positive or -1");
    }

    return {amount, Res::Ok()};
}

static ResVal<CAttributeValue> VerifyPct(const std::string &str) {
    std::string val = str;
    bool isPct      = (val.size() > 0 && val.back() == '%');
    if (isPct)
        val.pop_back();
    auto resVal = VerifyPositiveFloat(val);
    if (!resVal) {
        return resVal;
    }
    auto value = std::get<CAmount>(*resVal.val);
    if (isPct && value > 0)
        (*resVal.val).emplace<CAmount>(value / 100);
    if (std::get<CAmount>(*resVal.val) > COIN) {
        return Res::Err("Percentage exceeds 100%%");
    }
    return resVal;
}

static ResVal<CAttributeValue> VerifyBool(const std::string &str) {
    if (str != "true" && str != "false") {
        return Res::Err(R"(Boolean value must be either "true" or "false")");
    }
    return {str == "true", Res::Ok()};
}

static ResVal<CAttributeValue> VerifySplit(const std::string &str) {
    OracleSplits splits;
    const auto pairs = KeyBreaker(str);
    if (pairs.size() != 2) {
        return DeFiErrors::GovVarVerifySplitValues();
    }
    const auto resId = VerifyPositiveInt32(pairs[0]);
    if (!resId) {
        return resId;
    }

    const auto resMultiplier = VerifyInt32(pairs[1]);
    if (!resMultiplier) {
        return resMultiplier;
    }
    if (*resMultiplier == 0) {
        return DeFiErrors::GovVarVerifyMultiplier();
    }

    splits[*resId] = *resMultiplier;

    return {splits, Res::Ok()};
}

static ResVal<CAttributeValue> VerifyMember(const UniValue &array) {
    std::set<std::string> addresses;
    std::set<CScript> members;
    bool removal{};

    for (size_t i = 0; i < array.size(); ++i) {
        auto member = array[i].getValStr();
        if (member.empty()) {
            return Res::Err("Invalid address provided");
        }

        CTxDestination dest;
        if (member[0] == '-') {
            removal = true;
            dest    = DecodeDestination(member.erase(0, 1));
            addresses.insert(array[i].getValStr());
        } else if (member[0] == '+') {
            dest = DecodeDestination(member.erase(0, 1));
            addresses.insert(member);
        } else {
            dest = DecodeDestination(member);
            addresses.insert(member);
        }

        if (!IsValidDestination(dest)) {
            return Res::Err("Invalid address provided");
        }

        members.insert(GetScriptForDestination(dest));
    }

    if (removal) {
        return {addresses, Res::Ok()};
    }

    return {members, Res::Ok()};
}

static ResVal<CAttributeValue> VerifyCurrencyPair(const std::string &str) {
    const auto value = KeyBreaker(str);
    if (value.size() != 2) {
        return DeFiErrors::GovVarVerifyPair();
    }

    auto token    = trim_all_ws(value[0]).substr(0, CToken::MAX_TOKEN_SYMBOL_LENGTH);
    auto currency = trim_all_ws(value[1]).substr(0, CToken::MAX_TOKEN_SYMBOL_LENGTH);
    if (token.empty() || currency.empty()) {
        return DeFiErrors::GovVarVerifyValues();
    }
    return {
        CTokenCurrencyPair{token, currency},
        Res::Ok()
    };
}

static std::set<std::string> dirSet{"both", "in", "out"};

static ResVal<CAttributeValue> VerifyFeeDirection(const std::string &str) {
    auto lowerStr = ToLower(str);
    const auto it = dirSet.find(lowerStr);
    if (it == dirSet.end()) {
        return DeFiErrors::GovVarVerifyFeeDirection();
    }
    return {CFeeDir{static_cast<uint8_t>(std::distance(dirSet.begin(), it))}, Res::Ok()};
}

static bool VerifyToken(const CCustomCSView &view, const uint32_t id) {
    return view.GetToken(DCT_ID{id}).has_value();
}

static ResVal<CAttributeValue> VerifyConsortiumMember(const UniValue &values) {
    CConsortiumMembers members;

    for (const auto &key : values.getKeys()) {
        UniValue value(values[key].get_obj());
        CConsortiumMember member;

        member.status = 0;

        member.name =
            trim_all_ws(value["name"].getValStr()).substr(0, CConsortiumMember::MAX_CONSORTIUM_MEMBERS_STRING_LENGTH);
        if (member.name.size() < CConsortiumMember::MIN_CONSORTIUM_MEMBERS_STRING_LENGTH) {
            return Res::Err("Member name too short, must be at least %d chars long",
                            int(CConsortiumMember::MIN_CONSORTIUM_MEMBERS_STRING_LENGTH));
        }

        if (!value["ownerAddress"].isNull()) {
            const auto dest = DecodeDestination(value["ownerAddress"].getValStr());
            if (!IsValidDestination(dest)) {
                return Res::Err("Invalid ownerAddress in consortium member data");
            }
            member.ownerAddress = GetScriptForDestination(dest);
        } else {
            return Res::Err("Empty ownerAddress in consortium member data!");
        }

        member.backingId = trim_all_ws(value["backingId"].getValStr())
                               .substr(0, CConsortiumMember::MAX_CONSORTIUM_MEMBERS_STRING_LENGTH);
        if (!AmountFromValue(value["mintLimit"], member.mintLimit) || !member.mintLimit) {
            return Res::Err("Mint limit is an invalid amount");
        }

        if (!AmountFromValue(value["mintLimitDaily"], member.dailyMintLimit) || !member.dailyMintLimit) {
            return Res::Err("Daily mint limit is an invalid amount");
        }

        if (!value["status"].isNull()) {
            uint32_t tmp;

            if (ParseUInt32(value["status"].getValStr(), &tmp)) {
                if (tmp > 1) {
                    return Res::Err("Status can be either 0 or 1");
                }
                member.status = static_cast<uint8_t>(tmp);
            } else {
                return Res::Err("Status must be a positive number!");
            }
        }

        members[key] = member;
    }

    return {members, Res::Ok()};
}

static inline void rtrim(std::string &s, unsigned char remove) {
    s.erase(std::find_if(s.rbegin(), s.rend(), [&remove](unsigned char ch) { return ch != remove; }).base(), s.end());
}

const std::map<uint8_t, std::map<uint8_t, std::function<ResVal<CAttributeValue>(const std::string &)>>>
    &ATTRIBUTES::parseValue() {
    static const std::map<uint8_t, std::map<uint8_t, std::function<ResVal<CAttributeValue>(const std::string &)>>>
        parsers{
            {AttributeTypes::Token,
             {
                 {TokenKeys::PaybackDFI, VerifyBool},
                 {TokenKeys::PaybackDFIFeePCT, VerifyPct},
                 {TokenKeys::LoanPayback, VerifyBool},
                 {TokenKeys::LoanPaybackFeePCT, VerifyPct},
                 {TokenKeys::LoanPaybackCollateral, VerifyBool},
                 {TokenKeys::DexInFeePct, VerifyPct},
                 {TokenKeys::DexOutFeePct, VerifyPct},
                 {TokenKeys::FixedIntervalPriceId, VerifyCurrencyPair},
                 {TokenKeys::LoanCollateralEnabled, VerifyBool},
                 {TokenKeys::LoanCollateralFactor, VerifyPositiveFloat},
                 {TokenKeys::LoanMintingEnabled, VerifyBool},
                 {TokenKeys::LoanMintingInterest, VerifyFloat},
                 {TokenKeys::DFIP2203Enabled, VerifyBool},
             }},
            {AttributeTypes::Consortium,
             {
                 {ConsortiumKeys::MintLimit, VerifyPositiveOrMinusOneFloat},
                 {ConsortiumKeys::DailyMintLimit, VerifyPositiveOrMinusOneFloat},
             }},
            {AttributeTypes::Poolpairs,
             {
                 {PoolKeys::TokenAFeePCT, VerifyPct},
                 {PoolKeys::TokenAFeeDir, VerifyFeeDirection},
                 {PoolKeys::TokenBFeePCT, VerifyPct},
                 {PoolKeys::TokenBFeeDir, VerifyFeeDirection},
             }},
            {AttributeTypes::Param,
             {
                 {DFIPKeys::Active, VerifyBool},
                 {DFIPKeys::Premium, VerifyPct},
                 {DFIPKeys::MinSwap, VerifyPositiveFloat},
                 {DFIPKeys::RewardPct, VerifyPct},
                 {DFIPKeys::BlockPeriod, VerifyInt64},
                 {DFIPKeys::DUSDInterestBurn, VerifyBool},
                 {DFIPKeys::DUSDLoanBurn, VerifyBool},
                 {DFIPKeys::StartBlock, VerifyInt64},
                 {DFIPKeys::GovUnset, VerifyBool},
                 {DFIPKeys::GovFoundation, VerifyBool},
                 {DFIPKeys::MNSetRewardAddress, VerifyBool},
                 {DFIPKeys::MNSetOperatorAddress, VerifyBool},
                 {DFIPKeys::MNSetOwnerAddress, VerifyBool},
                 {DFIPKeys::GovernanceEnabled, VerifyBool},
                 {DFIPKeys::ConsortiumEnabled, VerifyBool},
                 {DFIPKeys::EVMEnabled, VerifyBool},
                 {DFIPKeys::ICXEnabled, VerifyBool},
                 {DFIPKeys::CFPPayout, VerifyBool},
                 {DFIPKeys::EmissionUnusedFund, VerifyBool},
                 {DFIPKeys::MintTokens, VerifyBool},
                 {DFIPKeys::TransferDomain, VerifyBool},
             }},
            {AttributeTypes::Locks,
             {
                 {ParamIDs::TokenID, VerifyBool},
             }},
            {AttributeTypes::Oracles,
             {
                 {OracleIDs::Splits, VerifySplit},
             }},
            {AttributeTypes::EVMType,
             {
                {EVMKeys::Finalized, VerifyUInt32},
             }},
            {AttributeTypes::Governance,
             {
                 {GovernanceKeys::FeeRedistribution, VerifyBool},
                 {GovernanceKeys::FeeBurnPct, VerifyPct},
                 {GovernanceKeys::CFPFee, VerifyPct},
                 {GovernanceKeys::CFPApprovalThreshold, VerifyPct},
                 {GovernanceKeys::VOCFee, VerifyPositiveFloat},
                 {GovernanceKeys::VOCEmergencyFee, VerifyPositiveFloat},
                 {GovernanceKeys::VOCEmergencyPeriod, VerifyUInt32},
                 {GovernanceKeys::VOCEmergencyQuorum, VerifyPct},
                 {GovernanceKeys::VOCApprovalThreshold, VerifyPct},
                 {GovernanceKeys::Quorum, VerifyPct},
                 {GovernanceKeys::VotingPeriod, VerifyUInt32},
                 {GovernanceKeys::CFPMaxCycles, VerifyUInt32},
             }},
            {AttributeTypes::Transfer,
             {
                {TransferKeys::EVM_DVM, VerifyBool},
                {TransferKeys::DVM_EVM, VerifyBool},
             }},
            {AttributeTypes::Vaults,
            {
                 {VaultKeys::DUSDVaultEnabled, VerifyBool},
            }},
    };
    return parsers;
}

ResVal<CScript> GetFutureSwapContractAddress(const std::string &contract) {
    CScript contractAddress;
    try {
        contractAddress = Params().GetConsensus().smartContracts.at(contract);
    } catch (const std::out_of_range &) {
        return Res::Err("Failed to get smart contract address from chainparams");
    }
    return {contractAddress, Res::Ok()};
}

static void TrackLiveBalance(CCustomCSView &mnview,
                             const CTokenAmount &amount,
                             const EconomyKeys dataKey,
                             const bool add) {
    auto attributes = mnview.GetAttributes();
    assert(attributes);
    CDataStructureV0 key{AttributeTypes::Live, ParamIDs::Economy, dataKey};
    auto balances = attributes->GetValue(key, CBalances{});
    Res res{};
    if (add) {
        res = balances.Add(amount);
    } else {
        res = balances.Sub(amount);
    }
    if (res) {
        attributes->SetValue(key, balances);
        mnview.SetVariable(*attributes);
    }
}

void TrackNegativeInterest(CCustomCSView &mnview, const CTokenAmount &amount) {
    if (!gArgs.GetBoolArg("-negativeinterest", DEFAULT_NEGATIVE_INTEREST)) {
        return;
    }
    TrackLiveBalance(mnview, amount, EconomyKeys::NegativeInt, true);
}

void TrackDUSDAdd(CCustomCSView &mnview, const CTokenAmount &amount) {
    TrackLiveBalance(mnview, amount, EconomyKeys::Loans, true);
}

void TrackDUSDSub(CCustomCSView &mnview, const CTokenAmount &amount) {
    TrackLiveBalance(mnview, amount, EconomyKeys::Loans, false);
}

void TrackLiveBalances(CCustomCSView &mnview, const CBalances &balances, const uint8_t key) {
    auto attributes = mnview.GetAttributes();
    assert(attributes);
    const CDataStructureV0 liveKey{AttributeTypes::Live, ParamIDs::Auction, key};
    auto storedBalances = attributes->GetValue(liveKey, CBalances{});
    for (const auto &[tokenID, amount] : balances.balances) {
        storedBalances.balances[tokenID] += amount;
    }
    attributes->SetValue(liveKey, storedBalances);
    mnview.SetVariable(*attributes);
}

Res ATTRIBUTES::ProcessVariable(const std::string &key,
                                const std::optional<UniValue> &value,
                                std::function<Res(const CAttributeType &, const CAttributeValue &)> applyVariable) {
    if (key.size() > 128) {
        return DeFiErrors::GovVarVariableLength();
    }

    const auto keys = KeyBreaker(key);
    if (keys.empty() || keys[0].empty()) {
        return DeFiErrors::GovVarVariableNoVersion();
    }

    auto iver = allowedVersions().find(keys[0]);
    if (iver == allowedVersions().end()) {
        return DeFiErrors::GovVarUnsupportedVersion();
    }

    auto version = iver->second;
    if (version != VersionTypes::v0) {
        return DeFiErrors::GovVarUnsupportedVersion();
    }

    if (keys.size() < 4 || keys[1].empty() || keys[2].empty() || keys[3].empty()) {
        return DeFiErrors::GovVarVariableNumberOfKey();
    }

    auto itype = allowedTypes().find(keys[1]);
    if (itype == allowedTypes().end()) {
        return DeFiErrors::GovVarVariableInvalidKey("type", allowedTypes());
    }

    const auto type = itype->second;

    uint32_t typeId{0};
    if (type == AttributeTypes::Param) {
        auto id = allowedParamIDs().find(keys[2]);
        if (id == allowedParamIDs().end()) {
            return DeFiErrors::GovVarVariableInvalidKey("param", allowedParamIDs());
        }
        typeId = id->second;
    } else if (type == AttributeTypes::Locks) {
        auto id = allowedLocksIDs().find(keys[2]);
        if (id == allowedLocksIDs().end()) {
            return DeFiErrors::GovVarVariableInvalidKey("locks", allowedLocksIDs());
        }
        typeId = id->second;
    } else if (type == AttributeTypes::EVMType) {
        auto id = allowedEVMIDs().find(keys[2]);
        if (id == allowedEVMIDs().end()) {
            return DeFiErrors::GovVarVariableInvalidKey("evm", allowedEVMIDs());
        }
        typeId = id->second;
    }else if (type == AttributeTypes::Oracles) {
        auto id = allowedOracleIDs().find(keys[2]);
        if (id == allowedOracleIDs().end()) {
            return DeFiErrors::GovVarVariableInvalidKey("oracles", allowedOracleIDs());
        }
        typeId = id->second;
    } else if (type == AttributeTypes::Governance) {
        auto id = allowedGovernanceIDs().find(keys[2]);
        if (id == allowedGovernanceIDs().end()) {
            return DeFiErrors::GovVarVariableInvalidKey("governance", allowedGovernanceIDs());
        }
        typeId = id->second;
    } else if (type == AttributeTypes::Transfer) {
        auto id = allowedTransferIDs().find(keys[2]);
        if (id == allowedTransferIDs().end()) {
            return DeFiErrors::GovVarVariableInvalidKey("transferdomain", allowedTransferIDs());
        }
        typeId = id->second;
    } else if (type == AttributeTypes::Vaults) {
        auto id = allowedVaultIDs().find(keys[2]);
        if (id == allowedVaultIDs().end()) {
            return DeFiErrors::GovVarVariableInvalidKey("vaults", allowedVaultIDs());
        }
        typeId = id->second;
    }
    else {
        auto id = VerifyInt32(keys[2]);
        if (!id) {
            return id;
        }
        typeId = *id.val;
    }

    uint32_t typeKey{0};
    CDataStructureV0 attrV0{};

    if (type == AttributeTypes::Locks) {
        typeKey = ParamIDs::TokenID;
        if (const auto keyValue = VerifyInt32(keys[3])) {
            attrV0 = CDataStructureV0{type, typeId, static_cast<uint32_t>(*keyValue)};
        }
    } else if (type == AttributeTypes::Oracles) {
        typeKey = OracleIDs::Splits;
        if (const auto keyValue = VerifyPositiveInt32(keys[3])) {
            attrV0 = CDataStructureV0{type, typeId, static_cast<uint32_t>(*keyValue)};
        }
    } else {
        auto ikey = allowedKeys().find(type);
        if (ikey == allowedKeys().end()) {
            return DeFiErrors::GovVarVariableUnsupportedType(type);
        }

        // Alias of reward_pct in Export.
        if (keys[3] == "fee_pct") {
            return Res::Ok();
        }

        itype = ikey->second.find(keys[3]);
        if (itype == ikey->second.end()) {
            return DeFiErrors::GovVarVariableInvalidKey("key", ikey->second);
        }

        typeKey = itype->second;

        if (type == AttributeTypes::Param) {
            if (typeId == ParamIDs::DFIP2201) {
                if (typeKey != DFIPKeys::Active && typeKey != DFIPKeys::Premium && typeKey != DFIPKeys::MinSwap) {
                    return Res::Err("Unsupported type for DFIP2201 {%d}", typeKey);
                }
            } else if (typeId == ParamIDs::DFIP2203 || typeId == ParamIDs::DFIP2206F) {
                if (typeKey != DFIPKeys::Active && typeKey != DFIPKeys::RewardPct && typeKey != DFIPKeys::BlockPeriod &&
                    typeKey != DFIPKeys::StartBlock) {
                    return Res::Err("Unsupported type for this DFIP {%d}", typeKey);
                }

                if (typeKey == DFIPKeys::BlockPeriod || typeKey == DFIPKeys::StartBlock) {
                    if (typeId == ParamIDs::DFIP2203) {
                        futureUpdated = true;
                    } else {
                        futureDUSDUpdated = true;
                    }
                }
            } else if (typeId == ParamIDs::DFIP2206A) {
                if (typeKey != DFIPKeys::DUSDInterestBurn && typeKey != DFIPKeys::DUSDLoanBurn) {
                    return DeFiErrors::GovVarVariableUnsupportedDFIPType(typeKey);
                }
            } else if (typeId == ParamIDs::Feature) {
                if (typeKey != DFIPKeys::GovUnset && typeKey != DFIPKeys::GovFoundation &&
                    typeKey != DFIPKeys::MNSetRewardAddress && typeKey != DFIPKeys::MNSetOperatorAddress &&
                    typeKey != DFIPKeys::MNSetOwnerAddress && typeKey != DFIPKeys::GovernanceEnabled &&
                    typeKey != DFIPKeys::ConsortiumEnabled && typeKey != DFIPKeys::CFPPayout &&
                    typeKey != DFIPKeys::EmissionUnusedFund && typeKey != DFIPKeys::MintTokens &&
                    typeKey != DFIPKeys::EVMEnabled && typeKey != DFIPKeys::ICXEnabled &&
                    typeKey != DFIPKeys::TransferDomain) {
                    return DeFiErrors::GovVarVariableUnsupportedFeatureType(typeKey);
                }
            } else if (typeId == ParamIDs::Foundation) {
                if (typeKey != DFIPKeys::Members) {
                    return DeFiErrors::GovVarVariableUnsupportedFoundationType(typeKey);
                }
            } else {
                return DeFiErrors::GovVarVariableUnsupportedParamType();
            }
        } else if (type == AttributeTypes::EVMType) {
            if (typeId == EVMIDs::Block) {
                if (typeKey != EVMKeys::Finalized)
                    return DeFiErrors::GovVarVariableUnsupportedTransferType(typeKey);
            } else {
                return DeFiErrors::GovVarVariableUnsupportedGovType();
            }
        } else if (type == AttributeTypes::Governance) {
            if (typeId == GovernanceIDs::Proposals) {
                if (typeKey != GovernanceKeys::FeeRedistribution && typeKey != GovernanceKeys::FeeBurnPct &&
                    typeKey != GovernanceKeys::CFPFee && typeKey != GovernanceKeys::CFPApprovalThreshold &&
                    typeKey != GovernanceKeys::VOCFee && typeKey != GovernanceKeys::VOCApprovalThreshold &&
                    typeKey != GovernanceKeys::VOCEmergencyPeriod && typeKey != GovernanceKeys::VOCEmergencyFee &&
                    typeKey != GovernanceKeys::VOCEmergencyQuorum && typeKey != GovernanceKeys::Quorum &&
                    typeKey != GovernanceKeys::VotingPeriod && typeKey != GovernanceKeys::CFPMaxCycles)
                    return DeFiErrors::GovVarVariableUnsupportedProposalType(typeKey);
            } else {
                return DeFiErrors::GovVarVariableUnsupportedGovType();
            }
        } else if (type == AttributeTypes::Transfer) {
            if (typeId == TransferIDs::Edges) {
                if (typeKey != TransferKeys::DVM_EVM && typeKey != TransferKeys::EVM_DVM)
                    return DeFiErrors::GovVarVariableUnsupportedTransferType(typeKey);
            } else {
                return DeFiErrors::GovVarVariableUnsupportedGovType();
            }
        } else if (type == AttributeTypes::Vaults) {
            if (typeId == VaultIDs::DUSDVault) {
                if (typeKey != VaultKeys::DUSDVaultEnabled) {
                    return DeFiErrors::GovVarVariableUnsupportedVaultsType(typeKey);
                }
            } else {
                return DeFiErrors::GovVarVariableUnsupportedGovType();
            }
        }

        attrV0 = CDataStructureV0{type, typeId, typeKey};
    }

    if (attrV0.IsExtendedSize()) {
        if (keys.size() != 5 || keys[4].empty()) {
            return DeFiErrors::GovVarVariableKeyCount(5, keys);
        }
        auto id = VerifyInt32(keys[4]);
        if (!id) {
            return id;
        }
        attrV0.keyId = *id.val;
    } else {
        if (keys.size() != 4) {
            return DeFiErrors::GovVarVariableKeyCount(4, keys);
        }
    }

    if (!value) {
        return applyVariable(attrV0, {});
    }

    // Tidy into new parseValue map for UniValue
    if (attrV0.type == AttributeTypes::Consortium && attrV0.key == ConsortiumKeys::MemberValues) {
        if (value && value->get_obj().empty()) {
            return Res::Err("Empty value");
        }

        auto attribValue = VerifyConsortiumMember(*value);
        if (!attribValue) {
            return std::move(attribValue);
        }
        return applyVariable(attrV0, *attribValue.val);
    } else if (attrV0.type == AttributeTypes::Param && attrV0.typeId == ParamIDs::Foundation &&
               attrV0.key == DFIPKeys::Members) {
        if (value && value->get_array().empty()) {
            return Res::Err("Empty value");
        }

        auto attribValue = VerifyMember(*value);
        if (!attribValue) {
            return std::move(attribValue);
        }
        return applyVariable(attrV0, *attribValue.val);
    } else {
        if (value && value->get_str().empty()) {
            return Res::Err("Empty value");
        }

        try {
            if (auto parser = parseValue().at(type).at(typeKey)) {
                auto attribValue = parser(value->getValStr());
                if (!attribValue) {
                    return std::move(attribValue);
                }
                return applyVariable(attrV0, *attribValue.val);
            }
        } catch (const std::out_of_range &) {
        }
    }

    return Res::Err("No parse function {%d, %d}", type, typeKey);
}

bool ATTRIBUTES::IsEmpty() const {
    return attributes.empty();
}

Res ATTRIBUTES::RefundFuturesContracts(CCustomCSView &mnview, const uint32_t height, const uint32_t tokenID) {
    CDataStructureV0 blockKey{AttributeTypes::Param, ParamIDs::DFIP2203, DFIPKeys::BlockPeriod};
    const auto blockPeriod = GetValue(blockKey, CAmount{});
    if (blockPeriod == 0) {
        return Res::Ok();
    }

    std::map<CFuturesUserKey, CFuturesUserValue> userFuturesValues;

    mnview.ForEachFuturesUserValues(
        [&](const CFuturesUserKey &key, const CFuturesUserValue &futuresValues) {
            if (tokenID != std::numeric_limits<uint32_t>::max()) {
                if (futuresValues.source.nTokenId.v == tokenID || futuresValues.destination == tokenID) {
                    userFuturesValues[key] = futuresValues;
                }
            } else {
                userFuturesValues[key] = futuresValues;
            }

            return true;
        },
        {height, {}, std::numeric_limits<uint32_t>::max()});

    const auto contractAddressValue = GetFutureSwapContractAddress(SMART_CONTRACT_DFIP_2203);
    if (!contractAddressValue) {
        return contractAddressValue;
    }

    CDataStructureV0 liveKey{AttributeTypes::Live, ParamIDs::Economy, EconomyKeys::DFIP2203Current};
    auto balances = GetValue(liveKey, CBalances{});

    const auto currentHeight = mnview.GetLastHeight() + 1;

    for (const auto &[key, value] : userFuturesValues) {
        mnview.EraseFuturesUserValues(key);
        CAccountsHistoryWriter subView(mnview, currentHeight, GetNextAccPosition(), {}, uint8_t(CustomTxType::FutureSwapRefund));

        if (auto res = subView.SubBalance(*contractAddressValue, value.source); !res) {
            return res;
        }
        subView.Flush();

        CAccountsHistoryWriter addView(mnview, currentHeight, GetNextAccPosition(), {}, uint8_t(CustomTxType::FutureSwapRefund));

        if (auto res = addView.AddBalance(key.owner, value.source); !res) {
            return res;
        }
        addView.Flush();

        if (auto res = balances.Sub(value.source); !res) {
            return res;
        }
    }

    SetValue(liveKey, std::move(balances));

    return Res::Ok();
}

Res ATTRIBUTES::RefundFuturesDUSD(CCustomCSView &mnview, const uint32_t height) {
    CDataStructureV0 blockKey{AttributeTypes::Param, ParamIDs::DFIP2206F, DFIPKeys::BlockPeriod};
    const auto blockPeriod = GetValue(blockKey, CAmount{});
    if (blockPeriod == 0) {
        return Res::Ok();
    }

    std::map<CFuturesUserKey, CAmount> userFuturesValues;

    mnview.ForEachFuturesDUSD(
        [&](const CFuturesUserKey &key, const CAmount &amount) {
            userFuturesValues[key] = amount;
            return true;
        },
        {height, {}, std::numeric_limits<uint32_t>::max()});

    const auto contractAddressValue = GetFutureSwapContractAddress(SMART_CONTRACT_DFIP2206F);
    if (!contractAddressValue) {
        return contractAddressValue;
    }

    CDataStructureV0 liveKey{AttributeTypes::Live, ParamIDs::Economy, EconomyKeys::DFIP2206FCurrent};
    auto balances = GetValue(liveKey, CBalances{});

    for (const auto &[key, amount] : userFuturesValues) {
        mnview.EraseFuturesDUSD(key);

        CAccountsHistoryWriter subView(mnview, height, GetNextAccPosition(), {}, uint8_t(CustomTxType::FutureSwapRefund));
        auto res = subView.SubBalance(*contractAddressValue, {DCT_ID{}, amount});
        if (!res) {
            return res;
        }
        subView.Flush();

        CAccountsHistoryWriter addView(mnview, height, GetNextAccPosition(), {}, uint8_t(CustomTxType::FutureSwapRefund));
        res = addView.AddBalance(key.owner, {DCT_ID{}, amount});
        if (!res) {
            return res;
        }
        addView.Flush();

        res = balances.Sub({DCT_ID{}, amount});
        if (!res) {
            return res;
        }
    }

    SetValue(liveKey, std::move(balances));

    return Res::Ok();
}

Res ATTRIBUTES::Import(const UniValue &val) {
    if (!val.isObject()) {
        return DeFiErrors::GovVarImportObjectExpected();
    }

    std::map<std::string, UniValue> objMap;
    val.getObjMap(objMap);

    for (const auto &[key, value] : objMap) {
        auto res = ProcessVariable(key, value, [this](const CAttributeType &attribute, const CAttributeValue &value) {
            if (const auto attrV0 = std::get_if<CDataStructureV0>(&attribute)) {
                if (attrV0->type == AttributeTypes::Live ||
                    (attrV0->type == AttributeTypes::Token &&
                     (attrV0->key == TokenKeys::Ascendant || attrV0->key == TokenKeys::Descendant ||
                      attrV0->key == TokenKeys::Epitaph))) {
                    return Res::Err("Attribute cannot be set externally");
                } else if (attrV0->type == AttributeTypes::Oracles && attrV0->typeId == OracleIDs::Splits) {
                    const auto splitValue = std::get_if<OracleSplits>(&value);
                    if (!splitValue) {
                        return Res::Err("Failed to get Oracle split value");
                    }
                    if (splitValue->size() != 1)
                        return Res::Err("Invalid number of token splits, allowed only one per height!");

                    const auto &[id, multiplier] = *(splitValue->begin());
                    tokenSplits.insert(id);

                    SetValue(attribute, *splitValue);
                    return Res::Ok();
                } else if (attrV0->type == AttributeTypes::Param && attrV0->typeId == ParamIDs::Foundation &&
                           attrV0->key == DFIPKeys::Members) {
                    const auto members = std::get_if<std::set<CScript>>(&value);
                    if (members) {
                        auto existingMembers = GetValue(attribute, std::set<CScript>{});

                        for (const auto &member : *members) {
                            if (existingMembers.count(member)) {
                                return Res::Err("Member to add already present");
                            }
                            existingMembers.insert(member);
                        }

                        SetValue(attribute, existingMembers);
                    } else {
                        SetValue(attribute, value);
                    }

                    return Res::Ok();
                } else if (attrV0->type == AttributeTypes::Token && attrV0->key == TokenKeys::LoanMintingInterest) {
                    interestTokens.insert(attrV0->typeId);
                }

                // apply DFI via old keys
                if (attrV0->IsExtendedSize() && attrV0->keyId == 0) {
                    auto newAttr = *attrV0;
                    if (attrV0->key == TokenKeys::LoanPayback) {
                        newAttr.key = TokenKeys::PaybackDFI;
                    } else {
                        newAttr.key = TokenKeys::PaybackDFIFeePCT;
                    }
                    SetValue(newAttr, value);
                    return Res::Ok();
                } else if (attrV0->type == AttributeTypes::Consortium && attrV0->key == ConsortiumKeys::MemberValues) {
                    if (auto attrValue = std::get_if<CConsortiumMembers>(&value)) {
                        auto members = GetValue(*attrV0, CConsortiumMembers{});

                        for (auto const &member : *attrValue) {
                            for (auto const &tmp : members)
                                if (tmp.first != member.first && tmp.second.ownerAddress == member.second.ownerAddress)
                                    return Res::Err(
                                        "Cannot add a member with an owner address of a existing consortium member!");

                            members[member.first] = member.second;
                        }
                        SetValue(*attrV0, members);
                        return Res::Ok();
                    } else
                        return Res::Err("Invalid member data");
                }
            }
            SetValue(attribute, value);
            return Res::Ok();
        });
        if (!res) {
            return res;
        };
    }
    return Res::Ok();
}

// Keys to exclude when using the legacy filter mode, to keep things the
// same as pre 2.7.x versions, to reduce noise. Eventually, the APIs that
// cause too much noise can be deprecated and this code removed.
std::set<uint32_t> attrsVersion27TokenHiddenSet = {
    TokenKeys::LoanCollateralEnabled,
    TokenKeys::LoanCollateralFactor,
    TokenKeys::LoanMintingEnabled,
    TokenKeys::LoanMintingInterest,
    TokenKeys::FixedIntervalPriceId,
    TokenKeys::Ascendant,
    TokenKeys::Descendant,
    TokenKeys::Epitaph,
};

UniValue ATTRIBUTES::ExportFiltered(GovVarsFilter filter, const std::string &prefix) const {
    UniValue ret(UniValue::VOBJ);
    for (const auto &attribute : attributes) {
        const auto attrV0 = std::get_if<CDataStructureV0>(&attribute.first);
        if (!attrV0) {
            continue;
        }
        if (filter == GovVarsFilter::LiveAttributes && attrV0->type != AttributeTypes::Live) {
            continue;
        } else if (filter == GovVarsFilter::Version2Dot7) {
            if (attrV0->type == AttributeTypes::Token &&
                attrsVersion27TokenHiddenSet.find(attrV0->key) != attrsVersion27TokenHiddenSet.end())
                continue;
        }
        try {
            std::string id;
            if (attrV0->type == AttributeTypes::Param || attrV0->type == AttributeTypes::Live ||
                attrV0->type == AttributeTypes::Locks) {
                id = displayParamsIDs().at(attrV0->typeId);
            } else if (attrV0->type == AttributeTypes::EVMType) {
                id = displayEVMIDs().at(attrV0->typeId);
            } else if (attrV0->type == AttributeTypes::Oracles) {
                id = displayOracleIDs().at(attrV0->typeId);
            } else if (attrV0->type == AttributeTypes::Governance) {
                id = displayGovernanceIDs().at(attrV0->typeId);
            } else if (attrV0->type == AttributeTypes::Transfer) {
                id = displayTransferIDs().at(attrV0->typeId);
            } else if (attrV0->type == AttributeTypes::Vaults) {
                id = displayVaultIDs().at(attrV0->typeId);
            } else {
                id = KeyBuilder(attrV0->typeId);
            }

            const auto v0Key = attrV0->type == AttributeTypes::Oracles || attrV0->type == AttributeTypes::Locks
                                   ? KeyBuilder(attrV0->key)
                                   : displayKeys().at(attrV0->type).at(attrV0->key);

            auto key = KeyBuilder(displayVersions().at(VersionTypes::v0), displayTypes().at(attrV0->type), id, v0Key);

            if (attrV0->IsExtendedSize()) {
                key = KeyBuilder(key, attrV0->keyId);
            }

            if (filter == GovVarsFilter::PrefixedAttributes) {
                if (key.compare(0, prefix.size(), prefix) != 0) {
                    continue;
                }
            }

            if (const auto bool_val = std::get_if<bool>(&attribute.second)) {
                ret.pushKV(key, *bool_val ? "true" : "false");
            } else if (const auto number = std::get_if<int32_t>(&attribute.second)) {
                ret.pushKV(key, KeyBuilder(*number));
            } else if (const auto number = std::get_if<uint32_t>(&attribute.second)) {
                ret.pushKV(key, KeyBuilder(*number));
            } else if (const auto amount = std::get_if<CAmount>(&attribute.second)) {
                if (attrV0->type == AttributeTypes::Param &&
                    (attrV0->typeId == DFIP2203 || attrV0->typeId == DFIP2206F) &&
                    (attrV0->key == DFIPKeys::BlockPeriod || attrV0->key == DFIPKeys::StartBlock)) {
                    ret.pushKV(key, KeyBuilder(*amount));
                } else {
                    auto decimalStr = GetDecimalString(*amount);
                    rtrim(decimalStr, '0');
                    if (decimalStr.back() == '.') {
                        decimalStr.pop_back();
                    }
                    ret.pushKV(key, decimalStr);

                    // Create fee_pct alias of reward_pct.
                    if (v0Key == "reward_pct") {
                        const auto newKey = KeyBuilder(
                            displayVersions().at(VersionTypes::v0), displayTypes().at(attrV0->type), id, "fee_pct");
                        ret.pushKV(newKey, decimalStr);
                    }
                }
            } else if (const auto balances = std::get_if<CBalances>(&attribute.second)) {
                ret.pushKV(key, AmountsToJSON(balances->balances));
            } else if (const auto paybacks = std::get_if<CTokenPayback>(&attribute.second)) {
                UniValue result(UniValue::VOBJ);
                result.pushKV("paybackfees", AmountsToJSON(paybacks->tokensFee.balances));
                result.pushKV("paybacktokens", AmountsToJSON(paybacks->tokensPayback.balances));
                ret.pushKV(key, result);
            } else if (const auto balances = std::get_if<CDexBalances>(&attribute.second)) {
                for (const auto &pool : *balances) {
                    auto &dexTokenA = pool.second.totalTokenA;
                    auto &dexTokenB = pool.second.totalTokenB;
                    auto poolkey    = KeyBuilder(key, pool.first.v);
                    ret.pushKV(KeyBuilder(poolkey, "total_commission_a"), ValueFromUint(dexTokenA.commissions));
                    ret.pushKV(KeyBuilder(poolkey, "total_commission_b"), ValueFromUint(dexTokenB.commissions));
                    ret.pushKV(KeyBuilder(poolkey, "fee_burn_a"), ValueFromUint(dexTokenA.feeburn));
                    ret.pushKV(KeyBuilder(poolkey, "fee_burn_b"), ValueFromUint(dexTokenB.feeburn));
                    ret.pushKV(KeyBuilder(poolkey, "total_swap_a"), ValueFromUint(dexTokenA.swaps));
                    ret.pushKV(KeyBuilder(poolkey, "total_swap_b"), ValueFromUint(dexTokenB.swaps));
                }
            } else if (auto members = std::get_if<CConsortiumMembers>(&attribute.second)) {
                UniValue result(UniValue::VOBJ);
                for (const auto &[id, member] : *members) {
                    UniValue elem(UniValue::VOBJ);
                    elem.pushKV("name", member.name);
                    elem.pushKV("ownerAddress", ScriptToString(member.ownerAddress));
                    elem.pushKV("backingId", member.backingId);
                    elem.pushKV("mintLimit", ValueFromAmount(member.mintLimit));
                    elem.pushKV("mintLimitDaily", ValueFromAmount(member.dailyMintLimit));
                    elem.pushKV("status", member.status);
                    result.pushKV(id, elem);
                }
                ret.pushKV(key, result);
            } else if (auto consortiumMinted = std::get_if<CConsortiumGlobalMinted>(&attribute.second)) {
                for (const auto &token : *consortiumMinted) {
                    auto &minted = token.second.minted;
                    auto &burnt  = token.second.burnt;

                    auto tokenKey = KeyBuilder(key, token.first.v);
                    ret.pushKV(KeyBuilder(tokenKey, "minted"), ValueFromAmount(minted));
                    ret.pushKV(KeyBuilder(tokenKey, "burnt"), ValueFromAmount(burnt));
                    ret.pushKV(KeyBuilder(tokenKey, "supply"), ValueFromAmount(minted - burnt));
                }
            } else if (auto membersMinted = std::get_if<CConsortiumMembersMinted>(&attribute.second)) {
                for (const auto &token : *membersMinted) {
                    for (const auto &member : token.second) {
                        auto &minted = member.second.minted;
                        auto &burnt  = member.second.burnt;

                        auto tokenKey  = KeyBuilder(key, token.first.v);
                        auto memberKey = KeyBuilder(tokenKey, member.first);
                        ret.pushKV(KeyBuilder(memberKey, "minted"), ValueFromAmount(minted));
                        ret.pushKV(KeyBuilder(memberKey, "daily_minted"),
                                   KeyBuilder(member.second.dailyMinted.first,
                                              ValueFromAmount(member.second.dailyMinted.second).getValStr()));
                        ret.pushKV(KeyBuilder(memberKey, "burnt"), ValueFromAmount(burnt));
                        ret.pushKV(KeyBuilder(memberKey, "supply"), ValueFromAmount(minted - burnt));
                    }
                }
            } else if (const auto splitValues = std::get_if<OracleSplits>(&attribute.second)) {
                std::string keyValue;
                for (auto it{splitValues->begin()}; it != splitValues->end(); ++it) {
                    if (it != splitValues->begin()) {
                        keyValue += ',';
                    }
                    keyValue += KeyBuilder(it->first, it->second);
                }
                ret.pushKV(key, keyValue);
            } else if (const auto &descendantPair = std::get_if<DescendantValue>(&attribute.second)) {
                ret.pushKV(key, KeyBuilder(descendantPair->first, descendantPair->second));
            } else if (const auto &ascendantPair = std::get_if<AscendantValue>(&attribute.second)) {
                ret.pushKV(key, KeyBuilder(ascendantPair->first, ascendantPair->second));
            } else if (const auto currencyPair = std::get_if<CTokenCurrencyPair>(&attribute.second)) {
                ret.pushKV(key, currencyPair->first + '/' + currencyPair->second);
            } else if (const auto result = std::get_if<CFeeDir>(&attribute.second)) {
                if (result->feeDir == FeeDirValues::Both) {
                    ret.pushKV(key, "both");
                } else if (result->feeDir == FeeDirValues::In) {
                    ret.pushKV(key, "in");
                } else if (result->feeDir == FeeDirValues::Out) {
                    ret.pushKV(key, "out");
                }
            } else if (const auto members = std::get_if<std::set<CScript>>(&attribute.second)) {
                UniValue array(UniValue::VARR);
                for (const auto &member : *members) {
                    CTxDestination dest;
                    if (ExtractDestination(member, dest)) {
                        array.push_back(EncodeDestination(dest));
                    }
                }
                ret.pushKV(key, array);
            } else if (const auto strMembers = std::get_if<std::set<std::string>>(&attribute.second)) {
                UniValue array(UniValue::VARR);
                for (const auto &member : *strMembers) {
                    array.push_back(member);
                }
                ret.pushKV(key, array);
            }
        } catch (const std::out_of_range &) {
            // Should not get here, that's mean maps are mismatched
        }
    }
    return ret;
}

UniValue ATTRIBUTES::Export() const {
    return ExportFiltered(GovVarsFilter::All, "");
}

Res ATTRIBUTES::Validate(const CCustomCSView &view) const {
    if (view.GetLastHeight() < Params().GetConsensus().FortCanningHillHeight) {
        return DeFiErrors::GovVarValidateFortCanningHill();
    }

    for (const auto &[key, value] : attributes) {
        const auto attrV0 = std::get_if<CDataStructureV0>(&key);
        if (!attrV0) {
            return DeFiErrors::GovVarUnsupportedVersion();
        }
        switch (attrV0->type) {
            case AttributeTypes::Token:
                switch (attrV0->key) {
                    case TokenKeys::LoanPaybackCollateral:
                        if (view.GetLastHeight() < Params().GetConsensus().FortCanningEpilogueHeight) {
                            return DeFiErrors::GovVarValidateFortCanningEpilogue();
                        }

                        [[fallthrough]];
                    case TokenKeys::PaybackDFI:
                    case TokenKeys::PaybackDFIFeePCT:
                        if (!view.GetLoanTokenByID({attrV0->typeId})) {
                            return DeFiErrors::GovVarValidateLoanToken(attrV0->typeId);
                        }
                        break;
                    case TokenKeys::LoanPayback:
                    case TokenKeys::LoanPaybackFeePCT:
                        if (view.GetLastHeight() < Params().GetConsensus().FortCanningRoadHeight) {
                            return DeFiErrors::GovVarValidateFortCanningRoad();
                        }
                        if (!view.GetLoanTokenByID({attrV0->typeId})) {
                            return DeFiErrors::GovVarValidateLoanToken(attrV0->typeId);
                        }
                        if (!view.GetToken(DCT_ID{attrV0->keyId})) {
                            return DeFiErrors::GovVarValidateToken(attrV0->keyId);
                        }
                        break;
                    case TokenKeys::DexInFeePct:
                    case TokenKeys::DexOutFeePct:
                        if (view.GetLastHeight() < Params().GetConsensus().FortCanningRoadHeight) {
                            return DeFiErrors::GovVarValidateFortCanningRoad();
                        }
                        if (!view.GetToken(DCT_ID{attrV0->typeId})) {
                            return DeFiErrors::GovVarValidateToken(attrV0->typeId);
                        }
                        break;
                    case TokenKeys::LoanCollateralFactor:
                        if (view.GetLastHeight() < Params().GetConsensus().FortCanningEpilogueHeight) {
                            const auto amount = std::get_if<CAmount>(&value);
                            if (amount) {
                                if (*amount > COIN) {
                                    return DeFiErrors::GovVarValidateExcessAmount();
                                }
                            }
                        }
                        [[fallthrough]];
                    case TokenKeys::LoanMintingInterest:
                        if (view.GetLastHeight() < Params().GetConsensus().FortCanningGreatWorldHeight) {
                            const auto amount = std::get_if<CAmount>(&value);
                            if (amount) {
                                if (*amount < 0) {
                                    return DeFiErrors::GovVarValidateNegativeAmount();
                                }
                            }
                        }
                        [[fallthrough]];
                    case TokenKeys::LoanCollateralEnabled:
                    case TokenKeys::LoanMintingEnabled: {
                        if (view.GetLastHeight() < Params().GetConsensus().FortCanningCrunchHeight) {
                            return DeFiErrors::GovVarValidateFortCanningCrunch();
                        }
                        if (!VerifyToken(view, attrV0->typeId)) {
                            return DeFiErrors::GovVarValidateToken(attrV0->typeId);
                        }
                        CDataStructureV0 intervalPriceKey{
                            AttributeTypes::Token, attrV0->typeId, TokenKeys::FixedIntervalPriceId};
                        if (GetValue(intervalPriceKey, CTokenCurrencyPair{}) == CTokenCurrencyPair{}) {
                            return DeFiErrors::GovVarValidateCurrencyPair();
                        }
                        break;
                    }
                    case TokenKeys::FixedIntervalPriceId:
                        if (view.GetLastHeight() < Params().GetConsensus().FortCanningCrunchHeight) {
                            return DeFiErrors::GovVarValidateFortCanningCrunch();
                        }
                        if (!VerifyToken(view, attrV0->typeId)) {
                            return DeFiErrors::GovVarValidateToken(attrV0->typeId);
                        }
                        break;
                    case TokenKeys::DFIP2203Enabled:
                        if (view.GetLastHeight() < Params().GetConsensus().FortCanningRoadHeight) {
                            return DeFiErrors::GovVarValidateFortCanningRoad();
                        }
                        if (!view.GetLoanTokenByID({attrV0->typeId})) {
                            return DeFiErrors::GovVarValidateLoanToken(attrV0->typeId);
                        }
                        break;
                    case TokenKeys::Ascendant:
                    case TokenKeys::Descendant:
                    case TokenKeys::Epitaph:
                        break;
                    default:
                        return Res::Err("Unsupported key");
                }
                break;

            case AttributeTypes::Consortium:
                switch (attrV0->key) {
                    case ConsortiumKeys::MemberValues: {
                        if (view.GetLastHeight() < Params().GetConsensus().GrandCentralHeight)
                            return Res::Err("Cannot be set before GrandCentral");

                        if (!view.GetToken(DCT_ID{attrV0->typeId}))
                            return Res::Err("No such token (%d)", attrV0->typeId);

                        const auto members = std::get_if<CConsortiumMembers>(&value);
                        if (!members) {
                            return Res::Err("Unexpected value");
                        }

                        CDataStructureV0 maxLimitKey{
                            AttributeTypes::Consortium, attrV0->typeId, ConsortiumKeys::MintLimit};
                        const auto maxLimit = GetValue(maxLimitKey, CAmount{0});

                        CDataStructureV0 dailyLimitKey{
                            AttributeTypes::Consortium, attrV0->typeId, ConsortiumKeys::DailyMintLimit};
                        const auto dailyLimit = GetValue(dailyLimitKey, CAmount{0});

                        for (const auto &[id, member] : *members) {
                            if (member.mintLimit > maxLimit && maxLimit != -1 * COIN) {
                                return Res::Err("Mint limit higher than global mint limit");
                            }

                            if (member.dailyMintLimit > dailyLimit && dailyLimit != -1 * COIN) {
                                return Res::Err("Daily mint limit higher than daily global mint limit");
                            }
                        }
                        break;
                    }
                    case ConsortiumKeys::MintLimit:
                    case ConsortiumKeys::DailyMintLimit:
                        if (view.GetLastHeight() < Params().GetConsensus().GrandCentralHeight)
                            return Res::Err("Cannot be set before GrandCentral");

                        if (!view.GetToken(DCT_ID{attrV0->typeId}))
                            return Res::Err("No such token (%d)", attrV0->typeId);
                        break;
                    default:
                        return Res::Err("Unsupported key");
                }
                break;

            case AttributeTypes::Oracles:
                if (view.GetLastHeight() < Params().GetConsensus().FortCanningCrunchHeight) {
                    return DeFiErrors::GovVarValidateFortCanningCrunch();
                }
                if (attrV0->typeId == OracleIDs::Splits) {
                    const auto splitMap = std::get_if<OracleSplits>(&value);
                    if (!splitMap) {
                        return DeFiErrors::GovVarUnsupportedValue();
                    }

                    for (const auto &[tokenId, multipler] : *splitMap) {
                        if (tokenId == 0) {
                            return DeFiErrors::GovVarValidateSplitDFI();
                        }
                        if (view.HasPoolPair({tokenId})) {
                            return DeFiErrors::GovVarValidateSplitPool();
                        }
                        const auto token = view.GetToken(DCT_ID{tokenId});
                        if (!token) {
                            return DeFiErrors::GovVarValidateTokenExist(tokenId);
                        }
                        if (!token->IsDAT()) {
                            return DeFiErrors::GovVarValidateSplitDAT();
                        }
                        if (!view.GetLoanTokenByID({tokenId})) {
                            return DeFiErrors::GovVarValidateLoanTokenID(tokenId);
                        }
                    }
                } else {
                    return DeFiErrors::GovVarValidateUnsupportedKey();
                }
                break;

            case AttributeTypes::Poolpairs:
                switch (attrV0->key) {
                    case PoolKeys::TokenAFeePCT:
                    case PoolKeys::TokenBFeePCT:
                        if (!view.GetPoolPair({attrV0->typeId})) {
                            return DeFiErrors::GovVarApplyInvalidPool(attrV0->typeId);
                        }
                        break;
                    case PoolKeys::TokenAFeeDir:
                    case PoolKeys::TokenBFeeDir:
                        if (view.GetLastHeight() < Params().GetConsensus().FortCanningSpringHeight) {
                            return DeFiErrors::GovVarValidateFortCanningSpring();
                        }
                        if (!view.GetPoolPair({attrV0->typeId})) {
                            return DeFiErrors::GovVarApplyInvalidPool(attrV0->typeId);
                        }
                        break;
                    default:
                        return Res::Err("Unsupported key");
                }
                break;

            case AttributeTypes::Param:
                if (attrV0->typeId == ParamIDs::Feature && attrV0->key == DFIPKeys::MintTokens) {
                    if (view.GetLastHeight() < Params().GetConsensus().GrandCentralEpilogueHeight) {
                        return Res::Err("Cannot be set before GrandCentralEpilogueHeight");
                    }
                } else if (attrV0->typeId == ParamIDs::Feature || attrV0->typeId == ParamIDs::Foundation ||
                    attrV0->key == DFIPKeys::Members) {
                    if (view.GetLastHeight() < Params().GetConsensus().GrandCentralHeight) {
                        return Res::Err("Cannot be set before GrandCentralHeight");
                    }
                } else if (attrV0->typeId == ParamIDs::Foundation || attrV0->key == DFIPKeys::Members) {
                    if (view.GetLastHeight() < Params().GetConsensus().GrandCentralHeight) {
                        return Res::Err("Cannot be set before GrandCentralHeight");
                    }
                } else if (attrV0->typeId == ParamIDs::DFIP2206F || attrV0->key == DFIPKeys::StartBlock ||
                           attrV0->typeId == ParamIDs::DFIP2206A) {
                    if (view.GetLastHeight() < Params().GetConsensus().FortCanningSpringHeight) {
                        return Res::Err("Cannot be set before FortCanningSpringHeight");
                    }
                } else if (attrV0->typeId == ParamIDs::DFIP2203) {
                    if (view.GetLastHeight() < Params().GetConsensus().FortCanningRoadHeight) {
                        return DeFiErrors::GovVarValidateFortCanningRoad();
                    }
                } else if (attrV0->typeId != ParamIDs::DFIP2201) {
                    return Res::Err("Unrecognised param id");
                }
                break;

            // Live is set internally
            case AttributeTypes::Live:
                break;

            case AttributeTypes::Locks:
                if (view.GetLastHeight() < Params().GetConsensus().FortCanningCrunchHeight) {
                    return Res::Err("Cannot be set before FortCanningCrunch");
                }
                if (attrV0->typeId != ParamIDs::TokenID) {
                    return Res::Err("Unrecognised locks id");
                }
                if (!view.GetLoanTokenByID(DCT_ID{attrV0->key}).has_value()) {
                    return Res::Err("No loan token with id (%d)", attrV0->key);
                }
                break;

            case AttributeTypes::Governance:
                if (view.GetLastHeight() < Params().GetConsensus().GrandCentralHeight) {
                    return Res::Err("Cannot be set before GrandCentral");
                }
                break;

            case AttributeTypes::EVMType:
                if (view.GetLastHeight() < Params().GetConsensus().NextNetworkUpgradeHeight) {
                    return Res::Err("Cannot be set before NextNetworkUpgrade");
                }
                break;

            case AttributeTypes::Transfer:
                if (view.GetLastHeight() < Params().GetConsensus().NextNetworkUpgradeHeight) {
                    return Res::Err("Cannot be set before NextNetworkUpgrade");
                }
                break;

            case AttributeTypes::Vaults:
                if (attrV0->typeId == VaultIDs::DUSDVault && attrV0->key == VaultKeys::DUSDVaultEnabled) {
                    if (view.GetLastHeight() < Params().GetConsensus().NextNetworkUpgradeHeight) {
                        return Res::Err("Cannot be set before NextNetworkUpgrade");
                    }
                }
                break;

            default:
                return Res::Err("Unrecognised type (%d)", attrV0->type);
        }
    }

    return Res::Ok();
}

Res ATTRIBUTES::Apply(CCustomCSView &mnview, const uint32_t height) {
    for (const auto &attribute : attributes) {
        const auto attrV0 = std::get_if<CDataStructureV0>(&attribute.first);
        if (!attrV0) {
            continue;
        }
        if (attrV0->type == AttributeTypes::Poolpairs) {
            if (attrV0->key == PoolKeys::TokenAFeePCT || attrV0->key == PoolKeys::TokenBFeePCT) {
                auto poolId = DCT_ID{attrV0->typeId};
                auto pool   = mnview.GetPoolPair(poolId);
                if (!pool) {
                    return DeFiErrors::GovVarApplyInvalidPool(poolId.v);
                }
                auto tokenId = attrV0->key == PoolKeys::TokenAFeePCT ? pool->idTokenA : pool->idTokenB;

                const auto valuePct = std::get_if<CAmount>(&attribute.second);
                if (!valuePct) {
                    return DeFiErrors::GovVarApplyUnexpectedType();
                }
                if (auto res = mnview.SetDexFeePct(poolId, tokenId, *valuePct); !res) {
                    return res;
                }
            }
        } else if (attrV0->type == AttributeTypes::Token) {
            if (attrV0->key == TokenKeys::DexInFeePct || attrV0->key == TokenKeys::DexOutFeePct) {
                DCT_ID tokenA{attrV0->typeId}, tokenB{~0u};
                if (attrV0->key == TokenKeys::DexOutFeePct) {
                    std::swap(tokenA, tokenB);
                }
                const auto valuePct = std::get_if<CAmount>(&attribute.second);
                if (!valuePct) {
                    return DeFiErrors::GovVarApplyUnexpectedType();
                }
                if (auto res = mnview.SetDexFeePct(tokenA, tokenB, *valuePct); !res) {
                    return res;
                }
            } else if (attrV0->key == TokenKeys::FixedIntervalPriceId) {
                if (const auto &currencyPair = std::get_if<CTokenCurrencyPair>(&attribute.second)) {
                    // Already exists, skip.
                    if (auto it = mnview.LowerBound<COracleView::FixedIntervalPriceKey>(*currencyPair);
                        it.Valid() && it.Key() == *currencyPair) {
                        continue;
                    } else if (!OraclePriceFeed(mnview, *currencyPair)) {
                        return Res::Err("Price feed %s/%s does not belong to any oracle",
                                        currencyPair->first,
                                        currencyPair->second);
                    }
                    CFixedIntervalPrice fixedIntervalPrice;
                    fixedIntervalPrice.priceFeedId    = *currencyPair;
                    fixedIntervalPrice.timestamp      = time;
                    fixedIntervalPrice.priceRecord[1] = -1;
                    const auto aggregatePrice         = GetAggregatePrice(
                        mnview, fixedIntervalPrice.priceFeedId.first, fixedIntervalPrice.priceFeedId.second, time);
                    if (aggregatePrice) {
                        fixedIntervalPrice.priceRecord[1] = aggregatePrice;
                    }
                    if (auto res = mnview.SetFixedIntervalPrice(fixedIntervalPrice); !res) {
                        return res;
                    }
                } else {
                    return Res::Err("Unrecognised value for FixedIntervalPriceId");
                }
            } else if (attrV0->key == TokenKeys::DFIP2203Enabled) {
                const auto value = std::get_if<bool>(&attribute.second);
                if (!value) {
                    return DeFiErrors::GovVarApplyUnexpectedType();
                }

                if (*value) {
                    continue;
                }

                const auto token = mnview.GetLoanTokenByID(DCT_ID{attrV0->typeId});
                if (!token) {
                    return DeFiErrors::GovVarValidateLoanTokenID(attrV0->typeId);
                }

                // Special case: DUSD will be used as a source for swaps but will
                // be set as disabled for Future swap destination.
                if (token->symbol == "DUSD") {
                    continue;
                }

                if (auto res = RefundFuturesContracts(mnview, height, attrV0->typeId); !res) {
                    return res;
                }
            } else if (attrV0->key == TokenKeys::LoanMintingInterest) {
                if (height >= static_cast<uint32_t>(Params().GetConsensus().FortCanningGreatWorldHeight) &&
                    interestTokens.count(attrV0->typeId)) {
                    const auto tokenInterest = std::get_if<CAmount>(&attribute.second);
                    if (!tokenInterest) {
                        return DeFiErrors::GovVarApplyUnexpectedType();
                    }

                    std::set<CVaultId> affectedVaults;
                    mnview.ForEachLoanTokenAmount([&](const CVaultId &vaultId, const CBalances &balances) {
                        for (const auto &[tokenId, discarded] : balances.balances) {
                            if (tokenId.v == attrV0->typeId) {
                                affectedVaults.insert(vaultId);
                            }
                        }
                        return true;
                    });

                    for (const auto &vaultId : affectedVaults) {
                        const auto vault = mnview.GetVault(vaultId);
                        assert(vault);

                        // Updated stored interest with new interest rate.
                        mnview.IncreaseInterest(height, vaultId, vault->schemeId, {attrV0->typeId}, *tokenInterest, 0);
                    }
                }
            } else if (attrV0->key == TokenKeys::LoanCollateralFactor) {
                if (height >= static_cast<uint32_t>(Params().GetConsensus().FortCanningEpilogueHeight)) {
                    // Skip on if skip collateral check is passed
                    if (Params().NetworkIDString() == CBaseChainParams::REGTEST &&
                        gArgs.GetBoolArg("-regtest-skip-loan-collateral-validation", false)) {
                        continue;
                    }

                    std::set<CAmount> ratio;
                    mnview.ForEachLoanScheme([&ratio](const std::string &identifier, const CLoanSchemeData &data) {
                        ratio.insert(data.ratio);
                        return true;
                    });

                    // No loan schemes, fall back to 100% limit
                    if (ratio.empty()) {
                        if (const auto amount = std::get_if<CAmount>(&attribute.second); amount && *amount > COIN) {
                            return Res::Err("Percentage exceeds 100%%");
                        }
                    } else {
                        const auto factor = std::get_if<CAmount>(&attribute.second);
                        if (!factor) {
                            return DeFiErrors::GovVarApplyUnexpectedType();
                        }
                        if (*factor >= *ratio.begin() * CENT) {
                            return DeFiErrors::GovVarApplyInvalidFactor(*ratio.begin());
                        }
                    }
                }
            }
        } else if (attrV0->type == AttributeTypes::Param) {
            if (attrV0->typeId == ParamIDs::DFIP2203) {
                if (attrV0->key == DFIPKeys::Active) {
                    const auto value = std::get_if<bool>(&attribute.second);
                    if (!value) {
                        return DeFiErrors::GovVarApplyUnexpectedType();
                    }

                    if (*value) {
                        continue;
                    }

                    if (auto res = RefundFuturesContracts(mnview, height); !res) {
                        return res;
                    }
                } else if (attrV0->key == DFIPKeys::BlockPeriod || attrV0->key == DFIPKeys::StartBlock) {
                    // Only check this when block period has been set, otherwise
                    // it will fail when DFIP2203 active is set to true.
                    if (!futureUpdated) {
                        continue;
                    }

                    CDataStructureV0 activeKey{AttributeTypes::Param, ParamIDs::DFIP2203, DFIPKeys::Active};
                    if (GetValue(activeKey, false)) {
                        return DeFiErrors::GovVarApplyDFIPActive("DFIP2203");
                    }
                }
            } else if (attrV0->typeId == ParamIDs::DFIP2206F) {
                if (attrV0->key == DFIPKeys::Active) {
                    const auto value = std::get_if<bool>(&attribute.second);
                    if (!value) {
                        return DeFiErrors::GovVarApplyUnexpectedType();
                    }

                    if (*value) {
                        continue;
                    }

                    if (auto res = RefundFuturesDUSD(mnview, height); !res) {
                        return res;
                    }
                } else if (attrV0->key == DFIPKeys::BlockPeriod) {
                    // Only check this when block period has been set, otherwise
                    // it will fail when DFIP2206F active is set to true.
                    if (!futureDUSDUpdated) {
                        continue;
                    }

                    CDataStructureV0 activeKey{AttributeTypes::Param, ParamIDs::DFIP2206F, DFIPKeys::Active};
                    if (GetValue(activeKey, false)) {
                        return DeFiErrors::GovVarApplyDFIPActive("DFIP2206F");
                    }
                }
            }

        } else if (attrV0->type == AttributeTypes::Oracles && attrV0->typeId == OracleIDs::Splits) {
            const auto value = std::get_if<OracleSplits>(&attribute.second);
            if (!value) {
                return DeFiErrors::GovVarUnsupportedValue();
            }
            for (const auto split : tokenSplits) {
                if (auto it{value->find(split)}; it == value->end()) {
                    continue;
                }

                if (attrV0->key <= height) {
                    return DeFiErrors::GovVarApplyBelowHeight();
                }

                CDataStructureV0 lockKey{AttributeTypes::Locks, ParamIDs::TokenID, split};
                if (GetValue(lockKey, false)) {
                    continue;
                }

                if (!mnview.GetLoanTokenByID(DCT_ID{split})) {
                    return DeFiErrors::GovVarApplyAutoNoToken(split);
                }

                const auto startHeight = attrV0->key - Params().GetConsensus().blocksPerDay() / 2;
                if (height < startHeight) {
                    auto var = GovVariable::Create("ATTRIBUTES");
                    if (!var) {
                        return DeFiErrors::GovVarApplyLockFail();
                    }

                    auto govVar = std::dynamic_pointer_cast<ATTRIBUTES>(var);
                    if (!govVar) {
                        return DeFiErrors::GovVarApplyCastFail();
                    }
                    govVar->attributes[lockKey] = true;

                    CGovernanceHeightMessage lock;
                    lock.startHeight = startHeight;
                    lock.govVar      = govVar;

                    if (auto res = storeGovVars(lock, mnview); !res) {
                        return res;
                    }
                } else {
                    // Less than a day's worth of blocks, apply instant lock
                    SetValue(lockKey, true);
                }
            }
        }
    }
    return Res::Ok();
}

Res ATTRIBUTES::Erase(CCustomCSView &mnview, uint32_t, const std::vector<std::string> &keys) {
    for (const auto &key : keys) {
        auto res = ProcessVariable(key, {}, [&](const CAttributeType &attribute, const CAttributeValue &) {
            auto attrV0 = std::get_if<CDataStructureV0>(&attribute);
            if (!attrV0) {
                return Res::Ok();
            }
            if (attrV0->type == AttributeTypes::Live) {
                return DeFiErrors::GovVarEraseLive();
            }
            if (!EraseKey(attribute)) {
                return DeFiErrors::GovVarEraseNonExist(attrV0->type);
            }
            if (attrV0->type == AttributeTypes::Poolpairs) {
                auto poolId = DCT_ID{attrV0->typeId};
                auto pool   = mnview.GetPoolPair(poolId);
                if (!pool) {
                    return DeFiErrors::GovVarApplyInvalidPool(poolId.v);
                }
                auto tokenId = attrV0->key == PoolKeys::TokenAFeePCT ? pool->idTokenA : pool->idTokenB;

                return mnview.EraseDexFeePct(poolId, tokenId);
            } else if (attrV0->type == AttributeTypes::Token) {
                if (attrV0->key == TokenKeys::DexInFeePct || attrV0->key == TokenKeys::DexOutFeePct) {
                    DCT_ID tokenA{attrV0->typeId}, tokenB{~0u};
                    if (attrV0->key == TokenKeys::DexOutFeePct) {
                        std::swap(tokenA, tokenB);
                    }
                    return mnview.EraseDexFeePct(tokenA, tokenB);
                }
            }
            return Res::Ok();
        });
        if (!res) {
            return res;
        }
    }

    return Res::Ok();
}<|MERGE_RESOLUTION|>--- conflicted
+++ resolved
@@ -59,11 +59,8 @@
         {"gov",            AttributeTypes::Governance},
         {"consortium",     AttributeTypes::Consortium},
         {"transferdomain", AttributeTypes::Transfer  },
-<<<<<<< HEAD
         {"evm",            AttributeTypes::EVMType   },
-=======
         {"vaults",         AttributeTypes::Vaults    },
->>>>>>> bf166105
     };
     return types;
 }
@@ -79,11 +76,8 @@
         {AttributeTypes::Governance, "gov"           },
         {AttributeTypes::Consortium, "consortium"    },
         {AttributeTypes::Transfer,   "transferdomain"},
-<<<<<<< HEAD
         {AttributeTypes::EVMType,    "evm"           },
-=======
         {AttributeTypes::Vaults,     "vaults"        },
->>>>>>> bf166105
     };
     return types;
 }
