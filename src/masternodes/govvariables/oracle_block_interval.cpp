// Copyright (c) 2020 The DeFi Foundation
// Distributed under the MIT software license, see the accompanying
// file LICENSE or http://www.opensource.org/licenses/mit-license.php.

#include <masternodes/govvariables/oracle_block_interval.h>

#include <core_io.h>                  /// ValueFromAmount
#include <masternodes/masternodes.h>  /// CCustomCSView
#include <rpc/util.h>                 /// AmountFromValue

bool ORACLE_BLOCK_INTERVAL::IsEmpty() const {
    return !blockInterval.has_value();
}

<<<<<<< HEAD
Res ORACLE_BLOCK_INTERVAL::Import(const UniValue & val)
{
    Require(val.isNum(), "Block interval amount is not a number");
=======
Res ORACLE_BLOCK_INTERVAL::Import(const UniValue &val) {
    if (!val.isNum())
        throw JSONRPCError(RPC_TYPE_ERROR, "Block interval amount is not a number");
>>>>>>> 8d233a4b

    blockInterval = val.get_int();
    return Res::Ok();
}

UniValue ORACLE_BLOCK_INTERVAL::Export() const {
    return static_cast<uint64_t>(blockInterval.value_or(0));
}

<<<<<<< HEAD
Res ORACLE_BLOCK_INTERVAL::Validate(const CCustomCSView & view) const
{
    Require(view.GetLastHeight() >= Params().GetConsensus().FortCanningHeight, "Cannot be set before FortCanning");
=======
Res ORACLE_BLOCK_INTERVAL::Validate(const CCustomCSView &view) const {
    if (view.GetLastHeight() < Params().GetConsensus().FortCanningHeight)
        return Res::Err("Cannot be set before FortCanning");
>>>>>>> 8d233a4b

    Require(blockInterval > 0, "Block interval cannot be less than 1");

    return Res::Ok();
}

Res ORACLE_BLOCK_INTERVAL::Apply(CCustomCSView &mnview, uint32_t height) {
    return mnview.SetIntervalBlock(blockInterval.value_or(0));
}

Res ORACLE_BLOCK_INTERVAL::Erase(CCustomCSView &mnview, uint32_t, const std::vector<std::string> &) {
    blockInterval.reset();
    return mnview.EraseIntervalBlock();
}<|MERGE_RESOLUTION|>--- conflicted
+++ resolved
@@ -12,15 +12,8 @@
     return !blockInterval.has_value();
 }
 
-<<<<<<< HEAD
-Res ORACLE_BLOCK_INTERVAL::Import(const UniValue & val)
-{
+Res ORACLE_BLOCK_INTERVAL::Import(const UniValue &val) {
     Require(val.isNum(), "Block interval amount is not a number");
-=======
-Res ORACLE_BLOCK_INTERVAL::Import(const UniValue &val) {
-    if (!val.isNum())
-        throw JSONRPCError(RPC_TYPE_ERROR, "Block interval amount is not a number");
->>>>>>> 8d233a4b
 
     blockInterval = val.get_int();
     return Res::Ok();
@@ -30,16 +23,8 @@
     return static_cast<uint64_t>(blockInterval.value_or(0));
 }
 
-<<<<<<< HEAD
-Res ORACLE_BLOCK_INTERVAL::Validate(const CCustomCSView & view) const
-{
+Res ORACLE_BLOCK_INTERVAL::Validate(const CCustomCSView &view) const {
     Require(view.GetLastHeight() >= Params().GetConsensus().FortCanningHeight, "Cannot be set before FortCanning");
-=======
-Res ORACLE_BLOCK_INTERVAL::Validate(const CCustomCSView &view) const {
-    if (view.GetLastHeight() < Params().GetConsensus().FortCanningHeight)
-        return Res::Err("Cannot be set before FortCanning");
->>>>>>> 8d233a4b
-
     Require(blockInterval > 0, "Block interval cannot be less than 1");
 
     return Res::Ok();
