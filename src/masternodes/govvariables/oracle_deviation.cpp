--- conflicted
+++ resolved
@@ -21,16 +21,8 @@
     return ValueFromAmount(deviation.value_or(0));
 }
 
-<<<<<<< HEAD
-Res ORACLE_DEVIATION::Validate(const CCustomCSView & view) const
-{
+Res ORACLE_DEVIATION::Validate(const CCustomCSView &view) const {
     Require(view.GetLastHeight() >= Params().GetConsensus().FortCanningHeight, "Cannot be set before FortCanning");
-=======
-Res ORACLE_DEVIATION::Validate(const CCustomCSView &view) const {
-    if (view.GetLastHeight() < Params().GetConsensus().FortCanningHeight)
-        return Res::Err("Cannot be set before FortCanning");
->>>>>>> 8d233a4b
-
     Require(deviation >= COIN / 100, "Deviation cannot be less than 1 percent");
 
     return Res::Ok();
