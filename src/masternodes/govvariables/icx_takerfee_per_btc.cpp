--- conflicted
+++ resolved
@@ -20,16 +20,8 @@
     return ValueFromAmount(takerFeePerBTC.value_or(0));
 }
 
-<<<<<<< HEAD
-Res ICX_TAKERFEE_PER_BTC::Validate(const CCustomCSView &mnview) const
-{
+Res ICX_TAKERFEE_PER_BTC::Validate(const CCustomCSView &mnview) const {
     Require(takerFeePerBTC > 0, "takerFeePerBTC cannot be 0 or less");
-=======
-Res ICX_TAKERFEE_PER_BTC::Validate(const CCustomCSView &mnview) const {
-    if (takerFeePerBTC <= 0)
-        return Res::Err("takerFeePerBTC cannot be 0 or less");
->>>>>>> 8d233a4b
-
     return Res::Ok();
 }
 
