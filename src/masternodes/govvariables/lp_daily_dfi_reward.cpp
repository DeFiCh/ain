// Copyright (c) 2020 The DeFi Foundation
// Distributed under the MIT software license, see the accompanying
// file LICENSE or http://www.opensource.org/licenses/mit-license.php.

#include <masternodes/govvariables/lp_daily_dfi_reward.h>

#include <core_io.h>                  /// ValueFromAmount
#include <masternodes/masternodes.h>  /// CCustomCSView
#include <rpc/util.h>                 /// AmountFromValue

bool LP_DAILY_DFI_REWARD::IsEmpty() const {
    return !dailyReward.has_value();
}

Res LP_DAILY_DFI_REWARD::Import(const UniValue &val) {
    dailyReward = AmountFromValue(val);
    return Res::Ok();
}

UniValue LP_DAILY_DFI_REWARD::Export() const {
    return ValueFromAmount(dailyReward.value_or(0));
}

<<<<<<< HEAD
Res LP_DAILY_DFI_REWARD::Validate(const CCustomCSView & view) const
{
    Require(view.GetLastHeight() < Params().GetConsensus().EunosHeight, "Cannot be set manually after Eunos hard fork");
=======
Res LP_DAILY_DFI_REWARD::Validate(const CCustomCSView &view) const {
    if (view.GetLastHeight() >= Params().GetConsensus().EunosHeight)
        return Res::Err("Cannot be set manually after Eunos hard fork");
>>>>>>> 8d233a4b

    // nothing to do
    return Res::Ok();
}

Res LP_DAILY_DFI_REWARD::Apply(CCustomCSView &mnview, uint32_t height) {
    return mnview.SetDailyReward(height, dailyReward.value_or(0));
}

Res LP_DAILY_DFI_REWARD::Erase(CCustomCSView &mnview, uint32_t height, const std::vector<std::string> &) {
    dailyReward.reset();
    return mnview.SetDailyReward(height, 0);
}<|MERGE_RESOLUTION|>--- conflicted
+++ resolved
@@ -21,16 +21,8 @@
     return ValueFromAmount(dailyReward.value_or(0));
 }
 
-<<<<<<< HEAD
-Res LP_DAILY_DFI_REWARD::Validate(const CCustomCSView & view) const
-{
+Res LP_DAILY_DFI_REWARD::Validate(const CCustomCSView &view) const {
     Require(view.GetLastHeight() < Params().GetConsensus().EunosHeight, "Cannot be set manually after Eunos hard fork");
-=======
-Res LP_DAILY_DFI_REWARD::Validate(const CCustomCSView &view) const {
-    if (view.GetLastHeight() >= Params().GetConsensus().EunosHeight)
-        return Res::Err("Cannot be set manually after Eunos hard fork");
->>>>>>> 8d233a4b
-
     // nothing to do
     return Res::Ok();
 }
