--- conflicted
+++ resolved
@@ -12,26 +12,14 @@
     return splits.empty();
 }
 
-<<<<<<< HEAD
-Res LP_SPLITS::Import(const UniValue & val)
-{
-    Require(val.isObject(), "object of {poolId: rate,... } expected"); /// throw here? cause "AmountFromValue" can throw!
+Res LP_SPLITS::Import(const UniValue &val) {
+    Require(val.isObject(),
+            "object of {poolId: rate,... } expected");  /// throw here? cause "AmountFromValue" can throw!
 
-    for (const std::string& key : val.getKeys()) {
+    for (const std::string &key : val.getKeys()) {
         auto id = DCT_ID::FromString(key);
         Require(id);
-        splits.emplace(*id, AmountFromValue(val[key]));//todo: AmountFromValue
-=======
-Res LP_SPLITS::Import(const UniValue &val) {
-    if (!val.isObject())
-        return Res::Err("object of {poolId: rate,... } expected");  /// throw here? cause "AmountFromValue" can throw!
-
-    for (const std::string &key : val.getKeys()) {
-        const auto id = DCT_ID::FromString(key);
-        if (!id)
-            return std::move(id);
         splits.emplace(*id.val, AmountFromValue(val[key]));  // todo: AmountFromValue
->>>>>>> 8d233a4b
     }
     return Res::Ok();
 }
@@ -46,23 +34,15 @@
 
 Res LP_SPLITS::Validate(const CCustomCSView &mnview) const {
     CAmount total{0};
-<<<<<<< HEAD
-    for (auto const & kv : splits) {
-        Require(mnview.HasPoolPair(kv.first), "pool with id=%s not found", kv.first.ToString());
+    for (const auto &[poolId, amount] : splits) {
+        Require(mnview.HasPoolPair(poolId), "pool with id=%s not found", poolId.ToString());
 
-        Require(kv.second >= 0 && kv.second <= COIN,
-                    "wrong percentage for pool with id=%s, value = %s", kv.first.ToString(), std::to_string(kv.second));
-=======
-    for (const auto &kv : splits) {
-        if (!mnview.HasPoolPair(kv.first))
-            return Res::Err("pool with id=%s not found", kv.first.ToString());
+        Require(amount >= 0 && amount <= COIN,
+                "wrong percentage for pool with id=%s, value = %s",
+                poolId.ToString(),
+                std::to_string(amount));
 
-        if (kv.second < 0 || kv.second > COIN)
-            return Res::Err(
-                "wrong percentage for pool with id=%s, value = %s", kv.first.ToString(), std::to_string(kv.second));
->>>>>>> 8d233a4b
-
-        total += kv.second;
+        total += amount;
     }
     Require(total == COIN, "total = %d vs expected %d", total, COIN);
 
