// Copyright (c) 2020 The DeFi Foundation
// Distributed under the MIT software license, see the accompanying
// file LICENSE or http://www.opensource.org/licenses/mit-license.php.

#include <masternodes/govvariables/lp_splits.h>

#include <core_io.h> /// ValueFromAmount
#include <masternodes/masternodes.h> /// CCustomCSView
#include <rpc/util.h> /// AmountFromValue

bool LP_SPLITS::IsEmpty() const
{
    return splits.empty();
}

Res LP_SPLITS::Import(const UniValue & val)
{
    Require(val.isObject(), "object of {poolId: rate,... } expected"); /// throw here? cause "AmountFromValue" can throw!

    for (const std::string& key : val.getKeys()) {
<<<<<<< HEAD
        auto id = DCT_ID::FromString(key);
        Require(id);
        splits.emplace(*id, AmountFromValue(val[key]));//todo: AmountFromValue
=======
        const auto id = DCT_ID::FromString(key);
        if (!id)
            return std::move(id);
        CAmount amount;
        if (!AmountFromValue(val[key], amount)) {
            return Res::Err("Invalid amount");
        }
        splits.emplace(*id.val, amount);
>>>>>>> 29f4624f
    }
    return Res::Ok();
}

UniValue LP_SPLITS::Export() const
{
    UniValue res(UniValue::VOBJ);
    for (auto const & kv : splits) {
        res.pushKV(kv.first.ToString(), ValueFromAmount(kv.second));
    }
    return res;
}

Res LP_SPLITS::Validate(const CCustomCSView & mnview) const
{
    CAmount total{0};
    for (auto const & kv : splits) {
        Require(mnview.HasPoolPair(kv.first), "pool with id=%s not found", kv.first.ToString());

        Require(kv.second >= 0 && kv.second <= COIN,
                    "wrong percentage for pool with id=%s, value = %s", kv.first.ToString(), std::to_string(kv.second));

        total += kv.second;
    }
    Require(total == COIN, "total = %d vs expected %d", total, COIN);

    return Res::Ok();
}

Res LP_SPLITS::Apply(CCustomCSView & mnview, uint32_t height)
{
    mnview.ForEachPoolId([&] (DCT_ID poolId) {
        // we ought to reset previous value:
        CAmount rewardPct = 0;
        auto it = splits.find(poolId);
        if (it != splits.end())
            rewardPct = it->second;

        mnview.SetRewardPct(poolId, height, rewardPct);
        return true;
    });
    return Res::Ok();
}

Res LP_SPLITS::Erase(CCustomCSView & mnview, uint32_t height, std::vector<std::string> const & keys)
{
    for (const auto& key : keys) {
        auto res = DCT_ID::FromString(key);
        if (!res)
            return std::move(res);

        auto id = *res.val;
        if (!splits.erase(id))
            return Res::Err("id {%d} does not exists", id.v);

        mnview.SetRewardPct(id, height, 0);
    }
    return Res::Ok();
}<|MERGE_RESOLUTION|>--- conflicted
+++ resolved
@@ -18,20 +18,11 @@
     Require(val.isObject(), "object of {poolId: rate,... } expected"); /// throw here? cause "AmountFromValue" can throw!
 
     for (const std::string& key : val.getKeys()) {
-<<<<<<< HEAD
-        auto id = DCT_ID::FromString(key);
+        const auto id = DCT_ID::FromString(key);
         Require(id);
-        splits.emplace(*id, AmountFromValue(val[key]));//todo: AmountFromValue
-=======
-        const auto id = DCT_ID::FromString(key);
-        if (!id)
-            return std::move(id);
         CAmount amount;
-        if (!AmountFromValue(val[key], amount)) {
-            return Res::Err("Invalid amount");
-        }
+        Require(AmountFromValue(val[key], amount), "Invalid amount");
         splits.emplace(*id.val, amount);
->>>>>>> 29f4624f
     }
     return Res::Ok();
 }
