--- conflicted
+++ resolved
@@ -83,18 +83,11 @@
     ResignMasternode       = 'R',
     UpdateMasternode       = 'm',
     // custom tokens:
-<<<<<<< HEAD
     CreateToken           = 'T',
     MintToken             = 'M',
-    BurnToken             = 'O',
+    BurnToken             = 'F',
     UpdateToken           = 'N', // previous type, only DAT flag triggers
     UpdateTokenAny        = 'n', // new type of token's update with any flags/fields possible
-=======
-    CreateToken            = 'T',
-    MintToken              = 'M',
-    UpdateToken            = 'N', // previous type, only DAT flag triggers
-    UpdateTokenAny         = 'n', // new type of token's update with any flags/fields possible
->>>>>>> 7e8befc1
     //poolpair
     CreatePoolPair         = 'p',
     UpdatePoolPair         = 'u',
