--- conflicted
+++ resolved
@@ -64,188 +64,6 @@
 
 constexpr uint8_t MAX_POOL_SWAPS = 3;
 
-<<<<<<< HEAD
-constexpr uint32_t MAX_TRANSFERDOMAIN_EVM_DATA_LEN = 1024;
-
-enum CustomTxErrCodes : uint32_t {
-    NotSpecified = 0,
-    //    NotCustomTx  = 1,
-    NotEnoughBalance = 1024,
-    Fatal            = uint32_t(1) << 31  // not allowed to fail
-};
-
-enum class CustomTxType : uint8_t {
-    None   = 0,
-    Reject = 1,  // Invalid TX type. Returned by GuessCustomTxType on invalid custom TX.
-
-    // masternodes:
-    CreateMasternode = 'C',
-    ResignMasternode = 'R',
-    UpdateMasternode = 'm',
-    // custom tokens:
-    CreateToken    = 'T',
-    MintToken      = 'M',
-    BurnToken      = 'F',
-    UpdateToken    = 'N',  // previous type, only DAT flag triggers
-    UpdateTokenAny = 'n',  // new type of token's update with any flags/fields possible
-    // poolpair
-    CreatePoolPair      = 'p',
-    UpdatePoolPair      = 'u',
-    PoolSwap            = 's',
-    PoolSwapV2          = 'i',
-    AddPoolLiquidity    = 'l',
-    RemovePoolLiquidity = 'r',
-    // accounts
-    UtxosToAccount        = 'U',
-    AccountToUtxos        = 'b',
-    AccountToAccount      = 'B',
-    AnyAccountsToAccounts = 'a',
-    SmartContract         = 'K',
-    FutureSwap            = 'Q',
-    // set governance variable
-    SetGovVariable       = 'G',
-    SetGovVariableHeight = 'j',
-    // Auto auth TX
-    AutoAuthPrep = 'A',
-    // oracles
-    AppointOracle       = 'o',
-    RemoveOracleAppoint = 'h',
-    UpdateOracleAppoint = 't',
-    SetOracleData       = 'y',
-    // ICX
-    ICXCreateOrder   = '1',
-    ICXMakeOffer     = '2',
-    ICXSubmitDFCHTLC = '3',
-    ICXSubmitEXTHTLC = '4',
-    ICXClaimDFCHTLC  = '5',
-    ICXCloseOrder    = '6',
-    ICXCloseOffer    = '7',
-    // Loans
-    SetLoanCollateralToken = 'c',
-    SetLoanToken           = 'g',
-    UpdateLoanToken        = 'x',
-    LoanScheme             = 'L',
-    DefaultLoanScheme      = 'd',
-    DestroyLoanScheme      = 'D',
-    Vault                  = 'V',
-    CloseVault             = 'e',
-    UpdateVault            = 'v',
-    DepositToVault         = 'S',
-    WithdrawFromVault      = 'J',
-    PaybackWithCollateral  = 'W',
-    TakeLoan               = 'X',
-    PaybackLoan            = 'H',
-    PaybackLoanV2          = 'k',
-    AuctionBid             = 'I',
-    // Marker TXs
-    FutureSwapExecution = 'q',
-    FutureSwapRefund    = 'w',
-    TokenSplit          = 'P',
-    // On-Chain-Gov
-    CreateCfp                 = 'z',
-    Vote                      = 'O',  // NOTE: Check whether this overlapping with CreateOrder above is fine
-    CreateVoc                 = 'E',  // NOTE: Check whether this overlapping with DestroyOrder above is fine
-    ProposalFeeRedistribution = 'Y',
-    UnsetGovVariable          = 'Z',
-    // EVM
-    TransferDomain            = '8',
-    EvmTx                     = '9',
-};
-
-inline CustomTxType CustomTxCodeToType(uint8_t ch) {
-    auto type = static_cast<CustomTxType>(ch);
-    switch (type) {
-        case CustomTxType::CreateMasternode:
-        case CustomTxType::ResignMasternode:
-        case CustomTxType::UpdateMasternode:
-        case CustomTxType::CreateToken:
-        case CustomTxType::MintToken:
-        case CustomTxType::BurnToken:
-        case CustomTxType::UpdateToken:
-        case CustomTxType::UpdateTokenAny:
-        case CustomTxType::CreatePoolPair:
-        case CustomTxType::UpdatePoolPair:
-        case CustomTxType::PoolSwap:
-        case CustomTxType::PoolSwapV2:
-        case CustomTxType::AddPoolLiquidity:
-        case CustomTxType::RemovePoolLiquidity:
-        case CustomTxType::UtxosToAccount:
-        case CustomTxType::AccountToUtxos:
-        case CustomTxType::AccountToAccount:
-        case CustomTxType::AnyAccountsToAccounts:
-        case CustomTxType::SmartContract:
-        case CustomTxType::FutureSwap:
-        case CustomTxType::SetGovVariable:
-        case CustomTxType::SetGovVariableHeight:
-        case CustomTxType::AutoAuthPrep:
-        case CustomTxType::AppointOracle:
-        case CustomTxType::RemoveOracleAppoint:
-        case CustomTxType::UpdateOracleAppoint:
-        case CustomTxType::SetOracleData:
-        case CustomTxType::ICXCreateOrder:
-        case CustomTxType::ICXMakeOffer:
-        case CustomTxType::ICXSubmitDFCHTLC:
-        case CustomTxType::ICXSubmitEXTHTLC:
-        case CustomTxType::ICXClaimDFCHTLC:
-        case CustomTxType::ICXCloseOrder:
-        case CustomTxType::ICXCloseOffer:
-        case CustomTxType::SetLoanCollateralToken:
-        case CustomTxType::SetLoanToken:
-        case CustomTxType::UpdateLoanToken:
-        case CustomTxType::LoanScheme:
-        case CustomTxType::DefaultLoanScheme:
-        case CustomTxType::DestroyLoanScheme:
-        case CustomTxType::Vault:
-        case CustomTxType::CloseVault:
-        case CustomTxType::UpdateVault:
-        case CustomTxType::DepositToVault:
-        case CustomTxType::WithdrawFromVault:
-        case CustomTxType::PaybackWithCollateral:
-        case CustomTxType::TakeLoan:
-        case CustomTxType::PaybackLoan:
-        case CustomTxType::PaybackLoanV2:
-        case CustomTxType::AuctionBid:
-        case CustomTxType::FutureSwapExecution:
-        case CustomTxType::FutureSwapRefund:
-        case CustomTxType::TokenSplit:
-        case CustomTxType::Reject:
-        case CustomTxType::CreateCfp:
-        case CustomTxType::ProposalFeeRedistribution:
-        case CustomTxType::Vote:
-        case CustomTxType::CreateVoc:
-        case CustomTxType::UnsetGovVariable:
-        case CustomTxType::TransferDomain:
-        case CustomTxType::EvmTx:
-        case CustomTxType::None:
-            return type;
-    }
-    return CustomTxType::None;
-}
-
-std::string ToString(CustomTxType type);
-CustomTxType FromString(const std::string &str);
-
-// it's disabled after Dakota height
-inline bool IsBelowDakotaMintTokenOrAccountToUtxos(CustomTxType txType, int height) {
-    return (height < Params().GetConsensus().DakotaHeight &&
-            (txType == CustomTxType::MintToken || txType == CustomTxType::AccountToUtxos));
-}
-
-template <typename Stream>
-inline void Serialize(Stream &s, CustomTxType txType) {
-    Serialize(s, static_cast<unsigned char>(txType));
-}
-
-template <typename Stream>
-inline void Unserialize(Stream &s, CustomTxType &txType) {
-    unsigned char ch;
-    Unserialize(s, ch);
-
-    txType = CustomTxCodeToType(ch);
-}
-
-=======
->>>>>>> 41609755
 struct OpReturnLimits {
     bool shouldEnforce{};
     uint64_t coreSizeBytes{};
