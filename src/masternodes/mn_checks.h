--- conflicted
+++ resolved
@@ -101,11 +101,7 @@
 Res ApplyAccountToUtxosTx(CCustomCSView & mnview, CCoinsViewCache const & coins, CTransaction const & tx, std::vector<unsigned char> const & metadata);
 Res ApplyAccountToAccountTx(CCustomCSView & mnview, CCoinsViewCache const & coins, CTransaction const & tx, std::vector<unsigned char> const & metadata);
 
-<<<<<<< HEAD
-
-=======
 ResVal<uint256> ApplyAnchorRewardTx(CCustomCSView & mnview, CTransaction const & tx, int height, uint256 const & prevStakeModifier, std::vector<unsigned char> const & metadata);
->>>>>>> f4ce0229
 
 bool IsMempooledCustomTxCreate(const CTxMemPool& pool, const uint256 & txid);
 
