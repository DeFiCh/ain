// Copyright (c) DeFi Blockchain Developers
// Distributed under the MIT software license, see the accompanying
// file LICENSE or http://www.opensource.org/licenses/mit-license.php.

#ifndef DEFI_MASTERNODES_MN_CHECKS_H
#define DEFI_MASTERNODES_MN_CHECKS_H

#include <consensus/params.h>
#include <masternodes/masternodes.h>
#include <consensus/tx_check.h>
#include <vector>
#include <cstring>

#include <variant>

class CBlock;
class CTransaction;
class CTxMemPool;
class CCoinsViewCache;

class CCustomCSView;
class CAccountsHistoryView;
class CCustomTxVisitor;
class CVaultHistoryView;
class CHistoryWriters;
class CHistoryErasers;

enum CustomTxErrCodes : uint32_t {
    NotSpecified = 0,
//    NotCustomTx  = 1,
    NotEnoughBalance = 1024,
    Fatal = uint32_t(1) << 31 // not allowed to fail
};

enum class CustomTxType : uint8_t
{
    None = 0,
    Reject = 1, // Invalid TX type. Returned by GuessCustomTxType on invalid custom TX.

    // masternodes:
    CreateMasternode      = 'C',
    ResignMasternode      = 'R',
    UpdateMasternode      = 'm',
    // custom tokens:
    CreateToken           = 'T',
    MintToken             = 'M',
    UpdateToken           = 'N', // previous type, only DAT flag triggers
    UpdateTokenAny        = 'n', // new type of token's update with any flags/fields possible
    // dex orders - just not to overlap in future
//    CreateOrder         = 'O',
//    DestroyOrder        = 'E',
//    MatchOrders         = 'A',
    //poolpair
    CreatePoolPair        = 'p',
    UpdatePoolPair        = 'u',
    PoolSwap              = 's',
    PoolSwapV2            = 'i',
    AddPoolLiquidity      = 'l',
    RemovePoolLiquidity   = 'r',
    // accounts
    UtxosToAccount        = 'U',
    AccountToUtxos        = 'b',
    AccountToAccount      = 'B',
    AnyAccountsToAccounts = 'a',
    SmartContract         = 'K',
    FutureSwap            = 'Q',
    //set governance variable
    SetGovVariable        = 'G',
    SetGovVariableHeight  = 'j',
    // Auto auth TX
    AutoAuthPrep          = 'A',
    // oracles
    AppointOracle         = 'o',
    RemoveOracleAppoint   = 'h',
    UpdateOracleAppoint   = 't',
    SetOracleData         = 'y',
    // ICX
    ICXCreateOrder      = '1',
    ICXMakeOffer        = '2',
    ICXSubmitDFCHTLC    = '3',
    ICXSubmitEXTHTLC    = '4',
    ICXClaimDFCHTLC     = '5',
    ICXCloseOrder       = '6',
    ICXCloseOffer       = '7',
    // Loans
    SetLoanCollateralToken = 'c',
    SetLoanToken           = 'g',
    UpdateLoanToken        = 'x',
    LoanScheme             = 'L',
    DefaultLoanScheme      = 'd',
    DestroyLoanScheme      = 'D',
    Vault                  = 'V',
    CloseVault             = 'e',
    UpdateVault            = 'v',
    DepositToVault         = 'S',
    WithdrawFromVault      = 'J',
    TakeLoan               = 'X',
    PaybackLoan            = 'H',
    PaybackLoanV2          = 'k',
    AuctionBid             = 'I',
    // Marker TXs
    FutureSwapExecution    = 'q',
    FutureSwapRefund       = 'w',
    TokenSplit             = 'P',
};

enum class MetadataVersion : uint8_t {
    None = 0,
    One = 1,
    Two = 2,
};

inline CustomTxType CustomTxCodeToType(uint8_t ch) {
    auto type = static_cast<CustomTxType>(ch);
    switch(type) {
        case CustomTxType::CreateMasternode:
        case CustomTxType::ResignMasternode:
        case CustomTxType::UpdateMasternode:
        case CustomTxType::CreateToken:
        case CustomTxType::MintToken:
        case CustomTxType::UpdateToken:
        case CustomTxType::UpdateTokenAny:
        case CustomTxType::CreatePoolPair:
        case CustomTxType::UpdatePoolPair:
        case CustomTxType::PoolSwap:
        case CustomTxType::PoolSwapV2:
        case CustomTxType::AddPoolLiquidity:
        case CustomTxType::RemovePoolLiquidity:
        case CustomTxType::UtxosToAccount:
        case CustomTxType::AccountToUtxos:
        case CustomTxType::AccountToAccount:
        case CustomTxType::AnyAccountsToAccounts:
        case CustomTxType::SmartContract:
        case CustomTxType::FutureSwap:
        case CustomTxType::SetGovVariable:
        case CustomTxType::SetGovVariableHeight:
        case CustomTxType::AutoAuthPrep:
        case CustomTxType::AppointOracle:
        case CustomTxType::RemoveOracleAppoint:
        case CustomTxType::UpdateOracleAppoint:
        case CustomTxType::SetOracleData:
        case CustomTxType::ICXCreateOrder:
        case CustomTxType::ICXMakeOffer:
        case CustomTxType::ICXSubmitDFCHTLC:
        case CustomTxType::ICXSubmitEXTHTLC:
        case CustomTxType::ICXClaimDFCHTLC:
        case CustomTxType::ICXCloseOrder:
        case CustomTxType::ICXCloseOffer:
        case CustomTxType::SetLoanCollateralToken:
        case CustomTxType::SetLoanToken:
        case CustomTxType::UpdateLoanToken:
        case CustomTxType::LoanScheme:
        case CustomTxType::DefaultLoanScheme:
        case CustomTxType::DestroyLoanScheme:
        case CustomTxType::Vault:
        case CustomTxType::CloseVault:
        case CustomTxType::UpdateVault:
        case CustomTxType::DepositToVault:
        case CustomTxType::WithdrawFromVault:
        case CustomTxType::TakeLoan:
        case CustomTxType::PaybackLoan:
        case CustomTxType::PaybackLoanV2:
        case CustomTxType::AuctionBid:
        case CustomTxType::FutureSwapExecution:
        case CustomTxType::FutureSwapRefund:
        case CustomTxType::TokenSplit:
        case CustomTxType::Reject:
        case CustomTxType::None:
            return type;
    }
    return CustomTxType::None;
}

std::string ToString(CustomTxType type);
CustomTxType FromString(const std::string& str);

// it's disabled after Dakota height
inline bool NotAllowedToFail(CustomTxType txType, int height) {
    return (height < Params().GetConsensus().DakotaHeight
        && (txType == CustomTxType::MintToken || txType == CustomTxType::AccountToUtxos));
}

template<typename Stream>
inline void Serialize(Stream& s, CustomTxType txType) {
    Serialize(s, static_cast<unsigned char>(txType));
}

template<typename Stream>
inline void Unserialize(Stream& s, CustomTxType & txType) {
    unsigned char ch;
    Unserialize(s, ch);

    txType = CustomTxCodeToType(ch);
}

struct CCreateMasterNodeMessage {
    char operatorType;
    CKeyID operatorAuthAddress;
    uint16_t timelock{0};

    ADD_SERIALIZE_METHODS;
    template <typename Stream, typename Operation>
    inline void SerializationOp(Stream& s, Operation ser_action) {
        READWRITE(operatorType);
        READWRITE(operatorAuthAddress);

        // Only available after EunosPaya
        if (!s.eof()) {
            READWRITE(timelock);
        }
    }
};

struct CResignMasterNodeMessage : public uint256 {
    using uint256::uint256;

    ADD_SERIALIZE_METHODS;
    template <typename Stream, typename Operation>
    inline void SerializationOp(Stream& s, Operation ser_action) {
        READWRITEAS(uint256, *this);
    }
};

struct CUpdateMasterNodeMessage {
    uint256 mnId;
    std::vector<std::pair<uint8_t, std::pair<char, std::vector<unsigned char>>>> updates;

    ADD_SERIALIZE_METHODS;
    template <typename Stream, typename Operation>
    inline void SerializationOp(Stream& s, Operation ser_action) {
        READWRITE(mnId);
        READWRITE(updates);
    }
};

struct CCreateTokenMessage : public CToken {
    using CToken::CToken;

    ADD_SERIALIZE_METHODS;
    template <typename Stream, typename Operation>
    inline void SerializationOp(Stream& s, Operation ser_action) {
        READWRITEAS(CToken, *this);
    }
};

struct CUpdateTokenPreAMKMessage {
    uint256 tokenTx;
    bool isDAT;

    ADD_SERIALIZE_METHODS;
    template <typename Stream, typename Operation>
    inline void SerializationOp(Stream& s, Operation ser_action) {
        READWRITE(tokenTx);
        READWRITE(isDAT);
    }
};

struct CUpdateTokenMessage {
    uint256 tokenTx;
    CToken token;

    ADD_SERIALIZE_METHODS;
    template <typename Stream, typename Operation>
    inline void SerializationOp(Stream& s, Operation ser_action) {
        READWRITE(tokenTx);
        READWRITE(token);
    }
};

struct CMintTokensMessage : public CBalances {
    using CBalances::CBalances;

    ADD_SERIALIZE_METHODS;
    template <typename Stream, typename Operation>
    inline void SerializationOp(Stream& s, Operation ser_action) {
        READWRITEAS(CBalances, *this);
    }
};

struct CCreatePoolPairMessage {
    CPoolPairMessage poolPair;
    std::string pairSymbol;
    CBalances rewards;
};

struct CUpdatePoolPairMessage {
    DCT_ID poolId;
    bool status;
    CAmount commission;
    CScript ownerAddress;
    CBalances rewards;
};

struct CGovernanceMessage {
    std::set<std::shared_ptr<GovVariable>> govs;
};

struct CGovernanceHeightMessage {
    std::shared_ptr<GovVariable> govVar;
    uint32_t startHeight;
};

struct CCustomTxMessageNone {};

using CCustomTxMessage = std::variant<
    CCustomTxMessageNone,
    CCreateMasterNodeMessage,
    CResignMasterNodeMessage,
    CUpdateMasterNodeMessage,
    CCreateTokenMessage,
    CUpdateTokenPreAMKMessage,
    CUpdateTokenMessage,
    CMintTokensMessage,
    CCreatePoolPairMessage,
    CUpdatePoolPairMessage,
    CPoolSwapMessage,
    CPoolSwapMessageV2,
    CLiquidityMessage,
    CRemoveLiquidityMessage,
    CUtxosToAccountMessage,
    CAccountToUtxosMessage,
    CAccountToAccountMessage,
    CAnyAccountsToAccountsMessage,
    CSmartContractMessage,
    CFutureSwapMessage,
    CGovernanceMessage,
    CGovernanceHeightMessage,
    CAppointOracleMessage,
    CRemoveOracleAppointMessage,
    CUpdateOracleAppointMessage,
    CSetOracleDataMessage,
    CICXCreateOrderMessage,
    CICXMakeOfferMessage,
    CICXSubmitDFCHTLCMessage,
    CICXSubmitEXTHTLCMessage,
    CICXClaimDFCHTLCMessage,
    CICXCloseOrderMessage,
    CICXCloseOfferMessage,
    CLoanSetCollateralTokenMessage,
    CLoanSetLoanTokenMessage,
    CLoanUpdateLoanTokenMessage,
    CLoanSchemeMessage,
    CDefaultLoanSchemeMessage,
    CDestroyLoanSchemeMessage,
    CVaultMessage,
    CCloseVaultMessage,
    CUpdateVaultMessage,
    CDepositToVaultMessage,
    CWithdrawFromVaultMessage,
    CLoanTakeLoanMessage,
    CLoanPaybackLoanMessage,
    CLoanPaybackLoanV2Message,
    CAuctionBidMessage
>;

CCustomTxMessage customTypeToMessage(CustomTxType txType, uint8_t version);
bool IsMempooledCustomTxCreate(const CTxMemPool& pool, const uint256& txid);
Res RpcInfo(const CTransaction& tx, uint32_t height, CustomTxType& type, UniValue& results);
Res CustomMetadataParse(uint32_t height, const Consensus::Params& consensus, const std::vector<unsigned char>& metadata, CCustomTxMessage& txMessage);
<<<<<<< HEAD
Res ApplyCustomTx(CCustomCSView& mnview, const CCoinsViewCache& coins, const CTransaction& tx, const Consensus::Params& consensus, uint32_t height, uint64_t time = 0, uint32_t* customTxExpiration = nullptr, uint32_t txn = 0, CHistoryWriters* writers = nullptr);
Res RevertCustomTx(CCustomCSView& mnview, const CCoinsViewCache& coins, const CTransaction& tx, const Consensus::Params& consensus, uint32_t height,  uint32_t txn, CHistoryErasers& erasers);
=======
Res ApplyCustomTx(CCustomCSView& mnview, const CCoinsViewCache& coins, const CTransaction& tx, const Consensus::Params& consensus, uint32_t height, uint64_t time = 0, uint256* canSpend = nullptr, uint32_t txn = 0, CHistoryWriters* writers = nullptr);
>>>>>>> e9ebb047
Res CustomTxVisit(CCustomCSView& mnview, const CCoinsViewCache& coins, const CTransaction& tx, uint32_t height, const Consensus::Params& consensus, const CCustomTxMessage& txMessage, uint64_t time, uint32_t txn = 0);
ResVal<uint256> ApplyAnchorRewardTx(CCustomCSView& mnview, const CTransaction& tx, int height, const uint256& prevStakeModifier, const std::vector<unsigned char>& metadata, const Consensus::Params& consensusParams);
ResVal<uint256> ApplyAnchorRewardTxPlus(CCustomCSView& mnview, const CTransaction& tx, int height, const std::vector<unsigned char>& metadata, const Consensus::Params& consensusParams);
ResVal<CAmount> GetAggregatePrice(CCustomCSView& view, const std::string& token, const std::string& currency, uint64_t lastBlockTime);
bool IsVaultPriceValid(CCustomCSView& mnview, const CVaultId& vaultId, uint32_t height);
Res SwapToDFIorDUSD(CCustomCSView & mnview, DCT_ID tokenId, CAmount amount, CScript const & from, CScript const & to, uint32_t height, bool forceLoanSwap = false);
Res storeGovVars(const CGovernanceHeightMessage& obj, CCustomCSView& view);

inline bool OraclePriceFeed(CCustomCSView& view, const CTokenCurrencyPair& priceFeed) {
    // Allow hard coded DUSD/USD
    if (priceFeed.first == "DUSD" && priceFeed.second == "USD") {
        return true;
    }
    bool found = false;
    view.ForEachOracle([&](const COracleId&, COracle oracle) {
        return !(found = oracle.SupportsPair(priceFeed.first, priceFeed.second));
    });
    return found;
}

/*
 * Checks if given tx is probably one of 'CustomTx', returns tx type and serialized metadata in 'data'
*/
inline CustomTxType GuessCustomTxType(CTransaction const & tx, std::vector<unsigned char> & metadata, bool metadataValidation = false,
                               uint32_t height = 0, CExpirationAndVersion* customTxParams = nullptr){
    if (tx.vout.empty()) {
        return CustomTxType::None;
    }

    // Check all other vouts for DfTx marker and reject if found
    if (metadataValidation) {
        for (size_t i{1}; i < tx.vout.size(); ++i) {
            std::vector<unsigned char> dummydata;
            uint8_t dummyOpcodes{HasForks::None};
            if (ParseScriptByMarker(tx.vout[i].scriptPubKey, DfTxMarker, dummydata, dummyOpcodes)) {
                return CustomTxType::Reject;
            }
        }
    }

    uint8_t hasAdditionalOpcodes{HasForks::None};
    if (!ParseScriptByMarker(tx.vout[0].scriptPubKey, DfTxMarker, metadata, hasAdditionalOpcodes, customTxParams)) {
        return CustomTxType::None;
    }

    // If metadata contains additional opcodes mark as Reject.
    if (metadataValidation) {
        if (height < static_cast<uint32_t>(Params().GetConsensus().GreatWorldHeight) && hasAdditionalOpcodes & HasForks::FortCanning) {
            return CustomTxType::Reject;
        } else if (height >= static_cast<uint32_t>(Params().GetConsensus().GreatWorldHeight) && hasAdditionalOpcodes & HasForks::GreatWorld) {
            return CustomTxType::Reject;
        }
    }

    auto txType = CustomTxCodeToType(metadata[0]);
    metadata.erase(metadata.begin());
    // Reject if marker has been found but no known type or None explicitly set.
    if (txType == CustomTxType::None) {
        return CustomTxType::Reject;
    }
    return txType;
}

inline bool IsMintTokenTx(const CTransaction& tx)
{
    std::vector<unsigned char> metadata;
    return GuessCustomTxType(tx, metadata) == CustomTxType::MintToken;
}

inline std::optional<std::vector<unsigned char>> GetAccountToUtxosMetadata(const CTransaction & tx)
{
    std::vector<unsigned char> metadata;
    if (GuessCustomTxType(tx, metadata) == CustomTxType::AccountToUtxos) {
        return metadata;
    }
    return {};
}

inline std::optional<CAccountToUtxosMessage> GetAccountToUtxosMsg(const CTransaction & tx)
{
    const auto metadata = GetAccountToUtxosMetadata(tx);
    if (metadata) {
        CAccountToUtxosMessage msg;
        try {
            CDataStream ss(*metadata, SER_NETWORK, PROTOCOL_VERSION);
            ss >> msg;
        } catch (...) {
            return {};
        }
        return msg;
    }
    return {};
}

inline TAmounts GetNonMintedValuesOut(const CTransaction & tx)
{
    uint32_t mintingOutputsStart = std::numeric_limits<uint32_t>::max();
    const auto accountToUtxos = GetAccountToUtxosMsg(tx);
    if (accountToUtxos) {
        mintingOutputsStart = accountToUtxos->mintingOutputsStart;
    }
    return tx.GetValuesOut(mintingOutputsStart);
}

inline CAmount GetNonMintedValueOut(const CTransaction & tx, DCT_ID tokenID)
{
    uint32_t mintingOutputsStart = std::numeric_limits<uint32_t>::max();
    const auto accountToUtxos = GetAccountToUtxosMsg(tx);
    if (accountToUtxos) {
        mintingOutputsStart = accountToUtxos->mintingOutputsStart;
    }
    return tx.GetValueOut(mintingOutputsStart, tokenID);
}

class CPoolSwap {
    const CPoolSwapMessage& obj;
    uint32_t height;
    CAmount result{0};
    DCT_ID currentID;

public:
    std::vector<std::pair<std::string, std::string>> errors;

    CPoolSwap(const CPoolSwapMessage& obj, uint32_t height)
    : obj(obj), height(height) {}

    std::vector<DCT_ID> CalculateSwaps(CCustomCSView& view, bool testOnly = false);
    Res ExecuteSwap(CCustomCSView& view, std::vector<DCT_ID> poolIDs, bool testOnly = false);
    std::vector<std::vector<DCT_ID>> CalculatePoolPaths(CCustomCSView& view);
    CTokenAmount GetResult() { return CTokenAmount{obj.idTokenTo, result}; };
};

#endif // DEFI_MASTERNODES_MN_CHECKS_H<|MERGE_RESOLUTION|>--- conflicted
+++ resolved
@@ -357,12 +357,7 @@
 bool IsMempooledCustomTxCreate(const CTxMemPool& pool, const uint256& txid);
 Res RpcInfo(const CTransaction& tx, uint32_t height, CustomTxType& type, UniValue& results);
 Res CustomMetadataParse(uint32_t height, const Consensus::Params& consensus, const std::vector<unsigned char>& metadata, CCustomTxMessage& txMessage);
-<<<<<<< HEAD
-Res ApplyCustomTx(CCustomCSView& mnview, const CCoinsViewCache& coins, const CTransaction& tx, const Consensus::Params& consensus, uint32_t height, uint64_t time = 0, uint32_t* customTxExpiration = nullptr, uint32_t txn = 0, CHistoryWriters* writers = nullptr);
-Res RevertCustomTx(CCustomCSView& mnview, const CCoinsViewCache& coins, const CTransaction& tx, const Consensus::Params& consensus, uint32_t height,  uint32_t txn, CHistoryErasers& erasers);
-=======
-Res ApplyCustomTx(CCustomCSView& mnview, const CCoinsViewCache& coins, const CTransaction& tx, const Consensus::Params& consensus, uint32_t height, uint64_t time = 0, uint256* canSpend = nullptr, uint32_t txn = 0, CHistoryWriters* writers = nullptr);
->>>>>>> e9ebb047
+Res ApplyCustomTx(CCustomCSView& mnview, const CCoinsViewCache& coins, const CTransaction& tx, const Consensus::Params& consensus, uint32_t height, uint64_t time = 0, uint256* canSpend = nullptr, uint32_t* customTxExpiration = nullptr, uint32_t txn = 0, CHistoryWriters* writers = nullptr);
 Res CustomTxVisit(CCustomCSView& mnview, const CCoinsViewCache& coins, const CTransaction& tx, uint32_t height, const Consensus::Params& consensus, const CCustomTxMessage& txMessage, uint64_t time, uint32_t txn = 0);
 ResVal<uint256> ApplyAnchorRewardTx(CCustomCSView& mnview, const CTransaction& tx, int height, const uint256& prevStakeModifier, const std::vector<unsigned char>& metadata, const Consensus::Params& consensusParams);
 ResVal<uint256> ApplyAnchorRewardTxPlus(CCustomCSView& mnview, const CTransaction& tx, int height, const std::vector<unsigned char>& metadata, const Consensus::Params& consensusParams);
