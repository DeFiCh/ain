--- conflicted
+++ resolved
@@ -41,22 +41,17 @@
 //    CreateOrder         = 'O',
 //    DestroyOrder        = 'E',
 //    MatchOrders         = 'A',
-    // liquidity
+    //poolpair
+    CreatePoolPair      = 'p',
     AddPoolLiquidity    = 'l',
     // accounts
     UtxosToAccount     = 'U',
     AccountToUtxos     = 'b',
-    AccountToAccount  = 'B',
-    //poolpair
-    CreatePoolPair      = 'p'
+    AccountToAccount  = 'B'
 };
 
 inline CustomTxType CustomTxCodeToType(unsigned char ch) {
-<<<<<<< HEAD
-    char const txtypes[] = "CRTMDNUbBp";
-=======
-    char const txtypes[] = "CRTMDNlUbB";
->>>>>>> 86224c42
+    char const txtypes[] = "CRTMDNplUbB";
     if (memchr(txtypes, ch, strlen(txtypes)))
         return static_cast<CustomTxType>(ch);
     else
