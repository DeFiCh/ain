--- conflicted
+++ resolved
@@ -142,14 +142,11 @@
     // Marker TXs
     FutureSwapExecution    = 'q',
     FutureSwapRefund       = 'w',
-<<<<<<< HEAD
+    TokenSplit             = 'P',
     // On-Chain-Gov
     CreateCfp              = 'P',
     Vote                   = 'O',  // NOTE: Check whether this overlapping with CreateOrder above is fine
     CreateVoc              = 'E',  // NOTE: Check whether this overlapping with DestroyOrder above is fine
-=======
-    TokenSplit             = 'P',
->>>>>>> 9c1cd0aa
 };
 
 inline CustomTxType CustomTxCodeToType(uint8_t ch) {
