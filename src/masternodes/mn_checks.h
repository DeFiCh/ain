// Copyright (c) DeFi Blockchain Developers
// Distributed under the MIT software license, see the accompanying
// file LICENSE or http://www.opensource.org/licenses/mit-license.php.

#ifndef DEFI_MASTERNODES_MN_CHECKS_H
#define DEFI_MASTERNODES_MN_CHECKS_H

#include <consensus/params.h>
#include <masternodes/masternodes.h>
#include <vector>
#include <cstring>

class CBlock;
class CTransaction;
class CTxMemPool;
class CCoinsViewCache;

class CCustomCSView;

static const std::vector<unsigned char> DfTxMarker = {'D', 'f', 'T', 'x'};  // 44665478

enum CustomTxErrCodes : uint32_t {
    NotSpecified = 0,
//    NotCustomTx  = 1,
    NotEnoughBalance = 1024,
    Fatal = uint32_t(1) << 31 // not allowed to fail
};

enum class CustomTxType : unsigned short
{
    None = 0,
    // masternodes:
    CreateMasternode      = 'C', // 67
    ResignMasternode      = 'R', // 82
    // custom tokens:
    CreateToken           = 'T', // 84
    MintToken             = 'M', // 77
    UpdateToken           = 'N', // 78 previous type, only DAT flag triggers
    UpdateTokenAny        = 'n', // 110 new type of token's update with any flags/fields possible
    // dex orders - just not to overlap in future
//    CreateOrder         = 'O',
//    DestroyOrder        = 'E',
//    MatchOrders         = 'A',
    //poolpair
    CreatePoolPair        = 'p', // 112
    UpdatePoolPair        = 'u', // 117
    PoolSwap              = 's', // 115
    AddPoolLiquidity      = 'l', // 108
    RemovePoolLiquidity   = 'r', // 114
    // accounts
    UtxosToAccount        = 'U', // 85
    AccountToUtxos        = 'b', // 98
    AccountToAccount      = 'B', // 66
    AnyAccountsToAccounts = 'a', // 97
    //set governance variable
<<<<<<< HEAD
    SetGovVariable        = 'G', // 71
    // oracles
    AppointOracle         = 200,
    RemoveOracleAppoint   = 201,
    UpdateOracleAppoint   = 202,
    SetOracleData         = 203,
};

inline CustomTxType CustomTxCodeToType(unsigned char ch) {
    auto type = static_cast<CustomTxType>(ch);
    switch(type) {
        case CustomTxType::CreateMasternode:
        case CustomTxType::ResignMasternode:
        case CustomTxType::CreateToken:
        case CustomTxType::MintToken:
        case CustomTxType::UpdateToken:
        case CustomTxType::UpdateTokenAny:
        case CustomTxType::CreatePoolPair:
        case CustomTxType::UpdatePoolPair:
        case CustomTxType::PoolSwap:
        case CustomTxType::AddPoolLiquidity:
        case CustomTxType::RemovePoolLiquidity:
        case CustomTxType::UtxosToAccount:
        case CustomTxType::AccountToUtxos:
        case CustomTxType::AccountToAccount:
        case CustomTxType::AnyAccountsToAccounts:
        case CustomTxType::SetGovVariable:
        case CustomTxType::AppointOracle:
        case CustomTxType::RemoveOracleAppoint:
        case CustomTxType::UpdateOracleAppoint:
        case CustomTxType::SetOracleData:
            return type;
        default:
            return CustomTxType::None;
    }
=======
    SetGovVariable       = 'G',
    // Auto auth TX
    AutoAuthPrep       = 'A',
};

inline CustomTxType CustomTxCodeToType(unsigned char ch) {
    char const txtypes[] = "CRTMNnpuslrUbBaGA";
    if (memchr(txtypes, ch, strlen(txtypes)))
        return static_cast<CustomTxType>(ch);
    else
        return CustomTxType::None;
>>>>>>> 453f5af9
}

inline std::string ToString(CustomTxType type) {
    switch (type)
    {
        case CustomTxType::CreateMasternode:    return "CreateMasternode";
        case CustomTxType::ResignMasternode:    return "ResignMasternode";
        case CustomTxType::CreateToken:         return "CreateToken";
        case CustomTxType::UpdateToken:         return "UpdateToken";
        case CustomTxType::UpdateTokenAny:      return "UpdateTokenAny";
        case CustomTxType::MintToken:           return "MintToken";
        case CustomTxType::CreatePoolPair:      return "CreatePoolPair";
        case CustomTxType::UpdatePoolPair:      return "UpdatePoolPair";
        case CustomTxType::PoolSwap:            return "PoolSwap";
        case CustomTxType::AddPoolLiquidity:    return "AddPoolLiquidity";
        case CustomTxType::RemovePoolLiquidity: return "RemovePoolLiquidity";
        case CustomTxType::UtxosToAccount:      return "UtxosToAccount";
        case CustomTxType::AccountToUtxos:      return "AccountToUtxos";
        case CustomTxType::AccountToAccount:    return "AccountToAccount";
        case CustomTxType::AnyAccountsToAccounts:   return "AnyAccountsToAccounts";
        case CustomTxType::SetGovVariable:      return "SetGovVariable";
<<<<<<< HEAD
        case CustomTxType::AppointOracle:       return "AppointOracle";
        case CustomTxType::RemoveOracleAppoint: return "RemoveOracleAppoint";
        case CustomTxType::UpdateOracleAppoint: return "UpdateOracleAppoint";
        case CustomTxType::SetOracleData:       return "SetOracleData";
=======
        case CustomTxType::AutoAuthPrep:        return "AutoAuth";
>>>>>>> 453f5af9
        default:                                return "None";
    }
}

// it's disabled after Dakota height
inline bool NotAllowedToFail(CustomTxType txType, int height) {
    return (height < Params().GetConsensus().DakotaHeight
        && (txType == CustomTxType::MintToken || txType == CustomTxType::AccountToUtxos));
}

template<typename Stream>
inline void Serialize(Stream& s, CustomTxType txType)
{
    Serialize(s, static_cast<unsigned char>(txType));
}

template<typename Stream>
inline void Unserialize(Stream& s, CustomTxType & txType) {
    unsigned char ch;
    Unserialize(s, ch);

    txType = CustomTxCodeToType(ch);
}

Res ApplyCustomTx(CCustomCSView & mnview, CCoinsViewCache const & coins, CTransaction const & tx, const Consensus::Params& consensusParams, uint32_t height, uint32_t txn, bool isCheck = true, bool skipAuth = false);
//! Deep check (and write)
Res ApplyCreateMasternodeTx(CCustomCSView & mnview, CTransaction const & tx, uint32_t height, std::vector<unsigned char> const & metadata, UniValue* rpcInfo = nullptr);
Res ApplyResignMasternodeTx(CCustomCSView & mnview, CCoinsViewCache const & coins, CTransaction const & tx, uint32_t height, std::vector<unsigned char> const & metadata, bool skipAuth = false, UniValue* rpcInfo = nullptr);

Res ApplyCreateTokenTx(CCustomCSView & mnview, CCoinsViewCache const & coins, CTransaction const & tx, uint32_t height, std::vector<unsigned char> const & metadata, Consensus::Params const & consensusParams, bool skipAuth = false, UniValue* rpcInfo = nullptr);
Res ApplyUpdateTokenTx(CCustomCSView & mnview, CCoinsViewCache const & coins, CTransaction const & tx, uint32_t height, std::vector<unsigned char> const & metadata, Consensus::Params const & consensusParams, bool skipAuth = false, UniValue* rpcInfo = nullptr);
Res ApplyUpdateTokenAnyTx(CCustomCSView & mnview, CCoinsViewCache const & coins, CTransaction const & tx, uint32_t height, std::vector<unsigned char> const & metadata, Consensus::Params const & consensusParams, bool skipAuth = false, UniValue* rpcInfo = nullptr);
Res ApplyMintTokenTx(CCustomCSView & mnview, CCoinsViewCache const & coins, CTransaction const & tx, uint32_t height, std::vector<unsigned char> const & metadata, Consensus::Params const & consensusParams, bool skipAuth = false, UniValue* rpcInfo = nullptr);

Res ApplyCreatePoolPairTx(CCustomCSView & mnview, CCoinsViewCache const & coins, CTransaction const & tx, uint32_t height, std::vector<unsigned char> const & metadata, Consensus::Params const & consensusParams, bool skipAuth = false, UniValue* rpcInfo = nullptr);
Res ApplyUpdatePoolPairTx(CCustomCSView & mnview, CCoinsViewCache const & coins, CTransaction const & tx, uint32_t height, std::vector<unsigned char> const & metadata, Consensus::Params const & consensusParams, bool skipAuth = false, UniValue* rpcInfo = nullptr);
Res ApplyPoolSwapTx(CCustomCSView & mnview, CCoinsViewCache const & coins, CTransaction const & tx, uint32_t height, std::vector<unsigned char> const & metadata, Consensus::Params const & consensusParams, bool skipAuth = false, UniValue* rpcInfo = nullptr);
Res ApplyAddPoolLiquidityTx(CCustomCSView & mnview, CCoinsViewCache const & coins, CTransaction const & tx, uint32_t height, std::vector<unsigned char> const & metadata, Consensus::Params const & consensusParams, bool skipAuth = false, UniValue* rpcInfo = nullptr);
Res ApplyRemovePoolLiquidityTx(CCustomCSView & mnview, CCoinsViewCache const & coins, CTransaction const & tx, uint32_t height, std::vector<unsigned char> const & metadata, Consensus::Params const & consensusParams, bool skipAuth = false, UniValue* rpcInfo = nullptr);

Res ApplyUtxosToAccountTx(CCustomCSView & mnview, CTransaction const & tx, uint32_t height, std::vector<unsigned char> const & metadata, Consensus::Params const & consensusParams, UniValue* rpcInfo = nullptr);
Res ApplyAccountToUtxosTx(CCustomCSView & mnview, CCoinsViewCache const & coins, CTransaction const & tx, uint32_t height, std::vector<unsigned char> const & metadata, Consensus::Params const & consensusParams, bool skipAuth = false, UniValue* rpcInfo = nullptr);
Res ApplyAccountToAccountTx(CCustomCSView & mnview, CCoinsViewCache const & coins, CTransaction const & tx, uint32_t height, std::vector<unsigned char> const & metadata, Consensus::Params const & consensusParams, bool skipAuth = false, UniValue* rpcInfo = nullptr);
Res ApplyAnyAccountsToAccountsTx(CCustomCSView & mnview, CCoinsViewCache const & coins, CTransaction const & tx, uint32_t height, std::vector<unsigned char> const & metadata, Consensus::Params const & consensusParams, bool skipAuth = false, UniValue* rpcInfo = nullptr);

Res ApplySetGovernanceTx(CCustomCSView & mnview, CCoinsViewCache const & coins, CTransaction const & tx, uint32_t height, std::vector<unsigned char> const & metadata, Consensus::Params const & consensusParams, bool skipAuth = false, UniValue* rpcInfo = nullptr);

ResVal<uint256> ApplyAnchorRewardTx(CCustomCSView & mnview, CTransaction const & tx, int height, uint256 const & prevStakeModifier, std::vector<unsigned char> const & metadata, Consensus::Params const & consensusParams);
ResVal<uint256> ApplyAnchorRewardTxPlus(CCustomCSView & mnview, CTransaction const & tx, int height, std::vector<unsigned char> const & metadata, Consensus::Params const & consensusParams);

Res ApplyAppointOracleTx(CCustomCSView & mnview, CCoinsViewCache const & coins, CTransaction const & tx, uint32_t height, std::vector<unsigned char> const & metadata, Consensus::Params const & consensusParams, bool skipAuth = false, UniValue* rpcInfo = nullptr);
Res ApplyRemoveOracleAppointTx(CCustomCSView & mnview, CCoinsViewCache const & coins, CTransaction const & tx, uint32_t height, std::vector<unsigned char> const & metadata,Consensus::Params const & consensusParams, bool skipAuth = false, UniValue* rpcInfo = nullptr);
Res ApplyUpdateOracleAppointTx(CCustomCSView & mnview, CCoinsViewCache const & coins, CTransaction const & tx, uint32_t height, std::vector<unsigned char> const & metadata, Consensus::Params const & consensusParams, bool skipAuth = false, UniValue* rpcInfo = nullptr);
Res ApplySetOracleDataTx(CCustomCSView & mnview, CCoinsViewCache const & coins, CTransaction const & tx, uint32_t height, std::vector<unsigned char> const & metadata, Consensus::Params const & consensusParams, bool skipAuth = false, UniValue* rpcInfo = nullptr);

bool IsMempooledCustomTxCreate(const CTxMemPool& pool, const uint256 & txid);

// @todo refactor header functions
/*
 * Checks if given tx is probably one of 'CustomTx', returns tx type and serialized metadata in 'data'
*/
inline CustomTxType GuessCustomTxType(CTransaction const & tx, std::vector<unsigned char> & metadata)
{
    if (tx.vout.size() == 0)
    {
        return CustomTxType::None;
    }
    CScript const & memo = tx.vout[0].scriptPubKey;
    CScript::const_iterator pc = memo.begin();
    opcodetype opcode;
    if (!memo.GetOp(pc, opcode) || opcode != OP_RETURN)
    {
        return CustomTxType::None;
    }
    if (!memo.GetOp(pc, opcode, metadata) ||
        (opcode > OP_PUSHDATA1 &&
         opcode != OP_PUSHDATA2 &&
         opcode != OP_PUSHDATA4) ||
        metadata.size() < DfTxMarker.size() + 1 ||     // i don't know how much exactly, but at least MnTxSignature + type prefix
        memcmp(&metadata[0], &DfTxMarker[0], DfTxMarker.size()) != 0)
    {
        return CustomTxType::None;
    }
    auto txType = CustomTxCodeToType(metadata[DfTxMarker.size()]);
    metadata.erase(metadata.begin(), metadata.begin() + DfTxMarker.size() + 1);
    return txType;
}

inline boost::optional<std::vector<unsigned char>> GetMintTokenMetadata(const CTransaction & tx)
{
    std::vector<unsigned char> metadata;
    if (GuessCustomTxType(tx, metadata) == CustomTxType::MintToken) {
        return metadata;
    }
    return {};
}

inline boost::optional<std::vector<unsigned char>> GetAccountToUtxosMetadata(const CTransaction & tx)
{
    std::vector<unsigned char> metadata;
    if (GuessCustomTxType(tx, metadata) == CustomTxType::AccountToUtxos) {
        return metadata;
    }
    return {};
}

inline boost::optional<CAccountToUtxosMessage> GetAccountToUtxosMsg(const CTransaction & tx)
{
    const auto metadata = GetAccountToUtxosMetadata(tx);
    if (metadata) {
        CAccountToUtxosMessage msg;
        try {
            CDataStream ss(*metadata, SER_NETWORK, PROTOCOL_VERSION);
            ss >> msg;
        } catch (...) {
            return {};
        }
        return msg;
    }
    return {};
}

inline TAmounts GetNonMintedValuesOut(const CTransaction & tx)
{
    uint32_t mintingOutputsStart = std::numeric_limits<uint32_t>::max();
    const auto accountToUtxos = GetAccountToUtxosMsg(tx);
    if (accountToUtxos) {
        mintingOutputsStart = accountToUtxos->mintingOutputsStart;
    }
    return tx.GetValuesOut(mintingOutputsStart);
}

inline CAmount GetNonMintedValueOut(const CTransaction & tx, DCT_ID tokenID)
{
    uint32_t mintingOutputsStart = std::numeric_limits<uint32_t>::max();
    const auto accountToUtxos = GetAccountToUtxosMsg(tx);
    if (accountToUtxos) {
        mintingOutputsStart = accountToUtxos->mintingOutputsStart;
    }
    return tx.GetValueOut(mintingOutputsStart, tokenID);
}

#endif // DEFI_MASTERNODES_MN_CHECKS_H<|MERGE_RESOLUTION|>--- conflicted
+++ resolved
@@ -53,8 +53,9 @@
     AccountToAccount      = 'B', // 66
     AnyAccountsToAccounts = 'a', // 97
     //set governance variable
-<<<<<<< HEAD
-    SetGovVariable        = 'G', // 71
+    SetGovVariable       = 'G',  // 71
+    // Auto auth TX
+    AutoAuthPrep       = 'A',
     // oracles
     AppointOracle         = 200,
     RemoveOracleAppoint   = 201,
@@ -89,19 +90,6 @@
         default:
             return CustomTxType::None;
     }
-=======
-    SetGovVariable       = 'G',
-    // Auto auth TX
-    AutoAuthPrep       = 'A',
-};
-
-inline CustomTxType CustomTxCodeToType(unsigned char ch) {
-    char const txtypes[] = "CRTMNnpuslrUbBaGA";
-    if (memchr(txtypes, ch, strlen(txtypes)))
-        return static_cast<CustomTxType>(ch);
-    else
-        return CustomTxType::None;
->>>>>>> 453f5af9
 }
 
 inline std::string ToString(CustomTxType type) {
@@ -123,14 +111,11 @@
         case CustomTxType::AccountToAccount:    return "AccountToAccount";
         case CustomTxType::AnyAccountsToAccounts:   return "AnyAccountsToAccounts";
         case CustomTxType::SetGovVariable:      return "SetGovVariable";
-<<<<<<< HEAD
+        case CustomTxType::AutoAuthPrep:        return "AutoAuth";
         case CustomTxType::AppointOracle:       return "AppointOracle";
         case CustomTxType::RemoveOracleAppoint: return "RemoveOracleAppoint";
         case CustomTxType::UpdateOracleAppoint: return "UpdateOracleAppoint";
         case CustomTxType::SetOracleData:       return "SetOracleData";
-=======
-        case CustomTxType::AutoAuthPrep:        return "AutoAuth";
->>>>>>> 453f5af9
         default:                                return "None";
     }
 }
