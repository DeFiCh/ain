--- conflicted
+++ resolved
@@ -84,11 +84,9 @@
     Vault              = 'V',
     UpdateVault        = 'v',
     DepositToVault     = 'S',
-<<<<<<< HEAD
-    LoanTakeLoan       = 'F'
-=======
+    LoanTakeLoan       = 'F',
     AuctionBid         = 'I'
->>>>>>> 436102b2
+
 };
 
 inline CustomTxType CustomTxCodeToType(uint8_t ch) {
@@ -131,11 +129,8 @@
         case CustomTxType::Vault:
         case CustomTxType::UpdateVault:
         case CustomTxType::DepositToVault:
-<<<<<<< HEAD
         case CustomTxType::LoanTakeLoan:
-=======
         case CustomTxType::AuctionBid:
->>>>>>> 436102b2
         case CustomTxType::None:
             return type;
     }
@@ -293,12 +288,8 @@
     CVaultMessage,
     CUpdateVaultMessage,
     CDepositToVaultMessage,
-<<<<<<< HEAD
-    CLoanTakeLoanMessage
-
-=======
+    CLoanTakeLoanMessage,
     CAuctionBidMessage
->>>>>>> 436102b2
 > CCustomTxMessage;
 
 CCustomTxMessage customTypeToMessage(CustomTxType txType);
