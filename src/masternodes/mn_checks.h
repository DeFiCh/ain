// Copyright (c) DeFi Blockchain Developers
// Distributed under the MIT software license, see the accompanying
// file LICENSE or http://www.opensource.org/licenses/mit-license.php.

#ifndef DEFI_MASTERNODES_MN_CHECKS_H
#define DEFI_MASTERNODES_MN_CHECKS_H

#include <consensus/params.h>
#include <consensus/tx_check.h>
#include <masternodes/evm.h>
#include <masternodes/masternodes.h>
#include <cstring>
#include <vector>

#include <variant>

class CBlock;
class CTransaction;
class CTxMemPool;
class CCoinsViewCache;

class CCustomCSView;
class CCustomTxVisitor {
protected:
    uint32_t height;
    CCustomCSView &mnview;
    const CTransaction &tx;
    const CCoinsViewCache &coins;
    const Consensus::Params &consensus;

public:
    CCustomTxVisitor(const CTransaction &tx,
                     uint32_t height,
                     const CCoinsViewCache &coins,
                     CCustomCSView &mnview,
                     const Consensus::Params &consensus);

protected:
    Res HasAuth(const CScript &auth) const;
    Res HasCollateralAuth(const uint256 &collateralTx) const;
    Res HasFoundationAuth() const;
    Res CheckMasternodeCreationTx() const;
    Res CheckProposalTx(const CCreateProposalMessage &msg) const;
    Res CheckTokenCreationTx() const;
    Res CheckCustomTx() const;
    Res TransferTokenBalance(DCT_ID id, CAmount amount, const CScript &from, const CScript &to) const;
    DCT_ID FindTokenByPartialSymbolName(const std::string &symbol) const;
    CPoolPair GetBTCDFIPoolPair() const;
    CAmount CalculateTakerFee(CAmount amount) const;
    ResVal<CScript> MintableToken(DCT_ID id, const CTokenImplementation &token, bool anybodyCanMint) const;
    Res EraseEmptyBalances(TAmounts &balances) const;
    Res SetShares(const CScript &owner, const TAmounts &balances) const;
    Res DelShares(const CScript &owner, const TAmounts &balances) const;
    void CalculateOwnerRewards(const CScript &owner) const;
    Res SubBalanceDelShares(const CScript &owner, const CBalances &balance) const;
    Res AddBalanceSetShares(const CScript &owner, const CBalances &balance) const;
    Res AddBalancesSetShares(const CAccounts &accounts) const;
    Res SubBalancesDelShares(const CAccounts &accounts) const;
    Res NormalizeTokenCurrencyPair(std::set<CTokenCurrencyPair> &tokenCurrency) const;
    bool IsTokensMigratedToGovVar() const;
    Res IsOnChainGovernanceEnabled() const;
};

enum AuthStrategy: uint32_t {
    DirectPubKeyMatch = 0,
    EthKeyMatch = 1,
};

constexpr uint8_t MAX_POOL_SWAPS = 3;

enum CustomTxErrCodes : uint32_t {
    NotSpecified = 0,
    //    NotCustomTx  = 1,
    NotEnoughBalance = 1024,
    Fatal            = uint32_t(1) << 31  // not allowed to fail
};

enum class CustomTxType : uint8_t {
    None   = 0,
    Reject = 1,  // Invalid TX type. Returned by GuessCustomTxType on invalid custom TX.

    // masternodes:
    CreateMasternode = 'C',
    ResignMasternode = 'R',
    UpdateMasternode = 'm',
    // custom tokens:
    CreateToken    = 'T',
    MintToken      = 'M',
    BurnToken      = 'F',
    UpdateToken    = 'N',  // previous type, only DAT flag triggers
    UpdateTokenAny = 'n',  // new type of token's update with any flags/fields possible
    // poolpair
    CreatePoolPair      = 'p',
    UpdatePoolPair      = 'u',
    PoolSwap            = 's',
    PoolSwapV2          = 'i',
    AddPoolLiquidity    = 'l',
    RemovePoolLiquidity = 'r',
    // accounts
    UtxosToAccount        = 'U',
    AccountToUtxos        = 'b',
    AccountToAccount      = 'B',
    AnyAccountsToAccounts = 'a',
    SmartContract         = 'K',
    FutureSwap            = 'Q',
    // set governance variable
    SetGovVariable       = 'G',
    SetGovVariableHeight = 'j',
    // Auto auth TX
    AutoAuthPrep = 'A',
    // oracles
    AppointOracle       = 'o',
    RemoveOracleAppoint = 'h',
    UpdateOracleAppoint = 't',
    SetOracleData       = 'y',
    // ICX
    ICXCreateOrder   = '1',
    ICXMakeOffer     = '2',
    ICXSubmitDFCHTLC = '3',
    ICXSubmitEXTHTLC = '4',
    ICXClaimDFCHTLC  = '5',
    ICXCloseOrder    = '6',
    ICXCloseOffer    = '7',
    // Loans
    SetLoanCollateralToken = 'c',
    SetLoanToken           = 'g',
    UpdateLoanToken        = 'x',
    LoanScheme             = 'L',
    DefaultLoanScheme      = 'd',
    DestroyLoanScheme      = 'D',
    Vault                  = 'V',
    CloseVault             = 'e',
    UpdateVault            = 'v',
    DepositToVault         = 'S',
    WithdrawFromVault      = 'J',
    PaybackWithCollateral  = 'W',
    TakeLoan               = 'X',
    PaybackLoan            = 'H',
    PaybackLoanV2          = 'k',
    AuctionBid             = 'I',
    // Marker TXs
    FutureSwapExecution = 'q',
    FutureSwapRefund    = 'w',
    TokenSplit          = 'P',
    // On-Chain-Gov
    CreateCfp                 = 'z',
    Vote                      = 'O',  // NOTE: Check whether this overlapping with CreateOrder above is fine
    CreateVoc                 = 'E',  // NOTE: Check whether this overlapping with DestroyOrder above is fine
    ProposalFeeRedistribution = 'Y',
    UnsetGovVariable          = 'Z',
    // EVM
    TransferDomain                  = '8',
    EvmTx                     = '9',
};

inline CustomTxType CustomTxCodeToType(uint8_t ch) {
    auto type = static_cast<CustomTxType>(ch);
    switch (type) {
        case CustomTxType::CreateMasternode:
        case CustomTxType::ResignMasternode:
        case CustomTxType::UpdateMasternode:
        case CustomTxType::CreateToken:
        case CustomTxType::MintToken:
        case CustomTxType::BurnToken:
        case CustomTxType::UpdateToken:
        case CustomTxType::UpdateTokenAny:
        case CustomTxType::CreatePoolPair:
        case CustomTxType::UpdatePoolPair:
        case CustomTxType::PoolSwap:
        case CustomTxType::PoolSwapV2:
        case CustomTxType::AddPoolLiquidity:
        case CustomTxType::RemovePoolLiquidity:
        case CustomTxType::UtxosToAccount:
        case CustomTxType::AccountToUtxos:
        case CustomTxType::AccountToAccount:
        case CustomTxType::AnyAccountsToAccounts:
        case CustomTxType::SmartContract:
        case CustomTxType::FutureSwap:
        case CustomTxType::SetGovVariable:
        case CustomTxType::SetGovVariableHeight:
        case CustomTxType::AutoAuthPrep:
        case CustomTxType::AppointOracle:
        case CustomTxType::RemoveOracleAppoint:
        case CustomTxType::UpdateOracleAppoint:
        case CustomTxType::SetOracleData:
        case CustomTxType::ICXCreateOrder:
        case CustomTxType::ICXMakeOffer:
        case CustomTxType::ICXSubmitDFCHTLC:
        case CustomTxType::ICXSubmitEXTHTLC:
        case CustomTxType::ICXClaimDFCHTLC:
        case CustomTxType::ICXCloseOrder:
        case CustomTxType::ICXCloseOffer:
        case CustomTxType::SetLoanCollateralToken:
        case CustomTxType::SetLoanToken:
        case CustomTxType::UpdateLoanToken:
        case CustomTxType::LoanScheme:
        case CustomTxType::DefaultLoanScheme:
        case CustomTxType::DestroyLoanScheme:
        case CustomTxType::Vault:
        case CustomTxType::CloseVault:
        case CustomTxType::UpdateVault:
        case CustomTxType::DepositToVault:
        case CustomTxType::WithdrawFromVault:
        case CustomTxType::PaybackWithCollateral:
        case CustomTxType::TakeLoan:
        case CustomTxType::PaybackLoan:
        case CustomTxType::PaybackLoanV2:
        case CustomTxType::AuctionBid:
        case CustomTxType::FutureSwapExecution:
        case CustomTxType::FutureSwapRefund:
        case CustomTxType::TokenSplit:
        case CustomTxType::Reject:
        case CustomTxType::CreateCfp:
        case CustomTxType::ProposalFeeRedistribution:
        case CustomTxType::Vote:
        case CustomTxType::CreateVoc:
        case CustomTxType::UnsetGovVariable:
        case CustomTxType::TransferDomain:
        case CustomTxType::EvmTx:
        case CustomTxType::None:
            return type;
    }
    return CustomTxType::None;
}

std::string ToString(CustomTxType type);
CustomTxType FromString(const std::string &str);

// it's disabled after Dakota height
inline bool NotAllowedToFail(CustomTxType txType, int height) {
    return (height < Params().GetConsensus().DakotaHeight &&
            (txType == CustomTxType::MintToken || txType == CustomTxType::AccountToUtxos));
}

template <typename Stream>
inline void Serialize(Stream &s, CustomTxType txType) {
    Serialize(s, static_cast<unsigned char>(txType));
}

template <typename Stream>
inline void Unserialize(Stream &s, CustomTxType &txType) {
    unsigned char ch;
    Unserialize(s, ch);

    txType = CustomTxCodeToType(ch);
}

struct CCreateMasterNodeMessage {
    char operatorType;
    CKeyID operatorAuthAddress;
    uint16_t timelock{0};

    ADD_SERIALIZE_METHODS;
    template <typename Stream, typename Operation>
    inline void SerializationOp(Stream &s, Operation ser_action) {
        READWRITE(operatorType);
        READWRITE(operatorAuthAddress);

        // Only available after EunosPaya
        if (!s.eof()) {
            READWRITE(timelock);
        }
    }
};

struct CResignMasterNodeMessage : public uint256 {
    using uint256::uint256;

    ADD_SERIALIZE_METHODS;
    template <typename Stream, typename Operation>
    inline void SerializationOp(Stream &s, Operation ser_action) {
        READWRITEAS(uint256, *this);
    }
};

struct CUpdateMasterNodeMessage {
    uint256 mnId;
    std::vector<std::pair<uint8_t, std::pair<char, std::vector<unsigned char>>>> updates;

    ADD_SERIALIZE_METHODS;
    template <typename Stream, typename Operation>
    inline void SerializationOp(Stream &s, Operation ser_action) {
        READWRITE(mnId);
        READWRITE(updates);
    }
};

struct CCreateTokenMessage : public CToken {
    using CToken::CToken;

    ADD_SERIALIZE_METHODS;
    template <typename Stream, typename Operation>
    inline void SerializationOp(Stream &s, Operation ser_action) {
        READWRITEAS(CToken, *this);
    }
};

struct CUpdateTokenPreAMKMessage {
    uint256 tokenTx;
    bool isDAT;

    ADD_SERIALIZE_METHODS;
    template <typename Stream, typename Operation>
    inline void SerializationOp(Stream &s, Operation ser_action) {
        READWRITE(tokenTx);
        READWRITE(isDAT);
    }
};

struct CUpdateTokenMessage {
    uint256 tokenTx;
    CToken token;

    ADD_SERIALIZE_METHODS;
    template <typename Stream, typename Operation>
    inline void SerializationOp(Stream &s, Operation ser_action) {
        READWRITE(tokenTx);
        READWRITE(token);
    }
};

struct CMintTokensMessage : public CBalances {
    using CBalances::CBalances;
    CScript to;

    ADD_SERIALIZE_METHODS;
    template <typename Stream, typename Operation>
    inline void SerializationOp(Stream &s, Operation ser_action) {
        READWRITEAS(CBalances, *this);

        if (!s.eof()) {
            READWRITE(to);
        }
    }
};

struct CBurnTokensMessage {
    enum BurnType : uint8_t {
        TokenBurn = 0,
    };

    CBalances amounts;
    CScript from;
    BurnType burnType;
    std::variant<CScript> context;

    ADD_SERIALIZE_METHODS;
    template <typename Stream, typename Operation>
    inline void SerializationOp(Stream &s, Operation ser_action) {
        READWRITE(amounts);
        READWRITE(from);
        READWRITE(static_cast<uint8_t>(burnType));
        READWRITE(context);
    }
};

struct CGovernanceMessage {
    std::unordered_map<std::string, std::shared_ptr<GovVariable>> govs;

    ADD_SERIALIZE_METHODS;
    template <typename Stream, typename Operation>
    inline void SerializationOp(Stream& s, Operation ser_action) {
        std::string name;
        while(!s.empty()) {
            s >> name;
            auto& gov = govs[name];
            auto var = GovVariable::Create(name);
            if (!var) break;
            s >> *var;
            gov = std::move(var);
        }
    }
};

struct CGovernanceHeightMessage {
    std::string govName;
    std::shared_ptr<GovVariable> govVar;
    uint32_t startHeight;

    ADD_SERIALIZE_METHODS;
    template <typename Stream, typename Operation>
    inline void SerializationOp(Stream& s, Operation ser_action) {
        if (!s.empty()) {
            s >> govName;
            if ((govVar = GovVariable::Create(govName))) {
                s >> *govVar;
                s >> startHeight;
            }
        }
    }
};

struct CGovernanceUnsetMessage {
    std::map<std::string, std::vector<std::string>> govs;

    ADD_SERIALIZE_METHODS;
    template <typename Stream, typename Operation>
    inline void SerializationOp(Stream &s, Operation ser_action) {
        READWRITE(govs);
    }
};

struct CCustomTxMessageNone {};

using CCustomTxMessage = std::variant<CCustomTxMessageNone,
                                      CCreateMasterNodeMessage,
                                      CResignMasterNodeMessage,
                                      CUpdateMasterNodeMessage,
                                      CCreateTokenMessage,
                                      CUpdateTokenPreAMKMessage,
                                      CUpdateTokenMessage,
                                      CMintTokensMessage,
                                      CBurnTokensMessage,
                                      CCreatePoolPairMessage,
                                      CUpdatePoolPairMessage,
                                      CPoolSwapMessage,
                                      CPoolSwapMessageV2,
                                      CLiquidityMessage,
                                      CRemoveLiquidityMessage,
                                      CUtxosToAccountMessage,
                                      CAccountToUtxosMessage,
                                      CAccountToAccountMessage,
                                      CAnyAccountsToAccountsMessage,
                                      CSmartContractMessage,
                                      CFutureSwapMessage,
                                      CGovernanceMessage,
                                      CGovernanceUnsetMessage,
                                      CGovernanceHeightMessage,
                                      CAppointOracleMessage,
                                      CRemoveOracleAppointMessage,
                                      CUpdateOracleAppointMessage,
                                      CSetOracleDataMessage,
                                      CICXCreateOrderMessage,
                                      CICXMakeOfferMessage,
                                      CICXSubmitDFCHTLCMessage,
                                      CICXSubmitEXTHTLCMessage,
                                      CICXClaimDFCHTLCMessage,
                                      CICXCloseOrderMessage,
                                      CICXCloseOfferMessage,
                                      CLoanSetCollateralTokenMessage,
                                      CLoanSetLoanTokenMessage,
                                      CLoanUpdateLoanTokenMessage,
                                      CLoanSchemeMessage,
                                      CDefaultLoanSchemeMessage,
                                      CDestroyLoanSchemeMessage,
                                      CVaultMessage,
                                      CCloseVaultMessage,
                                      CUpdateVaultMessage,
                                      CDepositToVaultMessage,
                                      CWithdrawFromVaultMessage,
                                      CPaybackWithCollateralMessage,
                                      CLoanTakeLoanMessage,
                                      CLoanPaybackLoanMessage,
                                      CLoanPaybackLoanV2Message,
                                      CAuctionBidMessage,
                                      CCreateProposalMessage,
                                      CProposalVoteMessage,
                                      CTransferDomainMessage,
                                      CEvmTxMessage>;

CCustomTxMessage customTypeToMessage(CustomTxType txType);
bool IsMempooledCustomTxCreate(const CTxMemPool &pool, const uint256 &txid);
Res RpcInfo(const CTransaction &tx, uint32_t height, CustomTxType &type, UniValue &results);
Res CustomMetadataParse(uint32_t height,
                        const Consensus::Params &consensus,
                        const std::vector<unsigned char> &metadata,
                        CCustomTxMessage &txMessage);
Res ApplyCustomTx(CCustomCSView &mnview,
                  const CCoinsViewCache &coins,
                  const CTransaction &tx,
                  const Consensus::Params &consensus,
                  uint32_t height,
                  uint64_t time            = 0,
                  uint256 *canSpend        = nullptr,
                  uint32_t txn             = 0,
                  const uint64_t evmContext = 0);
Res CustomTxVisit(CCustomCSView &mnview,
                  const CCoinsViewCache &coins,
                  const CTransaction &tx,
                  uint32_t height,
                  const Consensus::Params &consensus,
                  const CCustomTxMessage &txMessage,
                  uint64_t time,
                  uint32_t txn = 0,
                  const uint64_t evmContext = 0);
ResVal<uint256> ApplyAnchorRewardTx(CCustomCSView &mnview,
                                    const CTransaction &tx,
                                    int height,
                                    const uint256 &prevStakeModifier,
                                    const std::vector<unsigned char> &metadata,
                                    const Consensus::Params &consensusParams);
ResVal<uint256> ApplyAnchorRewardTxPlus(CCustomCSView &mnview,
                                        const CTransaction &tx,
                                        int height,
                                        const std::vector<unsigned char> &metadata,
                                        const Consensus::Params &consensusParams);
ResVal<CAmount> GetAggregatePrice(CCustomCSView &view,
                                  const std::string &token,
                                  const std::string &currency,
                                  uint64_t lastBlockTime);
bool IsVaultPriceValid(CCustomCSView &mnview, const CVaultId &vaultId, uint32_t height);
bool IsPaybackWithCollateral(CCustomCSView &mnview, const std::map<DCT_ID, CBalances> &loans);
Res PaybackWithCollateral(CCustomCSView &view,
                          const CVaultData &vault,
                          const CVaultId &vaultId,
                          uint32_t height,
                          uint64_t time);
Res SwapToDFIorDUSD(CCustomCSView &mnview,
                    DCT_ID tokenId,
                    CAmount amount,
                    const CScript &from,
                    const CScript &to,
                    uint32_t height,
                    bool forceLoanSwap = false);
Res storeGovVars(const CGovernanceHeightMessage &obj, CCustomCSView &view);
bool IsTestNetwork();
bool IsEVMEnabled(const int height, const CCustomCSView &view);
<<<<<<< HEAD
Res HasAuth(const CTransaction &tx, const CCoinsViewCache &coins, const CScript &auth);
=======
Res HasAuth(const CTransaction &tx, const CCoinsViewCache &coins, const CScript &auth, AuthStrategy strategy = AuthStrategy::DirectPubKeyMatch);
>>>>>>> 16d47ab9
Res ValidateTransferDomain(const CTransaction &tx,
                                   uint32_t height,
                                   const CCoinsViewCache &coins,
                                   CCustomCSView &mnview,
                                   const Consensus::Params &consensus,
                                   const CTransferDomainMessage &obj);

inline bool OraclePriceFeed(CCustomCSView &view, const CTokenCurrencyPair &priceFeed) {
    // Allow hard coded DUSD/USD
    if (priceFeed.first == "DUSD" && priceFeed.second == "USD") {
        return true;
    }
    bool found = false;
    view.ForEachOracle([&](const COracleId &, COracle oracle) {
        return !(found = oracle.SupportsPair(priceFeed.first, priceFeed.second));
    });
    return found;
}

/*
 * Checks if given tx is probably one of 'CustomTx', returns tx type and serialized metadata in 'data'
 */
inline CustomTxType GuessCustomTxType(const CTransaction &tx,
                                      std::vector<unsigned char> &metadata,
                                      bool metadataValidation = false) {
    if (tx.vout.empty()) {
        return CustomTxType::None;
    }

    // Check all other vouts for DfTx marker and reject if found
    if (metadataValidation) {
        for (size_t i{1}; i < tx.vout.size(); ++i) {
            std::vector<unsigned char> dummydata;
            bool dummyOpcodes{false};
            if (ParseScriptByMarker(tx.vout[i].scriptPubKey, DfTxMarker, dummydata, dummyOpcodes)) {
                return CustomTxType::Reject;
            }
        }
    }

    bool hasAdditionalOpcodes{false};
    if (!ParseScriptByMarker(tx.vout[0].scriptPubKey, DfTxMarker, metadata, hasAdditionalOpcodes)) {
        return CustomTxType::None;
    }

    // If metadata contains additional opcodes mark as Reject.
    if (metadataValidation && hasAdditionalOpcodes) {
        return CustomTxType::Reject;
    }

    auto txType = CustomTxCodeToType(metadata[0]);
    metadata.erase(metadata.begin());
    // Reject if marker has been found but no known type or None explicitly set.
    if (txType == CustomTxType::None) {
        return CustomTxType::Reject;
    }
    return txType;
}

inline bool IsMintTokenTx(const CTransaction &tx) {
    std::vector<unsigned char> metadata;
    return GuessCustomTxType(tx, metadata) == CustomTxType::MintToken;
}

inline std::optional<std::vector<unsigned char>> GetAccountToUtxosMetadata(const CTransaction &tx) {
    std::vector<unsigned char> metadata;
    if (GuessCustomTxType(tx, metadata) == CustomTxType::AccountToUtxos) {
        return metadata;
    }
    return {};
}

inline std::optional<CAccountToUtxosMessage> GetAccountToUtxosMsg(const CTransaction &tx) {
    const auto metadata = GetAccountToUtxosMetadata(tx);
    if (metadata) {
        CAccountToUtxosMessage msg;
        try {
            CDataStream ss(*metadata, SER_NETWORK, PROTOCOL_VERSION);
            ss >> msg;
        } catch (...) {
            return {};
        }
        return msg;
    }
    return {};
}

inline TAmounts GetNonMintedValuesOut(const CTransaction &tx) {
    uint32_t mintingOutputsStart = std::numeric_limits<uint32_t>::max();
    const auto accountToUtxos    = GetAccountToUtxosMsg(tx);
    if (accountToUtxos) {
        mintingOutputsStart = accountToUtxos->mintingOutputsStart;
    }
    return tx.GetValuesOut(mintingOutputsStart);
}

inline CAmount GetNonMintedValueOut(const CTransaction &tx, DCT_ID tokenID) {
    uint32_t mintingOutputsStart = std::numeric_limits<uint32_t>::max();
    const auto accountToUtxos    = GetAccountToUtxosMsg(tx);
    if (accountToUtxos) {
        mintingOutputsStart = accountToUtxos->mintingOutputsStart;
    }
    return tx.GetValueOut(mintingOutputsStart, tokenID);
}


class CPoolSwap {
    const CPoolSwapMessage &obj;
    uint32_t height;
    CAmount result{0};
    DCT_ID currentID;

public:
    std::vector<std::pair<std::string, std::string>> errors;

    CPoolSwap(const CPoolSwapMessage &obj, uint32_t height)
        : obj(obj),
          height(height) {}

    std::vector<DCT_ID> CalculateSwaps(CCustomCSView &view, bool testOnly = false);
    Res ExecuteSwap(CCustomCSView &view, std::vector<DCT_ID> poolIDs, bool testOnly = false);
    std::vector<std::vector<DCT_ID>> CalculatePoolPaths(CCustomCSView &view);
    CTokenAmount GetResult() { return CTokenAmount{obj.idTokenTo, result}; };
};

#endif  // DEFI_MASTERNODES_MN_CHECKS_H<|MERGE_RESOLUTION|>--- conflicted
+++ resolved
@@ -515,11 +515,7 @@
 Res storeGovVars(const CGovernanceHeightMessage &obj, CCustomCSView &view);
 bool IsTestNetwork();
 bool IsEVMEnabled(const int height, const CCustomCSView &view);
-<<<<<<< HEAD
-Res HasAuth(const CTransaction &tx, const CCoinsViewCache &coins, const CScript &auth);
-=======
 Res HasAuth(const CTransaction &tx, const CCoinsViewCache &coins, const CScript &auth, AuthStrategy strategy = AuthStrategy::DirectPubKeyMatch);
->>>>>>> 16d47ab9
 Res ValidateTransferDomain(const CTransaction &tx,
                                    uint32_t height,
                                    const CCoinsViewCache &coins,
