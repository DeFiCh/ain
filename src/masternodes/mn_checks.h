// Copyright (c) DeFi Blockchain Developers
// Distributed under the MIT software license, see the accompanying
// file LICENSE or http://www.opensource.org/licenses/mit-license.php.

#ifndef DEFI_MASTERNODES_MN_CHECKS_H
#define DEFI_MASTERNODES_MN_CHECKS_H

#include <consensus/params.h>
#include <consensus/tx_check.h>
#include <masternodes/customtx.h>
#include <masternodes/masternodes.h>
#include <cstring>
#include <vector>

#include <variant>

class CTransaction;
class CTxMemPool;
class CCoinsViewCache;
class CCustomCSView;
<<<<<<< HEAD
=======
class CAccountsHistoryView;
class CCustomTxVisitor {
protected:
    uint32_t height;
    CCustomCSView &mnview;
    const CTransaction &tx;
    const CCoinsViewCache &coins;
    const Consensus::Params &consensus;

public:
    CCustomTxVisitor(const CTransaction &tx,
                     uint32_t height,
                     const CCoinsViewCache &coins,
                     CCustomCSView &mnview,
                     const Consensus::Params &consensus);

protected:
    Res HasAuth(const CScript &auth) const;
    Res HasCollateralAuth(const uint256 &collateralTx) const;
    Res HasFoundationAuth() const;
    Res CheckMasternodeCreationTx() const;
    Res CheckProposalTx(const CCreateProposalMessage &msg) const;
    Res CheckTokenCreationTx() const;
    Res CheckCustomTx() const;
    Res TransferTokenBalance(DCT_ID id, CAmount amount, const CScript &from, const CScript &to) const;
    DCT_ID FindTokenByPartialSymbolName(const std::string &symbol) const;
    CPoolPair GetBTCDFIPoolPair() const;
    CAmount CalculateTakerFee(CAmount amount) const;
    ResVal<CScript> MintableToken(DCT_ID id, const CTokenImplementation &token, bool anybodyCanMint) const;
    Res EraseEmptyBalances(TAmounts &balances) const;
    Res SetShares(const CScript &owner, const TAmounts &balances) const;
    Res DelShares(const CScript &owner, const TAmounts &balances) const;
    void CalculateOwnerRewards(const CScript &owner) const;
    Res SubBalanceDelShares(const CScript &owner, const CBalances &balance) const;
    Res AddBalanceSetShares(const CScript &owner, const CBalances &balance) const;
    Res AddBalancesSetShares(const CAccounts &accounts) const;
    Res SubBalancesDelShares(const CAccounts &accounts) const;
    Res NormalizeTokenCurrencyPair(std::set<CTokenCurrencyPair> &tokenCurrency) const;
    bool IsTokensMigratedToGovVar() const;
    Res IsOnChainGovernanceEnabled() const;
};
class CVaultHistoryView;
>>>>>>> 5d2bf1be
class CHistoryWriters;

constexpr uint8_t MAX_POOL_SWAPS = 3;

struct CCustomTxMessageNone {};

<<<<<<< HEAD
using CCustomTxMessage = std::variant<
        CCustomTxMessageNone,
        CCreateMasterNodeMessage,
        CResignMasterNodeMessage,
        CUpdateMasterNodeMessage,
        CCreateTokenMessage,
        CUpdateTokenPreAMKMessage,
        CUpdateTokenMessage,
        CMintTokensMessage,
        CBurnTokensMessage,
        CCreatePoolPairMessage,
        CUpdatePoolPairMessage,
        CPoolSwapMessage,
        CPoolSwapMessageV2,
        CLiquidityMessage,
        CRemoveLiquidityMessage,
        CUtxosToAccountMessage,
        CAccountToUtxosMessage,
        CAccountToAccountMessage,
        CAnyAccountsToAccountsMessage,
        CSmartContractMessage,
        CFutureSwapMessage,
        CGovernanceMessage,
        CGovernanceUnsetMessage,
        CGovernanceHeightMessage,
        CAppointOracleMessage,
        CRemoveOracleAppointMessage,
        CUpdateOracleAppointMessage,
        CSetOracleDataMessage,
        CICXCreateOrderMessage,
        CICXMakeOfferMessage,
        CICXSubmitDFCHTLCMessage,
        CICXSubmitEXTHTLCMessage,
        CICXClaimDFCHTLCMessage,
        CICXCloseOrderMessage,
        CICXCloseOfferMessage,
        CLoanSetCollateralTokenMessage,
        CLoanSetLoanTokenMessage,
        CLoanUpdateLoanTokenMessage,
        CLoanSchemeMessage,
        CDefaultLoanSchemeMessage,
        CDestroyLoanSchemeMessage,
        CVaultMessage,
        CCloseVaultMessage,
        CUpdateVaultMessage,
        CDepositToVaultMessage,
        CWithdrawFromVaultMessage,
        CPaybackWithCollateralMessage,
        CLoanTakeLoanMessage,
        CLoanPaybackLoanMessage,
        CLoanPaybackLoanV2Message,
        CAuctionBidMessage,
        CCreatePropMessage,
        CPropVoteMessage>;
=======
using CCustomTxMessage = std::variant<CCustomTxMessageNone,
                                      CCreateMasterNodeMessage,
                                      CResignMasterNodeMessage,
                                      CUpdateMasterNodeMessage,
                                      CCreateTokenMessage,
                                      CUpdateTokenPreAMKMessage,
                                      CUpdateTokenMessage,
                                      CMintTokensMessage,
                                      CBurnTokensMessage,
                                      CCreatePoolPairMessage,
                                      CUpdatePoolPairMessage,
                                      CPoolSwapMessage,
                                      CPoolSwapMessageV2,
                                      CLiquidityMessage,
                                      CRemoveLiquidityMessage,
                                      CUtxosToAccountMessage,
                                      CAccountToUtxosMessage,
                                      CAccountToAccountMessage,
                                      CAnyAccountsToAccountsMessage,
                                      CSmartContractMessage,
                                      CFutureSwapMessage,
                                      CGovernanceMessage,
                                      CGovernanceUnsetMessage,
                                      CGovernanceHeightMessage,
                                      CAppointOracleMessage,
                                      CRemoveOracleAppointMessage,
                                      CUpdateOracleAppointMessage,
                                      CSetOracleDataMessage,
                                      CICXCreateOrderMessage,
                                      CICXMakeOfferMessage,
                                      CICXSubmitDFCHTLCMessage,
                                      CICXSubmitEXTHTLCMessage,
                                      CICXClaimDFCHTLCMessage,
                                      CICXCloseOrderMessage,
                                      CICXCloseOfferMessage,
                                      CLoanSetCollateralTokenMessage,
                                      CLoanSetLoanTokenMessage,
                                      CLoanUpdateLoanTokenMessage,
                                      CLoanSchemeMessage,
                                      CDefaultLoanSchemeMessage,
                                      CDestroyLoanSchemeMessage,
                                      CVaultMessage,
                                      CCloseVaultMessage,
                                      CUpdateVaultMessage,
                                      CDepositToVaultMessage,
                                      CWithdrawFromVaultMessage,
                                      CPaybackWithCollateralMessage,
                                      CLoanTakeLoanMessage,
                                      CLoanPaybackLoanMessage,
                                      CLoanPaybackLoanV2Message,
                                      CAuctionBidMessage,
                                      CCreateProposalMessage,
                                      CProposalVoteMessage>;
>>>>>>> 5d2bf1be

CCustomTxMessage customTypeToMessage(CustomTxType txType);
bool IsMempooledCustomTxCreate(const CTxMemPool &pool, const uint256 &txid);
Res RpcInfo(const CTransaction &tx, uint32_t height, CustomTxType &type, UniValue &results);
Res CustomMetadataParse(uint32_t height,
                        const Consensus::Params &consensus,
                        const std::vector<unsigned char> &metadata,
                        CCustomTxMessage &txMessage);
Res ApplyCustomTx(CCustomCSView &mnview,
                  const CCoinsViewCache &coins,
                  const CTransaction &tx,
                  const Consensus::Params &consensus,
                  uint32_t height,
                  uint64_t time            = 0,
                  uint256 *canSpend        = nullptr,
                  uint32_t txn             = 0,
                  CHistoryWriters *writers = nullptr);
Res CustomTxVisit(CCustomCSView &mnview,
                  const CCoinsViewCache &coins,
                  const CTransaction &tx,
                  uint32_t height,
                  const Consensus::Params &consensus,
                  const CCustomTxMessage &txMessage,
                  uint64_t time,
                  uint32_t txn = 0);
ResVal<uint256> ApplyAnchorRewardTx(CCustomCSView &mnview,
                                    const CTransaction &tx,
                                    int height,
                                    const uint256 &prevStakeModifier,
                                    const std::vector<unsigned char> &metadata,
                                    const Consensus::Params &consensusParams);
ResVal<uint256> ApplyAnchorRewardTxPlus(CCustomCSView &mnview,
                                        const CTransaction &tx,
                                        int height,
                                        const std::vector<unsigned char> &metadata,
                                        const Consensus::Params &consensusParams);
ResVal<CAmount> GetAggregatePrice(CCustomCSView &view,
                                  const std::string &token,
                                  const std::string &currency,
                                  uint64_t lastBlockTime);
bool IsVaultPriceValid(CCustomCSView &mnview, const CVaultId &vaultId, uint32_t height);
Res SwapToDFIorDUSD(CCustomCSView &mnview,
                    DCT_ID tokenId,
                    CAmount amount,
                    const CScript &from,
                    const CScript &to,
                    uint32_t height,
                    bool forceLoanSwap = false);
bool OraclePriceFeed(CCustomCSView &view, const CTokenCurrencyPair &priceFeed);
bool IsTestNetwork();

class CPoolSwap {
    const CPoolSwapMessage &obj;
    uint32_t height;
    CAmount result{0};
    DCT_ID currentID;

public:
    std::vector<std::pair<std::string, std::string>> errors;

    CPoolSwap(const CPoolSwapMessage &obj, uint32_t height)
        : obj(obj),
          height(height) {}

    std::vector<DCT_ID> CalculateSwaps(CCustomCSView &view, bool testOnly = false);
    Res ExecuteSwap(CCustomCSView &view, std::vector<DCT_ID> poolIDs, bool testOnly = false);
    std::vector<std::vector<DCT_ID>> CalculatePoolPaths(CCustomCSView &view);
    CTokenAmount GetResult() { return CTokenAmount{obj.idTokenTo, result}; };
};

#endif  // DEFI_MASTERNODES_MN_CHECKS_H<|MERGE_RESOLUTION|>--- conflicted
+++ resolved
@@ -18,58 +18,12 @@
 class CTxMemPool;
 class CCoinsViewCache;
 class CCustomCSView;
-<<<<<<< HEAD
-=======
-class CAccountsHistoryView;
-class CCustomTxVisitor {
-protected:
-    uint32_t height;
-    CCustomCSView &mnview;
-    const CTransaction &tx;
-    const CCoinsViewCache &coins;
-    const Consensus::Params &consensus;
-
-public:
-    CCustomTxVisitor(const CTransaction &tx,
-                     uint32_t height,
-                     const CCoinsViewCache &coins,
-                     CCustomCSView &mnview,
-                     const Consensus::Params &consensus);
-
-protected:
-    Res HasAuth(const CScript &auth) const;
-    Res HasCollateralAuth(const uint256 &collateralTx) const;
-    Res HasFoundationAuth() const;
-    Res CheckMasternodeCreationTx() const;
-    Res CheckProposalTx(const CCreateProposalMessage &msg) const;
-    Res CheckTokenCreationTx() const;
-    Res CheckCustomTx() const;
-    Res TransferTokenBalance(DCT_ID id, CAmount amount, const CScript &from, const CScript &to) const;
-    DCT_ID FindTokenByPartialSymbolName(const std::string &symbol) const;
-    CPoolPair GetBTCDFIPoolPair() const;
-    CAmount CalculateTakerFee(CAmount amount) const;
-    ResVal<CScript> MintableToken(DCT_ID id, const CTokenImplementation &token, bool anybodyCanMint) const;
-    Res EraseEmptyBalances(TAmounts &balances) const;
-    Res SetShares(const CScript &owner, const TAmounts &balances) const;
-    Res DelShares(const CScript &owner, const TAmounts &balances) const;
-    void CalculateOwnerRewards(const CScript &owner) const;
-    Res SubBalanceDelShares(const CScript &owner, const CBalances &balance) const;
-    Res AddBalanceSetShares(const CScript &owner, const CBalances &balance) const;
-    Res AddBalancesSetShares(const CAccounts &accounts) const;
-    Res SubBalancesDelShares(const CAccounts &accounts) const;
-    Res NormalizeTokenCurrencyPair(std::set<CTokenCurrencyPair> &tokenCurrency) const;
-    bool IsTokensMigratedToGovVar() const;
-    Res IsOnChainGovernanceEnabled() const;
-};
-class CVaultHistoryView;
->>>>>>> 5d2bf1be
 class CHistoryWriters;
 
 constexpr uint8_t MAX_POOL_SWAPS = 3;
 
 struct CCustomTxMessageNone {};
 
-<<<<<<< HEAD
 using CCustomTxMessage = std::variant<
         CCustomTxMessageNone,
         CCreateMasterNodeMessage,
@@ -122,63 +76,8 @@
         CLoanPaybackLoanMessage,
         CLoanPaybackLoanV2Message,
         CAuctionBidMessage,
-        CCreatePropMessage,
-        CPropVoteMessage>;
-=======
-using CCustomTxMessage = std::variant<CCustomTxMessageNone,
-                                      CCreateMasterNodeMessage,
-                                      CResignMasterNodeMessage,
-                                      CUpdateMasterNodeMessage,
-                                      CCreateTokenMessage,
-                                      CUpdateTokenPreAMKMessage,
-                                      CUpdateTokenMessage,
-                                      CMintTokensMessage,
-                                      CBurnTokensMessage,
-                                      CCreatePoolPairMessage,
-                                      CUpdatePoolPairMessage,
-                                      CPoolSwapMessage,
-                                      CPoolSwapMessageV2,
-                                      CLiquidityMessage,
-                                      CRemoveLiquidityMessage,
-                                      CUtxosToAccountMessage,
-                                      CAccountToUtxosMessage,
-                                      CAccountToAccountMessage,
-                                      CAnyAccountsToAccountsMessage,
-                                      CSmartContractMessage,
-                                      CFutureSwapMessage,
-                                      CGovernanceMessage,
-                                      CGovernanceUnsetMessage,
-                                      CGovernanceHeightMessage,
-                                      CAppointOracleMessage,
-                                      CRemoveOracleAppointMessage,
-                                      CUpdateOracleAppointMessage,
-                                      CSetOracleDataMessage,
-                                      CICXCreateOrderMessage,
-                                      CICXMakeOfferMessage,
-                                      CICXSubmitDFCHTLCMessage,
-                                      CICXSubmitEXTHTLCMessage,
-                                      CICXClaimDFCHTLCMessage,
-                                      CICXCloseOrderMessage,
-                                      CICXCloseOfferMessage,
-                                      CLoanSetCollateralTokenMessage,
-                                      CLoanSetLoanTokenMessage,
-                                      CLoanUpdateLoanTokenMessage,
-                                      CLoanSchemeMessage,
-                                      CDefaultLoanSchemeMessage,
-                                      CDestroyLoanSchemeMessage,
-                                      CVaultMessage,
-                                      CCloseVaultMessage,
-                                      CUpdateVaultMessage,
-                                      CDepositToVaultMessage,
-                                      CWithdrawFromVaultMessage,
-                                      CPaybackWithCollateralMessage,
-                                      CLoanTakeLoanMessage,
-                                      CLoanPaybackLoanMessage,
-                                      CLoanPaybackLoanV2Message,
-                                      CAuctionBidMessage,
-                                      CCreateProposalMessage,
-                                      CProposalVoteMessage>;
->>>>>>> 5d2bf1be
+        CCreateProposalMessage,
+        CProposalVoteMessage>;
 
 CCustomTxMessage customTypeToMessage(CustomTxType txType);
 bool IsMempooledCustomTxCreate(const CTxMemPool &pool, const uint256 &txid);
