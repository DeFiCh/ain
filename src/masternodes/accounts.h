--- conflicted
+++ resolved
@@ -11,22 +11,14 @@
 #include <masternodes/res.h>
 #include <script/script.h>
 
-<<<<<<< HEAD
 struct CAccountToAccountMessage {
     CScript from;
     CAccounts to; // to -> balances
-=======
-struct CFuturesUserKey {
-    uint32_t height;
-    CScript owner;
-    uint32_t txn;
->>>>>>> fe01050d
 
     ADD_SERIALIZE_METHODS;
 
     template <typename Stream, typename Operation>
     inline void SerializationOp(Stream& s, Operation ser_action) {
-<<<<<<< HEAD
         READWRITE(from);
         READWRITE(to);
     }
@@ -74,20 +66,45 @@
 struct CSmartContractMessage {
     std::string name;
     CAccounts accounts;
-=======
-        if (ser_action.ForRead()) {
-            READWRITE(WrapBigEndian(height));
-            height = ~height;
-            READWRITE(owner);
-            READWRITE(WrapBigEndian(txn));
-            txn = ~txn;
-        } else {
-            uint32_t height_ = ~height;
-            READWRITE(WrapBigEndian(height_));
-            READWRITE(owner);
-            uint32_t txn_ = ~txn;
-            READWRITE(WrapBigEndian(txn_));
-        }
+
+    ADD_SERIALIZE_METHODS;
+
+    template <typename Stream, typename Operation>
+    inline void SerializationOp(Stream& s, Operation ser_action) {
+        READWRITE(name);
+        READWRITE(accounts);
+    }
+};
+
+struct CFutureSwapMessage {
+    CScript owner;
+    CTokenAmount source{};
+    uint32_t destination{};
+    bool withdraw{};
+
+    ADD_SERIALIZE_METHODS;
+
+    template <typename Stream, typename Operation>
+    inline void SerializationOp(Stream& s, Operation ser_action) {
+        READWRITE(owner);
+        READWRITE(source);
+        READWRITE(destination);
+        READWRITE(withdraw);
+    }
+};
+
+struct CFuturesUserKey {
+    uint32_t height;
+    CScript owner;
+    uint32_t txn;
+
+    ADD_SERIALIZE_METHODS;
+
+    template <typename Stream, typename Operation>
+    inline void SerializationOp(Stream& s, Operation ser_action) {
+        READWRITE(WrapBigEndianInv(height));
+        READWRITE(owner);
+        READWRITE(WrapBigEndianInv(txn));
     }
 
     bool operator<(const CFuturesUserKey& o) const {
@@ -98,19 +115,13 @@
 struct CFuturesUserValue {
     CTokenAmount source{};
     uint32_t destination{};
->>>>>>> fe01050d
 
     ADD_SERIALIZE_METHODS;
 
     template <typename Stream, typename Operation>
     inline void SerializationOp(Stream& s, Operation ser_action) {
-<<<<<<< HEAD
-        READWRITE(name);
-        READWRITE(accounts);
-=======
         READWRITE(source);
         READWRITE(destination);
->>>>>>> fe01050d
     }
 };
 
@@ -132,9 +143,9 @@
 
     Res StoreFuturesUserValues(const CFuturesUserKey& key, const CFuturesUserValue& futures);
     Res StoreFuturesDestValues(const CFuturesUserKey& key, const CFuturesUserValue& destination);
-    ResVal<CFuturesUserValue> GetFuturesUserValues(const CFuturesUserKey& key);
+    std::optional<CFuturesUserValue> GetFuturesUserValues(const CFuturesUserKey& key);
     Res EraseFuturesUserValues(const CFuturesUserKey& key);
-    boost::optional<uint32_t> GetMostRecentFuturesHeight();
+    std::optional<uint32_t> GetMostRecentFuturesHeight();
     void ForEachFuturesUserValues(std::function<bool(const CFuturesUserKey&, const CFuturesUserValue&)> callback, const CFuturesUserKey& start = {});
     void ForEachFuturesDestValues(std::function<bool(const CFuturesUserKey&, const CFuturesUserValue&)> callback, const CFuturesUserKey& start = {});
 
