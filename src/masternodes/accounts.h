--- conflicted
+++ resolved
@@ -142,12 +142,7 @@
     Res UpdateBalancesHeight(CScript const & owner, uint32_t height);
 
     Res StoreFuturesUserValues(const CFuturesUserKey& key, const CFuturesUserValue& futures);
-<<<<<<< HEAD
-    Res StoreFuturesDestValues(const CFuturesUserKey& key, const CFuturesUserValue& destination);
     std::optional<CFuturesUserValue> GetFuturesUserValues(const CFuturesUserKey& key);
-=======
-    ResVal<CFuturesUserValue> GetFuturesUserValues(const CFuturesUserKey& key);
->>>>>>> 57c099c1
     Res EraseFuturesUserValues(const CFuturesUserKey& key);
     std::optional<uint32_t> GetMostRecentFuturesHeight();
     void ForEachFuturesUserValues(std::function<bool(const CFuturesUserKey&, const CFuturesUserValue&)> callback, const CFuturesUserKey& start = {});
