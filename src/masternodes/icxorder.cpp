#include <core_io.h>  /// ValueFromAmount
#include <masternodes/icxorder.h>
#include <rpc/util.h>  /// AmountFromValue

const uint32_t CICXOrder::DEFAULT_EXPIRY = 2880;
const uint8_t CICXOrder::TYPE_INTERNAL   = 1;
const uint8_t CICXOrder::TYPE_EXTERNAL   = 2;
const uint8_t CICXOrder::STATUS_OPEN     = 0;
const uint8_t CICXOrder::STATUS_CLOSED   = 1;
const uint8_t CICXOrder::STATUS_FILLED   = 2;
const uint8_t CICXOrder::STATUS_EXPIRED  = 3;
const std::string CICXOrder::CHAIN_BTC   = "BTC";
const std::string CICXOrder::TOKEN_BTC   = "BTC";

const uint32_t CICXMakeOffer::DEFAULT_EXPIRY               = 10;
const uint32_t CICXMakeOffer::EUNOSPAYA_DEFAULT_EXPIRY     = 20;
const uint32_t CICXMakeOffer::MAKER_DEPOSIT_REFUND_TIMEOUT = 100;
const uint8_t CICXMakeOffer::STATUS_OPEN                   = 0;
const uint8_t CICXMakeOffer::STATUS_CLOSED                 = 1;
const uint8_t CICXMakeOffer::STATUS_EXPIRED                = 2;
const CAmount CICXMakeOffer::DEFAULT_TAKER_FEE_PER_BTC     = AmountFromValue(0.003);

const uint32_t CICXSubmitDFCHTLC::MINIMUM_TIMEOUT               = 500;
const uint32_t CICXSubmitDFCHTLC::MINIMUM_2ND_TIMEOUT           = 250;
const uint32_t CICXSubmitDFCHTLC::EUNOSPAYA_MINIMUM_TIMEOUT     = 1440;
const uint32_t CICXSubmitDFCHTLC::EUNOSPAYA_MINIMUM_2ND_TIMEOUT = 480;
const uint8_t CICXSubmitDFCHTLC::STATUS_OPEN                    = 0;
const uint8_t CICXSubmitDFCHTLC::STATUS_CLAIMED                 = 1;
const uint8_t CICXSubmitDFCHTLC::STATUS_REFUNDED                = 2;
const uint8_t CICXSubmitDFCHTLC::STATUS_EXPIRED                 = 3;

const uint32_t CICXSubmitEXTHTLC::MINIMUM_TIMEOUT               = 30;
const uint32_t CICXSubmitEXTHTLC::MINIMUM_2ND_TIMEOUT           = 15;
const uint32_t CICXSubmitEXTHTLC::EUNOSPAYA_MINIMUM_TIMEOUT     = 72;
const uint32_t CICXSubmitEXTHTLC::EUNOSPAYA_MINIMUM_2ND_TIMEOUT = 24;
// constant for calculating BTC block period in DFI block period per hour (BTC estimated to 6 blocks/h, DFI to 96
// blocks/h)
const uint32_t CICXSubmitEXTHTLC::BTC_BLOCKS_IN_DFI_BLOCKS           = 16;
const uint32_t CICXSubmitEXTHTLC::EUNOSPAYA_BTC_BLOCKS_IN_DFI_BLOCKS = 20;
const uint8_t CICXSubmitEXTHTLC::STATUS_OPEN                         = 0;
const uint8_t CICXSubmitEXTHTLC::STATUS_CLOSED                       = 1;
const uint8_t CICXSubmitEXTHTLC::STATUS_EXPIRED                      = 3;

const CAmount CICXOrderView::DEFAULT_DFI_BTC_PRICE = 15000;

std::unique_ptr<CICXOrderView::CICXOrderImpl> CICXOrderView::GetICXOrderByCreationTx(const uint256 &txid) const {
    auto order = ReadBy<ICXOrderCreationTx, CICXOrderImpl>(txid);
    if (order)
        return std::make_unique<CICXOrderImpl>(*order);
    return {};
}

uint8_t CICXOrderView::GetICXOrderStatus(const OrderKey &key) const {
    auto status = ReadBy<ICXOrderOpenKey, uint8_t>(key);

    if (!status)
        status = ReadBy<ICXOrderCloseKey, uint8_t>(key);

    if (status)
        return (*status);

    return {};
}

<<<<<<< HEAD
Res CICXOrderView::ICXCreateOrder(CICXOrderImpl const & order)
{
    //this should not happen, but for sure
    Require(!GetICXOrderByCreationTx(order.creationTx), "order with creation tx %s already exists!", order.creationTx.GetHex());
    Require(order.orderType == CICXOrder::TYPE_INTERNAL || order.orderType == CICXOrder::TYPE_EXTERNAL, "invalid order type!");
    Require(order.amountFrom != 0, "order amountFrom must be greater than 0!");
    Require(order.amountToFill == order.amountFrom, "order amountToFill does not equal to amountFrom!");
    Require(order.orderPrice != 0, "order price must be greater than 0!");
    Require(order.expiry >= CICXOrder::DEFAULT_EXPIRY, "order expiry must be greater than %d!", CICXOrder::DEFAULT_EXPIRY - 1);
=======
Res CICXOrderView::ICXCreateOrder(const CICXOrderImpl &order) {
    // this should not happen, but for sure
    if (GetICXOrderByCreationTx(order.creationTx))
        return Res::Err("order with creation tx %s already exists!", order.creationTx.GetHex());
    if (order.orderType != CICXOrder::TYPE_INTERNAL && order.orderType != CICXOrder::TYPE_EXTERNAL)
        return Res::Err("invalid order type!");
    if (order.amountFrom == 0)
        return Res::Err("order amountFrom must be greater than 0!");
    if (order.amountToFill != order.amountFrom)
        return Res::Err("order amountToFill is not equal to amountFrom!");
    if (order.orderPrice == 0)
        return Res::Err("order price must be greater than 0!");
    if (order.expiry < CICXOrder::DEFAULT_EXPIRY)
        return Res::Err("order expiry must be greater than %d!", CICXOrder::DEFAULT_EXPIRY - 1);
>>>>>>> 8d233a4b

    OrderKey key(order.idToken, order.creationTx);
    WriteBy<ICXOrderCreationTx>(order.creationTx, order);
    WriteBy<ICXOrderOpenKey>(key, CICXOrder::STATUS_OPEN);
    WriteBy<ICXOrderStatus>(StatusKey(order.creationHeight + order.expiry, order.creationTx),
                            CICXOrder::STATUS_EXPIRED);

    return Res::Ok();
}

<<<<<<< HEAD
Res CICXOrderView::ICXUpdateOrder(CICXOrderImpl const & order)
{
    //this should not happen, but for sure
    Require(GetICXOrderByCreationTx(order.creationTx), "order with creation tx %s doesn't exists!", order.creationTx.GetHex());
=======
Res CICXOrderView::ICXUpdateOrder(const CICXOrderImpl &order) {
    // this should not happen, but for sure
    if (!GetICXOrderByCreationTx(order.creationTx))
        return Res::Err("order with creation tx %s doesn't exists!", order.creationTx.GetHex());
>>>>>>> 8d233a4b

    OrderKey key(order.idToken, order.creationTx);
    WriteBy<ICXOrderCreationTx>(order.creationTx, order);

    return Res::Ok();
}

Res CICXOrderView::ICXCloseOrderTx(const CICXOrderImpl &order, const uint8_t status) {
    WriteBy<ICXOrderCreationTx>(order.creationTx, order);
    OrderKey key(order.idToken, order.creationTx);
    EraseBy<ICXOrderOpenKey>(key);
    WriteBy<ICXOrderCloseKey>(key, status);
    EraseBy<ICXOrderStatus>(StatusKey(order.creationHeight + order.expiry, order.creationTx));

    return Res::Ok();
}

void CICXOrderView::ForEachICXOrderOpen(std::function<bool(const OrderKey &, uint8_t)> callback, DCT_ID const &id) {
    ForEach<ICXOrderOpenKey, OrderKey, uint8_t>(callback, OrderKey{id, {}});
}

void CICXOrderView::ForEachICXOrderClose(std::function<bool(const OrderKey &, uint8_t)> callback, DCT_ID const &id) {
    ForEach<ICXOrderCloseKey, OrderKey, uint8_t>(callback, OrderKey{id, {}});
}

void CICXOrderView::ForEachICXOrderExpire(std::function<bool(const StatusKey &, uint8_t)> callback,
                                          const uint32_t &height) {
    ForEach<ICXOrderStatus, StatusKey, uint8_t>(callback, StatusKey{height, {}});
}

std::unique_ptr<CICXOrderView::CICXOrderImpl> CICXOrderView::HasICXOrderOpen(DCT_ID const &tokenId,
                                                                             const uint256 &ordertxid) {
    auto it = LowerBound<ICXOrderOpenKey>(OrderKey{tokenId, ordertxid});
    if (it.Valid() && it.Key().first == tokenId && it.Key().second == ordertxid)
        return GetICXOrderByCreationTx(it.Key().second);
    return {};
}

std::unique_ptr<CICXOrderView::CICXMakeOfferImpl> CICXOrderView::GetICXMakeOfferByCreationTx(
    const uint256 &txid) const {
    auto makeoffer = ReadBy<ICXMakeOfferCreationTx, CICXMakeOfferImpl>(txid);
    if (makeoffer)
        return std::make_unique<CICXMakeOfferImpl>(*makeoffer);
    return {};
}

uint8_t CICXOrderView::GetICXMakeOfferStatus(const TxidPairKey &key) const {
    auto status = ReadBy<ICXMakeOfferOpenKey, uint8_t>(key);

    if (!status)
        status = ReadBy<ICXMakeOfferCloseKey, uint8_t>(key);

    if (status)
        return (*status);

    return {};
}

<<<<<<< HEAD
Res CICXOrderView::ICXMakeOffer(CICXMakeOfferImpl const & makeoffer)
{
    //this should not happen, but for sure
    Require(!GetICXMakeOfferByCreationTx(makeoffer.creationTx), "makeoffer with creation tx %s already exists!", makeoffer.creationTx.GetHex());
    Require(makeoffer.amount != 0, "offer amount must be greater than 0!");
=======
Res CICXOrderView::ICXMakeOffer(const CICXMakeOfferImpl &makeoffer) {
    // this should not happen, but for sure
    if (GetICXMakeOfferByCreationTx(makeoffer.creationTx))
        return Res::Err("makeoffer with creation tx %s already exists!", makeoffer.creationTx.GetHex());
    if (makeoffer.amount == 0)
        return Res::Err("offer amount must be greater than 0!");
>>>>>>> 8d233a4b

    WriteBy<ICXMakeOfferCreationTx>(makeoffer.creationTx, makeoffer);
    WriteBy<ICXMakeOfferOpenKey>(TxidPairKey(makeoffer.orderTx, makeoffer.creationTx), CICXMakeOffer::STATUS_OPEN);
    WriteBy<ICXOfferStatus>(StatusKey(makeoffer.creationHeight + makeoffer.expiry, makeoffer.creationTx),
                            CICXMakeOffer::STATUS_EXPIRED);

    return Res::Ok();
}

Res CICXOrderView::ICXUpdateMakeOffer(const CICXMakeOfferImpl &makeoffer) {
    WriteBy<ICXMakeOfferCreationTx>(makeoffer.creationTx, makeoffer);

    return Res::Ok();
}

Res CICXOrderView::ICXCloseMakeOfferTx(const CICXMakeOfferImpl &makeoffer, const uint8_t status) {
    TxidPairKey key(makeoffer.orderTx, makeoffer.creationTx);
    EraseBy<ICXMakeOfferOpenKey>(key);
    WriteBy<ICXMakeOfferCloseKey>(key, status);
    EraseBy<ICXOfferStatus>(StatusKey(makeoffer.creationHeight + makeoffer.expiry, makeoffer.creationTx));

    return Res::Ok();
}

void CICXOrderView::ForEachICXMakeOfferOpen(std::function<bool(const TxidPairKey &, uint8_t)> callback,
                                            const uint256 &txid) {
    ForEach<ICXMakeOfferOpenKey, TxidPairKey, uint8_t>(callback, TxidPairKey{txid, {}});
}

void CICXOrderView::ForEachICXMakeOfferClose(std::function<bool(const TxidPairKey &, uint8_t)> callback,
                                             const uint256 &txid) {
    ForEach<ICXMakeOfferCloseKey, TxidPairKey, uint8_t>(callback, TxidPairKey{txid, {}});
}

void CICXOrderView::ForEachICXMakeOfferExpire(std::function<bool(const StatusKey &, uint8_t)> callback,
                                              const uint32_t &height) {
    ForEach<ICXOfferStatus, StatusKey, uint8_t>(callback, StatusKey{height, {}});
}

std::unique_ptr<CICXOrderView::CICXMakeOfferImpl> CICXOrderView::HasICXMakeOfferOpen(const uint256 &ordertxid,
                                                                                     const uint256 &offertxid) {
    auto it = LowerBound<ICXMakeOfferOpenKey>(TxidPairKey{ordertxid, offertxid});
    if (it.Valid() && it.Key().first == ordertxid && it.Key().second == offertxid)
        return GetICXMakeOfferByCreationTx(it.Key().second);
    return {};
}

std::unique_ptr<CICXOrderView::CICXSubmitDFCHTLCImpl> CICXOrderView::GetICXSubmitDFCHTLCByCreationTx(
    const uint256 &txid) const {
    auto submitdfchtlc = ReadBy<ICXSubmitDFCHTLCCreationTx, CICXSubmitDFCHTLCImpl>(txid);
    if (submitdfchtlc)
        return std::make_unique<CICXSubmitDFCHTLCImpl>(*submitdfchtlc);
    return {};
}

<<<<<<< HEAD
Res CICXOrderView::ICXSubmitDFCHTLC(CICXSubmitDFCHTLCImpl const & submitdfchtlc)
{
    //this should not happen, but for sure
    Require(!GetICXSubmitDFCHTLCByCreationTx(submitdfchtlc.creationTx), "submitdfchtlc with creation tx %s already exists!", submitdfchtlc.creationTx.GetHex());
    Require(submitdfchtlc.amount != 0, "Invalid amount, must be greater than 0!");
    Require(!submitdfchtlc.hash.IsNull(), "Invalid hash, htlc hash is empty and it must be set!");
    Require(submitdfchtlc.timeout != 0, "Invalid timeout, must be greater than 0!");
=======
Res CICXOrderView::ICXSubmitDFCHTLC(const CICXSubmitDFCHTLCImpl &submitdfchtlc) {
    // this should not happen, but for sure
    if (GetICXSubmitDFCHTLCByCreationTx(submitdfchtlc.creationTx))
        return Res::Err("submitdfchtlc with creation tx %s already exists!", submitdfchtlc.creationTx.GetHex());
    if (submitdfchtlc.amount == 0)
        return Res::Err("Invalid amount, must be greater than 0!");
    if (submitdfchtlc.hash.IsNull())
        return Res::Err("Invalid hash, htlc hash is empty and it must be set!");
    if (submitdfchtlc.timeout == 0)
        return Res::Err("Invalid timeout, must be greater than 0!");
>>>>>>> 8d233a4b

    WriteBy<ICXSubmitDFCHTLCCreationTx>(submitdfchtlc.creationTx, submitdfchtlc);
    WriteBy<ICXSubmitDFCHTLCOpenKey>(TxidPairKey(submitdfchtlc.offerTx, submitdfchtlc.creationTx),
                                     CICXSubmitDFCHTLC::STATUS_OPEN);
    WriteBy<ICXSubmitDFCHTLCStatus>(
        StatusKey(submitdfchtlc.creationHeight + CICXMakeOffer::MAKER_DEPOSIT_REFUND_TIMEOUT, submitdfchtlc.creationTx),
        CICXSubmitDFCHTLC::STATUS_EXPIRED);
    WriteBy<ICXSubmitDFCHTLCStatus>(
        StatusKey(submitdfchtlc.creationHeight + submitdfchtlc.timeout, submitdfchtlc.creationTx),
        CICXSubmitDFCHTLC::STATUS_REFUNDED);

    return Res::Ok();
}

Res CICXOrderView::ICXCloseDFCHTLC(const CICXSubmitDFCHTLCImpl &submitdfchtlc, const uint8_t status) {
    WriteBy<ICXSubmitDFCHTLCCreationTx>(submitdfchtlc.creationTx, submitdfchtlc);
    EraseBy<ICXSubmitDFCHTLCOpenKey>(TxidPairKey(submitdfchtlc.offerTx, submitdfchtlc.creationTx));
    WriteBy<ICXSubmitDFCHTLCCloseKey>(TxidPairKey(submitdfchtlc.offerTx, submitdfchtlc.creationTx), status);

    EraseBy<ICXSubmitDFCHTLCStatus>(StatusKey(
        submitdfchtlc.creationHeight + CICXMakeOffer::MAKER_DEPOSIT_REFUND_TIMEOUT, submitdfchtlc.creationTx));
    EraseBy<ICXSubmitDFCHTLCStatus>(
        StatusKey(submitdfchtlc.creationHeight + submitdfchtlc.timeout, submitdfchtlc.creationTx));

    return Res::Ok();
}

void CICXOrderView::ForEachICXSubmitDFCHTLCOpen(std::function<bool(const TxidPairKey &, uint8_t)> callback,
                                                const uint256 &offertxid) {
    ForEach<ICXSubmitDFCHTLCOpenKey, TxidPairKey, uint8_t>(callback, TxidPairKey{offertxid, {}});
}

void CICXOrderView::ForEachICXSubmitDFCHTLCClose(std::function<bool(const TxidPairKey &, uint8_t)> callback,
                                                 const uint256 &offertxid) {
    ForEach<ICXSubmitDFCHTLCCloseKey, TxidPairKey, uint8_t>(callback, TxidPairKey{offertxid, {}});
}

void CICXOrderView::ForEachICXSubmitDFCHTLCExpire(std::function<bool(const StatusKey &, uint8_t)> callback,
                                                  const uint32_t &height) {
    ForEach<ICXSubmitDFCHTLCStatus, StatusKey, uint8_t>(callback, StatusKey{height, {}});
}

std::unique_ptr<CICXOrderView::CICXSubmitDFCHTLCImpl> CICXOrderView::HasICXSubmitDFCHTLCOpen(const uint256 &offertxid) {
    auto it = LowerBound<ICXSubmitDFCHTLCOpenKey>(TxidPairKey{offertxid, {}});
    if (it.Valid() && it.Key().first == offertxid)
        return GetICXSubmitDFCHTLCByCreationTx(it.Key().second);
    return {};
}

bool CICXOrderView::ExistedICXSubmitDFCHTLC(const uint256 &offertxid, bool isPreEunosPaya) {
    bool result = false;

    if (HasICXSubmitDFCHTLCOpen(offertxid))
        result = true;
    if (isPreEunosPaya)
        return (result);
    auto it = LowerBound<ICXSubmitDFCHTLCCloseKey>(TxidPairKey{offertxid, {}});
    if (it.Valid() && it.Key().first == offertxid)
        result = true;

    return (result);
}

std::unique_ptr<CICXOrderView::CICXSubmitEXTHTLCImpl> CICXOrderView::GetICXSubmitEXTHTLCByCreationTx(
    const uint256 &txid) const {
    auto submitexthtlc = ReadBy<ICXSubmitEXTHTLCCreationTx, CICXSubmitEXTHTLCImpl>(txid);
    if (submitexthtlc)
        return std::make_unique<CICXSubmitEXTHTLCImpl>(*submitexthtlc);
    return {};
}

<<<<<<< HEAD
Res CICXOrderView::ICXSubmitEXTHTLC(CICXSubmitEXTHTLCImpl const & submitexthtlc)
{
    //this should not happen, but for sure
    Require(!GetICXSubmitEXTHTLCByCreationTx(submitexthtlc.creationTx), "submitexthtlc with creation tx %s already exists!", submitexthtlc.creationTx.GetHex());
    Require(submitexthtlc.amount != 0, "Invalid amount, must be greater than 0!");
    Require(!submitexthtlc.htlcscriptAddress.empty(), "Invalid htlcscriptAddress, htlcscriptAddress is empty and it must be set!");
    Require(!submitexthtlc.hash.IsNull(), "Invalid hash, htlc hash is empty and it must be set!");
    Require(submitexthtlc.ownerPubkey.IsFullyValid(), "Invalid refundPubkey is not a valid pubkey!");
    Require(submitexthtlc.timeout != 0, "Invalid timout, must be greater than 0!");
=======
Res CICXOrderView::ICXSubmitEXTHTLC(const CICXSubmitEXTHTLCImpl &submitexthtlc) {
    // this should not happen, but for sure
    if (GetICXSubmitEXTHTLCByCreationTx(submitexthtlc.creationTx))
        return Res::Err("submitexthtlc with creation tx %s already exists!", submitexthtlc.creationTx.GetHex());
    if (submitexthtlc.amount == 0)
        return Res::Err("Invalid amount, must be greater than 0!");
    if (submitexthtlc.htlcscriptAddress.empty())
        return Res::Err("Invalid htlcscriptAddress, htlcscriptAddress is empty and it must be set!");
    if (submitexthtlc.hash.IsNull())
        return Res::Err("Invalid hash, htlc hash is empty and it must be set!");
    if (!submitexthtlc.ownerPubkey.IsFullyValid())
        return Res::Err("Invalid refundPubkey is not a valid pubkey!");
    if (submitexthtlc.timeout == 0)
        return Res::Err("Invalid timout, must be greater than 0!");
>>>>>>> 8d233a4b

    WriteBy<ICXSubmitEXTHTLCCreationTx>(submitexthtlc.creationTx, submitexthtlc);
    WriteBy<ICXSubmitEXTHTLCOpenKey>(TxidPairKey(submitexthtlc.offerTx, submitexthtlc.creationTx),
                                     CICXSubmitEXTHTLC::STATUS_OPEN);
    WriteBy<ICXSubmitEXTHTLCStatus>(
        StatusKey(submitexthtlc.creationHeight + CICXMakeOffer::MAKER_DEPOSIT_REFUND_TIMEOUT, submitexthtlc.creationTx),
        CICXSubmitEXTHTLC::STATUS_EXPIRED);
    return Res::Ok();
}

Res CICXOrderView::ICXCloseEXTHTLC(const CICXSubmitEXTHTLCImpl &submitexthtlc, const uint8_t status) {
    WriteBy<ICXSubmitEXTHTLCCreationTx>(submitexthtlc.creationTx, submitexthtlc);
    EraseBy<ICXSubmitEXTHTLCOpenKey>(TxidPairKey(submitexthtlc.offerTx, submitexthtlc.creationTx));
    WriteBy<ICXSubmitEXTHTLCCloseKey>(TxidPairKey(submitexthtlc.offerTx, submitexthtlc.creationTx), status);
    EraseBy<ICXSubmitEXTHTLCStatus>(StatusKey(
        submitexthtlc.creationHeight + CICXMakeOffer::MAKER_DEPOSIT_REFUND_TIMEOUT, submitexthtlc.creationTx));

    return Res::Ok();
}

void CICXOrderView::ForEachICXSubmitEXTHTLCOpen(std::function<bool(const TxidPairKey &, uint8_t)> callback,
                                                const uint256 &offertxid) {
    ForEach<ICXSubmitEXTHTLCOpenKey, TxidPairKey, uint8_t>(callback, TxidPairKey{offertxid, {}});
}

void CICXOrderView::ForEachICXSubmitEXTHTLCClose(std::function<bool(const TxidPairKey &, uint8_t)> callback,
                                                 const uint256 &offertxid) {
    ForEach<ICXSubmitEXTHTLCCloseKey, TxidPairKey, uint8_t>(callback, TxidPairKey{offertxid, {}});
}

void CICXOrderView::ForEachICXSubmitEXTHTLCExpire(std::function<bool(const StatusKey &, uint8_t)> callback,
                                                  const uint32_t &height) {
    ForEach<ICXSubmitEXTHTLCStatus, StatusKey, uint8_t>(callback, StatusKey{height, {}});
}

std::unique_ptr<CICXOrderView::CICXSubmitEXTHTLCImpl> CICXOrderView::HasICXSubmitEXTHTLCOpen(const uint256 &offertxid) {
    auto it = LowerBound<ICXSubmitEXTHTLCOpenKey>(TxidPairKey{offertxid, {}});
    if (it.Valid() && it.Key().first == offertxid)
        return GetICXSubmitEXTHTLCByCreationTx(it.Key().second);
    return {};
}

bool CICXOrderView::ExistedICXSubmitEXTHTLC(const uint256 &offertxid, bool isPreEunosPaya) {
    bool result = false;

    if (HasICXSubmitEXTHTLCOpen(offertxid))
        result = true;
    if (isPreEunosPaya)
        return (result);
    auto it = LowerBound<ICXSubmitEXTHTLCCloseKey>(TxidPairKey{offertxid, {}});
    if (it.Valid() && it.Key().first == offertxid)
        result = true;

    return (result);
}

std::unique_ptr<CICXOrderView::CICXClaimDFCHTLCImpl> CICXOrderView::GetICXClaimDFCHTLCByCreationTx(
    const uint256 &txid) const {
    auto claimdfchtlc = ReadBy<ICXClaimDFCHTLCCreationTx, CICXClaimDFCHTLCImpl>(txid);
    if (claimdfchtlc)
        return std::make_unique<CICXClaimDFCHTLCImpl>(*claimdfchtlc);
    return {};
}

<<<<<<< HEAD
Res CICXOrderView::ICXClaimDFCHTLC(CICXClaimDFCHTLCImpl const & claimdfchtlc, uint256 const & offertxid, CICXOrderImpl const & order)
{
    //this should not happen, but for sure
    Require(!GetICXClaimDFCHTLCByCreationTx(claimdfchtlc.creationTx), "claimdfchtlc with creation tx %s already exists!", claimdfchtlc.creationTx.GetHex());
=======
Res CICXOrderView::ICXClaimDFCHTLC(const CICXClaimDFCHTLCImpl &claimdfchtlc,
                                   const uint256 &offertxid,
                                   const CICXOrderImpl &order) {
    // this should not happen, but for sure
    if (GetICXClaimDFCHTLCByCreationTx(claimdfchtlc.creationTx))
        return Res::Err("claimdfchtlc with creation tx %s already exists!", claimdfchtlc.creationTx.GetHex());
>>>>>>> 8d233a4b

    WriteBy<ICXClaimDFCHTLCCreationTx>(claimdfchtlc.creationTx, claimdfchtlc);
    WriteBy<ICXClaimDFCHTLCKey>(TxidPairKey(offertxid, claimdfchtlc.creationTx), CICXSubmitDFCHTLC::STATUS_CLAIMED);

    if (order.amountToFill != 0)
        WriteBy<ICXOrderCreationTx>(order.creationTx, order);

    return Res::Ok();
}

void CICXOrderView::ForEachICXClaimDFCHTLC(std::function<bool(const TxidPairKey &, uint8_t)> callback,
                                           const uint256 &offertxid) {
    ForEach<ICXClaimDFCHTLCKey, TxidPairKey, uint8_t>(callback, TxidPairKey{offertxid, {}});
}

std::unique_ptr<CICXOrderView::CICXCloseOrderImpl> CICXOrderView::GetICXCloseOrderByCreationTx(
    const uint256 &txid) const {
    auto closeorderImpl = ReadBy<ICXCloseOrderCreationTx, CICXCloseOrderImpl>(txid);
    if (closeorderImpl)
        return std::make_unique<CICXCloseOrderImpl>(*closeorderImpl);
    return {};
}

<<<<<<< HEAD
Res CICXOrderView::ICXCloseOrder(CICXCloseOrderImpl const & closeorder)
{
    //this should not happen, but for sure
    Require(!GetICXCloseOrderByCreationTx(closeorder.creationTx), "closeorder with creation tx %s already exists!", closeorder.creationTx.GetHex());
=======
Res CICXOrderView::ICXCloseOrder(const CICXCloseOrderImpl &closeorder) {
    // this should not happen, but for sure
    if (GetICXCloseOrderByCreationTx(closeorder.creationTx))
        return Res::Err("closeorder with creation tx %s already exists!", closeorder.creationTx.GetHex());
>>>>>>> 8d233a4b

    WriteBy<ICXCloseOrderCreationTx>(closeorder.creationTx, closeorder.orderTx);

    return Res::Ok();
}

std::unique_ptr<CICXOrderView::CICXCloseOfferImpl> CICXOrderView::GetICXCloseOfferByCreationTx(
    const uint256 &txid) const {
    auto closeofferImpl = ReadBy<ICXCloseOfferCreationTx, CICXCloseOfferImpl>(txid);
    if (closeofferImpl)
        return std::make_unique<CICXCloseOfferImpl>(*closeofferImpl);
    return {};
}

<<<<<<< HEAD
Res CICXOrderView::ICXCloseOffer(CICXCloseOfferImpl const & closeoffer)
{
    //this should not happen, but for sure
    Require(!GetICXCloseOrderByCreationTx(closeoffer.creationTx), "closeooffer with creation tx %s already exists!", closeoffer.creationTx.GetHex());
=======
Res CICXOrderView::ICXCloseOffer(const CICXCloseOfferImpl &closeoffer) {
    // this should not happen, but for sure
    if (GetICXCloseOrderByCreationTx(closeoffer.creationTx))
        return Res::Err("closeooffer with creation tx %s already exists!", closeoffer.creationTx.GetHex());
>>>>>>> 8d233a4b

    WriteBy<ICXCloseOfferCreationTx>(closeoffer.creationTx, closeoffer.offerTx);

    return Res::Ok();
}

Res CICXOrderView::ICXSetTakerFeePerBTC(CAmount amount) {
    WriteBy<ICXVariables>('A', amount);

    return Res::Ok();
}

Res CICXOrderView::ICXEraseTakerFeePerBTC() {
    EraseBy<ICXVariables>('A');

    return Res::Ok();
}

CAmount CICXOrderView::ICXGetTakerFeePerBTC() {
    CAmount takerFeePerBTC = CICXMakeOffer::DEFAULT_TAKER_FEE_PER_BTC;

    auto fee = ReadBy<ICXVariables, CAmount>('A');
    if (fee)
        takerFeePerBTC = *fee;

    return (takerFeePerBTC);
}<|MERGE_RESOLUTION|>--- conflicted
+++ resolved
@@ -62,32 +62,19 @@
     return {};
 }
 
-<<<<<<< HEAD
-Res CICXOrderView::ICXCreateOrder(CICXOrderImpl const & order)
-{
-    //this should not happen, but for sure
-    Require(!GetICXOrderByCreationTx(order.creationTx), "order with creation tx %s already exists!", order.creationTx.GetHex());
-    Require(order.orderType == CICXOrder::TYPE_INTERNAL || order.orderType == CICXOrder::TYPE_EXTERNAL, "invalid order type!");
+Res CICXOrderView::ICXCreateOrder(const CICXOrderImpl &order) {
+    // this should not happen, but for sure
+    Require(!GetICXOrderByCreationTx(order.creationTx),
+            "order with creation tx %s already exists!",
+            order.creationTx.GetHex());
+    Require(order.orderType == CICXOrder::TYPE_INTERNAL || order.orderType == CICXOrder::TYPE_EXTERNAL,
+            "invalid order type!");
     Require(order.amountFrom != 0, "order amountFrom must be greater than 0!");
     Require(order.amountToFill == order.amountFrom, "order amountToFill does not equal to amountFrom!");
     Require(order.orderPrice != 0, "order price must be greater than 0!");
-    Require(order.expiry >= CICXOrder::DEFAULT_EXPIRY, "order expiry must be greater than %d!", CICXOrder::DEFAULT_EXPIRY - 1);
-=======
-Res CICXOrderView::ICXCreateOrder(const CICXOrderImpl &order) {
-    // this should not happen, but for sure
-    if (GetICXOrderByCreationTx(order.creationTx))
-        return Res::Err("order with creation tx %s already exists!", order.creationTx.GetHex());
-    if (order.orderType != CICXOrder::TYPE_INTERNAL && order.orderType != CICXOrder::TYPE_EXTERNAL)
-        return Res::Err("invalid order type!");
-    if (order.amountFrom == 0)
-        return Res::Err("order amountFrom must be greater than 0!");
-    if (order.amountToFill != order.amountFrom)
-        return Res::Err("order amountToFill is not equal to amountFrom!");
-    if (order.orderPrice == 0)
-        return Res::Err("order price must be greater than 0!");
-    if (order.expiry < CICXOrder::DEFAULT_EXPIRY)
-        return Res::Err("order expiry must be greater than %d!", CICXOrder::DEFAULT_EXPIRY - 1);
->>>>>>> 8d233a4b
+    Require(order.expiry >= CICXOrder::DEFAULT_EXPIRY,
+            "order expiry must be greater than %d!",
+            CICXOrder::DEFAULT_EXPIRY - 1);
 
     OrderKey key(order.idToken, order.creationTx);
     WriteBy<ICXOrderCreationTx>(order.creationTx, order);
@@ -98,17 +85,11 @@
     return Res::Ok();
 }
 
-<<<<<<< HEAD
-Res CICXOrderView::ICXUpdateOrder(CICXOrderImpl const & order)
-{
-    //this should not happen, but for sure
-    Require(GetICXOrderByCreationTx(order.creationTx), "order with creation tx %s doesn't exists!", order.creationTx.GetHex());
-=======
 Res CICXOrderView::ICXUpdateOrder(const CICXOrderImpl &order) {
     // this should not happen, but for sure
-    if (!GetICXOrderByCreationTx(order.creationTx))
-        return Res::Err("order with creation tx %s doesn't exists!", order.creationTx.GetHex());
->>>>>>> 8d233a4b
+    Require(GetICXOrderByCreationTx(order.creationTx),
+            "order with creation tx %s doesn't exists!",
+            order.creationTx.GetHex());
 
     OrderKey key(order.idToken, order.creationTx);
     WriteBy<ICXOrderCreationTx>(order.creationTx, order);
@@ -167,20 +148,12 @@
     return {};
 }
 
-<<<<<<< HEAD
-Res CICXOrderView::ICXMakeOffer(CICXMakeOfferImpl const & makeoffer)
-{
-    //this should not happen, but for sure
-    Require(!GetICXMakeOfferByCreationTx(makeoffer.creationTx), "makeoffer with creation tx %s already exists!", makeoffer.creationTx.GetHex());
+Res CICXOrderView::ICXMakeOffer(const CICXMakeOfferImpl &makeoffer) {
+    // this should not happen, but for sure
+    Require(!GetICXMakeOfferByCreationTx(makeoffer.creationTx),
+            "makeoffer with creation tx %s already exists!",
+            makeoffer.creationTx.GetHex());
     Require(makeoffer.amount != 0, "offer amount must be greater than 0!");
-=======
-Res CICXOrderView::ICXMakeOffer(const CICXMakeOfferImpl &makeoffer) {
-    // this should not happen, but for sure
-    if (GetICXMakeOfferByCreationTx(makeoffer.creationTx))
-        return Res::Err("makeoffer with creation tx %s already exists!", makeoffer.creationTx.GetHex());
-    if (makeoffer.amount == 0)
-        return Res::Err("offer amount must be greater than 0!");
->>>>>>> 8d233a4b
 
     WriteBy<ICXMakeOfferCreationTx>(makeoffer.creationTx, makeoffer);
     WriteBy<ICXMakeOfferOpenKey>(TxidPairKey(makeoffer.orderTx, makeoffer.creationTx), CICXMakeOffer::STATUS_OPEN);
@@ -236,26 +209,14 @@
     return {};
 }
 
-<<<<<<< HEAD
-Res CICXOrderView::ICXSubmitDFCHTLC(CICXSubmitDFCHTLCImpl const & submitdfchtlc)
-{
-    //this should not happen, but for sure
-    Require(!GetICXSubmitDFCHTLCByCreationTx(submitdfchtlc.creationTx), "submitdfchtlc with creation tx %s already exists!", submitdfchtlc.creationTx.GetHex());
+Res CICXOrderView::ICXSubmitDFCHTLC(const CICXSubmitDFCHTLCImpl &submitdfchtlc) {
+    // this should not happen, but for sure
+    Require(!GetICXSubmitDFCHTLCByCreationTx(submitdfchtlc.creationTx),
+            "submitdfchtlc with creation tx %s already exists!",
+            submitdfchtlc.creationTx.GetHex());
     Require(submitdfchtlc.amount != 0, "Invalid amount, must be greater than 0!");
     Require(!submitdfchtlc.hash.IsNull(), "Invalid hash, htlc hash is empty and it must be set!");
     Require(submitdfchtlc.timeout != 0, "Invalid timeout, must be greater than 0!");
-=======
-Res CICXOrderView::ICXSubmitDFCHTLC(const CICXSubmitDFCHTLCImpl &submitdfchtlc) {
-    // this should not happen, but for sure
-    if (GetICXSubmitDFCHTLCByCreationTx(submitdfchtlc.creationTx))
-        return Res::Err("submitdfchtlc with creation tx %s already exists!", submitdfchtlc.creationTx.GetHex());
-    if (submitdfchtlc.amount == 0)
-        return Res::Err("Invalid amount, must be greater than 0!");
-    if (submitdfchtlc.hash.IsNull())
-        return Res::Err("Invalid hash, htlc hash is empty and it must be set!");
-    if (submitdfchtlc.timeout == 0)
-        return Res::Err("Invalid timeout, must be greater than 0!");
->>>>>>> 8d233a4b
 
     WriteBy<ICXSubmitDFCHTLCCreationTx>(submitdfchtlc.creationTx, submitdfchtlc);
     WriteBy<ICXSubmitDFCHTLCOpenKey>(TxidPairKey(submitdfchtlc.offerTx, submitdfchtlc.creationTx),
@@ -327,32 +288,17 @@
     return {};
 }
 
-<<<<<<< HEAD
-Res CICXOrderView::ICXSubmitEXTHTLC(CICXSubmitEXTHTLCImpl const & submitexthtlc)
-{
-    //this should not happen, but for sure
-    Require(!GetICXSubmitEXTHTLCByCreationTx(submitexthtlc.creationTx), "submitexthtlc with creation tx %s already exists!", submitexthtlc.creationTx.GetHex());
+Res CICXOrderView::ICXSubmitEXTHTLC(const CICXSubmitEXTHTLCImpl &submitexthtlc) {
+    // this should not happen, but for sure
+    Require(!GetICXSubmitEXTHTLCByCreationTx(submitexthtlc.creationTx),
+            "submitexthtlc with creation tx %s already exists!",
+            submitexthtlc.creationTx.GetHex());
     Require(submitexthtlc.amount != 0, "Invalid amount, must be greater than 0!");
-    Require(!submitexthtlc.htlcscriptAddress.empty(), "Invalid htlcscriptAddress, htlcscriptAddress is empty and it must be set!");
+    Require(!submitexthtlc.htlcscriptAddress.empty(),
+            "Invalid htlcscriptAddress, htlcscriptAddress is empty and it must be set!");
     Require(!submitexthtlc.hash.IsNull(), "Invalid hash, htlc hash is empty and it must be set!");
     Require(submitexthtlc.ownerPubkey.IsFullyValid(), "Invalid refundPubkey is not a valid pubkey!");
     Require(submitexthtlc.timeout != 0, "Invalid timout, must be greater than 0!");
-=======
-Res CICXOrderView::ICXSubmitEXTHTLC(const CICXSubmitEXTHTLCImpl &submitexthtlc) {
-    // this should not happen, but for sure
-    if (GetICXSubmitEXTHTLCByCreationTx(submitexthtlc.creationTx))
-        return Res::Err("submitexthtlc with creation tx %s already exists!", submitexthtlc.creationTx.GetHex());
-    if (submitexthtlc.amount == 0)
-        return Res::Err("Invalid amount, must be greater than 0!");
-    if (submitexthtlc.htlcscriptAddress.empty())
-        return Res::Err("Invalid htlcscriptAddress, htlcscriptAddress is empty and it must be set!");
-    if (submitexthtlc.hash.IsNull())
-        return Res::Err("Invalid hash, htlc hash is empty and it must be set!");
-    if (!submitexthtlc.ownerPubkey.IsFullyValid())
-        return Res::Err("Invalid refundPubkey is not a valid pubkey!");
-    if (submitexthtlc.timeout == 0)
-        return Res::Err("Invalid timout, must be greater than 0!");
->>>>>>> 8d233a4b
 
     WriteBy<ICXSubmitEXTHTLCCreationTx>(submitexthtlc.creationTx, submitexthtlc);
     WriteBy<ICXSubmitEXTHTLCOpenKey>(TxidPairKey(submitexthtlc.offerTx, submitexthtlc.creationTx),
@@ -417,19 +363,13 @@
     return {};
 }
 
-<<<<<<< HEAD
-Res CICXOrderView::ICXClaimDFCHTLC(CICXClaimDFCHTLCImpl const & claimdfchtlc, uint256 const & offertxid, CICXOrderImpl const & order)
-{
-    //this should not happen, but for sure
-    Require(!GetICXClaimDFCHTLCByCreationTx(claimdfchtlc.creationTx), "claimdfchtlc with creation tx %s already exists!", claimdfchtlc.creationTx.GetHex());
-=======
 Res CICXOrderView::ICXClaimDFCHTLC(const CICXClaimDFCHTLCImpl &claimdfchtlc,
                                    const uint256 &offertxid,
                                    const CICXOrderImpl &order) {
     // this should not happen, but for sure
-    if (GetICXClaimDFCHTLCByCreationTx(claimdfchtlc.creationTx))
-        return Res::Err("claimdfchtlc with creation tx %s already exists!", claimdfchtlc.creationTx.GetHex());
->>>>>>> 8d233a4b
+    Require(!GetICXClaimDFCHTLCByCreationTx(claimdfchtlc.creationTx),
+            "claimdfchtlc with creation tx %s already exists!",
+            claimdfchtlc.creationTx.GetHex());
 
     WriteBy<ICXClaimDFCHTLCCreationTx>(claimdfchtlc.creationTx, claimdfchtlc);
     WriteBy<ICXClaimDFCHTLCKey>(TxidPairKey(offertxid, claimdfchtlc.creationTx), CICXSubmitDFCHTLC::STATUS_CLAIMED);
@@ -453,17 +393,11 @@
     return {};
 }
 
-<<<<<<< HEAD
-Res CICXOrderView::ICXCloseOrder(CICXCloseOrderImpl const & closeorder)
-{
-    //this should not happen, but for sure
-    Require(!GetICXCloseOrderByCreationTx(closeorder.creationTx), "closeorder with creation tx %s already exists!", closeorder.creationTx.GetHex());
-=======
 Res CICXOrderView::ICXCloseOrder(const CICXCloseOrderImpl &closeorder) {
     // this should not happen, but for sure
-    if (GetICXCloseOrderByCreationTx(closeorder.creationTx))
-        return Res::Err("closeorder with creation tx %s already exists!", closeorder.creationTx.GetHex());
->>>>>>> 8d233a4b
+    Require(!GetICXCloseOrderByCreationTx(closeorder.creationTx),
+            "closeorder with creation tx %s already exists!",
+            closeorder.creationTx.GetHex());
 
     WriteBy<ICXCloseOrderCreationTx>(closeorder.creationTx, closeorder.orderTx);
 
@@ -478,17 +412,11 @@
     return {};
 }
 
-<<<<<<< HEAD
-Res CICXOrderView::ICXCloseOffer(CICXCloseOfferImpl const & closeoffer)
-{
-    //this should not happen, but for sure
-    Require(!GetICXCloseOrderByCreationTx(closeoffer.creationTx), "closeooffer with creation tx %s already exists!", closeoffer.creationTx.GetHex());
-=======
 Res CICXOrderView::ICXCloseOffer(const CICXCloseOfferImpl &closeoffer) {
     // this should not happen, but for sure
-    if (GetICXCloseOrderByCreationTx(closeoffer.creationTx))
-        return Res::Err("closeooffer with creation tx %s already exists!", closeoffer.creationTx.GetHex());
->>>>>>> 8d233a4b
+    Require(!GetICXCloseOrderByCreationTx(closeoffer.creationTx),
+            "closeooffer with creation tx %s already exists!",
+            closeoffer.creationTx.GetHex());
 
     WriteBy<ICXCloseOfferCreationTx>(closeoffer.creationTx, closeoffer.offerTx);
 
