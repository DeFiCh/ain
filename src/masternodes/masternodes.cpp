--- conflicted
+++ resolved
@@ -986,12 +986,8 @@
         auto priceResult = GetValidatedIntervalPrice(token->fixedIntervalPriceId, useNextPrice, requireLivePrice);
         if (!priceResult)
             return std::move(priceResult);
-<<<<<<< HEAD
+
         auto price = priceResult.val.value();
-=======
-
-        auto price = priceResult.val.get();
->>>>>>> 4af1c249
 
         LogPrint(BCLog::LOAN,"\t\t%s()->for_loans->%s->", __func__, token->symbol); /* Continued */
 
@@ -1026,12 +1022,8 @@
         auto priceResult = GetValidatedIntervalPrice(token->fixedIntervalPriceId, useNextPrice, requireLivePrice);
         if (!priceResult)
             return std::move(priceResult);
-<<<<<<< HEAD
+
         auto price = priceResult.val.value();
-=======
-
-        auto price = priceResult.val.get();
->>>>>>> 4af1c249
 
         auto amountInCurrency = MultiplyAmounts(price, tokenAmount);
         if (price > COIN && amountInCurrency < tokenAmount)
