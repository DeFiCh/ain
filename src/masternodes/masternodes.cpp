--- conflicted
+++ resolved
@@ -999,16 +999,6 @@
 
         if (rate->height > height)
             return Res::Err("Trying to read loans in the past");
-
-<<<<<<< HEAD
-        auto priceResult = GetValidatedIntervalPrice(token->fixedIntervalPriceId, useNextPrice, requireLivePrice);
-        if (!priceResult)
-            return std::move(priceResult);
-
-        auto price = priceResult.val.value();
-
-=======
->>>>>>> ebae3043
         LogPrint(BCLog::LOAN,"\t\t%s()->for_loans->%s->", __func__, token->symbol); /* Continued */
 
         auto totalAmount = loanTokenAmount + TotalInterest(*rate, height);
@@ -1042,17 +1032,7 @@
         if (!amountInCurrency)
             return std::move(amountInCurrency);
 
-<<<<<<< HEAD
-        auto price = priceResult.val.value();
-
-        auto amountInCurrency = MultiplyAmounts(price, tokenAmount);
-        if (price > COIN && amountInCurrency < tokenAmount)
-            return Res::Err("Value/price too high (%s/%s)", GetDecimaleString(tokenAmount), GetDecimaleString(price));
-
-        amountInCurrency = MultiplyAmounts(token->factor, amountInCurrency);
-=======
         auto amountFactor = MultiplyAmounts(token->factor, *amountInCurrency.val);
->>>>>>> ebae3043
 
         auto prevCollaterals = result.totalCollaterals;
         result.totalCollaterals += amountFactor;
