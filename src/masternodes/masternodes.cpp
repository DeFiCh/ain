--- conflicted
+++ resolved
@@ -84,8 +84,7 @@
 
     CAmount cfpFee;
     switch (type) {
-        case CPropType::CommunityFundProposal:
-        {
+        case CPropType::CommunityFundProposal: {
             cfpFee = MultiplyAmounts(msg.nAmount, attributes->GetValue(CFPKey, Params().GetConsensus().props.cfp.fee));
             auto minimumFee = Params().GetConsensus().props.cfp.minimumFee;
             return minimumFee > cfpFee ? minimumFee : cfpFee;
@@ -316,32 +315,15 @@
     return Res::Ok();
 }
 
-<<<<<<< HEAD
-Res CMasternodesView::ResignMasternode(const uint256 & nodeId, const uint256 & txid, int height)
-{
-    // auth already checked!
-    auto node = GetMasternode(nodeId);
-    Require(node, "node %s does not exists", nodeId.ToString());
-
-    auto state = node->GetState(height);
-=======
 Res CMasternodesView::ResignMasternode(CMasternode &node, const uint256 &nodeId, const uint256 &txid, int height) {
     auto state = node.GetState(height, *this);
->>>>>>> 8d233a4b
     if (height >= Params().GetConsensus().EunosPayaHeight) {
         Require(state == CMasternode::ENABLED, "node %s state is not 'ENABLED'", nodeId.ToString());
     } else if ((state != CMasternode::PRE_ENABLED && state != CMasternode::ENABLED)) {
         return Res::Err("node %s state is not 'PRE_ENABLED' or 'ENABLED'", nodeId.ToString());
     }
 
-<<<<<<< HEAD
-    Require(!GetTimelock(nodeId, *node, height), "Trying to resign masternode before timelock expiration.");
-=======
-    const auto timelock = GetTimelock(nodeId, node, height);
-    if (timelock) {
-        return Res::Err("Trying to resign masternode before timelock expiration.");
-    }
->>>>>>> 8d233a4b
+    Require(!GetTimelock(nodeId, node, height), "Trying to resign masternode before timelock expiration.");
 
     node.resignTx     = txid;
     node.resignHeight = height;
@@ -350,23 +332,6 @@
     return Res::Ok();
 }
 
-<<<<<<< HEAD
-Res CMasternodesView::SetForcedRewardAddress(uint256 const & nodeId, const char rewardAddressType, CKeyID const & rewardAddress, int height)
-{
-    // Temporarily disabled for 2.2
-    return Res::Err("reward address change is disabled for Fort Canning");
-
-    auto node = GetMasternode(nodeId);
-    Require(node, "masternode %s does not exists", nodeId.ToString());
-
-    auto state = node->GetState(height);
-    Require (state == CMasternode::PRE_ENABLED || state == CMasternode::ENABLED,
-               "masternode %s state is not 'PRE_ENABLED' or 'ENABLED'", nodeId.ToString());
-
-    // If old masternode update foor new serialisatioono
-    if (node->version < CMasternode::VERSION0) {
-        node->version = CMasternode::VERSION0;
-=======
 void CMasternodesView::SetForcedRewardAddress(const uint256 &nodeId,
                                               CMasternode &node,
                                               const char rewardAddressType,
@@ -375,7 +340,6 @@
     // If old masternode update for new serialisation
     if (node.version < CMasternode::VERSION0) {
         node.version = CMasternode::VERSION0;
->>>>>>> 8d233a4b
     }
 
     // Set new reward address
@@ -392,18 +356,9 @@
     node.rewardAddress.SetNull();
     WriteBy<ID>(nodeId, node);
 
-<<<<<<< HEAD
-    auto node = GetMasternode(nodeId);
-    Require(node, "masternode %s does not exists", nodeId.ToString());
-
-    auto state = node->GetState(height);
-    Require(state == CMasternode::PRE_ENABLED || state == CMasternode::ENABLED,
-              "masternode %s state is not 'PRE_ENABLED' or 'ENABLED'", nodeId.ToString());
-=======
     // Pending change
     WriteBy<PendingHeight>(node.ownerAuthAddress, static_cast<uint32_t>(height + GetMnResignDelay(height)));
 }
->>>>>>> 8d233a4b
 
 std::optional<uint32_t> CMasternodesView::GetPendingHeight(const CKeyID &ownerAuthAddress) const {
     return ReadBy<PendingHeight, uint32_t>(ownerAuthAddress);
@@ -418,16 +373,6 @@
     EraseBy<PendingHeight>(ownerAuthAddress);
 }
 
-<<<<<<< HEAD
-    // auth already checked!
-    auto node = GetMasternode(nodeId);
-    Require(node, "node %s does not exists", nodeId.ToString());
-
-    const auto state = node->GetState(height);
-    Require(state == CMasternode::ENABLED, "node %s state is not 'ENABLED'", nodeId.ToString());
-
-    Require(operatorType != node->operatorType || operatorAuthAddress != node->operatorAuthAddress, "The new operator is same as existing operator");
-=======
 void CMasternodesView::UpdateMasternodeOperator(const uint256 &nodeId,
                                                 CMasternode &node,
                                                 const char operatorType,
@@ -446,7 +391,6 @@
     // Pending change
     WriteBy<PendingHeight>(node.ownerAuthAddress, static_cast<uint32_t>(height + GetMnResignDelay(height)));
 }
->>>>>>> 8d233a4b
 
 void CMasternodesView::UpdateMasternodeOwner(const uint256 &nodeId,
                                              CMasternode &node,
@@ -503,29 +447,17 @@
 
     int64_t time{0};
 
-<<<<<<< HEAD
-    ForEachMinterNode([&](const MNBlockTimeKey &key, int64_t blockTime)
-    {
-        if (key.masternodeID == nodeId)
-            time = blockTime;
-=======
     ForEachMinterNode(
         [&](const MNBlockTimeKey &key, int64_t blockTime) {
-            if (key.masternodeID == nodeId) {
+            if (key.masternodeID == nodeId)
                 time = blockTime;
-            }
->>>>>>> 8d233a4b
 
             // Get first result only and exit
             return false;
         },
         MNBlockTimeKey{*nodeId, height - 1});
 
-<<<<<<< HEAD
     if (time)
-=======
-    if (time) {
->>>>>>> 8d233a4b
         return time;
 
     return {};
@@ -1036,25 +968,17 @@
     auto priceResult = GetValidatedIntervalPrice(priceFeedId, useNextPrice, requireLivePrice);
     Require(priceResult);
 
-<<<<<<< HEAD
-    auto price = *priceResult;
-=======
     auto price            = *priceResult.val;
->>>>>>> 8d233a4b
     auto amountInCurrency = MultiplyAmounts(price, amount);
     if (price > COIN)
-        Require(amountInCurrency >= amount, "Value/price too high (%s/%s)", GetDecimaleString(amount), GetDecimaleString(price));
+        Require(amountInCurrency >= amount,
+                "Value/price too high (%s/%s)",
+                GetDecimaleString(amount),
+                GetDecimaleString(price));
 
     return {amountInCurrency, Res::Ok()};
 }
 
-<<<<<<< HEAD
-ResVal<CCollateralLoans> CCustomCSView::GetLoanCollaterals(CVaultId const& vaultId, CBalances const& collaterals, uint32_t height,
-                                                           int64_t blockTime, bool useNextPrice, bool requireLivePrice)
-{
-    auto vault = GetVault(vaultId);
-    Require(vault && !vault->isUnderLiquidation, "Vault is under liquidation");
-=======
 ResVal<CCollateralLoans> CCustomCSView::GetLoanCollaterals(const CVaultId &vaultId,
                                                            const CBalances &collaterals,
                                                            uint32_t height,
@@ -1062,9 +986,7 @@
                                                            bool useNextPrice,
                                                            bool requireLivePrice) {
     const auto vault = GetVault(vaultId);
-    if (!vault || vault->isUnderLiquidation)
-        return Res::Err("Vault is under liquidation");
->>>>>>> 8d233a4b
+    Require(vault && !vault->isUnderLiquidation, "Vault is under liquidation");
 
     CCollateralLoans result{};
     Require(PopulateLoansData(result, vaultId, height, blockTime, useNextPrice, requireLivePrice));
@@ -1093,14 +1015,8 @@
         Require(priceFeed->isLive(GetPriceDeviation()), "No live fixed prices for %s/%s", tokenSymbol, currency);
 
     auto priceRecordIndex = useNextPrice ? 1 : 0;
-<<<<<<< HEAD
-    auto price = priceFeed->priceRecord[priceRecordIndex];
+    auto price            = priceFeed.val->priceRecord[priceRecordIndex];
     Require(price > 0, "Negative price (%s/%s)", tokenSymbol, currency);
-=======
-    auto price            = priceFeed.val->priceRecord[priceRecordIndex];
-    if (price <= 0)
-        return Res::Err("Negative price (%s/%s)", tokenSymbol, currency);
->>>>>>> 8d233a4b
 
     return {price, Res::Ok()};
 }
@@ -1115,11 +1031,7 @@
     if (!loanTokens)
         return Res::Ok();
 
-<<<<<<< HEAD
-    for (const auto& [loanTokenId, loanTokenAmount] : loanTokens->balances) {
-=======
     for (const auto &[loanTokenId, loanTokenAmount] : loanTokens->balances) {
->>>>>>> 8d233a4b
         const auto token = GetLoanTokenByID(loanTokenId);
         Require(token, "Loan token with id (%s) does not exist!", loanTokenId.ToString());
 
@@ -1161,15 +1073,9 @@
         auto token = HasLoanCollateralToken({tokenId, height});
         Require(token, "Collateral token with id (%s) does not exist!", tokenId.ToString());
 
-<<<<<<< HEAD
-        auto amountInCurrency = GetAmountInCurrency(tokenAmount, token->fixedIntervalPriceId, useNextPrice, requireLivePrice);
-        Require(amountInCurrency);
-=======
         auto amountInCurrency =
             GetAmountInCurrency(tokenAmount, token->fixedIntervalPriceId, useNextPrice, requireLivePrice);
-        if (!amountInCurrency)
-            return std::move(amountInCurrency);
->>>>>>> 8d233a4b
+        Require(amountInCurrency);
 
         auto amountFactor = MultiplyAmounts(token->factor, *amountInCurrency.val);
 
