--- conflicted
+++ resolved
@@ -926,17 +926,10 @@
     if (!priceResult)
         return priceResult;
 
-<<<<<<< HEAD
-        auto price = priceResult.val.value();
-        auto amountInCurrency = MultiplyAmounts(price, amount);
-        if (price > COIN && amountInCurrency < amount)
-            return Res::Err("Value/price too high (%s/%s)", GetDecimaleString(amount), GetDecimaleString(price));
-=======
     auto price = *priceResult.val;
     auto amountInCurrency = MultiplyAmounts(price, amount);
     if (price > COIN && amountInCurrency < amount)
         return Res::Err("Value/price too high (%s/%s)", GetDecimaleString(amount), GetDecimaleString(price));
->>>>>>> c0b54230
 
     return ResVal<CAmount>(amountInCurrency, Res::Ok());
 }
