--- conflicted
+++ resolved
@@ -327,7 +327,42 @@
     return Res::Ok();
 }
 
-<<<<<<< HEAD
+Res CMasternodesView::SetForcedRewardAddress(uint256 const & nodeId, const char rewardAddressType, CKeyID const & rewardAddress, int height)
+{
+    auto node = GetMasternode(nodeId);
+    if (!node) {
+        return Res::Err("masternode %s does not exists", nodeId.ToString());
+    }
+    auto state = node->GetState(height);
+    if ((state != CMasternode::PRE_ENABLED && state != CMasternode::ENABLED)) {
+        return Res::Err("masternode %s state is not 'PRE_ENABLED' or 'ENABLED'", nodeId.ToString());
+    }
+
+    node->rewardAddressType = rewardAddressType;
+    node->rewardAddress = rewardAddress;
+    WriteBy<ID>(nodeId, *node);
+
+    return Res::Ok();
+}
+
+Res CMasternodesView::RemForcedRewardAddress(uint256 const & nodeId, int height)
+{
+    auto node = GetMasternode(nodeId);
+    if (!node) {
+        return Res::Err("masternode %s does not exists", nodeId.ToString());
+    }
+    auto state = node->GetState(height);
+    if ((state != CMasternode::PRE_ENABLED && state != CMasternode::ENABLED)) {
+        return Res::Err("masternode %s state is not 'PRE_ENABLED' or 'ENABLED'", nodeId.ToString());
+    }
+
+    node->rewardAddressType = 0;
+    node->rewardAddress.SetNull();
+    WriteBy<ID>(nodeId, *node);
+
+    return Res::Ok();
+}
+
 Res CMasternodesView::UpdateMasternode(uint256 const & nodeId, char operatorType, const CKeyID& operatorAuthAddress, int height) {
     // auth already checked!
     auto node = GetMasternode(nodeId);
@@ -353,40 +388,6 @@
     // Overwrite and create new record
     WriteBy<ID>(nodeId, *node);
     WriteBy<Operator>(node->operatorAuthAddress, nodeId);
-=======
-Res CMasternodesView::SetForcedRewardAddress(uint256 const & nodeId, const char rewardAddressType, CKeyID const & rewardAddress, int height)
-{
-    auto node = GetMasternode(nodeId);
-    if (!node) {
-        return Res::Err("masternode %s does not exists", nodeId.ToString());
-    }
-    auto state = node->GetState(height);
-    if ((state != CMasternode::PRE_ENABLED && state != CMasternode::ENABLED)) {
-        return Res::Err("masternode %s state is not 'PRE_ENABLED' or 'ENABLED'", nodeId.ToString());
-    }
-
-    node->rewardAddressType = rewardAddressType;
-    node->rewardAddress = rewardAddress;
-    WriteBy<ID>(nodeId, *node);
-
-    return Res::Ok();
-}
-
-Res CMasternodesView::RemForcedRewardAddress(uint256 const & nodeId, int height)
-{
-    auto node = GetMasternode(nodeId);
-    if (!node) {
-        return Res::Err("masternode %s does not exists", nodeId.ToString());
-    }
-    auto state = node->GetState(height);
-    if ((state != CMasternode::PRE_ENABLED && state != CMasternode::ENABLED)) {
-        return Res::Err("masternode %s state is not 'PRE_ENABLED' or 'ENABLED'", nodeId.ToString());
-    }
-
-    node->rewardAddressType = 0;
-    node->rewardAddress.SetNull();
-    WriteBy<ID>(nodeId, *node);
->>>>>>> 94213c9d
 
     return Res::Ok();
 }
