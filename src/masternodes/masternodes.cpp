--- conflicted
+++ resolved
@@ -314,29 +314,14 @@
 
 Res CMasternodesView::ResignMasternode(CMasternode& node, const uint256 & nodeId, const uint256 & txid, int height)
 {
-<<<<<<< HEAD
-    // auth already checked!
-    auto node = GetMasternode(nodeId);
-    Require(node, "node %s does not exists", nodeId.ToString());
-
-    auto state = node->GetState(height);
-=======
     auto state = node.GetState(height, *this);
->>>>>>> 29f4624f
     if (height >= Params().GetConsensus().EunosPayaHeight) {
         Require(state == CMasternode::ENABLED, "node %s state is not 'ENABLED'", nodeId.ToString());
-    } else if ((state != CMasternode::PRE_ENABLED && state != CMasternode::ENABLED)) {
-        return Res::Err("node %s state is not 'PRE_ENABLED' or 'ENABLED'", nodeId.ToString());
-    }
-
-<<<<<<< HEAD
-    Require(!GetTimelock(nodeId, *node, height), "Trying to resign masternode before timelock expiration.");
-=======
-    const auto timelock = GetTimelock(nodeId, node, height);
-    if (timelock) {
-        return Res::Err("Trying to resign masternode before timelock expiration.");
-    }
->>>>>>> 29f4624f
+    } else {
+        Require(state == CMasternode::PRE_ENABLED || state == CMasternode::ENABLED, "node %s state is not 'PRE_ENABLED' or 'ENABLED'", nodeId.ToString());
+    }
+
+    Require(!GetTimelock(nodeId, node, height), "Trying to resign masternode before timelock expiration.");
 
     node.resignTx =  txid;
     node.resignHeight = height;
@@ -347,25 +332,9 @@
 
 void CMasternodesView::SetForcedRewardAddress(uint256 const & nodeId, CMasternode& node, const char rewardAddressType, CKeyID const & rewardAddress, int height)
 {
-<<<<<<< HEAD
-    // Temporarily disabled for 2.2
-    return Res::Err("reward address change is disabled for Fort Canning");
-
-    auto node = GetMasternode(nodeId);
-    Require(node, "masternode %s does not exists", nodeId.ToString());
-
-    auto state = node->GetState(height);
-    Require (state == CMasternode::PRE_ENABLED || state == CMasternode::ENABLED,
-               "masternode %s state is not 'PRE_ENABLED' or 'ENABLED'", nodeId.ToString());
-
-    // If old masternode update foor new serialisatioono
-    if (node->version < CMasternode::VERSION0) {
-        node->version = CMasternode::VERSION0;
-=======
     // If old masternode update for new serialisation
     if (node.version < CMasternode::VERSION0) {
         node.version = CMasternode::VERSION0;
->>>>>>> 29f4624f
     }
 
     // Set new reward address
@@ -381,19 +350,10 @@
     WriteBy<ID>(nodeId, node);
 }
 
-<<<<<<< HEAD
-    auto node = GetMasternode(nodeId);
-    Require(node, "masternode %s does not exists", nodeId.ToString());
-
-    auto state = node->GetState(height);
-    Require(state == CMasternode::PRE_ENABLED || state == CMasternode::ENABLED,
-              "masternode %s state is not 'PRE_ENABLED' or 'ENABLED'", nodeId.ToString());
-=======
 void CMasternodesView::UpdateMasternodeOperator(uint256 const & nodeId, CMasternode& node, const char operatorType, const CKeyID& operatorAuthAddress, int height)
 {
     // Remove old record
     EraseBy<Operator>(node.operatorAuthAddress);
->>>>>>> 29f4624f
 
     node.operatorType = operatorType;
     node.operatorAuthAddress = operatorAuthAddress;
@@ -408,16 +368,6 @@
     // Remove old record
     EraseBy<Owner>(node.ownerAuthAddress);
 
-<<<<<<< HEAD
-    // auth already checked!
-    auto node = GetMasternode(nodeId);
-    Require(node, "node %s does not exists", nodeId.ToString());
-
-    const auto state = node->GetState(height);
-    Require(state == CMasternode::ENABLED, "node %s state is not 'ENABLED'", nodeId.ToString());
-
-    Require(operatorType != node->operatorType || operatorAuthAddress != node->operatorAuthAddress, "The new operator is same as existing operator");
-=======
     node.ownerType = ownerType;
     node.ownerAuthAddress = ownerAuthAddress;
 
@@ -430,7 +380,6 @@
 {
     // Remove old record.
     EraseBy<NewCollateral>(node.collateralTx);
->>>>>>> 29f4624f
 
     // Store new collateral. Used by HasCollateralAuth.
     node.collateralTx = newCollateralTx;
@@ -986,12 +935,8 @@
         Require(rate, "Cannot get interest rate for token (%s)!", token->symbol);
         Require(height >= rate->height, "Trying to read loans in the past");
 
-<<<<<<< HEAD
-        LogPrint(BCLog::LOAN,"\t\t%s()->for_loans->%s->", __func__, token->symbol); /* Continued */
-=======
         if (rate->height > height)
             return Res::Err("Trying to read loans in the past");
->>>>>>> 29f4624f
 
         auto totalAmount = loanTokenAmount + TotalInterest(*rate, height);
         auto amountInCurrency = GetAmountInCurrency(totalAmount, token->fixedIntervalPriceId, useNextPrice, requireLivePrice);
