--- conflicted
+++ resolved
@@ -50,14 +50,10 @@
         return DeFiParams().GetConsensus().mn.resignDelay;
     }
 
-<<<<<<< HEAD
-    return DeFiParams().GetConsensus().mn.newResignDelay;
-=======
     // Note: Getting new owner address for EVM miner reward passes
     // max int to this function. If this delay is changed this will
     // need to be updated.
-    return Params().GetConsensus().mn.newResignDelay;
->>>>>>> 82e88328
+    return DeFiParams().GetConsensus().mn.newResignDelay;
 }
 
 CAmount GetMnCollateralAmount(int height) {
@@ -551,18 +547,13 @@
 
         // Get average time of the last two times the activation delay worth of blocks
         uint64_t totalTime{0};
-<<<<<<< HEAD
         for (; lastHeight + DeFiParams().GetConsensus().mn.newResignDelay >= height; --lastHeight) {
-            totalTime += ::ChainActive()[lastHeight]->nTime;
-=======
-        for (; lastHeight + Params().GetConsensus().mn.newResignDelay >= height; --lastHeight) {
             const auto &blockIndex{::ChainActive()[lastHeight]};
             // Last height might not be available due to rollback or call to invalidateblock
             if (!blockIndex) {
                 return {};
             }
             totalTime += blockIndex->nTime;
->>>>>>> 82e88328
         }
         const uint32_t averageTime = totalTime / DeFiParams().GetConsensus().mn.newResignDelay;
 
@@ -1354,10 +1345,7 @@
 
     CDataStructureV0 feeBurnPctKey{AttributeTypes::Governance, GovernanceIDs::Proposals, GovernanceKeys::FeeBurnPct};
 
-<<<<<<< HEAD
     return attributes->GetValue(feeBurnPctKey, DeFiParams().GetConsensus().props.feeBurnPct);
-=======
-    return attributes->GetValue(feeBurnPctKey, Params().GetConsensus().props.feeBurnPct);
 }
 
 void CalcMissingRewardTempFix(CCustomCSView &mnview, const uint32_t targetHeight, const CWallet &wallet) {
@@ -1388,5 +1376,4 @@
             }
         }
     }
->>>>>>> 82e88328
 }