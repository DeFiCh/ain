// Copyright (c) 2020 The DeFi Blockchain Developers
// Distributed under the MIT software license, see the accompanying
// file LICENSE or http://www.opensource.org/licenses/mit-license.php.

#include <masternodes/masternodes.h>

#include <masternodes/accountshistory.h>
#include <masternodes/anchors.h>
#include <masternodes/govvariables/attributes.h>
#include <masternodes/mn_checks.h>
#include <masternodes/params.h>
#include <masternodes/vaulthistory.h>

#include <chainparams.h>
#include <consensus/merkle.h>
#include <core_io.h>
#include <net_processing.h>
#include <primitives/transaction.h>
#include <rpc/resultcache.h>
#include <script/script.h>
#include <script/standard.h>
#include <validation.h>
#include <wallet/wallet.h>
#include <wallet/walletutil.h>

#include <algorithm>
#include <functional>
#include <unordered_map>

std::unique_ptr<CCustomCSView> pcustomcsview;
std::unique_ptr<CStorageLevelDB> pcustomcsDB;

int GetMnActivationDelay(int height) {
    // Restore previous activation delay on testnet after FC
    if (height < Params().GetConsensus().EunosHeight ||
       (IsTestNetwork() &&
       height >= Params().GetConsensus().FortCanningHeight)) {
        return DeFiParams().GetConsensus().mn.activationDelay;
    }

    return DeFiParams().GetConsensus().mn.newActivationDelay;
}

int GetMnResignDelay(int height) {
    // Restore previous activation delay on testnet after FC
    if (height < Params().GetConsensus().EunosHeight ||
       (IsTestNetwork() &&
       height >= Params().GetConsensus().FortCanningHeight)) {
        return DeFiParams().GetConsensus().mn.resignDelay;
    }

    return DeFiParams().GetConsensus().mn.newResignDelay;
}

CAmount GetMnCollateralAmount(int height) {
    auto &consensus = Params().GetConsensus();
    if (height < consensus.DakotaHeight) {
        return DeFiParams().GetConsensus().mn.collateralAmount;
    } else {
        return DeFiParams().GetConsensus().mn.collateralAmountDakota;
    }
}

CAmount GetMnCreationFee(int) {
    return DeFiParams().GetConsensus().mn.creationFee;
}

CAmount GetTokenCollateralAmount() {
    return DeFiParams().GetConsensus().token.collateralAmount;
}

CAmount GetTokenCreationFee(int) {
    return DeFiParams().GetConsensus().token.creationFee;
}

CAmount GetProposalCreationFee(int, const CCustomCSView &view, const CCreateProposalMessage &msg) {
    auto type       = static_cast<CProposalType>(msg.type);
    auto options    = static_cast<CProposalOption>(msg.options);
    auto attributes = view.GetAttributes();
    assert(attributes);

    CDataStructureV0 CFPKey{AttributeTypes::Governance, GovernanceIDs::Proposals, GovernanceKeys::CFPFee};
    CDataStructureV0 VOCKey{AttributeTypes::Governance, GovernanceIDs::Proposals, GovernanceKeys::VOCFee};
    CDataStructureV0 VOCEmergencyKey{
        AttributeTypes::Governance, GovernanceIDs::Proposals, GovernanceKeys::VOCEmergencyFee};
    bool emergency = (options & CProposalOption::Emergency);

    CAmount cfpFee;
    switch (type) {
<<<<<<< HEAD
        case CPropType::CommunityFundProposal: {
            cfpFee = MultiplyAmounts(msg.nAmount, attributes->GetValue(CFPKey, DeFiParams().GetConsensus().props.cfp.fee));
            auto minimumFee = DeFiParams().GetConsensus().props.cfp.minimumFee;
=======
        case CProposalType::CommunityFundProposal: {
            cfpFee = MultiplyAmounts(msg.nAmount, attributes->GetValue(CFPKey, Params().GetConsensus().props.cfp.fee));
            auto minimumFee = Params().GetConsensus().props.cfp.minimumFee;
>>>>>>> 5d2bf1be
            return minimumFee > cfpFee ? minimumFee : cfpFee;
        }
        case CProposalType::VoteOfConfidence:
            if (emergency)
                return attributes->GetValue(VOCEmergencyKey, DeFiParams().GetConsensus().props.voc.emergencyFee);
            else
                return attributes->GetValue(VOCKey, DeFiParams().GetConsensus().props.voc.fee);
    }
    return -1;
}

CMasternode::CMasternode()
    : mintedBlocks(0),
      ownerAuthAddress(),
      ownerType(0),
      operatorAuthAddress(),
      operatorType(0),
      rewardAddress(),
      rewardAddressType(0),
      creationHeight(0),
      resignHeight(-1),
      version(-1),
      resignTx(),
      collateralTx() {}

CMasternode::State CMasternode::GetState(int height, const CMasternodesView &mnview) const {
    int EunosPayaHeight = Params().GetConsensus().EunosPayaHeight;

    if (height < creationHeight) {
        return State::UNKNOWN;
    }

    if (!collateralTx.IsNull()) {
        auto idHeight = mnview.GetNewCollateral(collateralTx);
        assert(idHeight);
        if (static_cast<uint32_t>(height) < idHeight->blockHeight) {
            return State::TRANSFERRING;
        } else if (static_cast<uint32_t>(height) <
                   idHeight->blockHeight + GetMnActivationDelay(idHeight->blockHeight)) {
            return State::PRE_ENABLED;
        }
    }

    if (const auto pendingHeight = mnview.GetPendingHeight(ownerAuthAddress)) {
        return State::TRANSFERRING;
    }

    if (resignHeight == -1 || height < resignHeight) {  // enabled or pre-enabled
        // Special case for genesis block
        int activationDelay =
            height < EunosPayaHeight ? GetMnActivationDelay(height) : GetMnActivationDelay(creationHeight);
        if (creationHeight == 0 || height >= creationHeight + activationDelay) {
            return State::ENABLED;
        }
        return State::PRE_ENABLED;
    }

    if (resignHeight != -1) {  // pre-resigned or resigned
        int resignDelay = height < EunosPayaHeight ? GetMnResignDelay(height) : GetMnResignDelay(resignHeight);
        if (height < resignHeight + resignDelay) {
            return State::PRE_RESIGNED;
        }
        return State::RESIGNED;
    }
    return State::UNKNOWN;
}

bool CMasternode::IsActive(int height, const CMasternodesView &mnview) const {
    State state = GetState(height, mnview);
    if (height >= Params().GetConsensus().EunosPayaHeight) {
        return state == ENABLED;
    }
    return state == ENABLED || state == PRE_RESIGNED;
}

std::string CMasternode::GetHumanReadableState(State state) {
    switch (state) {
        case PRE_ENABLED:
            return "PRE_ENABLED";
        case ENABLED:
            return "ENABLED";
        case PRE_RESIGNED:
            return "PRE_RESIGNED";
        case RESIGNED:
            return "RESIGNED";
        case TRANSFERRING:
            return "TRANSFERRING";
        default:
            return "UNKNOWN";
    }
}

std::string CMasternode::GetTimelockToString(TimeLock timelock) {
    switch (timelock) {
        case FIVEYEAR:
            return "FIVEYEARTIMELOCK";
        case TENYEAR:
            return "TENYEARTIMELOCK";
        default:
            return "NONE";
    }
}

bool operator==(const CMasternode &a, const CMasternode &b) {
    return (a.mintedBlocks == b.mintedBlocks && a.ownerType == b.ownerType &&
            a.ownerAuthAddress == b.ownerAuthAddress && a.operatorType == b.operatorType &&
            a.operatorAuthAddress == b.operatorAuthAddress && a.rewardAddress == b.rewardAddress &&
            a.rewardAddressType == b.rewardAddressType && a.creationHeight == b.creationHeight &&
            a.resignHeight == b.resignHeight && a.version == b.version && a.resignTx == b.resignTx &&
            a.collateralTx == b.collateralTx);
}

bool operator!=(const CMasternode &a, const CMasternode &b) {
    return !(a == b);
}

/*
 * Check that given node is involved in anchor's subsystem for a given height (or smth like that)
 */
// bool IsAnchorInvolved(const uint256 & nodeId, int height) const
//{
//     /// @todo to be implemented
//     return false;
// }

/*
 *  CMasternodesView
 */
std::optional<CMasternode> CMasternodesView::GetMasternode(const uint256 &id) const {
    return ReadBy<ID, CMasternode>(id);
}

std::optional<uint256> CMasternodesView::GetMasternodeIdByOperator(const CKeyID &id) const {
    return ReadBy<Operator, uint256>(id);
}

std::optional<uint256> CMasternodesView::GetMasternodeIdByOwner(const CKeyID &id) const {
    return ReadBy<Owner, uint256>(id);
}

void CMasternodesView::ForEachMasternode(std::function<bool(const uint256 &, CLazySerialize<CMasternode>)> callback,
                                         const uint256 &start) {
    ForEach<ID, uint256, CMasternode>(callback, start);
}

void CMasternodesView::IncrementMintedBy(const uint256 &nodeId) {
    auto node = GetMasternode(nodeId);
    assert(node);
    ++node->mintedBlocks;
    WriteBy<ID>(nodeId, *node);
}

void CMasternodesView::DecrementMintedBy(const uint256 &nodeId) {
    auto node = GetMasternode(nodeId);
    assert(node);
    --node->mintedBlocks;
    WriteBy<ID>(nodeId, *node);
}

std::optional<std::pair<CKeyID, uint256>> CMasternodesView::AmIOperator() const {
    const auto operators = gArgs.GetArgs("-masternode_operator");
    for (const auto &key : operators) {
        const CTxDestination dest = DecodeDestination(key);
        const CKeyID authAddress  = dest.index() == PKHashType         ? CKeyID(std::get<PKHash>(dest))
                                    : dest.index() == WitV0KeyHashType ? CKeyID(std::get<WitnessV0KeyHash>(dest))
                                                                       : CKeyID();
        if (!authAddress.IsNull()) {
            if (auto nodeId = GetMasternodeIdByOperator(authAddress)) {
                return std::make_pair(authAddress, *nodeId);
            }
        }
    }
    return {};
}

std::set<std::pair<CKeyID, uint256>> CMasternodesView::GetOperatorsMulti() const {
    const auto operators = gArgs.GetArgs("-masternode_operator");
    std::set<std::pair<CKeyID, uint256>> operatorPairs;
    for (const auto &key : operators) {
        const CTxDestination dest = DecodeDestination(key);
        const CKeyID authAddress  = dest.index() == PKHashType         ? CKeyID(std::get<PKHash>(dest))
                                    : dest.index() == WitV0KeyHashType ? CKeyID(std::get<WitnessV0KeyHash>(dest))
                                                                       : CKeyID();
        if (!authAddress.IsNull()) {
            if (auto nodeId = GetMasternodeIdByOperator(authAddress)) {
                operatorPairs.insert(std::make_pair(authAddress, *nodeId));
            }
        }
    }

    return operatorPairs;
}

std::optional<std::pair<CKeyID, uint256>> CMasternodesView::AmIOwner() const {
    CTxDestination dest = DecodeDestination(gArgs.GetArg("-masternode_owner", ""));
    const CKeyID authAddress =
        dest.index() == PKHashType
            ? CKeyID(std::get<PKHash>(dest))
            : (dest.index() == WitV0KeyHashType ? CKeyID(std::get<WitnessV0KeyHash>(dest)) : CKeyID());
    if (!authAddress.IsNull()) {
        auto nodeId = GetMasternodeIdByOwner(authAddress);
        if (nodeId)
            return {std::make_pair(authAddress, *nodeId)};
    }
    return {};
}

Res CMasternodesView::CreateMasternode(const uint256 &nodeId, const CMasternode &node, uint16_t timelock) {
    // Check auth addresses and that there in no MN with such owner or operator
    if ((node.operatorType != 1 && node.operatorType != 4) || (node.ownerType != 1 && node.ownerType != 4) ||
        node.ownerAuthAddress.IsNull() || node.operatorAuthAddress.IsNull() || GetMasternode(nodeId) ||
        GetMasternodeIdByOwner(node.ownerAuthAddress) || GetMasternodeIdByOperator(node.ownerAuthAddress) ||
        GetMasternodeIdByOwner(node.operatorAuthAddress) || GetMasternodeIdByOperator(node.operatorAuthAddress)) {
        return Res::Err(
            "bad owner and|or operator address (should be P2PKH or P2WPKH only) or node with those addresses exists");
    }

    WriteBy<ID>(nodeId, node);
    WriteBy<Owner>(node.ownerAuthAddress, nodeId);
    WriteBy<Operator>(node.operatorAuthAddress, nodeId);

    if (timelock > 0) {
        WriteBy<Timelock>(nodeId, timelock);
    }

    return Res::Ok();
}

Res CMasternodesView::ResignMasternode(CMasternode &node, const uint256 &nodeId, const uint256 &txid, int height) {
    auto state = node.GetState(height, *this);
    if (height >= Params().GetConsensus().EunosPayaHeight) {
        Require(state == CMasternode::ENABLED, "node %s state is not 'ENABLED'", nodeId.ToString());
    } else if ((state != CMasternode::PRE_ENABLED && state != CMasternode::ENABLED)) {
        return Res::Err("node %s state is not 'PRE_ENABLED' or 'ENABLED'", nodeId.ToString());
    }

    Require(!GetTimelock(nodeId, node, height), "Trying to resign masternode before timelock expiration.");

    node.resignTx     = txid;
    node.resignHeight = height;
    WriteBy<ID>(nodeId, node);

    return Res::Ok();
}

void CMasternodesView::SetForcedRewardAddress(const uint256 &nodeId,
                                              CMasternode &node,
                                              const char rewardAddressType,
                                              const CKeyID &rewardAddress,
                                              int height) {
    // If old masternode update for new serialisation
    if (node.version < CMasternode::VERSION0) {
        node.version = CMasternode::VERSION0;
    }

    // Set new reward address
    node.rewardAddressType = rewardAddressType;
    node.rewardAddress     = rewardAddress;
    WriteBy<ID>(nodeId, node);

    // Pending change
    WriteBy<PendingHeight>(node.ownerAuthAddress, static_cast<uint32_t>(height + GetMnResignDelay(height)));
}

void CMasternodesView::RemForcedRewardAddress(const uint256 &nodeId, CMasternode &node, int height) {
    node.rewardAddressType = 0;
    node.rewardAddress.SetNull();
    WriteBy<ID>(nodeId, node);

    // Pending change
    WriteBy<PendingHeight>(node.ownerAuthAddress, static_cast<uint32_t>(height + GetMnResignDelay(height)));
}

std::optional<uint32_t> CMasternodesView::GetPendingHeight(const CKeyID &ownerAuthAddress) const {
    return ReadBy<PendingHeight, uint32_t>(ownerAuthAddress);
}

void CMasternodesView::ForEachPendingHeight(
    std::function<bool(const CKeyID &ownerAuthAddress, const uint32_t &height)> callback) {
    ForEach<PendingHeight, CKeyID, uint32_t>(callback);
}

void CMasternodesView::ErasePendingHeight(const CKeyID &ownerAuthAddress) {
    EraseBy<PendingHeight>(ownerAuthAddress);
}

void CMasternodesView::UpdateMasternodeOperator(const uint256 &nodeId,
                                                CMasternode &node,
                                                const char operatorType,
                                                const CKeyID &operatorAuthAddress,
                                                int height) {
    // Remove old record
    EraseBy<Operator>(node.operatorAuthAddress);

    node.operatorType        = operatorType;
    node.operatorAuthAddress = operatorAuthAddress;

    // Overwrite and create new record
    WriteBy<ID>(nodeId, node);
    WriteBy<Operator>(node.operatorAuthAddress, nodeId);

    // Pending change
    WriteBy<PendingHeight>(node.ownerAuthAddress, static_cast<uint32_t>(height + GetMnResignDelay(height)));
}

void CMasternodesView::UpdateMasternodeOwner(const uint256 &nodeId,
                                             CMasternode &node,
                                             const char ownerType,
                                             const CKeyID &ownerAuthAddress) {
    // Remove old record
    EraseBy<Owner>(node.ownerAuthAddress);

    node.ownerType        = ownerType;
    node.ownerAuthAddress = ownerAuthAddress;

    // Overwrite and create new record
    WriteBy<ID>(nodeId, node);
    WriteBy<Owner>(node.ownerAuthAddress, nodeId);
}

void CMasternodesView::UpdateMasternodeCollateral(const uint256 &nodeId,
                                                  CMasternode &node,
                                                  const uint256 &newCollateralTx,
                                                  const int height) {
    // Remove old record.
    EraseBy<NewCollateral>(node.collateralTx);

    // Store new collateral. Used by HasCollateralAuth.
    node.collateralTx = newCollateralTx;
    WriteBy<ID>(nodeId, node);

    // Prioritise fast lookup in CanSpend() and GetState()
    WriteBy<NewCollateral>(newCollateralTx,
                           MNNewOwnerHeightValue{static_cast<uint32_t>(height + GetMnResignDelay(height)), nodeId});
}

std::optional<MNNewOwnerHeightValue> CMasternodesView::GetNewCollateral(const uint256 &txid) const {
    return ReadBy<NewCollateral, MNNewOwnerHeightValue>(txid);
}

void CMasternodesView::ForEachNewCollateral(
    std::function<bool(const uint256 &, CLazySerialize<MNNewOwnerHeightValue>)> callback) {
    ForEach<NewCollateral, uint256, MNNewOwnerHeightValue>(callback);
}

void CMasternodesView::SetMasternodeLastBlockTime(const CKeyID &minter,
                                                  const uint32_t &blockHeight,
                                                  const int64_t &time) {
    auto nodeId = GetMasternodeIdByOperator(minter);
    assert(nodeId);

    WriteBy<Staker>(MNBlockTimeKey{*nodeId, blockHeight}, time);
}

std::optional<int64_t> CMasternodesView::GetMasternodeLastBlockTime(const CKeyID &minter, const uint32_t height) {
    auto nodeId = GetMasternodeIdByOperator(minter);
    assert(nodeId);

    int64_t time{0};

    ForEachMinterNode(
        [&](const MNBlockTimeKey &key, int64_t blockTime) {
            if (key.masternodeID == nodeId)
                time = blockTime;

            // Get first result only and exit
            return false;
        },
        MNBlockTimeKey{*nodeId, height - 1});

    if (time)
        return time;

    return {};
}

void CMasternodesView::EraseMasternodeLastBlockTime(const uint256 &nodeId, const uint32_t &blockHeight) {
    EraseBy<Staker>(MNBlockTimeKey{nodeId, blockHeight});
}

void CMasternodesView::ForEachMinterNode(std::function<bool(const MNBlockTimeKey &, CLazySerialize<int64_t>)> callback,
                                         const MNBlockTimeKey &start) {
    ForEach<Staker, MNBlockTimeKey, int64_t>(callback, start);
}

void CMasternodesView::SetSubNodesBlockTime(const CKeyID &minter,
                                            const uint32_t &blockHeight,
                                            const uint8_t id,
                                            const int64_t &time) {
    auto nodeId = GetMasternodeIdByOperator(minter);
    assert(nodeId);

    WriteBy<SubNode>(SubNodeBlockTimeKey{*nodeId, id, blockHeight}, time);
}

std::vector<int64_t> CMasternodesView::GetSubNodesBlockTime(const CKeyID &minter, const uint32_t height) {
    auto nodeId = GetMasternodeIdByOperator(minter);
    assert(nodeId);

    std::vector<int64_t> times(SUBNODE_COUNT, 0);

    for (uint8_t i{0}; i < SUBNODE_COUNT; ++i) {
        ForEachSubNode(
            [&](const SubNodeBlockTimeKey &key, int64_t blockTime) {
                if (height >= static_cast<uint32_t>(Params().GetConsensus().FortCanningHeight)) {
                    if (key.masternodeID == nodeId && key.subnode == i) {
                        times[i] = blockTime;
                    }
                } else if (key.masternodeID == nodeId) {
                    times[i] = blockTime;
                }

                // Get first result only and exit
                return false;
            },
            SubNodeBlockTimeKey{*nodeId, i, height - 1});
    }

    return times;
}

void CMasternodesView::ForEachSubNode(
    std::function<bool(const SubNodeBlockTimeKey &, CLazySerialize<int64_t>)> callback,
    const SubNodeBlockTimeKey &start) {
    ForEach<SubNode, SubNodeBlockTimeKey, int64_t>(callback, start);
}

void CMasternodesView::EraseSubNodesLastBlockTime(const uint256 &nodeId, const uint32_t &blockHeight) {
    for (uint8_t i{0}; i < SUBNODE_COUNT; ++i) {
        EraseBy<SubNode>(SubNodeBlockTimeKey{nodeId, i, blockHeight});
    }
}

uint16_t CMasternodesView::GetTimelock(const uint256 &nodeId, const CMasternode &node, const uint64_t height) const {
    auto timelock = ReadBy<Timelock, uint16_t>(nodeId);
    if (timelock) {
        LOCK(cs_main);
        // Get last height
        auto lastHeight = height - 1;

        // Cannot expire below block count required to calculate average time
        if (lastHeight < static_cast<uint64_t>(DeFiParams().GetConsensus().mn.newResignDelay)) {
            return *timelock;
        }

        // Get timelock expiration time. Timelock set in weeks, convert to seconds.
        const auto timelockExpire = ::ChainActive()[node.creationHeight]->nTime + (*timelock * 7 * 24 * 60 * 60);

        // Get average time of the last two times the activation delay worth of blocks
        uint64_t totalTime{0};
        for (; lastHeight + DeFiParams().GetConsensus().mn.newResignDelay >= height; --lastHeight) {
            totalTime += ::ChainActive()[lastHeight]->nTime;
        }
        const uint32_t averageTime = totalTime / DeFiParams().GetConsensus().mn.newResignDelay;

        // Below expiration return timelock
        if (averageTime < timelockExpire) {
            return *timelock;
        } else {  // Expired. Return null.
            return 0;
        }
    }
    return 0;
}

std::vector<int64_t> CMasternodesView::GetBlockTimes(const CKeyID &keyID,
                                                     const uint32_t blockHeight,
                                                     const int32_t creationHeight,
                                                     const uint16_t timelock) {
    // Get last block time for non-subnode staking
    std::optional<int64_t> stakerBlockTime = GetMasternodeLastBlockTime(keyID, blockHeight);

    // Get times for sub nodes, defaults to {0, 0, 0, 0} for MNs created before EunosPayaHeight
    std::vector<int64_t> subNodesBlockTime = GetSubNodesBlockTime(keyID, blockHeight);

    // Set first entry to previous accrued multiplier.
    if (stakerBlockTime && !subNodesBlockTime[0]) {
        subNodesBlockTime[0] = *stakerBlockTime;
    }

    if (auto block = ::ChainActive()[Params().GetConsensus().EunosPayaHeight]) {
        if (creationHeight < Params().GetConsensus().DakotaCrescentHeight && !stakerBlockTime &&
            !subNodesBlockTime[0]) {
            if (auto dakotaBlock = ::ChainActive()[Params().GetConsensus().DakotaCrescentHeight]) {
                subNodesBlockTime[0] = dakotaBlock->GetBlockTime();
            }
        }

        // If no values set for pre-fork MN use the fork time
        const uint8_t loops = timelock == CMasternode::TENYEAR ? 4 : timelock == CMasternode::FIVEYEAR ? 3 : 2;
        for (uint8_t i{0}; i < loops; ++i) {
            if (!subNodesBlockTime[i]) {
                subNodesBlockTime[i] = block->GetBlockTime();
            }
        }
    }

    return subNodesBlockTime;
}

/*
 *  CLastHeightView
 */
int CLastHeightView::GetLastHeight() const {
    int result;
    if (Read(Height::prefix(), result))
        return result;
    return 0;
}

void CLastHeightView::SetLastHeight(int height) {
    SetLastValidatedHeight(height);
    Write(Height::prefix(), height);
}

/*
 *  CFoundationsDebtView
 */
CAmount CFoundationsDebtView::GetFoundationsDebt() const {
    CAmount debt(0);
    if (Read(Debt::prefix(), debt))
        assert(debt >= 0);
    return debt;
}

void CFoundationsDebtView::SetFoundationsDebt(CAmount debt) {
    assert(debt >= 0);
    Write(Debt::prefix(), debt);
}

/*
 *  CTeamView
 */
void CTeamView::SetTeam(const CTeamView::CTeam &newTeam) {
    Write(CurrentTeam::prefix(), newTeam);
}

CTeamView::CTeam CTeamView::GetCurrentTeam() const {
    CTeam team;
    if (Read(CurrentTeam::prefix(), team) && team.size() > 0)
        return team;

    return DeFiParams().GetGenesisTeam();
}

void CTeamView::SetAnchorTeams(const CTeam &authTeam, const CTeam &confirmTeam, const int height) {
    // Called after fork height
    if (height < Params().GetConsensus().DakotaHeight) {
        LogPrint(BCLog::ANCHORING,
                 "%s: Called below fork. Fork: %d Arg height: %d\n",
                 __func__,
                 Params().GetConsensus().DakotaHeight,
                 height);
        return;
    }

    // Called every on team change intercal from fork height
    if (height % DeFiParams().GetConsensus().mn.anchoringTeamChange != 0) {
        LogPrint(BCLog::ANCHORING,
                 "%s: Not called on interval of %d, arg height %d\n",
                 __func__,
                 DeFiParams().GetConsensus().mn.anchoringTeamChange,
                 height);
        return;
    }

    if (!authTeam.empty()) {
        WriteBy<AuthTeam>(height, authTeam);
    }

    if (!confirmTeam.empty()) {
        WriteBy<ConfirmTeam>(height, confirmTeam);
    }
}

std::optional<CTeamView::CTeam> CTeamView::GetAuthTeam(int height) const {
    height -= height % DeFiParams().GetConsensus().mn.anchoringTeamChange;

    return ReadBy<AuthTeam, CTeam>(height);
}

std::optional<CTeamView::CTeam> CTeamView::GetConfirmTeam(int height) const {
    height -= height % DeFiParams().GetConsensus().mn.anchoringTeamChange;

    return ReadBy<ConfirmTeam, CTeam>(height);
}

/*
 *  CAnchorRewardsView
 */
std::optional<CAnchorRewardsView::RewardTxHash> CAnchorRewardsView::GetRewardForAnchor(
    const CAnchorRewardsView::AnchorTxHash &btcTxHash) const {
    return ReadBy<BtcTx, RewardTxHash>(btcTxHash);
}

void CAnchorRewardsView::AddRewardForAnchor(const CAnchorRewardsView::AnchorTxHash &btcTxHash,
                                            const CAnchorRewardsView::RewardTxHash &rewardTxHash) {
    WriteBy<BtcTx>(btcTxHash, rewardTxHash);
}

void CAnchorRewardsView::RemoveRewardForAnchor(const CAnchorRewardsView::AnchorTxHash &btcTxHash) {
    EraseBy<BtcTx>(btcTxHash);
}

void CAnchorRewardsView::ForEachAnchorReward(
    std::function<bool(const CAnchorRewardsView::AnchorTxHash &, CLazySerialize<CAnchorRewardsView::RewardTxHash>)>
        callback) {
    ForEach<BtcTx, AnchorTxHash, RewardTxHash>(callback);
}

/*
 *  CAnchorConfirmsView
 */

void CAnchorConfirmsView::AddAnchorConfirmData(const CAnchorConfirmDataPlus &data) {
    WriteBy<BtcTx>(data.btcTxHash, data);
}

void CAnchorConfirmsView::EraseAnchorConfirmData(uint256 btcTxHash) {
    EraseBy<BtcTx>(btcTxHash);
}

void CAnchorConfirmsView::ForEachAnchorConfirmData(
    std::function<bool(const AnchorTxHash &, CLazySerialize<CAnchorConfirmDataPlus>)> callback) {
    ForEach<BtcTx, AnchorTxHash, CAnchorConfirmDataPlus>(callback);
}

std::vector<CAnchorConfirmDataPlus> CAnchorConfirmsView::GetAnchorConfirmData() {
    std::vector<CAnchorConfirmDataPlus> confirms;

    ForEachAnchorConfirmData(
        [&confirms](const CAnchorConfirmsView::AnchorTxHash &, CLazySerialize<CAnchorConfirmDataPlus> data) {
            confirms.push_back(data);
            return true;
        });

    return confirms;
}

/*
 *  CSettingsView
 */

void CSettingsView::SetDexStatsLastHeight(const int32_t height) {
    WriteBy<KVSettings>(DEX_STATS_LAST_HEIGHT, height);
}

std::optional<int32_t> CSettingsView::GetDexStatsLastHeight() {
    return ReadBy<KVSettings, int32_t>(DEX_STATS_LAST_HEIGHT);
}

void CSettingsView::SetDexStatsEnabled(const bool enabled) {
    WriteBy<KVSettings>(DEX_STATS_ENABLED, enabled);
}

std::optional<bool> CSettingsView::GetDexStatsEnabled() {
    return ReadBy<KVSettings, bool>(DEX_STATS_ENABLED);
}
/*
 *  CCustomCSView
 */
CCustomCSView::CCustomCSView() {
    CheckPrefixes();
}

CCustomCSView::~CCustomCSView() = default;

CCustomCSView::CCustomCSView(CStorageKV &st)
    : CStorageView(new CFlushableStorageKV(st)) {
    CheckPrefixes();
}

// cache-upon-a-cache (not a copy!) constructor
CCustomCSView::CCustomCSView(CCustomCSView &other)
    : CStorageView(new CFlushableStorageKV(other.DB())) {
    CheckPrefixes();
}

int CCustomCSView::GetDbVersion() const {
    int version;
    if (Read(DbVersion::prefix(), version))
        return version;
    return 0;
}

void CCustomCSView::SetDbVersion(int version) {
    Write(DbVersion::prefix(), version);
}

CTeamView::CTeam CCustomCSView::CalcNextTeam(int height, const uint256 &stakeModifier) {
    if (stakeModifier == uint256())
        return DeFiParams().GetGenesisTeam();

    int anchoringTeamSize = DeFiParams().GetConsensus().mn.anchoringTeamSize;

    std::map<arith_uint256, CKeyID, std::less<arith_uint256>> priorityMN;
    ForEachMasternode([&](const uint256 &id, CMasternode node) {
        if (!node.IsActive(height, *this))
            return true;

        CDataStream ss{SER_GETHASH, PROTOCOL_VERSION};
        ss << id << stakeModifier;
        priorityMN.insert(std::make_pair(UintToArith256(Hash(ss.begin(), ss.end())), node.operatorAuthAddress));
        return true;
    });

    CTeam newTeam;
    auto &&it = priorityMN.begin();
    for (int i = 0; i < anchoringTeamSize && it != priorityMN.end(); ++i, ++it) {
        newTeam.insert(it->second);
    }
    return newTeam;
}

enum AnchorTeams { AuthTeam, ConfirmTeam };

void CCustomCSView::CalcAnchoringTeams(const uint256 &stakeModifier, const CBlockIndex *pindexNew) {
    std::set<uint256> masternodeIDs;
    const int blockSample = 7 * DeFiParams().GetConsensus().blocksPerDay();  // One week

    {
        LOCK(cs_main);
        const CBlockIndex *pindex = pindexNew;
        for (int i{0}; pindex && i < blockSample; pindex = pindex->pprev, ++i) {
            if (auto id = GetMasternodeIdByOperator(pindex->minterKey())) {
                masternodeIDs.insert(*id);
            }
        }
    }

    std::map<arith_uint256, CKeyID, std::less<arith_uint256>> authMN;
    std::map<arith_uint256, CKeyID, std::less<arith_uint256>> confirmMN;
    ForEachMasternode([&](const uint256 &id, CMasternode node) {
        if (!node.IsActive(pindexNew->nHeight, *this))
            return true;

        // Not in our list of MNs from last week, skip.
        if (masternodeIDs.find(id) == masternodeIDs.end()) {
            return true;
        }

        CDataStream authStream{SER_GETHASH, PROTOCOL_VERSION};
        authStream << id << stakeModifier << static_cast<int>(AnchorTeams::AuthTeam);
        authMN.insert(
            std::make_pair(UintToArith256(Hash(authStream.begin(), authStream.end())), node.operatorAuthAddress));

        CDataStream confirmStream{SER_GETHASH, PROTOCOL_VERSION};
        confirmStream << id << stakeModifier << static_cast<int>(AnchorTeams::ConfirmTeam);
        confirmMN.insert(
            std::make_pair(UintToArith256(Hash(confirmStream.begin(), confirmStream.end())), node.operatorAuthAddress));

        return true;
    });

    int anchoringTeamSize = DeFiParams().GetConsensus().mn.anchoringTeamSize;

    CTeam authTeam;
    auto &&it = authMN.begin();
    for (int i = 0; i < anchoringTeamSize && it != authMN.end(); ++i, ++it) {
        authTeam.insert(it->second);
    }

    CTeam confirmTeam;
    it = confirmMN.begin();
    for (int i = 0; i < anchoringTeamSize && it != confirmMN.end(); ++i, ++it) {
        confirmTeam.insert(it->second);
    }

    {
        LOCK(cs_main);
        SetAnchorTeams(authTeam, confirmTeam, pindexNew->nHeight);
    }

    // Debug logging
    LogPrint(BCLog::ANCHORING, "MNs found: %d Team sizes: %d\n", masternodeIDs.size(), authTeam.size());

    for (auto &item : authTeam) {
        LogPrint(BCLog::ANCHORING, "Auth team operator addresses: %s\n", item.ToString());
    }

    for (auto &item : confirmTeam) {
        LogPrint(BCLog::ANCHORING, "Confirm team operator addresses: %s\n", item.ToString());
    }
}

/// @todo newbase move to networking?
void CCustomCSView::CreateAndRelayConfirmMessageIfNeed(const CAnchorIndex::AnchorRec *anchor,
                                                       const uint256 &btcTxHash,
                                                       const CKey &masternodeKey) {
    auto prev           = panchors->GetAnchorByTx(anchor->anchor.previousAnchor);
    auto confirmMessage = CAnchorConfirmMessage::CreateSigned(
        anchor->anchor, prev ? prev->anchor.height : 0, btcTxHash, masternodeKey, anchor->btcHeight);

    if (panchorAwaitingConfirms->Add(*confirmMessage)) {
        LogPrint(BCLog::ANCHORING, "%s: Create message %s\n", __func__, confirmMessage->GetHash().GetHex());
        RelayAnchorConfirm(confirmMessage->GetHash(), *g_connman);
    }
}

void CCustomCSView::OnUndoTx(const uint256 &txid, uint32_t height) {
    const auto undo = GetUndo(UndoKey{height, txid});
    if (!undo) {
        return;  // not custom tx, or no changes done
    }
    CUndo::Revert(GetStorage(), *undo);  // revert the changes of this tx
    DelUndo(UndoKey{height, txid});      // erase undo data, it served its purpose
}

bool CCustomCSView::CanSpend(const uint256 &txId, int height) const {
    auto node = GetMasternode(txId);
    // check if it was mn collateral and mn was resigned or banned
    if (node) {
        auto state = node->GetState(height, *this);
        return state == CMasternode::RESIGNED;
    }

    if (auto mn = GetNewCollateral(txId)) {
        auto node = GetMasternode(mn->masternodeID);
        assert(node);
        auto state = node->GetState(height, *this);
        return state == CMasternode::RESIGNED;
    }

    // check if it was token collateral and token already destroyed
    /// @todo token check for total supply/limit when implemented
    auto pair = GetTokenByCreationTx(txId);
    return !pair || pair->second.destructionTx != uint256{} || pair->second.IsPoolShare();
}

bool CCustomCSView::CalculateOwnerRewards(const CScript &owner, uint32_t targetHeight) {
    auto balanceHeight = GetBalancesHeight(owner);
    if (balanceHeight >= targetHeight) {
        return false;
    }
    ForEachPoolId([&](DCT_ID const &poolId) {
        auto height = GetShare(poolId, owner);
        if (!height || *height >= targetHeight) {
            return true;  // no share or target height is before a pool share' one
        }
        auto onLiquidity = [&]() -> CAmount { return GetBalance(owner, poolId).nValue; };
        auto beginHeight = std::max(*height, balanceHeight);
        CalculatePoolRewards(
            poolId, onLiquidity, beginHeight, targetHeight, [&](RewardType, CTokenAmount amount, uint32_t height) {
                auto res = AddBalance(owner, amount);
                if (!res) {
                    LogPrintf("Pool rewards: can't update balance of %s: %s, height %ld\n",
                              owner.GetHex(),
                              res.msg,
                              targetHeight);
                }
            });
        return true;
    });

    return UpdateBalancesHeight(owner, targetHeight);
}

double CCollateralLoans::calcRatio(uint64_t maxRatio) const {
    return !totalLoans ? double(maxRatio) : double(totalCollaterals) / totalLoans;
}

uint32_t CCollateralLoans::ratio() const {
    constexpr auto maxRatio = std::numeric_limits<uint32_t>::max();
    auto ratio              = calcRatio(maxRatio) * 100;
    return ratio > maxRatio ? maxRatio : uint32_t(lround(ratio));
}

CAmount CCollateralLoans::precisionRatio() const {
    constexpr auto maxRatio = std::numeric_limits<CAmount>::max();
    auto ratio              = calcRatio(maxRatio);
    const auto precision    = COIN * 100;
    return ratio > maxRatio / precision ? -COIN : CAmount(ratio * precision);
}

ResVal<CAmount> CCustomCSView::GetAmountInCurrency(CAmount amount,
                                                   CTokenCurrencyPair priceFeedId,
                                                   bool useNextPrice,
                                                   bool requireLivePrice) {
    auto priceResult = GetValidatedIntervalPrice(priceFeedId, useNextPrice, requireLivePrice);
    Require(priceResult);

    auto price            = *priceResult.val;
    auto amountInCurrency = MultiplyAmounts(price, amount);
    if (price > COIN)
        Require(amountInCurrency >= amount,
                "Value/price too high (%s/%s)",
                GetDecimaleString(amount),
                GetDecimaleString(price));

    return {amountInCurrency, Res::Ok()};
}

ResVal<CCollateralLoans> CCustomCSView::GetLoanCollaterals(const CVaultId &vaultId,
                                                           const CBalances &collaterals,
                                                           uint32_t height,
                                                           int64_t blockTime,
                                                           bool useNextPrice,
                                                           bool requireLivePrice) {
    const auto vault = GetVault(vaultId);
    Require(vault && !vault->isUnderLiquidation, "Vault is under liquidation");

    CCollateralLoans result{};
    Require(PopulateLoansData(result, vaultId, height, blockTime, useNextPrice, requireLivePrice));
    Require(PopulateCollateralData(result, vaultId, collaterals, height, blockTime, useNextPrice, requireLivePrice));

    LogPrint(BCLog::LOAN,
             "%s(): totalCollaterals - %lld, totalLoans - %lld, ratio - %d\n",
             __func__,
             result.totalCollaterals,
             result.totalLoans,
             result.ratio());

    return {result, Res::Ok()};
}

ResVal<CAmount> CCustomCSView::GetValidatedIntervalPrice(const CTokenCurrencyPair &priceFeedId,
                                                         bool useNextPrice,
                                                         bool requireLivePrice) {
    auto tokenSymbol = priceFeedId.first;
    auto currency    = priceFeedId.second;

    auto priceFeed = GetFixedIntervalPrice(priceFeedId);
    Require(priceFeed);

    if (requireLivePrice)
        Require(priceFeed->isLive(GetPriceDeviation()), "No live fixed prices for %s/%s", tokenSymbol, currency);

    auto priceRecordIndex = useNextPrice ? 1 : 0;
    auto price            = priceFeed.val->priceRecord[priceRecordIndex];
    Require(price > 0, "Negative price (%s/%s)", tokenSymbol, currency);

    return {price, Res::Ok()};
}

Res CCustomCSView::PopulateLoansData(CCollateralLoans &result,
                                     const CVaultId &vaultId,
                                     uint32_t height,
                                     int64_t blockTime,
                                     bool useNextPrice,
                                     bool requireLivePrice) {
    const auto loanTokens = GetLoanTokens(vaultId);
    if (!loanTokens)
        return Res::Ok();

    for (const auto &[loanTokenId, loanTokenAmount] : loanTokens->balances) {
        const auto token = GetLoanTokenByID(loanTokenId);
        Require(token, "Loan token with id (%s) does not exist!", loanTokenId.ToString());

        const auto rate = GetInterestRate(vaultId, loanTokenId, height);
        Require(rate, "Cannot get interest rate for token (%s)!", token->symbol);

        Require(height >= rate->height, "Trying to read loans in the past");

        auto totalAmount = loanTokenAmount + TotalInterest(*rate, height);
        if (totalAmount < 0) {
            totalAmount = 0;
        }
        const auto amountInCurrency =
            GetAmountInCurrency(totalAmount, token->fixedIntervalPriceId, useNextPrice, requireLivePrice);
        if (!amountInCurrency)
            return amountInCurrency;

        auto prevLoans = result.totalLoans;
        result.totalLoans += *amountInCurrency.val;

        Require(prevLoans <= result.totalLoans, "Exceeded maximum loans");

        result.loans.push_back({loanTokenId, amountInCurrency});
    }
    return Res::Ok();
}

Res CCustomCSView::PopulateCollateralData(CCollateralLoans &result,
                                          const CVaultId &vaultId,
                                          const CBalances &collaterals,
                                          uint32_t height,
                                          int64_t blockTime,
                                          bool useNextPrice,
                                          bool requireLivePrice) {
    for (const auto &col : collaterals.balances) {
        auto tokenId     = col.first;
        auto tokenAmount = col.second;

        auto token = HasLoanCollateralToken({tokenId, height});
        Require(token, "Collateral token with id (%s) does not exist!", tokenId.ToString());

        auto amountInCurrency =
            GetAmountInCurrency(tokenAmount, token->fixedIntervalPriceId, useNextPrice, requireLivePrice);
        Require(amountInCurrency);

        auto amountFactor = MultiplyAmounts(token->factor, *amountInCurrency.val);

        auto prevCollaterals = result.totalCollaterals;
        result.totalCollaterals += amountFactor;

        Require(prevCollaterals <= result.totalCollaterals, "Exceeded maximum collateral");

        result.collaterals.push_back({tokenId, amountInCurrency});
    }
    return Res::Ok();
}

uint256 CCustomCSView::MerkleRoot() {
    auto rawMap = GetStorage().GetRaw();
    if (rawMap.empty()) {
        return {};
    }
    auto isAttributes = [](const TBytes &key) {
        MapKV map = {std::make_pair(key, TBytes{})};
        // Attributes should not be part of merkle root
        static const std::string attributes("ATTRIBUTES");
        auto it = NewKVIterator<CGovView::ByName>(attributes, map);
        return it.Valid() && it.Key() == attributes;
    };

    auto it = NewKVIterator<CUndosView::ByUndoKey>(UndoKey{}, rawMap);
    for (; it.Valid(); it.Next()) {
        CUndo value = it.Value();
        auto &map   = value.before;
        for (auto it = map.begin(); it != map.end();) {
            isAttributes(it->first) ? map.erase(it++) : ++it;
        }
        auto key = std::make_pair(CUndosView::ByUndoKey::prefix(), static_cast<const UndoKey &>(it.Key()));
        rawMap[DbTypeToBytes(key)] = DbTypeToBytes(value);
    }

    std::vector<uint256> hashes;
    for (const auto &[key, value] : rawMap) {
        if (!isAttributes(key)) {
            hashes.push_back(Hash2(key, value ? *value : TBytes{}));
        }
    }
    return ComputeMerkleRoot(std::move(hashes));
}

bool CCustomCSView::AreTokensLocked(const std::set<uint32_t> &tokenIds) const {
    const auto attributes = GetAttributes();
    if (!attributes) {
        return false;
    }

    for (const auto &tokenId : tokenIds) {
        CDataStructureV0 lockKey{AttributeTypes::Locks, ParamIDs::TokenID, tokenId};
        if (attributes->GetValue(lockKey, false)) {
            return true;
        }
    }

    return false;
}

std::optional<CTokensView::CTokenImpl> CCustomCSView::GetTokenGuessId(const std::string &str, DCT_ID &id) const {
    std::string const key = trim_ws(str);

    if (key.empty()) {
        id = DCT_ID{0};
        return GetToken(id);
    }
    if (ParseUInt32(key, &id.v))
        return GetToken(id);

    uint256 tx;
    if (ParseHashStr(key, tx)) {
        auto pair = GetTokenByCreationTx(tx);
        if (pair) {
            id = pair->first;
            return pair->second;
        }
    } else {
        auto pair = GetToken(key);
        if (pair && pair->second) {
            id = pair->first;
            return pair->second;
        }
    }
    return {};
}

std::optional<CLoanView::CLoanSetLoanTokenImpl> CCustomCSView::GetLoanTokenByID(DCT_ID const &id) const {
    auto loanToken = ReadBy<LoanSetLoanTokenKey, CLoanSetLoanTokenImpl>(id);
    if (loanToken) {
        return loanToken;
    }

    return GetLoanTokenFromAttributes(id);
}

std::map<CKeyID, CKey> AmISignerNow(int height, const CAnchorData::CTeam &team) {
    AssertLockHeld(cs_main);

    std::map<CKeyID, CKey> operatorDetails;
    const auto mnIds = pcustomcsview->GetOperatorsMulti();
    for (const auto &mnId : mnIds) {
        auto node = pcustomcsview->GetMasternode(mnId.second);
        if (!node) {
            continue;
        }

        if (node->IsActive(height, *pcustomcsview) && team.find(mnId.first) != team.end()) {
            CKey masternodeKey;
            std::vector<std::shared_ptr<CWallet>> wallets = GetWallets();
            for (const auto &wallet : wallets) {
                if (wallet->GetKey(mnId.first, masternodeKey)) {
                    break;
                }
                masternodeKey = CKey{};
            }
            if (masternodeKey.IsValid()) {
                operatorDetails[mnId.first] = masternodeKey;
            }
        }
    }

    return operatorDetails;
}

std::optional<CLoanView::CLoanSetLoanTokenImpl> CCustomCSView::GetLoanTokenFromAttributes(const DCT_ID &id) const {
    if (const auto attributes = GetAttributes()) {
        CDataStructureV0 pairKey{AttributeTypes::Token, id.v, TokenKeys::FixedIntervalPriceId};
        CDataStructureV0 interestKey{AttributeTypes::Token, id.v, TokenKeys::LoanMintingInterest};
        CDataStructureV0 mintableKey{AttributeTypes::Token, id.v, TokenKeys::LoanMintingEnabled};

        if (const auto token = GetToken(id); token && attributes->CheckKey(pairKey) &&
                                             attributes->CheckKey(interestKey) && attributes->CheckKey(mintableKey)) {
            CLoanView::CLoanSetLoanTokenImpl loanToken;
            loanToken.fixedIntervalPriceId = attributes->GetValue(pairKey, CTokenCurrencyPair{});
            loanToken.interest             = attributes->GetValue(interestKey, CAmount{});
            loanToken.mintable             = attributes->GetValue(mintableKey, false);
            loanToken.symbol               = token->symbol;
            loanToken.name                 = token->name;
            return loanToken;
        }
    }

    return {};
}

std::optional<CLoanView::CLoanSetCollateralTokenImpl> CCustomCSView::GetCollateralTokenFromAttributes(
    const DCT_ID &id) const {
    if (const auto attributes = GetAttributes()) {
        CLoanSetCollateralTokenImplementation collToken;

        CDataStructureV0 pairKey{AttributeTypes::Token, id.v, TokenKeys::FixedIntervalPriceId};
        CDataStructureV0 factorKey{AttributeTypes::Token, id.v, TokenKeys::LoanCollateralFactor};

        if (attributes->CheckKey(pairKey) && attributes->CheckKey(factorKey)) {
            collToken.fixedIntervalPriceId = attributes->GetValue(pairKey, CTokenCurrencyPair{});
            collToken.factor               = attributes->GetValue(factorKey, CAmount{0});
            collToken.idToken              = id;

            auto token = GetToken(id);
            if (token) {
                collToken.creationTx = token->creationTx;
            }

            return collToken;
        }
    }

    return {};
}

CAccountHistoryStorage *CCustomCSView::GetAccountHistoryStore() {
    return accHistoryStore.get();
}

CVaultHistoryStorage *CCustomCSView::GetVaultHistoryStore() {
    return vauHistoryStore.get();
}

void CCustomCSView::SetAccountHistoryStore() {
    if (paccountHistoryDB) {
        accHistoryStore.reset();
        accHistoryStore = std::make_unique<CAccountHistoryStorage>(*paccountHistoryDB);
    }
}

void CCustomCSView::SetVaultHistoryStore() {
    if (pvaultHistoryDB) {
        vauHistoryStore.reset();
        vauHistoryStore = std::make_unique<CVaultHistoryStorage>(*pvaultHistoryDB);
    }
}

uint32_t CCustomCSView::GetVotingPeriodFromAttributes() const {
    auto attributes = GetAttributes();
    assert(attributes);

    CDataStructureV0 votingKey{AttributeTypes::Governance, GovernanceIDs::Proposals, GovernanceKeys::VotingPeriod};

    return attributes->GetValue(votingKey, DeFiParams().GetConsensus().props.votingPeriod);
}

uint32_t CCustomCSView::GetEmergencyPeriodFromAttributes(const CProposalType &type) const {
    auto attributes = GetAttributes();
    assert(attributes);

    CDataStructureV0 VOCKey{AttributeTypes::Governance, GovernanceIDs::Proposals, GovernanceKeys::VOCEmergencyPeriod};
    return attributes->GetValue(VOCKey, DeFiParams().GetConsensus().props.emergencyPeriod);
}

CAmount CCustomCSView::GetApprovalThresholdFromAttributes(const CProposalType &type) const {
    auto attributes = GetAttributes();
    assert(attributes);

    CDataStructureV0 CFPKey{AttributeTypes::Governance, GovernanceIDs::Proposals, GovernanceKeys::CFPApprovalThreshold};
    CDataStructureV0 VOCKey{AttributeTypes::Governance, GovernanceIDs::Proposals, GovernanceKeys::VOCApprovalThreshold};

    switch (type) {
<<<<<<< HEAD
        case CPropType::CommunityFundProposal:
            return attributes->GetValue(CFPKey, DeFiParams().GetConsensus().props.cfp.approvalThreshold) / 10000;
        case CPropType::VoteOfConfidence:
            return attributes->GetValue(VOCKey, DeFiParams().GetConsensus().props.voc.approvalThreshold) / 10000;
=======
        case CProposalType::CommunityFundProposal:
            return attributes->GetValue(CFPKey, Params().GetConsensus().props.cfp.approvalThreshold) / 10000;
        case CProposalType::VoteOfConfidence:
            return attributes->GetValue(VOCKey, Params().GetConsensus().props.voc.approvalThreshold) / 10000;
>>>>>>> 5d2bf1be
    }

    return 0;
}

CAmount CCustomCSView::GetQuorumFromAttributes(const CProposalType &type, bool emergency) const {
    auto attributes = GetAttributes();
    assert(attributes);

    CDataStructureV0 quorumKey{AttributeTypes::Governance, GovernanceIDs::Proposals, GovernanceKeys::Quorum};
    CDataStructureV0 vocEmergencyQuorumKey{
        AttributeTypes::Governance, GovernanceIDs::Proposals, GovernanceKeys::VOCEmergencyQuorum};

    if (type == CProposalType::VoteOfConfidence && emergency) {
        return attributes->GetValue(vocEmergencyQuorumKey, COIN / 10) / 10000;
    }

    return attributes->GetValue(quorumKey, DeFiParams().GetConsensus().props.quorum) / 10000;
}

CAmount CCustomCSView::GetFeeBurnPctFromAttributes() const {
    auto attributes = GetAttributes();
    assert(attributes);

    CDataStructureV0 feeBurnPctKey{AttributeTypes::Governance, GovernanceIDs::Proposals, GovernanceKeys::FeeBurnPct};

    return attributes->GetValue(feeBurnPctKey, DeFiParams().GetConsensus().props.feeBurnPct);
}<|MERGE_RESOLUTION|>--- conflicted
+++ resolved
@@ -87,15 +87,9 @@
 
     CAmount cfpFee;
     switch (type) {
-<<<<<<< HEAD
-        case CPropType::CommunityFundProposal: {
+        case CProposalType::CommunityFundProposal: {
             cfpFee = MultiplyAmounts(msg.nAmount, attributes->GetValue(CFPKey, DeFiParams().GetConsensus().props.cfp.fee));
             auto minimumFee = DeFiParams().GetConsensus().props.cfp.minimumFee;
-=======
-        case CProposalType::CommunityFundProposal: {
-            cfpFee = MultiplyAmounts(msg.nAmount, attributes->GetValue(CFPKey, Params().GetConsensus().props.cfp.fee));
-            auto minimumFee = Params().GetConsensus().props.cfp.minimumFee;
->>>>>>> 5d2bf1be
             return minimumFee > cfpFee ? minimumFee : cfpFee;
         }
         case CProposalType::VoteOfConfidence:
@@ -1305,17 +1299,10 @@
     CDataStructureV0 VOCKey{AttributeTypes::Governance, GovernanceIDs::Proposals, GovernanceKeys::VOCApprovalThreshold};
 
     switch (type) {
-<<<<<<< HEAD
-        case CPropType::CommunityFundProposal:
+        case CProposalType::CommunityFundProposal:
             return attributes->GetValue(CFPKey, DeFiParams().GetConsensus().props.cfp.approvalThreshold) / 10000;
-        case CPropType::VoteOfConfidence:
+        case CProposalType::VoteOfConfidence:
             return attributes->GetValue(VOCKey, DeFiParams().GetConsensus().props.voc.approvalThreshold) / 10000;
-=======
-        case CProposalType::CommunityFundProposal:
-            return attributes->GetValue(CFPKey, Params().GetConsensus().props.cfp.approvalThreshold) / 10000;
-        case CProposalType::VoteOfConfidence:
-            return attributes->GetValue(VOCKey, Params().GetConsensus().props.voc.approvalThreshold) / 10000;
->>>>>>> 5d2bf1be
     }
 
     return 0;
