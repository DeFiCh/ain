#ifndef DEFI_MASTERNODES_RES_H
#define DEFI_MASTERNODES_RES_H

<<<<<<< HEAD
#include <functional>
#include <optional>
#include <string>
#include <tinyformat.h>
#include <tuple>
#include <type_traits>
=======
#include <tinyformat.h>
#include <optional>
#include <string>
>>>>>>> 8d233a4b

struct Res {
    bool ok;
    std::string msg;
    uint32_t code;
    std::string dbgMsg;  // CValidationState support

    Res() = delete;

    operator bool() const { return ok; }

    template <typename... Args>
    static Res Err(const std::string &err, const Args &...args) {
        return Res{false, tfm::format(err, args...), 0, {}};
    }

    template <typename... Args>
    static Res ErrCode(uint32_t code, const std::string &err, const Args &...args) {
        return Res{false, tfm::format(err, args...), code, {}};
    }

    // extended version just for CValidationState support
    template <typename... Args>
    static Res ErrDbg(const std::string &debugMsg, const std::string &err, const Args &...args) {
        return {false, tfm::format(err, args...), 0, debugMsg};
    }

    template <typename... Args>
    static Res Ok(const std::string &msg, const Args &...args) {
        return Res{true, tfm::format(msg, args...), 0, {}};
    }

<<<<<<< HEAD
    template<typename T, size_t... I>
    static Res Err(const T& t, std::index_sequence<I...>) {
        using arg0 = std::tuple_element_t<0, std::decay_t<decltype(t)>>;
        if constexpr (std::is_convertible_v<arg0, uint32_t>) {
            return Res::ErrCode(std::get<I>(t)...);
        } else {
            return Res::Err(std::get<I>(t)...);
        }
    }

    static Res Ok() {
        return Res{true, {}, 0, {} };
    }
=======
    static Res Ok() { return Res{true, {}, 0, {}}; }
>>>>>>> 8d233a4b
};

template <typename T>
struct ResVal : public Res {
    std::optional<T> val{};

    ResVal() = delete;

    ResVal(const Res &errRes)
        : Res(errRes) {
        assert(!this->ok);  // if value is not provided, then it's always an error
    }
    ResVal(T value, const Res &okRes)
        : Res(okRes),
          val(std::move(value)) {
        assert(this->ok);  // if value if provided, then it's never an error
    }

    operator bool() const { return ok; }

    operator T() const {
        assert(ok);
        return *val;
    }

    const T &operator*() const {
        assert(ok);
        return *val;
    }

<<<<<<< HEAD
    const T* operator->() const {
        assert(ok);
        return &(*val);
    }

    T& operator*() {
=======
    T &operator*() {
>>>>>>> 8d233a4b
        assert(ok);
        return *val;
    }

    template <typename F>
    T ValOrException(F &&func) const {
        if (!ok) {
            throw func(code, msg);
        }
        return *val;
    }

    T ValOrDefault(T default_) const {
        if (!ok) {
            return std::move(default_);
        }
        return *val;
    }
};

<<<<<<< HEAD
template<typename T, typename...Args>
Res CheckRes(T&& res, std::tuple<Args...>&& args) {
    if (res) {
        return Res::Ok();
    }
    constexpr auto size = sizeof...(Args);
    if constexpr (size == 0) {
        static_assert(std::is_convertible_v<T, Res>);
        return std::forward<T>(res);
    } else if constexpr (std::is_invocable_r_v<std::string, std::tuple_element_t<0, std::tuple<Args...>>, std::string>) {
        static_assert(std::is_convertible_v<T, Res>);
        return Res::Err(std::invoke(std::get<0>(args), res.msg));
    } else {
        return Res::Err(args, std::make_index_sequence<size>{});
    }
}

#define Require(x, ...) do { if (auto __res = ::CheckRes(x, std::make_tuple(__VA_ARGS__)); !__res) return __res; } while(0)

#endif //DEFI_MASTERNODES_RES_H
=======
#endif  // DEFI_MASTERNODES_RES_H
>>>>>>> 8d233a4b
<|MERGE_RESOLUTION|>--- conflicted
+++ resolved
@@ -1,18 +1,9 @@
 #ifndef DEFI_MASTERNODES_RES_H
 #define DEFI_MASTERNODES_RES_H
 
-<<<<<<< HEAD
-#include <functional>
-#include <optional>
-#include <string>
-#include <tinyformat.h>
-#include <tuple>
-#include <type_traits>
-=======
 #include <tinyformat.h>
 #include <optional>
 #include <string>
->>>>>>> 8d233a4b
 
 struct Res {
     bool ok;
@@ -45,9 +36,8 @@
         return Res{true, tfm::format(msg, args...), 0, {}};
     }
 
-<<<<<<< HEAD
-    template<typename T, size_t... I>
-    static Res Err(const T& t, std::index_sequence<I...>) {
+    template <typename T, size_t... I>
+    static Res Err(const T &t, std::index_sequence<I...>) {
         using arg0 = std::tuple_element_t<0, std::decay_t<decltype(t)>>;
         if constexpr (std::is_convertible_v<arg0, uint32_t>) {
             return Res::ErrCode(std::get<I>(t)...);
@@ -56,12 +46,7 @@
         }
     }
 
-    static Res Ok() {
-        return Res{true, {}, 0, {} };
-    }
-=======
     static Res Ok() { return Res{true, {}, 0, {}}; }
->>>>>>> 8d233a4b
 };
 
 template <typename T>
@@ -92,16 +77,12 @@
         return *val;
     }
 
-<<<<<<< HEAD
-    const T* operator->() const {
+    const T *operator->() const {
         assert(ok);
         return &(*val);
     }
 
-    T& operator*() {
-=======
     T &operator*() {
->>>>>>> 8d233a4b
         assert(ok);
         return *val;
     }
@@ -122,9 +103,8 @@
     }
 };
 
-<<<<<<< HEAD
-template<typename T, typename...Args>
-Res CheckRes(T&& res, std::tuple<Args...>&& args) {
+template <typename T, typename... Args>
+Res CheckRes(T &&res, std::tuple<Args...> &&args) {
     if (res) {
         return Res::Ok();
     }
@@ -132,7 +112,8 @@
     if constexpr (size == 0) {
         static_assert(std::is_convertible_v<T, Res>);
         return std::forward<T>(res);
-    } else if constexpr (std::is_invocable_r_v<std::string, std::tuple_element_t<0, std::tuple<Args...>>, std::string>) {
+    } else if constexpr (std::
+                             is_invocable_r_v<std::string, std::tuple_element_t<0, std::tuple<Args...>>, std::string>) {
         static_assert(std::is_convertible_v<T, Res>);
         return Res::Err(std::invoke(std::get<0>(args), res.msg));
     } else {
@@ -140,9 +121,10 @@
     }
 }
 
-#define Require(x, ...) do { if (auto __res = ::CheckRes(x, std::make_tuple(__VA_ARGS__)); !__res) return __res; } while(0)
+#define Require(x, ...)                                                       \
+    do {                                                                      \
+        if (auto __res = ::CheckRes(x, std::make_tuple(__VA_ARGS__)); !__res) \
+            return __res;                                                     \
+    } while (0)
 
-#endif //DEFI_MASTERNODES_RES_H
-=======
-#endif  // DEFI_MASTERNODES_RES_H
->>>>>>> 8d233a4b
+#endif  // DEFI_MASTERNODES_RES_H