// Copyright (c) 2020 The DeFi Foundation
// Distributed under the MIT software license, see the accompanying
// file LICENSE or http://www.opensource.org/licenses/mit-license.php.

#include <masternodes/tokens.h>

#include <amount.h>
#include <chainparams.h>  // Params()
#include <core_io.h>
#include <primitives/transaction.h>
#include <util/strencodings.h>

#include <univalue.h>

const DCT_ID CTokensView::DCT_ID_START = DCT_ID{128};

extern const std::string CURRENCY_UNIT;

std::optional<CTokensView::CTokenImpl> CTokensView::GetToken(DCT_ID id) const {
    return ReadBy<ID, CTokenImpl>(id);
}

std::optional<std::pair<DCT_ID, std::optional<CTokensView::CTokenImpl>>> CTokensView::GetToken(
    const std::string &symbolKey) const {
    DCT_ID id;
    if (ReadBy<Symbol, std::string>(symbolKey, id))
        return std::make_pair(id, GetToken(id));

    return {};
}

std::optional<std::pair<DCT_ID, CTokensView::CTokenImpl>> CTokensView::GetTokenByCreationTx(const uint256 &txid) const {
    DCT_ID id;
    if (ReadBy<CreationTx, uint256>(txid, id))
        if (auto tokenImpl = ReadBy<ID, CTokenImpl>(id))
            return std::make_pair(id, std::move(*tokenImpl));

    return {};
}

void CTokensView::ForEachToken(std::function<bool(const DCT_ID &, CLazySerialize<CTokenImpl>)> callback,
                               DCT_ID const &start) {
    ForEach<ID, DCT_ID, CTokenImpl>(callback, start);
}

Res CTokensView::CreateDFIToken() {
    CTokenImpl token;
    token.symbol         = CURRENCY_UNIT;
    token.name           = "Default Defi token";
    token.creationTx     = uint256();
    token.creationHeight = 0;
    token.flags          = '\0';
    token.flags |= (uint8_t)CToken::TokenFlags::DAT;
    token.flags |= (uint8_t)CToken::TokenFlags::Tradeable;
    token.flags |= (uint8_t)CToken::TokenFlags::Finalized;

    DCT_ID id{0};
    WriteBy<ID>(id, token);
    WriteBy<Symbol>(token.symbol, id);
    WriteBy<CreationTx>(token.creationTx, id);
    return Res::Ok();
}

ResVal<DCT_ID> CTokensView::CreateToken(const CTokensView::CTokenImpl &token, bool isPreBayfront) {
    // this should not happen, but for sure
    Require(!GetTokenByCreationTx(token.creationTx), "token with creation tx %s already exists!", token.creationTx.ToString());

    Require(token.IsValidSymbol());

    DCT_ID id{0};
<<<<<<< HEAD
    if(token.IsDAT()) {
        Require(!GetToken(token.symbol), "token '%s' already exists!", token.symbol);

        ForEachToken([&](DCT_ID const& currentId, CLazySerialize<CTokenImplementation>) {
            if(currentId < DCT_ID_START)
                id.v = currentId.v + 1;
            return currentId < DCT_ID_START;
        }, id);
        if (id == DCT_ID_START) {
            Require(!isPreBayfront, "Critical fault: trying to create DCT_ID same as DCT_ID_START for Foundation owner\n"); // asserted before BayfrontHeight, keep it for strict sameness
=======
    if (token.IsDAT()) {
        if (GetToken(token.symbol)) {
            return Res::Err("token '%s' already exists!", token.symbol);
        }
        ForEachToken(
            [&](DCT_ID const &currentId, CLazySerialize<CTokenImplementation>) {
                if (currentId < DCT_ID_START)
                    id.v = currentId.v + 1;
                return currentId < DCT_ID_START;
            },
            id);
        if (id == DCT_ID_START) {
            if (isPreBayfront)
                return Res::Err(
                    "Critical fault: trying to create DCT_ID same as DCT_ID_START for Foundation owner\n");  // asserted
                                                                                                             // before
                                                                                                             // BayfrontHeight,
                                                                                                             // keep it
                                                                                                             // for
                                                                                                             // strict
                                                                                                             // sameness
>>>>>>> 8d233a4b
            id = IncrementLastDctId();
            LogPrintf("Warning! Range <DCT_ID_START already filled. Using \"common\" id=%s for new token\n",
                      id.ToString().c_str());
        }
    } else {
        id = IncrementLastDctId();
    }

    std::string symbolKey = token.CreateSymbolKey(id);

    WriteBy<ID>(id, token);
    WriteBy<Symbol>(symbolKey, id);
    WriteBy<CreationTx>(token.creationTx, id);
    return {id, Res::Ok()};
}

Res CTokensView::UpdateToken(const CTokenImpl &newToken, bool isPreBayfront, const bool tokenSplitUpdate) {
    auto pair = GetTokenByCreationTx(newToken.creationTx);
<<<<<<< HEAD
    Require(pair, "token with creationTx %s does not exist!", newToken.creationTx.ToString());

    DCT_ID id = pair->first;
    CTokenImpl & oldToken = pair->second;

    if (!isPreBayfront)
        // for compatibility, in potential case when someone cheat and create finalized token with old node (and then alter dat for ex.)
        Require(!oldToken.IsFinalized(), "can't alter 'Finalized' tokens");
=======
    if (!pair) {
        return Res::Err("token with creationTx %s does not exist!", newToken.creationTx.ToString());
    }
    DCT_ID id            = pair->first;
    CTokenImpl &oldToken = pair->second;

    if (!isPreBayfront &&
        oldToken.IsFinalized()) {  // for compatibility, in potential case when someone cheat and create finalized token
                                   // with old node (and then alter dat for ex.)
        return Res::Err("can't alter 'Finalized' tokens");
    }
>>>>>>> 8d233a4b

    // 'name' and 'symbol' were trimmed in 'Apply'
    oldToken.name = newToken.name;

    // check new symbol correctness
    if (!tokenSplitUpdate) {
        Require(newToken.IsValidSymbol());
    }

    // deal with DB symbol indexes before touching symbols/DATs:
    if (oldToken.symbol != newToken.symbol ||
        oldToken.IsDAT() != newToken.IsDAT()) {  // in both cases it leads to index changes
        // create keys with regard of new flag
        std::string oldSymbolKey = oldToken.CreateSymbolKey(id);
        std::string newSymbolKey = newToken.CreateSymbolKey(id);
        Require(!GetToken(newSymbolKey), "token with key '%s' already exists!", newSymbolKey);

        EraseBy<Symbol>(oldSymbolKey);
        WriteBy<Symbol>(newSymbolKey, id);
    }

    // apply DAT flag and symbol only AFTER dealing with symbol indexes:
    oldToken.symbol = newToken.symbol;
    if (oldToken.IsDAT() != newToken.IsDAT())
        oldToken.flags ^= (uint8_t)CToken::TokenFlags::DAT;

    // regular flags:
    if (oldToken.IsMintable() != newToken.IsMintable())
        oldToken.flags ^= (uint8_t)CToken::TokenFlags::Mintable;

    if (oldToken.IsTradeable() != newToken.IsTradeable())
        oldToken.flags ^= (uint8_t)CToken::TokenFlags::Tradeable;

    if (!oldToken.IsFinalized() && newToken.IsFinalized())  // IsFinalized() itself was checked upthere (with Err)
        oldToken.flags |= (uint8_t)CToken::TokenFlags::Finalized;

    if (tokenSplitUpdate && oldToken.IsLoanToken() != newToken.IsLoanToken())
        oldToken.flags ^= (uint8_t)CToken::TokenFlags::LoanToken;

    if (oldToken.destructionHeight != newToken.destructionHeight) {
        oldToken.destructionHeight = newToken.destructionHeight;
    }

    if (oldToken.destructionTx != newToken.destructionTx) {
        oldToken.destructionTx = newToken.destructionTx;
    }

    WriteBy<ID>(id, oldToken);
    return Res::Ok();
}

/*
 * Removes `Finalized` and/or `LPS` flags _possibly_set_ by bytecoded (cheated) txs before bayfront fork
 * Call this EXECTLY at the 'bayfrontHeight-1' block
 */
<<<<<<< HEAD
Res CTokensView::BayfrontFlagsCleanup()
{
    ForEachToken([&] (DCT_ID const & id, CTokenImpl token){
        bool changed{false};
        if (token.IsFinalized()) {
            token.flags ^= (uint8_t)CToken::TokenFlags::Finalized;
            LogPrintf("Warning! Got `Finalized` token, id=%s\n", id.ToString().c_str());
            changed = true;
        }
        if (token.IsPoolShare()) {
            token.flags ^= (uint8_t)CToken::TokenFlags::LPS;
            LogPrintf("Warning! Got `LPS` token, id=%s\n", id.ToString().c_str());
            changed = true;
        }
        if (changed)
            WriteBy<ID>(id, token);

        return true;
    }, DCT_ID{1}); // start from non-DFI
=======
Res CTokensView::BayfrontFlagsCleanup() {
    ForEachToken(
        [&](DCT_ID const &id, CTokenImpl token) {
            bool changed{false};
            if (token.IsFinalized()) {
                token.flags ^= (uint8_t)CToken::TokenFlags::Finalized;
                LogPrintf("Warning! Got `Finalized` token, id=%s\n", id.ToString().c_str());
                changed = true;
            }
            if (token.IsPoolShare()) {
                token.flags ^= (uint8_t)CToken::TokenFlags::LPS;
                LogPrintf("Warning! Got `LPS` token, id=%s\n", id.ToString().c_str());
                changed = true;
            }
            if (changed) {
                WriteBy<ID>(id, token);
            }
            return true;
        },
        DCT_ID{1});  // start from non-DFI
>>>>>>> 8d233a4b
    return Res::Ok();
}

Res CTokensView::AddMintedTokens(DCT_ID const &id, const CAmount &amount) {
    auto tokenImpl = GetToken(id);
    Require(tokenImpl, "token with id %d does not exist!", id.v);

    auto resMinted = SafeAdd(tokenImpl->minted, amount);
    Require(resMinted, "overflow when adding to minted");

    tokenImpl->minted = resMinted;

    WriteBy<ID>(id, *tokenImpl);
    return Res::Ok();
}

Res CTokensView::SubMintedTokens(DCT_ID const &id, const CAmount &amount) {
    auto tokenImpl = GetToken(id);
    Require(tokenImpl, "token with id %d does not exist!", id.v);

    auto resMinted = tokenImpl->minted - amount;
    Require(resMinted >= 0, "not enough tokens exist to subtract this amount");

    tokenImpl->minted = resMinted;

    WriteBy<ID>(id, *tokenImpl);
    return Res::Ok();
}

DCT_ID CTokensView::IncrementLastDctId() {
    DCT_ID result{DCT_ID_START};
    auto lastDctId = ReadLastDctId();
    if (lastDctId)
        result = DCT_ID{std::max(lastDctId->v + 1, result.v)};
<<<<<<< HEAD

    assert (Write(LastDctId::prefix(), result));
=======
    }
    assert(Write(LastDctId::prefix(), result));
>>>>>>> 8d233a4b
    return result;
}

std::optional<DCT_ID> CTokensView::ReadLastDctId() const {
    DCT_ID lastDctId{DCT_ID_START};
    if (Read(LastDctId::prefix(), lastDctId)) {
        return {lastDctId};
    }

    return {};
}

<<<<<<< HEAD
inline Res CTokenImplementation::IsValidSymbol() const
{
    Require(!symbol.empty() && !IsDigit(symbol[0]), "token symbol should be non-empty and starts with a letter");
    Require(symbol.find('#') == std::string::npos, "token symbol should not contain '#'");
    if (creationHeight >= Params().GetConsensus().FortCanningCrunchHeight) {
        Require(symbol.find('/') == std::string::npos, "token symbol should not contain '/'");
=======
inline Res CTokenImplementation::IsValidSymbol() const {
    if (symbol.size() == 0 || IsDigit(symbol[0])) {
        return Res::Err("token symbol should be non-empty and starts with a letter");
    }
    if (symbol.find('#') != std::string::npos) {
        return Res::Err("token symbol should not contain '#'");
    }
    if (creationHeight >= Params().GetConsensus().FortCanningCrunchHeight && symbol.find('/') != std::string::npos) {
        return Res::Err("token symbol should not contain '/'");
>>>>>>> 8d233a4b
    }
    return Res::Ok();
}<|MERGE_RESOLUTION|>--- conflicted
+++ resolved
@@ -63,27 +63,16 @@
 
 ResVal<DCT_ID> CTokensView::CreateToken(const CTokensView::CTokenImpl &token, bool isPreBayfront) {
     // this should not happen, but for sure
-    Require(!GetTokenByCreationTx(token.creationTx), "token with creation tx %s already exists!", token.creationTx.ToString());
+    Require(!GetTokenByCreationTx(token.creationTx),
+            "token with creation tx %s already exists!",
+            token.creationTx.ToString());
 
     Require(token.IsValidSymbol());
 
     DCT_ID id{0};
-<<<<<<< HEAD
-    if(token.IsDAT()) {
+    if (token.IsDAT()) {
         Require(!GetToken(token.symbol), "token '%s' already exists!", token.symbol);
 
-        ForEachToken([&](DCT_ID const& currentId, CLazySerialize<CTokenImplementation>) {
-            if(currentId < DCT_ID_START)
-                id.v = currentId.v + 1;
-            return currentId < DCT_ID_START;
-        }, id);
-        if (id == DCT_ID_START) {
-            Require(!isPreBayfront, "Critical fault: trying to create DCT_ID same as DCT_ID_START for Foundation owner\n"); // asserted before BayfrontHeight, keep it for strict sameness
-=======
-    if (token.IsDAT()) {
-        if (GetToken(token.symbol)) {
-            return Res::Err("token '%s' already exists!", token.symbol);
-        }
         ForEachToken(
             [&](DCT_ID const &currentId, CLazySerialize<CTokenImplementation>) {
                 if (currentId < DCT_ID_START)
@@ -92,16 +81,15 @@
             },
             id);
         if (id == DCT_ID_START) {
-            if (isPreBayfront)
-                return Res::Err(
-                    "Critical fault: trying to create DCT_ID same as DCT_ID_START for Foundation owner\n");  // asserted
-                                                                                                             // before
-                                                                                                             // BayfrontHeight,
-                                                                                                             // keep it
-                                                                                                             // for
-                                                                                                             // strict
-                                                                                                             // sameness
->>>>>>> 8d233a4b
+            Require(
+                !isPreBayfront,
+                "Critical fault: trying to create DCT_ID same as DCT_ID_START for Foundation owner\n");  // asserted
+                                                                                                         // before
+                                                                                                         // BayfrontHeight,
+                                                                                                         // keep it for
+                                                                                                         // strict
+                                                                                                         // sameness
+
             id = IncrementLastDctId();
             LogPrintf("Warning! Range <DCT_ID_START already filled. Using \"common\" id=%s for new token\n",
                       id.ToString().c_str());
@@ -120,28 +108,15 @@
 
 Res CTokensView::UpdateToken(const CTokenImpl &newToken, bool isPreBayfront, const bool tokenSplitUpdate) {
     auto pair = GetTokenByCreationTx(newToken.creationTx);
-<<<<<<< HEAD
     Require(pair, "token with creationTx %s does not exist!", newToken.creationTx.ToString());
 
-    DCT_ID id = pair->first;
-    CTokenImpl & oldToken = pair->second;
-
-    if (!isPreBayfront)
-        // for compatibility, in potential case when someone cheat and create finalized token with old node (and then alter dat for ex.)
-        Require(!oldToken.IsFinalized(), "can't alter 'Finalized' tokens");
-=======
-    if (!pair) {
-        return Res::Err("token with creationTx %s does not exist!", newToken.creationTx.ToString());
-    }
     DCT_ID id            = pair->first;
     CTokenImpl &oldToken = pair->second;
 
-    if (!isPreBayfront &&
-        oldToken.IsFinalized()) {  // for compatibility, in potential case when someone cheat and create finalized token
-                                   // with old node (and then alter dat for ex.)
-        return Res::Err("can't alter 'Finalized' tokens");
-    }
->>>>>>> 8d233a4b
+    if (!isPreBayfront)
+        // for compatibility, in potential case when someone cheat and create finalized token with old node (and then
+        // alter dat for ex.)
+        Require(!oldToken.IsFinalized(), "can't alter 'Finalized' tokens");
 
     // 'name' and 'symbol' were trimmed in 'Apply'
     oldToken.name = newToken.name;
@@ -197,27 +172,6 @@
  * Removes `Finalized` and/or `LPS` flags _possibly_set_ by bytecoded (cheated) txs before bayfront fork
  * Call this EXECTLY at the 'bayfrontHeight-1' block
  */
-<<<<<<< HEAD
-Res CTokensView::BayfrontFlagsCleanup()
-{
-    ForEachToken([&] (DCT_ID const & id, CTokenImpl token){
-        bool changed{false};
-        if (token.IsFinalized()) {
-            token.flags ^= (uint8_t)CToken::TokenFlags::Finalized;
-            LogPrintf("Warning! Got `Finalized` token, id=%s\n", id.ToString().c_str());
-            changed = true;
-        }
-        if (token.IsPoolShare()) {
-            token.flags ^= (uint8_t)CToken::TokenFlags::LPS;
-            LogPrintf("Warning! Got `LPS` token, id=%s\n", id.ToString().c_str());
-            changed = true;
-        }
-        if (changed)
-            WriteBy<ID>(id, token);
-
-        return true;
-    }, DCT_ID{1}); // start from non-DFI
-=======
 Res CTokensView::BayfrontFlagsCleanup() {
     ForEachToken(
         [&](DCT_ID const &id, CTokenImpl token) {
@@ -232,13 +186,12 @@
                 LogPrintf("Warning! Got `LPS` token, id=%s\n", id.ToString().c_str());
                 changed = true;
             }
-            if (changed) {
+            if (changed)
                 WriteBy<ID>(id, token);
-            }
+
             return true;
         },
         DCT_ID{1});  // start from non-DFI
->>>>>>> 8d233a4b
     return Res::Ok();
 }
 
@@ -273,13 +226,7 @@
     auto lastDctId = ReadLastDctId();
     if (lastDctId)
         result = DCT_ID{std::max(lastDctId->v + 1, result.v)};
-<<<<<<< HEAD
-
-    assert (Write(LastDctId::prefix(), result));
-=======
-    }
     assert(Write(LastDctId::prefix(), result));
->>>>>>> 8d233a4b
     return result;
 }
 
@@ -292,24 +239,11 @@
     return {};
 }
 
-<<<<<<< HEAD
-inline Res CTokenImplementation::IsValidSymbol() const
-{
+inline Res CTokenImplementation::IsValidSymbol() const {
     Require(!symbol.empty() && !IsDigit(symbol[0]), "token symbol should be non-empty and starts with a letter");
     Require(symbol.find('#') == std::string::npos, "token symbol should not contain '#'");
     if (creationHeight >= Params().GetConsensus().FortCanningCrunchHeight) {
         Require(symbol.find('/') == std::string::npos, "token symbol should not contain '/'");
-=======
-inline Res CTokenImplementation::IsValidSymbol() const {
-    if (symbol.size() == 0 || IsDigit(symbol[0])) {
-        return Res::Err("token symbol should be non-empty and starts with a letter");
-    }
-    if (symbol.find('#') != std::string::npos) {
-        return Res::Err("token symbol should not contain '#'");
-    }
-    if (creationHeight >= Params().GetConsensus().FortCanningCrunchHeight && symbol.find('/') != std::string::npos) {
-        return Res::Err("token symbol should not contain '/'");
->>>>>>> 8d233a4b
     }
     return Res::Ok();
 }