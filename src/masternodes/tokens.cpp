--- conflicted
+++ resolved
@@ -79,14 +79,7 @@
     // this should not happen, but for sure
     Require(!GetTokenByCreationTx(token.creationTx), "token with creation tx %s already exists!", token.creationTx.ToString());
 
-<<<<<<< HEAD
     Require(token.IsValidSymbol());
-=======
-    auto checkSymbolRes = token.IsValidSymbol();
-    if (!checkSymbolRes) {
-        return checkSymbolRes;
-    }
->>>>>>> 29f4624f
 
     DCT_ID id{0};
     if(token.IsDAT()) {
@@ -116,16 +109,9 @@
 
 Res CTokensView::UpdateToken(const CTokenImpl& newToken, bool isPreBayfront, const bool skipNameValidation)
 {
-<<<<<<< HEAD
-    auto pair = GetTokenByCreationTx(tokenTx);
-    Require(pair, "token with creationTx %s does not exist!", tokenTx.ToString());
-
-=======
     auto pair = GetTokenByCreationTx(newToken.creationTx);
-    if (!pair) {
-        return Res::Err("token with creationTx %s does not exist!", newToken.creationTx.ToString());
-    }
->>>>>>> 29f4624f
+    Require(pair, "token with creationTx %s does not exist!", newToken.creationTx.ToString());
+
     DCT_ID id = pair->first;
     CTokenImpl & oldToken = pair->second;
 
@@ -137,16 +123,9 @@
     oldToken.name = newToken.name;
 
     // check new symbol correctness
-<<<<<<< HEAD
-    Require(newToken.IsValidSymbol());
-=======
     if (!skipNameValidation) {
-        auto checkSymbolRes = newToken.IsValidSymbol();
-        if (!checkSymbolRes.ok) {
-            return checkSymbolRes;
-        }
-    }
->>>>>>> 29f4624f
+        Require(newToken.IsValidSymbol());
+    }
 
     // deal with DB symbol indexes before touching symbols/DATs:
     if (oldToken.symbol != newToken.symbol || oldToken.IsDAT() != newToken.IsDAT()) { // in both cases it leads to index changes
@@ -263,14 +242,10 @@
 
 inline Res CTokenImplementation::IsValidSymbol() const
 {
-    if (symbol.size() == 0 || IsDigit(symbol[0])) {
-        return Res::Err("token symbol should be non-empty and starts with a letter");
-    }
-    if (symbol.find('#') != std::string::npos) {
-        return Res::Err("token symbol should not contain '#'");
-    }
-    if (creationHeight >= Params().GetConsensus().GreatWorldHeight && symbol.find('/') != std::string::npos) {
-        return Res::Err("token symbol should not contain '/'");
+    Require(!symbol.empty() && !IsDigit(symbol[0]), "token symbol should be non-empty and starts with a letter");
+    Require(symbol.find('#') == std::string::npos, "token symbol should not contain '#'");
+    if (creationHeight >= Params().GetConsensus().GreatWorldHeight) {
+        Require(symbol.find('/') == std::string::npos, "token symbol should not contain '/'");
     }
     return Res::Ok();
 }