#ifndef DEFI_MASTERNODES_LOAN_H
#define DEFI_MASTERNODES_LOAN_H

#include <amount.h>
#include <uint256.h>

#include <flushablestorage.h>
#include <masternodes/balances.h>
#include <masternodes/res.h>
#include <masternodes/vault.h>
#include <script/script.h>

class CLoanSetCollateralToken
{
public:
    DCT_ID idToken{UINT_MAX};
    CAmount factor;
    uint256 priceFeedTxid;
    uint32_t activateAfterBlock = 0;

    ADD_SERIALIZE_METHODS;

    template <typename Stream, typename Operation>
    inline void SerializationOp(Stream& s, Operation ser_action) {
        READWRITE(idToken);
        READWRITE(factor);
        READWRITE(priceFeedTxid);
        READWRITE(activateAfterBlock);
    }
};

class CLoanSetCollateralTokenImplementation : public CLoanSetCollateralToken
{
public:
    uint256 creationTx;
    int32_t creationHeight = -1;

    ADD_SERIALIZE_METHODS;

    template <typename Stream, typename Operation>
    inline void SerializationOp(Stream& s, Operation ser_action) {
        READWRITEAS(CLoanSetCollateralToken, *this);
        READWRITE(creationTx);
        READWRITE(creationHeight);
    }
};

struct CLoanSetCollateralTokenMessage : public CLoanSetCollateralToken {
    using CLoanSetCollateralToken::CLoanSetCollateralToken;

    ADD_SERIALIZE_METHODS;
    template <typename Stream, typename Operation>
    inline void SerializationOp(Stream& s, Operation ser_action) {
        READWRITEAS(CLoanSetCollateralToken, *this);
    }
};

class CLoanSetLoanToken
{
public:
    std::string symbol;
    std::string name;
    uint256 priceFeedTxid;
    bool mintable = false;
    CAmount interest = 0;

    ADD_SERIALIZE_METHODS;

    template <typename Stream, typename Operation>
    inline void SerializationOp(Stream& s, Operation ser_action) {
        READWRITE(symbol);
        READWRITE(name);
        READWRITE(priceFeedTxid);
        READWRITE(mintable);
        READWRITE(interest);
    }
};

class CLoanSetLoanTokenImplementation : public CLoanSetLoanToken
{
public:
    uint256 creationTx;
    int32_t creationHeight = -1;

    ADD_SERIALIZE_METHODS;

    template <typename Stream, typename Operation>
    inline void SerializationOp(Stream& s, Operation ser_action) {
        READWRITEAS(CLoanSetLoanToken, *this);
        READWRITE(creationTx);
        READWRITE(creationHeight);
    }
};

struct CLoanSetLoanTokenMessage : public CLoanSetLoanToken {
    using CLoanSetLoanToken::CLoanSetLoanToken;

    ADD_SERIALIZE_METHODS;
    template <typename Stream, typename Operation>
    inline void SerializationOp(Stream& s, Operation ser_action) {
        READWRITEAS(CLoanSetLoanToken, *this);
    }
};

struct CLoanUpdateLoanTokenMessage : public CLoanSetLoanToken {
    using CLoanSetLoanToken::CLoanSetLoanToken;

    uint256 tokenTx;

    ADD_SERIALIZE_METHODS;
    template <typename Stream, typename Operation>
    inline void SerializationOp(Stream& s, Operation ser_action) {
        READWRITEAS(CLoanSetLoanToken, *this);
        READWRITE(tokenTx);
    }
};

struct CollateralTokenKey
{
    DCT_ID id;
    uint32_t height;

    ADD_SERIALIZE_METHODS;

    template <typename Stream, typename Operation>
    inline void SerializationOp(Stream& s, Operation ser_action) {
        READWRITE(id);

        if (ser_action.ForRead()) {
            READWRITE(WrapBigEndian(height));
            height = ~height;
        } else {
            uint32_t height_ = ~height;
            READWRITE(WrapBigEndian(height_));
        }
    }
};

struct CLoanSchemeData
{
    uint32_t ratio;
    CAmount rate;

    ADD_SERIALIZE_METHODS;

    template <typename Stream, typename Operation>
    inline void SerializationOp(Stream& s, Operation ser_action) {
        READWRITE(ratio);
        READWRITE(rate);
    }
};

struct CLoanScheme : public CLoanSchemeData
{
    std::string identifier;

    ADD_SERIALIZE_METHODS;

    template <typename Stream, typename Operation>
    inline void SerializationOp(Stream& s, Operation ser_action) {
        READWRITEAS(CLoanSchemeData,*this);
        READWRITE(identifier);
    }
};

struct CLoanSchemeMessage : public CLoanScheme
{
    uint64_t updateHeight{0};

    ADD_SERIALIZE_METHODS;

    template <typename Stream, typename Operation>
    inline void SerializationOp(Stream& s, Operation ser_action) {
        READWRITEAS(CLoanScheme,*this);
        READWRITE(updateHeight);
    }
};

struct CDefaultLoanSchemeMessage
{
    std::string identifier;

    ADD_SERIALIZE_METHODS;

    template <typename Stream, typename Operation>
    inline void SerializationOp(Stream& s, Operation ser_action) {
        READWRITE(identifier);
    }
};

struct CDestroyLoanSchemeMessage : public CDefaultLoanSchemeMessage
{
    uint64_t height{0};

    ADD_SERIALIZE_METHODS;

    template <typename Stream, typename Operation>
    inline void SerializationOp(Stream& s, Operation ser_action) {
        READWRITEAS(CDefaultLoanSchemeMessage, *this);
        READWRITE(height);
    }
};

struct CInterestRate
{
    uint32_t count = 0;
    uint32_t height = 0;
    CAmount interestToHeight = 0;
    CAmount interestPerBlock = 0;

    ADD_SERIALIZE_METHODS;

    template <typename Stream, typename Operation>
    inline void SerializationOp(Stream& s, Operation ser_action) {
        READWRITE(count);
        READWRITE(height);
        READWRITE(interestToHeight);
        READWRITE(interestPerBlock);
    }
};

class CLoanTakeLoan
{
public:
    CVaultId vaultId;
    CBalances amounts;

    ADD_SERIALIZE_METHODS;

    template <typename Stream, typename Operation>
    inline void SerializationOp(Stream& s, Operation ser_action) {
        READWRITE(vaultId);
        READWRITE(amounts);
    }
};

class CLoanTakeLoanImplementation : public CLoanTakeLoan
{
public:
    uint256 creationTx;
    int32_t creationHeight = -1;

    ADD_SERIALIZE_METHODS;

    template <typename Stream, typename Operation>
    inline void SerializationOp(Stream& s, Operation ser_action) {
        READWRITEAS(CLoanTakeLoan, *this);
        READWRITE(creationTx);
        READWRITE(creationHeight);
    }
};

struct CLoanTakeLoanMessage : public CLoanTakeLoan {
    using CLoanTakeLoan::CLoanTakeLoan;

    ADD_SERIALIZE_METHODS;
    template <typename Stream, typename Operation>
    inline void SerializationOp(Stream& s, Operation ser_action) {
        READWRITEAS(CLoanTakeLoan, *this);
    }
};

class CLoanView : public virtual CStorageView {
public:
    using CLoanSetCollateralTokenImpl = CLoanSetCollateralTokenImplementation;
    using CLoanSetLoanTokenImpl = CLoanSetLoanTokenImplementation;
    using CLoanTakeLoanImpl = CLoanTakeLoanImplementation;

    std::unique_ptr<CLoanSetCollateralTokenImpl> GetLoanSetCollateralToken(uint256 const & txid) const;
    Res LoanCreateSetCollateralToken(CLoanSetCollateralTokenImpl const & collToken);
    void ForEachLoanSetCollateralToken(std::function<bool (CollateralTokenKey const &, uint256 const &)> callback, CollateralTokenKey const & start = {DCT_ID{0}, UINT_MAX});
    std::unique_ptr<CLoanSetCollateralTokenImpl> HasLoanSetCollateralToken(CollateralTokenKey const & key);

    std::unique_ptr<CLoanSetLoanTokenImpl> GetLoanSetLoanToken(uint256 const & txid) const;
    std::unique_ptr<CLoanSetLoanTokenImpl> GetLoanSetLoanTokenByID(DCT_ID const & id) const;
    Res LoanSetLoanToken(CLoanSetLoanTokenImpl const & loanToken, DCT_ID const & id);
    Res LoanUpdateLoanToken(CLoanSetLoanTokenImpl const & loanToken, DCT_ID const & id);
    void ForEachLoanSetLoanToken(std::function<bool (DCT_ID const &, CLoanSetLoanTokenImpl const &)> callback, DCT_ID const & start = {0});

    Res StoreLoanScheme(const CLoanSchemeMessage& loanScheme);
    Res StoreDefaultLoanScheme(const std::string& loanSchemeID);
    Res StoreDelayedLoanScheme(const CLoanSchemeMessage& loanScheme);
    Res StoreDelayedDestroyScheme(const CDestroyLoanSchemeMessage& loanScheme);
    Res EraseLoanScheme(const std::string& loanSchemeID);
    void EraseDelayedLoanScheme(const std::string& loanSchemeID, uint64_t height);
    void EraseDelayedDestroyScheme(const std::string& loanSchemeID);
    boost::optional<std::string> GetDefaultLoanScheme();
    boost::optional<CLoanSchemeData> GetLoanScheme(const std::string& loanSchemeID);
    boost::optional<uint64_t> GetDestroyLoanScheme(const std::string& loanSchemeID);
    void ForEachLoanScheme(std::function<bool (const std::string&, const CLoanSchemeData&)> callback);
    void ForEachDelayedLoanScheme(std::function<bool (const std::pair<std::string, uint64_t>&, const CLoanSchemeMessage&)> callback);
    void ForEachDelayedDestroyScheme(std::function<bool (const std::string&, const uint64_t&)> callback);

    boost::optional<CInterestRate> GetInterestRate(const std::string& loanSchemeID, DCT_ID id);
    Res StoreInterest(uint32_t height, const std::string& loanSchemeID, DCT_ID id);
    Res EraseInterest(uint32_t height, const std::string& loanSchemeID, DCT_ID id);

    Res AddLoanToken(const CVaultId& vaultId, CTokenAmount amount);
    Res SubLoanToken(const CVaultId& vaultId, CTokenAmount amount);
    boost::optional<CBalances> GetLoanTokens(const CVaultId& vaultId);
    void ForEachLoanToken(std::function<bool(const CVaultId&, const CBalances&)> callback);

    Res SetLoanLiquidationPenalty(CAmount penalty);
    CAmount GetLoanLiquidationPenalty();

<<<<<<< HEAD
    std::unique_ptr<CLoanTakeLoanImpl> GetLoanTakeLoan(uint256 const & txid) const;
    Res SetLoanTakeLoan(CLoanTakeLoanImpl const & takeLoan);
    void ForEachLoanTakeLoan(std::function<bool (uint256 const &, CLoanTakeLoanImpl const &)> callback, uint256 const & start = uint256());

    struct LoanSetCollateralTokenCreationTx { static const unsigned char prefix; };
    struct LoanSetCollateralTokenKey { static const unsigned char prefix; };
    struct LoanSetLoanTokenCreationTx { static const unsigned char prefix; };
    struct LoanSetLoanTokenKey { static const unsigned char prefix; };
    struct LoanSchemeKey { static const unsigned char prefix; };
    struct DefaultLoanSchemeKey { static const unsigned char prefix; };
    struct DelayedLoanSchemeKey { static const unsigned char prefix; };
    struct DestroyLoanSchemeKey { static const unsigned char prefix; };
    struct LoanInterestedRate { static const unsigned char prefix; };
    struct LoanTokenAmount { static const unsigned char prefix; };
    struct LoanLiquidationPenalty { static const unsigned char prefix; };
    struct LoanTakeLoanCreationTx { static const unsigned char prefix; };
    struct LoanTakeLoanVaultKey { static const unsigned char prefix; };
=======
    struct LoanSetCollateralTokenCreationTx { static constexpr uint8_t prefix() { return 0x10; } };
    struct LoanSetCollateralTokenKey        { static constexpr uint8_t prefix() { return 0x11; } };
    struct LoanSetLoanTokenCreationTx       { static constexpr uint8_t prefix() { return 0x12; } };
    struct LoanSetLoanTokenKey              { static constexpr uint8_t prefix() { return 0x13; } };
    struct LoanSchemeKey                    { static constexpr uint8_t prefix() { return 0x14; } };
    struct DefaultLoanSchemeKey             { static constexpr uint8_t prefix() { return 0x15; } };
    struct DelayedLoanSchemeKey             { static constexpr uint8_t prefix() { return 0x16; } };
    struct DestroyLoanSchemeKey             { static constexpr uint8_t prefix() { return 0x17; } };
    struct LoanInterestedRate               { static constexpr uint8_t prefix() { return 0x18; } };
    struct LoanTokenAmount                  { static constexpr uint8_t prefix() { return 0x19; } };
    struct LoanLiquidationPenalty           { static constexpr uint8_t prefix() { return 0x1A; } };
>>>>>>> cc093497
};

#endif // DEFI_MASTERNODES_LOAN_H<|MERGE_RESOLUTION|>--- conflicted
+++ resolved
@@ -303,25 +303,10 @@
     Res SetLoanLiquidationPenalty(CAmount penalty);
     CAmount GetLoanLiquidationPenalty();
 
-<<<<<<< HEAD
     std::unique_ptr<CLoanTakeLoanImpl> GetLoanTakeLoan(uint256 const & txid) const;
     Res SetLoanTakeLoan(CLoanTakeLoanImpl const & takeLoan);
     void ForEachLoanTakeLoan(std::function<bool (uint256 const &, CLoanTakeLoanImpl const &)> callback, uint256 const & start = uint256());
 
-    struct LoanSetCollateralTokenCreationTx { static const unsigned char prefix; };
-    struct LoanSetCollateralTokenKey { static const unsigned char prefix; };
-    struct LoanSetLoanTokenCreationTx { static const unsigned char prefix; };
-    struct LoanSetLoanTokenKey { static const unsigned char prefix; };
-    struct LoanSchemeKey { static const unsigned char prefix; };
-    struct DefaultLoanSchemeKey { static const unsigned char prefix; };
-    struct DelayedLoanSchemeKey { static const unsigned char prefix; };
-    struct DestroyLoanSchemeKey { static const unsigned char prefix; };
-    struct LoanInterestedRate { static const unsigned char prefix; };
-    struct LoanTokenAmount { static const unsigned char prefix; };
-    struct LoanLiquidationPenalty { static const unsigned char prefix; };
-    struct LoanTakeLoanCreationTx { static const unsigned char prefix; };
-    struct LoanTakeLoanVaultKey { static const unsigned char prefix; };
-=======
     struct LoanSetCollateralTokenCreationTx { static constexpr uint8_t prefix() { return 0x10; } };
     struct LoanSetCollateralTokenKey        { static constexpr uint8_t prefix() { return 0x11; } };
     struct LoanSetLoanTokenCreationTx       { static constexpr uint8_t prefix() { return 0x12; } };
@@ -333,7 +318,8 @@
     struct LoanInterestedRate               { static constexpr uint8_t prefix() { return 0x18; } };
     struct LoanTokenAmount                  { static constexpr uint8_t prefix() { return 0x19; } };
     struct LoanLiquidationPenalty           { static constexpr uint8_t prefix() { return 0x1A; } };
->>>>>>> cc093497
+    struct LoanTakeLoanCreationTx           { static constexpr uint8_t prefix() { return 0x1B; } };
+    struct LoanTakeLoanVaultKey             { static constexpr uint8_t prefix() { return 0x1C; } };
 };
 
 #endif // DEFI_MASTERNODES_LOAN_H