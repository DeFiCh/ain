--- conflicted
+++ resolved
@@ -67,7 +67,6 @@
     return {};
 }
 
-<<<<<<< HEAD
 Res CPoolPair::Swap(CTokenAmount in, std::function<Res (const CTokenAmount &)> onTransfer) {
     if (in.nTokenId != idTokenA && in.nTokenId != idTokenB) {
         throw std::runtime_error("Error, input token ID (" + in.nTokenId.ToString() + ") doesn't match pool tokens (" + idTokenA.ToString() + "," + idTokenB.ToString() + ")");
@@ -106,7 +105,7 @@
     }
     return swapped;
 }
-=======
+
 void CPoolPairView::ForEachPoolPair(std::function<bool(const DCT_ID &, const CPoolPair &)> callback, DCT_ID const & start) {
     DCT_ID poolId = start;
     auto hint = WrapVarInt(poolId.v);
@@ -114,10 +113,4 @@
     ForEach<ByID, CVarInt<VarIntMode::DEFAULT, uint32_t>, CPoolPair>([&poolId, &callback] (CVarInt<VarIntMode::DEFAULT, uint32_t> const &, CPoolPair & pool) {
         return callback(poolId, pool);
     }, hint);
-}
-
-//Res CPoolPairView::AddLiquidity(CTokenAmount const & amountA, CTokenAmount amountB, CScript const & shareAddress)
-//{
-//    return Res::Ok();
-//}
->>>>>>> 20a6173d
+}