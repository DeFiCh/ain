--- conflicted
+++ resolved
@@ -233,11 +233,7 @@
 
     if (it.Valid() && it.Key().poolID == poolKey.poolID) {
         value = it.Value();
-<<<<<<< HEAD
-        height = it.Key().height;
-=======
         height = std::max(maxHeight, it.Key().height);
->>>>>>> c383b74b
     } else {
         height = UINT_MAX;
     }
@@ -256,16 +252,7 @@
     PoolHeightKey poolKey = {poolId, begin};
 
     CAmount poolReward = 0;
-<<<<<<< HEAD
-    auto nextPoolReward = begin;
-    auto itPoolReward = LowerBound<ByPoolReward>(poolKey);
-    FindSuitablePoolRewards(itPoolReward, poolKey, end, poolReward, nextPoolReward);
-
-    CAmount poolLoanReward = 0;
-    auto nextPoolLoanReward = begin;
-    auto itPoolLoanReward = LowerBound<ByPoolLoanReward>(poolKey);
-    FindSuitablePoolRewards(itPoolLoanReward, poolKey, end, poolLoanReward, nextPoolLoanReward);
-=======
+
     auto startPoolReward = begin;
     auto itPoolReward = LowerBound<ByPoolReward>(poolKey);
     FindSuitablePoolRewards(itPoolReward, poolKey, end, poolReward, startPoolReward);
@@ -276,7 +263,6 @@
     auto itPoolLoanReward = LowerBound<ByPoolLoanReward>(poolKey);
     FindSuitablePoolRewards(itPoolLoanReward, poolKey, end, poolLoanReward, startPoolLoanReward);
     auto nextPoolLoanReward = startPoolLoanReward;
->>>>>>> c383b74b
 
     CAmount totalLiquidity = 0;
     auto nextTotalLiquidity = begin;
@@ -285,12 +271,9 @@
     CBalances customRewards;
     auto startCustomRewards = begin;
     auto itCustomRewards = LowerBound<ByCustomReward>(poolKey);
-<<<<<<< HEAD
-    FindSuitablePoolRewards(itCustomRewards, poolKey, end, customRewards, nextCustomRewards);
-=======
+
     FindSuitablePoolRewards(itCustomRewards, poolKey, end, customRewards, startCustomRewards);
     auto nextCustomRewards = startCustomRewards;
->>>>>>> c383b74b
 
     PoolSwapValue poolSwap;
     auto nextPoolSwap = UINT_MAX;
