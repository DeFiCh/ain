--- conflicted
+++ resolved
@@ -10,14 +10,8 @@
 const unsigned char CPoolPairView::ByPair        ::prefix = 'j';
 const unsigned char CPoolPairView::ByShare       ::prefix = 'k';
 
-Res CPoolPairView::SetPoolPair(DCT_ID const & poolId, CPoolPair const & pool)
+Res CPoolPairView::SetPoolPair(DCT_ID & poolId, CPoolPair const & pool)
 {
-<<<<<<< HEAD
-    DCT_ID poolId_{poolId}; // so WrapVarInt needs non-const &
-    WriteBy<ByID>(WrapVarInt(poolId_.v), pool);
-//    WriteBy<ByPair>(pool.poolPairMsg.pairSymbol, WrapVarInt(poolId.v));
-    return Res::Ok();
-=======
     if(pool.idTokenA == pool.idTokenB)
         return Res::Err("Error: tokens IDs are the same.");
 
@@ -59,7 +53,6 @@
             return { std::make_pair(*poolId, *poolPair) };
     }
     return {};
->>>>>>> 788aa163
 }
 
 //Res CPoolPairView::AddLiquidity(CTokenAmount const & amountA, CTokenAmount amountB, CScript const & shareAddress)
