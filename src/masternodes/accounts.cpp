// Copyright (c) DeFi Blockchain Developers
// Distributed under the MIT software license, see the accompanying
// file LICENSE or http://www.opensource.org/licenses/mit-license.php.

#include <masternodes/accounts.h>

void CAccountsView::ForEachBalance(std::function<bool(const CScript &, const CTokenAmount &)> callback,
                                   const BalanceKey &start) {
    ForEach<ByBalanceKey, BalanceKey, CAmount>(
        [&callback](const BalanceKey &key, CAmount val) {
            return callback(key.owner, CTokenAmount{key.tokenID, val});
        },
        start);
}

CTokenAmount CAccountsView::GetBalance(const CScript &owner, DCT_ID tokenID) const {
    CAmount val;
    bool ok = ReadBy<ByBalanceKey>(BalanceKey{owner, tokenID}, val);
    if (ok) {
        return CTokenAmount{tokenID, val};
    }
    return CTokenAmount{tokenID, 0};
}

Res CAccountsView::SetBalance(const CScript &owner, CTokenAmount amount) {
    if (amount.nValue != 0) {
        WriteBy<ByBalanceKey>(BalanceKey{owner, amount.nTokenId}, amount.nValue);
    } else {
        EraseBy<ByBalanceKey>(BalanceKey{owner, amount.nTokenId});
    }
    return Res::Ok();
}

Res CAccountsView::AddBalance(const CScript &owner, CTokenAmount amount) {
    if (amount.nValue == 0) {
        return Res::Ok();
    }
    auto balance = GetBalance(owner, amount.nTokenId);
<<<<<<< HEAD
    Require(balance.Add(amount.nValue));
=======
    auto res     = balance.Add(amount.nValue);
    if (!res.ok) {
        return res;
    }
>>>>>>> 8d233a4b
    return SetBalance(owner, balance);
}

Res CAccountsView::SubBalance(const CScript &owner, CTokenAmount amount) {
    if (amount.nValue == 0) {
        return Res::Ok();
    }
    auto balance = GetBalance(owner, amount.nTokenId);
<<<<<<< HEAD
    Require(balance.Sub(amount.nValue));
    return SetBalance(owner, balance);
}

Res CAccountsView::AddBalances(CScript const & owner, CBalances const & balances)
{
    for (const auto& kv : balances.balances)
        Require(AddBalance(owner, CTokenAmount{kv.first, kv.second}));

    return Res::Ok();
}

Res CAccountsView::SubBalances(CScript const & owner, CBalances const & balances)
{
    for (const auto& kv : balances.balances)
        Require(SubBalance(owner, CTokenAmount{kv.first, kv.second}));

=======
    auto res     = balance.Sub(amount.nValue);
    if (!res.ok) {
        return res;
    }
    return SetBalance(owner, balance);
}

Res CAccountsView::AddBalances(const CScript &owner, const CBalances &balances) {
    for (const auto &kv : balances.balances) {
        auto res = AddBalance(owner, CTokenAmount{kv.first, kv.second});
        if (!res.ok) {
            return res;
        }
    }
    return Res::Ok();
}

Res CAccountsView::SubBalances(const CScript &owner, const CBalances &balances) {
    for (const auto &kv : balances.balances) {
        auto res = SubBalance(owner, CTokenAmount{kv.first, kv.second});
        if (!res.ok) {
            return res;
        }
    }
>>>>>>> 8d233a4b
    return Res::Ok();
}

void CAccountsView::ForEachAccount(std::function<bool(const CScript &)> callback, const CScript &start) {
    ForEach<ByHeightKey, CScript, uint32_t>(
        [&callback](const CScript &owner, CLazySerialize<uint32_t>) { return callback(owner); }, start);
}

Res CAccountsView::UpdateBalancesHeight(const CScript &owner, uint32_t height) {
    WriteBy<ByHeightKey>(owner, height);
    return Res::Ok();
}

uint32_t CAccountsView::GetBalancesHeight(const CScript &owner) {
    uint32_t height;
    bool ok = ReadBy<ByHeightKey>(owner, height);
    return ok ? height : 0;
}

<<<<<<< HEAD
Res CAccountsView::StoreFuturesUserValues(const CFuturesUserKey& key, const CFuturesUserValue& futures)
{
    Require(WriteBy<ByFuturesSwapKey>(key, futures), "Failed to store futures");
=======
Res CAccountsView::StoreFuturesUserValues(const CFuturesUserKey &key, const CFuturesUserValue &futures) {
    if (!WriteBy<ByFuturesSwapKey>(key, futures)) {
        return Res::Err("Failed to store futures");
    }
>>>>>>> 8d233a4b

    return Res::Ok();
}

void CAccountsView::ForEachFuturesUserValues(
    std::function<bool(const CFuturesUserKey &, const CFuturesUserValue &)> callback,
    const CFuturesUserKey &start) {
    ForEach<ByFuturesSwapKey, CFuturesUserKey, CFuturesUserValue>(callback, start);
}

<<<<<<< HEAD
Res CAccountsView::EraseFuturesUserValues(const CFuturesUserKey& key)
{
    Require(EraseBy<ByFuturesSwapKey>(key), "Failed to erase futures");
    return Res::Ok();
}

Res CAccountsView::StoreFuturesDUSD(const CFuturesUserKey& key, const CAmount& amount)
{
    Require(WriteBy<ByFuturesDUSDKey>(key, amount), "Failed to store futures");
=======
Res CAccountsView::EraseFuturesUserValues(const CFuturesUserKey &key) {
    if (!EraseBy<ByFuturesSwapKey>(key)) {
        return Res::Err("Failed to erase futures");
    }

    return Res::Ok();
}

Res CAccountsView::StoreFuturesDUSD(const CFuturesUserKey &key, const CAmount &amount) {
    if (!WriteBy<ByFuturesDUSDKey>(key, amount)) {
        return Res::Err("Failed to store futures");
    }

>>>>>>> 8d233a4b
    return Res::Ok();
}

void CAccountsView::ForEachFuturesDUSD(std::function<bool(const CFuturesUserKey &, const CAmount &)> callback,
                                       const CFuturesUserKey &start) {
    ForEach<ByFuturesDUSDKey, CFuturesUserKey, CAmount>(callback, start);
}

<<<<<<< HEAD
Res CAccountsView::EraseFuturesDUSD(const CFuturesUserKey& key)
{
    Require(EraseBy<ByFuturesDUSDKey>(key), "Failed to erase futures");
=======
Res CAccountsView::EraseFuturesDUSD(const CFuturesUserKey &key) {
    if (!EraseBy<ByFuturesDUSDKey>(key)) {
        return Res::Err("Failed to erase futures");
    }

>>>>>>> 8d233a4b
    return Res::Ok();
}<|MERGE_RESOLUTION|>--- conflicted
+++ resolved
@@ -36,14 +36,7 @@
         return Res::Ok();
     }
     auto balance = GetBalance(owner, amount.nTokenId);
-<<<<<<< HEAD
     Require(balance.Add(amount.nValue));
-=======
-    auto res     = balance.Add(amount.nValue);
-    if (!res.ok) {
-        return res;
-    }
->>>>>>> 8d233a4b
     return SetBalance(owner, balance);
 }
 
@@ -52,50 +45,21 @@
         return Res::Ok();
     }
     auto balance = GetBalance(owner, amount.nTokenId);
-<<<<<<< HEAD
     Require(balance.Sub(amount.nValue));
     return SetBalance(owner, balance);
 }
 
-Res CAccountsView::AddBalances(CScript const & owner, CBalances const & balances)
-{
-    for (const auto& kv : balances.balances)
+Res CAccountsView::AddBalances(const CScript &owner, const CBalances &balances) {
+    for (const auto &kv : balances.balances)
         Require(AddBalance(owner, CTokenAmount{kv.first, kv.second}));
 
     return Res::Ok();
 }
 
-Res CAccountsView::SubBalances(CScript const & owner, CBalances const & balances)
-{
-    for (const auto& kv : balances.balances)
+Res CAccountsView::SubBalances(const CScript &owner, const CBalances &balances) {
+    for (const auto &kv : balances.balances)
         Require(SubBalance(owner, CTokenAmount{kv.first, kv.second}));
 
-=======
-    auto res     = balance.Sub(amount.nValue);
-    if (!res.ok) {
-        return res;
-    }
-    return SetBalance(owner, balance);
-}
-
-Res CAccountsView::AddBalances(const CScript &owner, const CBalances &balances) {
-    for (const auto &kv : balances.balances) {
-        auto res = AddBalance(owner, CTokenAmount{kv.first, kv.second});
-        if (!res.ok) {
-            return res;
-        }
-    }
-    return Res::Ok();
-}
-
-Res CAccountsView::SubBalances(const CScript &owner, const CBalances &balances) {
-    for (const auto &kv : balances.balances) {
-        auto res = SubBalance(owner, CTokenAmount{kv.first, kv.second});
-        if (!res.ok) {
-            return res;
-        }
-    }
->>>>>>> 8d233a4b
     return Res::Ok();
 }
 
@@ -115,17 +79,8 @@
     return ok ? height : 0;
 }
 
-<<<<<<< HEAD
-Res CAccountsView::StoreFuturesUserValues(const CFuturesUserKey& key, const CFuturesUserValue& futures)
-{
+Res CAccountsView::StoreFuturesUserValues(const CFuturesUserKey &key, const CFuturesUserValue &futures) {
     Require(WriteBy<ByFuturesSwapKey>(key, futures), "Failed to store futures");
-=======
-Res CAccountsView::StoreFuturesUserValues(const CFuturesUserKey &key, const CFuturesUserValue &futures) {
-    if (!WriteBy<ByFuturesSwapKey>(key, futures)) {
-        return Res::Err("Failed to store futures");
-    }
->>>>>>> 8d233a4b
-
     return Res::Ok();
 }
 
@@ -135,31 +90,13 @@
     ForEach<ByFuturesSwapKey, CFuturesUserKey, CFuturesUserValue>(callback, start);
 }
 
-<<<<<<< HEAD
-Res CAccountsView::EraseFuturesUserValues(const CFuturesUserKey& key)
-{
+Res CAccountsView::EraseFuturesUserValues(const CFuturesUserKey &key) {
     Require(EraseBy<ByFuturesSwapKey>(key), "Failed to erase futures");
     return Res::Ok();
 }
 
-Res CAccountsView::StoreFuturesDUSD(const CFuturesUserKey& key, const CAmount& amount)
-{
+Res CAccountsView::StoreFuturesDUSD(const CFuturesUserKey &key, const CAmount &amount) {
     Require(WriteBy<ByFuturesDUSDKey>(key, amount), "Failed to store futures");
-=======
-Res CAccountsView::EraseFuturesUserValues(const CFuturesUserKey &key) {
-    if (!EraseBy<ByFuturesSwapKey>(key)) {
-        return Res::Err("Failed to erase futures");
-    }
-
-    return Res::Ok();
-}
-
-Res CAccountsView::StoreFuturesDUSD(const CFuturesUserKey &key, const CAmount &amount) {
-    if (!WriteBy<ByFuturesDUSDKey>(key, amount)) {
-        return Res::Err("Failed to store futures");
-    }
-
->>>>>>> 8d233a4b
     return Res::Ok();
 }
 
@@ -168,16 +105,7 @@
     ForEach<ByFuturesDUSDKey, CFuturesUserKey, CAmount>(callback, start);
 }
 
-<<<<<<< HEAD
-Res CAccountsView::EraseFuturesDUSD(const CFuturesUserKey& key)
-{
+Res CAccountsView::EraseFuturesDUSD(const CFuturesUserKey &key) {
     Require(EraseBy<ByFuturesDUSDKey>(key), "Failed to erase futures");
-=======
-Res CAccountsView::EraseFuturesDUSD(const CFuturesUserKey &key) {
-    if (!EraseBy<ByFuturesDUSDKey>(key)) {
-        return Res::Err("Failed to erase futures");
-    }
-
->>>>>>> 8d233a4b
     return Res::Ok();
 }