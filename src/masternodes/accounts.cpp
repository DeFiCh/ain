// Copyright (c) DeFi Blockchain Developers
// Distributed under the MIT software license, see the accompanying
// file LICENSE or http://www.opensource.org/licenses/mit-license.php.

#include <masternodes/accounts.h>

#include <masternodes/futureswap.h>

void CAccountsView::ForEachBalance(std::function<bool(CScript const &, CTokenAmount const &)> callback, BalanceKey const & start)
{
    ForEach<ByBalanceKey, BalanceKey, CAmount>([&callback] (BalanceKey const & key, CAmount val) {
        return callback(key.owner, CTokenAmount{key.tokenID, val});
    }, start);
}

CTokenAmount CAccountsView::GetBalance(CScript const & owner, DCT_ID tokenID) const
{
    CAmount val;
    bool ok = ReadBy<ByBalanceKey>(BalanceKey{owner, tokenID}, val);
    if (ok) {
        return CTokenAmount{tokenID, val};
    }
    return CTokenAmount{tokenID, 0};
}

Res CAccountsView::SetBalance(CScript const & owner, CTokenAmount amount)
{
    if (amount.nValue != 0) {
        WriteBy<ByBalanceKey>(BalanceKey{owner, amount.nTokenId}, amount.nValue);
    } else {
        EraseBy<ByBalanceKey>(BalanceKey{owner, amount.nTokenId});
    }
    return Res::Ok();
}

Res CAccountsView::AddBalance(CScript const & owner, CTokenAmount amount)
{
    if (amount.nValue == 0) {
        return Res::Ok();
    }
    auto balance = GetBalance(owner, amount.nTokenId);
    Require(balance.Add(amount.nValue));
    return SetBalance(owner, balance);
}

Res CAccountsView::SubBalance(CScript const & owner, CTokenAmount amount)
{
    if (amount.nValue == 0) {
        return Res::Ok();
    }
    auto balance = GetBalance(owner, amount.nTokenId);
    Require(balance.Sub(amount.nValue));
    return SetBalance(owner, balance);
}

Res CAccountsView::AddBalances(CScript const & owner, CBalances const & balances)
{
    for (const auto& kv : balances.balances)
        Require(AddBalance(owner, CTokenAmount{kv.first, kv.second}));

    return Res::Ok();
}

Res CAccountsView::SubBalances(CScript const & owner, CBalances const & balances)
{
    for (const auto& kv : balances.balances)
        Require(SubBalance(owner, CTokenAmount{kv.first, kv.second}));

    return Res::Ok();
}

void CAccountsView::ForEachAccount(std::function<bool(CScript const &)> callback, CScript const & start)
{
    ForEach<ByHeightKey, CScript, uint32_t>([&callback] (CScript const & owner, CLazySerialize<uint32_t>) {
        return callback(owner);
    }, start);
}

Res CAccountsView::UpdateBalancesHeight(CScript const & owner, uint32_t height)
{
    WriteBy<ByHeightKey>(owner, height);
    return Res::Ok();
}

uint32_t CAccountsView::GetBalancesHeight(CScript const & owner)
{
    uint32_t height;
    bool ok = ReadBy<ByHeightKey>(owner, height);
    return ok ? height : 0;
<<<<<<< HEAD
}

Res CAccountsView::StoreFuturesUserValues(const CFuturesUserKey& key, const CFuturesUserValue& futures)
{
    Require(WriteBy<ByFuturesSwapKey>(key, futures), "Failed to store futures");

    return Res::Ok();
}

void CAccountsView::ForEachFuturesUserValues(std::function<bool(const CFuturesUserKey&, const CFuturesUserValue&)> callback, const CFuturesUserKey& start)
{
    ForEach<ByFuturesSwapKey, CFuturesUserKey, CFuturesUserValue>(callback, start);
}

Res CAccountsView::EraseFuturesUserValues(const CFuturesUserKey& key)
{
    Require(EraseBy<ByFuturesSwapKey>(key), "Failed to erase futures");

    return Res::Ok();
}

std::optional<uint32_t> CAccountsView::GetMostRecentFuturesHeight()
{
    const CFuturesUserKey key{std::numeric_limits<uint32_t>::max(), {}, std::numeric_limits<uint32_t>::max()};
    auto it = LowerBound<ByFuturesSwapKey>(key);
    if (it.Valid()) {
        return it.Key().height;
    }

    return {};
}

std::optional<CFuturesUserValue> CAccountsView::GetFuturesUserValues(const CFuturesUserKey& key)
{
    return ReadBy<ByFuturesSwapKey, CFuturesUserValue>(key);
=======
>>>>>>> 29f4624f
}<|MERGE_RESOLUTION|>--- conflicted
+++ resolved
@@ -87,42 +87,4 @@
     uint32_t height;
     bool ok = ReadBy<ByHeightKey>(owner, height);
     return ok ? height : 0;
-<<<<<<< HEAD
-}
-
-Res CAccountsView::StoreFuturesUserValues(const CFuturesUserKey& key, const CFuturesUserValue& futures)
-{
-    Require(WriteBy<ByFuturesSwapKey>(key, futures), "Failed to store futures");
-
-    return Res::Ok();
-}
-
-void CAccountsView::ForEachFuturesUserValues(std::function<bool(const CFuturesUserKey&, const CFuturesUserValue&)> callback, const CFuturesUserKey& start)
-{
-    ForEach<ByFuturesSwapKey, CFuturesUserKey, CFuturesUserValue>(callback, start);
-}
-
-Res CAccountsView::EraseFuturesUserValues(const CFuturesUserKey& key)
-{
-    Require(EraseBy<ByFuturesSwapKey>(key), "Failed to erase futures");
-
-    return Res::Ok();
-}
-
-std::optional<uint32_t> CAccountsView::GetMostRecentFuturesHeight()
-{
-    const CFuturesUserKey key{std::numeric_limits<uint32_t>::max(), {}, std::numeric_limits<uint32_t>::max()};
-    auto it = LowerBound<ByFuturesSwapKey>(key);
-    if (it.Valid()) {
-        return it.Key().height;
-    }
-
-    return {};
-}
-
-std::optional<CFuturesUserValue> CAccountsView::GetFuturesUserValues(const CFuturesUserKey& key)
-{
-    return ReadBy<ByFuturesSwapKey, CFuturesUserValue>(key);
-=======
->>>>>>> 29f4624f
 }