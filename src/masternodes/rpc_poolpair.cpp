#include <masternodes/mn_rpc.h>

#include <masternodes/govvariables/attributes.h>

UniValue poolToJSON(const CCustomCSView view, DCT_ID const& id, CPoolPair const& pool, CToken const& token, bool verbose) {
    UniValue poolObj(UniValue::VOBJ);
    poolObj.pushKV("symbol", token.symbol);
    poolObj.pushKV("name", token.name);
    poolObj.pushKV("status", pool.status);
    poolObj.pushKV("idTokenA", pool.idTokenA.ToString());
    poolObj.pushKV("idTokenB", pool.idTokenB.ToString());

    if (verbose) {
        const auto attributes = view.GetAttributes();
        assert(attributes);

        CDataStructureV0 dirAKey{AttributeTypes::Poolpairs, id.v, PoolKeys::TokenAFeeDir};
        CDataStructureV0 dirBKey{AttributeTypes::Poolpairs, id.v, PoolKeys::TokenBFeeDir};
        const auto dirA = attributes->GetValue(dirAKey, CFeeDir{FeeDirValues::Both});
        const auto dirB = attributes->GetValue(dirBKey, CFeeDir{FeeDirValues::Both});

        if (const auto dexFee = pcustomcsview->GetDexFeeInPct(id, pool.idTokenA)) {
            poolObj.pushKV("dexFeePctTokenA", ValueFromAmount(dexFee));
            if (dirA.feeDir == FeeDirValues::In || dirA.feeDir == FeeDirValues::Both) {
                poolObj.pushKV("dexFeeInPctTokenA", ValueFromAmount(dexFee));
            }
        }
        if (const auto dexFee = pcustomcsview->GetDexFeeOutPct(id, pool.idTokenB)) {
            poolObj.pushKV("dexFeePctTokenB", ValueFromAmount(dexFee));
            if (dirB.feeDir == FeeDirValues::Out || dirB.feeDir == FeeDirValues::Both) {
                poolObj.pushKV("dexFeeOutPctTokenB", ValueFromAmount(dexFee));
            }
        }
        if (const auto dexFee = pcustomcsview->GetDexFeeInPct(id, pool.idTokenB)) {
            if (dirB.feeDir == FeeDirValues::In || dirB.feeDir == FeeDirValues::Both) {
                poolObj.pushKV("dexFeeInPctTokenB", ValueFromAmount(dexFee));
            }
        }
        if (const auto dexFee = pcustomcsview->GetDexFeeOutPct(id, pool.idTokenA)) {
            if (dirA.feeDir == FeeDirValues::Out || dirA.feeDir == FeeDirValues::Both) {
                poolObj.pushKV("dexFeeOutPctTokenA", ValueFromAmount(dexFee));
            }
        }

        poolObj.pushKV("reserveA", ValueFromAmount(pool.reserveA));
        poolObj.pushKV("reserveB", ValueFromAmount(pool.reserveB));
        poolObj.pushKV("commission", ValueFromAmount(pool.commission));
        poolObj.pushKV("totalLiquidity", ValueFromAmount(pool.totalLiquidity));

        if (pool.reserveB == 0) {
            poolObj.pushKV("reserveA/reserveB", "0");
        } else {
            poolObj.pushKV("reserveA/reserveB", ValueFromAmount((arith_uint256(pool.reserveA) * arith_uint256(COIN) / pool.reserveB).GetLow64()));
        }

        if (pool.reserveA == 0) {
            poolObj.pushKV("reserveB/reserveA", "0");
        } else {
            poolObj.pushKV("reserveB/reserveA", ValueFromAmount((arith_uint256(pool.reserveB) * arith_uint256(COIN) / pool.reserveA).GetLow64()));
        }
        poolObj.pushKV("tradeEnabled", pool.reserveA >= CPoolPair::SLOPE_SWAP_RATE && pool.reserveB >= CPoolPair::SLOPE_SWAP_RATE);

        poolObj.pushKV("ownerAddress", ScriptToString(pool.ownerAddress));

        poolObj.pushKV("blockCommissionA", ValueFromAmount(pool.blockCommissionA));
        poolObj.pushKV("blockCommissionB", ValueFromAmount(pool.blockCommissionB));

        poolObj.pushKV("rewardPct", ValueFromAmount(pool.rewardPct));
        poolObj.pushKV("rewardLoanPct", ValueFromAmount(pool.rewardLoanPct));

        auto rewards = pool.rewards;
        if (!rewards.balances.empty()) {
            for (auto it = rewards.balances.cbegin(), next_it = it; it != rewards.balances.cend(); it = next_it) {
                ++next_it;

                // Get token balance
                const auto balance = pcustomcsview->GetBalance(pool.ownerAddress, it->first).nValue;

                // Make there's enough to pay reward otherwise remove it
                if (balance < it->second) {
                    rewards.balances.erase(it);
                }
            }

            if (!rewards.balances.empty()) {
                UniValue rewardArr(UniValue::VARR);

                for (const auto& reward : rewards.balances) {
                    rewardArr.push_back(CTokenAmount{reward.first, reward.second}.ToString());
                }

                poolObj.pushKV("customRewards", rewardArr);
            }
        }

        poolObj.pushKV("creationTx", pool.creationTx.GetHex());
        poolObj.pushKV("creationHeight", (uint64_t) pool.creationHeight);
    }

    UniValue ret(UniValue::VOBJ);
    ret.pushKV(id.ToString(), poolObj);
    return ret;
}

UniValue poolShareToJSON(DCT_ID const & poolId, CScript const & provider, CAmount const& amount, CPoolPair const& poolPair, bool verbose) {
    UniValue poolObj(UniValue::VOBJ);
    poolObj.pushKV("poolID", poolId.ToString());
    poolObj.pushKV("owner", ScriptToString(provider));
    CAmount percentage = (arith_uint256(amount * 100) * arith_uint256(COIN) / arith_uint256(poolPair.totalLiquidity)).GetLow64();
    poolObj.pushKV("%", ValueFromAmount(percentage));

    if (verbose) {
        poolObj.pushKV("amount", ValueFromAmount(amount));
        poolObj.pushKV("totalLiquidity", ValueFromAmount(poolPair.totalLiquidity));
    }

    UniValue ret(UniValue::VOBJ);
    ret.pushKV(poolId.ToString() + "@" + ScriptToString(provider), poolObj);
    return ret;
}


UniValue poolPathsToJSON(std::vector<std::vector<DCT_ID>> & poolPaths) {
    UniValue paths(UniValue::VARR);
    for (auto poolIds : poolPaths) {
        UniValue pathObj(UniValue::VARR);
        for (auto poolId : poolIds){
            pathObj.push_back(poolId.ToString());
        }
        paths.push_back(pathObj);
    }
    return paths;
}
void CheckAndFillPoolSwapMessage(const JSONRPCRequest& request, CPoolSwapMessage &poolSwapMsg) {
    std::string tokenFrom, tokenTo;
    UniValue metadataObj = request.params[0].get_obj();

    if (metadataObj["tokenFrom"].getValStr().empty()) {
        throw JSONRPCError(RPC_INVALID_PARAMETER, "tokenFrom is empty");
    }
    if (metadataObj["tokenTo"].getValStr().empty()) {
        throw JSONRPCError(RPC_INVALID_PARAMETER, "tokenTo is empty");
    }
    if (!metadataObj["from"].isNull()) {
        poolSwapMsg.from = DecodeScript(metadataObj["from"].getValStr());
    }
    if (!metadataObj["tokenFrom"].isNull()) {
        tokenFrom = metadataObj["tokenFrom"].getValStr();
    }
    if (!metadataObj["amountFrom"].isNull()) {
        poolSwapMsg.amountFrom = AmountFromValue(metadataObj["amountFrom"]);
    }
    if (!metadataObj["to"].isNull()) {
        poolSwapMsg.to = DecodeScript(metadataObj["to"].getValStr());
    }
    if (!metadataObj["tokenTo"].isNull()) {
        tokenTo = metadataObj["tokenTo"].getValStr();
    }
    {
        LOCK(cs_main);
        auto token = pcustomcsview->GetTokenGuessId(tokenFrom, poolSwapMsg.idTokenFrom);
        if (!token)
            throw JSONRPCError(RPC_INVALID_PARAMETER, "TokenFrom was not found");

        auto token2 = pcustomcsview->GetTokenGuessId(tokenTo, poolSwapMsg.idTokenTo);
        if (!token2)
            throw JSONRPCError(RPC_INVALID_PARAMETER, "TokenTo was not found");

        if (!metadataObj["maxPrice"].isNull()) {
            CAmount maxPrice = AmountFromValue(metadataObj["maxPrice"]);
            poolSwapMsg.maxPrice.integer = maxPrice / COIN;
            poolSwapMsg.maxPrice.fraction = maxPrice % COIN;
        } else {
            // There is no maxPrice calculation anymore
            poolSwapMsg.maxPrice.integer = std::numeric_limits<CAmount>::max();
            poolSwapMsg.maxPrice.fraction = std::numeric_limits<CAmount>::max();
        }
    }
}

UniValue listpoolpairs(const JSONRPCRequest& request) {
    RPCHelpMan{"listpoolpairs",
               "\nReturns information about pools.\n",
               {
                        {"pagination", RPCArg::Type::OBJ, RPCArg::Optional::OMITTED, "",
                            {
                                 {"start", RPCArg::Type::NUM, RPCArg::Optional::OMITTED,
                                  "Optional first key to iterate from, in lexicographical order."
                                  "Typically it's set to last ID from previous request."},
                                 {"including_start", RPCArg::Type::BOOL, RPCArg::Optional::OMITTED,
                                  "If true, then iterate including starting position. False by default"},
                                 {"limit", RPCArg::Type::NUM, RPCArg::Optional::OMITTED,
                                  "Maximum number of pools to return, 100 by default"},
                            },
                        },
                        {"verbose", RPCArg::Type::BOOL, RPCArg::Optional::OMITTED,
                                    "Flag for verbose list (default = true), otherwise only ids, symbols and names are listed"},
               },
               RPCResult{
                       "{id:{...},...}     (array) Json object with pools information\n"
               },
               RPCExamples{
                       HelpExampleCli("listpoolpairs", "'{\"start\":128}' false")
                       + HelpExampleRpc("listpoolpairs", "'{\"start\":128}' false")
               },
    }.Check(request);

    if (auto res = GetRPCResultCache().TryGet(request)) return *res;

    bool verbose = true;
    if (request.params.size() > 1) {
        verbose = request.params[1].get_bool();
    }

    // parse pagination
    size_t limit = 100;
    DCT_ID start{0};
    bool including_start = true;
    {
        if (request.params.size() > 0) {
            UniValue paginationObj = request.params[0].get_obj();
            if (!paginationObj["limit"].isNull()) {
                limit = (size_t) paginationObj["limit"].get_int64();
            }
            if (!paginationObj["start"].isNull()) {
                including_start = false;
                start.v = (uint32_t) paginationObj["start"].get_int();
            }
            if (!paginationObj["including_start"].isNull()) {
                including_start = paginationObj["including_start"].getBool();
            }
            if (!including_start) {
                ++start.v;
            }
        }
        if (limit == 0) {
            limit = std::numeric_limits<decltype(limit)>::max();
        }
    }

    LOCK(cs_main);

    UniValue ret(UniValue::VOBJ);
    pcustomcsview->ForEachPoolPair([&](DCT_ID const & id, CPoolPair pool) {
        const auto token = pcustomcsview->GetToken(id);
        if (token) {
            ret.pushKVs(poolToJSON(*pcustomcsview, id, pool, *token, verbose));
            limit--;
        }

        return limit != 0;
    }, start);

    return GetRPCResultCache().Set(request, ret);
}

UniValue getpoolpair(const JSONRPCRequest& request) {
    RPCHelpMan{"getpoolpair",
               "\nReturns information about pool.\n",
               {
                       {"key", RPCArg::Type::STR, RPCArg::Optional::NO,
                        "One of the keys may be specified (id/symbol/creationTx)"},
                       {"verbose", RPCArg::Type::BOOL, RPCArg::Optional::OMITTED,
                        "Flag for verbose list (default = true), otherwise limited objects are listed"},
               },
               RPCResult{
                       "{id:{...}}     (array) Json object with pool information\n"
               },
               RPCExamples{
                       HelpExampleCli("getpoolpair", "GOLD")
                       + HelpExampleRpc("getpoolpair", "GOLD")
               },
    }.Check(request);

    if (auto res = GetRPCResultCache().TryGet(request)) return *res;

    bool verbose = true;
    if (request.params.size() > 1) {
        verbose = request.params[1].getBool();
    }

    LOCK(cs_main);

    DCT_ID id;
    auto token = pcustomcsview->GetTokenGuessId(request.params[0].getValStr(), id);
    if (token) {
        auto pool = pcustomcsview->GetPoolPair(id);
        if (pool) {
            auto res = poolToJSON(*pcustomcsview, id, *pool, *token, verbose);
            return GetRPCResultCache().Set(request, res);
        }
        throw JSONRPCError(RPC_INVALID_ADDRESS_OR_KEY, "Pool not found");
    }
    throw JSONRPCError(RPC_INVALID_ADDRESS_OR_KEY, "Pool not found");
}

UniValue addpoolliquidity(const JSONRPCRequest& request) {
    auto pwallet = GetWallet(request);

    RPCHelpMan{"addpoolliquidity",
               "\nCreates (and submits to local node and network) a add pool liquidity transaction.\n"
               "The last optional argument (may be empty array) is an array of specific UTXOs to spend." +
               HelpRequiringPassphrase(pwallet) + "\n",
               {
                       {"from", RPCArg::Type::OBJ, RPCArg::Optional::NO, "",
                        {
                                {"address", RPCArg::Type::STR, RPCArg::Optional::NO, "The defi address(es) is the key(s), the value(s) is amount in amount@token format. "
                                                                                     "You should provide exectly two types of tokens for pool's 'token A' and 'token B' in any combinations."
                                                                                     "If multiple tokens from one address are to be transferred, specify an array [\"amount1@t1\", \"amount2@t2\"]"
                                                                                     "If \"from\" obj contain only one amount entry with address-key: \"*\" (star), it's means auto-selection accounts from wallet."},
                        },
                       },
                       {"shareAddress", RPCArg::Type::STR, RPCArg::Optional::NO, "The defi address for crediting tokens."},
                       {"inputs", RPCArg::Type::ARR, RPCArg::Optional::OMITTED_NAMED_ARG,
                        "A json array of json objects",
                        {
                                {"", RPCArg::Type::OBJ, RPCArg::Optional::OMITTED, "",
                                 {
                                         {"txid", RPCArg::Type::STR_HEX, RPCArg::Optional::NO, "The transaction id"},
                                         {"vout", RPCArg::Type::NUM, RPCArg::Optional::NO, "The output number"},
                                 },
                                },
                        },
                       },
               },
               RPCResult{
                       "\"hash\"                  (string) The hex-encoded hash of broadcasted transaction\n"
               },
               RPCExamples{
                       HelpExampleCli("addpoolliquidity",
                                      "'{\"address1\":\"1.0@DFI\",\"address2\":\"1.0@DFI\"}' "
                                      "share_address '[]'")
                       + HelpExampleCli("addpoolliquidity",
                                      "'{\"*\": [\"2.0@BTC\", \"3.0@ETH\"]}' "
                                      "share_address '[]'")
                       + HelpExampleRpc("addpoolliquidity",
                                      "'{\"address1\":\"1.0@DFI\",\"address2\":\"1.0@DFI\"}' "
                                      "share_address '[]'")
               },
    }.Check(request);

    if (pwallet->chain().isInitialBlockDownload()) {
        throw JSONRPCError(RPC_CLIENT_IN_INITIAL_DOWNLOAD, "Cannot create transactions while still in Initial Block Download");
    }
    pwallet->BlockUntilSyncedToCurrentChain();

    RPCTypeCheck(request.params, { UniValue::VOBJ, UniValue::VSTR, UniValue::VARR }, true);

    // decode
    CLiquidityMessage msg{};
    if (request.params[0].get_obj().getKeys().size() == 1 &&
        request.params[0].get_obj().getKeys()[0] == "*") { // auto-selection accounts from wallet

        CAccounts foundMineAccounts = GetAllMineAccounts(pwallet);

        CBalances sumTransfers = DecodeAmounts(pwallet->chain(), request.params[0].get_obj()["*"], "*");

        msg.from = SelectAccountsByTargetBalances(foundMineAccounts, sumTransfers, SelectionPie);

        if (msg.from.empty()) {
            throw JSONRPCError(RPC_INVALID_REQUEST,
                                   "Not enough balance on wallet accounts, call utxostoaccount to increase it.\n");
        }
    }
    else {
        msg.from = DecodeRecipients(pwallet->chain(), request.params[0].get_obj());
    }
    msg.shareAddress = DecodeScript(request.params[1].get_str());

    // encode
    CDataStream markedMetadata(DfTxMarker, SER_NETWORK, PROTOCOL_VERSION);
    markedMetadata << static_cast<unsigned char>(CustomTxType::AddPoolLiquidity)
                   << msg;
    CScript scriptMeta;
    scriptMeta << OP_RETURN << ToByteVector(markedMetadata);

    int targetHeight = chainHeight(*pwallet->chain().lock()) + 1;

    const auto txVersion = GetTransactionVersion(targetHeight);
    CMutableTransaction rawTx(txVersion);
    rawTx.vout.push_back(CTxOut(0, scriptMeta));

    // auth
    std::set<CScript> auths;
    for (const auto& kv : msg.from) {
        auths.emplace(kv.first);
    }
    UniValue const & txInputs = request.params[2];
    CTransactionRef optAuthTx;
    rawTx.vin = GetAuthInputsSmart(pwallet, rawTx.nVersion, auths, false /*needFoundersAuth*/, optAuthTx, txInputs);

    CCoinControl coinControl;

    // Set change to from address if there's only one auth address
    if (auths.size() == 1) {
        CTxDestination dest;
        ExtractDestination(*auths.cbegin(), dest);
        if (IsValidDestination(dest)) {
            coinControl.destChange = dest;
        }
    }

    // fund
    fund(rawTx, pwallet, optAuthTx, &coinControl);

    // check execution
    execTestTx(CTransaction(rawTx), targetHeight, optAuthTx);

    return signsend(rawTx, pwallet, optAuthTx)->GetHash().GetHex();
}

UniValue removepoolliquidity(const JSONRPCRequest& request) {
    auto pwallet = GetWallet(request);

    RPCHelpMan{"removepoolliquidity",
               "\nCreates (and submits to local node and network) a remove pool liquidity transaction.\n"
               "The last optional argument (may be empty array) is an array of specific UTXOs to spend." +
               HelpRequiringPassphrase(pwallet) + "\n",
               {
                       {"from", RPCArg::Type::STR, RPCArg::Optional::NO, "The defi address which has tokens"},
                       {"amount", RPCArg::Type::STR, RPCArg::Optional::NO, "Liquidity amount@Liquidity pool symbol"},
                       {"inputs", RPCArg::Type::ARR, RPCArg::Optional::OMITTED_NAMED_ARG,
                            "A json array of json objects",
                            {
                                {"", RPCArg::Type::OBJ, RPCArg::Optional::OMITTED, "",
                                    {
                                        {"txid", RPCArg::Type::STR_HEX, RPCArg::Optional::NO, "The transaction id"},
                                        {"vout", RPCArg::Type::NUM, RPCArg::Optional::NO, "The output number"},
                                    },
                                },
                            },
                       },
               },
               RPCResult{
                       "\"hash\"                  (string) The hex-encoded hash of broadcasted transaction\n"
               },
               RPCExamples{
                       HelpExampleCli("removepoolliquidity", "from_address 1.0@LpSymbol")
                       + HelpExampleRpc("removepoolliquidity", "from_address 1.0@LpSymbol")
               },
    }.Check(request);

    if (pwallet->chain().isInitialBlockDownload()) {
        throw JSONRPCError(RPC_CLIENT_IN_INITIAL_DOWNLOAD, "Cannot create transactions while still in Initial Block Download");
    }
    pwallet->BlockUntilSyncedToCurrentChain();

    RPCTypeCheck(request.params, { UniValue::VSTR, UniValue::VSTR, UniValue::VARR }, true);

    std::string from = request.params[0].get_str();
    std::string amount = request.params[1].get_str();
    UniValue const & txInputs = request.params[2];

    // decode
    CRemoveLiquidityMessage msg{};
    msg.from = DecodeScript(from);
    msg.amount = DecodeAmount(pwallet->chain(), amount, from);

    // encode
    CDataStream markedMetadata(DfTxMarker, SER_NETWORK, PROTOCOL_VERSION);
    markedMetadata << static_cast<unsigned char>(CustomTxType::RemovePoolLiquidity)
                   << msg;
    CScript scriptMeta;
    scriptMeta << OP_RETURN << ToByteVector(markedMetadata);

    int targetHeight = chainHeight(*pwallet->chain().lock()) + 1;

    const auto txVersion = GetTransactionVersion(targetHeight);
    CMutableTransaction rawTx(txVersion);
    rawTx.vout.push_back(CTxOut(0, scriptMeta));

    CTransactionRef optAuthTx;
    std::set<CScript> auths{msg.from};
    rawTx.vin = GetAuthInputsSmart(pwallet, rawTx.nVersion, auths, false /*needFoundersAuth*/, optAuthTx, txInputs);

    CCoinControl coinControl;

     // Set change to from address
    CTxDestination dest;
    ExtractDestination(msg.from, dest);
    if (IsValidDestination(dest)) {
        coinControl.destChange = dest;
    }

    // fund
    fund(rawTx, pwallet, optAuthTx, &coinControl);

    // check execution
    execTestTx(CTransaction(rawTx), targetHeight, optAuthTx);

    return signsend(rawTx, pwallet, optAuthTx)->GetHash().GetHex();
}

UniValue createpoolpair(const JSONRPCRequest& request) {
    auto pwallet = GetWallet(request);

    RPCHelpMan{"createpoolpair",
               "\nCreates (and submits to local node and network) a poolpair transaction with given metadata.\n"
               "The second optional argument (may be empty array) is an array of specific UTXOs to spend." +
               HelpRequiringPassphrase(pwallet) + "\n",
               {
                   {"metadata", RPCArg::Type::OBJ, RPCArg::Optional::OMITTED, "",
                       {
                            {"tokenA", RPCArg::Type::STR, RPCArg::Optional::NO,
                            "One of the keys may be specified (id/symbol)"},
                            {"tokenB", RPCArg::Type::STR, RPCArg::Optional::NO,
                            "One of the keys may be specified (id/symbol)"},
                            {"commission", RPCArg::Type::NUM, RPCArg::Optional::NO,
                            "Pool commission, up to 10^-8"},
                            {"status", RPCArg::Type::BOOL, RPCArg::Optional::NO,
                            "Pool Status: True is Active, False is Restricted"},
                            {"ownerAddress", RPCArg::Type::STR, RPCArg::Optional::NO,
                            "Address of the pool owner."},
                            {"customRewards", RPCArg::Type::STR, RPCArg::Optional::OMITTED,
                            "Token reward to be paid on each block, multiple can be specified."},
                            {"pairSymbol", RPCArg::Type::STR, RPCArg::Optional::OMITTED,
                             "Pair symbol (unique), no longer than " +
                             std::to_string(CToken::MAX_TOKEN_SYMBOL_LENGTH)},
                       },
                   },
                   {"inputs", RPCArg::Type::ARR, RPCArg::Optional::OMITTED_NAMED_ARG, "A json array of json objects",
                       {
                           {"", RPCArg::Type::OBJ, RPCArg::Optional::OMITTED, "",
                               {
                                   {"txid", RPCArg::Type::STR_HEX, RPCArg::Optional::NO, "The transaction id"},
                                   {"vout", RPCArg::Type::NUM, RPCArg::Optional::NO, "The output number"},
                               },
                           },
                       },
                   },
               },
               RPCResult{
                       "\"hash\"                  (string) The hex-encoded hash of broadcasted transaction\n"
               },
               RPCExamples{
                       HelpExampleCli("createpoolpair",   "'{\"tokenA\":\"MyToken1\","
                                                          "\"tokenB\":\"MyToken2\","
                                                          "\"commission\":\"0.001\","
                                                          "\"status\":\"True\","
                                                          "\"ownerAddress\":\"Address\","
                                                          "\"customRewards\":\"[\\\"1@tokena\\\",\\\"10@tokenb\\\"]\""
                                                          "}' '[{\"txid\":\"id\",\"vout\":0}]'")
                       + HelpExampleRpc("createpoolpair", "'{\"tokenA\":\"MyToken1\","
                                                          "\"tokenB\":\"MyToken2\","
                                                          "\"commission\":\"0.001\","
                                                          "\"status\":\"True\","
                                                          "\"ownerAddress\":\"Address\","
                                                          "\"customRewards\":\"[\\\"1@tokena\\\",\\\"10@tokenb\\\"]\""
                                                          "}' '[{\"txid\":\"id\",\"vout\":0}]'")
               },
    }.Check(request);

    if (pwallet->chain().isInitialBlockDownload()) {
        throw JSONRPCError(RPC_CLIENT_IN_INITIAL_DOWNLOAD, "Cannot create transactions while still in Initial Block Download");
    }
    pwallet->BlockUntilSyncedToCurrentChain();

    RPCTypeCheck(request.params, {UniValue::VOBJ, UniValue::VARR}, true);

    std::string tokenA, tokenB, pairSymbol;
    CAmount commission = 0; // !!!
    CScript ownerAddress;
    CBalances rewards;
    bool status = true; // default Active
    UniValue metadataObj = request.params[0].get_obj();
    if (!metadataObj["tokenA"].isNull()) {
        tokenA = metadataObj["tokenA"].getValStr();
    }
    if (!metadataObj["tokenB"].isNull()) {
        tokenB = metadataObj["tokenB"].getValStr();
    }
    if (!metadataObj["commission"].isNull()) {
        commission = AmountFromValue(metadataObj["commission"]);
    }
    if (!metadataObj["status"].isNull()) {
        status = metadataObj["status"].getBool();
    }
    if (!metadataObj["ownerAddress"].isNull()) {
        ownerAddress = DecodeScript(metadataObj["ownerAddress"].getValStr());
    }
    if (!metadataObj["pairSymbol"].isNull()) {
        pairSymbol = metadataObj["pairSymbol"].getValStr();
    }
    if (!metadataObj["customRewards"].isNull()) {
        rewards = DecodeAmounts(pwallet->chain(), metadataObj["customRewards"], "");
    }

    int targetHeight;
    DCT_ID idtokenA, idtokenB;
    {
        LOCK(cs_main);

        auto token = pcustomcsview->GetTokenGuessId(tokenA, idtokenA);
        if (!token)
            throw JSONRPCError(RPC_INVALID_ADDRESS_OR_KEY, "TokenA was not found");

        auto token2 = pcustomcsview->GetTokenGuessId(tokenB, idtokenB);
        if (!token2)
            throw JSONRPCError(RPC_INVALID_ADDRESS_OR_KEY, "TokenB was not found");

        targetHeight = ::ChainActive().Height() + 1;
    }

    CPoolPairMessage poolPairMsg;
    poolPairMsg.idTokenA = idtokenA;
    poolPairMsg.idTokenB = idtokenB;
    poolPairMsg.commission = commission;
    poolPairMsg.status = status;
    poolPairMsg.ownerAddress = ownerAddress;

    CDataStream metadata(DfTxMarker, SER_NETWORK, PROTOCOL_VERSION);
    metadata << static_cast<unsigned char>(CustomTxType::CreatePoolPair)
             << poolPairMsg << pairSymbol;

    if (targetHeight >= Params().GetConsensus().ClarkeQuayHeight) {
        metadata << rewards;
    }

    CScript scriptMeta;
    scriptMeta << OP_RETURN << ToByteVector(metadata);

    const auto txVersion = GetTransactionVersion(targetHeight);
    CMutableTransaction rawTx(txVersion);
    rawTx.vout.push_back(CTxOut(0, scriptMeta));

    UniValue const & txInputs = request.params[1];

    CTransactionRef optAuthTx;
    std::set<CScript> auths;
    rawTx.vin = GetAuthInputsSmart(pwallet, rawTx.nVersion, auths, true /*needFoundersAuth*/, optAuthTx, txInputs);

    CCoinControl coinControl;

    // Set change to selected foundation address
    CTxDestination dest;
    ExtractDestination(*auths.cbegin(), dest);
    if (IsValidDestination(dest)) {
        coinControl.destChange = dest;
    }

    fund(rawTx, pwallet, optAuthTx, &coinControl);

    // check execution
    execTestTx(CTransaction(rawTx), targetHeight, optAuthTx);

    return signsend(rawTx, pwallet, optAuthTx)->GetHash().GetHex();
}

UniValue updatepoolpair(const JSONRPCRequest& request) {
    auto pwallet = GetWallet(request);

    RPCHelpMan{"updatepoolpair",
               "\nCreates (and submits to local node and network) a pool status update transaction.\n"
               "The second optional argument (may be empty array) is an array of specific UTXOs to spend. One of UTXO's must belong to the pool's owner (collateral) address" +
               HelpRequiringPassphrase(pwallet) + "\n",
               {
                   {"metadata", RPCArg::Type::OBJ, RPCArg::Optional::OMITTED, "",
                       {
                           {"pool", RPCArg::Type::STR, RPCArg::Optional::NO, "The pool's symbol, id or creation tx"},
                           {"status", RPCArg::Type::BOOL, RPCArg::Optional::OMITTED, "Pool Status new property (bool)"},
                           {"commission", RPCArg::Type::NUM, RPCArg::Optional::OMITTED, "Pool commission, up to 10^-8"},
                           {"ownerAddress", RPCArg::Type::STR, RPCArg::Optional::OMITTED, "Address of the pool owner."},
                           {"customRewards", RPCArg::Type::STR, RPCArg::Optional::OMITTED, "Token reward to be paid on each block, multiple can be specified."},
                       },
                   },
                   {"inputs", RPCArg::Type::ARR, RPCArg::Optional::OMITTED_NAMED_ARG, "A json array of json objects",
                        {
                            {"", RPCArg::Type::OBJ, RPCArg::Optional::OMITTED, "",
                                {
                                    {"txid", RPCArg::Type::STR_HEX, RPCArg::Optional::NO, "The transaction id"},
                                    {"vout", RPCArg::Type::NUM, RPCArg::Optional::NO, "The output number"},
                                },
                            },
                        },
                   },

               },
               RPCResult{
                       "\"hash\"                  (string) The hex-encoded hash of broadcasted transaction\n"
               },
               RPCExamples{
                       HelpExampleCli("updatepoolpair", "'{\"pool\":\"POOL\",\"status\":true,"
                                                     "\"commission\":0.01,\"ownerAddress\":\"Address\","
                                                     "\"customRewards\":\"[\\\"1@tokena\\\",\\\"10@tokenb\\\"]\"}' "
                                                     "'[{\"txid\":\"id\",\"vout\":0}]'")
                       + HelpExampleRpc("updatepoolpair", "'{\"pool\":\"POOL\",\"status\":true,"
                                                       "\"commission\":0.01,\"ownerAddress\":\"Address\","
                                                       "\"customRewards\":\"[\\\"1@tokena\\\",\\\"10@tokenb\\\"]\"}' "
                                                       "'[{\"txid\":\"id\",\"vout\":0}]'")
               },
    }.Check(request);

    if (pwallet->chain().isInitialBlockDownload()) {
        throw JSONRPCError(RPC_CLIENT_IN_INITIAL_DOWNLOAD,
                           "Cannot create transactions while still in Initial Block Download");
    }
    pwallet->BlockUntilSyncedToCurrentChain();

    RPCTypeCheck(request.params, {UniValue::VOBJ, UniValue::VARR}, true);

    bool status = true;
    CAmount commission = -1;
    CScript ownerAddress;
    CBalances rewards;
    UniValue const & metaObj = request.params[0].get_obj();
    UniValue const & txInputs = request.params[1];

    std::string const poolStr = trim_ws(metaObj["pool"].getValStr());
    DCT_ID poolId;
    int targetHeight;
    {
        LOCK(cs_main);
        auto token = pcustomcsview->GetTokenGuessId(poolStr, poolId);
        if (!token) {
            throw JSONRPCError(RPC_INVALID_PARAMETER, strprintf("Pool %s does not exist!", poolStr));
        }

        auto pool = pcustomcsview->GetPoolPair(poolId);
        if (!pool) {
            throw JSONRPCError(RPC_INVALID_PARAMETER, strprintf("Pool %s does not exist!", poolStr));
        }
        status = pool->status;
        targetHeight = ::ChainActive().Height() + 1;
    }

    if (!metaObj["status"].isNull()) {
        status = metaObj["status"].getBool();
    }
    if (!metaObj["commission"].isNull()) {
        commission = AmountFromValue(metaObj["commission"]);
    }
    if (!metaObj["ownerAddress"].isNull()) {
        ownerAddress = DecodeScript(metaObj["ownerAddress"].getValStr());
    }
    if (!metaObj["customRewards"].isNull()) {
        rewards = DecodeAmounts(pwallet->chain(), metaObj["customRewards"], "");

        if (rewards.balances.empty()) {
            // Add special case to wipe rewards
            rewards.balances.insert(std::pair<DCT_ID, CAmount>(DCT_ID{std::numeric_limits<uint32_t>::max()}, std::numeric_limits<CAmount>::max()));
        }
    }

    const auto txVersion = GetTransactionVersion(targetHeight);
    CMutableTransaction rawTx(txVersion);

    CTransactionRef optAuthTx;
    std::set<CScript> auths;
    rawTx.vin = GetAuthInputsSmart(pwallet, rawTx.nVersion, auths, true /*needFoundersAuth*/, optAuthTx, txInputs);

    CDataStream metadata(DfTxMarker, SER_NETWORK, PROTOCOL_VERSION);
    metadata << static_cast<unsigned char>(CustomTxType::UpdatePoolPair)
             // serialize poolId as raw integer
             << poolId.v << status << commission << ownerAddress;

    if (targetHeight >= Params().GetConsensus().ClarkeQuayHeight) {
        metadata << rewards;
    }

    CScript scriptMeta;
    scriptMeta << OP_RETURN << ToByteVector(metadata);

    rawTx.vout.push_back(CTxOut(0, scriptMeta));

    CCoinControl coinControl;

    // Set change to selected foundation address
    CTxDestination dest;
    ExtractDestination(*auths.cbegin(), dest);
    if (IsValidDestination(dest)) {
        coinControl.destChange = dest;
    }

    fund(rawTx, pwallet, optAuthTx, &coinControl);

    // check execution
    execTestTx(CTransaction(rawTx), targetHeight, optAuthTx);

    return signsend(rawTx, pwallet, optAuthTx)->GetHash().GetHex();
}

UniValue poolswap(const JSONRPCRequest& request) {
    auto pwallet = GetWallet(request);

    RPCHelpMan{"poolswap",
               "\nCreates (and submits to local node and network) a poolswap transaction with given metadata.\n"
               "The second optional argument (may be empty array) is an array of specific UTXOs to spend." +
               HelpRequiringPassphrase(pwallet) + "\n",
               {
                   {"metadata", RPCArg::Type::OBJ, RPCArg::Optional::NO, "",
                       {
                           {"from", RPCArg::Type::STR, RPCArg::Optional::NO,
                                       "Address of the owner of tokenA."},
                           {"tokenFrom", RPCArg::Type::STR, RPCArg::Optional::NO,
                                       "One of the keys may be specified (id/symbol)"},
                           {"amountFrom", RPCArg::Type::NUM, RPCArg::Optional::NO,
                                       "tokenFrom coins amount"},
                           {"to", RPCArg::Type::STR, RPCArg::Optional::NO,
                                       "Address of the owner of tokenB."},
                           {"tokenTo", RPCArg::Type::STR, RPCArg::Optional::NO,
                                       "One of the keys may be specified (id/symbol)"},
                           {"maxPrice", RPCArg::Type::NUM, RPCArg::Optional::OMITTED,
                                       "Maximum acceptable price"},
                       },
                   },
                   {"inputs", RPCArg::Type::ARR, RPCArg::Optional::OMITTED_NAMED_ARG, "A json array of json objects",
                       {
                           {"", RPCArg::Type::OBJ, RPCArg::Optional::OMITTED, "",
                               {
                                   {"txid", RPCArg::Type::STR_HEX, RPCArg::Optional::NO, "The transaction id"},
                                   {"vout", RPCArg::Type::NUM, RPCArg::Optional::NO, "The output number"},
                               },
                           },
                       },
                   },
               },
                      RPCResult{
                          "\"hash\"                  (string) The hex-encoded hash of broadcasted transaction\n"
                      },
                             RPCExamples{
                                 HelpExampleCli("poolswap",   "'{\"from\":\"MyAddress\","
                                                                    "\"tokenFrom\":\"MyToken1\","
                                                                    "\"amountFrom\":\"0.001\","
                                                                    "\"to\":\"Address\","
                                                                    "\"tokenTo\":\"Token2\","
                                                                    "\"maxPrice\":\"0.01\""
                                                                    "}' '[{\"txid\":\"id\",\"vout\":0}]'")
                                         + HelpExampleRpc("poolswap", "'{\"from\":\"MyAddress\","
                                                                            "\"tokenFrom\":\"MyToken1\","
                                                                            "\"amountFrom\":\"0.001\","
                                                                            "\"to\":\"Address\","
                                                                            "\"tokenTo\":\"Token2\","
                                                                            "\"maxPrice\":\"0.01\""
                                                                            "}' '[{\"txid\":\"id\",\"vout\":0}]'")
                             },
              }.Check(request);

    if (pwallet->chain().isInitialBlockDownload()) {
        throw JSONRPCError(RPC_CLIENT_IN_INITIAL_DOWNLOAD, "Cannot create transactions while still in Initial Block Download");
    }
    pwallet->BlockUntilSyncedToCurrentChain();

    RPCTypeCheck(request.params, {UniValue::VOBJ, UniValue::VARR}, true);

    CPoolSwapMessage poolSwapMsg{};
    CheckAndFillPoolSwapMessage(request, poolSwapMsg);
    int targetHeight = chainHeight(*pwallet->chain().lock()) + 1;

    CDataStream metadata(DfTxMarker, SER_NETWORK, PROTOCOL_VERSION);
    metadata << static_cast<unsigned char>(CustomTxType::PoolSwap);
    metadata << poolSwapMsg;

    CScript scriptMeta;
    scriptMeta << OP_RETURN << ToByteVector(metadata);

    const auto txVersion = GetTransactionVersion(targetHeight);
    CMutableTransaction rawTx(txVersion);
    rawTx.vout.emplace_back(0, scriptMeta);

    UniValue const & txInputs = request.params[1];
    CTransactionRef optAuthTx;
    std::set<CScript> auths{poolSwapMsg.from};
    rawTx.vin = GetAuthInputsSmart(pwallet, rawTx.nVersion, auths, false /*needFoundersAuth*/, optAuthTx, txInputs);

    CCoinControl coinControl;

    // Set change to from address
    CTxDestination dest;
    ExtractDestination(poolSwapMsg.from, dest);
    if (IsValidDestination(dest)) {
        coinControl.destChange = dest;
    }

    // fund
    fund(rawTx, pwallet, optAuthTx, &coinControl);

    // check execution
    execTestTx(CTransaction(rawTx), targetHeight, optAuthTx);

    return signsend(rawTx, pwallet, optAuthTx)->GetHash().GetHex();
}

UniValue compositeswap(const JSONRPCRequest& request) {
    auto pwallet = GetWallet(request);

    RPCHelpMan{"compositeswap",
               "\nCreates (and submits to local node and network) a composite swap (swap between multiple poolpairs) transaction with given metadata.\n"
               "The second optional argument (may be empty array) is an array of specific UTXOs to spend." +
               HelpRequiringPassphrase(pwallet) + "\n",
               {
                   {"metadata", RPCArg::Type::OBJ, RPCArg::Optional::NO, "",
                       {
                           {"from", RPCArg::Type::STR, RPCArg::Optional::NO,
                                       "Address of the owner of tokenA."},
                           {"tokenFrom", RPCArg::Type::STR, RPCArg::Optional::NO,
                                       "One of the keys may be specified (id/symbol)"},
                           {"amountFrom", RPCArg::Type::NUM, RPCArg::Optional::NO,
                                       "tokenFrom coins amount"},
                           {"to", RPCArg::Type::STR, RPCArg::Optional::NO,
                                       "Address of the owner of tokenB."},
                           {"tokenTo", RPCArg::Type::STR, RPCArg::Optional::NO,
                                       "One of the keys may be specified (id/symbol)"},
                           {"maxPrice", RPCArg::Type::NUM, RPCArg::Optional::OMITTED,
                                       "Maximum acceptable price"},
                       },
                   },
                   {"inputs", RPCArg::Type::ARR, RPCArg::Optional::OMITTED_NAMED_ARG, "A json array of json objects",
                       {
                           {"", RPCArg::Type::OBJ, RPCArg::Optional::OMITTED, "",
                               {
                                   {"txid", RPCArg::Type::STR_HEX, RPCArg::Optional::NO, "The transaction id"},
                                   {"vout", RPCArg::Type::NUM, RPCArg::Optional::NO, "The output number"},
                               },
                           },
                       },
                   },
               },
                      RPCResult{
                          "\"hash\"                  (string) The hex-encoded hash of broadcasted transaction\n"
                      },
                             RPCExamples{
                                 HelpExampleCli("compositeswap",   "'{\"from\":\"MyAddress\","
                                                                    "\"tokenFrom\":\"MyToken1\","
                                                                    "\"amountFrom\":\"0.001\","
                                                                    "\"to\":\"Address\","
                                                                    "\"tokenTo\":\"Token2\","
                                                                    "\"maxPrice\":\"0.01\""
                                                                    "}' '[{\"txid\":\"id\",\"vout\":0}]'")
                                         + HelpExampleRpc("compositeswap", "'{\"from\":\"MyAddress\","
                                                                            "\"tokenFrom\":\"MyToken1\","
                                                                            "\"amountFrom\":\"0.001\","
                                                                            "\"to\":\"Address\","
                                                                            "\"tokenTo\":\"Token2\","
                                                                            "\"maxPrice\":\"0.01\""
                                                                            "}' '[{\"txid\":\"id\",\"vout\":0}]'")
                             },
              }.Check(request);

    if (pwallet->chain().isInitialBlockDownload()) {
        throw JSONRPCError(RPC_CLIENT_IN_INITIAL_DOWNLOAD, "Cannot create transactions while still in Initial Block Download");
    }
    pwallet->BlockUntilSyncedToCurrentChain();

    int targetHeight = chainHeight(*pwallet->chain().lock()) + 1;
    if (targetHeight < Params().GetConsensus().FortCanningHeight) {
        throw JSONRPCError(RPC_INVALID_REQUEST, "compositeswap is available post Fort Canning");
    }

    RPCTypeCheck(request.params, {UniValue::VOBJ, UniValue::VARR}, true);

    CPoolSwapMessageV2 poolSwapMsgV2{};
    CPoolSwapMessage& poolSwapMsg = poolSwapMsgV2.swapInfo;
    CheckAndFillPoolSwapMessage(request, poolSwapMsg);

    {
        LOCK(cs_main);
        // If no direct swap found search for composite swap
        auto directPool = pcustomcsview->GetPoolPair(poolSwapMsg.idTokenFrom, poolSwapMsg.idTokenTo);
        if (!directPool || !directPool->second.status) {

            auto compositeSwap = CPoolSwap(poolSwapMsg, targetHeight);
            poolSwapMsgV2.poolIDs = compositeSwap.CalculateSwaps(*pcustomcsview);

            // No composite or direct pools found
            if (poolSwapMsgV2.poolIDs.empty()) {
                // Base error message
                std::string errorMsg{"Cannot find usable pool pair."};
                if (!compositeSwap.errors.empty()) {
                    errorMsg += " Details: (";
                    for (size_t i{0}; i < compositeSwap.errors.size(); ++i) {
                        errorMsg += '"' + compositeSwap.errors[i].first + "\":\"" +  compositeSwap.errors[i].second + '"' + (i + 1 < compositeSwap.errors.size() ? "," : "");
                    }
                    errorMsg += ')';
                }
                throw JSONRPCError(RPC_INVALID_REQUEST, errorMsg);
            }
        }
    }

    CDataStream metadata(DfTxMarker, SER_NETWORK, PROTOCOL_VERSION);
    metadata << static_cast<unsigned char>(CustomTxType::PoolSwapV2);
    metadata << poolSwapMsgV2;

    CScript scriptMeta;
    scriptMeta << OP_RETURN << ToByteVector(metadata);

    const auto txVersion = GetTransactionVersion(targetHeight);
    CMutableTransaction rawTx(txVersion);
    rawTx.vout.emplace_back(0, scriptMeta);

    UniValue const & txInputs = request.params[1];
    CTransactionRef optAuthTx;
    std::set<CScript> auths{poolSwapMsg.from};
    rawTx.vin = GetAuthInputsSmart(pwallet, rawTx.nVersion, auths, false /*needFoundersAuth*/, optAuthTx, txInputs);

    CCoinControl coinControl;

    // Set change to from address
    CTxDestination dest;
    ExtractDestination(poolSwapMsg.from, dest);
    if (IsValidDestination(dest)) {
        coinControl.destChange = dest;
    }

    // fund
    fund(rawTx, pwallet, optAuthTx, &coinControl);

    // check execution
    execTestTx(CTransaction(rawTx), targetHeight, optAuthTx);

    return signsend(rawTx, pwallet, optAuthTx)->GetHash().GetHex();
}

UniValue testpoolswap(const JSONRPCRequest& request) {

    RPCHelpMan{"testpoolswap",
               "\nTests a poolswap transaction with given metadata and returns poolswap result.\n",
               {
                   {"metadata", RPCArg::Type::OBJ, RPCArg::Optional::OMITTED, "",
                       {
                           {"from", RPCArg::Type::STR, RPCArg::Optional::NO,
                                       "Address of the owner of tokenA."},
                           {"tokenFrom", RPCArg::Type::STR, RPCArg::Optional::NO,
                                       "One of the keys may be specified (id/symbol)"},
                           {"amountFrom", RPCArg::Type::NUM, RPCArg::Optional::NO,
                                       "tokenFrom coins amount"},
                           {"to", RPCArg::Type::STR, RPCArg::Optional::NO,
                                       "Address of the owner of tokenB."},
                           {"tokenTo", RPCArg::Type::STR, RPCArg::Optional::NO,
                                       "One of the keys may be specified (id/symbol)"},
                           {"maxPrice", RPCArg::Type::NUM, RPCArg::Optional::OMITTED,
                                       "Maximum acceptable price"},
                       },
                   },
                   {
                       "path", RPCArg::Type::STR, RPCArg::Optional::OMITTED,
                       "One of auto/direct (default = direct)\n"
                       "auto - automatically use composite swap or direct swap as needed.\n"
                       "direct - uses direct path only or fails.\n"
                       "composite - uses composite path only or fails.\n"
                       "Note: The default will be switched to auto in the upcoming versions."
                   },
                   {
                       "verbose", RPCArg::Type::BOOL, RPCArg::Optional::OMITTED,
                       "Returns estimated composite path when true (default = false)"
                   },
               },
               RPCResult{
                          "\"amount@tokenId\"    (string) The string with amount result of poolswap in format AMOUNT@TOKENID.\n"
               },
               RPCExamples{
                    HelpExampleCli("testpoolswap",   "'{\"from\":\"MyAddress\","
                                                    "\"tokenFrom\":\"MyToken1\","
                                                    "\"amountFrom\":\"0.001\","
                                                    "\"to\":\"Address\","
                                                    "\"tokenTo\":\"Token2\","
                                                    "\"maxPrice\":\"0.01\""
                                                    "}'")
                    + HelpExampleRpc("testpoolswap", "'{\"from\":\"MyAddress\","
                                                    "\"tokenFrom\":\"MyToken1\","
                                                    "\"amountFrom\":\"0.001\","
                                                    "\"to\":\"Address\","
                                                    "\"tokenTo\":\"Token2\","
                                                    "\"maxPrice\":\"0.01\""
                                                    "}'")
               },
    }.Check(request);

    RPCTypeCheck(request.params, {UniValue::VOBJ, UniValueType(), UniValue::VBOOL}, true);

    std::string path = "direct";
    if (request.params.size() > 1) {
        path = request.params[1].getValStr();
    }

    bool verbose = false;
    if (request.params.size() > 2) {
        verbose = request.params[2].get_bool();
    }

    UniValue pools{UniValue::VARR};

    CPoolSwapMessage poolSwapMsg{};
    CheckAndFillPoolSwapMessage(request, poolSwapMsg);

    // test execution and get amount
    Res res = Res::Ok();
    {
        LOCK(cs_main);
        CCustomCSView mnview_dummy(*pcustomcsview); // create dummy cache for test state writing

        uint32_t targetHeight = ::ChainActive().Height() + 1;
        auto poolSwap = CPoolSwap({poolSwapMsg, targetHeight});
        std::vector<DCT_ID> poolIds;
        auto poolPair = mnview_dummy.GetPoolPair(poolSwapMsg.idTokenFrom, poolSwapMsg.idTokenTo);

        if (poolPair && poolPair->second.status && path == "auto") path = "direct";

        // If no direct swap found search for composite swap
        if (path == "direct") {
            if (!poolPair)
                throw JSONRPCError(RPC_INVALID_REQUEST, "Direct pool pair not found. Use 'auto' mode to use composite swap.");

            poolIds.push_back(poolPair->first);
        } else if (path == "auto" || path == "composite") {
            poolIds = poolSwap.CalculateSwaps(mnview_dummy, true);
        } else {
            path = "custom";

            UniValue poolArray(UniValue::VARR);
            if (request.params[1].isArray()) {
                poolArray = request.params[1].get_array();
            } else {
                poolArray.read(request.params[1].getValStr().c_str());
            }

            for (const auto& id : poolArray.getValues()) {
                poolIds.push_back(DCT_ID::FromString(id.getValStr()));
            }

            auto availablePaths = poolSwap.CalculatePoolPaths(mnview_dummy);

<<<<<<< HEAD
                if (poolIds.size() > MAX_POOL_SWAPS) {
                    throw JSONRPCError(RPC_INVALID_REQUEST, strprintf("Too many pool IDs provided, max %d allowed, %d provided", MAX_POOL_SWAPS, poolIds.size()));
                }

                auto availablePaths = compositeSwap.CalculatePoolPaths(mnview_dummy);
                if (std::find(availablePaths.begin(), availablePaths.end(), poolIds) == availablePaths.end()) {
                    throw JSONRPCError(RPC_INVALID_REQUEST, "Custom pool path is invalid.");
                }
=======
            if (std::find(availablePaths.begin(), availablePaths.end(), poolIds) == availablePaths.end()) {
                throw JSONRPCError(RPC_INVALID_REQUEST, "Custom pool path is invalid.");
>>>>>>> 1dff273b
            }
        }

        res = poolSwap.ExecuteSwap(mnview_dummy, poolIds, true);
        if (!res) {
            std::string errorMsg{"Cannot find usable pool pair."};
            if (!poolSwap.errors.empty()) {
                errorMsg += " Details: (";
                for (size_t i{0}; i < poolSwap.errors.size(); ++i) {
                    errorMsg += '"' + poolSwap.errors[i].first + "\":\"" +  poolSwap.errors[i].second + '"' + (i + 1 < poolSwap.errors.size() ? "," : "");
                }
                errorMsg += ')';
            } else {
                // simple swaps use res.msg
                errorMsg += " Details: " + res.msg;
            }
            throw JSONRPCError(RPC_INVALID_REQUEST, errorMsg);
        }
        for (const auto& id : poolIds) {
            pools.push_back(id.ToString());
        }
        res.msg = poolSwap.GetResult().ToString();
    }

    if (verbose) {
        UniValue swapObj{UniValue::VOBJ};
        swapObj.pushKV("path", path);
        swapObj.pushKV("pools", pools);
        swapObj.pushKV("amount", res.msg);
        return swapObj;
    }

    return res.msg;
}

UniValue listpoolshares(const JSONRPCRequest& request) {
    RPCHelpMan{"listpoolshares",
               "\nReturns information about pool shares.\n",
               {
                        {"pagination", RPCArg::Type::OBJ, RPCArg::Optional::OMITTED, "",
                            {
                                 {"start", RPCArg::Type::NUM, RPCArg::Optional::OMITTED,
                                  "Optional first key to iterate from, in lexicographical order."},
                                 {"including_start", RPCArg::Type::BOOL, RPCArg::Optional::OMITTED,
                                  "If true, then iterate including starting position. False by default"},
                                 {"limit", RPCArg::Type::NUM, RPCArg::Optional::OMITTED,
                                  "Maximum number of pools to return, 100 by default"},
                            },
                        },
                        {"verbose", RPCArg::Type::BOOL, RPCArg::Optional::OMITTED,
                                    "Flag for verbose list (default = true), otherwise only % are shown."},
                        {"is_mine_only", RPCArg::Type::BOOL, RPCArg::Optional::OMITTED,
                                    "Get shares for all accounts belonging to the wallet (default = false)"},
               },
               RPCResult{
                       "{id:{...},...}     (array) Json object with pools information\n"
               },
               RPCExamples{
                       HelpExampleCli("listpoolshares", "'{\"start\":128}' false false")
                       + HelpExampleRpc("listpoolshares", "'{\"start\":128}' false false")
               },
    }.Check(request);

    if (auto res = GetRPCResultCache().TryGet(request)) return *res;

    bool verbose = true;
    if (request.params.size() > 1) {
        verbose = request.params[1].getBool();
    }

    bool isMineOnly = false;
    if (request.params.size() > 2) {
        isMineOnly = request.params[2].get_bool();
    }

    auto pwallet = GetWallet(request);

    // parse pagination
    size_t limit = 100;
    DCT_ID start{0};
    bool including_start = true;
    {
        if (request.params.size() > 0) {
            UniValue paginationObj = request.params[0].get_obj();
            if (!paginationObj["limit"].isNull()) {
                limit = (size_t) paginationObj["limit"].get_int64();
            }
            if (!paginationObj["start"].isNull()) {
                including_start = false;
                start.v = (uint32_t) paginationObj["start"].get_int();
            }
            if (!paginationObj["including_start"].isNull()) {
                including_start = paginationObj["including_start"].getBool();
            }
            if (!including_start) {
                ++start.v;
            }
        }
        if (limit == 0) {
            limit = std::numeric_limits<decltype(limit)>::max();
        }
    }

    LOCK(cs_main);

    PoolShareKey startKey{ start, CScript{} };
//    startKey.poolID = start;
//    startKey.owner = CScript(0);

    UniValue ret(UniValue::VOBJ);
    pcustomcsview->ForEachPoolShare([&](DCT_ID const & poolId, CScript const & provider, uint32_t) {
        const CTokenAmount tokenAmount = pcustomcsview->GetBalance(provider, poolId);
        if(tokenAmount.nValue) {
            const auto poolPair = pcustomcsview->GetPoolPair(poolId);
            if(poolPair) {
                if (isMineOnly) {
                    if (IsMineCached(*pwallet, provider) == ISMINE_SPENDABLE) {
                        ret.pushKVs(poolShareToJSON(poolId, provider, tokenAmount.nValue, *poolPair, verbose));
                        limit--;
                    }
                } else {
                    ret.pushKVs(poolShareToJSON(poolId, provider, tokenAmount.nValue, *poolPair, verbose));
                    limit--;
                }
            }
        }

        return limit != 0;
    }, startKey);

    return GetRPCResultCache().Set(request, ret);
}

static const CRPCCommand commands[] =
{
//  category        name                        actor (function)            params
//  -------------   -----------------------     ---------------------       ----------
    {"poolpair",    "listpoolpairs",            &listpoolpairs,             {"pagination", "verbose"}},
    {"poolpair",    "getpoolpair",              &getpoolpair,               {"key", "verbose" }},
    {"poolpair",    "addpoolliquidity",         &addpoolliquidity,          {"from", "shareAddress", "inputs"}},
    {"poolpair",    "removepoolliquidity",      &removepoolliquidity,       {"from", "amount", "inputs"}},
    {"poolpair",    "createpoolpair",           &createpoolpair,            {"metadata", "inputs"}},
    {"poolpair",    "updatepoolpair",           &updatepoolpair,            {"metadata", "inputs"}},
    {"poolpair",    "poolswap",                 &poolswap,                  {"metadata", "inputs"}},
    {"poolpair",    "compositeswap",            &compositeswap,             {"metadata", "inputs"}},
    {"poolpair",    "listpoolshares",           &listpoolshares,            {"pagination", "verbose", "is_mine_only"}},
    {"poolpair",    "testpoolswap",             &testpoolswap,              {"metadata", "path", "verbose"}},
};

void RegisterPoolpairRPCCommands(CRPCTable& tableRPC) {
    for (unsigned int vcidx = 0; vcidx < ARRAYLEN(commands); vcidx++)
        tableRPC.appendCommand(commands[vcidx].name, &commands[vcidx]);
}<|MERGE_RESOLUTION|>--- conflicted
+++ resolved
@@ -1120,19 +1120,8 @@
 
             auto availablePaths = poolSwap.CalculatePoolPaths(mnview_dummy);
 
-<<<<<<< HEAD
-                if (poolIds.size() > MAX_POOL_SWAPS) {
-                    throw JSONRPCError(RPC_INVALID_REQUEST, strprintf("Too many pool IDs provided, max %d allowed, %d provided", MAX_POOL_SWAPS, poolIds.size()));
-                }
-
-                auto availablePaths = compositeSwap.CalculatePoolPaths(mnview_dummy);
-                if (std::find(availablePaths.begin(), availablePaths.end(), poolIds) == availablePaths.end()) {
-                    throw JSONRPCError(RPC_INVALID_REQUEST, "Custom pool path is invalid.");
-                }
-=======
             if (std::find(availablePaths.begin(), availablePaths.end(), poolIds) == availablePaths.end()) {
                 throw JSONRPCError(RPC_INVALID_REQUEST, "Custom pool path is invalid.");
->>>>>>> 1dff273b
             }
         }
 
