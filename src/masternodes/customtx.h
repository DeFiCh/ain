--- conflicted
+++ resolved
@@ -92,21 +92,17 @@
     PaybackLoanV2           = 'k',
     AuctionBid              = 'I',
 
-<<<<<<< HEAD
+    // On-Chain-Gov
+    CreateCfp               = 'P',
+    Vote                    = 'O',
+    CreateVoc               = 'E',
+};
+
 enum class MetadataVersion : uint8_t {
     None = 0,
     One = 1,
     Two = 2,
 };
-
-extern const std::vector<unsigned char> DfTxMarker;
-=======
-    // On-Chain-Gov
-    CreateCfp               = 'P',
-    Vote                    = 'O',
-    CreateVoc               = 'E',
-};
->>>>>>> 7ce5c75d
 
 CustomTxType GuessCustomTxType(CTransaction const & tx, std::vector<unsigned char> & metadata, bool metadataValidation = false,
                                       uint32_t height = 0, CExpirationAndVersion* customTxParams = nullptr);
