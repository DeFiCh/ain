// Copyright (c) 2021 The DeFi Blockchain Developers
// Distributed under the MIT software license, see the accompanying
// file LICENSE or http://www.opensource.org/licenses/mit-license.php.

#include <coins.h>
#include <consensus/params.h>
#include <masternodes/consensus/tokens.h>
#include <masternodes/govvariables/attributes.h>
#include <masternodes/gv.h>
#include <masternodes/masternodes.h>
#include <masternodes/tokens.h>
#include <primitives/transaction.h>

Res CTokensConsensus::operator()(const CCreateTokenMessage& obj) const {
    Require(CheckTokenCreationTx());

    CTokenImplementation token;
    static_cast<CToken&>(token) = obj;

    token.symbol = trim_ws(token.symbol).substr(0, CToken::MAX_TOKEN_SYMBOL_LENGTH);
    token.name = trim_ws(token.name).substr(0, CToken::MAX_TOKEN_NAME_LENGTH);
    token.creationTx = tx.GetHash();
    token.creationHeight = height;

    // check foundation auth
    if (token.IsDAT())
        Require(HasFoundationAuth());

    if (static_cast<int>(height) >= consensus.BayfrontHeight) // formal compatibility if someone cheat and create LPS token on the pre-bayfront node
        Require(!token.IsPoolShare(), "Cant't manually create 'Liquidity Pool Share' token; use poolpair creation");

    return mnview.CreateToken(token, static_cast<int>(height) < consensus.BayfrontHeight);
}

Res CTokensConsensus::operator()(const CUpdateTokenPreAMKMessage& obj) const {
    auto pair = mnview.GetTokenByCreationTx(obj.tokenTx);
    Require(pair, "token with creationTx %s does not exist", obj.tokenTx.ToString());

    auto& token = pair->second;

    //check foundation auth
    Require(HasFoundationAuth());

    if (token.IsDAT() != obj.isDAT && pair->first >= CTokensView::DCT_ID_START) {
<<<<<<< HEAD
        CToken newToken = static_cast<CToken>(token); // keeps old and triggers only DAT!
        newToken.flags ^= (uint8_t)CToken::TokenFlags::DAT;
        return mnview.UpdateToken(token.creationTx, newToken, true);
=======
        token.flags ^= (uint8_t)CToken::TokenFlags::DAT;
        return !res ? res : mnview.UpdateToken(token, true);
>>>>>>> 29f4624f
    }
    return Res::Ok();
}

Res CTokensConsensus::operator()(const CUpdateTokenMessage& obj) const {
    auto pair = mnview.GetTokenByCreationTx(obj.tokenTx);
    Require(pair, "token with creationTx %s does not exist", obj.tokenTx.ToString());
    Require(pair->first != DCT_ID{0}, "Can't alter DFI token!");

    Require(!mnview.AreTokensLocked({pair->first.v}), "Cannot update token during lock");

    const auto& token = pair->second;

    // need to check it exectly here cause lps has no collateral auth (that checked next)
    Require(!token.IsPoolShare(), "token %s is the LPS token! Can't alter pool share's tokens!", obj.tokenTx.ToString());

    // check auth, depends from token's "origins"
    const Coin& auth = coins.AccessCoin(COutPoint(token.creationTx, 1)); // always n=1 output
    bool isFoundersToken = consensus.foundationMembers.count(auth.out.scriptPubKey) > 0;

    if (isFoundersToken)
        Require(HasFoundationAuth());
    else
        Require(HasCollateralAuth(token.creationTx));

    // Check for isDAT change in non-foundation token after set height
    if (static_cast<int>(height) >= consensus.BayfrontMarinaHeight)
        //check foundation auth
        Require(obj.token.IsDAT() == token.IsDAT() || HasFoundationAuth(), "can't set isDAT to true, tx not from foundation member");

    CTokenImplementation updatedToken{obj.token};
    updatedToken.creationTx = token.creationTx;
    updatedToken.destructionTx = token.destructionTx;
    updatedToken.destructionHeight = token.destructionHeight;
    if (static_cast<int>(height) >= consensus.FortCanningHeight)
        updatedToken.symbol = trim_ws(updatedToken.symbol).substr(0, CToken::MAX_TOKEN_SYMBOL_LENGTH);

    return mnview.UpdateToken(updatedToken);
}

Res CTokensConsensus::operator()(const CMintTokensMessage& obj) const {
    // check auth and increase balance of token's owner
    for (const auto& [tokenId, amount] : obj.balances) {

        auto token = mnview.GetToken(tokenId);
<<<<<<< HEAD
        Require(token, "token %s does not exist!", tokenId.ToString());

        auto mintable = MintableToken(tokenId, *token);
        Require(mintable);

        Require(mnview.AddMintedTokens(tokenId, kv.second));

        CalculateOwnerRewards(*mintable);
        Require(mnview.AddBalance(*mintable, CTokenAmount{kv.first, kv.second}));
=======
        if (!token)
            return Res::Err("token %s does not exist!", tokenId.ToString());

        auto mintable = MintableToken(tokenId, *token);
        if (!mintable)
            return std::move(mintable);

        if (height >= static_cast<uint32_t>(consensus.GreatWorldHeight) && token->IsDAT() && !HasFoundationAuth())
        {
            mintable.ok = false;

            auto attributes = mnview.GetAttributes();
            if (!attributes)
               return Res::Err("Cannot read from attributes gov variable!");

            CDataStructureV0 membersKey{AttributeTypes::Consortium, tokenId.v, ConsortiumKeys::Members};
            const auto members = attributes->GetValue(membersKey, CConsortiumMembers{});

            CDataStructureV0 membersMintedKey{AttributeTypes::Live, ParamIDs::Economy, EconomyKeys::ConsortiumMembersMinted};
            auto membersBalances = attributes->GetValue(membersMintedKey, CConsortiumMembersMinted{});

            for (auto const& [key, member] : members)
            {
                if (HasAuth(member.ownerAddress))
                {
                    if (member.status != CConsortiumMember::Status::Active)
                        return Res::Err("Cannot mint token, not an active member of consortium for %s!", token->symbol);

                    auto add = SafeAdd(membersBalances[tokenId][key].minted, amount);
                    if (!add)
                        return (std::move(add));
                    membersBalances[tokenId][key].minted = add;

                    if (membersBalances[tokenId][key].minted > member.mintLimit)
                        return Res::Err("You will exceed your maximum mint limit for %s token by minting this amount!", token->symbol);

                    *mintable.val = member.ownerAddress;
                    mintable.ok = true;
                    break;
                }
            }

            if (!mintable)
                return Res::Err("You are not a foundation or consortium member and cannot mint this token!");

            CDataStructureV0 maxLimitKey{AttributeTypes::Consortium, tokenId.v, ConsortiumKeys::MintLimit};
            const auto maxLimit = attributes->GetValue(maxLimitKey, CAmount{0});

            CDataStructureV0 consortiumMintedKey{AttributeTypes::Live, ParamIDs::Economy, EconomyKeys::ConsortiumMinted};
            auto globalBalances = attributes->GetValue(consortiumMintedKey, CConsortiumGlobalMinted{});

            auto add = SafeAdd(globalBalances[tokenId].minted, amount);
            if (!add)
                return (std::move(add));

            globalBalances[tokenId].minted = add;

            if (globalBalances[tokenId].minted > maxLimit)
                return Res::Err("You will exceed global maximum consortium mint limit for %s token by minting this amount!", token->symbol);

            attributes->SetValue(consortiumMintedKey, globalBalances);
            attributes->SetValue(membersMintedKey, membersBalances);

            auto saved = mnview.SetVariable(*attributes);
            if (!saved)
                return saved;
        }

        auto minted = mnview.AddMintedTokens(tokenId, amount);
        if (!minted)
            return minted;

        CalculateOwnerRewards(*mintable.val);
        auto res = mnview.AddBalance(*mintable.val, CTokenAmount{tokenId, amount});
        if (!res)
            return res;
    }

    return Res::Ok();
}

Res CTokensConsensus::operator()(const CBurnTokensMessage& obj) const {
    if (obj.amounts.balances.empty()) {
        return Res::Err("tx must have balances to burn");
    }

    for (const auto& [tokenId, amount] : obj.amounts.balances)
    {
        // check auth
        if (!HasAuth(obj.from))
            return Res::Err("tx must have at least one input from account owner");

        auto subMinted = mnview.SubMintedTokens(tokenId, amount);
        if (!subMinted)
            return subMinted;

        if (obj.burnType != CBurnTokensMessage::BurnType::TokenBurn)
            return Res::Err("Currently only burn type 0 - TokenBurn is supported!");

        CScript ownerAddress;

        if (auto address = std::get_if<CScript>(&obj.context); address && !address->empty())
            ownerAddress = *address;
        else ownerAddress = obj.from;

        auto attributes = mnview.GetAttributes();
        if (!attributes)
            return Res::Err("Cannot read from attributes gov variable!");

        CDataStructureV0 membersKey{AttributeTypes::Consortium, tokenId.v, ConsortiumKeys::Members};
        const auto members = attributes->GetValue(membersKey, CConsortiumMembers{});
        CDataStructureV0 membersMintedKey{AttributeTypes::Live, ParamIDs::Economy, EconomyKeys::ConsortiumMembersMinted};
        auto membersBalances = attributes->GetValue(membersMintedKey, CConsortiumMembersMinted{});
        CDataStructureV0 consortiumMintedKey{AttributeTypes::Live, ParamIDs::Economy, EconomyKeys::ConsortiumMinted};
        auto globalBalances = attributes->GetValue(consortiumMintedKey, CConsortiumGlobalMinted{});

        bool setVariable = false;
        for (auto const& tmp : members)
            if (tmp.second.ownerAddress == ownerAddress)
            {
                auto add = SafeAdd(membersBalances[tokenId][tmp.first].burnt, amount);
                if (!add)
                    return (std::move(add));

                membersBalances[tokenId][tmp.first].burnt = add;

                add = SafeAdd(globalBalances[tokenId].burnt, amount);
                if (!add)
                    return (std::move(add));

                globalBalances[tokenId].burnt = add;

                setVariable = true;
                break;
            }

        if (setVariable)
        {
            attributes->SetValue(membersMintedKey, membersBalances);
            attributes->SetValue(consortiumMintedKey, globalBalances);

            auto saved = mnview.SetVariable(*attributes);
            if (!saved)
                return saved;
        }

        CalculateOwnerRewards(obj.from);

        auto res = TransferTokenBalance(tokenId, amount, obj.from, consensus.burnAddress);
        if (!res)
            return res;
>>>>>>> 29f4624f
    }

    return Res::Ok();

}<|MERGE_RESOLUTION|>--- conflicted
+++ resolved
@@ -38,18 +38,11 @@
 
     auto& token = pair->second;
 
-    //check foundation auth
-    Require(HasFoundationAuth());
-
     if (token.IsDAT() != obj.isDAT && pair->first >= CTokensView::DCT_ID_START) {
-<<<<<<< HEAD
-        CToken newToken = static_cast<CToken>(token); // keeps old and triggers only DAT!
-        newToken.flags ^= (uint8_t)CToken::TokenFlags::DAT;
-        return mnview.UpdateToken(token.creationTx, newToken, true);
-=======
         token.flags ^= (uint8_t)CToken::TokenFlags::DAT;
-        return !res ? res : mnview.UpdateToken(token, true);
->>>>>>> 29f4624f
+        //check foundation auth
+        Require(HasFoundationAuth());
+        return mnview.UpdateToken(token, true);
     }
     return Res::Ok();
 }
@@ -95,23 +88,20 @@
     for (const auto& [tokenId, amount] : obj.balances) {
 
         auto token = mnview.GetToken(tokenId);
-<<<<<<< HEAD
+
+
+
+        // ### START
+
+
+
+
+
+        // ### END
         Require(token, "token %s does not exist!", tokenId.ToString());
 
         auto mintable = MintableToken(tokenId, *token);
         Require(mintable);
-
-        Require(mnview.AddMintedTokens(tokenId, kv.second));
-
-        CalculateOwnerRewards(*mintable);
-        Require(mnview.AddBalance(*mintable, CTokenAmount{kv.first, kv.second}));
-=======
-        if (!token)
-            return Res::Err("token %s does not exist!", tokenId.ToString());
-
-        auto mintable = MintableToken(tokenId, *token);
-        if (!mintable)
-            return std::move(mintable);
 
         if (height >= static_cast<uint32_t>(consensus.GreatWorldHeight) && token->IsDAT() && !HasFoundationAuth())
         {
@@ -174,14 +164,10 @@
                 return saved;
         }
 
-        auto minted = mnview.AddMintedTokens(tokenId, amount);
-        if (!minted)
-            return minted;
+        Require(mnview.AddMintedTokens(tokenId, amount));
 
         CalculateOwnerRewards(*mintable.val);
-        auto res = mnview.AddBalance(*mintable.val, CTokenAmount{tokenId, amount});
-        if (!res)
-            return res;
+        Require(mnview.AddBalance(*mintable.val, CTokenAmount{tokenId, amount}));
     }
 
     return Res::Ok();
@@ -257,7 +243,6 @@
         auto res = TransferTokenBalance(tokenId, amount, obj.from, consensus.burnAddress);
         if (!res)
             return res;
->>>>>>> 29f4624f
     }
 
     return Res::Ok();
