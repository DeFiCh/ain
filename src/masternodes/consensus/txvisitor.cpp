
#include <amount.h>
#include <chainparams.h>
#include <coins.h>
#include <primitives/block.h>
#include <primitives/transaction.h>
#include <script/script.h>

#include <masternodes/accounts.h>
#include <masternodes/consensus/txvisitor.h>
#include <masternodes/customtx.h>
#include <masternodes/icxorder.h>
#include <masternodes/loan.h>
#include <masternodes/masternodes.h>
#include <masternodes/oracles.h>
#include <masternodes/poolpairs.h>
#include <masternodes/tokens.h>

CCustomTxVisitor::CCustomTxVisitor(CCustomCSView& mnview,
                                   CFutureSwapView& futureSwapView,
                                   const CCoinsViewCache& coins,
                                   const CTransaction& tx,
                                   const Consensus::Params& consensus,
                                   uint32_t height,
                                   uint64_t time,
                                   uint32_t txn)

        : txn(txn), time(time), height(height), mnview(mnview), futureSwapView(futureSwapView), tx(tx), coins(coins), consensus(consensus) {}

Res CCustomTxVisitor::HasAuth(const CScript& auth) const {
    for (const auto& input : tx.vin) {
        const Coin& coin = coins.AccessCoin(input.prevout);
        if (!coin.IsSpent() && coin.out.scriptPubKey == auth)
            return Res::Ok();
    }
    return Res::Err("tx must have at least one input from account owner");
}

ResVal<CBalances> CCustomTxVisitor::BurntTokens() const {
    CBalances balances;
    for (const auto& out : tx.vout)
        if (out.scriptPubKey.size() > 0 && out.scriptPubKey[0] == OP_RETURN)
            Require(balances.Add(out.TokenAmount()));

    return {balances, Res::Ok()};
}

ResVal<CBalances> CCustomTxVisitor::MintedTokens(uint32_t mintingOutputsStart) const {
    CBalances balances;
    for (uint32_t i = mintingOutputsStart; i < tx.vout.size(); i++)
        Require(balances.Add(tx.vout[i].TokenAmount()));

    return {balances, Res::Ok()};
}

Res CCustomTxVisitor::HasCollateralAuth(const uint256& collateralTx) const {
    const Coin& auth = coins.AccessCoin(COutPoint(collateralTx, 1)); // always n=1 output
    Require(HasAuth(auth.out.scriptPubKey));
    return Res::Ok();
}

Res CCustomTxVisitor::HasFoundationAuth() const {
    for (const auto& input : tx.vin) {
        const Coin& coin = coins.AccessCoin(input.prevout);
        if (!coin.IsSpent() && consensus.foundationMembers.count(coin.out.scriptPubKey) > 0)
            return Res::Ok();
    }
    return Res::Err("tx not from foundation member");
}

Res CCustomTxVisitor::CheckMasternodeCreationTx() const {
    Require(tx.vout.size() >= 2
        && tx.vout[0].nValue >= GetMnCreationFee(height) && tx.vout[0].nTokenId == DCT_ID{0}
        && tx.vout[1].nValue == GetMnCollateralAmount(height) && tx.vout[1].nTokenId == DCT_ID{0},
        "malformed tx vouts (wrong creation fee or collateral amount)");

    return Res::Ok();
}

Res CCustomTxVisitor::CheckTokenCreationTx() const {
    Require(tx.vout.size() >= 2
        && tx.vout[0].nValue >= GetTokenCreationFee(height) && tx.vout[0].nTokenId == DCT_ID{0}
        && tx.vout[1].nValue == GetTokenCollateralAmount() && tx.vout[1].nTokenId == DCT_ID{0},
        "malformed tx vouts (wrong creation fee or collateral amount)");

    return Res::Ok();
}

Res CCustomTxVisitor::CheckCustomTx() const {
    if (static_cast<int>(height) < consensus.EunosPayaHeight)
        Require(tx.vout.size() == 2, "malformed tx vouts (wrong number of vouts)");

    if (static_cast<int>(height) >= consensus.EunosPayaHeight)
        Require(tx.vout[0].nValue == 0, "malformed tx vouts, first vout must be OP_RETURN vout with value 0");

    return Res::Ok();
}

Res CCustomTxVisitor::CheckProposalTx(uint8_t type) const {
    auto propType = static_cast<CPropType>(type);
    if (tx.vout[0].nValue != GetPropsCreationFee(height, propType) || tx.vout[0].nTokenId != DCT_ID{0})
        return Res::Err("malformed tx vouts (wrong creation fee)");

    return Res::Ok();
}

Res CCustomTxVisitor::TransferTokenBalance(DCT_ID id, CAmount amount, CScript const & from, CScript const & to) const {
    assert(!from.empty() || !to.empty());

    CTokenAmount tokenAmount{id, amount};
    // if "from" not supplied it will only add balance on "to" address
    if (!from.empty())
        Require(mnview.SubBalance(from, tokenAmount));

    // if "to" not supplied it will only sub balance from "form" address
    if (!to.empty())
        Require(mnview.AddBalance(to,tokenAmount));

    return Res::Ok();
}

static CAmount GetDFIperBTC(const CPoolPair& BTCDFIPoolPair) {
    if (BTCDFIPoolPair.idTokenA == DCT_ID({0}))
        return DivideAmounts(BTCDFIPoolPair.reserveA, BTCDFIPoolPair.reserveB);
    return DivideAmounts(BTCDFIPoolPair.reserveB, BTCDFIPoolPair.reserveA);
}

CAmount CCustomTxVisitor::CalculateTakerFee(CAmount amount) const {
    auto tokenBTC = mnview.GetToken(CICXOrder::TOKEN_BTC);
    assert(tokenBTC);
    auto pair = mnview.GetPoolPair(tokenBTC->first, DCT_ID{0});
    assert(pair);
    return (arith_uint256(amount) * mnview.ICXGetTakerFeePerBTC() / COIN
          * GetDFIperBTC(pair->second) / COIN).GetLow64();
}

ResVal<CScript> CCustomTxVisitor::MintableToken(DCT_ID id, const CTokenImplementation& token) const {
    Require(token.destructionTx == uint256{}, "token %s already destroyed at height %i by tx %s",
              token.symbol, token.destructionHeight, token.destructionTx.GetHex());

    const Coin& auth = coins.AccessCoin(COutPoint(token.creationTx, 1)); // always n=1 output

    // pre-bayfront logic:
    if (static_cast<int>(height) < consensus.BayfrontHeight) {
        Require(id >= CTokensView::DCT_ID_START, "token %s is a 'stable coin', can't mint stable coin!", id.ToString());
        Require(HasAuth(auth.out.scriptPubKey));
        return {auth.out.scriptPubKey, Res::Ok()};
    }

    Require(id != DCT_ID{0}, "can't mint default DFI coin!");
    Require(!token.IsPoolShare(), "can't mint LPS token %s!", id.ToString());

    static const auto isMainNet = Params().NetworkIDString() == CBaseChainParams::MAIN;
    auto mintable = token.IsMintable() && (!isMainNet || !mnview.GetLoanTokenByID(id));
    Require(mintable, "token %s is not mintable!", id.ToString());

<<<<<<< HEAD
    if (!HasAuth(auth.out.scriptPubKey)) {
        Require(token.IsDAT(), "tx must have at least one input from token owner");
        Require(HasFoundationAuth());
=======
    // may be different logic with LPS, so, dedicated check:
    if (!token.IsMintable() || (isMainNet && mnview.GetLoanTokenByID(id)))
        return Res::Err("token %s is not mintable!", id.ToString());

    if (!HasAuth(auth.out.scriptPubKey)) { // in the case of DAT, it's ok to do not check foundation auth cause exact DAT owner is foundation member himself
        if (!token.IsDAT())
            return Res::Err("tx must have at least one input from token owner");
        else if (!HasFoundationAuth()) // Is a DAT, check founders auth
            if (height < static_cast<uint32_t>(consensus.GreatWorldHeight))
                return Res::Err("token is DAT and tx not from foundation member");
>>>>>>> 29f4624f
    }

    return {auth.out.scriptPubKey, Res::Ok()};
}

Res CCustomTxVisitor::EraseEmptyBalances(TAmounts& balances) const {
    for (auto it = balances.begin(), next_it = it; it != balances.end(); it = next_it) {
        ++next_it;

        Require(mnview.GetToken(it->first), "reward token %d does not exist!", it->first.v);

        if (it->second == 0)
            balances.erase(it);
    }
    return Res::Ok();
}

Res CCustomTxVisitor::SetShares(const CScript& owner, const TAmounts& balances) const {
    for (const auto& balance : balances) {
        auto token = mnview.GetToken(balance.first);
        if (token && token->IsPoolShare()) {
            const auto bal = mnview.GetBalance(owner, balance.first);
            if (bal.nValue == balance.second)
                Require(mnview.SetShare(balance.first, owner, height));
        }
    }
    return Res::Ok();
}

Res CCustomTxVisitor::DelShares(const CScript& owner, const TAmounts& balances) const {
    for (const auto& kv : balances) {
        auto token = mnview.GetToken(kv.first);
        if (token && token->IsPoolShare()) {
            const auto balance = mnview.GetBalance(owner, kv.first);
            if (balance.nValue == 0)
                Require(mnview.DelShare(kv.first, owner));
        }
    }
    return Res::Ok();
}

// we need proxy view to prevent add/sub balance record
void CCustomTxVisitor::CalculateOwnerRewards(const CScript& owner) const {
    CCustomCSView view(mnview);
    view.CalculateOwnerRewards(owner, height);
    view.Flush();
}

Res CCustomTxVisitor::SubBalanceDelShares(const CScript& owner, const CBalances& balance) const {
    CalculateOwnerRewards(owner);
    auto res = mnview.SubBalances(owner, balance);
    Require(res, CustomTxErrCodes::NotEnoughBalance, res.msg);
    return DelShares(owner, balance.balances);
}

Res CCustomTxVisitor::AddBalanceSetShares(const CScript& owner, const CBalances& balance) const {
    CalculateOwnerRewards(owner);
    Require(mnview.AddBalances(owner, balance));
    return SetShares(owner, balance.balances);
}

Res CCustomTxVisitor::AddBalancesSetShares(const CAccounts& accounts) const {
    for (const auto& account : accounts)
        Require(AddBalanceSetShares(account.first, account.second));
    return Res::Ok();
}

Res CCustomTxVisitor::SubBalancesDelShares(const CAccounts& accounts) const {
    for (const auto& account : accounts)
        Require(SubBalanceDelShares(account.first, account.second));
    return Res::Ok();
}

Res CCustomTxVisitor::NormalizeTokenCurrencyPair(std::set<CTokenCurrencyPair>& tokenCurrency) const {
    std::set<CTokenCurrencyPair> trimmed;
    for (const auto& pair : tokenCurrency) {
        auto token = trim_ws(pair.first).substr(0, CToken::MAX_TOKEN_SYMBOL_LENGTH);
        auto currency = trim_ws(pair.second).substr(0, CToken::MAX_TOKEN_SYMBOL_LENGTH);
        Require(!token.empty() && !currency.empty(), "empty token / currency");
        trimmed.emplace(token, currency);
    }
    tokenCurrency = std::move(trimmed);
    return Res::Ok();
}

ResVal<CCollateralLoans> CCustomTxVisitor::CheckCollateralRatio(const CVaultId& vaultId, const CLoanSchemeData& scheme, const CBalances& collaterals, bool useNextPrice, bool requireLivePrice) const {
    auto collateralsLoans = mnview.GetLoanCollaterals(vaultId, collaterals, height, time, useNextPrice, requireLivePrice);
    Require(collateralsLoans);
    Require(collateralsLoans->ratio() >= scheme.ratio, "Vault does not have enough collateralization ratio defined by loan scheme - %d < %d", collateralsLoans->ratio(), scheme.ratio);
    return collateralsLoans;
}

Res CCustomTxVisitor::CheckNextCollateralRatio(const CVaultId& vaultId, const CLoanSchemeData& scheme, const CBalances& collaterals) const {
    auto tokenDUSD = mnview.GetToken("DUSD");
    bool allowDUSD = tokenDUSD && static_cast<int>(height) >= consensus.FortCanningRoadHeight;

    for (int i = 0; i < 2; i++) {
        // check ratio against current and active price
        bool useNextPrice = i > 0, requireLivePrice = true;
        auto collateralsLoans = CheckCollateralRatio(vaultId, scheme, collaterals, useNextPrice, requireLivePrice);
        Require(collateralsLoans);

        uint64_t totalCollaterals = 0;
        for (auto& col : collateralsLoans->collaterals)
            if (col.nTokenId == DCT_ID{0}
            || (allowDUSD && col.nTokenId == tokenDUSD->first))
                totalCollaterals += col.nValue;

        if (static_cast<int>(height) < consensus.FortCanningHillHeight)
            Require(totalCollaterals >= collateralsLoans->totalCollaterals / 2, "At least 50%% of the collateral must be in DFI.");
        else
            Require(arith_uint256(totalCollaterals) * 100 >= arith_uint256(collateralsLoans->totalLoans) * scheme.ratio / 2,
                      "At least 50%% of the minimum required collateral must be in DFI or DUSD.");
    }
    return Res::Ok();
}<|MERGE_RESOLUTION|>--- conflicted
+++ resolved
@@ -154,22 +154,15 @@
     auto mintable = token.IsMintable() && (!isMainNet || !mnview.GetLoanTokenByID(id));
     Require(mintable, "token %s is not mintable!", id.ToString());
 
-<<<<<<< HEAD
-    if (!HasAuth(auth.out.scriptPubKey)) {
-        Require(token.IsDAT(), "tx must have at least one input from token owner");
-        Require(HasFoundationAuth());
-=======
     // may be different logic with LPS, so, dedicated check:
     if (!token.IsMintable() || (isMainNet && mnview.GetLoanTokenByID(id)))
         return Res::Err("token %s is not mintable!", id.ToString());
 
     if (!HasAuth(auth.out.scriptPubKey)) { // in the case of DAT, it's ok to do not check foundation auth cause exact DAT owner is foundation member himself
-        if (!token.IsDAT())
-            return Res::Err("tx must have at least one input from token owner");
-        else if (!HasFoundationAuth()) // Is a DAT, check founders auth
+        Require(token.IsDAT(), "tx must have at least one input from token owner");
+        if (!HasFoundationAuth()) // Is a DAT, check founders auth
             if (height < static_cast<uint32_t>(consensus.GreatWorldHeight))
                 return Res::Err("token is DAT and tx not from foundation member");
->>>>>>> 29f4624f
     }
 
     return {auth.out.scriptPubKey, Res::Ok()};
