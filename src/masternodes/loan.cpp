--- conflicted
+++ resolved
@@ -2,23 +2,6 @@
 #include <chainparams.h>
 #include <masternodes/loan.h>
 
-<<<<<<< HEAD
-const unsigned char CLoanView::LoanSetCollateralTokenCreationTx           ::prefix = 0x10;
-const unsigned char CLoanView::LoanSetCollateralTokenKey                  ::prefix = 0x11;
-const unsigned char CLoanView::LoanSchemeKey                              ::prefix = 0x12;
-const unsigned char CLoanView::DefaultLoanSchemeKey                       ::prefix = 0x13;
-const unsigned char CLoanView::DelayedLoanSchemeKey                       ::prefix = 0x14;
-const unsigned char CLoanView::DestroyLoanSchemeKey                       ::prefix = 0x15;
-const unsigned char CLoanView::LoanSetLoanTokenCreationTx                 ::prefix = 0x16;
-const unsigned char CLoanView::LoanSetLoanTokenKey                        ::prefix = 0x17;
-const unsigned char CLoanView::LoanInterestedRate                         ::prefix = 0x18;
-const unsigned char CLoanView::LoanTokenAmount                            ::prefix = 0x19;
-const unsigned char CLoanView::LoanLiquidationPenalty                     ::prefix = 0x20;
-const unsigned char CLoanView::LoanTakeLoanCreationTx                     ::prefix = 0x21;
-const unsigned char CLoanView::LoanTakeLoanVaultKey                       ::prefix = 0x22;
-
-=======
->>>>>>> cc093497
 std::unique_ptr<CLoanView::CLoanSetCollateralTokenImpl> CLoanView::GetLoanSetCollateralToken(uint256 const & txid) const
 {
     auto collToken = ReadBy<LoanSetCollateralTokenCreationTx,CLoanSetCollateralTokenImpl>(txid);
