
#include <chainparams.h>
#include <masternodes/loan.h>
#include <masternodes/govvariables/attributes.h>
#include <masternodes/masternodes.h>

#include <boost/multiprecision/cpp_int.hpp>

std::optional<CLoanView::CLoanSetCollateralTokenImpl> CLoanView::GetLoanCollateralToken(uint256 const & txid) const
{
    return ReadBy<LoanSetCollateralTokenCreationTx,CLoanSetCollateralTokenImpl>(txid);
}

Res CLoanView::CreateLoanCollateralToken(CLoanSetCollateralTokenImpl const & collToken)
{
    //this should not happen, but for sure
    if (GetLoanCollateralToken(collToken.creationTx))
        return Res::Err("setCollateralToken with creation tx %s already exists!", collToken.creationTx.GetHex());
    if (collToken.factor > COIN)
        return Res::Err("setCollateralToken factor must be lower or equal than %s!", GetDecimaleString(COIN));
    if (collToken.factor < 0)
        return Res::Err("setCollateralToken factor must not be negative!");

    WriteBy<LoanSetCollateralTokenCreationTx>(collToken.creationTx, collToken);

    CollateralTokenKey key{collToken.idToken, collToken.activateAfterBlock};
    WriteBy<LoanSetCollateralTokenKey>(key, collToken.creationTx);

    return Res::Ok();
}

Res CLoanView::EraseLoanCollateralToken(const CLoanSetCollateralTokenImpl& collToken)
{
    CollateralTokenKey key{collToken.idToken, collToken.activateAfterBlock};
    EraseBy<LoanSetCollateralTokenKey>(key);
    EraseBy<LoanSetCollateralTokenCreationTx>(collToken.creationTx);

    return Res::Ok();
}

void CLoanView::ForEachLoanCollateralToken(std::function<bool (CollateralTokenKey const &, uint256 const &)> callback, CollateralTokenKey const & start)
{
    ForEach<LoanSetCollateralTokenKey, CollateralTokenKey, uint256>(callback, start);
}

std::optional<CLoanView::CLoanSetCollateralTokenImpl> CLoanView::HasLoanCollateralToken(CollateralTokenKey const & key)
{
    auto it = LowerBound<LoanSetCollateralTokenKey>(key);
    if (it.Valid() && it.Key().id == key.id)
        return GetLoanCollateralToken(it.Value());

    return GetCollateralTokenFromAttributes(key.id);
}

std::optional<CLoanView::CLoanSetLoanTokenImpl> CLoanView::GetLoanToken(uint256 const & txid) const
{
    auto id = ReadBy<LoanSetLoanTokenCreationTx, DCT_ID>(txid);
    if (id)
        return GetLoanTokenByID(*id);
    return {};
}

Res CLoanView::SetLoanToken(CLoanSetLoanTokenImpl const & loanToken, DCT_ID const & id)
{
    //this should not happen, but for sure
    if (GetLoanTokenByID(id))
        return Res::Err("setLoanToken with creation tx %s already exists!", loanToken.creationTx.GetHex());

    WriteBy<LoanSetLoanTokenKey>(id, loanToken);
    WriteBy<LoanSetLoanTokenCreationTx>(loanToken.creationTx, id);

    return Res::Ok();
}

Res CLoanView::UpdateLoanToken(CLoanSetLoanTokenImpl const & loanToken, DCT_ID const & id)
{
    WriteBy<LoanSetLoanTokenKey>(id, loanToken);

    return Res::Ok();
}

Res CLoanView::EraseLoanToken(const DCT_ID& id)
{
    EraseBy<LoanSetLoanTokenKey>(id);

    return Res::Ok();
}

void CLoanView::ForEachLoanToken(std::function<bool (DCT_ID const &, CLoanSetLoanTokenImpl const &)> callback, DCT_ID const & start)
{
    ForEach<LoanSetLoanTokenKey, DCT_ID, CLoanSetLoanTokenImpl>(callback, start);
}

Res CLoanView::StoreLoanScheme(const CLoanSchemeMessage& loanScheme)
{
    WriteBy<LoanSchemeKey>(loanScheme.identifier, static_cast<CLoanSchemeData>(loanScheme));

    return Res::Ok();
}

Res CLoanView::StoreDelayedLoanScheme(const CLoanSchemeMessage& loanScheme)
{
    WriteBy<DelayedLoanSchemeKey>(std::pair<std::string, uint64_t>(loanScheme.identifier, loanScheme.updateHeight), loanScheme);

    return Res::Ok();
}

Res CLoanView::StoreDelayedDestroyScheme(const CDestroyLoanSchemeMessage& loanScheme)
{
    WriteBy<DestroyLoanSchemeKey>(loanScheme.identifier, loanScheme.destroyHeight);

    return Res::Ok();
}

void CLoanView::ForEachLoanScheme(std::function<bool (const std::string&, const CLoanSchemeData&)> callback)
{
    ForEach<LoanSchemeKey, std::string, CLoanSchemeData>(callback);
}

void CLoanView::ForEachDelayedLoanScheme(std::function<bool (const std::pair<std::string, uint64_t>&, const CLoanSchemeMessage&)> callback)
{
    ForEach<DelayedLoanSchemeKey, std::pair<std::string, uint64_t>, CLoanSchemeMessage>(callback);
}

void CLoanView::ForEachDelayedDestroyScheme(std::function<bool (const std::string&, const uint64_t&)> callback)
{
    ForEach<DestroyLoanSchemeKey, std::string, uint64_t>(callback);
}

Res CLoanView::StoreDefaultLoanScheme(const std::string& loanSchemeID)
{
    Write(DefaultLoanSchemeKey::prefix(), loanSchemeID);

    return Res::Ok();
}

std::optional<std::string> CLoanView::GetDefaultLoanScheme()
{
    std::string loanSchemeID;
    if (Read(DefaultLoanSchemeKey::prefix(), loanSchemeID)) {
        return loanSchemeID;
    }

    return {};
}

std::optional<CLoanSchemeData> CLoanView::GetLoanScheme(const std::string& loanSchemeID)
{
    return ReadBy<LoanSchemeKey, CLoanSchemeData>(loanSchemeID);
}

std::optional<uint64_t> CLoanView::GetDestroyLoanScheme(const std::string& loanSchemeID)
{
    if (const auto res = ReadBy<DestroyLoanSchemeKey, uint64_t>(loanSchemeID))
        return res;
    return {};
}

Res CLoanView::EraseLoanScheme(const std::string& loanSchemeID)
{
    // Find and delete all related loan scheme updates
    std::vector<uint64_t> loanUpdateHeights;
    ForEachDelayedLoanScheme([&](const std::pair<std::string, uint64_t>& key, const CLoanSchemeMessage&)
    {
        if (key.first == loanSchemeID)
            loanUpdateHeights.push_back(key.second);
        return true;
    });

    for (const auto& height : loanUpdateHeights)
        EraseDelayedLoanScheme(loanSchemeID, height);

    // Delete loan scheme
    EraseBy<LoanSchemeKey>(loanSchemeID);

    return Res::Ok();
}

void CLoanView::EraseDelayedLoanScheme(const std::string& loanSchemeID, uint64_t height)
{
    EraseBy<DelayedLoanSchemeKey>(std::pair<std::string, uint64_t>(loanSchemeID, height));
}

void CLoanView::EraseDelayedDestroyScheme(const std::string& loanSchemeID)
{
    EraseBy<DestroyLoanSchemeKey>(loanSchemeID);
}

std::optional<CInterestRateV2> CLoanView::GetInterestRate(const CVaultId& vaultId, DCT_ID id, uint32_t height)
{
    if (height >= static_cast<uint32_t>(Params().GetConsensus().FortCanningHillHeight))
        return ReadBy<LoanInterestV2ByVault, CInterestRateV2>(std::make_pair(vaultId, id));

    if (auto rate = ReadBy<LoanInterestByVault, CInterestRate>(std::make_pair(vaultId, id)))
        return ConvertInterestRateToV2(*rate);

    return {};
}

// precision COIN
template<typename T>
inline T InterestPerBlockCalculationV1(CAmount amount, CAmount tokenInterest, CAmount schemeInterest)
{
    auto netInterest = (tokenInterest + schemeInterest) / 100; // in %
    static const auto blocksPerYear = T(365) * Params().GetConsensus().blocksPerDay();
    return MultiplyAmounts(netInterest, amount) / blocksPerYear;
}

// precisoin COIN ^3
inline base_uint<128> InterestPerBlockCalculationV2(CAmount amount, CAmount tokenInterest, CAmount schemeInterest)
{
    auto netInterest = (tokenInterest + schemeInterest) / 100; // in %
    static const auto blocksPerYear = 365 * Params().GetConsensus().blocksPerDay();
    return arith_uint256(amount) * netInterest * COIN / blocksPerYear;
}

CAmount CeilInterest(const base_uint<128>& value, uint32_t height)
{
    if (int(height) >= Params().GetConsensus().FortCanningHillHeight) {
        CAmount amount = (value / base_uint<128>(HIGH_PRECISION_SCALER)).GetLow64();
        amount += CAmount(value != base_uint<128>(amount) * HIGH_PRECISION_SCALER);
        return amount;
    }
    return value.GetLow64();
}

base_uint<128> TotalInterestCalculation(const CInterestRateV2& rate, uint32_t height)
{
    auto interest = rate.interestToHeight + ((height - rate.height) * rate.interestPerBlock);

    LogPrint(BCLog::LOAN, "%s(): CInterestRate{.height=%d, .perBlock=%d, .toHeight=%d}, height %d - totalInterest %d\n", __func__, rate.height, InterestPerBlock(rate, height), CeilInterest(rate.interestToHeight, height), height, CeilInterest(interest, height));
    return interest;
}

static base_uint<128> ToHigherPrecision(CAmount amount, uint32_t height)
{
    base_uint<128> amountHP = amount;
    if (int(height) >= Params().GetConsensus().FortCanningHillHeight)
        amountHP *= HIGH_PRECISION_SCALER;

    return amountHP;
}

CAmount TotalInterest(const CInterestRateV2& rate, uint32_t height)
{
    return CeilInterest(TotalInterestCalculation(rate, height), height);
}

CAmount InterestPerBlock(const CInterestRateV2& rate, uint32_t height)
{
    return CeilInterest(rate.interestPerBlock, height);
}

void CLoanView::WriteInterestRate(const std::pair<CVaultId, DCT_ID>& pair, const CInterestRateV2& rate, uint32_t height)
{
    if (height >= static_cast<uint32_t>(Params().GetConsensus().FortCanningHillHeight))
        WriteBy<LoanInterestV2ByVault>(pair, rate);
    else
        WriteBy<LoanInterestByVault>(pair, ConvertInterestRateToV1(rate));
}

Res CLoanView::StoreInterest(uint32_t height, const CVaultId& vaultId, const std::string& loanSchemeID, DCT_ID id, CAmount loanIncreased)
{
    auto scheme = GetLoanScheme(loanSchemeID);
    if (!scheme)
        return Res::Err("No such scheme id %s", loanSchemeID);

    auto token = GetLoanTokenByID(id);
    if (!token)
        return Res::Err("No such loan token id %s", id.ToString());

    CInterestRateV2 rate{};
    if (auto readRate = GetInterestRate(vaultId, id, height))
        rate = *readRate;

    if (rate.height > height || height == 0)
        return Res::Err("Cannot store height in the past");

    if (rate.height) {
        LogPrint(BCLog::LOAN,"%s():\n", __func__);
        rate.interestToHeight = TotalInterestCalculation(rate, height);
    }

    if (int(height) >= Params().GetConsensus().FortCanningHillHeight) {
        CBalances amounts;
        ReadBy<LoanTokenAmount>(vaultId, amounts);
        rate.interestPerBlock = InterestPerBlockCalculationV2(amounts.balances[id], token->interest, scheme->rate);

    } else if (int(height) >= Params().GetConsensus().FortCanningMuseumHeight) {
        CAmount interestPerBlock = rate.interestPerBlock.GetLow64();
        interestPerBlock += std::ceil(InterestPerBlockCalculationV1<float>(loanIncreased, token->interest, scheme->rate));
        rate.interestPerBlock = interestPerBlock;

    } else
        rate.interestPerBlock += InterestPerBlockCalculationV1<CAmount>(loanIncreased, token->interest, scheme->rate);

    rate.height = height;

    WriteInterestRate(std::make_pair(vaultId, id), rate, height);
    return Res::Ok();
}

Res CLoanView::EraseInterest(uint32_t height, const CVaultId& vaultId, const std::string& loanSchemeID, DCT_ID id, CAmount loanDecreased, CAmount interestDecreased)
{
    auto scheme = GetLoanScheme(loanSchemeID);
    if (!scheme)
        return Res::Err("No such scheme id %s", loanSchemeID);

    auto token = GetLoanTokenByID(id);
    if (!token)
        return Res::Err("No such loan token id %s", id.ToString());

    CInterestRateV2 rate{};
    if (auto readRate = GetInterestRate(vaultId, id, height))
        rate = *readRate;

    if (rate.height > height)
        return Res::Err("Cannot store height in the past");

    if (rate.height == 0)
        return Res::Err("Data mismatch height == 0");

    auto interestDecreasedHP = ToHigherPrecision(interestDecreased, height);

    LogPrint(BCLog::LOAN,"%s():\n", __func__);
    auto interestToHeight = TotalInterestCalculation(rate, height);
    rate.interestToHeight = interestToHeight < interestDecreasedHP ? 0
                          : interestToHeight - interestDecreasedHP;

    rate.height = height;

    if (int(height) >= Params().GetConsensus().FortCanningHillHeight) {
        CBalances amounts;
        ReadBy<LoanTokenAmount>(vaultId, amounts);
        rate.interestPerBlock = InterestPerBlockCalculationV2(amounts.balances[id], token->interest, scheme->rate);

    } else if (int(height) >= Params().GetConsensus().FortCanningMuseumHeight) {
        CAmount interestPerBlock = rate.interestPerBlock.GetLow64();
        CAmount newInterestPerBlock = std::ceil(InterestPerBlockCalculationV1<float>(loanDecreased, token->interest, scheme->rate));
        rate.interestPerBlock = std::max(CAmount{0}, interestPerBlock - newInterestPerBlock);

    } else {
        auto interestPerBlock = InterestPerBlockCalculationV1<CAmount>(loanDecreased, token->interest, scheme->rate);
        rate.interestPerBlock = rate.interestPerBlock < interestPerBlock ? 0
                              : rate.interestPerBlock - interestPerBlock;
    }

    WriteInterestRate(std::make_pair(vaultId, id), rate, height);
    return Res::Ok();
}

void CLoanView::ForEachVaultInterest(std::function<bool(const CVaultId&, DCT_ID, CInterestRate)> callback, const CVaultId& vaultId, DCT_ID id)
{
    ForEach<LoanInterestByVault, std::pair<CVaultId, DCT_ID>, CInterestRate>([&](const std::pair<CVaultId, DCT_ID>& pair, CInterestRate rate) {
        return callback(pair.first, pair.second, rate);
    }, std::make_pair(vaultId, id));
}

void CLoanView::ForEachVaultInterestV2(std::function<bool(const CVaultId&, DCT_ID, CInterestRateV2)> callback, const CVaultId& vaultId, DCT_ID id)
{
    ForEach<LoanInterestV2ByVault, std::pair<CVaultId, DCT_ID>, CInterestRateV2>([&](const std::pair<CVaultId, DCT_ID>& pair, CInterestRateV2 rate) {
        return callback(pair.first, pair.second, rate);
    }, std::make_pair(vaultId, id));
}

template<typename BoundType>
void DeleteInterest(CLoanView& view, const CVaultId& vaultId)
{
    std::vector<std::pair<CVaultId, DCT_ID>> keysToDelete;

    auto it = view.LowerBound<BoundType>(std::make_pair(vaultId, DCT_ID{0}));
    for (; it.Valid() && it.Key().first == vaultId; it.Next())
        keysToDelete.push_back(it.Key());

    for (const auto& key : keysToDelete)
        view.EraseBy<BoundType>(key);
}

Res CLoanView::DeleteInterest(const CVaultId& vaultId, uint32_t height)
{
    if (height >= static_cast<uint32_t>(Params().GetConsensus().FortCanningHillHeight))
        ::DeleteInterest<LoanInterestV2ByVault>(*this, vaultId);
    else
        ::DeleteInterest<LoanInterestByVault>(*this, vaultId);

    return Res::Ok();
}

void CLoanView::EraseInterestDirect(const CVaultId& vaultId, DCT_ID id)
{
    EraseBy<LoanInterestV2ByVault>(std::make_pair(vaultId, id));
}

void CLoanView::RevertInterestRateToV1()
{
    std::vector<std::pair<CVaultId, DCT_ID>> pairs;

    ForEach<LoanInterestV2ByVault, std::pair<CVaultId, DCT_ID>, CInterestRateV2>([&](const std::pair<CVaultId, DCT_ID>& pair, CLazySerialize<CInterestRateV2>) {
        pairs.emplace_back(pair);
        return true;
    });

    for (auto it = pairs.begin(); it != pairs.end(); it = pairs.erase(it)) {
        EraseBy<LoanInterestV2ByVault>(*it);
    }
}

void CLoanView::MigrateInterestRateToV2(CVaultView &view, uint32_t height)
{
    ForEachVaultInterest([&](const CVaultId& vaultId, DCT_ID tokenId, CInterestRate rate) {
        auto newRate = ConvertInterestRateToV2(rate);
        newRate.interestPerBlock *= HIGH_PRECISION_SCALER;
        newRate.interestToHeight *= HIGH_PRECISION_SCALER;
        WriteBy<LoanInterestV2ByVault>(std::make_pair(vaultId, tokenId), newRate);

        const auto vault = view.GetVault(vaultId);
        StoreInterest(height, vaultId, vault->schemeId, tokenId, 0);
        return true;
    });
}

Res CLoanView::AddLoanToken(const CVaultId& vaultId, CTokenAmount amount)
{
    if (!GetLoanTokenByID(amount.nTokenId))
        return Res::Err("No such loan token id %s", amount.nTokenId.ToString());

    CBalances amounts;
    ReadBy<LoanTokenAmount>(vaultId, amounts);
    auto res = amounts.Add(amount);
    if (!res)
        return res;

    if (!amounts.balances.empty())
        WriteBy<LoanTokenAmount>(vaultId, amounts);

    return Res::Ok();
}

Res CLoanView::SubLoanToken(const CVaultId& vaultId, CTokenAmount amount)
{
    if (!GetLoanTokenByID(amount.nTokenId))
        return Res::Err("No such loan token id %s", amount.nTokenId.ToString());

    auto amounts = GetLoanTokens(vaultId);
    if (!amounts || !amounts->Sub(amount))
        return Res::Err("Loan token for vault <%s> not found", vaultId.GetHex());

    if (amounts->balances.empty())
        EraseBy<LoanTokenAmount>(vaultId);
    else
        WriteBy<LoanTokenAmount>(vaultId, *amounts);

    return Res::Ok();
}

std::optional<CBalances> CLoanView::GetLoanTokens(const CVaultId& vaultId)
{
    return ReadBy<LoanTokenAmount, CBalances>(vaultId);
}

void CLoanView::ForEachLoanTokenAmount(std::function<bool (const CVaultId&, const CBalances&)> callback)
{
    ForEach<LoanTokenAmount, CVaultId, CBalances>(callback);
}

Res CLoanView::SetLoanLiquidationPenalty(CAmount penalty)
{
    Write(LoanLiquidationPenalty::prefix(), penalty);
    return Res::Ok();
}

CAmount CLoanView::GetLoanLiquidationPenalty()
{
    CAmount penalty;
    if (Read(LoanLiquidationPenalty::prefix(), penalty))
        return penalty;

    return 5 * COIN / 100;
}

<<<<<<< HEAD
std::optional<std::string> GetInterestPerBlockHighPrecisionString(const base_uint<128>& value) {
=======
boost::optional<std::string> TryGetInterestPerBlockHighPrecisionString(const base_uint<128>& value) {
>>>>>>> 8634b3a6
    struct HighPrecisionInterestValue {
        typedef boost::multiprecision::int128_t int128;
        typedef int64_t int64;

        int128 value;

        explicit HighPrecisionInterestValue(const base_uint<128>& val) {
            value = int128("0x" + val.GetHex());
        }

        int64 GetInterestPerBlockSat() const {
            return int64(value / HIGH_PRECISION_SCALER);
        }

        int64 GetInterestPerBlockSubSat() const {
            return int64(value % HIGH_PRECISION_SCALER);
        }

        int64 GetInterestPerBlockMagnitude() const {
            return int64(value / HIGH_PRECISION_SCALER / COIN);
        }

        int128 GetInterestPerBlockDecimal() const {
            auto v = GetInterestPerBlockSat();
            return v == 0 ? value : value % (int128(HIGH_PRECISION_SCALER) * COIN);
        }

        std::optional<std::string> GetInterestPerBlockString() const {
            std::ostringstream result;
            auto mag = GetInterestPerBlockMagnitude();
            auto dec = GetInterestPerBlockDecimal();
            // While these can happen theoretically, they should be out of range of
            // operating interest. If this happens, something else went wrong.
            if (mag < 0 || dec < 0)
                return {};

            result << mag << "." << std::setw(24) << std::setfill('0') << dec;
            return result.str();
        }
    };
    return HighPrecisionInterestValue(value).GetInterestPerBlockString();
}

std::string GetInterestPerBlockHighPrecisionString(const base_uint<128>& value) {
    auto res = TryGetInterestPerBlockHighPrecisionString(value);
    if (!res) {
        LogPrintf("WARNING: High precision interest string conversion failure. Falling back to hex.\n");
        return value.ToString();
    }
    return *res;
}<|MERGE_RESOLUTION|>--- conflicted
+++ resolved
@@ -478,11 +478,7 @@
     return 5 * COIN / 100;
 }
 
-<<<<<<< HEAD
-std::optional<std::string> GetInterestPerBlockHighPrecisionString(const base_uint<128>& value) {
-=======
-boost::optional<std::string> TryGetInterestPerBlockHighPrecisionString(const base_uint<128>& value) {
->>>>>>> 8634b3a6
+std::optional<std::string> TryGetInterestPerBlockHighPrecisionString(const base_uint<128>& value) {
     struct HighPrecisionInterestValue {
         typedef boost::multiprecision::int128_t int128;
         typedef int64_t int64;
