
#include <chainparams.h>
#include <masternodes/loan.h>

std::unique_ptr<CLoanView::CLoanSetCollateralTokenImpl> CLoanView::GetLoanCollateralToken(uint256 const & txid) const
{
    auto collToken = ReadBy<LoanSetCollateralTokenCreationTx,CLoanSetCollateralTokenImpl>(txid);
    if (collToken)
        return MakeUnique<CLoanSetCollateralTokenImpl>(*collToken);
    return {};
}

Res CLoanView::CreateLoanCollateralToken(CLoanSetCollateralTokenImpl const & collToken)
{
    //this should not happen, but for sure
    if (GetLoanCollateralToken(collToken.creationTx))
        return Res::Err("setCollateralToken with creation tx %s already exists!", collToken.creationTx.GetHex());
    if (collToken.factor > COIN)
        return Res::Err("setCollateralToken factor must be lower or equal than %s!", GetDecimaleString(COIN));
    if (collToken.factor < 0)
        return Res::Err("setCollateralToken factor must not be negative!");

    WriteBy<LoanSetCollateralTokenCreationTx>(collToken.creationTx, collToken);

    CollateralTokenKey key{collToken.idToken, collToken.activateAfterBlock};
    WriteBy<LoanSetCollateralTokenKey>(key, collToken.creationTx);

    return Res::Ok();
}

Res CLoanView::UpdateLoanCollateralToken(CLoanSetCollateralTokenImpl const & collateralToken)
{
    if (collateralToken.factor > COIN)
        return Res::Err("setCollateralToken factor must be lower or equal than %s!", GetDecimaleString(COIN));
    if (collateralToken.factor < 0)
        return Res::Err("setCollateralToken factor must not be negative!");

    CollateralTokenKey key{collateralToken.idToken, collateralToken.activateAfterBlock};
    WriteBy<LoanSetCollateralTokenKey>(key, collateralToken.creationTx);

    return Res::Ok();
}

void CLoanView::ForEachLoanCollateralToken(std::function<bool (CollateralTokenKey const &, uint256 const &)> callback, CollateralTokenKey const & start)
{
    ForEach<LoanSetCollateralTokenKey, CollateralTokenKey, uint256>(callback, start);
}

std::unique_ptr<CLoanView::CLoanSetCollateralTokenImpl> CLoanView::HasLoanCollateralToken(CollateralTokenKey const & key)
{
    auto it = LowerBound<LoanSetCollateralTokenKey>(key);
    if (it.Valid() && it.Key().id == key.id)
        return GetLoanCollateralToken(it.Value());
    return {};
}

std::unique_ptr<CLoanView::CLoanSetLoanTokenImpl> CLoanView::GetLoanToken(uint256 const & txid) const
{
    auto id = ReadBy<LoanSetLoanTokenCreationTx, DCT_ID>(txid);
    if (id)
        return GetLoanTokenByID(*id);
    return {};
}

std::unique_ptr<CLoanView::CLoanSetLoanTokenImpl> CLoanView::GetLoanTokenByID(DCT_ID const & id) const
{
    auto loanToken = ReadBy<LoanSetLoanTokenKey,CLoanSetLoanTokenImpl>(id);
    if (loanToken)
        return MakeUnique<CLoanSetLoanTokenImpl>(*loanToken);
    return {};
}

Res CLoanView::SetLoanToken(CLoanSetLoanTokenImpl const & loanToken, DCT_ID const & id)
{
    //this should not happen, but for sure
    if (GetLoanTokenByID(id))
        return Res::Err("setLoanToken with creation tx %s already exists!", loanToken.creationTx.GetHex());

    if (loanToken.interest < 0)
        return Res::Err("interest rate cannot be less than 0!");

    WriteBy<LoanSetLoanTokenKey>(id, loanToken);
    WriteBy<LoanSetLoanTokenCreationTx>(loanToken.creationTx, id);

    return Res::Ok();
}

Res CLoanView::UpdateLoanToken(CLoanSetLoanTokenImpl const & loanToken, DCT_ID const & id)
{
    if (loanToken.interest < 0)
        return Res::Err("interest rate cannot be less than 0!");

    WriteBy<LoanSetLoanTokenKey>(id, loanToken);

    return Res::Ok();
}

void CLoanView::ForEachLoanToken(std::function<bool (DCT_ID const &, CLoanSetLoanTokenImpl const &)> callback, DCT_ID const & start)
{
    ForEach<LoanSetLoanTokenKey, DCT_ID, CLoanSetLoanTokenImpl>(callback, start);
}

Res CLoanView::StoreLoanScheme(const CLoanSchemeMessage& loanScheme)
{
    WriteBy<LoanSchemeKey>(loanScheme.identifier, static_cast<CLoanSchemeData>(loanScheme));

    return Res::Ok();
}

Res CLoanView::StoreDelayedLoanScheme(const CLoanSchemeMessage& loanScheme)
{
    WriteBy<DelayedLoanSchemeKey>(std::pair<std::string, uint64_t>(loanScheme.identifier, loanScheme.updateHeight), loanScheme);

    return Res::Ok();
}

Res CLoanView::StoreDelayedDestroyScheme(const CDestroyLoanSchemeMessage& loanScheme)
{
    WriteBy<DestroyLoanSchemeKey>(loanScheme.identifier, loanScheme.destroyHeight);

    return Res::Ok();
}

void CLoanView::ForEachLoanScheme(std::function<bool (const std::string&, const CLoanSchemeData&)> callback)
{
    ForEach<LoanSchemeKey, std::string, CLoanSchemeData>(callback);
}

void CLoanView::ForEachDelayedLoanScheme(std::function<bool (const std::pair<std::string, uint64_t>&, const CLoanSchemeMessage&)> callback)
{
    ForEach<DelayedLoanSchemeKey, std::pair<std::string, uint64_t>, CLoanSchemeMessage>(callback);
}

void CLoanView::ForEachDelayedDestroyScheme(std::function<bool (const std::string&, const uint64_t&)> callback)
{
    ForEach<DestroyLoanSchemeKey, std::string, uint64_t>(callback);
}

Res CLoanView::StoreDefaultLoanScheme(const std::string& loanSchemeID)
{
    Write(DefaultLoanSchemeKey::prefix(), loanSchemeID);

    return Res::Ok();
}

boost::optional<std::string> CLoanView::GetDefaultLoanScheme()
{
    std::string loanSchemeID;
    if (Read(DefaultLoanSchemeKey::prefix(), loanSchemeID)) {
        return loanSchemeID;
    }

    return {};
}

boost::optional<CLoanSchemeData> CLoanView::GetLoanScheme(const std::string& loanSchemeID)
{
    return ReadBy<LoanSchemeKey, CLoanSchemeData>(loanSchemeID);
}

boost::optional<uint64_t> CLoanView::GetDestroyLoanScheme(const std::string& loanSchemeID)
{
    return ReadBy<DestroyLoanSchemeKey, uint64_t>(loanSchemeID);
}

Res CLoanView::EraseLoanScheme(const std::string& loanSchemeID)
{
    // Find and delete all related loan scheme updates
    std::vector<uint64_t> loanUpdateHeights;
    ForEachDelayedLoanScheme([&](const std::pair<std::string, uint64_t>& key, const CLoanSchemeMessage&)
    {
        if (key.first == loanSchemeID) {
            loanUpdateHeights.push_back(key.second);
        }
        return true;
    });

    for (const auto& height : loanUpdateHeights) {
        EraseDelayedLoanScheme(loanSchemeID, height);
    }

    // Delete loan scheme
    EraseBy<LoanSchemeKey>(loanSchemeID);

    return Res::Ok();
}

void CLoanView::EraseDelayedLoanScheme(const std::string& loanSchemeID, uint64_t height)
{
    EraseBy<DelayedLoanSchemeKey>(std::pair<std::string, uint64_t>(loanSchemeID, height));
}

void CLoanView::EraseDelayedDestroyScheme(const std::string& loanSchemeID)
{
    EraseBy<DestroyLoanSchemeKey>(loanSchemeID);
}

boost::optional<CInterestRate> CLoanView::GetInterestRate(const CVaultId& vaultId, DCT_ID id)
{
    return ReadBy<LoanInterestByVault, CInterestRate>(std::make_pair(vaultId, id));
}

boost::optional<CInterestRateV2> CLoanView::GetInterestRateV2(const CVaultId& vaultId, DCT_ID id, uint32_t height)
{
    if (height >= Params().GetConsensus().FortCanningHillHeight) {
        return ReadBy<LoanInterestByVault, CInterestRateV2>(std::make_pair(vaultId, id));
    }

    if (auto rate = GetInterestRate(vaultId, id)) {
        return ConvertInterestRateToV2(*rate);
    }

    return {};
}

// precision COIN
template<typename T>
inline T InterestPerBlockCalculationV1(CAmount amount, CAmount tokenInterest, CAmount schemeInterest)
{
    auto netInterest = (tokenInterest + schemeInterest) / 100; // in %
    static const auto blocksPerYear = T(365) * Params().GetConsensus().blocksPerDay();
    return MultiplyAmounts(netInterest, amount) / blocksPerYear;
}

// precisoin COIN ^2
inline base_uint<128> InterestPerBlockCalculationV2(CAmount amount, CAmount tokenInterest, CAmount schemeInterest)
{
    auto netInterest = (tokenInterest + schemeInterest) / 100; // in %
    static const base_uint<128> blocksPerYear = 365 * Params().GetConsensus().blocksPerDay();
    return base_uint<128>(netInterest) * base_uint<128>(amount) / blocksPerYear;
}

static base_uint<128> InterestPerBlockCalculation(CAmount amount, CAmount tokenInterest, CAmount schemeInterest, uint32_t height)
{
    if (int(height) >= Params().GetConsensus().FortCanningHillHeight) {
        return InterestPerBlockCalculationV2(amount, tokenInterest, schemeInterest);
    }
    if (int(height) >= Params().GetConsensus().FortCanningMuseumHeight) {
        return std::ceil(InterestPerBlockCalculationV1<float>(amount, tokenInterest, schemeInterest));
    }
    return InterestPerBlockCalculationV1<CAmount>(amount, tokenInterest, schemeInterest);
<<<<<<< HEAD
}

static CAmount Ceil(const base_uint<128>& value, uint32_t height)
{
    if (int(height) >= Params().GetConsensus().FortCanningHillHeight) {
        CAmount amount = (value / base_uint<128>(COIN)).GetLow64();
        amount += CAmount(value != (amount * COIN));
        return amount;
    }
    return value.GetLow64();
}

static base_uint<128> TotalInterestCalculation(const CInterestRateV2& rate, uint32_t height)
{
=======
}

static CAmount Ceil(const base_uint<128>& value, uint32_t height)
{
    if (int(height) >= Params().GetConsensus().FortCanningHillHeight) {
        CAmount amount = (value / base_uint<128>(COIN)).GetLow64();
        amount += CAmount(value != base_uint<128>(amount) * COIN);
        return amount;
    }
    return value.GetLow64();
}

static base_uint<128> TotalInterestCalculation(const CInterestRateV2& rate, uint32_t height)
{
>>>>>>> c31d2b39
    auto interest = rate.interestToHeight + ((height - rate.height) * rate.interestPerBlock);

    LogPrint(BCLog::LOAN, "%s(): CInterestRate{.height=%d, .perBlock=%d, .toHeight=%d}, height %d - totalInterest %d\n", __func__, rate.height, InterestPerBlock(rate, height), Ceil(rate.interestToHeight, height), height, Ceil(interest, height));
    return interest;
}

<<<<<<< HEAD
=======
static base_uint<128> ToHigherPrecision(CAmount amount, uint32_t height)
{
    base_uint<128> amountHP = amount;
    if (int(height) >= Params().GetConsensus().FortCanningHillHeight) {
        amountHP *= COIN;
    }
    return amountHP;
}

>>>>>>> c31d2b39
CAmount TotalInterest(const CInterestRateV2& rate, uint32_t height)
{
    return Ceil(TotalInterestCalculation(rate, height), height);
}

CAmount InterestPerBlock(const CInterestRateV2& rate, uint32_t height)
{
    return Ceil(rate.interestPerBlock, height);
}

void CLoanView::WriteInterestRate(const std::pair<CVaultId, DCT_ID>& pair, const CInterestRateV2& rate, uint32_t height)
{
    if (height >= Params().GetConsensus().FortCanningHillHeight) {
        WriteBy<LoanInterestByVault>(pair, rate);
    } else {
        WriteBy<LoanInterestByVault>(pair, ConvertInterestRateToV1(rate));
    }
}

Res CLoanView::StoreInterest(uint32_t height, const CVaultId& vaultId, const std::string& loanSchemeID, DCT_ID id, CAmount loanIncreased)
{
    auto scheme = GetLoanScheme(loanSchemeID);
    if (!scheme) {
        return Res::Err("No such scheme id %s", loanSchemeID);
    }
    auto token = GetLoanTokenByID(id);
    if (!token) {
        return Res::Err("No such loan token id %s", id.ToString());
    }

    CInterestRateV2 rate{};
    if (auto readRate = GetInterestRateV2(vaultId, id, height))
        rate = *readRate;

    if (rate.height > height || height == 0) {
        return Res::Err("Cannot store height in the past");
    }
    if (rate.height) {
        LogPrint(BCLog::LOAN,"%s():\n", __func__);
        rate.interestToHeight = TotalInterestCalculation(rate, height);
    }
    rate.interestPerBlock += InterestPerBlockCalculation(loanIncreased, token->interest, scheme->rate, height);
    rate.height = height;

    WriteInterestRate(std::make_pair(vaultId, id), rate, height);
    return Res::Ok();
}

Res CLoanView::EraseInterest(uint32_t height, const CVaultId& vaultId, const std::string& loanSchemeID, DCT_ID id, CAmount loanDecreased, CAmount interestDecreased)
{
    auto scheme = GetLoanScheme(loanSchemeID);
    if (!scheme) {
        return Res::Err("No such scheme id %s", loanSchemeID);
    }
    auto token = GetLoanTokenByID(id);
    if (!token) {
        return Res::Err("No such loan token id %s", id.ToString());
    }

    CInterestRateV2 rate{};
    if (auto readRate = GetInterestRateV2(vaultId, id, height))
        rate = *readRate;

    if (rate.height > height) {
        return Res::Err("Cannot store height in the past");
    }
    if (rate.height == 0) {
        return Res::Err("Data mismatch height == 0");
    }
    auto interestDecreasedHP = ToHigherPrecision(interestDecreased, height);
    LogPrint(BCLog::LOAN,"%s():\n", __func__);
    auto interestToHeight = TotalInterestCalculation(rate, height);
<<<<<<< HEAD
    rate.interestToHeight = interestToHeight < interestDecreased ? 0
                          : interestToHeight - interestDecreased;
=======
    rate.interestToHeight = interestToHeight < interestDecreasedHP ? 0
                          : interestToHeight - interestDecreasedHP;
>>>>>>> c31d2b39

    rate.height = height;
    auto interestPerBlock = InterestPerBlockCalculation(loanDecreased, token->interest, scheme->rate, height);
    rate.interestPerBlock = rate.interestPerBlock < interestPerBlock ? 0
                          : rate.interestPerBlock - interestPerBlock;

    WriteInterestRate(std::make_pair(vaultId, id), rate, height);
    return Res::Ok();
}

void CLoanView::ForEachVaultInterest(std::function<bool(const CVaultId&, DCT_ID, CInterestRate)> callback, const CVaultId& vaultId, DCT_ID id)
{
    ForEach<LoanInterestByVault, std::pair<CVaultId, DCT_ID>, CInterestRate>([&](const std::pair<CVaultId, DCT_ID>& pair, CInterestRate rate) {
        return callback(pair.first, pair.second, rate);
    }, std::make_pair(vaultId, id));
}

void CLoanView::ForEachVaultInterestV2(std::function<bool(const CVaultId&, DCT_ID, CInterestRateV2)> callback, const CVaultId& vaultId, DCT_ID id)
{
    ForEach<LoanInterestByVault, std::pair<CVaultId, DCT_ID>, CInterestRateV2>([&](const std::pair<CVaultId, DCT_ID>& pair, CInterestRateV2 rate) {
        return callback(pair.first, pair.second, rate);
    }, std::make_pair(vaultId, id));
}

Res CLoanView::DeleteInterest(const CVaultId& vaultId)
{
    std::vector<std::pair<CVaultId, DCT_ID>> keysToDelete;

    auto it = LowerBound<LoanInterestByVault>(std::make_pair(vaultId, DCT_ID{0}));
    for (; it.Valid() && it.Key().first == vaultId; it.Next()) {
        keysToDelete.push_back(it.Key());
    }

    for (const auto& key : keysToDelete) {
        EraseBy<LoanInterestByVault>(key);
    }
    return Res::Ok();
}

void CLoanView::RevertInterestRateToV1()
{
    std::vector<std::pair<std::pair<CVaultId, DCT_ID>, CInterestRateV2>> rates;
    ForEach<LoanInterestByVault, std::pair<CVaultId, DCT_ID>, CInterestRateV2>([&](const std::pair<CVaultId, DCT_ID>& pair, CInterestRateV2 rate) {
        rate.interestPerBlock /= base_uint<128>(COIN);
        rate.interestToHeight /= base_uint<128>(COIN);
        rates.emplace_back(pair, std::move(rate));
        return true;
    });

    for (auto it = rates.begin(); it != rates.end(); it = rates.erase(it)) {
        WriteBy<LoanInterestByVault>(it->first, ConvertInterestRateToV1(it->second));
    }
}

void CLoanView::MigrateInterestRateToV2()
{
    std::vector<std::pair<std::pair<CVaultId, DCT_ID>, CInterestRate>> rates;
    ForEach<LoanInterestByVault, std::pair<CVaultId, DCT_ID>, CInterestRate>([&](const std::pair<CVaultId, DCT_ID>& pair, CInterestRate rate) {
        rates.emplace_back(pair, std::move(rate));
        return true;
    });

    for (auto it = rates.begin(); it != rates.end(); it = rates.erase(it)) {
        auto newRate = ConvertInterestRateToV2(it->second);
        newRate.interestPerBlock *= base_uint<128>(COIN);
        newRate.interestToHeight *= base_uint<128>(COIN);
        WriteBy<LoanInterestByVault>(it->first, newRate);
    }
}

Res CLoanView::AddLoanToken(const CVaultId& vaultId, CTokenAmount amount)
{
    if (!GetLoanTokenByID(amount.nTokenId)) {
        return Res::Err("No such loan token id %s", amount.nTokenId.ToString());
    }
    CBalances amounts;
    ReadBy<LoanTokenAmount>(vaultId, amounts);
    auto res = amounts.Add(amount);
    if (!res) {
        return res;
    }
    if (!amounts.balances.empty()) {
        WriteBy<LoanTokenAmount>(vaultId, amounts);
    }
    return Res::Ok();
}

Res CLoanView::SubLoanToken(const CVaultId& vaultId, CTokenAmount amount)
{
    if (!GetLoanTokenByID(amount.nTokenId)) {
        return Res::Err("No such loan token id %s", amount.nTokenId.ToString());
    }
    auto amounts = GetLoanTokens(vaultId);
    if (!amounts || !amounts->Sub(amount)) {
        return Res::Err("Loan token for vault <%s> not found", vaultId.GetHex());
    }
    if (amounts->balances.empty()) {
        EraseBy<LoanTokenAmount>(vaultId);
    } else {
        WriteBy<LoanTokenAmount>(vaultId, *amounts);
    }
    return Res::Ok();
}

boost::optional<CBalances> CLoanView::GetLoanTokens(const CVaultId& vaultId)
{
    return ReadBy<LoanTokenAmount, CBalances>(vaultId);
}

void CLoanView::ForEachLoanToken(std::function<bool(const CVaultId&, const CBalances&)> callback)
{
    ForEach<LoanTokenAmount, CVaultId, CBalances>(callback);
}

Res CLoanView::SetLoanLiquidationPenalty(CAmount penalty)
{
    Write(LoanLiquidationPenalty::prefix(), penalty);
    return Res::Ok();
}

CAmount CLoanView::GetLoanLiquidationPenalty()
{
    CAmount penalty;
    if (Read(LoanLiquidationPenalty::prefix(), penalty)) {
        return penalty;
    }
    return 5 * COIN / 100;
}<|MERGE_RESOLUTION|>--- conflicted
+++ resolved
@@ -239,22 +239,6 @@
         return std::ceil(InterestPerBlockCalculationV1<float>(amount, tokenInterest, schemeInterest));
     }
     return InterestPerBlockCalculationV1<CAmount>(amount, tokenInterest, schemeInterest);
-<<<<<<< HEAD
-}
-
-static CAmount Ceil(const base_uint<128>& value, uint32_t height)
-{
-    if (int(height) >= Params().GetConsensus().FortCanningHillHeight) {
-        CAmount amount = (value / base_uint<128>(COIN)).GetLow64();
-        amount += CAmount(value != (amount * COIN));
-        return amount;
-    }
-    return value.GetLow64();
-}
-
-static base_uint<128> TotalInterestCalculation(const CInterestRateV2& rate, uint32_t height)
-{
-=======
 }
 
 static CAmount Ceil(const base_uint<128>& value, uint32_t height)
@@ -269,15 +253,12 @@
 
 static base_uint<128> TotalInterestCalculation(const CInterestRateV2& rate, uint32_t height)
 {
->>>>>>> c31d2b39
     auto interest = rate.interestToHeight + ((height - rate.height) * rate.interestPerBlock);
 
     LogPrint(BCLog::LOAN, "%s(): CInterestRate{.height=%d, .perBlock=%d, .toHeight=%d}, height %d - totalInterest %d\n", __func__, rate.height, InterestPerBlock(rate, height), Ceil(rate.interestToHeight, height), height, Ceil(interest, height));
     return interest;
 }
 
-<<<<<<< HEAD
-=======
 static base_uint<128> ToHigherPrecision(CAmount amount, uint32_t height)
 {
     base_uint<128> amountHP = amount;
@@ -287,7 +268,6 @@
     return amountHP;
 }
 
->>>>>>> c31d2b39
 CAmount TotalInterest(const CInterestRateV2& rate, uint32_t height)
 {
     return Ceil(TotalInterestCalculation(rate, height), height);
@@ -360,13 +340,8 @@
     auto interestDecreasedHP = ToHigherPrecision(interestDecreased, height);
     LogPrint(BCLog::LOAN,"%s():\n", __func__);
     auto interestToHeight = TotalInterestCalculation(rate, height);
-<<<<<<< HEAD
-    rate.interestToHeight = interestToHeight < interestDecreased ? 0
-                          : interestToHeight - interestDecreased;
-=======
     rate.interestToHeight = interestToHeight < interestDecreasedHP ? 0
                           : interestToHeight - interestDecreasedHP;
->>>>>>> c31d2b39
 
     rate.height = height;
     auto interestPerBlock = InterestPerBlockCalculation(loanDecreased, token->interest, scheme->rate, height);
