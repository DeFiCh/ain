#include <masternodes/mn_rpc.h>

#include <masternodes/govvariables/attributes.h>

#include <index/txindex.h>

UniValue createtoken(const JSONRPCRequest& request) {
    auto pwallet = GetWallet(request);

    RPCHelpMan{"createtoken",
               "\nCreates (and submits to local node and network) a token creation transaction with given metadata.\n"
               "The second optional argument (may be empty array) is an array of specific UTXOs to spend." +
               HelpRequiringPassphrase(pwallet) + "\n",
               {
                    {"metadata", RPCArg::Type::OBJ, RPCArg::Optional::OMITTED, "",
                        {
                            {"symbol", RPCArg::Type::STR, RPCArg::Optional::NO,
                             "Token's symbol (unique), no longer than " +
                             std::to_string(CToken::MAX_TOKEN_SYMBOL_LENGTH)},
                            {"name", RPCArg::Type::STR, RPCArg::Optional::OMITTED,
                             "Token's name (optional), no longer than " +
                             std::to_string(CToken::MAX_TOKEN_NAME_LENGTH)},
                            {"isDAT", RPCArg::Type::BOOL, RPCArg::Optional::OMITTED,
                             "Token's 'isDAT' property (bool, optional), default is 'False'"},
                            {"decimal", RPCArg::Type::NUM, RPCArg::Optional::OMITTED,
                             "Token's decimal places (optional, fixed to 8 for now, unchecked)"},
                            {"limit", RPCArg::Type::NUM, RPCArg::Optional::OMITTED,
                             "Token's total supply limit (optional, zero for now, unchecked)"},
                            {"mintable", RPCArg::Type::BOOL, RPCArg::Optional::OMITTED,
                             "Token's 'Mintable' property (bool, optional), default is 'True'"},
                            {"tradeable", RPCArg::Type::BOOL, RPCArg::Optional::OMITTED,
                             "Token's 'Tradeable' property (bool, optional), default is 'True'"},
                            {"collateralAddress", RPCArg::Type::STR, RPCArg::Optional::NO,
                             "Any valid destination for keeping collateral amount - used as token's owner auth"},
                        },
                    },
                    {"inputs", RPCArg::Type::ARR, RPCArg::Optional::OMITTED_NAMED_ARG,
                        "A json array of json objects",
                        {
                            {"", RPCArg::Type::OBJ, RPCArg::Optional::OMITTED, "",
                                {
                                    {"txid", RPCArg::Type::STR_HEX, RPCArg::Optional::NO, "The transaction id"},
                                    {"vout", RPCArg::Type::NUM, RPCArg::Optional::NO, "The output number"},
                                },
                            },
                        },
                    },
               },
               RPCResult{
                       "\"hash\"                  (string) The hex-encoded hash of broadcasted transaction\n"
               },
               RPCExamples{
                       HelpExampleCli("createtoken", "'{\"symbol\":\"MyToken\","
                                                     "\"collateralAddress\":\"address\"}'")
                       + HelpExampleCli("createtoken", "'{\"symbol\":\"MyToken\","
                                                     "\"collateralAddress\":\"address\"}' "
                                                     "'[{\"txid\":\"id\",\"vout\":0}]'")
                       + HelpExampleRpc("createtoken", "'{\"symbol\":\"MyToken\","
                                                       "\"collateralAddress\":\"address\"}' "
                                                       "'[{\"txid\":\"id\",\"vout\":0}]'")
               },
    }.Check(request);

    if (pwallet->chain().isInitialBlockDownload()) {
        throw JSONRPCError(RPC_CLIENT_IN_INITIAL_DOWNLOAD, "Cannot create token while still in Initial Block Download");
    }
    pwallet->BlockUntilSyncedToCurrentChain();

    RPCTypeCheck(request.params, {UniValue::VOBJ, UniValue::VARR}, true);
    if (request.params[0].isNull()) {
        throw JSONRPCError(RPC_INVALID_PARAMETER,
                           "Invalid parameters, arguments 1 must be non-null and expected as object at least with "
                           "{\"symbol\",\"collateralAddress\"}");
    }

    const UniValue metaObj = request.params[0].get_obj();
    UniValue const & txInputs = request.params[1];

    std::string collateralAddress = metaObj["collateralAddress"].getValStr();
    CTxDestination collateralDest = DecodeDestination(collateralAddress);
    if (collateralDest.index() == 0) {
        throw JSONRPCError(RPC_INVALID_PARAMETER, "collateralAddress (" + collateralAddress + ") does not refer to any valid address");
    }

    CToken token;
    token.symbol = trim_ws(metaObj["symbol"].getValStr()).substr(0, CToken::MAX_TOKEN_SYMBOL_LENGTH);
    token.name = trim_ws(metaObj["name"].getValStr()).substr(0, CToken::MAX_TOKEN_NAME_LENGTH);
    token.flags = metaObj["isDAT"].getBool() ? token.flags | (uint8_t)CToken::TokenFlags::DAT : token.flags; // setting isDAT

    if (!metaObj["tradeable"].isNull()) {
        token.flags = metaObj["tradeable"].getBool() ?
            token.flags | uint8_t(CToken::TokenFlags::Tradeable) :
            token.flags & ~uint8_t(CToken::TokenFlags::Tradeable);
    }
    if (!metaObj["mintable"].isNull()) {
        token.flags = metaObj["mintable"].getBool() ?
            token.flags | uint8_t(CToken::TokenFlags::Mintable) :
            token.flags & ~uint8_t(CToken::TokenFlags::Mintable);
    }

    CDataStream metadata(DfTxMarker, SER_NETWORK, PROTOCOL_VERSION);
    metadata << static_cast<unsigned char>(CustomTxType::CreateToken)
             << token;

    CScript scriptMeta;
    scriptMeta << OP_RETURN << ToByteVector(metadata);

    int targetHeight = pcustomcsview->GetLastHeight() + 1;

    const auto txVersion = GetTransactionVersion(targetHeight);
    CMutableTransaction rawTx(txVersion);

    CTransactionRef optAuthTx;
    std::set<CScript> auths;
    rawTx.vin = GetAuthInputsSmart(pwallet, rawTx.nVersion, auths, metaObj["isDAT"].getBool() /*needFoundersAuth*/, optAuthTx, txInputs);

    rawTx.vout.push_back(CTxOut(GetTokenCreationFee(targetHeight), scriptMeta));
    rawTx.vout.push_back(CTxOut(GetTokenCollateralAmount(), GetScriptForDestination(collateralDest)));

    CCoinControl coinControl;

    // Return change to auth address
    if (auths.size() == 1) {
        CTxDestination dest;
        ExtractDestination(*auths.cbegin(), dest);
        if (IsValidDestination(dest)) {
            coinControl.destChange = dest;
        }
    }

    fund(rawTx, pwallet, optAuthTx, &coinControl);

    // check execution
    execTestTx(CTransaction(rawTx), targetHeight, optAuthTx);

    return signsend(rawTx, pwallet, optAuthTx)->GetHash().GetHex();
}

UniValue updatetoken(const JSONRPCRequest& request) {
    auto pwallet = GetWallet(request);

    RPCHelpMan{"updatetoken",
               "\nCreates (and submits to local node and network) a transaction of token promotion to isDAT or demotion from isDAT. Collateral will be unlocked.\n"
               "The second optional argument (may be empty array) is an array of specific UTXOs to spend. One of UTXO's must belong to the token's owner (collateral) address" +
               HelpRequiringPassphrase(pwallet) + "\n",
               {
                    {"token", RPCArg::Type::STR, RPCArg::Optional::NO, "The tokens's symbol, id or creation tx"},
                    {"metadata", RPCArg::Type::OBJ, RPCArg::Optional::OMITTED, "",
                        {
                           {"symbol", RPCArg::Type::STR, RPCArg::Optional::OMITTED,
                            "New token's symbol, no longer than " +
                            std::to_string(CToken::MAX_TOKEN_SYMBOL_LENGTH)},
                           {"name", RPCArg::Type::STR, RPCArg::Optional::OMITTED,
                            "New token's name (optional), no longer than " +
                            std::to_string(CToken::MAX_TOKEN_NAME_LENGTH)},
                           {"isDAT", RPCArg::Type::BOOL, RPCArg::Optional::OMITTED,
                            "Token's 'isDAT' property (bool, optional), default is 'False'"},
                           {"mintable", RPCArg::Type::BOOL, RPCArg::Optional::OMITTED,
                            "Token's 'Mintable' property (bool, optional)"},
                           {"tradeable", RPCArg::Type::BOOL, RPCArg::Optional::OMITTED,
                            "Token's 'Tradeable' property (bool, optional)"},
                           {"finalize", RPCArg::Type::BOOL, RPCArg::Optional::OMITTED,
                            "Lock token properties forever (bool, optional)"},
                           // it is possible to transfer token's owner. but later
//                           {"collateralAddress", RPCArg::Type::STR, RPCArg::Optional::NO,
//                            "Any valid destination for keeping collateral amount - used as token's owner auth"},
                           // omitted for now, need to research/discuss
//                           {"decimal", RPCArg::Type::NUM, RPCArg::Optional::OMITTED,
//                            "Token's decimal places (optional, fixed to 8 for now, unchecked)"},
//                           {"limit", RPCArg::Type::NUM, RPCArg::Optional::OMITTED,
//                            "Token's total supply limit (optional, zero for now, unchecked)"},
                        },
                    },
                    {"inputs", RPCArg::Type::ARR, RPCArg::Optional::OMITTED_NAMED_ARG,
                        "A json array of json objects. Provide it if you want to spent specific UTXOs",
                        {
                            {"", RPCArg::Type::OBJ, RPCArg::Optional::OMITTED, "",
                                {
                                    {"txid", RPCArg::Type::STR_HEX, RPCArg::Optional::NO, "The transaction id"},
                                    {"vout", RPCArg::Type::NUM, RPCArg::Optional::NO, "The output number"},
                                },
                            },
                        },
                    },
               },
               RPCResult{
                       "\"hash\"                  (string) The hex-encoded hash of broadcasted transaction\n"
               },
               RPCExamples{
                       HelpExampleCli("updatetoken", "token '{\"isDAT\":true}' "
                                                     "'[{\"txid\":\"id\",\"vout\":0}]'")
                       + HelpExampleRpc("updatetoken", "token '{\"isDAT\":true}' "
                                                       "'[{\"txid\":\"id\",\"vout\":0}]'")
               },
    }.Check(request);

    if (pwallet->chain().isInitialBlockDownload()) {
        throw JSONRPCError(RPC_CLIENT_IN_INITIAL_DOWNLOAD,
                           "Cannot update token while still in Initial Block Download");
    }
    pwallet->BlockUntilSyncedToCurrentChain();

    RPCTypeCheck(request.params, {UniValueType(), UniValue::VOBJ, UniValue::VARR}, true); // first means "any"

    /// @todo RPCTypeCheckObj or smth to help with option's names and old/new tx type

    std::string const tokenStr = trim_ws(request.params[0].getValStr());
    UniValue metaObj = request.params[1].get_obj();
    UniValue const & txInputs = request.params[2];

    std::optional<CTokenImplementation> token;
    CTxDestination ownerDest;
    CScript owner;
    int targetHeight;
    {
        DCT_ID id;
<<<<<<< HEAD
        token = pcustomcsview->GetTokenGuessId(tokenStr, id);
=======
        CCustomCSView view(*pcustomcsview);

        auto token = view.GetTokenGuessId(tokenStr, id);
>>>>>>> 67fd6934
        if (id == DCT_ID{0}) {
            throw JSONRPCError(RPC_INVALID_PARAMETER, strprintf("Can't alter DFI token!"));
        }
        if (!token) {
            throw JSONRPCError(RPC_INVALID_PARAMETER, strprintf("Token %s does not exist!", tokenStr));
        }
        if (token->IsPoolShare()) {
            throw JSONRPCError(RPC_INVALID_PARAMETER, strprintf("Token %s is the LPS token! Can't alter pool share's tokens!", tokenStr));
        }

        const Coin& authCoin = ::ChainstateActive().CoinsTip().AccessCoin(COutPoint(token->creationTx, 1)); // always n=1 output
        if (!ExtractDestination(authCoin.out.scriptPubKey, ownerDest)) {
            throw JSONRPCError(RPC_INVALID_PARAMETER,
                               strprintf("Can't extract destination for token's %s collateral", token->symbol));
        }
        owner = authCoin.out.scriptPubKey;
        targetHeight = view.GetLastHeight() + 1;
    }

    if (!metaObj["symbol"].isNull()) {
        token->symbol = trim_ws(metaObj["symbol"].getValStr()).substr(0, CToken::MAX_TOKEN_SYMBOL_LENGTH);
    }
    if (!metaObj["name"].isNull()) {
        token->name = trim_ws(metaObj["name"].getValStr()).substr(0, CToken::MAX_TOKEN_NAME_LENGTH);
    }
    if (!metaObj["isDAT"].isNull()) {
        token->flags = metaObj["isDAT"].getBool() ?
                       token->flags | (uint8_t)CToken::TokenFlags::DAT :
                       token->flags & ~(uint8_t)CToken::TokenFlags::DAT;
    }
    if (!metaObj["tradeable"].isNull()) {
        token->flags = metaObj["tradeable"].getBool() ?
                       token->flags | (uint8_t)CToken::TokenFlags::Tradeable :
                       token->flags & ~(uint8_t)CToken::TokenFlags::Tradeable;
    }
    if (!metaObj["mintable"].isNull()) {
        token->flags = metaObj["mintable"].getBool() ?
                       token->flags | (uint8_t)CToken::TokenFlags::Mintable :
                       token->flags & ~(uint8_t)CToken::TokenFlags::Mintable;
    }
    if (!metaObj["finalize"].isNull()) {
        token->flags = metaObj["finalize"].getBool() ?
                       token->flags | (uint8_t)CToken::TokenFlags::Finalized :
                       token->flags;
    }

    const auto txVersion = GetTransactionVersion(targetHeight);
    CMutableTransaction rawTx(txVersion);
    CTransactionRef optAuthTx;
    std::set<CScript> auths;

    if (targetHeight < Params().GetConsensus().BayfrontHeight) {
        if (metaObj.size() > 1 || !metaObj.exists("isDAT")) {
            throw JSONRPCError(RPC_INVALID_PARAMETER, "Only 'isDAT' flag modification allowed before Bayfront fork (<" + std::to_string(Params().GetConsensus().BayfrontHeight) + ")");
        }

        // before BayfrontHeight it needs only founders auth
        rawTx.vin = GetAuthInputsSmart(pwallet, rawTx.nVersion, auths /*auths*/, true /*needFoundersAuth*/, optAuthTx, txInputs);
    }
    else
    { // post-bayfront auth
        bool isFoundersToken = Params().GetConsensus().foundationMembers.find(owner) != Params().GetConsensus().foundationMembers.end();
        if (isFoundersToken) { // need any founder's auth
            rawTx.vin = GetAuthInputsSmart(pwallet, rawTx.nVersion, auths /*auths*/, true /*needFoundersAuth*/, optAuthTx, txInputs);
        }
        else {// "common" auth
            auths.insert(owner);
            rawTx.vin = GetAuthInputsSmart(pwallet, rawTx.nVersion, auths, false /*needFoundersAuth*/, optAuthTx, txInputs);
        }
    }

    CDataStream metadata(DfTxMarker, SER_NETWORK, PROTOCOL_VERSION);

    // tx type and serialized data differ:
    if (targetHeight < Params().GetConsensus().BayfrontHeight) {
        metadata << static_cast<unsigned char>(CustomTxType::UpdateToken)
                 << token->creationTx <<  metaObj["isDAT"].getBool();
    }
    else {
        metadata << static_cast<unsigned char>(CustomTxType::UpdateTokenAny)
                 << token->creationTx << static_cast<CToken>(*token); // casting to base token's data
    }

    CScript scriptMeta;
    scriptMeta << OP_RETURN << ToByteVector(metadata);

    rawTx.vout.push_back(CTxOut(0, scriptMeta));

    CCoinControl coinControl;

    // Set change to auth address
    CTxDestination dest;
    ExtractDestination(*auths.cbegin(), dest);
    if (IsValidDestination(dest)) {
        coinControl.destChange = dest;
    }

    fund(rawTx, pwallet, optAuthTx, &coinControl);

    // check execution
    execTestTx(CTransaction(rawTx), targetHeight, optAuthTx);

    return signsend(rawTx, pwallet, optAuthTx)->GetHash().GetHex();
}

UniValue tokenToJSON(DCT_ID const& id, CTokenImplementation const& token, bool verbose) {
    UniValue tokenObj(UniValue::VOBJ);
    tokenObj.pushKV("symbol", token.symbol);
    tokenObj.pushKV("symbolKey", token.CreateSymbolKey(id));

    tokenObj.pushKV("name", token.name);
    if (verbose) {
        tokenObj.pushKV("decimal", token.decimal);
        tokenObj.pushKV("limit", token.limit);
        tokenObj.pushKV("mintable", token.IsMintable());
        tokenObj.pushKV("tradeable", token.IsTradeable());
        tokenObj.pushKV("isDAT", token.IsDAT());
        tokenObj.pushKV("isLPS", token.IsPoolShare());
        tokenObj.pushKV("finalized", token.IsFinalized());

        auto loanToken{token.IsLoanToken()};
        if (!loanToken) {
            if (auto attributes = pcustomcsview->GetAttributes()) {
                CDataStructureV0 mintingKey{AttributeTypes::Token, id.v, TokenKeys::LoanMintingEnabled};
                CDataStructureV0 interestKey{AttributeTypes::Token, id.v, TokenKeys::LoanMintingInterest};
                loanToken = attributes->GetValue(mintingKey, false) && attributes->CheckKey(interestKey);
            }
        }
        tokenObj.pushKV("isLoanToken", loanToken);

        tokenObj.pushKV("minted", ValueFromAmount(token.minted));
        tokenObj.pushKV("creationTx", token.creationTx.ToString());
        tokenObj.pushKV("creationHeight", token.creationHeight);
        tokenObj.pushKV("destructionTx", token.destructionTx.ToString());
        tokenObj.pushKV("destructionHeight", token.destructionHeight);
        if (!token.IsPoolShare()) {
            const Coin& authCoin = ::ChainstateActive().CoinsTip().AccessCoin(COutPoint(token.creationTx, 1)); // always n=1 output
            tokenObj.pushKV("collateralAddress", ScriptToString(authCoin.out.scriptPubKey));
        } else {
            tokenObj.pushKV("collateralAddress", "undefined");
        }
    }
    UniValue ret(UniValue::VOBJ);
    ret.pushKV(id.ToString(), tokenObj);
    return ret;
}

UniValue listtokens(const JSONRPCRequest& request) {
    RPCHelpMan{"listtokens",
               "\nReturns information about tokens.\n",
               {
                        {"pagination", RPCArg::Type::OBJ, RPCArg::Optional::OMITTED, "",
                            {
                                 {"start", RPCArg::Type::NUM, RPCArg::Optional::OMITTED,
                                  "Optional first key to iterate from, in lexicographical order."
                                  "Typically it's set to last ID from previous request."},
                                 {"including_start", RPCArg::Type::BOOL, RPCArg::Optional::OMITTED,
                                  "If true, then iterate including starting position. False by default"},
                                 {"limit", RPCArg::Type::NUM, RPCArg::Optional::OMITTED,
                                  "Maximum number of tokens to return, 100 by default"},
                            },
                        },
                        {"verbose", RPCArg::Type::BOOL, RPCArg::Optional::OMITTED,
                                    "Flag for verbose list (default = true), otherwise only ids, symbols and names are listed"},
               },
               RPCResult{
                       "{id:{...},...}     (array) Json object with tokens information\n"
               },
               RPCExamples{
                       HelpExampleCli("listtokens", "'{\"start\":128}' false")
                       + HelpExampleRpc("listtokens", "'{\"start\":128}' false")
               },
    }.Check(request);

    bool verbose = true;
    if (request.params.size() > 1) {
        verbose = request.params[1].get_bool();
    }

    // parse pagination
    size_t limit = 100;
    DCT_ID start{0};
    bool including_start = true;
    {
        if (request.params.size() > 0) {
            UniValue paginationObj = request.params[0].get_obj();
            if (!paginationObj["limit"].isNull()) {
                limit = (size_t) paginationObj["limit"].get_int64();
            }
            if (!paginationObj["start"].isNull()) {
                including_start = false;
                start.v = (uint32_t) paginationObj["start"].get_int();
            }
            if (!paginationObj["including_start"].isNull()) {
                including_start = paginationObj["including_start"].getBool();
            }
            if (!including_start) {
                ++start.v;
            }
        }
        if (limit == 0) {
            limit = std::numeric_limits<decltype(limit)>::max();
        }
    }

    UniValue ret(UniValue::VOBJ);
    pcustomcsview->ForEachToken([&](DCT_ID const& id, CTokenImplementation token) {
        ret.pushKVs(tokenToJSON(id, token, verbose));
        return --limit != 0;
    }, start);

    return ret;
}

UniValue gettoken(const JSONRPCRequest& request) {
    RPCHelpMan{"gettoken",
               "\nReturns information about token.\n",
               {
                       {"key", RPCArg::Type::STR, RPCArg::Optional::NO,
                        "One of the keys may be specified (id/symbol/creationTx)"},
               },
               RPCResult{
                       "{id:{...}}     (array) Json object with token information\n"
               },
               RPCExamples{
                       HelpExampleCli("gettoken", "GOLD")
                       + HelpExampleRpc("gettoken", "GOLD")
               },
    }.Check(request);

    DCT_ID id;
    auto token = pcustomcsview->GetTokenGuessId(request.params[0].getValStr(), id);
    if (token) {
        return tokenToJSON(id, *token, true);
    }
    throw JSONRPCError(RPC_INVALID_ADDRESS_OR_KEY, "Token not found");
}

UniValue getcustomtx(const JSONRPCRequest& request)
{
    std::shared_ptr<CWallet> const wallet = GetWalletForJSONRPCRequest(request);
    CWallet* const pwallet = wallet.get();

    RPCHelpMan{"getcustomtx",
        "\nGet detailed information about a DeFiChain custom transaction. Will search wallet transactions and mempool transaction,\n"
        "if a blockhash is provided and that block is available then details for that transaction can be returned. -txindex\n"
        "can be enabled to return details for any transaction.",
        {
            {"txid", RPCArg::Type::STR, RPCArg::Optional::NO, "The transaction id"},
            {"blockhash", RPCArg::Type::STR_HEX, RPCArg::Optional::OMITTED_NAMED_ARG, "The block in which to look for the transaction"},
        },
        RPCResult{
            "{\n"
            "  \"type\":               (string) The transaction type.\n"
            "  \"valid\"               (bool) Whether the transaction was valid.\n"
            "  \"results\"             (json object) Set of results related to the transaction type\n"
            "  \"block height\"        (string) The block height containing the transaction.\n"
            "  \"blockhash\"           (string) The block hash containing the transaction.\n"
            "  \"confirmations\": n,   (numeric) The number of confirmations for the transaction."
            "}\n"
        },
        RPCExamples{
            HelpExampleCli("getcustomtx", "\"66ea2ac081e2917f075e2cca7c1c0baa12fb85c469f34561185fa64d7d2f9305\"")
                    + HelpExampleRpc("getcustomtx", "\"66ea2ac081e2917f075e2cca7c1c0baa12fb85c469f34561185fa64d7d2f9305\"")
        },
    }.Check(request);

    const uint256 hash(ParseHashV(request.params[0], "txid"));

    CTransactionRef tx;
    uint256 hashBlock;

    // Search wallet if available
    if (pwallet) {
        LOCK(pwallet->cs_wallet);
        if (auto wtx = pwallet->GetWalletTx(hash))
        {
            tx = wtx->tx;
            hashBlock = wtx->hashBlock;
        }
    }

    CBlockIndex* blockindex{nullptr};

    // No wallet or not a wallet TX, try mempool, txindex and a block if hash provided
    if (!pwallet || !tx)
    {
        if (!request.params[1].isNull()) {
            LOCK(cs_main);

            uint256 blockhash = ParseHashV(request.params[1], "blockhash");
            blockindex = LookupBlockIndex(blockhash);
            if (!blockindex) {
                throw JSONRPCError(RPC_INVALID_ADDRESS_OR_KEY, "Block hash not found");
            }
        }

        bool f_txindex_ready{false};
        if (g_txindex && !blockindex) {
            f_txindex_ready = g_txindex->BlockUntilSyncedToCurrentChain();
        }

        if (!GetTransaction(hash, tx, Params().GetConsensus(), hashBlock, blockindex)) {
            std::string errmsg;
            if (blockindex) {
                if (!(blockindex->nStatus & BLOCK_HAVE_DATA)) {
                    throw JSONRPCError(RPC_MISC_ERROR, "Block not available");
                }
                errmsg = "No such transaction found in the provided block.";
            } else if (!g_txindex) {
                errmsg = "No such mempool or wallet transaction. Use -txindex or provide a block hash.";
            } else if (!f_txindex_ready) {
                errmsg = "No such mempool or wallet transaction. Transactions are still in the process of being indexed.";
            } else {
                errmsg = "No such mempool, wallet or blockchain transaction.";
            }
            throw JSONRPCError(RPC_INVALID_ADDRESS_OR_KEY, errmsg);
        }
    }

    int nHeight{0};
    bool actualHeight{false};
    CustomTxType guess;
    UniValue txResults(UniValue::VOBJ);
    Res res{};

    if (tx)
    {
        // Found a block hash but no block index yet
        if (!hashBlock.IsNull() && !blockindex) {
            LOCK(cs_main);
            blockindex = LookupBlockIndex(hashBlock);
        }

        // Default to next block height
        nHeight = pcustomcsview->GetLastHeight() + 1;

        // Get actual height if blockindex avaiable
        if (blockindex) {
            nHeight = blockindex->nHeight;
            actualHeight = true;
        }

        // Skip coinbase TXs except for genesis block
        if ((tx->IsCoinBase() && nHeight > 0)) {
            return "Coinbase transaction. Not a custom transaction.";
        }

        res = RpcInfo(*tx, nHeight, guess, txResults);
        if (guess == CustomTxType::None) {
            return "Not a custom transaction";
        }

    } else {
        // Should not really get here without prior failure.
        return "Could not find matching transaction.";
    }

    UniValue result(UniValue::VOBJ);

    result.pushKV("type", ToString(guess));
    if (!actualHeight) {

        LOCK(cs_main);
        CCustomCSView mnview(*pcustomcsview);
        CCoinsViewCache view(&::ChainstateActive().CoinsTip());

        auto res = ApplyCustomTx(mnview, view, *tx, Params().GetConsensus(), nHeight);
        result.pushKV("valid", res.ok);
    } else {
        if (nHeight >= Params().GetConsensus().DakotaHeight) {
            result.pushKV("valid", actualHeight);
        } else {
            result.pushKV("valid", !IsSkippedTx(tx->GetHash()));
        }
    }

    if (!res.ok) {
        result.pushKV("error", res.msg);
    } else {
        result.pushKV("results", txResults);
    }

    if (!hashBlock.IsNull()) {
        result.pushKV("blockhash", hashBlock.GetHex());
        if (blockindex) {
            result.pushKV("blockHeight", blockindex->nHeight);
            result.pushKV("blockTime", blockindex->GetBlockTime());
            result.pushKV("confirmations", 1 + ::ChainActive().Height() - blockindex->nHeight);
        } else {
            result.pushKV("confirmations", 0);
        }
    }

    return result;
}

UniValue minttokens(const JSONRPCRequest& request) {
    auto pwallet = GetWallet(request);

    RPCHelpMan{"minttokens",
               "\nCreates (and submits to local node and network) a transaction minting your token (for accounts and/or UTXOs). \n"
               "The second optional argument (may be empty array) is an array of specific UTXOs to spend. One of UTXO's must belong to the token's owner (collateral) address" +
               HelpRequiringPassphrase(pwallet) + "\n",
               {
                    {"amounts", RPCArg::Type::STR, RPCArg::Optional::NO,
                        "Amount as json string, or array. Example: '[ \"amount@token\" ]'"
                    },
                    {"inputs", RPCArg::Type::ARR, RPCArg::Optional::OMITTED_NAMED_ARG,
                        "A json array of json objects. Provide it if you want to spent specific UTXOs",
                        {
                            {"", RPCArg::Type::OBJ, RPCArg::Optional::OMITTED, "",
                                {
                                    {"txid", RPCArg::Type::STR_HEX, RPCArg::Optional::NO, "The transaction id"},
                                    {"vout", RPCArg::Type::NUM, RPCArg::Optional::NO, "The output number"},
                                },
                            },
                        },
                    },
               },
               RPCResult{
                       "\"hash\"                  (string) The hex-encoded hash of broadcasted transaction\n"
               },
               RPCExamples{
                       HelpExampleCli("minttokens", "10@symbol")
                       + HelpExampleCli("minttokens",
                                      "10@symbol '[{\"txid\":\"id\",\"vout\":0}]'")
                       + HelpExampleRpc("minttokens", "10@symbol '[{\"txid\":\"id\",\"vout\":0}]'")
               },
    }.Check(request);

    if (pwallet->chain().isInitialBlockDownload()) {
        throw JSONRPCError(RPC_CLIENT_IN_INITIAL_DOWNLOAD,
                           "Cannot mint tokens while still in Initial Block Download");
    }
    pwallet->BlockUntilSyncedToCurrentChain();

    const CBalances minted = DecodeAmounts(pwallet->chain(), request.params[0], "");
    UniValue const & txInputs = request.params[1];

    CCustomCSView view(*pcustomcsview);

    int targetHeight = view.GetLastHeight() + 1;

    const auto txVersion = GetTransactionVersion(targetHeight);
    CMutableTransaction rawTx(txVersion);
    CTransactionRef optAuthTx;

    // auth
    std::set<CScript> auths;
    bool needFoundersAuth = false;
    if (txInputs.isNull() || txInputs.empty()) {
        for (auto const & kv : minted.balances) {
            auto token = view.GetToken(kv.first);
            if (!token) {
                throw JSONRPCError(RPC_INVALID_PARAMETER, strprintf("Token %s does not exist!", kv.first.ToString()));
            }
            const Coin& authCoin = ::ChainstateActive().CoinsTip().AccessCoin(COutPoint(token->creationTx, 1)); // always n=1 output
            if (token->IsDAT()) {
                needFoundersAuth = true;
            }
            auths.insert(authCoin.out.scriptPubKey);
        }
    }
    rawTx.vin = GetAuthInputsSmart(pwallet, rawTx.nVersion, auths, needFoundersAuth, optAuthTx, txInputs);

    CDataStream metadata(DfTxMarker, SER_NETWORK, PROTOCOL_VERSION);
    metadata << static_cast<unsigned char>(CustomTxType::MintToken)
             << minted; /// @note here, that whole CBalances serialized!, not a 'minted.balances'!

    CScript scriptMeta;
    scriptMeta << OP_RETURN << ToByteVector(metadata);

    rawTx.vout.push_back(CTxOut(0, scriptMeta));

    CCoinControl coinControl;

    // Set change to auth address if there's only one auth address
    if (auths.size() == 1) {
        CTxDestination dest;
        ExtractDestination(*auths.cbegin(), dest);
        if (IsValidDestination(dest)) {
            coinControl.destChange = dest;
        }
    }

    // fund
    fund(rawTx, pwallet, optAuthTx, &coinControl);

    // check execution
    execTestTx(CTransaction(rawTx), targetHeight, optAuthTx);

    return signsend(rawTx, pwallet, optAuthTx)->GetHash().GetHex();
}

UniValue decodecustomtx(const JSONRPCRequest& request)
{
    RPCHelpMan{"decodecustomtx",
        "\nGet detailed information about a DeFiChain custom transaction.\n",
        {
            {"hexstring", RPCArg::Type::STR_HEX, RPCArg::Optional::NO, "The transaction hex string"},
            {"iswitness", RPCArg::Type::BOOL, /* default */ "depends on heuristic tests", "Whether the transaction hex is a serialized witness transaction.\n"
                "If iswitness is not present, heuristic tests will be used in decoding.\n"
                "If true, only witness deserialization will be tried.\n"
                "If false, only non-witness deserialization will be tried.\n"
                "This boolean should reflect whether the transaction has inputs\n"
                "(e.g. fully valid, or on-chain transactions), if known by the caller."
            },
        },
        RPCResult{
            "{\n"
            "  \"txid\":               (string) The transaction id.\n"
            "  \"type\":               (string) The transaction type.\n"
            "  \"valid\"               (bool) Whether the transaction was valid.\n"
            "  \"results\"             (json object) Set of results related to the transaction type\n"
            "}\n"
        },
        RPCExamples{
            HelpExampleCli("decodecustomtx", "\"hexstring\"")
            + HelpExampleRpc("decodecustomtx", "\"hexstring\"")
        },
    }.Check(request);

    RPCTypeCheck(request.params, {UniValue::VSTR, UniValue::VBOOL});

    bool try_witness = request.params[1].isNull() ? true : request.params[1].get_bool();
    bool try_no_witness = request.params[1].isNull() ? true : !request.params[1].get_bool();

    CMutableTransaction mtx;
    if (!DecodeHexTx(mtx, request.params[0].get_str(), try_no_witness, try_witness)) {
        throw JSONRPCError(RPC_DESERIALIZATION_ERROR, "TX decode failed");
    }

    int nHeight{0};
    CustomTxType guess;
    UniValue txResults(UniValue::VOBJ);
    Res res{};
    CTransactionRef tx = MakeTransactionRef(std::move(mtx));
    std::string warnings;

    if (tx)
    {
        // Default to INT_MAX
        nHeight = std::numeric_limits<int>::max();

        // Skip coinbase TXs except for genesis block
        if ((tx->IsCoinBase() && nHeight > 0)) {
            return "Coinbase transaction. Not a custom transaction.";
        }
        //get custom tx info. We pass nHeight INT_MAX,
        //just to get over hardfork validations. txResults are based on transaction metadata.
        res = RpcInfo(*tx, nHeight, guess, txResults);
        if (guess == CustomTxType::None) {
            return "Not a custom transaction";
        }

        UniValue result(UniValue::VOBJ);
        result.pushKV("txid", tx->GetHash().GetHex());
        result.pushKV("type", ToString(guess));
        result.pushKV("valid", res.ok ? true : false); // no actual block height
        if (!res.ok) {
            result.pushKV("error", res.msg);
        } else {
            result.pushKV("results", txResults);
        }

        return result;
    } else {
        // Should not get here without prior failure.
        return "Could not decode the input transaction hexstring.";
    }
}

static const CRPCCommand commands[] =
{
//  category        name                     actor (function)        params
//  -------------   ---------------------    --------------------    ----------
    {"tokens",      "createtoken",           &createtoken,           {"metadata", "inputs"}},
    {"tokens",      "updatetoken",           &updatetoken,           {"token", "metadata", "inputs"}},
    {"tokens",      "listtokens",            &listtokens,            {"pagination", "verbose"}},
    {"tokens",      "gettoken",              &gettoken,              {"key" }},
    {"tokens",      "getcustomtx",           &getcustomtx,           {"txid", "blockhash"}},
    {"tokens",      "minttokens",            &minttokens,            {"amounts", "inputs"}},
    {"tokens",      "decodecustomtx",        &decodecustomtx,        {"hexstring", "iswitness"}},
};

void RegisterTokensRPCCommands(CRPCTable& tableRPC) {
    for (unsigned int vcidx = 0; vcidx < ARRAYLEN(commands); vcidx++)
        tableRPC.appendCommand(commands[vcidx].name, &commands[vcidx]);
}<|MERGE_RESOLUTION|>--- conflicted
+++ resolved
@@ -214,13 +214,9 @@
     int targetHeight;
     {
         DCT_ID id;
-<<<<<<< HEAD
-        token = pcustomcsview->GetTokenGuessId(tokenStr, id);
-=======
         CCustomCSView view(*pcustomcsview);
 
         auto token = view.GetTokenGuessId(tokenStr, id);
->>>>>>> 67fd6934
         if (id == DCT_ID{0}) {
             throw JSONRPCError(RPC_INVALID_PARAMETER, strprintf("Can't alter DFI token!"));
         }
