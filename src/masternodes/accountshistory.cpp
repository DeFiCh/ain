--- conflicted
+++ resolved
@@ -197,27 +197,10 @@
         return;
     }
 
-<<<<<<< HEAD
     vaultID = vaultId;
     if (!schemeId.empty()) {
         schemeID = schemeId;
-=======
-CHistoryWriters::CHistoryWriters(CAccountHistoryStorage* historyView, CBurnHistoryStorage* burnView, CVaultHistoryStorage* vaultView)
-    : historyView(historyView), burnView(burnView), vaultView(vaultView) {}
-
-extern std::string ScriptToString(CScript const& script);
-
-void CHistoryWriters::AddBalance(const CScript& owner, const CTokenAmount amount, const uint256& vaultID)
-{
-    if (historyView) {
-        diffs[owner][amount.nTokenId] += amount.nValue;
-    }
-    if (burnView && owner == Params().GetConsensus().burnAddress) {
-        burnDiffs[owner][amount.nTokenId] += amount.nValue;
-    }
-    if (vaultView && !vaultID.IsNull()) {
-        vaultDiffs[vaultID][owner][amount.nTokenId] += amount.nValue;
->>>>>>> f10f2a22
+
     }
 }
 
@@ -245,6 +228,8 @@
         return false;
     }, {height, txn, {}});
 }
+
+extern std::string ScriptToString(CScript const& script);
 
 void CHistoryWriters::Flush(const uint32_t height, const uint256& txid, const uint32_t txn, const uint8_t type)
 {
