--- conflicted
+++ resolved
@@ -915,17 +915,11 @@
         tokenObj.pushKV("mintable", token.IsMintable());
         tokenObj.pushKV("tradeable", token.IsTradeable());
         tokenObj.pushKV("isDAT", token.IsDAT());
-<<<<<<< HEAD
         tokenObj.pushKV("isLPS", token.IsPoolShare());
         tokenObj.pushKV("finalized", token.IsFinalized());
 
-        tokenObj.pushKV("creationTx", token.creationTx.ToString());
-        tokenObj.pushKV("creationHeight", token.creationHeight);
-        tokenObj.pushKV("destructionTx", token.destructionTx.ToString());
-        tokenObj.pushKV("destructionHeight", token.destructionHeight);
         /// @todo tokens: collateral address/script
 //      tokenObj.pushKV("collateralAddress", token.destructionHeight);
-=======
         if (id >= CTokensView::DCT_ID_START) {
             CTokenImplementation const& tokenImpl = static_cast<CTokenImplementation const&>(token);
             tokenObj.pushKV("minted", ValueFromAmount(tokenImpl.minted));
@@ -936,7 +930,6 @@
             /// @todo tokens: collateral address/script
 //            tokenObj.pushKV("collateralAddress", tokenImpl.destructionHeight);
         }
->>>>>>> b2382375
     }
     UniValue ret(UniValue::VOBJ);
     ret.pushKV(id.ToString(), tokenObj);
