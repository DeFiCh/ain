--- conflicted
+++ resolved
@@ -884,7 +884,6 @@
     return removed;
 }
 
-<<<<<<< HEAD
 UniValue setcustomtxexpiration(const JSONRPCRequest& request) {
     RPCHelpMan{"setcustomtxexpiration",
                "\nSet the expiration in blocks of locally created transactions. This expiration is to be\n"
@@ -923,8 +922,6 @@
 
     metaData << ToByteVector(stream);
 }
-=======
->>>>>>> 349bbe98
 
 static const CRPCCommand commands[] =
 {
