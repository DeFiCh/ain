--- conflicted
+++ resolved
@@ -452,11 +452,7 @@
     return CWalletCoinsUnlocker{std::move(wallet)};
 }
 
-<<<<<<< HEAD
-std::optional<std::pair<CAmount, CAmount>> GetFuturesBlockAndReward(CImmutableCSView& view)
-=======
-std::optional<CAmount> GetFuturesBlock()
->>>>>>> 57c099c1
+std::optional<CAmount> GetFuturesBlock(CImmutableCSView& view)
 {
     const auto attributes = view.GetAttributes();
     if (!attributes) {
