// Copyright (c) 2020 The DeFi Blockchain Developers
// Distributed under the MIT software license, see the accompanying
// file COPYING or http://www.opensource.org/licenses/mit-license.php.

#include <masternodes/masternodes.h>
#include <masternodes/criminals.h>
#include <masternodes/mn_checks.h>

#include <arith_uint256.h>
#include <chainparams.h>
#include <core_io.h>
#include <consensus/validation.h>
#include <net.h>
#include <rpc/client.h>
#include <rpc/server.h>
#include <rpc/protocol.h>
#include <rpc/util.h>
#include <script/script_error.h>
#include <script/sign.h>
#include <univalue/include/univalue.h>
#include <util/validation.h>
#include <validation.h>
#include <version.h>

//#ifdef ENABLE_WALLET
#include <wallet/coincontrol.h>
#include <wallet/rpcwallet.h>
#include <wallet/wallet.h>
//#endif

#include <stdexcept>

#include <boost/algorithm/string.hpp>
#include <boost/assign/list_of.hpp>
#include <rpc/rawtransaction_util.h>

extern UniValue createrawtransaction(UniValue const& params, bool fHelp); // in rawtransaction.cpp
extern UniValue fundrawtransaction(UniValue const& params, bool fHelp); // in rpcwallet.cpp
extern UniValue signrawtransaction(UniValue const& params, bool fHelp); // in rawtransaction.cpp
extern UniValue sendrawtransaction(UniValue const& params, bool fHelp); // in rawtransaction.cpp
extern UniValue getnewaddress(UniValue const& params, bool fHelp); // in rpcwallet.cpp
extern bool EnsureWalletIsAvailable(bool avoidException); // in rpcwallet.cpp
extern bool DecodeHexTx(CTransaction& tx, std::string const& strHexTx); // in core_io.h

extern void FundTransaction(CWallet* const pwallet, CMutableTransaction& tx, CAmount& fee_out, int& change_position,
                            UniValue options);

static CMutableTransaction fund(CMutableTransaction _mtx, JSONRPCRequest const& request, CWallet* const pwallet) {
    CMutableTransaction mtx = std::move(_mtx);
    CAmount fee_out;
    int change_position = mtx.vout.size();

    std::string strFailReason;
    CCoinControl coinControl;
    if (!pwallet->FundTransaction(mtx, fee_out, change_position, strFailReason, false /*lockUnspents*/,
                                  std::set<int>() /*setSubtractFeeFromOutputs*/, coinControl)) {
        throw JSONRPCError(RPC_WALLET_ERROR, strFailReason);
    }
    return mtx;
}

static CTransactionRef
signsend(const CMutableTransaction& _mtx, JSONRPCRequest const& request, CWallet* const pwallet) {
    // sign
    JSONRPCRequest new_request;
    new_request.id = request.id;
    new_request.URI = request.URI;

    new_request.params.setArray();
    new_request.params.push_back(EncodeHexTx(CTransaction(_mtx)));
    UniValue txSigned = signrawtransactionwithwallet(new_request);

    // from "sendrawtransaction"
    {
        CMutableTransaction mtx;
        if (!DecodeHexTx(mtx, txSigned["hex"].get_str()))
            throw JSONRPCError(RPC_DESERIALIZATION_ERROR, "TX decode failed");
        CTransactionRef tx(MakeTransactionRef(std::move(mtx)));

        CAmount max_raw_tx_fee = {COIN / 10}; /// @todo check it with 0

        std::string err_string;
        AssertLockNotHeld(cs_main);
        const TransactionError err = BroadcastTransaction(tx, err_string, max_raw_tx_fee, /*relay*/
                                                          true, /*wait_callback*/ false);
        if (TransactionError::OK != err) {
            throw JSONRPCTransactionError(err, err_string);
        }
        return tx;
    }
}

// returns either base58/bech32 address, or hex if format is unknown
std::string ScriptToString(CScript const& script) {
    CTxDestination dest;
    if (!ExtractDestination(script, dest)) {
        return script.GetHex();
    }
    return EncodeDestination(dest);
}

CAmount EstimateMnCreationFee() {
    // Current height + (1 day blocks) to avoid rejection;
    int targetHeight = ::ChainActive().Height() + 1 + (60 * 60 / Params().GetConsensus().pos.nTargetSpacing);
    return GetMnCreationFee(targetHeight);
}

std::vector<CTxIn> GetInputs(UniValue const& inputs) {
    std::vector<CTxIn> vin{};
    for (unsigned int idx = 0; idx < inputs.size(); idx++) {
        const UniValue& input = inputs[idx];
        const UniValue& o = input.get_obj();

        uint256 txid = ParseHashO(o, "txid");

        const UniValue& vout_v = find_value(o, "vout");
        if (!vout_v.isNum())
            throw JSONRPCError(RPC_INVALID_PARAMETER, "Invalid parameter, missing vout key");
        int nOutput = vout_v.get_int();
        if (nOutput < 0)
            throw JSONRPCError(RPC_INVALID_PARAMETER, "Invalid parameter, vout must be positive");

        vin.push_back(CTxIn(txid, nOutput));
    }
    return vin;
}

static std::vector<CTxIn> GetAuthInputs(CWallet* const pwallet, CTxDestination const& auth, UniValue const& explicitInputs) {
    std::vector<CTxIn> vin{};
    if (!explicitInputs.empty()) {
        return GetInputs(explicitInputs.get_array());
    } else {
        std::vector<COutput> vecOutputs;
        CCoinControl cctl;
        cctl.m_avoid_address_reuse = false;
        cctl.m_min_depth = 1;
        cctl.m_max_depth = 999999999;
        cctl.matchDestination = auth;
        cctl.m_tokenFilter = {DCT_ID{0}};

        pwallet->BlockUntilSyncedToCurrentChain();
        auto locked_chain = pwallet->chain().lock();
        LOCK(pwallet->cs_wallet);

        pwallet->AvailableCoins(*locked_chain, vecOutputs, true, &cctl, 1, MAX_MONEY, MAX_MONEY, 1);

        if (vecOutputs.empty()) {
            throw JSONRPCError(RPC_WALLET_INSUFFICIENT_FUNDS, strprintf(
                    "Can't find any UTXO's for owner. Are you an owner? If so, send some coins to address %s and try again!",
                    EncodeDestination(auth)));
        }
        vin.push_back(CTxIn(vecOutputs[0].tx->GetHash(), vecOutputs[0].i));
    }
    return vin;
}

static CWallet* GetWallet(const JSONRPCRequest& request) {
    std::shared_ptr<CWallet> const wallet = GetWalletForJSONRPCRequest(request);
    CWallet* const pwallet = wallet.get();

    EnsureWalletIsAvailable(pwallet, false);
    EnsureWalletIsUnlocked(pwallet);
    return pwallet;
}

/*
 *
 *  Issued by: any
*/
UniValue createmasternode(const JSONRPCRequest& request) {
    CWallet* const pwallet = GetWallet(request);

    RPCHelpMan{"createmasternode",
               "\nCreates (and submits to local node and network) a masternode creation transaction with given owner and operator addresses, spending the given inputs..\n"
               "The last optional argument (may be empty array) is an array of specific UTXOs to spend." +
               HelpRequiringPassphrase(pwallet) + "\n",
               {
                   {"ownerAddress", RPCArg::Type::STR, RPCArg::Optional::NO, "Any valid address for keeping collateral amount (any P2PKH or P2WKH address) - used as owner key"},
                   {"operatorAddress", RPCArg::Type::STR, RPCArg::Optional::OMITTED, "Optional (== ownerAddress) masternode operator auth address (P2PKH only, unique)"},
                   {"inputs", RPCArg::Type::ARR, RPCArg::Optional::OMITTED_NAMED_ARG, "A json array of json objects",
                       {
                           {"", RPCArg::Type::OBJ, RPCArg::Optional::OMITTED, "",
                               {
                                   {"txid", RPCArg::Type::STR_HEX, RPCArg::Optional::NO, "The transaction id"},
                                   {"vout", RPCArg::Type::NUM, RPCArg::Optional::NO, "The output number"},
                               },
                           },
                       },
                   },
               },
               RPCResult{
                       "\"hash\"                  (string) The hex-encoded hash of broadcasted transaction\n"
               },
               RPCExamples{
                   HelpExampleCli("createmasternode", "ownerAddress operatorAddress \"[{\\\"txid\\\":\\\"id\\\",\\\"vout\\\":0}]\"")
                   + HelpExampleRpc("createmasternode", "ownerAddress operatorAddress \"[{\\\"txid\\\":\\\"id\\\",\\\"vout\\\":0}]\"")
               },
    }.Check(request);


    if (pwallet->chain().isInitialBlockDownload()) {
        throw JSONRPCError(RPC_CLIENT_IN_INITIAL_DOWNLOAD,
                           "Cannot create Masternode while still in Initial Block Download");
    }
    pwallet->BlockUntilSyncedToCurrentChain();

    RPCTypeCheck(request.params, { UniValue::VSTR, UniValue::VSTR, UniValue::VARR }, true);
    if (request.params[0].isNull()) {
        throw JSONRPCError(RPC_INVALID_PARAMETER, "Invalid parameters, at least argument 1 must be non-null");
    }

    std::string ownerAddress = request.params[0].getValStr();
    std::string operatorAddress = request.params.size() > 1 ? request.params[1].getValStr() : ownerAddress;
    CTxDestination ownerDest = DecodeDestination(ownerAddress); // type will be checked on apply/create
    CTxDestination operatorDest = DecodeDestination(operatorAddress);

    // check type here cause need operatorAuthKey. all other validation (for owner for ex.) in further apply/create
    if (operatorDest.which() != 1 && operatorDest.which() != 4) {
        throw JSONRPCError(RPC_INVALID_PARAMETER, "operatorAddress (" + operatorAddress + ") does not refer to a P2PKH or P2WPKH address");
    }

    CKeyID const operatorAuthKey = operatorDest.which() == 1 ? CKeyID(*boost::get<PKHash>(&operatorDest)) : CKeyID(*boost::get<WitnessV0KeyHash>(&operatorDest));

    CDataStream metadata(DfTxMarker, SER_NETWORK, PROTOCOL_VERSION);
    metadata << static_cast<unsigned char>(CustomTxType::CreateMasternode)
             << static_cast<char>(operatorDest.which()) << operatorAuthKey;

    CScript scriptMeta;
    scriptMeta << OP_RETURN << ToByteVector(metadata);

    const auto txVersion = GetTransactionVersion(::ChainActive().Height());
    CMutableTransaction rawTx(txVersion);

    if (request.params.size() > 2) {
        rawTx.vin = GetInputs(request.params[2].get_array());
    }

    rawTx.vout.push_back(CTxOut(EstimateMnCreationFee(), scriptMeta));
    rawTx.vout.push_back(CTxOut(GetMnCollateralAmount(), GetScriptForDestination(ownerDest)));

    rawTx = fund(rawTx, request, pwallet);

    // check execution
    {
        LOCK(cs_main);
        CCustomCSView mnview_dummy(*pcustomcsview); // don't write into actual DB
        const auto res = ApplyCreateMasternodeTx(mnview_dummy, CTransaction(rawTx), ::ChainActive().Tip()->height + 1,
                                      ToByteVector(CDataStream{SER_NETWORK, PROTOCOL_VERSION, static_cast<char>(operatorDest.which()), operatorAuthKey}));
        if (!res.ok) {
            throw JSONRPCError(RPC_INVALID_REQUEST, "Execution test failed:\n" + res.msg);
        }
    }
    return signsend(rawTx, request, pwallet)->GetHash().GetHex();
}

UniValue resignmasternode(const JSONRPCRequest& request) {
    CWallet* const pwallet = GetWallet(request);

    RPCHelpMan{"resignmasternode",
               "\nCreates (and submits to local node and network) a transaction resigning your masternode. Collateral will be unlocked after " +
               std::to_string(GetMnResignDelay()) + " blocks.\n"
                                                    "The last optional argument (may be empty array) is an array of specific UTXOs to spend. One of UTXO's must belong to the MN's owner (collateral) address" +
               HelpRequiringPassphrase(pwallet) + "\n",
               {
                   {"mn_id", RPCArg::Type::STR_HEX, RPCArg::Optional::NO, "The Masternode's ID"},
                   {"inputs", RPCArg::Type::ARR, RPCArg::Optional::OMITTED_NAMED_ARG,
                        "A json array of json objects. Provide it if you want to spent specific UTXOs",
                        {
                                {"", RPCArg::Type::OBJ, RPCArg::Optional::OMITTED, "",
                                 {
                                         {"txid", RPCArg::Type::STR_HEX, RPCArg::Optional::NO, "The transaction id"},
                                         {"vout", RPCArg::Type::NUM, RPCArg::Optional::NO, "The output number"},
                                 },
                                },
                        },
                   },
               },
               RPCResult{
                       "\"hash\"                  (string) The hex-encoded hash of broadcasted transaction\n"
               },
               RPCExamples{
                   HelpExampleCli("resignmasternode", "mn_id \"[{\\\"txid\\\":\\\"id\\\",\\\"vout\\\":0}]\"")
                   + HelpExampleRpc("resignmasternode", "mn_id \"[{\\\"txid\\\":\\\"id\\\",\\\"vout\\\":0}]\"")
               },
    }.Check(request);

    if (pwallet->chain().isInitialBlockDownload()) {
        throw JSONRPCError(RPC_CLIENT_IN_INITIAL_DOWNLOAD,
                           "Cannot resign Masternode while still in Initial Block Download");
    }
    pwallet->BlockUntilSyncedToCurrentChain();

    RPCTypeCheck(request.params, { UniValue::VSTR, UniValue::VARR }, true);

    std::string const nodeIdStr = request.params[0].getValStr();
    uint256 nodeId = uint256S(nodeIdStr);
    CTxDestination ownerDest;

    {
        LOCK(cs_main);
        auto nodePtr = pcustomcsview->GetMasternode(nodeId);
        if (!nodePtr) {
            throw JSONRPCError(RPC_INVALID_PARAMETER, strprintf("The masternode %s does not exist", nodeIdStr));
        }
        ownerDest = nodePtr->ownerType == 1 ? CTxDestination(PKHash(nodePtr->ownerAuthAddress)) : CTxDestination(WitnessV0KeyHash(nodePtr->ownerAuthAddress));
    }

    const auto txVersion = GetTransactionVersion(::ChainActive().Height());
    CMutableTransaction rawTx(txVersion);
    rawTx.vin = GetAuthInputs(pwallet, ownerDest, request.params.size() > 1 ? request.params[1].get_array() : UniValue(UniValue::VARR));

    CDataStream metadata(DfTxMarker, SER_NETWORK, PROTOCOL_VERSION);
    metadata << static_cast<unsigned char>(CustomTxType::ResignMasternode)
             << nodeId;

    CScript scriptMeta;
    scriptMeta << OP_RETURN << ToByteVector(metadata);

    rawTx.vout.push_back(CTxOut(0, scriptMeta));

    rawTx = fund(rawTx, request, pwallet);

    // check execution
    {
        LOCK(cs_main);
        CCustomCSView mnview_dummy(*pcustomcsview); // don't write into actual DB
        const auto res = ApplyResignMasternodeTx(mnview_dummy, ::ChainstateActive().CoinsTip(), CTransaction(rawTx), ::ChainActive().Tip()->height + 1,
                                      ToByteVector(CDataStream{SER_NETWORK, PROTOCOL_VERSION, nodeId}));
        if (!res.ok) {
            throw JSONRPCError(RPC_INVALID_REQUEST, "Execution test failed:\n" + res.msg);
        }
    }
    return signsend(rawTx, request, pwallet)->GetHash().GetHex();
}

// Here (but not a class method) just by similarity with other '..ToJSON'
UniValue mnToJSON(uint256 const & nodeId, CMasternode const& node, bool verbose) {
    UniValue ret(UniValue::VOBJ);
    if (!verbose) {
        ret.pushKV(nodeId.GetHex(), CMasternode::GetHumanReadableState(node.GetState()));
    }
    else {
        UniValue obj(UniValue::VOBJ);
        obj.pushKV("ownerAuthAddress", EncodeDestination(
                node.ownerType == 1 ? CTxDestination(PKHash(node.ownerAuthAddress)) : CTxDestination(
                        WitnessV0KeyHash(node.ownerAuthAddress))));
        obj.pushKV("operatorAuthAddress", EncodeDestination(
                node.operatorType == 1 ? CTxDestination(PKHash(node.operatorAuthAddress)) : CTxDestination(
                        WitnessV0KeyHash(node.operatorAuthAddress))));

        obj.pushKV("creationHeight", node.creationHeight);
        obj.pushKV("resignHeight", node.resignHeight);
        obj.pushKV("resignTx", node.resignTx.GetHex());
        obj.pushKV("banHeight", node.banHeight);
        obj.pushKV("banTx", node.banTx.GetHex());
        obj.pushKV("state", CMasternode::GetHumanReadableState(node.GetState()));
        obj.pushKV("mintedBlocks", (uint64_t) node.mintedBlocks);

        /// @todo add unlock height and|or real resign height
        ret.pushKV(nodeId.GetHex(), obj);
    }
    return ret;
}

UniValue listmasternodes(const JSONRPCRequest& request) {
    RPCHelpMan{"listmasternodes",
               "\nReturns information about specified masternodes (or all, if list of ids is empty).\n",
               {
                        {"pagination", RPCArg::Type::OBJ, RPCArg::Optional::OMITTED, "",
                         {
                                 {"start", RPCArg::Type::STR_HEX, RPCArg::Optional::OMITTED,
                                  "Optional first key to iterate from, in lexicographical order."
                                  "Typically it's set to last ID from previous request."},
                                 {"including_start", RPCArg::Type::BOOL, RPCArg::Optional::OMITTED,
                                  "If true, then iterate including starting position. False by default"},
                                 {"limit", RPCArg::Type::NUM, RPCArg::Optional::OMITTED,
                                  "Maximum number of orders to return, 100 by default"},
                         },
                        },
                        {"verbose", RPCArg::Type::BOOL, RPCArg::Optional::OMITTED,
                                    "Flag for verbose list (default = true), otherwise only ids are listed"},
               },
               RPCResult{
                       "{id:{...},...}     (array) Json object with masternodes information\n"
               },
               RPCExamples{
                       HelpExampleCli("listmasternodes", "\"[mn_id]\" False")
                       + HelpExampleRpc("listmasternodes", "\"[mn_id]\" False")
               },
    }.Check(request);

    bool verbose = true;
    if (request.params.size() > 1) {
        verbose = request.params[1].get_bool();
    }
    // parse pagination
    size_t limit = 100;
    uint256 start = {};
    bool including_start = true;
    {
        if (request.params.size() > 0) {
            UniValue paginationObj = request.params[0].get_obj();
            if (!paginationObj["limit"].isNull()) {
                limit = (size_t) paginationObj["limit"].get_int64();
            }
            if (!paginationObj["start"].isNull()) {
                including_start = false;
                start = ParseHashV(paginationObj["start"], "start");
            }
            if (!paginationObj["including_start"].isNull()) {
                including_start = paginationObj["including_start"].getBool();
            }
            if (!including_start) {
                start = ArithToUint256(UintToArith256(start) + arith_uint256{1});
            }
        }
        if (limit == 0) {
            limit = std::numeric_limits<decltype(limit)>::max();
        }
    }

    UniValue ret(UniValue::VOBJ);

    LOCK(cs_main);
    pcustomcsview->ForEachMasternode([&](uint256 const& nodeId, CMasternode& node) {
        ret.pushKVs(mnToJSON(nodeId, node, verbose));
        limit--;
        return limit != 0;
    }, start);

    return ret;
}

UniValue getmasternode(const JSONRPCRequest& request) {
    RPCHelpMan{"getmasternode",
               "\nReturns information about specified masternode.\n",
               {
                       {"mn_id", RPCArg::Type::STR_HEX, RPCArg::Optional::NO, "Masternode's id"},
               },
               RPCResult{
                       "{id:{...}}     (object) Json object with masternode information\n"
               },
               RPCExamples{
                       HelpExampleCli("getmasternode", "\"mn_id\"")
                       + HelpExampleRpc("getmasternode", "\"mn_id\"")
               },
    }.Check(request);

    uint256 id = ParseHashV(request.params[0], "masternode id");

    LOCK(cs_main);
    auto node = pcustomcsview->GetMasternode(id);
    if (node) {
        return mnToJSON(id, *node, true); // or maybe just node, w/o id?
    }
    throw JSONRPCError(RPC_INVALID_ADDRESS_OR_KEY, "Masternode not found");
}

UniValue listcriminalproofs(const JSONRPCRequest& request) {
    RPCHelpMan{"listcriminalproofs",
               "\nReturns information about criminal proofs (pairs of signed blocks by one MN from different forks).\n",
               {
                    {"pagination", RPCArg::Type::OBJ, RPCArg::Optional::OMITTED, "",
                         {
                             {"start", RPCArg::Type::STR_HEX, RPCArg::Optional::OMITTED,
                              "Optional first key to iterate from, in lexicographical order."
                              "Typically it's set to last ID from previous request."},
                             {"including_start", RPCArg::Type::BOOL, RPCArg::Optional::OMITTED,
                              "If true, then iterate including starting position. False by default"},
                             {"limit", RPCArg::Type::NUM, RPCArg::Optional::OMITTED,
                              "Maximum number of orders to return, 100 by default"},
                         },
                    },
               },
               RPCResult{
                       "{id:{block1, block2},...}     (array) Json objects with block pairs\n"
               },
               RPCExamples{
                       HelpExampleCli("listcriminalproofs", "")
                       + HelpExampleRpc("listcriminalproofs", "")
               },
    }.Check(request);

    // parse pagination
    size_t limit = 100;
    uint256 start = {};
    bool including_start = true;
    {
        if (request.params.size() > 0) {
            UniValue paginationObj = request.params[0].get_obj();
            if (!paginationObj["limit"].isNull()) {
                limit = (size_t) paginationObj["limit"].get_int64();
            }
            if (!paginationObj["start"].isNull()) {
                including_start = false;
                start = ParseHashV(paginationObj["start"], "start");
            }
            if (!paginationObj["including_start"].isNull()) {
                including_start = paginationObj["including_start"].getBool();
            }
            if (!including_start) {
                start = ArithToUint256(UintToArith256(start) + arith_uint256{1});
            }
        }
        if (limit == 0) {
            limit = std::numeric_limits<decltype(limit)>::max();
        }
    }

    LOCK(cs_main);

    UniValue ret(UniValue::VOBJ);
    auto const proofs = pcriminals->GetUnpunishedCriminals();
    for (auto it = proofs.lower_bound(start); it != proofs.end() && limit != 0; ++it, --limit) {
        UniValue obj(UniValue::VOBJ);
        obj.pushKV("hash1", it->second.blockHeader.GetHash().ToString());
        obj.pushKV("height1", it->second.blockHeader.height);
        obj.pushKV("hash2", it->second.conflictBlockHeader.GetHash().ToString());
        obj.pushKV("height2", it->second.conflictBlockHeader.height);
        obj.pushKV("mintedBlocks", it->second.blockHeader.mintedBlocks);
        ret.pushKV(it->first.ToString(), obj);
    }
    return ret;
}

UniValue createtoken(const JSONRPCRequest& request) {
    CWallet* const pwallet = GetWallet(request);

    RPCHelpMan{"createtoken",
               "\nCreates (and submits to local node and network) a token creation transaction with given metadata.\n"
               "The second optional argument (may be empty array) is an array of specific UTXOs to spend." +
               HelpRequiringPassphrase(pwallet) + "\n",
               {
                    {"metadata", RPCArg::Type::OBJ, RPCArg::Optional::OMITTED, "",
                        {
                            {"symbol", RPCArg::Type::STR, RPCArg::Optional::NO,
                             "Token's symbol (unique), no longer than " +
                             std::to_string(CToken::MAX_TOKEN_SYMBOL_LENGTH)},
                            {"name", RPCArg::Type::STR, RPCArg::Optional::OMITTED,
                             "Token's name (optional), no longer than " +
                             std::to_string(CToken::MAX_TOKEN_NAME_LENGTH)},
                            {"isDAT", RPCArg::Type::BOOL, RPCArg::Optional::OMITTED,
                             "Token's 'isDAT' property (bool, optional), default is 'False'"},
                            {"decimal", RPCArg::Type::NUM, RPCArg::Optional::OMITTED,
                             "Token's decimal places (optional, fixed to 8 for now, unchecked)"},
                            {"limit", RPCArg::Type::NUM, RPCArg::Optional::OMITTED,
                             "Token's total supply limit (optional, zero for now, unchecked)"},
                            {"mintable", RPCArg::Type::BOOL, RPCArg::Optional::OMITTED,
                             "Token's 'Mintable' property (bool, optional), fixed to 'True' for now"},
                            {"tradeable", RPCArg::Type::BOOL, RPCArg::Optional::OMITTED,
                             "Token's 'Tradeable' property (bool, optional), fixed to 'True' for now"},
                            {"collateralAddress", RPCArg::Type::STR, RPCArg::Optional::NO,
                             "Any valid destination for keeping collateral amount - used as token's owner auth"},
                        },
                    },
                    {"inputs", RPCArg::Type::ARR, RPCArg::Optional::OMITTED_NAMED_ARG,
                        "A json array of json objects",
                        {
                            {"", RPCArg::Type::OBJ, RPCArg::Optional::OMITTED, "",
                                {
                                    {"txid", RPCArg::Type::STR_HEX, RPCArg::Optional::NO, "The transaction id"},
                                    {"vout", RPCArg::Type::NUM, RPCArg::Optional::NO, "The output number"},
                                },
                            },
                        },
                    },
               },
               RPCResult{
                       "\"hash\"                  (string) The hex-encoded hash of broadcasted transaction\n"
               },
               RPCExamples{
                       HelpExampleCli("createtoken", "\"{\\\"symbol\\\":\\\"MyToken\\\","
                                                     "\\\"collateralAddress\\\":\\\"address\\\"}\"")
                       + HelpExampleCli("createtoken", "\"{\\\"symbol\\\":\\\"MyToken\\\","
                                                     "\\\"collateralAddress\\\":\\\"address\\\"}\" "
                                                     "\"[{\\\"txid\\\":\\\"id\\\",\\\"vout\\\":0}]\"")
                       + HelpExampleRpc("createtoken", "\"{\\\"symbol\\\":\\\"MyToken\\\","
                                                       "\\\"collateralAddress\\\":\\\"address\\\"}\" "
                                                       "\"[{\\\"txid\\\":\\\"id\\\",\\\"vout\\\":0}]\"")
               },
    }.Check(request);

    if (pwallet->chain().isInitialBlockDownload()) {
        throw JSONRPCError(RPC_CLIENT_IN_INITIAL_DOWNLOAD, "Cannot create token while still in Initial Block Download");
    }
    pwallet->BlockUntilSyncedToCurrentChain();

    RPCTypeCheck(request.params, {UniValue::VOBJ, UniValue::VARR}, true);
    if (request.params[0].isNull()) {
        throw JSONRPCError(RPC_INVALID_PARAMETER,
                           "Invalid parameters, arguments 1 must be non-null and expected as object at least with "
                           "{\"symbol\",\"collateralAddress\"}");
    }

    const UniValue metaObj = request.params[0].get_obj();
    UniValue txInputs = request.params[1];
    if (txInputs.isNull())
    {
        txInputs.setArray();
    }

    std::string collateralAddress = metaObj["collateralAddress"].getValStr();
    CTxDestination collateralDest = DecodeDestination(collateralAddress);
    if (collateralDest.which() == 0) {
        throw JSONRPCError(RPC_INVALID_PARAMETER, "collateralAddress (" + collateralAddress + ") does not refer to any valid address");
    }

    int targetHeight;
    {
        LOCK(cs_main);
        targetHeight = ::ChainActive().Height() + 1;
    }

    CToken token;
    token.symbol = trim_ws(metaObj["symbol"].getValStr()).substr(0, CToken::MAX_TOKEN_SYMBOL_LENGTH);
    token.name = trim_ws(metaObj["name"].getValStr()).substr(0, CToken::MAX_TOKEN_NAME_LENGTH);
    token.flags = metaObj["isDAT"].getBool() ? token.flags | (uint8_t)CToken::TokenFlags::DAT : token.flags; // setting isDAT
//    token.decimal = metaObj["name"].get_int(); // fixed for now, check range later
//    token.limit = metaObj["limit"].get_int(); // fixed for now, check range later
//    token.flags = metaObj["mintable"].get_bool() ? token.flags | CToken::TokenFlags::Mintable : token.flags; // fixed for now, check later
//    token.flags = metaObj["tradeable"].get_bool() ? token.flags | CToken::TokenFlags::Tradeable : token.flags; // fixed for now, check later

    CDataStream metadata(DfTxMarker, SER_NETWORK, PROTOCOL_VERSION);
    metadata << static_cast<unsigned char>(CustomTxType::CreateToken)
             << token;

    CScript scriptMeta;
    scriptMeta << OP_RETURN << ToByteVector(metadata);

    const auto txVersion = GetTransactionVersion(targetHeight);
    CMutableTransaction rawTx(txVersion);

    if(metaObj["isDAT"].getBool())
    {
        for(std::set<CScript>::iterator it = Params().GetConsensus().foundationMembers.begin(); it != Params().GetConsensus().foundationMembers.end() && rawTx.vin.size() == 0; it++)
        {
            if(IsMine(*pwallet, *it) == ISMINE_SPENDABLE)
            {
                CTxDestination destination;
                if (!ExtractDestination(*it, destination)) {
                    throw JSONRPCError(RPC_INVALID_ADDRESS_OR_KEY, "Invalid destination");
                }
                try {
                    rawTx.vin = GetAuthInputs(pwallet, destination, txInputs.get_array());
                }
                catch (const UniValue& objError) {}
            }
        }
        if(rawTx.vin.size() == 0)
            throw JSONRPCError(RPC_INVALID_REQUEST, "Incorrect Authorization");
    }
    else
        rawTx.vin = GetInputs(txInputs.get_array());

    rawTx.vout.push_back(CTxOut(GetTokenCreationFee(targetHeight), scriptMeta));
    rawTx.vout.push_back(CTxOut(GetTokenCollateralAmount(), GetScriptForDestination(collateralDest)));

    rawTx = fund(rawTx, request, pwallet);

    // check execution
    {
        LOCK(cs_main);
        CCustomCSView mnview_dummy(*pcustomcsview); // don't write into actual DB
        const auto res = ApplyCreateTokenTx(mnview_dummy, g_chainstate->CoinsTip(), CTransaction(rawTx), targetHeight,
                                      ToByteVector(CDataStream{SER_NETWORK, PROTOCOL_VERSION, token}), Params().GetConsensus());
        if (!res.ok) {
            throw JSONRPCError(RPC_INVALID_REQUEST, "Execution test failed:\n" + res.msg);
        }
    }
    return signsend(rawTx, request, pwallet)->GetHash().GetHex();
}

UniValue updatetoken(const JSONRPCRequest& request) {
    CWallet* const pwallet = GetWallet(request);

    RPCHelpMan{"updatetoken",
               "\nCreates (and submits to local node and network) a transaction of token promotion to isDAT or demotion from isDAT. Collateral will be unlocked.\n"
               "The second optional argument (may be empty array) is an array of specific UTXOs to spend. One of UTXO's must belong to the token's owner (collateral) address" +
               HelpRequiringPassphrase(pwallet) + "\n",
               {
                    {"token", RPCArg::Type::STR, RPCArg::Optional::NO, "The tokens's symbol, id or creation tx"},
                    {"metadata", RPCArg::Type::OBJ, RPCArg::Optional::OMITTED, "",
                        {
                           {"symbol", RPCArg::Type::STR, RPCArg::Optional::OMITTED,
                            "New token's symbol, no longer than " +
                            std::to_string(CToken::MAX_TOKEN_SYMBOL_LENGTH)},
                           {"name", RPCArg::Type::STR, RPCArg::Optional::OMITTED,
                            "New token's name (optional), no longer than " +
                            std::to_string(CToken::MAX_TOKEN_NAME_LENGTH)},
                           {"isDAT", RPCArg::Type::BOOL, RPCArg::Optional::OMITTED,
                            "Token's 'isDAT' property (bool, optional), default is 'False'"},
                           {"mintable", RPCArg::Type::BOOL, RPCArg::Optional::OMITTED,
                            "Token's 'Mintable' property (bool, optional)"},
                           {"tradeable", RPCArg::Type::BOOL, RPCArg::Optional::OMITTED,
                            "Token's 'Tradeable' property (bool, optional)"},
                           {"finalize", RPCArg::Type::BOOL, RPCArg::Optional::OMITTED,
                            "Lock token properties forever (bool, optional)"},
                           // it is possible to transfer token's owner. but later
//                           {"collateralAddress", RPCArg::Type::STR, RPCArg::Optional::NO,
//                            "Any valid destination for keeping collateral amount - used as token's owner auth"},
                           // omitted for now, need to research/discuss
//                           {"decimal", RPCArg::Type::NUM, RPCArg::Optional::OMITTED,
//                            "Token's decimal places (optional, fixed to 8 for now, unchecked)"},
//                           {"limit", RPCArg::Type::NUM, RPCArg::Optional::OMITTED,
//                            "Token's total supply limit (optional, zero for now, unchecked)"},
                        },
                    },
                    {"inputs", RPCArg::Type::ARR, RPCArg::Optional::OMITTED_NAMED_ARG,
                        "A json array of json objects. Provide it if you want to spent specific UTXOs",
                        {
                            {"", RPCArg::Type::OBJ, RPCArg::Optional::OMITTED, "",
                                {
                                    {"txid", RPCArg::Type::STR_HEX, RPCArg::Optional::NO, "The transaction id"},
                                    {"vout", RPCArg::Type::NUM, RPCArg::Optional::NO, "The output number"},
                                },
                            },
                        },
                    },
               },
               RPCResult{
                       "\"hash\"                  (string) The hex-encoded hash of broadcasted transaction\n"
               },
               RPCExamples{
                       HelpExampleCli("updatetoken", "\"token {\\\"isDAT\\\":true}\" "
                                                     "\"[{\\\"txid\\\":\\\"id\\\",\\\"vout\\\":0}]\"")
                       + HelpExampleRpc("updatetoken", "\"token {\\\"isDAT\\\":true}\" "
                                                       "\"[{\\\"txid\\\":\\\"id\\\",\\\"vout\\\":0}]\"")
               },
    }.Check(request);

    if (pwallet->chain().isInitialBlockDownload()) {
        throw JSONRPCError(RPC_CLIENT_IN_INITIAL_DOWNLOAD,
                           "Cannot update token while still in Initial Block Download");
    }
    pwallet->BlockUntilSyncedToCurrentChain();

<<<<<<< HEAD
    if (::ChainActive().Tip()->height < Params().GetConsensus().AMKHeight) {
        throw JSONRPCError(RPC_TRANSACTION_REJECTED, "No tokenization transaction before block height " + std::to_string(Params().GetConsensus().AMKHeight));
    }

    RPCTypeCheck(request.params, {UniValue::VSTR, UniValue::VOBJ, UniValue::VARR}, true);
=======
    RPCTypeCheck(request.params, {UniValue::VOBJ, UniValue::VARR}, true);
    if (request.params[0].isNull()) {
        throw JSONRPCError(RPC_INVALID_PARAMETER,
                           "Invalid parameters, arguments 1 must be non-null and expected as object like "
                           "{\"token\":\"Symbol\", \"isDAT\":true}");
    }
>>>>>>> 90dab79f

    /// @todo RPCTypeCheckObj or smth to help with option's names and old/new tx type

    std::string const tokenStr = trim_ws(request.params[0].getValStr());
    UniValue metaObj = request.params[1].get_obj();
    UniValue txInputs = request.params[2];
    if (txInputs.isNull())
    {
        txInputs.setArray();
    }

    CTokenImplementation tokenImpl;
    CTxDestination ownerDest;
<<<<<<< HEAD
    CScript owner;
=======
    uint256 creationTx{};
>>>>>>> 90dab79f
    int targetHeight;
    {
        LOCK(cs_main);
        DCT_ID id;
        auto token = pcustomcsview->GetTokenGuessId(tokenStr, id);
        if (id == DCT_ID{0}) {
            throw JSONRPCError(RPC_INVALID_PARAMETER, strprintf("Can't alter DFI token!"));
        }
        if (!token) {
            throw JSONRPCError(RPC_INVALID_PARAMETER, strprintf("Token %s does not exist!", tokenStr));
        }
        tokenImpl = static_cast<CTokenImplementation const& >(*token);
        if (tokenImpl.IsPoolShare()) {
            throw JSONRPCError(RPC_INVALID_PARAMETER, strprintf("Token %s is the LPS token! Can't alter pool share's tokens!", tokenStr));
        }
<<<<<<< HEAD

        const Coin& authCoin = ::ChainstateActive().CoinsTip().AccessCoin(COutPoint(tokenImpl.creationTx, 1)); // always n=1 output
        if (!ExtractDestination(authCoin.out.scriptPubKey, ownerDest)) {
            throw JSONRPCError(RPC_INVALID_PARAMETER,
                               strprintf("Can't extract destination for token's %s collateral", tokenImpl.symbol));
        }
        owner = authCoin.out.scriptPubKey;
        targetHeight = ::ChainActive().Height() + 1;
    }

    if (!metaObj["symbol"].isNull()) {
        tokenImpl.symbol = trim_ws(metaObj["symbol"].getValStr()).substr(0, CToken::MAX_TOKEN_SYMBOL_LENGTH);
    }
    if (!metaObj["name"].isNull()) {
        tokenImpl.name = trim_ws(metaObj["name"].getValStr()).substr(0, CToken::MAX_TOKEN_NAME_LENGTH);
    }
    if (!metaObj["isDAT"].isNull()) {
        tokenImpl.flags = metaObj["isDAT"].getBool() ?
                              tokenImpl.flags | (uint8_t)CToken::TokenFlags::DAT :
                              tokenImpl.flags & ~(uint8_t)CToken::TokenFlags::DAT;
    }
    if (!metaObj["tradeable"].isNull()) {
        tokenImpl.flags = metaObj["tradeable"].getBool() ?
                              tokenImpl.flags | (uint8_t)CToken::TokenFlags::Tradeable :
                              tokenImpl.flags & ~(uint8_t)CToken::TokenFlags::Tradeable;
    }
    if (!metaObj["mintable"].isNull()) {
        tokenImpl.flags = metaObj["mintable"].getBool() ?
                              tokenImpl.flags | (uint8_t)CToken::TokenFlags::Mintable :
                              tokenImpl.flags & ~(uint8_t)CToken::TokenFlags::Mintable;
    }
    if (!metaObj["finalize"].isNull()) {
        tokenImpl.flags = metaObj["finalize"].getBool() ?
                              tokenImpl.flags | (uint8_t)CToken::TokenFlags::Finalized :
                              tokenImpl.flags;
    }

    /// @todo replace all heights with (+1)
=======
        LOCK(pwallet->cs_wallet);
        auto tokenImpl = static_cast<CTokenImplementation const& >(*token);
        creationTx = tokenImpl.creationTx;
        targetHeight = ::ChainActive().Height() + 1;
    }

>>>>>>> 90dab79f
    const auto txVersion = GetTransactionVersion(targetHeight);
    CMutableTransaction rawTx(txVersion);

    if (targetHeight < Params().GetConsensus().BishanHeight) {
        if (metaObj.size() > 1 || !metaObj.exists("isDAT")) {
            throw JSONRPCError(RPC_INVALID_PARAMETER, "Only 'isDAT' flag modification allowed before Bishan fork (<" + std::to_string(Params().GetConsensus().BishanHeight) + ")");
        }

        // before BishanHeight it needs only founders auth
        for(std::set<CScript>::iterator it = Params().GetConsensus().foundationMembers.begin(); it != Params().GetConsensus().foundationMembers.end() && rawTx.vin.size() == 0; it++)
        {
            if(IsMine(*pwallet, *it) == ISMINE_SPENDABLE)
            {
                CTxDestination destination;
                if (!ExtractDestination(*it, destination)) {
                    throw JSONRPCError(RPC_INVALID_ADDRESS_OR_KEY, "Invalid destination");
                }
                try {
                    rawTx.vin = GetAuthInputs(pwallet, destination, txInputs.get_array());
                }
                catch (const UniValue& objError) {}
            }
        }
        if(rawTx.vin.size() == 0)
            throw JSONRPCError(RPC_INVALID_REQUEST, "Incorrect Authorization");
    }
    else
    { // post-bishan auth
        bool isFoundersToken = Params().GetConsensus().foundationMembers.find(owner) != Params().GetConsensus().foundationMembers.end();
        if (!txInputs.empty()) {
            rawTx.vin = GetInputs(txInputs);
        }
        else if (isFoundersToken) { // need any founder's auth
            for(std::set<CScript>::iterator it = Params().GetConsensus().foundationMembers.begin(); it != Params().GetConsensus().foundationMembers.end() && rawTx.vin.size() == 0; it++)
            {
                if(IsMine(*pwallet, *it) == ISMINE_SPENDABLE)
                {
                    CTxDestination destination;
                    if (!ExtractDestination(*it, destination)) {
                        throw JSONRPCError(RPC_INVALID_ADDRESS_OR_KEY, "Invalid destination");
                    }
                    try {
                        rawTx.vin = GetAuthInputs(pwallet, destination, txInputs.get_array());
                    }
                    catch (const UniValue& objError) {}
                }
            }
            if(rawTx.vin.size() == 0)
                throw JSONRPCError(RPC_INVALID_REQUEST, "Incorrect Authorization");
        }
        else // "common" auth
            rawTx.vin = GetAuthInputs(pwallet, ownerDest, UniValue(UniValue::VARR));
    }

    CDataStream metadata(DfTxMarker, SER_NETWORK, PROTOCOL_VERSION);

    // tx type and serialized data differ:
    if (targetHeight < Params().GetConsensus().BishanHeight) {
        metadata << static_cast<unsigned char>(CustomTxType::UpdateToken)
                 << tokenImpl.creationTx <<  metaObj["isDAT"].getBool();
    }
    else {
        metadata << static_cast<unsigned char>(CustomTxType::UpdateTokenAny)
                 << tokenImpl.creationTx << static_cast<CToken>(tokenImpl); // casting to base token's data
    }

    CScript scriptMeta;
    scriptMeta << OP_RETURN << ToByteVector(metadata);

    rawTx.vout.push_back(CTxOut(0, scriptMeta));

    rawTx = fund(rawTx, request, pwallet);

    // check execution
    {
        LOCK(cs_main);
        CCustomCSView mnview_dummy(*pcustomcsview); // don't write into actual DB
<<<<<<< HEAD
        Res res{};
        if (targetHeight < Params().GetConsensus().BishanHeight) {
            res = ApplyUpdateTokenTx(mnview_dummy, ::ChainstateActive().CoinsTip(), CTransaction(rawTx), targetHeight,
                                          ToByteVector(CDataStream{SER_NETWORK, PROTOCOL_VERSION, tokenImpl.creationTx, metaObj["isDAT"].getBool()}));
        }
        else {
            res = ApplyUpdateTokenAnyTx(mnview_dummy, ::ChainstateActive().CoinsTip(), CTransaction(rawTx), targetHeight,
                                          ToByteVector(CDataStream{SER_NETWORK, PROTOCOL_VERSION, tokenImpl.creationTx, static_cast<CToken>(tokenImpl)}));
        }
=======
        const auto res = ApplyUpdateTokenTx(mnview_dummy, ::ChainstateActive().CoinsTip(), CTransaction(rawTx), targetHeight,
                                      ToByteVector(CDataStream{SER_NETWORK, PROTOCOL_VERSION, creationTx, metaObj["isDAT"].getBool()}), Params().GetConsensus());
>>>>>>> 90dab79f
        if (!res.ok) {
            throw JSONRPCError(RPC_INVALID_REQUEST, "Execution test failed:\n" + res.msg);
        }
    }
    return signsend(rawTx, request, pwallet)->GetHash().GetHex();
}

UniValue tokenToJSON(DCT_ID const& id, CTokenImplementation const& token, bool verbose) {
    UniValue tokenObj(UniValue::VOBJ);
    tokenObj.pushKV("symbol", token.symbol);
    tokenObj.pushKV("symbolKey", token.CreateSymbolKey(id));

    tokenObj.pushKV("name", token.name);
    if (verbose) {
        tokenObj.pushKV("decimal", token.decimal);
        tokenObj.pushKV("limit", token.limit);
        tokenObj.pushKV("mintable", token.IsMintable());
        tokenObj.pushKV("tradeable", token.IsTradeable());
        tokenObj.pushKV("isDAT", token.IsDAT());
        tokenObj.pushKV("isLPS", token.IsPoolShare());
        tokenObj.pushKV("finalized", token.IsFinalized());

        tokenObj.pushKV("minted", ValueFromAmount(token.minted));
        tokenObj.pushKV("creationTx", token.creationTx.ToString());
        tokenObj.pushKV("creationHeight", token.creationHeight);
        tokenObj.pushKV("destructionTx", token.destructionTx.ToString());
        tokenObj.pushKV("destructionHeight", token.destructionHeight);
        /// @todo tokens: collateral address/script
//      tokenObj.pushKV("collateralAddress", token.destructionHeight);
    }
    UniValue ret(UniValue::VOBJ);
    ret.pushKV(id.ToString(), tokenObj);
    return ret;
}

// @todo implement pagination, similar to list* calls below
UniValue listtokens(const JSONRPCRequest& request) {
    RPCHelpMan{"listtokens",
               "\nReturns information about tokens.\n",
               {
                        {"pagination", RPCArg::Type::OBJ, RPCArg::Optional::OMITTED, "",
                            {
                                 {"start", RPCArg::Type::NUM, RPCArg::Optional::OMITTED,
                                  "Optional first key to iterate from, in lexicographical order."
                                  "Typically it's set to last ID from previous request."},
                                 {"including_start", RPCArg::Type::BOOL, RPCArg::Optional::OMITTED,
                                  "If true, then iterate including starting position. False by default"},
                                 {"limit", RPCArg::Type::NUM, RPCArg::Optional::OMITTED,
                                  "Maximum number of tokens to return, 100 by default"},
                            },
                        },
                        {"verbose", RPCArg::Type::BOOL, RPCArg::Optional::OMITTED,
                                    "Flag for verbose list (default = true), otherwise only ids, symbols and names are listed"},
               },
               RPCResult{
                       "{id:{...},...}     (array) Json object with tokens information\n"
               },
               RPCExamples{
                       HelpExampleCli("listtokens", "{\"start\":128} False")
                       + HelpExampleRpc("listtokens", "{\"start\":128} False")
               },
    }.Check(request);

    bool verbose = true;
    if (request.params.size() > 1) {
        verbose = request.params[1].get_bool();
    }

    // parse pagination
    size_t limit = 100;
    DCT_ID start{0};
    bool including_start = true;
    {
        if (request.params.size() > 0) {
            UniValue paginationObj = request.params[0].get_obj();
            if (!paginationObj["limit"].isNull()) {
                limit = (size_t) paginationObj["limit"].get_int64();
            }
            if (!paginationObj["start"].isNull()) {
                including_start = false;
                start.v = (uint32_t) paginationObj["start"].get_int();
            }
            if (!paginationObj["including_start"].isNull()) {
                including_start = paginationObj["including_start"].getBool();
            }
            if (!including_start) {
                ++start.v;
            }
        }
        if (limit == 0) {
            limit = std::numeric_limits<decltype(limit)>::max();
        }
    }

    LOCK(cs_main);

    UniValue ret(UniValue::VOBJ);
    pcustomcsview->ForEachToken([&](DCT_ID const& id, CTokenImplementation const& token) {
        ret.pushKVs(tokenToJSON(id, token, verbose));

        limit--;
        return limit != 0;
    }, start);

    return ret;
}

UniValue gettoken(const JSONRPCRequest& request) {
    RPCHelpMan{"gettoken",
               "\nReturns information about token.\n",
               {
                       {"key", RPCArg::Type::STR, RPCArg::Optional::NO,
                        "One of the keys may be specified (id/symbol/creationTx)"},
               },
               RPCResult{
                       "{id:{...}}     (array) Json object with token information\n"
               },
               RPCExamples{
                       HelpExampleCli("gettoken", "GOLD")
                       + HelpExampleRpc("gettoken", "GOLD")
               },
    }.Check(request);

    LOCK(cs_main);

    DCT_ID id;
    auto token = pcustomcsview->GetTokenGuessId(request.params[0].getValStr(), id);
    if (token) {
        return tokenToJSON(id, *static_cast<CTokenImplementation*>(token.get()), true);
    }
    throw JSONRPCError(RPC_INVALID_ADDRESS_OR_KEY, "Token not found");
}

UniValue minttokens(const JSONRPCRequest& request) {
    CWallet* const pwallet = GetWallet(request);

    RPCHelpMan{"minttokens",
               "\nCreates (and submits to local node and network) a transaction minting your token (for accounts and/or UTXOs). \n"
               "The second optional argument (may be empty array) is an array of specific UTXOs to spend. One of UTXO's must belong to the token's owner (collateral) address" +
               HelpRequiringPassphrase(pwallet) + "\n",
               {
                    {"amounts", RPCArg::Type::STR, RPCArg::Optional::NO,
                        "Amount in amount@token format."
                    },
                    {"inputs", RPCArg::Type::ARR, RPCArg::Optional::OMITTED_NAMED_ARG,
                        "A json array of json objects. Provide it if you want to spent specific UTXOs",
                        {
                            {"", RPCArg::Type::OBJ, RPCArg::Optional::OMITTED, "",
                                {
                                    {"txid", RPCArg::Type::STR_HEX, RPCArg::Optional::NO, "The transaction id"},
                                    {"vout", RPCArg::Type::NUM, RPCArg::Optional::NO, "The output number"},
                                },
                            },
                        },
                    },
               },
               RPCResult{
                       "\"hash\"                  (string) The hex-encoded hash of broadcasted transaction\n"
               },
               RPCExamples{
                       HelpExampleCli("minttokens", "\"10@symbol\"")
                       + HelpExampleCli("minttokens",
                                      "\"10@symbol\" \"[{\\\"txid\\\":\\\"id\\\",\\\"vout\\\":0}]\"")  /// @todo tokens: modify
                       + HelpExampleRpc("minttokens", "\"10@symbol\" \"[{\\\"txid\\\":\\\"id\\\",\\\"vout\\\":0}]\"")
               },
    }.Check(request);

    if (pwallet->chain().isInitialBlockDownload()) {
        throw JSONRPCError(RPC_CLIENT_IN_INITIAL_DOWNLOAD,
                           "Cannot mint tokens while still in Initial Block Download");
    }
    pwallet->BlockUntilSyncedToCurrentChain();

    const CBalances minted = DecodeAmounts(pwallet->chain(), request.params[0], "");
    UniValue txInputs = request.params[1];
    if (txInputs.isNull())
    {
        txInputs.setArray();
    }

    int targetHeight;
    {
        LOCK(cs_main);
        targetHeight = ::ChainActive().Height() + 1;
    }

    const auto txVersion = GetTransactionVersion(targetHeight);
    CMutableTransaction rawTx(txVersion);

    // auth
    {
        if (!txInputs.empty()) {
            rawTx.vin = GetInputs(txInputs);
        }
        else {
            bool gotFoundersAuth = false;
            for (auto const & kv : minted.balances) {

                CTokenImplementation tokenImpl;
                CTxDestination ownerDest;
                {
                    LOCK(cs_main);
                    auto token = pcustomcsview->GetToken(kv.first);
                    if (!token) {
                        throw JSONRPCError(RPC_INVALID_PARAMETER, strprintf("Token %s does not exist!", kv.first.ToString()));
                    }

                    tokenImpl = static_cast<CTokenImplementation const& >(*token);
                    const Coin& authCoin = ::ChainstateActive().CoinsTip().AccessCoin(COutPoint(tokenImpl.creationTx, 1)); // always n=1 output
                    if (!ExtractDestination(authCoin.out.scriptPubKey, ownerDest)) {
                        throw JSONRPCError(RPC_INVALID_PARAMETER,
                                           strprintf("Can't extract destination for token's %s collateral", tokenImpl.symbol));
                    }
                }

                /// @note that there is no need to handle BishanHeight here cause (in the worst case) it'll be declined at Apply*; the rest parts are compatible

                // use different auth for DAT|nonDAT tokens:
                // first, try to auth by exect owner
                auto auths = GetAuthInputs(pwallet, ownerDest, UniValue(UniValue::VARR));

                if(tokenImpl.IsDAT() && auths.size() == 0 && !gotFoundersAuth) // try "founders auth" only if "common" fails:
                {
                    for(std::set<CScript>::iterator it = Params().GetConsensus().foundationMembers.begin(); it != Params().GetConsensus().foundationMembers.end() && auths.size() == 0; it++)
                    {
                        if(IsMine(*pwallet, *it) == ISMINE_SPENDABLE)
                        {
                            CTxDestination destination;
                            if (!ExtractDestination(*it, destination)) {
                                throw JSONRPCError(RPC_INVALID_ADDRESS_OR_KEY, "Invalid destination");
                            }
                            try {
                                auths = GetAuthInputs(pwallet, destination, UniValue(UniValue::VARR));
                            }
                            catch (const UniValue& objError) {}
                        }
                    }
                    if(auths.size() == 0)
                        throw JSONRPCError(RPC_INVALID_REQUEST, "Incorrect Authorization");
                    gotFoundersAuth = true; // we need only one any utxo from founder
                }
                rawTx.vin.insert(rawTx.vin.end(), auths.begin(), auths.end());
            }
        } // else
    }

    CDataStream metadata(DfTxMarker, SER_NETWORK, PROTOCOL_VERSION);
    metadata << static_cast<unsigned char>(CustomTxType::MintToken)
             << minted; /// @note here, that whole CBalances serialized!, not a 'minted.balances'!

    CScript scriptMeta;
    scriptMeta << OP_RETURN << ToByteVector(metadata);

    rawTx.vout.push_back(CTxOut(0, scriptMeta));

    // fund
    rawTx = fund(rawTx, request, pwallet);

    // check execution
    {
        LOCK(cs_main);
        CCustomCSView mnview_dummy(*pcustomcsview); // don't write into actual DB
<<<<<<< HEAD
        const auto res = ApplyMintTokenTx(mnview_dummy, g_chainstate->CoinsTip(), CTransaction(rawTx), ::ChainActive().Height() + 1,
                                                 ToByteVector(CDataStream{SER_NETWORK, PROTOCOL_VERSION, minted }));
=======
        const auto res = ApplyMintTokenTx(mnview_dummy, g_chainstate->CoinsTip(), CTransaction(rawTx), targetHeight,
                                                 ToByteVector(CDataStream{SER_NETWORK, PROTOCOL_VERSION, minted }), Params().GetConsensus());
>>>>>>> 90dab79f
        if (!res.ok) {
            throw JSONRPCError(RPC_INVALID_REQUEST, "Execution test failed:\n" + res.msg);
        }
    }

    return signsend(rawTx, request, pwallet)->GetHash().GetHex();
}

CScript hexToScript(std::string const& str) {
    if (!IsHex(str)) {
        throw JSONRPCError(RPC_INVALID_PARAMETER, "(" + str + ") doesn't represent a correct hex:\n");
    }
    const auto raw = ParseHex(str);
    return CScript{raw.begin(), raw.end()};
}

BalanceKey decodeBalanceKey(std::string const& str) {
    const auto pair = SplitAmount(str);
    DCT_ID tokenID{};
    if (!pair.second.empty()) {
        auto id = DCT_ID::FromString(pair.second);
        if (!id.ok) {
            throw JSONRPCError(RPC_INVALID_PARAMETER, "(" + str + ") doesn't represent a correct balance key:\n" + id.msg);
        }
        tokenID = *id.val;
    }
    return {hexToScript(pair.first), tokenID};
}

std::string tokenAmountString(CTokenAmount const& amount) {
    auto token = pcustomcsview->GetToken(amount.nTokenId);
    std::string valueString = std::to_string(amount.nValue / COIN) + "." + std::to_string(amount.nValue % COIN);
    return valueString + "@" + token->symbol + (token->IsDAT() ? "" : "#" + amount.nTokenId.ToString());
}

UniValue accountToJSON(CScript const& owner, CTokenAmount const& amount, bool verbose, bool indexed_amounts) {
    // encode CScript into JSON
    UniValue ownerObj(UniValue::VOBJ);
    ScriptPubKeyToUniv(owner, ownerObj, true);
    if (!verbose) { // cut info
        if (ownerObj["addresses"].isArray() && !ownerObj["addresses"].get_array().empty()) {
            ownerObj = ownerObj["addresses"].get_array().getValues()[0];
        } else {
            ownerObj = {UniValue::VSTR};
            ownerObj.setStr(owner.GetHex());
        }
    }

    UniValue obj(UniValue::VOBJ);
    obj.pushKV("key", owner.GetHex() + "@" + amount.nTokenId.ToString());
    obj.pushKV("owner", ownerObj);

    if (indexed_amounts) {
        UniValue amountObj(UniValue::VOBJ);
        amountObj.pushKV(amount.nTokenId.ToString(), ValueFromAmount(amount.nValue));
        obj.pushKV("amount", amountObj);
    }
    else {
        obj.pushKV("amount", tokenAmountString(amount));
    }

    return obj;
}

UniValue listaccounts(const JSONRPCRequest& request) {
    RPCHelpMan{"listaccounts",
               "\nReturns information about all accounts on chain.\n",
               {
                       {"pagination", RPCArg::Type::OBJ, RPCArg::Optional::OMITTED, "",
                        {
                                {"start", RPCArg::Type::STR, RPCArg::Optional::OMITTED,
                                 "Optional first key to iterate from, in lexicographical order."
                                 "Typically it's set to last ID from previous request."},
                                {"including_start", RPCArg::Type::BOOL, RPCArg::Optional::OMITTED,
                                 "If true, then iterate including starting position. False by default"},
                                {"limit", RPCArg::Type::NUM, RPCArg::Optional::OMITTED,
                                 "Maximum number of orders to return, 100 by default"},
                        },
                       },
                       {"verbose", RPCArg::Type::BOOL, RPCArg::Optional::OMITTED,
                                   "Flag for verbose list (default = true), otherwise limited objects are listed"},
                       {"indexed_amounts", RPCArg::Type::BOOL, RPCArg::Optional::OMITTED,
                        "Format of amounts output (default = false): (true: {tokenid:amount}, false: \"amount@tokenid\")"},
               },
               RPCResult{
                       "{id:{...},...}     (array) Json object with accounts information\n"
               },
               RPCExamples{
                       HelpExampleCli("listaccounts", "")
                       + HelpExampleRpc("listaccounts", "{} False")
                       + HelpExampleRpc("listaccounts", "'{\"start\":\"a914b12ecde1759f792e0228e4fa6d262902687ca7eb87@0\","
                                                      "\"limit\":1000"
                                                      "}'")
               },
    }.Check(request);

    // parse pagination
    size_t limit = 100;
    BalanceKey start = {};
    bool including_start = true;
    {
        if (request.params.size() > 0) {
            UniValue paginationObj = request.params[0].get_obj();
            if (!paginationObj["limit"].isNull()) {
                limit = (size_t) paginationObj["limit"].get_int64();
            }
            if (!paginationObj["start"].isNull()) {
                including_start = false;
                start = decodeBalanceKey(paginationObj["start"].get_str());
            }
            if (!paginationObj["including_start"].isNull()) {
                including_start = paginationObj["including_start"].getBool();
            }
            if (!including_start) {
                start.tokenID.v++;
            }
        }
        if (limit == 0) {
            limit = std::numeric_limits<decltype(limit)>::max();
        }
    }
    bool verbose = true;
    if (request.params.size() > 1) {
        verbose = request.params[1].get_bool();
    }
    bool indexed_amounts = false;
    if (request.params.size() > 2) {
        indexed_amounts = request.params[2].get_bool();
    }


    UniValue ret(UniValue::VARR);

    LOCK(cs_main);
    pcustomcsview->ForEachBalance([&](CScript const & owner, CTokenAmount const & balance) {
        ret.push_back(accountToJSON(owner, balance, verbose, indexed_amounts));

        limit--;
        return limit != 0;
    }, start);

    return ret;
}

UniValue getaccount(const JSONRPCRequest& request) {
    RPCHelpMan{"getaccount",
               "\nReturns information about account.\n",
               {
                    {"owner", RPCArg::Type::STR, RPCArg::Optional::NO,
                        "Owner address in base58/bech32/hex encoding"},
                    {"pagination", RPCArg::Type::OBJ, RPCArg::Optional::OMITTED, "",
                        {
                            {"start", RPCArg::Type::STR, RPCArg::Optional::OMITTED,
                                 "Optional first key to iterate from, in lexicographical order."
                                 "Typically it's set to last tokenID from previous request."},
                            {"including_start", RPCArg::Type::BOOL, RPCArg::Optional::OMITTED,
                                 "If true, then iterate including starting position. False by default"},
                            {"limit", RPCArg::Type::NUM, RPCArg::Optional::OMITTED,
                                 "Maximum number of orders to return, 100 by default"},
                        },
                    },
                    {"indexed_amounts", RPCArg::Type::BOOL, RPCArg::Optional::OMITTED,
                        "Format of amounts output (default = false): (true: obj = {tokenid:amount,...}, false: array = [\"amount@tokenid\"...])"},
                },
                RPCResult{
                       "{...}     (array) Json object with order information\n"
                },
                RPCExamples{
                       HelpExampleCli("getaccount", "owner_address")
                },
    }.Check(request);

    // decode owner
    const auto reqOwner = DecodeScript(request.params[0].get_str());

    // parse pagination
    size_t limit = 100;
    DCT_ID start = {};
    bool including_start = true;
    {
        if (request.params.size() > 1) {
            UniValue paginationObj = request.params[1].get_obj();
            if (!paginationObj["limit"].isNull()) {
                limit = (size_t) paginationObj["limit"].get_int64();
            }
            if (!paginationObj["start"].isNull()) {
                including_start = false;
                start.v = (uint32_t) paginationObj["start"].get_int64();
            }
            if (!paginationObj["including_start"].isNull()) {
                including_start = paginationObj["including_start"].getBool();
            }
            if (!including_start) {
                start.v++;
            }
        }
        if (limit == 0) {
            limit = std::numeric_limits<decltype(limit)>::max();
        }
    }
    bool indexed_amounts = false;
    if (request.params.size() > 2) {
        indexed_amounts = request.params[2].get_bool();
    }

    UniValue ret(UniValue::VARR);
    if (indexed_amounts) {
        ret.setObject();
    }

    LOCK(cs_main);
    pcustomcsview->ForEachBalance([&](CScript const & owner, CTokenAmount const & balance) {
        if (owner != reqOwner) {
            return false;
        }

        if (indexed_amounts)
            ret.pushKV(balance.nTokenId.ToString(), ValueFromAmount(balance.nValue));
        else
            ret.push_back(tokenAmountString(balance));

        limit--;
        return limit != 0;
    }, BalanceKey{reqOwner, start});
    return ret;
}

UniValue poolToJSON(DCT_ID const& id, CPoolPair const& pool, CToken const& token, bool verbose) {
    UniValue poolObj(UniValue::VOBJ);
    poolObj.pushKV("symbol", token.symbol);
    poolObj.pushKV("name", token.name);
    poolObj.pushKV("status", pool.status);
    poolObj.pushKV("idTokenA", pool.idTokenA.ToString());
    poolObj.pushKV("idTokenB", pool.idTokenB.ToString());

    if (verbose) {
        poolObj.pushKV("reserveA", ValueFromAmount(pool.reserveA));
        poolObj.pushKV("reserveB", ValueFromAmount(pool.reserveB));
        poolObj.pushKV("commission", ValueFromAmount(pool.commission));
        poolObj.pushKV("totalLiquidity", ValueFromAmount(pool.totalLiquidity));

        if (pool.reserveB == 0) {
            poolObj.pushKV("reserveA/reserveB", "0");
        } else {
            poolObj.pushKV("reserveA/reserveB", ValueFromAmount((arith_uint256(pool.reserveA) * arith_uint256(COIN) / pool.reserveB).GetLow64()));
        }

        if (pool.reserveA == 0) {
            poolObj.pushKV("reserveB/reserveA", "0");
        } else {
            poolObj.pushKV("reserveB/reserveA", ValueFromAmount((arith_uint256(pool.reserveB) * arith_uint256(COIN) / pool.reserveA).GetLow64()));
        }
        poolObj.pushKV("tradeEbabled", pool.reserveA >= CPoolPair::SLOPE_SWAP_RATE && pool.reserveB >= CPoolPair::SLOPE_SWAP_RATE);

        poolObj.pushKV("ownerAddress", pool.ownerAddress.GetHex()); /// @todo replace with ScriptPubKeyToUniv()

        poolObj.pushKV("blockCommissionA", ValueFromAmount(pool.blockCommissionA));
        poolObj.pushKV("blockCommissionB", ValueFromAmount(pool.blockCommissionB));

        poolObj.pushKV("rewardPct", ValueFromAmount(pool.rewardPct));

        poolObj.pushKV("creationTx", pool.creationTx.GetHex());
        poolObj.pushKV("creationHeight", (uint64_t) pool.creationHeight);
    }

    UniValue ret(UniValue::VOBJ);
    ret.pushKV(id.ToString(), poolObj);
    return ret;
}

UniValue listpoolpairs(const JSONRPCRequest& request) {
    RPCHelpMan{"listpoolpairs",
               "\nReturns information about pools.\n",
               {
                        {"pagination", RPCArg::Type::OBJ, RPCArg::Optional::OMITTED, "",
                            {
                                 {"start", RPCArg::Type::NUM, RPCArg::Optional::OMITTED,
                                  "Optional first key to iterate from, in lexicographical order."
                                  "Typically it's set to last ID from previous request."},
                                 {"including_start", RPCArg::Type::BOOL, RPCArg::Optional::OMITTED,
                                  "If true, then iterate including starting position. False by default"},
                                 {"limit", RPCArg::Type::NUM, RPCArg::Optional::OMITTED,
                                  "Maximum number of pools to return, 100 by default"},
                            },
                        },
                        {"verbose", RPCArg::Type::BOOL, RPCArg::Optional::OMITTED,
                                    "Flag for verbose list (default = true), otherwise only ids, symbols and names are listed"},
               },
               RPCResult{
                       "{id:{...},...}     (array) Json object with pools information\n"
               },
               RPCExamples{
                       HelpExampleCli("listpoolpairs", "{\"start\":128} False")
                       + HelpExampleRpc("listpoolpairs", "{\"start\":128} False")
               },
    }.Check(request);

    bool verbose = true;
    if (request.params.size() > 1) {
        verbose = request.params[1].get_bool();
    }

    // parse pagination
    size_t limit = 100;
    DCT_ID start{0};
    bool including_start = true;
    {
        if (request.params.size() > 0) {
            UniValue paginationObj = request.params[0].get_obj();
            if (!paginationObj["limit"].isNull()) {
                limit = (size_t) paginationObj["limit"].get_int64();
            }
            if (!paginationObj["start"].isNull()) {
                including_start = false;
                start.v = (uint32_t) paginationObj["start"].get_int();
            }
            if (!paginationObj["including_start"].isNull()) {
                including_start = paginationObj["including_start"].getBool();
            }
            if (!including_start) {
                ++start.v;
            }
        }
        if (limit == 0) {
            limit = std::numeric_limits<decltype(limit)>::max();
        }
    }

    LOCK(cs_main);

    UniValue ret(UniValue::VOBJ);
    pcustomcsview->ForEachPoolPair([&](DCT_ID const & id, CPoolPair const & pool) {
        const auto token = pcustomcsview->GetToken(id);
        if (token) {
            ret.pushKVs(poolToJSON(id, pool, *token, verbose));
        }

        limit--;
        return limit != 0;
    }, start);

    return ret;
}

UniValue getpoolpair(const JSONRPCRequest& request) {
    RPCHelpMan{"getpoolpair",
               "\nReturns information about pool.\n",
               {
                       {"key", RPCArg::Type::STR, RPCArg::Optional::NO,
                        "One of the keys may be specified (id/symbol/creationTx)"},
                       {"verbose", RPCArg::Type::BOOL, RPCArg::Optional::OMITTED,
                        "Flag for verbose list (default = true), otherwise limited objects are listed"},
               },
               RPCResult{
                       "{id:{...}}     (array) Json object with pool information\n"
               },
               RPCExamples{
                       HelpExampleCli("getpoolpair", "GOLD")
                       + HelpExampleRpc("getpoolpair", "GOLD")
               },
    }.Check(request);

    bool verbose = true;
    if (request.params.size() > 1) {
        verbose = request.params[1].getBool();
    }

    LOCK(cs_main);

    DCT_ID id;
    auto token = pcustomcsview->GetTokenGuessId(request.params[0].getValStr(), id);
    if (token) {
        auto pool = pcustomcsview->GetPoolPair(id);
        if (pool) {
            return poolToJSON(id, *pool, *token, verbose);
        }
        throw JSONRPCError(RPC_INVALID_ADDRESS_OR_KEY, "Pool not found");
    }
    throw JSONRPCError(RPC_INVALID_ADDRESS_OR_KEY, "Pool not found");
}

UniValue addpoolliquidity(const JSONRPCRequest& request) {
    CWallet* const pwallet = GetWallet(request);

    RPCHelpMan{"addpoolliquidity",
               "\nCreates (and submits to local node and network) a add pool liquidity transaction.\n"
               "The last optional argument (may be empty array) is an array of specific UTXOs to spend." +
               HelpRequiringPassphrase(pwallet) + "\n",
               {
                       {"from", RPCArg::Type::OBJ, RPCArg::Optional::NO, "",
                        {
                                {"address", RPCArg::Type::STR, RPCArg::Optional::NO, "The defi address(es) is the key(s), the value(s) is amount in amount@token format. "
                                                                                     "You should provide exectly two types of tokens for pool's 'token A' and 'token B' in any combinations."
                                                                                     "If multiple tokens from one address are to be transferred, specify an array [\"amount1@t1\", \"amount2@t2\"]"},
                        },
                       },
                       {"shareAddress", RPCArg::Type::STR, RPCArg::Optional::NO, "The defi address for crediting tokens."},
                       {"inputs", RPCArg::Type::ARR, RPCArg::Optional::OMITTED_NAMED_ARG,
                        "A json array of json objects",
                        {
                                {"", RPCArg::Type::OBJ, RPCArg::Optional::OMITTED, "",
                                 {
                                         {"txid", RPCArg::Type::STR_HEX, RPCArg::Optional::NO, "The transaction id"},
                                         {"vout", RPCArg::Type::NUM, RPCArg::Optional::NO, "The output number"},
                                 },
                                },
                        },
                       },
               },
               RPCResult{
                       "\"hash\"                  (string) The hex-encoded hash of broadcasted transaction\n"
               },
               RPCExamples{
                       HelpExampleCli("addpoolliquidity",
                                      "'{\"address1\":\"1.0@DFI\",\"address2\":\"1.0@DFI\"}' "
                                      "share_address []")
                       + HelpExampleRpc("addpoolliquidity",
                                      "'{\"address1\":\"1.0@DFI\",\"address2\":\"1.0@DFI\"}' "
                                      "share_address []")
               },
    }.Check(request);

    if (pwallet->chain().isInitialBlockDownload()) {
        throw JSONRPCError(RPC_CLIENT_IN_INITIAL_DOWNLOAD, "Cannot create transactions while still in Initial Block Download");
    }
<<<<<<< HEAD

    RPCTypeCheck(request.params, { UniValue::VOBJ, UniValue::VSTR, UniValue::VARR }, true);
=======
    pwallet->BlockUntilSyncedToCurrentChain();

    RPCTypeCheck(request.params, {UniValue::VOBJ, UniValue::VARR}, false);
>>>>>>> 90dab79f

    // decode
    CLiquidityMessage msg{};
    msg.from = DecodeRecipients(pwallet->chain(), request.params[0].get_obj());
    msg.shareAddress = DecodeScript(request.params[1].get_str());

    // encode
    CDataStream markedMetadata(DfTxMarker, SER_NETWORK, PROTOCOL_VERSION);
    markedMetadata << static_cast<unsigned char>(CustomTxType::AddPoolLiquidity)
                   << msg;
    CScript scriptMeta;
    scriptMeta << OP_RETURN << ToByteVector(markedMetadata);

    int targetHeight;
    {
        LOCK(cs_main);
        targetHeight = ::ChainActive().Height() + 1;
    }

<<<<<<< HEAD
=======
    int targetHeight;
    {
        LOCK(cs_main);
        targetHeight = ::ChainActive().Height() + 1;
    }

>>>>>>> 90dab79f
    const auto txVersion = GetTransactionVersion(targetHeight);
    CMutableTransaction rawTx(txVersion);
    rawTx.vout.push_back(CTxOut(0, scriptMeta));

    CTxDestination ownerDest;
    if (!request.params[2].get_array().empty()) {
        rawTx.vin = GetAuthInputs(pwallet, ownerDest, request.params[2].get_array());
    } else {
        for (const auto& kv : msg.from) {
            if (!ExtractDestination(kv.first, ownerDest)) {
                throw JSONRPCError(RPC_INVALID_ADDRESS_OR_KEY, "Invalid owner destination");
            }
            std::vector<CTxIn> rawIn = GetAuthInputs(pwallet, ownerDest, UniValue(UniValue::VARR));
            rawTx.vin.insert(rawTx.vin.end(), rawIn.begin(), rawIn.end());
        }
    }

    // fund
    rawTx = fund(rawTx, request, pwallet);

    // check execution
    {
        LOCK(cs_main);
        CCustomCSView mnview_dummy(*pcustomcsview); // don't write into actual DB
<<<<<<< HEAD
        const auto res = ApplyAddPoolLiquidityTx(mnview_dummy, g_chainstate->CoinsTip(), CTransaction(rawTx), targetHeight, ToByteVector(CDataStream{SER_NETWORK, PROTOCOL_VERSION, msg}));

=======
        const auto res = ApplyUtxosToAccountTx(mnview_dummy, CTransaction(rawTx), targetHeight,
                                               ToByteVector(CDataStream{SER_NETWORK, PROTOCOL_VERSION, msg}), Params().GetConsensus());
>>>>>>> 90dab79f
        if (!res.ok) {
            throw JSONRPCError(RPC_INVALID_REQUEST, "Execution test failed:\n" + res.msg);
        }
    }
    return signsend(rawTx, request, pwallet)->GetHash().GetHex();
}

UniValue removepoolliquidity(const JSONRPCRequest& request) {
    CWallet* const pwallet = GetWallet(request);

    RPCHelpMan{"removepoolliquidity",
               "\nCreates (and submits to local node and network) a remove pool liquidity transaction.\n"
               "The last optional argument (may be empty array) is an array of specific UTXOs to spend." +
               HelpRequiringPassphrase(pwallet) + "\n",
               {
                       {"from", RPCArg::Type::STR, RPCArg::Optional::NO, "The defi address which has tokens"},
                       {"amount", RPCArg::Type::STR, RPCArg::Optional::NO, "Token amount"},
                       {"inputs", RPCArg::Type::ARR, RPCArg::Optional::OMITTED_NAMED_ARG,
                        "A json array of json objects",
                        {
                                {"", RPCArg::Type::OBJ, RPCArg::Optional::OMITTED, "",
                                 {
                                         {"txid", RPCArg::Type::STR_HEX, RPCArg::Optional::NO, "The transaction id"},
                                         {"vout", RPCArg::Type::NUM, RPCArg::Optional::NO, "The output number"},
                                 },
                                },
                        },
                       },
               },
               RPCResult{
                       "\"hash\"                  (string) The hex-encoded hash of broadcasted transaction\n"
               },
               RPCExamples{
                       HelpExampleCli("removepoolliquidity", "from_address amount []")
                       + HelpExampleRpc("removepoolliquidity", "from_address amount []")
               },
    }.Check(request);

    if (pwallet->chain().isInitialBlockDownload()) {
        throw JSONRPCError(RPC_CLIENT_IN_INITIAL_DOWNLOAD, "Cannot create transactions while still in Initial Block Download");
    }

    RPCTypeCheck(request.params, { UniValue::VSTR, UniValue::VSTR, UniValue::VARR }, true);

    std::string from = request.params[0].get_str();
    std::string amount = request.params[1].get_str();

    // decode
    CRemoveLiquidityMessage msg{};
    msg.from = DecodeScript(from);
    msg.amount = DecodeAmount(pwallet->chain(), amount, from);

    // encode
    CDataStream markedMetadata(DfTxMarker, SER_NETWORK, PROTOCOL_VERSION);
    markedMetadata << static_cast<unsigned char>(CustomTxType::RemovePoolLiquidity)
                   << msg;
    CScript scriptMeta;
    scriptMeta << OP_RETURN << ToByteVector(markedMetadata);

    int targetHeight;
    {
        LOCK(cs_main);
        targetHeight = ::ChainActive().Height() + 1;
    }

    const auto txVersion = GetTransactionVersion(targetHeight);
    CMutableTransaction rawTx(txVersion);
    rawTx.vout.push_back(CTxOut(0, scriptMeta));

    CTxDestination ownerDest;
    if (!ExtractDestination(msg.from, ownerDest)) {
        throw JSONRPCError(RPC_INVALID_ADDRESS_OR_KEY, "Invalid owner destination");
    }
    rawTx.vin = GetAuthInputs(pwallet, ownerDest, request.params[2].get_array());

    // fund
    rawTx = fund(rawTx, request, pwallet);

    // check execution
    {
        LOCK(cs_main);
        CCustomCSView mnview_dummy(*pcustomcsview); // don't write into actual DB
        const auto res = ApplyRemovePoolLiquidityTx(mnview_dummy, g_chainstate->CoinsTip(), CTransaction(rawTx), targetHeight, ToByteVector(CDataStream{SER_NETWORK, PROTOCOL_VERSION, msg}));

        if (!res.ok) {
            throw JSONRPCError(RPC_INVALID_REQUEST, "Execution test failed:\n" + res.msg);
        }
    }
    return signsend(rawTx, request, pwallet)->GetHash().GetHex();
}

UniValue utxostoaccount(const JSONRPCRequest& request) {
    CWallet* const pwallet = GetWallet(request);

    RPCHelpMan{"utxostoaccount",
               "\nCreates (and submits to local node and network) a transfer transaction from the wallet UTXOs to specfied account.\n"
               "The second optional argument (may be empty array) is an array of specific UTXOs to spend." +
               HelpRequiringPassphrase(pwallet) + "\n",
               {
                    {"amounts", RPCArg::Type::OBJ, RPCArg::Optional::NO, "",
                        {
                            {"address", RPCArg::Type::STR, RPCArg::Optional::NO, "The defi address is the key, the value is amount in amount@token format. "
                                                                                 "If multiple tokens are to be transferred, specify an array [\"amount1@t1\", \"amount2@t2\"]"},
                        },
                    },
                    {"inputs", RPCArg::Type::ARR, RPCArg::Optional::OMITTED_NAMED_ARG,
                        "A json array of json objects",
                        {
                            {"", RPCArg::Type::OBJ, RPCArg::Optional::OMITTED, "",
                                {
                                    {"txid", RPCArg::Type::STR_HEX, RPCArg::Optional::NO, "The transaction id"},
                                    {"vout", RPCArg::Type::NUM, RPCArg::Optional::NO, "The output number"},
                                },
                            },
                        },
                    },    
               },
               RPCResult{
                       "\"hash\"                  (string) The hex-encoded hash of broadcasted transaction\n"
               },
               RPCExamples{
                       HelpExampleCli("utxostoaccount", "\"{\\\"address1\\\":\\\"1.0@DFI\\\","
                                                     "\\\"address2\\\":[\\\"2.0@BTC\\\", \\\"3.0@ETH\\\"]"
                                                     "}\" \"[]\"")
               },
    }.Check(request);

    if (pwallet->chain().isInitialBlockDownload()) {
        throw JSONRPCError(RPC_CLIENT_IN_INITIAL_DOWNLOAD, "Cannot create transactions while still in Initial Block Download");
    }
    pwallet->BlockUntilSyncedToCurrentChain();

    if (::ChainActive().Tip()->height < Params().GetConsensus().AMKHeight) {
        throw JSONRPCError(RPC_TRANSACTION_REJECTED, "No tokenization transaction before block height " + std::to_string(Params().GetConsensus().AMKHeight));
    }

    RPCTypeCheck(request.params, {UniValue::VOBJ, UniValue::VARR}, false);

    // decode recipients
    CUtxosToAccountMessage msg{};
    msg.to = DecodeRecipients(pwallet->chain(), request.params[0].get_obj());

    // encode
    CDataStream markedMetadata(DfTxMarker, SER_NETWORK, PROTOCOL_VERSION);
    markedMetadata << static_cast<unsigned char>(CustomTxType::UtxosToAccount)
                   << msg;
    CScript scriptMeta;
    scriptMeta << OP_RETURN << ToByteVector(markedMetadata);
    CScript scriptBurn;
    scriptBurn << OP_RETURN;

    // burn
    const auto toBurn = SumAllTransfers(msg.to);
    if (toBurn.balances.empty()) {
        throw JSONRPCError(RPC_INVALID_PARAMETER, "zero amounts");
    }

    const auto txVersion = GetTransactionVersion(::ChainActive().Height());
    CMutableTransaction rawTx(txVersion);

    for (const auto& kv : toBurn.balances) {
        if (rawTx.vout.empty()) { // first output is metadata
            rawTx.vout.push_back(CTxOut(kv.second, scriptMeta, kv.first));
        } else {
            rawTx.vout.push_back(CTxOut(kv.second, scriptBurn, kv.first));
        }
    }

    // fund
    rawTx = fund(rawTx, request, pwallet);

    // check execution
    {
        LOCK(cs_main);
        CCustomCSView mnview_dummy(*pcustomcsview); // don't write into actual DB
        const auto res = ApplyUtxosToAccountTx(mnview_dummy, CTransaction(rawTx),
                                               ToByteVector(CDataStream{SER_NETWORK, PROTOCOL_VERSION, msg}));
        if (!res.ok) {
            throw JSONRPCError(RPC_INVALID_REQUEST, "Execution test failed:\n" + res.msg);
        }
    }

    return signsend(rawTx, request, pwallet)->GetHash().GetHex();
}

UniValue accounttoaccount(const JSONRPCRequest& request) {
    CWallet* const pwallet = GetWallet(request);

    RPCHelpMan{"accounttoaccount",
               "\nCreates (and submits to local node and network) a transfer transaction from the specified account to the specfied accounts.\n"
               "The first optional argument (may be empty array) is an array of specific UTXOs to spend." +
               HelpRequiringPassphrase(pwallet) + "\n",
               {
                    {"from", RPCArg::Type::STR, RPCArg::Optional::NO, "The defi address of sender"},
                    {"to", RPCArg::Type::OBJ, RPCArg::Optional::NO, "",
                        {
                            {"address", RPCArg::Type::STR, RPCArg::Optional::NO, "The defi address is the key, the value is amount in amount@token format. "
                                                                                     "If multiple tokens are to be transferred, specify an array [\"amount1@t1\", \"amount2@t2\"]"},
                        },
                    },
                    {"inputs", RPCArg::Type::ARR, RPCArg::Optional::OMITTED_NAMED_ARG,
                        "A json array of json objects",
                        {
                            {"", RPCArg::Type::OBJ, RPCArg::Optional::OMITTED, "",
                                {
                                    {"txid", RPCArg::Type::STR_HEX, RPCArg::Optional::NO, "The transaction id"},
                                    {"vout", RPCArg::Type::NUM, RPCArg::Optional::NO, "The output number"},
                                },
                            },
                        },
                    },
                },
                RPCResult{
                       "\"hash\"                  (string) The hex-encoded hash of broadcasted transaction\n"
                },
                RPCExamples{
                       HelpExampleCli("accounttoaccount", "sender_address "
                                                     "\"{\\\"address1\\\":\\\"1.0@DFI\\\",\\\"address2\\\":[\\\"2.0@BTC\\\", \\\"3.0@ETH\\\"]}\" "
                                                     "[]")
               },
    }.Check(request);

    if (pwallet->chain().isInitialBlockDownload()) {
        throw JSONRPCError(RPC_CLIENT_IN_INITIAL_DOWNLOAD, "Cannot create transactions while still in Initial Block Download");
    }
    pwallet->BlockUntilSyncedToCurrentChain();

    RPCTypeCheck(request.params, {UniValue::VSTR, UniValue::VOBJ, UniValue::VARR}, false);

    // decode sender and recipients
    CAccountToAccountMessage msg{};
    msg.from = DecodeScript(request.params[0].get_str());
    msg.to = DecodeRecipients(pwallet->chain(), request.params[1].get_obj());
    if (SumAllTransfers(msg.to).balances.empty()) {
        throw JSONRPCError(RPC_INVALID_PARAMETER, "zero amounts");
    }

    // encode
    CDataStream markedMetadata(DfTxMarker, SER_NETWORK, PROTOCOL_VERSION);
    markedMetadata << static_cast<unsigned char>(CustomTxType::AccountToAccount)
                   << msg;
    CScript scriptMeta;
    scriptMeta << OP_RETURN << ToByteVector(markedMetadata);

    int targetHeight;
    {
        LOCK(cs_main);
        targetHeight = ::ChainActive().Height() + 1;
    }

    const auto txVersion = GetTransactionVersion(targetHeight);
    CMutableTransaction rawTx(txVersion);

    rawTx.vout.push_back(CTxOut(0, scriptMeta));
    CTxDestination ownerDest;
    if (!ExtractDestination(msg.from, ownerDest)) {
        throw JSONRPCError(RPC_INVALID_ADDRESS_OR_KEY, "Invalid owner destination");
    }

    UniValue txInputs = request.params[2];
    if (txInputs.isNull())
    {
        txInputs.setArray();
    }
    rawTx.vin = GetAuthInputs(pwallet, ownerDest, txInputs.get_array());

    // fund
    rawTx = fund(rawTx, request, pwallet);

    // check execution
    {
        LOCK(cs_main);
        CCustomCSView mnview_dummy(*pcustomcsview); // don't write into actual DB
        const auto res = ApplyAccountToAccountTx(mnview_dummy, g_chainstate->CoinsTip(), CTransaction(rawTx), targetHeight,
                                               ToByteVector(CDataStream{SER_NETWORK, PROTOCOL_VERSION, msg}), Params().GetConsensus());
        if (!res.ok) {
            if (res.code == CustomTxErrCodes::NotEnoughBalance) {
                throw JSONRPCError(RPC_INVALID_REQUEST,
                                   "Execution test failed: not enough balance on owner's account, call utxostoaccount to increase it.\n" +
                                   res.msg);
            }
            throw JSONRPCError(RPC_INVALID_REQUEST, "Execution test failed:\n" + res.msg);
        }
    }

    return signsend(rawTx, request, pwallet)->GetHash().GetHex();
}

UniValue accounttoutxos(const JSONRPCRequest& request) {
    CWallet* const pwallet = GetWallet(request);

    RPCHelpMan{"accounttoutxos",
               "\nCreates (and submits to local node and network) a transfer transaction from the specified account to UTXOs.\n"
               "The third optional argument (may be empty array) is an array of specific UTXOs to spend." +
               HelpRequiringPassphrase(pwallet) + "\n",
               {
                    {"from", RPCArg::Type::STR, RPCArg::Optional::NO, "The defi address of sender"},
                    {"to", RPCArg::Type::OBJ, RPCArg::Optional::NO, "",
                        {
                            {"address", RPCArg::Type::STR, RPCArg::Optional::NO,
                                 "The defi address is the key, the value is amount in amount@token format. "
                                 "If multiple tokens are to be transferred, specify an array [\"amount1@t1\", \"amount2@t2\"]"
                            },
                        },
                    },
                    {"inputs", RPCArg::Type::ARR, RPCArg::Optional::OMITTED_NAMED_ARG,
                        "A json array of json objects",
                        {
                            {"", RPCArg::Type::OBJ, RPCArg::Optional::OMITTED, "",
                                {
                                    {"txid", RPCArg::Type::STR_HEX, RPCArg::Optional::NO, "The transaction id"},
                                    {"vout", RPCArg::Type::NUM, RPCArg::Optional::NO, "The output number"},
                                },
                            },
                        },
                    },   
                },
                RPCResult{
                       "\"hash\"                  (string) The hex-encoded hash of broadcasted transaction\n"
                },
               RPCExamples{
                       HelpExampleCli("accounttoutxos", "sender_address \\\"{\\\"address1\\\":\\\"100@DFI\"}\\\" [] ")
                       + HelpExampleCli("accounttoutxos", "sender_address \"{\\\"address1\\\":\\\"1.0@DFI\\\",\\\"address2\\\":[\\\"2.0@BTC\\\", \\\"3.0@ETH\\\"]}\" []")
               },
    }.Check(request);

    if (pwallet->chain().isInitialBlockDownload()) {
        throw JSONRPCError(RPC_CLIENT_IN_INITIAL_DOWNLOAD, "Cannot create transactions while still in Initial Block Download");
    }
    pwallet->BlockUntilSyncedToCurrentChain();

    RPCTypeCheck(request.params, {UniValue::VSTR, UniValue::VOBJ, UniValue::VARR}, false);

    // decode sender and recipients
    CAccountToUtxosMessage msg{};
    msg.from = DecodeScript(request.params[0].get_str());
    const auto to = DecodeRecipients(pwallet->chain(), request.params[1]);
    msg.balances = SumAllTransfers(to);
    if (msg.balances.balances.empty()) {
        throw JSONRPCError(RPC_INVALID_PARAMETER, "zero amounts");
    }

    // dummy encode, mintingOutputsStart isn't filled
    CScript scriptMeta;
    {
        std::vector<unsigned char> dummyMetadata(std::min((msg.balances.balances.size() * to.size()) * 40, (size_t)1024)); // heuristic to increse tx size before funding
        scriptMeta << OP_RETURN << dummyMetadata;
    }

    int targetHeight;
    {
        LOCK(cs_main);
        targetHeight = ::ChainActive().Height() + 1;
    }

    // auth
    const auto txVersion = GetTransactionVersion(targetHeight);
    CMutableTransaction rawTx(txVersion);
    
    CTxDestination ownerDest;
    if (!ExtractDestination(msg.from, ownerDest)) {
        throw JSONRPCError(RPC_INVALID_ADDRESS_OR_KEY, "Invalid owner destination");
    }

    UniValue txInputs = request.params[2];
    if (txInputs.isNull())
    {
        txInputs.setArray();
    }
    rawTx.vin = GetAuthInputs(pwallet, ownerDest, txInputs.get_array());

    rawTx.vout.push_back(CTxOut(0, scriptMeta));

    // fund
    rawTx = fund(rawTx, request, pwallet);

    // re-encode with filled mintingOutputsStart
    {
        scriptMeta = {};
        msg.mintingOutputsStart = rawTx.vout.size();
        CDataStream markedMetadata(DfTxMarker, SER_NETWORK, PROTOCOL_VERSION);
        markedMetadata << static_cast<unsigned char>(CustomTxType::AccountToUtxos)
                       << msg;
        scriptMeta << OP_RETURN << ToByteVector(markedMetadata);
    }
    rawTx.vout[0].scriptPubKey = scriptMeta;

    // add outputs starting from mintingOutputsStart (must be unfunded, because it's minting)
    for (const auto& recip : to) {
        for (const auto& amount : recip.second.balances) {
            if (amount.second != 0) {
                rawTx.vout.push_back(CTxOut(amount.second, recip.first, amount.first));
            }
        }
    }

    // check execution
    {
        LOCK(cs_main);
        CCustomCSView mnview_dummy(*pcustomcsview); // don't write into actual DB
        const auto res = ApplyAccountToUtxosTx(mnview_dummy, g_chainstate->CoinsTip(), CTransaction(rawTx), targetHeight,
                                                 ToByteVector(CDataStream{SER_NETWORK, PROTOCOL_VERSION, msg}), Params().GetConsensus());
        if (!res.ok) {
            if (res.code == CustomTxErrCodes::NotEnoughBalance) {
                throw JSONRPCError(RPC_INVALID_REQUEST,
                                   "Execution test failed: not enough balance on owner's account, call utxostoaccount to increase it.\n" +
                                   res.msg);
            }
            throw JSONRPCError(RPC_INVALID_REQUEST, "Execution test failed:\n" + res.msg);
        }
    }

    return signsend(rawTx, request, pwallet)->GetHash().GetHex();
}

UniValue createpoolpair(const JSONRPCRequest& request) {
    CWallet* const pwallet = GetWallet(request);

    RPCHelpMan{"createpoolpair",
               "\nCreates (and submits to local node and network) a poolpair transaction with given metadata.\n"
               "The second optional argument (may be empty array) is an array of specific UTXOs to spend." +
               HelpRequiringPassphrase(pwallet) + "\n",
               {
                   {"metadata", RPCArg::Type::OBJ, RPCArg::Optional::OMITTED, "",
                       {
                            {"tokenA", RPCArg::Type::STR, RPCArg::Optional::NO,
                            "One of the keys may be specified (id/symbol)"},
                            {"tokenB", RPCArg::Type::STR, RPCArg::Optional::NO,
                            "One of the keys may be specified (id/symbol)"},
                            {"commission", RPCArg::Type::NUM, RPCArg::Optional::NO,
                            "Pool commission, up to 10^-8"},
                            {"status", RPCArg::Type::BOOL, RPCArg::Optional::NO,
                            "Pool Status: True is Active, False is Restricted"},
                            {"ownerAddress", RPCArg::Type::STR, RPCArg::Optional::NO,
                            "Address of the pool owner."},
                            {"pairSymbol", RPCArg::Type::STR, RPCArg::Optional::OMITTED,
                             "Pair symbol (unique), no longer than " +
                             std::to_string(CToken::MAX_TOKEN_SYMBOL_LENGTH)},
                       },
                   },
                   {"inputs", RPCArg::Type::ARR, RPCArg::Optional::OMITTED_NAMED_ARG, "A json array of json objects",
                       {
                           {"", RPCArg::Type::OBJ, RPCArg::Optional::OMITTED, "",
                               {
                                   {"txid", RPCArg::Type::STR_HEX, RPCArg::Optional::NO, "The transaction id"},
                                   {"vout", RPCArg::Type::NUM, RPCArg::Optional::NO, "The output number"},
                               },
                           },
                       },
                   },
               },
               RPCResult{
                       "\"hash\"                  (string) The hex-encoded hash of broadcasted transaction\n"
               },
               RPCExamples{
                       HelpExampleCli("createpoolpair",   "\"{\\\"tokenA\\\":\\\"MyToken1\\\","
                                                          "\\\"tokenB\\\":\\\"MyToken2\\\","
                                                          "\\\"commission\\\":\\\"0.001\\\","
                                                          "\\\"status\\\":\\\"True\\\","
                                                          "\\\"ownerAddress\\\":\\\"Address\\\""
                                                          "}\" \"[{\\\"txid\\\":\\\"id\\\",\\\"vout\\\":0}]\" ")
                       + HelpExampleRpc("createpoolpair", "\"{\\\"tokenA\\\":\\\"MyToken1\\\","
                                                          "\\\"tokenB\\\":\\\"MyToken2\\\","
                                                          "\\\"commission\\\":\\\"0.001\\\","
                                                          "\\\"status\\\":\\\"True\\\","
                                                          "\\\"ownerAddress\\\":\\\"Address\\\""
                                                            "}\" \"[{\\\"txid\\\":\\\"id\\\",\\\"vout\\\":0}]\" ")
               },
    }.Check(request);

    if (pwallet->chain().isInitialBlockDownload()) {
        throw JSONRPCError(RPC_CLIENT_IN_INITIAL_DOWNLOAD, "Cannot create transactions while still in Initial Block Download");
    }

    RPCTypeCheck(request.params, {UniValue::VOBJ, UniValue::VARR}, true);

    std::string tokenA, tokenB, pairSymbol;
    CAmount commission = 0; // !!!
    CScript ownerAddress;
    bool status = true; // default Active
    UniValue metadataObj = request.params[0].get_obj();
    if (!metadataObj["tokenA"].isNull()) {
        tokenA = metadataObj["tokenA"].getValStr();
    }
    if (!metadataObj["tokenB"].isNull()) {
        tokenB = metadataObj["tokenB"].getValStr();
    }
    if (!metadataObj["commission"].isNull()) {
        commission = AmountFromValue(metadataObj["commission"]);
    }
    if (!metadataObj["status"].isNull()) {
        status = metadataObj["status"].getBool();
    }
    if (!metadataObj["ownerAddress"].isNull()) {
        ownerAddress = DecodeScript(metadataObj["ownerAddress"].getValStr());
    }
    if (!metadataObj["pairSymbol"].isNull()) {
        pairSymbol = metadataObj["pairSymbol"].getValStr();
    }

    int targetHeight;
    DCT_ID idtokenA, idtokenB;
    {
        LOCK(cs_main);

        auto token = pcustomcsview->GetTokenGuessId(tokenA, idtokenA);
        if (!token)
            throw JSONRPCError(RPC_INVALID_ADDRESS_OR_KEY, "TokenA was not found");

        auto token2 = pcustomcsview->GetTokenGuessId(tokenB, idtokenB);
        if (!token2)
            throw JSONRPCError(RPC_INVALID_ADDRESS_OR_KEY, "TokenB was not found");

        targetHeight = ::ChainActive().Height() + 1;
    }

    CPoolPairMessage poolPairMsg;
    poolPairMsg.idTokenA = idtokenA;
    poolPairMsg.idTokenB = idtokenB;
    poolPairMsg.commission = commission;
    poolPairMsg.status = status;
    poolPairMsg.ownerAddress = ownerAddress;

    CDataStream metadata(DfTxMarker, SER_NETWORK, PROTOCOL_VERSION);
    metadata << static_cast<unsigned char>(CustomTxType::CreatePoolPair)
             << poolPairMsg << pairSymbol;

    CScript scriptMeta;
    scriptMeta << OP_RETURN << ToByteVector(metadata);

    const auto txVersion = GetTransactionVersion(targetHeight);
    CMutableTransaction rawTx(txVersion);
    rawTx.vout.push_back(CTxOut(0, scriptMeta));

    for(std::set<CScript>::iterator it = Params().GetConsensus().foundationMembers.begin(); it != Params().GetConsensus().foundationMembers.end() && rawTx.vin.size() == 0; it++)
    {
        if(IsMine(*pwallet, *it) == ISMINE_SPENDABLE)
        {
            CTxDestination destination;
            if (!ExtractDestination(*it, destination)) {
                throw JSONRPCError(RPC_INVALID_ADDRESS_OR_KEY, "Invalid destination");
            }
            try {
                rawTx.vin = GetAuthInputs(pwallet, destination, request.params[1].get_array());
            }
            catch (const UniValue& objError) {}
        }
    }
    if(rawTx.vin.size() == 0)
        throw JSONRPCError(RPC_INVALID_REQUEST, "Incorrect Authorization");

    rawTx = fund(rawTx, request, pwallet);

    // check execution
    {
        LOCK(cs_main);
        CCustomCSView mnview_dummy(*pcustomcsview); // don't write into actual DB
        const auto res = ApplyCreatePoolPairTx(mnview_dummy, g_chainstate->CoinsTip(), CTransaction(rawTx), targetHeight,
                                      ToByteVector(CDataStream{SER_NETWORK, PROTOCOL_VERSION, poolPairMsg, pairSymbol}));
        if (!res.ok) {
            throw JSONRPCError(RPC_INVALID_REQUEST, "Execution test failed:\n" + res.msg);
        }
    }
    return signsend(rawTx, request, pwallet)->GetHash().GetHex();
}

UniValue updatepoolpair(const JSONRPCRequest& request) {
    CWallet* const pwallet = GetWallet(request);

    RPCHelpMan{"updatepoolpair",
               "\nCreates (and submits to local node and network) a pool status update transaction.\n"
               "The second optional argument (may be empty array) is an array of specific UTXOs to spend. One of UTXO's must belong to the pool's owner (collateral) address" +
               HelpRequiringPassphrase(pwallet) + "\n",
               {
                   {"metadata", RPCArg::Type::OBJ, RPCArg::Optional::OMITTED, "",
                       {
                           {"pool", RPCArg::Type::STR, RPCArg::Optional::NO, "The pool's symbol, id or creation tx"},
                           {"status", RPCArg::Type::BOOL, RPCArg::Optional::OMITTED, "Pool Status new property (bool)"},
                           {"commission", RPCArg::Type::NUM, RPCArg::Optional::OMITTED, "Pool commission, up to 10^-8"},
                           {"ownerAddress", RPCArg::Type::STR, RPCArg::Optional::OMITTED, "Address of the pool owner."},

                       },
                   },
                   {"inputs", RPCArg::Type::ARR, RPCArg::Optional::OMITTED_NAMED_ARG, "A json array of json objects",
                        {
                            {"", RPCArg::Type::OBJ, RPCArg::Optional::OMITTED, "",
                                {
                                    {"txid", RPCArg::Type::STR_HEX, RPCArg::Optional::NO, "The transaction id"},
                                    {"vout", RPCArg::Type::NUM, RPCArg::Optional::NO, "The output number"},
                                },
                            },
                        },
                   },

               },
               RPCResult{
                       "\"hash\"                  (string) The hex-encoded hash of broadcasted transaction\n"
               },
               RPCExamples{
                       HelpExampleCli("updatepoolpair", "\"{\"pool\":\"POOL\",\"status\":true,"
                                                     "\"commission\":0.01,\"ownerAddress\":\"Address\"}\" "
                                                     "\"[{\"txid\":\"id\",\"vout\":0}]\"")
                       + HelpExampleRpc("updatepoolpair", "\"{\"pool\":\"POOL\",\"status\":true,"
                                                       "\"commission\":0.01,\"ownerAddress\":\"Address\"}\" "
                                                       "\"[{\"txid\":\"id\",\"vout\":0}]\"")
               },
    }.Check(request);

    if (pwallet->chain().isInitialBlockDownload()) {
        throw JSONRPCError(RPC_CLIENT_IN_INITIAL_DOWNLOAD,
                           "Cannot create transactions while still in Initial Block Download");
    }
    pwallet->BlockUntilSyncedToCurrentChain();

    RPCTypeCheck(request.params, {UniValue::VOBJ, UniValue::VARR}, true);

    bool status = true;
    CAmount commission = -1;
    CScript ownerAddress;
    UniValue metaObj = request.params[0].get_obj();

    std::string const poolStr = trim_ws(metaObj["pool"].getValStr());
    CTxDestination ownerDest;
    DCT_ID poolId;
    int targetHeight;
    {
        LOCK(cs_main);
        auto token = pcustomcsview->GetTokenGuessId(poolStr, poolId);
        if (!token) {
            throw JSONRPCError(RPC_INVALID_PARAMETER, strprintf("Pool %s does not exist!", poolStr));
        }

        auto pool = pcustomcsview->GetPoolPair(poolId);
        if (!pool) {
            throw JSONRPCError(RPC_INVALID_PARAMETER, strprintf("Pool %s does not exist!", poolStr));
        }
        status = pool->status;
        targetHeight = ::ChainActive().Height() + 1;
    }

    if (!metaObj["status"].isNull()) {
        status = metaObj["status"].getBool();
    }
    if (!metaObj["commission"].isNull()) {
        commission = AmountFromValue(metaObj["commission"]);
    }
    if (!metaObj["ownerAddress"].isNull()) {
        ownerAddress = DecodeScript(metaObj["ownerAddress"].getValStr());
    }

    const auto txVersion = GetTransactionVersion(targetHeight);
    CMutableTransaction rawTx(txVersion);

    for(std::set<CScript>::iterator it = Params().GetConsensus().foundationMembers.begin(); it != Params().GetConsensus().foundationMembers.end() && rawTx.vin.size() == 0; it++)
    {
        if(IsMine(*pwallet, *it) == ISMINE_SPENDABLE)
        {
            CTxDestination destination;
            if (!ExtractDestination(*it, destination)) {
                throw JSONRPCError(RPC_INVALID_ADDRESS_OR_KEY, "Invalid destination");
            }
            try {
                rawTx.vin = GetAuthInputs(pwallet, destination, request.params.size() > 1 ? request.params[1].get_array() : UniValue());
            }
            catch (const UniValue& objError) {}
        }
    }
    if(rawTx.vin.size() == 0)
        throw JSONRPCError(RPC_INVALID_REQUEST, "Incorrect Authorization");

    CDataStream metadata(DfTxMarker, SER_NETWORK, PROTOCOL_VERSION);
    metadata << static_cast<unsigned char>(CustomTxType::UpdatePoolPair)
             << poolId << status << commission << ownerAddress;

    CScript scriptMeta;
    scriptMeta << OP_RETURN << ToByteVector(metadata);

    rawTx.vout.push_back(CTxOut(0, scriptMeta));

    rawTx = fund(rawTx, request, pwallet);

    // check execution
    {
        LOCK(cs_main);
        CCustomCSView mnview_dummy(*pcustomcsview); // don't write into actual DB
        const auto res = ApplyUpdatePoolPairTx(mnview_dummy, ::ChainstateActive().CoinsTip(), CTransaction(rawTx), targetHeight,
                                               ToByteVector(CDataStream{SER_NETWORK, PROTOCOL_VERSION, poolId, status, commission, ownerAddress}));
        if (!res.ok) {
            throw JSONRPCError(RPC_INVALID_REQUEST, "Execution test failed:\n" + res.msg);
        }
    }
    return signsend(rawTx, request, pwallet)->GetHash().GetHex();
}

UniValue poolswap(const JSONRPCRequest& request) {
    CWallet* const pwallet = GetWallet(request);

    RPCHelpMan{"poolswap",
               "\nCreates (and submits to local node and network) a poolswap transaction with given metadata.\n"
               "The second optional argument (may be empty array) is an array of specific UTXOs to spend." +
               HelpRequiringPassphrase(pwallet) + "\n",
               {
                   {"metadata", RPCArg::Type::OBJ, RPCArg::Optional::OMITTED, "",
                       {
                           {"from", RPCArg::Type::STR, RPCArg::Optional::NO,
                                       "Address of the owner of tokenA."},
                           {"tokenFrom", RPCArg::Type::STR, RPCArg::Optional::NO,
                                       "One of the keys may be specified (id/symbol)"},
                           {"amountFrom", RPCArg::Type::NUM, RPCArg::Optional::NO,
                                       "tokenFrom coins amount"},
                           {"to", RPCArg::Type::STR, RPCArg::Optional::NO,
                                       "Address of the owner of tokenB."},
                           {"tokenTo", RPCArg::Type::STR, RPCArg::Optional::NO,
                                       "One of the keys may be specified (id/symbol)"},
                           {"maxPrice", RPCArg::Type::NUM, RPCArg::Optional::OMITTED,
                                       "Maximum acceptable price"},
                       },
                   },
                   {"inputs", RPCArg::Type::ARR, RPCArg::Optional::OMITTED_NAMED_ARG, "A json array of json objects",
                       {
                           {"", RPCArg::Type::OBJ, RPCArg::Optional::OMITTED, "",
                               {
                                   {"txid", RPCArg::Type::STR_HEX, RPCArg::Optional::NO, "The transaction id"},
                                   {"vout", RPCArg::Type::NUM, RPCArg::Optional::NO, "The output number"},
                               },
                           },
                       },
                   },
               },
                      RPCResult{
                          "\"hash\"                  (string) The hex-encoded hash of broadcasted transaction\n"
                      },
                             RPCExamples{
                                 HelpExampleCli("poolswap",   "\"{\\\"from\\\":\\\"MyAddress\\\","
                                                                    "\\\"tokenFrom\\\":\\\"MyToken1\\\","
                                                                    "\\\"amountFrom\\\":\\\"0.001\\\","
                                                                    "\\\"to\\\":\\\"Address\\\","
                                                                    "\\\"tokenTo\\\":\\\"Token2\\\","
                                                                    "\\\"maxPrice\\\":\\\"0.01\\\""
                                                                    "}\" \"[{\\\"txid\\\":\\\"id\\\",\\\"vout\\\":0}]\" ")
                                         + HelpExampleRpc("poolswap", "\"{\\\"from\\\":\\\"MyAddress\\\","
                                                                            "\\\"tokenFrom\\\":\\\"MyToken1\\\","
                                                                            "\\\"amountFrom\\\":\\\"0.001\\\","
                                                                            "\\\"to\\\":\\\"Address\\\","
                                                                            "\\\"tokenTo\\\":\\\"Token2\\\","
                                                                            "\\\"maxPrice\\\":\\\"0.01\\\""
                                                                            "}\" \"[{\\\"txid\\\":\\\"id\\\",\\\"vout\\\":0}]\" ")
                             },
              }.Check(request);


    if (pwallet->chain().isInitialBlockDownload()) {
        throw JSONRPCError(RPC_CLIENT_IN_INITIAL_DOWNLOAD, "Cannot create transactions while still in Initial Block Download");
    }

    RPCTypeCheck(request.params, {UniValue::VOBJ, UniValue::VARR}, true);

    CPoolSwapMessage poolSwapMsg{};
    std::string tokenFrom, tokenTo;
    UniValue metadataObj = request.params[0].get_obj();
    if (!metadataObj["from"].isNull()) {
        poolSwapMsg.from = DecodeScript(metadataObj["from"].getValStr());
    }
    if (!metadataObj["tokenFrom"].isNull()) {
        tokenFrom = metadataObj["tokenFrom"].getValStr();
    }
    if (!metadataObj["amountFrom"].isNull()) {
        poolSwapMsg.amountFrom = AmountFromValue(metadataObj["amountFrom"]);
    }
    if (!metadataObj["to"].isNull()) {
        poolSwapMsg.to = DecodeScript(metadataObj["to"].getValStr());
    }
    if (!metadataObj["tokenTo"].isNull()) {
        tokenTo = metadataObj["tokenTo"].getValStr();
    }
    int targetHeight;
    {
        LOCK(cs_main);
        auto token = pcustomcsview->GetTokenGuessId(tokenFrom, poolSwapMsg.idTokenFrom);
        if (!token)
            throw JSONRPCError(RPC_INVALID_PARAMETER, "TokenFrom was not found");

        auto token2 = pcustomcsview->GetTokenGuessId(tokenTo, poolSwapMsg.idTokenTo);
        if (!token2)
            throw JSONRPCError(RPC_INVALID_PARAMETER, "TokenTo was not found");

        if (!metadataObj["maxPrice"].isNull()) {
            CAmount maxPrice = AmountFromValue(metadataObj["maxPrice"]);
            poolSwapMsg.maxPrice.integer = maxPrice / COIN;
            poolSwapMsg.maxPrice.fraction = maxPrice % COIN;
        }
        else {
            // This is only for maxPrice calculation

            auto poolPair = pcustomcsview->GetPoolPair(poolSwapMsg.idTokenFrom, poolSwapMsg.idTokenTo);
            if (!poolPair) {
                throw JSONRPCError(RPC_INVALID_PARAMETER, "Can't find the poolpair " + tokenFrom + "-" + tokenTo);
            }
            CPoolPair const & pool = poolPair->second;
            if (pool.totalLiquidity <= CPoolPair::MINIMUM_LIQUIDITY) {
                throw JSONRPCError(RPC_INVALID_PARAMETER, "Pool is empty!");
            }

            auto resA = pool.reserveA;
            auto resB = pool.reserveB;
            if (poolSwapMsg.idTokenFrom != pool.idTokenA) {
                std::swap(resA, resB);
            }
            arith_uint256 price256 = arith_uint256(resB) * CPoolPair::PRECISION / arith_uint256(resA);
            price256 += price256 * 3 / 100; // +3%
            // this should not happen IRL, but for sure:
            if (price256 / CPoolPair::PRECISION > std::numeric_limits<int64_t>::max()) {
                throw JSONRPCError(RPC_INVALID_PARAMETER, "Current price +3% overflow!");
            }
            auto priceInt = price256 / CPoolPair::PRECISION;
            poolSwapMsg.maxPrice.integer = priceInt.GetLow64();
            poolSwapMsg.maxPrice.fraction = (price256 - priceInt * CPoolPair::PRECISION).GetLow64(); // cause there is no operator "%"
        }
        targetHeight = ::ChainActive().Height() + 1;
    }

    CDataStream metadata(DfTxMarker, SER_NETWORK, PROTOCOL_VERSION);
    metadata << static_cast<unsigned char>(CustomTxType::PoolSwap)
             << poolSwapMsg;

    CScript scriptMeta;
    scriptMeta << OP_RETURN << ToByteVector(metadata);

    const auto txVersion = GetTransactionVersion(targetHeight);
    CMutableTransaction rawTx(txVersion);
    rawTx.vout.push_back(CTxOut(0, scriptMeta));

    CTxDestination ownerDest;
    if (!ExtractDestination(poolSwapMsg.from, ownerDest)) {
        throw JSONRPCError(RPC_INVALID_ADDRESS_OR_KEY, "Invalid owner destination");
    }
    rawTx.vin = GetAuthInputs(pwallet, ownerDest, request.params[1].get_array());

    // fund
    rawTx = fund(rawTx, request, pwallet);

    // check execution
    {
        LOCK(cs_main);
        CCustomCSView mnview_dummy(*pcustomcsview); // don't write into actual DB
        const auto res = ApplyPoolSwapTx(mnview_dummy, ::ChainstateActive().CoinsTip(), CTransaction(rawTx), targetHeight,
                                      ToByteVector(CDataStream{SER_NETWORK, PROTOCOL_VERSION, poolSwapMsg}));
        if (!res.ok) {
            throw JSONRPCError(RPC_INVALID_REQUEST, "Execution test failed:\n" + res.msg);
        }
    }
    return signsend(rawTx, request, pwallet)->GetHash().GetHex();
}

UniValue poolShareToJSON(DCT_ID const & poolId, CScript const & provider, CAmount const& amount, CPoolPair const& poolPair, bool verbose) {
    UniValue poolObj(UniValue::VOBJ);
    poolObj.pushKV("poolID", poolId.ToString());
    poolObj.pushKV("owner", ScriptToString(provider));
    poolObj.pushKV("%", uint64_t(amount*100/poolPair.totalLiquidity));

    if (verbose) {
        poolObj.pushKV("amount", ValueFromAmount(amount));
        poolObj.pushKV("totalLiquidity", ValueFromAmount(poolPair.totalLiquidity));
    }

    UniValue ret(UniValue::VOBJ);
    ret.pushKV(poolId.ToString() + "@" + ScriptToString(provider), poolObj);
    return ret;
}

UniValue listpoolshares(const JSONRPCRequest& request) {
    RPCHelpMan{"listpoolshares",
               "\nReturns information about pool shares.\n",
               {
                        {"pagination", RPCArg::Type::OBJ, RPCArg::Optional::OMITTED, "",
                            {
                                 {"start", RPCArg::Type::NUM, RPCArg::Optional::OMITTED,
                                  "Optional first key to iterate from, in lexicographical order."},
                                 {"including_start", RPCArg::Type::BOOL, RPCArg::Optional::OMITTED,
                                  "If true, then iterate including starting position. False by default"},
                                 {"limit", RPCArg::Type::NUM, RPCArg::Optional::OMITTED,
                                  "Maximum number of pools to return, 100 by default"},
                            },
                        },
                        {"verbose", RPCArg::Type::BOOL, RPCArg::Optional::OMITTED,
                                    "Flag for verbose list (default = true), otherwise only % are shown."},
               },
               RPCResult{
                       "{id:{...},...}     (array) Json object with pools information\n"
               },
               RPCExamples{
                       HelpExampleCli("listpoolshares", "{\"start\":128} False")
                       + HelpExampleRpc("listpoolshares", "{\"start\":128} False")
               },
    }.Check(request);

    bool verbose = true;
    if (request.params.size() > 1) {
        verbose = request.params[1].getBool();
    }

    // parse pagination
    size_t limit = 100;
    DCT_ID start{0};
    bool including_start = true;
    {
        if (request.params.size() > 0) {
            UniValue paginationObj = request.params[0].get_obj();
            if (!paginationObj["limit"].isNull()) {
                limit = (size_t) paginationObj["limit"].get_int64();
            }
            if (!paginationObj["start"].isNull()) {
                including_start = false;
                start.v = (uint32_t) paginationObj["start"].get_int();
            }
            if (!paginationObj["including_start"].isNull()) {
                including_start = paginationObj["including_start"].getBool();
            }
            if (!including_start) {
                ++start.v;
            }
        }
        if (limit == 0) {
            limit = std::numeric_limits<decltype(limit)>::max();
        }
    }

    LOCK(cs_main);

    PoolShareKey startKey{ start, CScript{} };
//    startKey.poolID = start;
//    startKey.owner = CScript(0);

    UniValue ret(UniValue::VOBJ);
    pcustomcsview->ForEachPoolShare([&](DCT_ID const & poolId, CScript const & provider) {
        const CTokenAmount tokenAmount = pcustomcsview->GetBalance(provider, poolId);
        if(tokenAmount.nValue) {
            const auto poolPair = pcustomcsview->GetPoolPair(poolId);
            if(poolPair) {
                ret.pushKVs(poolShareToJSON(poolId, provider, tokenAmount.nValue, *poolPair, verbose));
            }
        }
        limit--;
        return limit != 0;
    }, startKey);

    return ret;
}

UniValue listcommunitybalances(const JSONRPCRequest& request) {
    RPCHelpMan{"listcommunitybalances",
               "\nReturns information about all community balances.\n",
               {
               },
               RPCResult{
                       "{balance_type:value,...}     (array) Json object with accounts information\n"
               },
               RPCExamples{
                       HelpExampleCli("listcommunitybalances", "")
                       + HelpExampleRpc("listcommunitybalances", "")
               },
    }.Check(request);

    /// @todo is it important to restrict with `Params().GetConsensus().AMKHeight` ??

    UniValue ret(UniValue::VOBJ);

    LOCK(cs_main);
    for (auto kv : Params().GetConsensus().nonUtxoBlockSubsidies) {
        ret.pushKV(GetCommunityAccountName(kv.first), ValueFromAmount(pcustomcsview->GetCommunityBalance(kv.first)));
    }

    return ret;
}

UniValue setgov(const JSONRPCRequest& request) {
    CWallet* const pwallet = GetWallet(request);

    RPCHelpMan{"setgov",
               "\nSet special 'governance' variables. Two types of them implemented for now: LP_SPLITS and LP_DAILY_DFI_REWARD\n",
               {
                    {"variables", RPCArg::Type::OBJ, RPCArg::Optional::NO, "Object with variables",
                        {
                            {"name", RPCArg::Type::STR, RPCArg::Optional::NO, "Variable's name is the key, value is the data. Exact data type depends on variable's name."},
                        },
                    },
                    {"inputs", RPCArg::Type::ARR, RPCArg::Optional::OMITTED_NAMED_ARG, "A json array of json objects",
                        {
                            {"", RPCArg::Type::OBJ, RPCArg::Optional::OMITTED, "",
                                {
                                    {"txid", RPCArg::Type::STR_HEX, RPCArg::Optional::NO, "The transaction id"},
                                    {"vout", RPCArg::Type::NUM, RPCArg::Optional::NO, "The output number"},
                                },
                            },
                        },
                    },
               },
               RPCResult{
                       "\"hash\"                  (string) The hex-encoded hash of broadcasted transaction\n"
               },
               RPCExamples{
                       HelpExampleCli("setgov", "{\"LP_SPLITS\": {\"2\":0.2,\"3\":0.8}")
                       + HelpExampleRpc("setgov", "{\"LP_DAILY_DFI_REWARD\":109440}")
               },
    }.Check(request);

    RPCTypeCheck(request.params, {UniValue::VOBJ, UniValue::VARR}, true);

    CDataStream varStream(SER_NETWORK, PROTOCOL_VERSION);
    if (request.params.size() > 0 && request.params[0].isObject()) {
        for (const std::string& name : request.params[0].getKeys()) {
            auto gv = GovVariable::Create(name);
            if(!gv)
                throw JSONRPCError(RPC_INVALID_REQUEST, "Variable " + name + " not registered");
            gv->Import(request.params[0][name]);
            varStream << name << *gv;
        }
    }
    
    CDataStream metadata(DfTxMarker, SER_NETWORK, PROTOCOL_VERSION);
    metadata << static_cast<unsigned char>(CustomTxType::SetGovVariable)
             << varStream;

    CScript scriptMeta;
    scriptMeta << OP_RETURN << ToByteVector(metadata);

    int targetHeight;
    {
        LOCK(cs_main);
        targetHeight = ::ChainActive().Height() + 1;
    }

    const auto txVersion = GetTransactionVersion(targetHeight);
    CMutableTransaction rawTx(txVersion);
    rawTx.vout.push_back(CTxOut(0, scriptMeta));

    for(std::set<CScript>::iterator it = Params().GetConsensus().foundationMembers.begin(); it != Params().GetConsensus().foundationMembers.end() && rawTx.vin.size() == 0; it++)
    {
        if(IsMine(*pwallet, *it) == ISMINE_SPENDABLE)
        {
            CTxDestination destination;
            if (!ExtractDestination(*it, destination)) {
                throw JSONRPCError(RPC_INVALID_ADDRESS_OR_KEY, "Invalid destination");
            }
            try {
                rawTx.vin = GetAuthInputs(pwallet, destination, request.params.size() > 1 ? request.params[2].get_array() : UniValue());
            }
            catch (const UniValue& objError) {}
        }
    }
    if(rawTx.vin.size() == 0)
        throw JSONRPCError(RPC_INVALID_REQUEST, "Incorrect Authorization");

    rawTx = fund(rawTx, request, pwallet);

    // check execution
    {
        LOCK(cs_main);
        CCustomCSView mnview_dummy(*pcustomcsview); // don't write into actual DB
        const auto res = ApplySetGovernanceTx(mnview_dummy, g_chainstate->CoinsTip(), CTransaction(rawTx), targetHeight,
                                      ToByteVector(varStream));
        if (!res.ok) {
            throw JSONRPCError(RPC_INVALID_REQUEST, "Execution test failed:\n" + res.msg);
        }
    }
    return signsend(rawTx, request, pwallet)->GetHash().GetHex();
}

UniValue getgov(const JSONRPCRequest& request) {
    RPCHelpMan{"getgov",
               "\nReturns information about governance variable. Two types of them implemented for now: LP_SPLITS and LP_DAILY_DFI_REWARD\n",
               {
                       {"name", RPCArg::Type::STR, RPCArg::Optional::NO,
                        "Variable name"},
               },
               RPCResult{
                       "{id:{...}}     (array) Json object with variable information\n"
               },
               RPCExamples{
                       HelpExampleCli("getgov", "LP_SPLITS")
                       + HelpExampleRpc("getgov", "LP_DAILY_DFI_REWARD")
               },
    }.Check(request);

    LOCK(cs_main);

    auto name = request.params[0].getValStr();
    auto var = pcustomcsview->GetVariable(name);
    if (var) {
        UniValue ret(UniValue::VOBJ);
        ret.pushKV(var->GetName(),var->Export());
        return ret;
    }
    throw JSONRPCError(RPC_INVALID_REQUEST, "Variable '" + name + "' not registered");
}

static const CRPCCommand commands[] =
{ //  category      name                  actor (function)     params
  //  ----------------- ------------------------    -----------------------     ----------
    {"masternodes", "createmasternode",   &createmasternode,   {"ownerAddress", "operatorAddress", "inputs"}},
    {"masternodes", "resignmasternode",   &resignmasternode,   {"mn_id", "inputs"}},
    {"masternodes", "listmasternodes",    &listmasternodes,    {"pagination", "verbose"}},
    {"masternodes", "getmasternode",      &getmasternode,      {"mn_id"}},
    {"masternodes", "listcriminalproofs", &listcriminalproofs, {}},
    {"tokens",      "createtoken",        &createtoken,        {"metadata", "inputs"}},
    {"tokens",      "updatetoken",        &updatetoken,        {"token", "metadata", "inputs"}},
    {"tokens",      "listtokens",         &listtokens,         {"pagination", "verbose"}},
    {"tokens",      "gettoken",           &gettoken,           {"key" }},
    {"tokens",      "minttokens",         &minttokens,         {"amounts", "inputs"}},
    {"accounts",    "listaccounts",       &listaccounts,       {"pagination", "verbose"}},
    {"accounts",    "getaccount",         &getaccount,         {"owner", "pagination", "indexed_amounts"}},
    {"poolpair",    "listpoolpairs",      &listpoolpairs,      {"pagination", "verbose"}},
    {"poolpair",    "getpoolpair",        &getpoolpair,        {"key", "verbose" }},
    {"poolpair",    "addpoolliquidity",   &addpoolliquidity,   {"from", "shareAddress", "inputs"}},
    {"poolpair",    "removepoolliquidity",&removepoolliquidity,{"from", "amount", "inputs"}},
    {"accounts",    "utxostoaccount",     &utxostoaccount,     {"amounts", "inputs"}},
    {"accounts",    "accounttoaccount",   &accounttoaccount,   {"from", "to", "inputs"}},
    {"accounts",    "accounttoutxos",     &accounttoutxos,     {"from", "to", "inputs"}},
    {"poolpair",    "createpoolpair",     &createpoolpair,     {"metadata", "inputs"}},
    {"poolpair",    "updatepoolpair",     &updatepoolpair,     {"metadata", "inputs"}},
    {"poolpair",    "poolswap",           &poolswap,           {"metadata", "inputs"}},
    {"poolpair",    "listpoolshares",     &listpoolshares,     {"pagination", "verbose"}},
    {"accounts",    "listcommunitybalances", &listcommunitybalances, {}},
    {"blockchain",  "setgov",             &setgov,             {"variables", "inputs"}},
    {"blockchain",  "getgov",             &getgov,             {"name"}},
};

void RegisterMasternodesRPCCommands(CRPCTable& tableRPC) {
    for (unsigned int vcidx = 0; vcidx < ARRAYLEN(commands); vcidx++)
        tableRPC.appendCommand(commands[vcidx].name, &commands[vcidx]);
}<|MERGE_RESOLUTION|>--- conflicted
+++ resolved
@@ -734,20 +734,7 @@
     }
     pwallet->BlockUntilSyncedToCurrentChain();
 
-<<<<<<< HEAD
-    if (::ChainActive().Tip()->height < Params().GetConsensus().AMKHeight) {
-        throw JSONRPCError(RPC_TRANSACTION_REJECTED, "No tokenization transaction before block height " + std::to_string(Params().GetConsensus().AMKHeight));
-    }
-
     RPCTypeCheck(request.params, {UniValue::VSTR, UniValue::VOBJ, UniValue::VARR}, true);
-=======
-    RPCTypeCheck(request.params, {UniValue::VOBJ, UniValue::VARR}, true);
-    if (request.params[0].isNull()) {
-        throw JSONRPCError(RPC_INVALID_PARAMETER,
-                           "Invalid parameters, arguments 1 must be non-null and expected as object like "
-                           "{\"token\":\"Symbol\", \"isDAT\":true}");
-    }
->>>>>>> 90dab79f
 
     /// @todo RPCTypeCheckObj or smth to help with option's names and old/new tx type
 
@@ -761,11 +748,7 @@
 
     CTokenImplementation tokenImpl;
     CTxDestination ownerDest;
-<<<<<<< HEAD
     CScript owner;
-=======
-    uint256 creationTx{};
->>>>>>> 90dab79f
     int targetHeight;
     {
         LOCK(cs_main);
@@ -781,7 +764,6 @@
         if (tokenImpl.IsPoolShare()) {
             throw JSONRPCError(RPC_INVALID_PARAMETER, strprintf("Token %s is the LPS token! Can't alter pool share's tokens!", tokenStr));
         }
-<<<<<<< HEAD
 
         const Coin& authCoin = ::ChainstateActive().CoinsTip().AccessCoin(COutPoint(tokenImpl.creationTx, 1)); // always n=1 output
         if (!ExtractDestination(authCoin.out.scriptPubKey, ownerDest)) {
@@ -820,14 +802,6 @@
     }
 
     /// @todo replace all heights with (+1)
-=======
-        LOCK(pwallet->cs_wallet);
-        auto tokenImpl = static_cast<CTokenImplementation const& >(*token);
-        creationTx = tokenImpl.creationTx;
-        targetHeight = ::ChainActive().Height() + 1;
-    }
-
->>>>>>> 90dab79f
     const auto txVersion = GetTransactionVersion(targetHeight);
     CMutableTransaction rawTx(txVersion);
 
@@ -905,20 +879,15 @@
     {
         LOCK(cs_main);
         CCustomCSView mnview_dummy(*pcustomcsview); // don't write into actual DB
-<<<<<<< HEAD
         Res res{};
         if (targetHeight < Params().GetConsensus().BishanHeight) {
             res = ApplyUpdateTokenTx(mnview_dummy, ::ChainstateActive().CoinsTip(), CTransaction(rawTx), targetHeight,
-                                          ToByteVector(CDataStream{SER_NETWORK, PROTOCOL_VERSION, tokenImpl.creationTx, metaObj["isDAT"].getBool()}));
+                                          ToByteVector(CDataStream{SER_NETWORK, PROTOCOL_VERSION, tokenImpl.creationTx, metaObj["isDAT"].getBool()}), Params().GetConsensus());
         }
         else {
             res = ApplyUpdateTokenAnyTx(mnview_dummy, ::ChainstateActive().CoinsTip(), CTransaction(rawTx), targetHeight,
                                           ToByteVector(CDataStream{SER_NETWORK, PROTOCOL_VERSION, tokenImpl.creationTx, static_cast<CToken>(tokenImpl)}));
         }
-=======
-        const auto res = ApplyUpdateTokenTx(mnview_dummy, ::ChainstateActive().CoinsTip(), CTransaction(rawTx), targetHeight,
-                                      ToByteVector(CDataStream{SER_NETWORK, PROTOCOL_VERSION, creationTx, metaObj["isDAT"].getBool()}), Params().GetConsensus());
->>>>>>> 90dab79f
         if (!res.ok) {
             throw JSONRPCError(RPC_INVALID_REQUEST, "Execution test failed:\n" + res.msg);
         }
@@ -1181,13 +1150,8 @@
     {
         LOCK(cs_main);
         CCustomCSView mnview_dummy(*pcustomcsview); // don't write into actual DB
-<<<<<<< HEAD
-        const auto res = ApplyMintTokenTx(mnview_dummy, g_chainstate->CoinsTip(), CTransaction(rawTx), ::ChainActive().Height() + 1,
-                                                 ToByteVector(CDataStream{SER_NETWORK, PROTOCOL_VERSION, minted }));
-=======
         const auto res = ApplyMintTokenTx(mnview_dummy, g_chainstate->CoinsTip(), CTransaction(rawTx), targetHeight,
                                                  ToByteVector(CDataStream{SER_NETWORK, PROTOCOL_VERSION, minted }), Params().GetConsensus());
->>>>>>> 90dab79f
         if (!res.ok) {
             throw JSONRPCError(RPC_INVALID_REQUEST, "Execution test failed:\n" + res.msg);
         }
@@ -1613,14 +1577,8 @@
     if (pwallet->chain().isInitialBlockDownload()) {
         throw JSONRPCError(RPC_CLIENT_IN_INITIAL_DOWNLOAD, "Cannot create transactions while still in Initial Block Download");
     }
-<<<<<<< HEAD
 
     RPCTypeCheck(request.params, { UniValue::VOBJ, UniValue::VSTR, UniValue::VARR }, true);
-=======
-    pwallet->BlockUntilSyncedToCurrentChain();
-
-    RPCTypeCheck(request.params, {UniValue::VOBJ, UniValue::VARR}, false);
->>>>>>> 90dab79f
 
     // decode
     CLiquidityMessage msg{};
@@ -1640,15 +1598,6 @@
         targetHeight = ::ChainActive().Height() + 1;
     }
 
-<<<<<<< HEAD
-=======
-    int targetHeight;
-    {
-        LOCK(cs_main);
-        targetHeight = ::ChainActive().Height() + 1;
-    }
-
->>>>>>> 90dab79f
     const auto txVersion = GetTransactionVersion(targetHeight);
     CMutableTransaction rawTx(txVersion);
     rawTx.vout.push_back(CTxOut(0, scriptMeta));
@@ -1673,13 +1622,8 @@
     {
         LOCK(cs_main);
         CCustomCSView mnview_dummy(*pcustomcsview); // don't write into actual DB
-<<<<<<< HEAD
         const auto res = ApplyAddPoolLiquidityTx(mnview_dummy, g_chainstate->CoinsTip(), CTransaction(rawTx), targetHeight, ToByteVector(CDataStream{SER_NETWORK, PROTOCOL_VERSION, msg}));
 
-=======
-        const auto res = ApplyUtxosToAccountTx(mnview_dummy, CTransaction(rawTx), targetHeight,
-                                               ToByteVector(CDataStream{SER_NETWORK, PROTOCOL_VERSION, msg}), Params().GetConsensus());
->>>>>>> 90dab79f
         if (!res.ok) {
             throw JSONRPCError(RPC_INVALID_REQUEST, "Execution test failed:\n" + res.msg);
         }
@@ -1812,10 +1756,6 @@
     }
     pwallet->BlockUntilSyncedToCurrentChain();
 
-    if (::ChainActive().Tip()->height < Params().GetConsensus().AMKHeight) {
-        throw JSONRPCError(RPC_TRANSACTION_REJECTED, "No tokenization transaction before block height " + std::to_string(Params().GetConsensus().AMKHeight));
-    }
-
     RPCTypeCheck(request.params, {UniValue::VOBJ, UniValue::VARR}, false);
 
     // decode recipients
@@ -1837,7 +1777,13 @@
         throw JSONRPCError(RPC_INVALID_PARAMETER, "zero amounts");
     }
 
-    const auto txVersion = GetTransactionVersion(::ChainActive().Height());
+    int targetHeight;
+    {
+        LOCK(cs_main);
+        targetHeight = ::ChainActive().Height() + 1;
+    }
+
+    const auto txVersion = GetTransactionVersion(targetHeight);
     CMutableTransaction rawTx(txVersion);
 
     for (const auto& kv : toBurn.balances) {
@@ -1855,8 +1801,8 @@
     {
         LOCK(cs_main);
         CCustomCSView mnview_dummy(*pcustomcsview); // don't write into actual DB
-        const auto res = ApplyUtxosToAccountTx(mnview_dummy, CTransaction(rawTx),
-                                               ToByteVector(CDataStream{SER_NETWORK, PROTOCOL_VERSION, msg}));
+        const auto res = ApplyUtxosToAccountTx(mnview_dummy, CTransaction(rawTx), targetHeight,
+                                               ToByteVector(CDataStream{SER_NETWORK, PROTOCOL_VERSION, msg}), Params().GetConsensus());
         if (!res.ok) {
             throw JSONRPCError(RPC_INVALID_REQUEST, "Execution test failed:\n" + res.msg);
         }
