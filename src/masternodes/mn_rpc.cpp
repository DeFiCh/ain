--- conflicted
+++ resolved
@@ -501,13 +501,6 @@
     return FutureSwapHeightInfo{attributes->GetValue(startKey, CAmount{}), attributes->GetValue(blockKey, CAmount{})};
 }
 
-<<<<<<< HEAD
-std::string CTransferDomainToString(const CTransferDomain domain) {
-    switch (domain) {
-        case CTransferDomain::DVMDomain:
-            return "DVM";
-        case CTransferDomain::EVMDomain:
-=======
 std::string CTransferDomainToString(const VMDomain domain) {
     switch (domain) {
         case VMDomain::NONE:
@@ -517,7 +510,6 @@
         case VMDomain::DVM:
             return "DVM";
         case VMDomain::EVM:
->>>>>>> 16d47ab9
             return "EVM";
     }
     return "Unknown";
