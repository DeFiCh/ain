--- conflicted
+++ resolved
@@ -1899,16 +1899,8 @@
         return true;
     };
 
-<<<<<<< HEAD
-    AccountHistoryKey startKey{{},
-        std::numeric_limits<uint32_t>::max(),
-        std::numeric_limits<uint32_t>::max()};
-
-    burnView->ForEachAccountHistory(calculateBurnAmounts, startKey);
-=======
     burnView->ForEachAccountHistory(calculateBurnAmounts);
->>>>>>> 51025749
-
+  
     UniValue result(UniValue::VOBJ);
     result.pushKV("address", ScriptToString(burnAddress));
     result.pushKV("amount", ValueFromAmount(burntDFI));
