#include <masternodes/accountshistory.h>
#include <masternodes/govvariables/attributes.h>
#include <masternodes/mn_rpc.h>

#include <functional>
#include <queue>
#include <set>

std::string tokenAmountString(CTokenAmount const& amount) {
    const auto token = pcustomcsview->GetToken(amount.nTokenId);
    const auto valueString = ValueFromAmount(amount.nValue).getValStr();
    return valueString + "@" + token->CreateSymbolKey(amount.nTokenId);
}

UniValue AmountsToJSON(TAmounts const & diffs) {
    UniValue obj(UniValue::VARR);

    for (auto const & diff : diffs) {
        obj.push_back(tokenAmountString({diff.first, diff.second}));
    }
    return obj;
}

UniValue accountToJSON(CScript const& owner, CTokenAmount const& amount, bool verbose, bool indexed_amounts) {
    // encode CScript into JSON
    UniValue ownerObj(UniValue::VOBJ);
    ScriptPubKeyToUniv(owner, ownerObj, true);
    if (!verbose) { // cut info
        if (ownerObj["addresses"].isArray() && !ownerObj["addresses"].get_array().empty()) {
            ownerObj = ownerObj["addresses"].get_array().getValues()[0];
        } else {
            ownerObj = {UniValue::VSTR};
            ownerObj.setStr(owner.GetHex());
        }
    }

    UniValue obj(UniValue::VOBJ);
    obj.pushKV("key", owner.GetHex() + "@" + amount.nTokenId.ToString());
    obj.pushKV("owner", ownerObj);

    if (indexed_amounts) {
        UniValue amountObj(UniValue::VOBJ);
        amountObj.pushKV(amount.nTokenId.ToString(), ValueFromAmount(amount.nValue));
        obj.pushKV("amount", amountObj);
    }
    else {
        obj.pushKV("amount", tokenAmountString(amount));
    }

    return obj;
}

UniValue accounthistoryToJSON(AccountHistoryKey const & key, AccountHistoryValue const & value) {
    UniValue obj(UniValue::VOBJ);

    obj.pushKV("owner", ScriptToString(key.owner));
    obj.pushKV("blockHeight", (uint64_t) key.blockHeight);
    obj.pushKV("type", ToString(CustomTxCodeToType(value.category)));
    obj.pushKV("txn", (uint64_t) key.txn);
    obj.pushKV("txid", value.txid.ToString());
    obj.pushKV("amounts", AmountsToJSON(value.diff));
    return obj;
}

UniValue rewardhistoryToJSON(CScript const & owner, uint32_t height, DCT_ID const & poolId, RewardType type, CTokenAmount amount) {
    UniValue obj(UniValue::VOBJ);
    obj.pushKV("owner", ScriptToString(owner));
    obj.pushKV("blockHeight", (uint64_t) height);
    obj.pushKV("type", RewardToString(type));
    if (type & RewardType::Rewards) {
        obj.pushKV("rewardType", RewardTypeToString(type));
    }
    obj.pushKV("poolID", poolId.ToString());
    TAmounts amounts({{amount.nTokenId,amount.nValue}});
    obj.pushKV("amounts", AmountsToJSON(amounts));
    return obj;
}

UniValue outputEntryToJSON(COutputEntry const & entry, CBlockIndex const * index, CWalletTx const * pwtx) {
    UniValue obj(UniValue::VOBJ);

    obj.pushKV("owner", EncodeDestination(entry.destination));
    obj.pushKV("blockHeight", index->nHeight);
    if (pwtx->IsCoinBase()) {
        obj.pushKV("type", "blockReward");
    } else if (entry.amount < 0) {
        obj.pushKV("type", "sent");
    } else {
        obj.pushKV("type", "receive");
    }
    obj.pushKV("txn", (uint64_t) pwtx->nIndex);
    obj.pushKV("txid", pwtx->GetHash().ToString());
    TAmounts amounts({{DCT_ID{0},entry.amount}});
    obj.pushKV("amounts", AmountsToJSON(amounts));
    return obj;
}

static void onPoolRewards(CImmutableCSView & view, CScript const & owner, uint32_t begin, uint32_t end, std::function<void(uint32_t, DCT_ID, RewardType, CTokenAmount)> onReward) {
    CImmutableCSView mnview(view);
    static const uint32_t eunosHeight = Params().GetConsensus().EunosHeight;
    view.ForEachPoolId([&] (DCT_ID const & poolId) {
        auto height = view.GetShare(poolId, owner);
        if (!height || *height >= end) {
            return true; // no share or target height is before a pool share' one
        }
        auto onLiquidity = [&]() -> CAmount {
            return mnview.GetBalance(owner, poolId).nValue;
        };
        uint32_t firstHeight = 0;
        auto beginHeight = std::max(*height, begin);
        view.CalculatePoolRewards(poolId, onLiquidity, beginHeight, end,
            [&](RewardType type, CTokenAmount amount, uint32_t height) {
                if (amount.nValue == 0) {
                    return;
                }
                onReward(height, poolId, type, amount);
                // prior Eunos account balance includes rewards
                // thus we don't need to increment it by first one
                if (!firstHeight) {
                    firstHeight = height;
                }
                if (height >= eunosHeight || firstHeight != height) {
                    mnview.AddBalance(owner, amount); // update owner liquidity
                }
            }
        );
        return true;
    });
}

static void searchInWallet(CWallet const * pwallet,
                           CScript const & account,
                           isminetype filter,
                           std::function<bool(CBlockIndex const *, CWalletTx const *)> shouldSkipTx,
                           std::function<bool(COutputEntry const &, CBlockIndex const *, CWalletTx const *)> txEntry) {

    CTxDestination destination;
    ExtractDestination(account, destination);

    CAmount nFee;
    std::list<COutputEntry> listSent;
    std::list<COutputEntry> listReceived;

    auto locked_chain = pwallet->chain().lock();
    LOCK2(pwallet->cs_wallet, locked_chain->mutex());

    const auto& txOrdered = pwallet->mapWallet.get<ByOrder>();

    for (auto it = txOrdered.rbegin(); it != txOrdered.rend(); ++it) {
        auto* pwtx = &(*it);

        LockAssertion lock(cs_main); // for clang
        auto index = LookupBlockIndex(pwtx->hashBlock);
        if (!index || index->nHeight == 0) { // skip genesis block
            continue;
        }

        if (shouldSkipTx(index, pwtx)) {
            continue;
        }

        if (!pwtx->IsTrusted(*locked_chain)) {
            continue;
        }

        pwtx->GetAmounts(listReceived, listSent, nFee, filter);

        for (auto& sent : listSent) {
            if (!IsValidDestination(sent.destination)) {
                continue;
            }
            if (IsValidDestination(destination) && account != GetScriptForDestination(sent.destination)) {
                continue;
            }
            sent.amount = -sent.amount;
            if (!txEntry(sent, index, pwtx)) {
                return;
            }
        }

        for (const auto& recv : listReceived) {
            if (!IsValidDestination(recv.destination)) {
                continue;
            }
            if (IsValidDestination(destination) && account != GetScriptForDestination(recv.destination)) {
                continue;
            }
            if (!txEntry(recv, index, pwtx)) {
                return;
            }
        }
    }
}

static CScript hexToScript(std::string const& str) {
    if (!IsHex(str)) {
        throw JSONRPCError(RPC_INVALID_PARAMETER, "(" + str + ") doesn't represent a correct hex:\n");
    }
    const auto raw = ParseHex(str);
    return CScript{raw.begin(), raw.end()};
}

static BalanceKey decodeBalanceKey(std::string const& str) {
    const auto pair = SplitAmount(str);
    DCT_ID tokenID{};
    if (!pair.second.empty()) {
        auto id = DCT_ID::FromString(pair.second);
        if (!id.ok) {
            throw JSONRPCError(RPC_INVALID_PARAMETER, "(" + str + ") doesn't represent a correct balance key:\n" + id.msg);
        }
        tokenID = *id.val;
    }
    return {hexToScript(pair.first), tokenID};
}

static CAccounts DecodeRecipientsDefaultInternal(CWallet* const pwallet, UniValue const& values) {
    UniValue recipients(UniValue::VOBJ);
    for (const auto& key : values.getKeys()) {
        recipients.pushKV(key, values[key]);
    }
    auto accounts = DecodeRecipients(pwallet->chain(), recipients);
    for (const auto& account : accounts) {
        if (IsMineCached(*pwallet, account.first) != ISMINE_SPENDABLE && account.second.balances.find(DCT_ID{0}) != account.second.balances.end()) {
            throw JSONRPCError(RPC_INVALID_ADDRESS_OR_KEY, strprintf("The address (%s) is not your own address", ScriptToString(account.first)));
        }
    }
    return accounts;
}

static AccountSelectionMode ParseAccountSelectionParam(const std::string selectionParam) {
    if (selectionParam == "forward") {
        return SelectionForward;
    }
    else if (selectionParam == "crumbs") {
        return SelectionCrumbs;
    }
    else if (selectionParam == "pie") {
        return SelectionPie;
    }
    else {
        throw JSONRPCError(RPC_INVALID_PARAMETER, "Invalide accounts selection mode.");
    }
}

UniValue listaccounts(const JSONRPCRequest& request) {
    auto pwallet = GetWallet(request);

    RPCHelpMan{"listaccounts",
               "\nReturns information about all accounts on chain.\n",
               {
                       {"pagination", RPCArg::Type::OBJ, RPCArg::Optional::OMITTED, "",
                        {
                                {"start", RPCArg::Type::STR, RPCArg::Optional::OMITTED,
                                 "Optional first key to iterate from, in lexicographical order."
                                 "Typically it's set to last ID from previous request."},
                                {"including_start", RPCArg::Type::BOOL, RPCArg::Optional::OMITTED,
                                 "If true, then iterate including starting position. False by default"},
                                {"limit", RPCArg::Type::NUM, RPCArg::Optional::OMITTED,
                                 "Maximum number of orders to return, 100 by default"},
                        },
                       },
                       {"verbose", RPCArg::Type::BOOL, RPCArg::Optional::OMITTED,
                                   "Flag for verbose list (default = true), otherwise limited objects are listed"},
                       {"indexed_amounts", RPCArg::Type::BOOL, RPCArg::Optional::OMITTED,
                        "Format of amounts output (default = false): (true: {tokenid:amount}, false: \"amount@tokenid\")"},
                       {"is_mine_only", RPCArg::Type::BOOL, RPCArg::Optional::OMITTED,
                        "Get balances about all accounts belonging to the wallet"},
               },
               RPCResult{
                       "{id:{...},...}     (array) Json object with accounts information\n"
               },
               RPCExamples{
                       HelpExampleCli("listaccounts", "")
                       + HelpExampleRpc("listaccounts", "'{}' false")
                       + HelpExampleRpc("listaccounts", "'{\"start\":\"a914b12ecde1759f792e0228e4fa6d262902687ca7eb87@0\","
                                                      "\"limit\":100"
                                                      "}'")
               },
    }.Check(request);

    pwallet->BlockUntilSyncedToCurrentChain();

    // parse pagination
    size_t limit = 100;
    BalanceKey start = {};
    bool including_start = true;
    {
        if (request.params.size() > 0) {
            UniValue paginationObj = request.params[0].get_obj();
            if (!paginationObj["limit"].isNull()) {
                limit = (size_t) paginationObj["limit"].get_int64();
            }
            if (!paginationObj["start"].isNull()) {
                including_start = false;
                start = decodeBalanceKey(paginationObj["start"].get_str());
            }
            if (!paginationObj["including_start"].isNull()) {
                including_start = paginationObj["including_start"].getBool();
            }
            if (!including_start) {
                start.tokenID.v++;
            }
        }
        if (limit == 0) {
            limit = std::numeric_limits<decltype(limit)>::max();
        }
    }
    bool verbose = true;
    if (request.params.size() > 1) {
        verbose = request.params[1].get_bool();
    }
    bool indexed_amounts = false;
    if (request.params.size() > 2) {
        indexed_amounts = request.params[2].get_bool();
    }
    bool isMineOnly = false;
    if (request.params.size() > 3) {
        isMineOnly = request.params[3].get_bool();
    }

    UniValue ret(UniValue::VARR);

    CImmutableCSView mnview(*pcustomcsview);
    auto targetHeight = mnview.GetLastHeight() + 1;

    mnview.ForEachAccount([&](CScript const & account) {

        if (isMineOnly && IsMineCached(*pwallet, account) != ISMINE_SPENDABLE) {
            return true;
        }

        mnview.CalculateOwnerRewards(account, targetHeight);

        // output the relavant balances only for account
        mnview.ForEachBalance([&](CScript const & owner, CTokenAmount balance) {
            if (account != owner) {
                return false;
            }
            ret.push_back(accountToJSON(owner, balance, verbose, indexed_amounts));
            return --limit != 0;
        }, {account, start.tokenID});

        start.tokenID = DCT_ID{}; // reset to start id
        return limit != 0;
    }, start.owner);

    return ret;
}

UniValue getaccount(const JSONRPCRequest& request) {

    RPCHelpMan{"getaccount",
               "\nReturns information about account.\n",
               {
                    {"owner", RPCArg::Type::STR, RPCArg::Optional::NO,
                        "Owner address in base58/bech32/hex encoding"},
                    {"pagination", RPCArg::Type::OBJ, RPCArg::Optional::OMITTED, "",
                        {
                            {"start", RPCArg::Type::STR, RPCArg::Optional::OMITTED,
                                 "Optional first key to iterate from, in lexicographical order."
                                 "Typically it's set to last tokenID from previous request."},
                            {"including_start", RPCArg::Type::BOOL, RPCArg::Optional::OMITTED,
                                 "If true, then iterate including starting position. False by default"},
                            {"limit", RPCArg::Type::NUM, RPCArg::Optional::OMITTED,
                                 "Maximum number of orders to return, 100 by default"},
                        },
                    },
                    {"indexed_amounts", RPCArg::Type::BOOL, RPCArg::Optional::OMITTED,
                        "Format of amounts output (default = false): (true: obj = {tokenid:amount,...}, false: array = [\"amount@tokenid\"...])"},
                },
                RPCResult{
                       "{...}     (array) Json object with order information\n"
                },
                RPCExamples{
                       HelpExampleCli("getaccount", "owner_address")
                },
    }.Check(request);

    // decode owner
    const auto reqOwner = DecodeScript(request.params[0].get_str());

    // parse pagination
    size_t limit = 100;
    DCT_ID start = {};
    bool including_start = true;
    {
        if (request.params.size() > 1) {
            UniValue paginationObj = request.params[1].get_obj();
            if (!paginationObj["limit"].isNull()) {
                limit = (size_t) paginationObj["limit"].get_int64();
            }
            if (!paginationObj["start"].isNull()) {
                including_start = false;
                start.v = (uint32_t) paginationObj["start"].get_int64();
            }
            if (!paginationObj["including_start"].isNull()) {
                including_start = paginationObj["including_start"].getBool();
            }
            if (!including_start) {
                start.v++;
            }
        }
        if (limit == 0) {
            limit = std::numeric_limits<decltype(limit)>::max();
        }
    }
    bool indexed_amounts = false;
    if (request.params.size() > 2) {
        indexed_amounts = request.params[2].get_bool();
    }

    UniValue ret(UniValue::VARR);
    if (indexed_amounts) {
        ret.setObject();
    }

    CImmutableCSView mnview(*pcustomcsview);
    auto targetHeight = mnview.GetLastHeight() + 1;

    mnview.CalculateOwnerRewards(reqOwner, targetHeight);

    mnview.ForEachBalance([&](CScript const & owner, CTokenAmount balance) {
        if (owner != reqOwner) {
            return false;
        }

        if (indexed_amounts)
            ret.pushKV(balance.nTokenId.ToString(), ValueFromAmount(balance.nValue));
        else
            ret.push_back(tokenAmountString(balance));

        limit--;
        return limit != 0;
    }, BalanceKey{reqOwner, start});
    return ret;
}

UniValue gettokenbalances(const JSONRPCRequest& request) {
    auto pwallet = GetWallet(request);

    RPCHelpMan{"gettokenbalances",
               "\nReturns the balances of all accounts that belong to the wallet.\n",
               {
                    {"pagination", RPCArg::Type::OBJ, RPCArg::Optional::OMITTED, "",
                        {
                            {"start", RPCArg::Type::STR, RPCArg::Optional::OMITTED,
                                 "Optional first key to iterate from, in lexicographical order."
                                 "Typically it's set to last tokenID from previous request."},
                            {"including_start", RPCArg::Type::BOOL, RPCArg::Optional::OMITTED,
                                 "If true, then iterate including starting position. False by default"},
                            {"limit", RPCArg::Type::NUM, RPCArg::Optional::OMITTED,
                                 "Maximum number of tokens to return, 100 by default"},
                        },
                    },
                    {"indexed_amounts", RPCArg::Type::BOOL, RPCArg::Optional::OMITTED,
                        "Format of amounts output (default = false): (true: obj = {tokenid:amount,...}, false: array = [\"amount@tokenid\"...])"},
                    {"symbol_lookup", RPCArg::Type::BOOL, RPCArg::Optional::OMITTED,
                        "Use token symbols in output (default = false)"},
                },
                RPCResult{
                       "{...}     (array) Json object with balances information\n"
                },
                RPCExamples{
                       HelpExampleCli("gettokenbalances", "")
                },
    }.Check(request);

    pwallet->BlockUntilSyncedToCurrentChain();

    // parse pagination
    size_t limit = 100;
    DCT_ID start = {};
    bool including_start = true;
    {
        if (request.params.size() > 0) {
            UniValue paginationObj = request.params[0].get_obj();
            if (!paginationObj["limit"].isNull()) {
                limit = (size_t) paginationObj["limit"].get_int64();
            }
            if (!paginationObj["start"].isNull()) {
                including_start = false;
                start.v = (uint32_t) paginationObj["start"].get_int64();
            }
            if (!paginationObj["including_start"].isNull()) {
                including_start = paginationObj["including_start"].getBool();
            }
            if (!including_start) {
                start.v++;
            }
        }
        if (limit == 0) {
            limit = std::numeric_limits<decltype(limit)>::max();
        }
    }
    bool indexed_amounts = false;
    if (request.params.size() > 1) {
        indexed_amounts = request.params[1].getBool();
    }
    bool symbol_lookup = false;
    if (request.params.size() > 2) {
        symbol_lookup = request.params[2].getBool();
    }

    UniValue ret(UniValue::VARR);
    if (indexed_amounts) {
        ret.setObject();
    }

    CBalances totalBalances;
    CImmutableCSView mnview(*pcustomcsview);
    for (const auto& account : GetAllMineAccounts(pwallet)) {
        totalBalances.AddBalances(account.second.balances);
    }

    auto it = totalBalances.balances.lower_bound(start);
    for (size_t i = 0; it != totalBalances.balances.end() && i < limit; it++, i++) {
        CTokenAmount bal = CTokenAmount{(*it).first, (*it).second};
        std::string tokenIdStr = bal.nTokenId.ToString();
        if (symbol_lookup) {
            auto token = mnview.GetToken(bal.nTokenId);
            tokenIdStr = token->CreateSymbolKey(bal.nTokenId);
        }
        if (indexed_amounts)
            ret.pushKV(tokenIdStr, ValueFromAmount(bal.nValue));
        else
            ret.push_back(ValueFromAmount(bal.nValue).getValStr() + "@" + tokenIdStr);
    }
    return ret;
}

UniValue utxostoaccount(const JSONRPCRequest& request) {
    auto pwallet = GetWallet(request);

    RPCHelpMan{"utxostoaccount",
               "\nCreates (and submits to local node and network) a transfer transaction from the wallet UTXOs to specfied account.\n"
               "The second optional argument (may be empty array) is an array of specific UTXOs to spend." +
               HelpRequiringPassphrase(pwallet) + "\n",
               {
                    {"amounts", RPCArg::Type::OBJ, RPCArg::Optional::NO, "",
                        {
                            {"address", RPCArg::Type::STR, RPCArg::Optional::NO, "The defi address is the key, the value is amount in amount@token format. "
                                                                                 "If multiple tokens are to be transferred, specify an array [\"amount1@t1\", \"amount2@t2\"]"}
                        },
                    },
                    {"inputs", RPCArg::Type::ARR, RPCArg::Optional::OMITTED_NAMED_ARG,
                        "A json array of json objects",
                        {
                            {"", RPCArg::Type::OBJ, RPCArg::Optional::OMITTED, "",
                                {
                                    {"txid", RPCArg::Type::STR_HEX, RPCArg::Optional::NO, "The transaction id"},
                                    {"vout", RPCArg::Type::NUM, RPCArg::Optional::NO, "The output number"},
                                },
                            },
                        },
                    },
               },
               RPCResult{
                       "\"hash\"                  (string) The hex-encoded hash of broadcasted transaction\n"
               },
               RPCExamples{
                       HelpExampleCli("utxostoaccount", "'{\"address1\":\"1.0@DFI\","
                                                     "\"address2\":[\"2.0@BTC\", \"3.0@ETH\"]"
                                                     "}' '[]'")
               },
    }.Check(request);

    if (pwallet->chain().isInitialBlockDownload()) {
        throw JSONRPCError(RPC_CLIENT_IN_INITIAL_DOWNLOAD, "Cannot create transactions while still in Initial Block Download");
    }
    pwallet->BlockUntilSyncedToCurrentChain();

    RPCTypeCheck(request.params, {UniValue::VOBJ, UniValue::VARR}, false);

    // decode recipients
    CUtxosToAccountMessage msg{};
    msg.to = DecodeRecipientsDefaultInternal(pwallet, request.params[0].get_obj());

    // encode
    CDataStream markedMetadata(DfTxMarker, SER_NETWORK, PROTOCOL_VERSION);
    markedMetadata << static_cast<unsigned char>(CustomTxType::UtxosToAccount)
                   << msg;
    CScript scriptMeta;
    scriptMeta << OP_RETURN << ToByteVector(markedMetadata);
    CScript scriptBurn;
    scriptBurn << OP_RETURN;

    // burn
    const auto toBurn = SumAllTransfers(msg.to);
    if (toBurn.balances.empty()) {
        throw JSONRPCError(RPC_INVALID_PARAMETER, "zero amounts");
    }

    int targetHeight = pcustomcsview->GetLastHeight() + 1;

    const auto txVersion = GetTransactionVersion(targetHeight);
    CMutableTransaction rawTx(txVersion);

    for (const auto& kv : toBurn.balances) {
        if (rawTx.vout.empty()) { // first output is metadata
            rawTx.vout.push_back(CTxOut(kv.second, scriptMeta, kv.first));
        } else {
            rawTx.vout.push_back(CTxOut(kv.second, scriptBurn, kv.first));
        }
    }

    // fund
    fund(rawTx, pwallet, {});

    // check execution
    execTestTx(CTransaction(rawTx), targetHeight);

    return signsend(rawTx, pwallet, {})->GetHash().GetHex();
}


UniValue sendutxosfrom(const JSONRPCRequest& request) {
    auto pwallet = GetWallet(request);

    RPCHelpMan{"sendutxosfrom",
               "\nSend a transaction using UTXOs from the specfied address.\n" +
               HelpRequiringPassphrase(pwallet) + "\n",
               {
                       {"from", RPCArg::Type::STR, RPCArg::Optional::NO, "The address of sender"},
                       {"to", RPCArg::Type::STR, RPCArg::Optional::NO, "The address of receiver"},
                       {"amount", RPCArg::Type::NUM, RPCArg::Optional::NO, "The amount to send"},
                       {"change", RPCArg::Type::STR, RPCArg::Optional::OMITTED, "The address to send change to (Default: from address)"},
               },
               RPCResult{
                       "\"hash\"                  (string) The hex-encoded hash of broadcasted transaction\n"
               },
               RPCExamples{
                       HelpExampleCli("sendutxosfrom", R"("from" "to" 100)")
                       + HelpExampleRpc("sendutxosfrom", R"("from", "to", 100")")
               },
    }.Check(request);

    if (pwallet->chain().isInitialBlockDownload()) {
        throw JSONRPCError(RPC_CLIENT_IN_INITIAL_DOWNLOAD, "Cannot create transactions while still in Initial Block Download");
    }
    pwallet->BlockUntilSyncedToCurrentChain();

    auto locked_chain = pwallet->chain().lock();
    LOCK2(pwallet->cs_wallet, locked_chain->mutex());

    CTxDestination fromDest = DecodeDestination(request.params[0].get_str());
    if (!IsValidDestination(fromDest)) {
        throw JSONRPCError(RPC_INVALID_ADDRESS_OR_KEY, "Invalid from address");
    }

    CTxDestination toDest = DecodeDestination(request.params[1].get_str());
    if (!IsValidDestination(toDest)) {
        throw JSONRPCError(RPC_INVALID_ADDRESS_OR_KEY, "Invalid to address");
    }

    // Amount
    CAmount nAmount = AmountFromValue(request.params[2]);

    CCoinControl coin_control;
    if (request.params[3].isNull()) {
        coin_control.destChange = fromDest;
    } else {
        CTxDestination changeDest = DecodeDestination(request.params[3].get_str());
        if (!IsValidDestination(changeDest)) {
            throw JSONRPCError(RPC_INVALID_ADDRESS_OR_KEY, "Invalid change address");
        }
        coin_control.destChange = changeDest;
    }

    // Only match from address destination
    coin_control.matchDestination = fromDest;

    EnsureWalletIsUnlocked(pwallet);

    CTransactionRef tx = SendMoney(*locked_chain, pwallet, toDest, nAmount, {0}, false /* fSubtractFeeFromAmount */, coin_control, {});
    return tx->GetHash().GetHex();
}

UniValue accounttoaccount(const JSONRPCRequest& request) {
    auto pwallet = GetWallet(request);

    RPCHelpMan{"accounttoaccount",
               "\nCreates (and submits to local node and network) a transfer transaction from the specified account to the specfied accounts.\n"
               "The first optional argument (may be empty array) is an array of specific UTXOs to spend." +
               HelpRequiringPassphrase(pwallet) + "\n",
               {
                    {"from", RPCArg::Type::STR, RPCArg::Optional::NO, "The defi address of sender"},
                    {"to", RPCArg::Type::OBJ, RPCArg::Optional::NO, "",
                        {
                            {"address", RPCArg::Type::STR, RPCArg::Optional::NO, "The defi address is the key, the value is amount in amount@token format. "
                                                                                     "If multiple tokens are to be transferred, specify an array [\"amount1@t1\", \"amount2@t2\"]"},
                        },
                    },
                    {"inputs", RPCArg::Type::ARR, RPCArg::Optional::OMITTED_NAMED_ARG,
                        "A json array of json objects",
                        {
                            {"", RPCArg::Type::OBJ, RPCArg::Optional::OMITTED, "",
                                {
                                    {"txid", RPCArg::Type::STR_HEX, RPCArg::Optional::NO, "The transaction id"},
                                    {"vout", RPCArg::Type::NUM, RPCArg::Optional::NO, "The output number"},
                                },
                            },
                        },
                    },
                },
                RPCResult{
                       "\"hash\"                  (string) The hex-encoded hash of broadcasted transaction\n"
                },
                RPCExamples{
                       HelpExampleCli("accounttoaccount", "sender_address "
                                                     "'{\"address1\":\"1.0@DFI\",\"address2\":[\"2.0@BTC\", \"3.0@ETH\"]}' "
                                                     "'[]'")
               },
    }.Check(request);

    if (pwallet->chain().isInitialBlockDownload()) {
        throw JSONRPCError(RPC_CLIENT_IN_INITIAL_DOWNLOAD, "Cannot create transactions while still in Initial Block Download");
    }
    pwallet->BlockUntilSyncedToCurrentChain();

    RPCTypeCheck(request.params, {UniValue::VSTR, UniValue::VOBJ, UniValue::VARR}, false);

    // decode sender and recipients
    CAccountToAccountMessage msg{};
    msg.to = DecodeRecipientsDefaultInternal(pwallet, request.params[1].get_obj());

    if (SumAllTransfers(msg.to).balances.empty()) {
        throw JSONRPCError(RPC_INVALID_PARAMETER, "zero amounts");
    }

    msg.from = DecodeScript(request.params[0].get_str());

    // encode
    CDataStream markedMetadata(DfTxMarker, SER_NETWORK, PROTOCOL_VERSION);
    markedMetadata << static_cast<unsigned char>(CustomTxType::AccountToAccount)
                   << msg;
    CScript scriptMeta;
    scriptMeta << OP_RETURN << ToByteVector(markedMetadata);

    int targetHeight = pcustomcsview->GetLastHeight() + 1;

    const auto txVersion = GetTransactionVersion(targetHeight);
    CMutableTransaction rawTx(txVersion);

    rawTx.vout.push_back(CTxOut(0, scriptMeta));

    UniValue const & txInputs = request.params[2];

    CTransactionRef optAuthTx;
    std::set<CScript> auths{msg.from};
    rawTx.vin = GetAuthInputsSmart(pwallet, rawTx.nVersion, auths, false /*needFoundersAuth*/, optAuthTx, txInputs);

    CCoinControl coinControl;

     // Set change to from address
    CTxDestination dest;
    ExtractDestination(msg.from, dest);
    if (IsValidDestination(dest)) {
        coinControl.destChange = dest;
    }

    // fund
    fund(rawTx, pwallet, optAuthTx, &coinControl);

    // check execution
    execTestTx(CTransaction(rawTx), targetHeight, optAuthTx);

    return signsend(rawTx, pwallet, optAuthTx)->GetHash().GetHex();
}

UniValue accounttoutxos(const JSONRPCRequest& request) {
    auto pwallet = GetWallet(request);

    RPCHelpMan{"accounttoutxos",
               "\nCreates (and submits to local node and network) a transfer transaction from the specified account to UTXOs.\n"
               "The third optional argument (may be empty array) is an array of specific UTXOs to spend." +
               HelpRequiringPassphrase(pwallet) + "\n",
               {
                    {"from", RPCArg::Type::STR, RPCArg::Optional::NO, "The defi address of sender"},
                    {"to", RPCArg::Type::OBJ, RPCArg::Optional::NO, "",
                        {
                            {"address", RPCArg::Type::STR, RPCArg::Optional::NO,
                                 "The defi address is the key, the value is amount in amount@token format. "
                                 "If multiple tokens are to be transferred, specify an array [\"amount1@t1\", \"amount2@t2\"]"
                            },
                        },
                    },
                    {"inputs", RPCArg::Type::ARR, RPCArg::Optional::OMITTED_NAMED_ARG,
                        "A json array of json objects",
                        {
                            {"", RPCArg::Type::OBJ, RPCArg::Optional::OMITTED, "",
                                {
                                    {"txid", RPCArg::Type::STR_HEX, RPCArg::Optional::NO, "The transaction id"},
                                    {"vout", RPCArg::Type::NUM, RPCArg::Optional::NO, "The output number"},
                                },
                            },
                        },
                    },
                },
                RPCResult{
                       "\"hash\"                  (string) The hex-encoded hash of broadcasted transaction\n"
                },
               RPCExamples{
                       HelpExampleCli("accounttoutxos", "sender_address '{\"address1\":\"100@DFI\"}' '[]'")
                       + HelpExampleCli("accounttoutxos", "sender_address '{\"address1\":\"1.0@DFI\",\"address2\":[\"2.0@BTC\", \"3.0@ETH\"]}' '[]'")
               },
    }.Check(request);

    if (pwallet->chain().isInitialBlockDownload()) {
        throw JSONRPCError(RPC_CLIENT_IN_INITIAL_DOWNLOAD, "Cannot create transactions while still in Initial Block Download");
    }
    pwallet->BlockUntilSyncedToCurrentChain();

    RPCTypeCheck(request.params, {UniValue::VSTR, UniValue::VOBJ, UniValue::VARR}, true);

    // decode sender and recipients
    CAccountToUtxosMessage msg{};
    msg.from = DecodeScript(request.params[0].get_str());
    const auto to = DecodeRecipients(pwallet->chain(), request.params[1]);
    msg.balances = SumAllTransfers(to);
    if (msg.balances.balances.empty()) {
        throw JSONRPCError(RPC_INVALID_PARAMETER, "zero amounts");
    }

    // dummy encode, mintingOutputsStart isn't filled
    CScript scriptMeta;
    {
        CDataStream dummyMetadata(DfTxMarker, SER_NETWORK, PROTOCOL_VERSION);
        dummyMetadata << static_cast<unsigned char>(CustomTxType::AccountToUtxos) << msg;

        std::vector<unsigned char> padding(10);
        for (const auto& recip : to) {
            for (const auto& amount : recip.second.balances) {
                if (amount.second != 0) {
                    CTxOut out{amount.second, recip.first, amount.first};
                    dummyMetadata << out << padding;
                    LogPrint(BCLog::ESTIMATEFEE, "%s: out size %d padding %d\n", __func__, sizeof(out), sizeof(unsigned char) * padding.size());
                }
            }
        }

        scriptMeta << OP_RETURN << ToByteVector(dummyMetadata);
        LogPrint(BCLog::ESTIMATEFEE, "%s: dummyMetadata size %d\n", __func__, dummyMetadata.size());
    }

    int targetHeight = pcustomcsview->GetLastHeight() + 1;

    const auto txVersion = GetTransactionVersion(targetHeight);
    CMutableTransaction rawTx(txVersion);
    rawTx.vout.push_back(CTxOut(0, scriptMeta));

    // auth
    UniValue const & txInputs = request.params[2];
    CTransactionRef optAuthTx;
    std::set<CScript> auths{msg.from};
    rawTx.vin = GetAuthInputsSmart(pwallet, rawTx.nVersion, auths, false /*needFoundersAuth*/, optAuthTx, txInputs);

    CCoinControl coinControl;

     // Set change to from address
    CTxDestination dest;
    ExtractDestination(msg.from, dest);
    if (IsValidDestination(dest)) {
        coinControl.destChange = dest;
    }

    // fund
    fund(rawTx, pwallet, optAuthTx, &coinControl);

    // re-encode with filled mintingOutputsStart
    {
        scriptMeta = {};
        msg.mintingOutputsStart = rawTx.vout.size();
        CDataStream markedMetadata(DfTxMarker, SER_NETWORK, PROTOCOL_VERSION);
        markedMetadata << static_cast<unsigned char>(CustomTxType::AccountToUtxos)
                       << msg;
        scriptMeta << OP_RETURN << ToByteVector(markedMetadata);
    }
    rawTx.vout[0].scriptPubKey = scriptMeta;

    // add outputs starting from mintingOutputsStart (must be unfunded, because it's minting)
    for (const auto& recip : to) {
        for (const auto& amount : recip.second.balances) {
            if (amount.second != 0) {
                rawTx.vout.push_back(CTxOut(amount.second, recip.first, amount.first));
            }
        }
    }

    // check execution
    execTestTx(CTransaction(rawTx), targetHeight, optAuthTx);

    return signsend(rawTx, pwallet, optAuthTx)->GetHash().GetHex();
}

void RevertOwnerBalances(CImmutableCSView & view, CScript const & owner, TAmounts const & balances) {
    for (const auto& balance : balances) {
        auto amount = -balance.second;
        auto token = view.GetToken(balance.first);
        auto IsPoolShare = token && token->IsPoolShare();
        if (amount > 0) {
            view.AddBalance(owner, {balance.first, amount});
            if (IsPoolShare) {
                if (view.GetBalance(owner, balance.first).nValue == amount) {
                    view.SetShare(balance.first, owner, 0);
                }
            }
        } else {
            view.SubBalance(owner, {balance.first, -amount});
            if (IsPoolShare) {
                if (view.GetBalance(owner, balance.first).nValue == 0) {
                    view.DelShare(balance.first, owner);
                } else {
                    view.SetShare(balance.first, owner, 0);
                }
            }
        }
    }
}

struct CRewardHistory {
    uint32_t height;
    CScript const & owner;
    TAmounts balances;
};

UniValue listaccounthistory(const JSONRPCRequest& request) {
    auto pwallet = GetWallet(request);

    RPCHelpMan{"listaccounthistory",
               "\nReturns information about account history.\n",
               {
                        {"owner", RPCArg::Type::STR, RPCArg::Optional::OMITTED,
                                    "Single account ID (CScript or address) or reserved words: \"mine\" - to list history for all owned accounts or \"all\" to list whole DB (default = \"mine\")."},
                        {"options", RPCArg::Type::OBJ, RPCArg::Optional::OMITTED, "",
                            {
                                 {"maxBlockHeight", RPCArg::Type::NUM, RPCArg::Optional::OMITTED,
                                  "Optional height to iterate from (downto genesis block), (default = chaintip)."},
                                 {"depth", RPCArg::Type::NUM, RPCArg::Optional::OMITTED,
                                  "Maximum depth, from the genesis block is the default"},
                                 {"no_rewards", RPCArg::Type::BOOL, RPCArg::Optional::OMITTED,
                                  "Filter out rewards"},
                                 {"token", RPCArg::Type::STR, RPCArg::Optional::OMITTED,
                                  "Filter by token"},
                                 {"txtype", RPCArg::Type::STR, RPCArg::Optional::OMITTED,
                                  "Filter by transaction type, supported letter from {CustomTxType}"},
                                 {"limit", RPCArg::Type::NUM, RPCArg::Optional::OMITTED,
                                  "Maximum number of records to return, 100 by default"},
                                 {"txn", RPCArg::Type::NUM, RPCArg::Optional::OMITTED,
                                  "Order in block, unlimited by default"},
                            },
                        },
               },
               RPCResult{
                       "[{},{}...]     (array) Objects with account history information\n"
               },
               RPCExamples{
                       HelpExampleCli("listaccounthistory", "all '{\"maxBlockHeight\":160,\"depth\":10}'")
                       + HelpExampleRpc("listaccounthistory", "address false")
               },
    }.Check(request);

    std::string accounts = "mine";
    if (request.params.size() > 0) {
        accounts = request.params[0].getValStr();
    }

    if (!paccountHistoryDB) {
        throw JSONRPCError(RPC_INVALID_REQUEST, "-acindex is needed for account history");
    }

    uint32_t maxBlockHeight = std::numeric_limits<uint32_t>::max();
    uint32_t depth = maxBlockHeight;
    bool noRewards = false;
    std::string tokenFilter;
    uint32_t limit = 100;
    auto txType = CustomTxType::None;
    uint32_t txn = std::numeric_limits<uint32_t>::max();

    if (request.params.size() > 1) {
        UniValue optionsObj = request.params[1].get_obj();
        RPCTypeCheckObj(optionsObj,
            {
                {"maxBlockHeight", UniValueType(UniValue::VNUM)},
                {"depth", UniValueType(UniValue::VNUM)},
                {"no_rewards", UniValueType(UniValue::VBOOL)},
                {"token", UniValueType(UniValue::VSTR)},
                {"txtype", UniValueType(UniValue::VSTR)},
                {"limit", UniValueType(UniValue::VNUM)},
                {"txn", UniValueType(UniValue::VNUM)},
            }, true, true);

        if (!optionsObj["maxBlockHeight"].isNull()) {
            maxBlockHeight = (uint32_t) optionsObj["maxBlockHeight"].get_int64();
        }
        if (!optionsObj["depth"].isNull()) {
            depth = (uint32_t) optionsObj["depth"].get_int64();
        }

        if (!optionsObj["no_rewards"].isNull()) {
            noRewards = optionsObj["no_rewards"].get_bool();
        }

        if (!optionsObj["token"].isNull()) {
            tokenFilter = optionsObj["token"].get_str();
        }

        if (!optionsObj["txtype"].isNull()) {
            const auto str = optionsObj["txtype"].get_str();
            if (str.size() == 1) {
                txType = CustomTxCodeToType(str[0]);
            }
            if (txType == CustomTxType::None) {
                throw JSONRPCError(RPC_INVALID_PARAMETER, "Invalid tx type (" + str + ")");
            }
        }
        if (!optionsObj["limit"].isNull()) {
            limit = (uint32_t) optionsObj["limit"].get_int64();
        }
        if (limit == 0) {
            limit = std::numeric_limits<decltype(limit)>::max();
        }

        if (!optionsObj["txn"].isNull()) {
            txn = (uint32_t) optionsObj["txn"].get_int64();
        }
    }

    pwallet->BlockUntilSyncedToCurrentChain();

    std::function<bool(CScript const &)> isMatchOwner = [](CScript const &) {
        return true;
    };

    CScript account;
    bool isMine = false;
    isminetype filter = ISMINE_ALL;

    if (accounts == "mine") {
        isMine = true;
        filter = ISMINE_SPENDABLE;
    } else if (accounts != "all") {
        account = DecodeScript(accounts);
        isMatchOwner = [&account](CScript const & owner) {
            return owner == account;
        };
    }

    std::set<uint256> txs;
    const bool shouldSearchInWallet = (tokenFilter.empty() || tokenFilter == "DFI") && CustomTxType::None == txType;

    CImmutableCSView view(*pcustomcsview);

    auto hasToken = [&](TAmounts const & diffs) {
        for (auto const & diff : diffs) {
            auto token = view.GetToken(diff.first);
            auto const tokenIdStr = token->CreateSymbolKey(diff.first);
            if(tokenIdStr == tokenFilter) {
                return true;
            }
        }
        return false;
    };

    uint32_t height = view.GetLastHeight();
    std::map<uint32_t, UniValue, std::greater<uint32_t>> ret;

    maxBlockHeight = std::min(maxBlockHeight, height);
    depth = std::min(depth, maxBlockHeight);

    auto count = limit;
    const auto startBlock = maxBlockHeight - depth;

    std::set<CScript> rewardAccounts;
    std::queue<CRewardHistory> rewardsHistory;

    auto shouldContinueToNextAccountHistory = [&](AccountHistoryKey const & key, CLazySerialize<AccountHistoryValue> lazy) -> bool {

        if (startBlock > key.blockHeight) {
            return false;
        }

        if (!isMatchOwner(key.owner)) {
            return false;
        }

        if (isMine && !(IsMineCached(*pwallet, key.owner) & filter)) {
            return true;
        }

        bool accountRecord = maxBlockHeight >= key.blockHeight;
        if (!accountRecord && noRewards) {
            return true;
        }

        auto& value = lazy.get();

        if (!noRewards) {
            auto& owner = *(rewardAccounts.insert(key.owner).first);
            rewardsHistory.push({key.blockHeight, owner, value.diff});
        }

        if (CustomTxType::None != txType && value.category != uint8_t(txType)) {
            return true;
        }

        if (accountRecord && (tokenFilter.empty() || hasToken(value.diff))) {
            auto& array = ret.emplace(key.blockHeight, UniValue::VARR).first->second;
            array.push_back(accounthistoryToJSON(key, value));
            if (shouldSearchInWallet) {
                txs.insert(value.txid);
            }
            --count;
        }

        return count != 0;
    };

    CAccountHistoryStorage historyView(*paccountHistoryDB);

    historyView.ForEachAccountHistory(shouldContinueToNextAccountHistory, account,
                                      noRewards ? maxBlockHeight : ~0u);

    auto lastHeight = maxBlockHeight;
    for (count = limit; !rewardsHistory.empty(); rewardsHistory.pop()) {

        const auto& key = rewardsHistory.front();
        if (key.height > lastHeight) {
            RevertOwnerBalances(view, key.owner, key.balances);
            continue;
        }

        for (const auto& account : rewardAccounts) {
            onPoolRewards(view, account, key.height, lastHeight,
                [&](int32_t height, DCT_ID poolId, RewardType type, CTokenAmount amount) {
                    if (tokenFilter.empty() || hasToken({{amount.nTokenId, amount.nValue}})) {
                        auto& array = ret.emplace(height, UniValue::VARR).first->second;
                        array.push_back(rewardhistoryToJSON(account, height, poolId, type, amount));
                        count ? --count : 0;
                    }
                }
            );
        }

<<<<<<< HEAD
        if (!count) break;
        lastHeight = key.height;
        RevertOwnerBalances(view, key.owner, key.balances);
=======
        lastHeight = workingHeight;

        return count != 0 || isMine;
    };

    AccountHistoryKey startKey{account, maxBlockHeight, txn};

    if (!noRewards && !account.empty()) {
        // revert previous tx to restore account balances to maxBlockHeight
        paccountHistoryDB->ForEachAccountHistory([&](AccountHistoryKey const & key, AccountHistoryValue const & value) {
            if (startKey.blockHeight > key.blockHeight) {
                return false;
            }
            if (!isMatchOwner(key.owner)) {
                return false;
            }
            CScopeAccountReverter(view, key.owner, value.diff);
            return true;
        }, {account, std::numeric_limits<uint32_t>::max(), std::numeric_limits<uint32_t>::max()});
>>>>>>> f10f2a22
    }

    if (shouldSearchInWallet) {
        count = limit;
        searchInWallet(pwallet, account, filter,
            [&](CBlockIndex const * index, CWalletTx const * pwtx) {
                uint32_t height = index->nHeight;
                return txs.count(pwtx->GetHash()) || startBlock > height || height > maxBlockHeight;
            },
            [&](COutputEntry const & entry, CBlockIndex const * index, CWalletTx const * pwtx) {
                if (txn != std::numeric_limits<uint32_t>::max() && index->nHeight == maxBlockHeight && pwtx->nIndex > txn ) {
                    return true;
                }
                auto& array = ret.emplace(index->nHeight, UniValue::VARR).first->second;
                array.push_back(outputEntryToJSON(entry, index, pwtx));
                return --count != 0;
            }
        );
    }

    UniValue slice(UniValue::VARR);

    if (!ret.empty()) {
        LOCK(cs_main);
        for (auto it = ret.cbegin(); limit != 0 && it != ret.cend(); ++it) {
            const auto& array = it->second.get_array();
            for (size_t i = 0; limit != 0 && i < array.size(); ++i) {
                auto value = array[i];
                if (auto block = ::ChainActive()[it->first]) {
                    value.pushKV("blockHash", block->GetBlockHash().GetHex());
                    value.pushKV("blockTime", block->GetBlockTime());
                }
                slice.push_back(value);
                --limit;
            }
        }
    }

    return slice;
}

UniValue getaccounthistory(const JSONRPCRequest& request) {

    RPCHelpMan{"getaccounthistory",
               "\nReturns information about account history.\n",
               {
                    {"owner", RPCArg::Type::STR, RPCArg::Optional::NO,
                        "Single account ID (CScript or address)."},
                    {"blockHeight", RPCArg::Type::NUM, RPCArg::Optional::NO,
                        "Block Height to search in."},
                    {"txn", RPCArg::Type::NUM, RPCArg::Optional::NO,
                        "for order in block."},
               },
               RPCResult{
                       "{}  An object with account history information\n"
               },
               RPCExamples{
                       HelpExampleCli("getaccounthistory", "mxxA2sQMETJFbXcNbNbUzEsBCTn1JSHXST 103 2")
                       + HelpExampleCli("getaccounthistory", "mxxA2sQMETJFbXcNbNbUzEsBCTn1JSHXST, 103, 2")
               },
    }.Check(request);

    if (!paccountHistoryDB) {
        throw JSONRPCError(RPC_INVALID_REQUEST, "-acindex is needed for account history");
    }

    auto owner = DecodeScript(request.params[0].getValStr());
    uint32_t blockHeight = request.params[1].get_int();
    uint32_t txn = request.params[2].get_int();

    UniValue result(UniValue::VOBJ);
    AccountHistoryKey AccountKey{owner, blockHeight, txn};
    if (auto value = paccountHistoryDB->ReadAccountHistory(AccountKey)) {
        result = accounthistoryToJSON(AccountKey, *value);
    }

    return result;
}

UniValue listburnhistory(const JSONRPCRequest& request) {
    auto pwallet = GetWallet(request);

    RPCHelpMan{"listburnhistory",
               "\nReturns information about burn history.\n",
               {
                   {"options", RPCArg::Type::OBJ, RPCArg::Optional::OMITTED, "",
                   {
                       {"maxBlockHeight", RPCArg::Type::NUM, RPCArg::Optional::OMITTED,
                        "Optional height to iterate from (down to genesis block), (default = chaintip)."},
                       {"depth", RPCArg::Type::NUM, RPCArg::Optional::OMITTED,
                        "Maximum depth, from the genesis block is the default"},
                       {"token", RPCArg::Type::STR, RPCArg::Optional::OMITTED,
                        "Filter by token"},
                       {"txtype", RPCArg::Type::STR, RPCArg::Optional::OMITTED,
                        "Filter by transaction type, supported letter from {CustomTxType}"},
                       {"limit", RPCArg::Type::NUM, RPCArg::Optional::OMITTED,
                        "Maximum number of records to return, 100 by default"},
                   },
                   },
               },
               RPCResult{
                       "[{},{}...]     (array) Objects with burn history information\n"
               },
               RPCExamples{
                       HelpExampleCli("listburnhistory", "'{\"maxBlockHeight\":160,\"depth\":10}'")
                       + HelpExampleRpc("listburnhistory", "")
               },
    }.Check(request);

    uint32_t maxBlockHeight = std::numeric_limits<uint32_t>::max();
    uint32_t depth = maxBlockHeight;
    std::string tokenFilter;
    uint32_t limit = 100;
    auto txType = CustomTxType::None;
    bool txTypeSearch{false};

    if (request.params.size() == 1) {
        UniValue optionsObj = request.params[0].get_obj();
        RPCTypeCheckObj(optionsObj,
            {
                {"maxBlockHeight", UniValueType(UniValue::VNUM)},
                {"depth", UniValueType(UniValue::VNUM)},
                {"token", UniValueType(UniValue::VSTR)},
                {"txtype", UniValueType(UniValue::VSTR)},
                {"limit", UniValueType(UniValue::VNUM)},
            }, true, true);

        if (!optionsObj["maxBlockHeight"].isNull()) {
            maxBlockHeight = (uint32_t) optionsObj["maxBlockHeight"].get_int64();
        }

        if (!optionsObj["depth"].isNull()) {
            depth = (uint32_t) optionsObj["depth"].get_int64();
        }

        if (!optionsObj["token"].isNull()) {
            tokenFilter = optionsObj["token"].get_str();
        }

        if (!optionsObj["txtype"].isNull()) {
            const auto str = optionsObj["txtype"].get_str();
            if (str.size() == 1) {
                // Will search for type ::None if txtype not found.
                txType = CustomTxCodeToType(str[0]);
                txTypeSearch = true;
            } else {
                throw JSONRPCError(RPC_INVALID_PARAMETER, "Invalid tx type (" + str + ")");
            }
        }

        if (!optionsObj["limit"].isNull()) {
            limit = (uint32_t) optionsObj["limit"].get_int64();
        }

        if (limit == 0) {
            limit = std::numeric_limits<decltype(limit)>::max();
        }
    }

    pwallet->BlockUntilSyncedToCurrentChain();

    std::set<uint256> txs;
    CImmutableCSView view(*pcustomcsview);

    auto hasToken = [&](TAmounts const & diffs) {
        for (auto const & diff : diffs) {
            auto token = view.GetToken(diff.first);
            auto const tokenIdStr = token->CreateSymbolKey(diff.first);
            if(tokenIdStr == tokenFilter) {
                return true;
            }
        }
        return false;
    };

    uint32_t height = view.GetLastHeight();
    std::map<uint32_t, UniValue, std::greater<uint32_t>> ret;

    maxBlockHeight = std::min(maxBlockHeight, height);
    depth = std::min(depth, maxBlockHeight);

    auto count = limit;
    const auto startBlock = maxBlockHeight - depth;

    auto shouldContinueToNextAccountHistory = [&](AccountHistoryKey const & key, AccountHistoryValue const & value) -> bool
    {
        if (startBlock > key.blockHeight) {
            return false;
        }

        if (txTypeSearch && value.category != uint8_t(txType)) {
            return true;
        }

        if (!tokenFilter.empty() && !hasToken(value.diff)) {
            return true;
        }

        auto& array = ret.emplace(key.blockHeight, UniValue::VARR).first->second;
        array.push_back(accounthistoryToJSON(key, value));

        return --count != 0;
    };

    CBurnHistoryStorage burnView(*pburnHistoryDB);

    burnView.ForEachAccountHistory(shouldContinueToNextAccountHistory, {}, maxBlockHeight);

    UniValue slice(UniValue::VARR);

    if (!ret.empty()) {
        LOCK(cs_main);
        for (auto it = ret.cbegin(); limit != 0 && it != ret.cend(); ++it) {
            const auto& array = it->second.get_array();
            for (size_t i = 0; limit != 0 && i < array.size(); ++i) {
                auto value = array[i];
                if (auto block = ::ChainActive()[it->first]) {
                    value.pushKV("blockHash", block->GetBlockHash().GetHex());
                    value.pushKV("blockTime", block->GetBlockTime());
                }
                slice.push_back(value);
                --limit;
            }
        }
    }

    return slice;
}

UniValue accounthistorycount(const JSONRPCRequest& request) {
    auto pwallet = GetWallet(request);

    RPCHelpMan{"accounthistorycount",
               "\nReturns count of account history.\n",
               {
                   {"owner", RPCArg::Type::STR, RPCArg::Optional::OMITTED,
                       "Single account ID (CScript or address) or reserved words: \"mine\" - to list history for all owned accounts or \"all\" to list whole DB (default = \"mine\")."},

                   {"options", RPCArg::Type::OBJ, RPCArg::Optional::OMITTED, "",
                       {
                            {"no_rewards", RPCArg::Type::BOOL, RPCArg::Optional::OMITTED, "Filter out rewards"},
                            {"token", RPCArg::Type::STR, RPCArg::Optional::OMITTED, "Filter by token"},
                            {"txtype", RPCArg::Type::STR, RPCArg::Optional::OMITTED, "Filter by transaction type, supported letter from {CustomTxType}"},
                       },
                   },
               },
               RPCResult{
                       "count     (int) Count of account history\n"
               },
               RPCExamples{
                       HelpExampleCli("accounthistorycount", "all '{no_rewards: true}'")
                       + HelpExampleRpc("accounthistorycount", "")
               },
    }.Check(request);

    std::string accounts = "mine";
    if (request.params.size() > 0) {
        accounts = request.params[0].getValStr();
    }

    if (!paccountHistoryDB) {
        throw JSONRPCError(RPC_INVALID_REQUEST, "-acindex is need for account history");
    }

    bool noRewards = false;
    std::string tokenFilter;
    auto txType = CustomTxType::None;

    if (request.params.size() > 1) {
        UniValue optionsObj = request.params[1].get_obj();
        RPCTypeCheckObj(optionsObj,
            {
                {"no_rewards", UniValueType(UniValue::VBOOL)},
                {"token", UniValueType(UniValue::VSTR)},
                {"txtype", UniValueType(UniValue::VSTR)},
            }, true, true);

        noRewards = optionsObj["no_rewards"].getBool();

        if (!optionsObj["token"].isNull()) {
            tokenFilter = optionsObj["token"].get_str();
        }

        if (!optionsObj["txtype"].isNull()) {
            const auto str = optionsObj["txtype"].get_str();
            if (str.size() == 1) {
                txType = CustomTxCodeToType(str[0]);
            }
            if (txType == CustomTxType::None) {
                throw JSONRPCError(RPC_INVALID_PARAMETER, "Invalid tx type (" + str + ")");
            }
        }
    }

    pwallet->BlockUntilSyncedToCurrentChain();

    CScript owner;
    bool isMine = false;
    isminetype filter = ISMINE_ALL;

    if (accounts == "mine") {
        isMine = true;
        filter = ISMINE_SPENDABLE;
    } else if (accounts != "all") {
        owner = DecodeScript(accounts);
        isMine = IsMineCached(*pwallet, owner) & ISMINE_ALL;
    }

    std::set<uint256> txs;
    CImmutableCSView view(*pcustomcsview);
    const bool shouldSearchInWallet = (tokenFilter.empty() || tokenFilter == "DFI") && CustomTxType::None == txType;

    auto hasToken = [&](TAmounts const & diffs) {
        for (auto const & diff : diffs) {
            auto token = view.GetToken(diff.first);
            auto const tokenIdStr = token->CreateSymbolKey(diff.first);
            if(tokenIdStr == tokenFilter) {
                return true;
            }
        }
        return false;
    };

    uint64_t count = 0;
    const auto currentHeight = view.GetLastHeight();
    uint32_t lastHeight = currentHeight;

    std::set<CScript> rewardAccounts;
    std::queue<CRewardHistory> rewardsHistory;

    auto shouldContinueToNextAccountHistory = [&](AccountHistoryKey const & key, CLazySerialize<AccountHistoryValue> lazy) -> bool {
        if (!owner.empty() && owner != key.owner) {
            return false;
        }

        if (isMine && !(IsMineCached(*pwallet, key.owner) & filter)) {
            return true;
        }

        auto& value = lazy.get();

        if (!noRewards) {
            auto& owner = *(rewardAccounts.insert(key.owner).first);
            rewardsHistory.push({key.blockHeight, owner, value.diff});
        }

        if (CustomTxType::None != txType && value.category != uint8_t(txType)) {
            return true;
        }

        if (tokenFilter.empty() || hasToken(value.diff)) {
            if (shouldSearchInWallet) {
                txs.insert(value.txid);
            }
            ++count;
        }

        return true;
    };

    CAccountHistoryStorage historyView(*paccountHistoryDB);

    historyView.ForEachAccountHistory(shouldContinueToNextAccountHistory, owner);

    for (; !rewardsHistory.empty(); rewardsHistory.pop()) {
        const auto& key = rewardsHistory.front();
        for (const auto& account : rewardAccounts) {
            onPoolRewards(view, account, key.height, lastHeight,
                [&](int32_t, DCT_ID, RewardType, CTokenAmount amount) {
                    if (tokenFilter.empty() || hasToken({{amount.nTokenId, amount.nValue}})) {
                        ++count;
                    }
                }
            );
        }
        lastHeight = key.height;
        RevertOwnerBalances(view, key.owner, key.balances);
    }

    if (shouldSearchInWallet) {
        searchInWallet(pwallet, owner, filter,
            [&](CBlockIndex const * index, CWalletTx const * pwtx) {
                return txs.count(pwtx->GetHash()) || index->nHeight > currentHeight;
            },
            [&count](COutputEntry const &, CBlockIndex const *, CWalletTx const *) {
                ++count;
                return true;
            }
        );
    }

    return count;
}

UniValue listcommunitybalances(const JSONRPCRequest& request) {
    RPCHelpMan{"listcommunitybalances",
               "\nReturns information about all community balances.\n",
               {
               },
               RPCResult{
                       "{balance_type:value,...}     (array) Json object with accounts information\n"
               },
               RPCExamples{
                       HelpExampleCli("listcommunitybalances", "")
                       + HelpExampleRpc("listcommunitybalances", "")
               },
    }.Check(request);

    UniValue ret(UniValue::VOBJ);

    CAmount burnt{0};
    CImmutableCSView view(*pcustomcsview);

    auto height = view.GetLastHeight();
    auto postFortCanningHeight = height >= Params().GetConsensus().FortCanningHeight;

    for (const auto& kv : Params().GetConsensus().newNonUTXOSubsidies)
    {
        // Skip these as any unused balance will be burnt.
        if (kv.first == CommunityAccountType::Options) {
            continue;
        }
        if (kv.first == CommunityAccountType::Unallocated ||
            kv.first == CommunityAccountType::IncentiveFunding) {
            burnt += view.GetCommunityBalance(kv.first);
            continue;
        }

        if (kv.first == CommunityAccountType::Loan) {
            if (postFortCanningHeight) {
                burnt += view.GetCommunityBalance(kv.first);
            }
            continue;
        }

        ret.pushKV(GetCommunityAccountName(kv.first), ValueFromAmount(view.GetCommunityBalance(kv.first)));
    }
    ret.pushKV("Burnt", ValueFromAmount(burnt));

    return ret;
}

UniValue sendtokenstoaddress(const JSONRPCRequest& request) {
    auto pwallet = GetWallet(request);

    RPCHelpMan{"sendtokenstoaddress",
               "\nCreates (and submits to local node and network) a transfer transaction from your accounts balances (may be picked manualy or autoselected) to the specfied accounts.\n" +
               HelpRequiringPassphrase(pwallet) + "\n",
               {
                    {"from", RPCArg::Type::OBJ, RPCArg::Optional::NO, "",
                        {
                            {"address", RPCArg::Type::STR, RPCArg::Optional::OMITTED, "The source defi address is the key, the value is amount in amount@token format. "
                                                                                     "If obj is empty (no address keys exists) then will try to auto-select accounts from wallet "
                                                                                     "with necessary balances to transfer."},
                        },
                    },
                    {"to", RPCArg::Type::OBJ, RPCArg::Optional::NO, "",
                        {
                            {"address", RPCArg::Type::STR, RPCArg::Optional::NO, "The defi address is the key, the value is amount in amount@token format. "
                                                                                     "If multiple tokens are to be transferred, specify an array [\"amount1@t1\", \"amount2@t2\"]"},
                        },
                    },
                    {"selectionMode", RPCArg::Type::STR, /* default */ "pie", "If param \"from\" is empty this param indicates accounts autoselection mode."
                                                                              "May be once of:\n"
                                                                              "  \"forward\" - Selecting accounts without sorting, just as address list sorted.\n"
                                                                              "  \"crumbs\" - Selecting accounts by ascending of sum token amounts.\n"
                                                                              "    It means that we will select first accounts with minimal sum of neccessary token amounts.\n"
                                                                              "  \"pie\" - Selecting accounts by descending of sum token amounts.\n"
                                                                              "    It means that we will select first accounts with maximal sum of neccessary token amounts."
                    },
                },
                RPCResult{
                       "\"hash\"                  (string) The hex-encoded hash of broadcasted transaction\n"
                },
                RPCExamples{
                        HelpExampleCli("sendtokenstoaddress", "'{}' "
                                                    "'{\"dstAddress1\":\"1.0@DFI\",\"dstAddress2\":[\"2.0@BTC\", \"3.0@ETH\"]}' \"crumbs\"") +
                        HelpExampleCli("sendtokenstoaddress", "'{\"srcAddress1\":\"2.0@DFI\", \"srcAddress2\":[\"3.0@DFI\", \"2.0@ETH\"]}' "
                                                    "'{\"dstAddress1\":[\"5.0@DFI\", \"2.0@ETH\"]}'")
                        },
    }.Check(request);

    if (pwallet->chain().isInitialBlockDownload()) {
        throw JSONRPCError(RPC_CLIENT_IN_INITIAL_DOWNLOAD, "Cannot create transactions while still in Initial Block Download");
    }
    pwallet->BlockUntilSyncedToCurrentChain();

    RPCTypeCheck(request.params, {UniValue::VOBJ, UniValue::VOBJ, UniValue::VSTR}, false);

    CAnyAccountsToAccountsMessage msg;
    msg.to = DecodeRecipientsDefaultInternal(pwallet, request.params[1].get_obj());

    const CBalances sumTransfersTo = SumAllTransfers(msg.to);
    if (sumTransfersTo.balances.empty()) {
        throw JSONRPCError(RPC_INVALID_PARAMETER, "zero amounts in \"to\" param");
    }

    if (request.params[0].get_obj().empty()) { // autoselection
        CAccounts foundMineAccounts = GetAllMineAccounts(pwallet);

        AccountSelectionMode selectionMode = SelectionPie;
        if (request.params[2].isStr()) {
            selectionMode = ParseAccountSelectionParam(request.params[2].get_str());
        }

        msg.from = SelectAccountsByTargetBalances(foundMineAccounts, sumTransfersTo, selectionMode);

        if (msg.from.empty()) {
            throw JSONRPCError(RPC_INVALID_REQUEST,
                                   "Not enough balance on wallet accounts, call utxostoaccount to increase it.\n");
        }
    }
    else {
        msg.from = DecodeRecipients(pwallet->chain(), request.params[0].get_obj());
    }

    // encode
    CDataStream markedMetadata(DfTxMarker, SER_NETWORK, PROTOCOL_VERSION);
    markedMetadata << static_cast<unsigned char>(CustomTxType::AnyAccountsToAccounts)
                   << msg;
    CScript scriptMeta;
    scriptMeta << OP_RETURN << ToByteVector(markedMetadata);

    if (scriptMeta.size() > nMaxDatacarrierBytes) {
        throw JSONRPCError(RPC_VERIFY_REJECTED, "The output custom script size has exceeded the maximum OP_RETURN script size."
                                                "It may happened because too many \"from\" or \"to\" accounts balances."
                                                "If you use autoselection, you can try to use \"pie\" selection mode for decreasing accounts count.");
    }

    int targetHeight = pcustomcsview->GetLastHeight() + 1;

    const auto txVersion = GetTransactionVersion(targetHeight);
    CMutableTransaction rawTx(txVersion);

    rawTx.vout.push_back(CTxOut(0, scriptMeta));

    UniValue txInputs(UniValue::VARR);

    // auth
    std::set<CScript> auths;
    for (const auto& acc : msg.from) {
        auths.emplace(acc.first);
    }
    CTransactionRef optAuthTx;
    rawTx.vin = GetAuthInputsSmart(pwallet, rawTx.nVersion, auths, false /*needFoundersAuth*/, optAuthTx, txInputs);

    CCoinControl coinControl;

    // Set change to from address if there's only one auth address
    if (auths.size() == 1) {
        CTxDestination dest;
        ExtractDestination(*auths.cbegin(), dest);
        if (IsValidDestination(dest)) {
            coinControl.destChange = dest;
        }
    }

    // fund
    fund(rawTx, pwallet, optAuthTx, &coinControl);

    // check execution
    execTestTx(CTransaction(rawTx), targetHeight, optAuthTx);

    return signsend(rawTx, pwallet, optAuthTx)->GetHash().GetHex();
}

UniValue getburninfo(const JSONRPCRequest& request) {
    RPCHelpMan{"getburninfo",
               "\nReturns burn address and burnt coin and token information.\n"
               "Requires full acindex for correct amount, tokens and feeburn values.\n",
               {
               },
               RPCResult{
                       "{\n"
                       "  \"address\" : \"address\",        (string) The defi burn address\n"
                       "  \"amount\" : n.nnnnnnnn,        (string) The amount of DFI burnt\n"
                       "  \"tokens\" :  [\n"
                       "      { (array of burnt tokens)"
                       "      \"name\" : \"name\"\n"
                       "      \"amount\" : n.nnnnnnnn\n"
                       "    ]\n"
                       "  \"feeburn\" : n.nnnnnnnn,        (string) The amount of fees burnt\n"
                       "  \"emissionburn\" : n.nnnnnnnn,   (string) The amount of non-utxo coinbase rewards burnt\n"
                       "}\n"
               },
               RPCExamples{
                       HelpExampleCli("getburninfo", "")
                       + HelpExampleRpc("getburninfo", "")
               },
    }.Check(request);

    CAmount burntDFI{0};
    CAmount burntFee{0};
    CAmount auctionFee{0};
    CAmount paybackFee{0};
    CAmount dfiPaybackFee{0};
    CBalances burntTokens;
    CBalances dexfeeburn;
    CBalances paybackfees;
    CBalances paybacktokens;
    UniValue dfipaybacktokens{UniValue::VARR};

    CImmutableCSView view(*pcustomcsview);

    auto calcBurn = [&](AccountHistoryKey const & key, AccountHistoryValue const & value) -> bool
    {
        // UTXO burn
        if (value.category == uint8_t(CustomTxType::None)) {
            for (auto const & diff : value.diff) {
                burntDFI += diff.second;
            }
            return true;
        }

        // Fee burn
        if (value.category == uint8_t(CustomTxType::CreateMasternode)
        || value.category == uint8_t(CustomTxType::CreateToken)
        || value.category == uint8_t(CustomTxType::Vault)) {
            for (auto const & diff : value.diff) {
                burntFee += diff.second;
            }
            return true;
        }

        // withdraw burn
        if (value.category == uint8_t(CustomTxType::PaybackLoan)) {
            for (auto const & diff : value.diff) {
                paybackFee += diff.second;
            }
            return true;
        }

        // auction burn
        if (value.category == uint8_t(CustomTxType::AuctionBid)) {
            for (auto const & diff : value.diff) {
                auctionFee += diff.second;
            }
            return true;
        }

        // dex fee burn
        if (value.category == uint8_t(CustomTxType::PoolSwap)
        ||  value.category == uint8_t(CustomTxType::PoolSwapV2)) {
            for (auto const & diff : value.diff) {
                if (view.GetLoanTokenByID(diff.first)) {
                    dexfeeburn.Add({diff.first, diff.second});
                } else {
                    burntTokens.Add({diff.first, diff.second});
                }
            }
            return true;
        }

        // Token burn
        for (auto const & diff : value.diff) {
            burntTokens.Add({diff.first, diff.second});
        }

        return true;
    };

    CBurnHistoryStorage burnView(*pburnHistoryDB);

    burnView.ForEachAccountHistory(calcBurn);

    UniValue result(UniValue::VOBJ);
    result.pushKV("address", ScriptToString(Params().GetConsensus().burnAddress));
    result.pushKV("amount", ValueFromAmount(burntDFI));

    result.pushKV("tokens", AmountsToJSON(burntTokens.balances));
    result.pushKV("feeburn", ValueFromAmount(burntFee));
    result.pushKV("auctionburn", ValueFromAmount(auctionFee));
    result.pushKV("paybackburn", ValueFromAmount(paybackFee));
    result.pushKV("dexfeetokens", AmountsToJSON(dexfeeburn.balances));

    CAmount burnt{0};

    if (auto attributes = view.GetAttributes()) {
        CDataStructureV0 liveKey{AttributeTypes::Live, ParamIDs::Economy, EconomyKeys::PaybackDFITokens};
        auto tokenBalances = attributes->GetValue(liveKey, CBalances{});
        for (const auto& balance : tokenBalances.balances) {
            if (balance.first == DCT_ID{0}) {
                dfiPaybackFee = balance.second;
            } else {
                dfipaybacktokens.push_back(tokenAmountString({balance.first, balance.second}));
            }
        }
        liveKey = {AttributeTypes::Live, ParamIDs::Economy, EconomyKeys::PaybackTokens};
        auto paybacks = attributes->GetValue(liveKey, CTokenPayback{});
        paybackfees = std::move(paybacks.tokensFee);
        paybacktokens = std::move(paybacks.tokensPayback);
    }

    result.pushKV("dfipaybackfee", ValueFromAmount(dfiPaybackFee));
    result.pushKV("dfipaybacktokens", dfipaybacktokens);

<<<<<<< HEAD
    auto height = view.GetLastHeight();
    auto postFortCanningHeight = height >= Params().GetConsensus().FortCanningHeight;

=======
    result.pushKV("paybackfees", AmountsToJSON(paybackfees.balances));
    result.pushKV("paybacktokens", AmountsToJSON(paybacktokens.balances));

    CAmount burnt{0};
>>>>>>> f10f2a22
    for (const auto& kv : Params().GetConsensus().newNonUTXOSubsidies) {
        if (kv.first == CommunityAccountType::Unallocated || kv.first == CommunityAccountType::IncentiveFunding ||
        (postFortCanningHeight && kv.first == CommunityAccountType::Loan)) {
            burnt += view.GetCommunityBalance(kv.first);
        }
    }
    result.pushKV("emissionburn", ValueFromAmount(burnt));

    return result;
}

UniValue getcustomtxcodes(const JSONRPCRequest& request) {
    RPCHelpMan{"getcustomtxcodes",
               "\nList all available custom transaction types.\n",
               {
               },
               RPCResult{
                       "{\"1\": \"ICXCreateOrder\", \"2\": \"ICXMakeOffer\", ...}     (object) List of custom transaction types { [single letter representation]: custom transaction type name}\n"
               },
               RPCExamples{
                       HelpExampleCli("getcustomtxcodes", "")
                       + HelpExampleRpc("getcustomtxcodes", "")
               },
    }.Check(request);

    UniValue typeObj(UniValue::VOBJ);
    for (auto i = 0; i < std::numeric_limits<uint8_t>::max(); i++) {
        auto type = CustomTxCodeToType(i);
        if (type != CustomTxType::None && type != CustomTxType::Reject) {
            typeObj.pushKV(std::string(1, i), ToString(type));
        }
    }
    return typeObj;
}

UniValue HandleSendDFIP2201DFIInput(const JSONRPCRequest& request, CWalletCoinsUnlocker pwallet, 
        const std::pair<std::string, CScript>& contractPair, CTokenAmount amount) {
    CUtxosToAccountMessage msg{};
    msg.to = {{contractPair.second, {{{{0}, amount.nValue}}}}};

    CDataStream metadata(DfTxMarker, SER_NETWORK, PROTOCOL_VERSION);
    metadata << static_cast<unsigned char>(CustomTxType::UtxosToAccount)
                << msg;
    CScript scriptMeta;
    scriptMeta << OP_RETURN << ToByteVector(metadata);

    int targetHeight = pcustomcsview->GetLastHeight() + 1;

    const auto txVersion = GetTransactionVersion(targetHeight);
    CMutableTransaction rawTx(txVersion);

    rawTx.vout.push_back(CTxOut(amount.nValue, scriptMeta));

    // change
    CCoinControl coinControl;
    CTxDestination dest;
    ExtractDestination(Params().GetConsensus().foundationShareScript, dest);
    coinControl.destChange = dest;

    // Only use inputs from dest
    coinControl.matchDestination = dest;

    // fund
    fund(rawTx, pwallet, {}, &coinControl);

    // check execution
    execTestTx(CTransaction(rawTx), targetHeight);

    return signsend(rawTx, pwallet, {})->GetHash().GetHex();
}

UniValue HandleSendDFIP2201BTCInput(const JSONRPCRequest& request, CWalletCoinsUnlocker pwallet,
         const std::pair<std::string, CScript>& contractPair, CTokenAmount amount) {
    if (request.params[2].isNull()) {
        throw JSONRPCError(RPC_INVALID_PARAMETER, "BTC source address must be provided for " + contractPair.first);
    }
    CTxDestination dest = DecodeDestination(request.params[2].get_str());
    if (!IsValidDestination(dest)) {
        throw JSONRPCError(RPC_INVALID_ADDRESS_OR_KEY, "Invalid address");
    }
    const auto script = GetScriptForDestination(dest);

    CSmartContractMessage msg{};
    msg.name = contractPair.first;
    msg.accounts = {{script, {{{amount.nTokenId, amount.nValue}}}}};
    // encode
    CDataStream metadata(DfTxMarker, SER_NETWORK, PROTOCOL_VERSION);
    metadata << static_cast<unsigned char>(CustomTxType::SmartContract)
                << msg;
    CScript scriptMeta;
    scriptMeta << OP_RETURN << ToByteVector(metadata);

    int targetHeight = pcustomcsview->GetLastHeight() + 1;

    const auto txVersion = GetTransactionVersion(targetHeight);
    CMutableTransaction rawTx(txVersion);

    rawTx.vout.emplace_back(0, scriptMeta);

    CTransactionRef optAuthTx;
    std::set<CScript> auth{script};
    rawTx.vin = GetAuthInputsSmart(pwallet, rawTx.nVersion, auth, false, optAuthTx, request.params[3]);

    // Set change address
    CCoinControl coinControl;
    coinControl.destChange = dest;

    // fund
    fund(rawTx, pwallet, optAuthTx, &coinControl);

    // check execution
    execTestTx(CTransaction(rawTx), targetHeight, optAuthTx);

    return signsend(rawTx, pwallet, optAuthTx)->GetHash().GetHex();
}

UniValue HandleSendDFIP2201(const JSONRPCRequest& request, CWalletCoinsUnlocker pwallet) {
    auto contracts = Params().GetConsensus().smartContracts;
    const auto& contractPair = contracts.find(SMART_CONTRACT_DFIP_2201);
    assert(contractPair != contracts.end());

    CTokenAmount amount = DecodeAmount(pwallet->chain(), request.params[1].get_str(), "amount");

    if (amount.nTokenId.v == 0) {
        return HandleSendDFIP2201DFIInput(request, std::move(pwallet), *contractPair, amount);
    } else {
        return HandleSendDFIP2201BTCInput(request, std::move(pwallet), *contractPair, amount);
    }
}

UniValue executesmartcontract(const JSONRPCRequest& request) {
    auto pwallet = GetWallet(request);

    RPCHelpMan{"executesmartcontract",
               "\nCreates and sends a transaction to either fund or execute a smart contract. Available contracts: dbtcdfiswap" +
               HelpRequiringPassphrase(pwallet) + "\n",
               {
                       {"name", RPCArg::Type::STR, RPCArg::Optional::NO, "Name of the smart contract to send funds to"},
                       {"amount", RPCArg::Type::STR, RPCArg::Optional::NO, "Amount to send in amount@token format"},
                       {"address", RPCArg::Type::STR, RPCArg::Optional::OMITTED, "Address to be used in contract execution if required"},
                       {"inputs", RPCArg::Type::ARR, RPCArg::Optional::OMITTED_NAMED_ARG,
                        "A json array of json objects",
                        {
                                {"", RPCArg::Type::OBJ, RPCArg::Optional::OMITTED, "",
                                 {
                                         {"txid", RPCArg::Type::STR_HEX, RPCArg::Optional::NO, "The transaction id"},
                                         {"vout", RPCArg::Type::NUM, RPCArg::Optional::NO, "The output number"},
                                 },
                                },
                        },
                       },
               },
               RPCResult{
                       "\"hash\"                  (string) The hex-encoded hash of broadcasted transaction\n"
               },
               RPCExamples{
                       HelpExampleCli("executesmartcontract", "dbtcdfiswap 1000@DFI")
                       + HelpExampleRpc("executesmartcontract", "dbtcdfiswap, 1000@DFI")
               },
    }.Check(request);

    if (pwallet->chain().isInitialBlockDownload()) {
        throw JSONRPCError(RPC_CLIENT_IN_INITIAL_DOWNLOAD, "Cannot create transactions while still in Initial Block Download");
    }
    pwallet->BlockUntilSyncedToCurrentChain();

    const auto& contractName = request.params[0].get_str();
    if (contractName == "dbtcdfiswap") {
        return HandleSendDFIP2201(request, std::move(pwallet));
    } else {
        throw JSONRPCError(RPC_INVALID_PARAMETER, "Specified smart contract not found");
    }
    return NullUniValue;
}


static const CRPCCommand commands[] =
{
//  category        name                     actor (function)        params
//  -------------   ------------------------ ----------------------  ----------
    {"accounts",    "listaccounts",          &listaccounts,          {"pagination", "verbose", "indexed_amounts", "is_mine_only"}},
    {"accounts",    "getaccount",            &getaccount,            {"owner", "pagination", "indexed_amounts"}},
    {"accounts",    "gettokenbalances",      &gettokenbalances,      {"pagination", "indexed_amounts", "symbol_lookup"}},
    {"accounts",    "utxostoaccount",        &utxostoaccount,        {"amounts", "inputs"}},
    {"accounts",    "sendutxosfrom",         &sendutxosfrom,         {"from", "to", "amount", "change"}},
    {"accounts",    "accounttoaccount",      &accounttoaccount,      {"from", "to", "inputs"}},
    {"accounts",    "accounttoutxos",        &accounttoutxos,        {"from", "to", "inputs"}},
    {"accounts",    "listaccounthistory",    &listaccounthistory,    {"owner", "options"}},
    {"accounts",    "getaccounthistory",     &getaccounthistory,     {"owner", "blockHeight", "txn"}},
    {"accounts",    "listburnhistory",       &listburnhistory,       {"options"}},
    {"accounts",    "accounthistorycount",   &accounthistorycount,   {"owner", "options"}},
    {"accounts",    "listcommunitybalances", &listcommunitybalances, {}},
    {"accounts",    "sendtokenstoaddress",   &sendtokenstoaddress,   {"from", "to", "selectionMode"}},
    {"accounts",    "getburninfo",           &getburninfo,           {}},
    {"accounts",    "executesmartcontract",  &executesmartcontract,  {"name", "amount", "inputs"}},
    {"accounts",    "getcustomtxcodes",      &getcustomtxcodes,      {}},
};

void RegisterAccountsRPCCommands(CRPCTable& tableRPC) {
    for (unsigned int vcidx = 0; vcidx < ARRAYLEN(commands); vcidx++)
        tableRPC.appendCommand(commands[vcidx].name, &commands[vcidx]);
}<|MERGE_RESOLUTION|>--- conflicted
+++ resolved
@@ -1116,9 +1116,12 @@
     };
 
     CAccountHistoryStorage historyView(*paccountHistoryDB);
-
-    historyView.ForEachAccountHistory(shouldContinueToNextAccountHistory, account,
-                                      noRewards ? maxBlockHeight : ~0u);
+    if (!noRewards && maxBlockHeight < height) {
+        historyView.ForEachAccountHistory([&](AccountHistoryKey const & key, CLazySerialize<AccountHistoryValue> lazy) {
+            return key.blockHeight > maxBlockHeight && shouldContinueToNextAccountHistory(key, std::move(lazy));
+        }, account);
+    }
+    historyView.ForEachAccountHistory(shouldContinueToNextAccountHistory, account, maxBlockHeight, txn);
 
     auto lastHeight = maxBlockHeight;
     for (count = limit; !rewardsHistory.empty(); rewardsHistory.pop()) {
@@ -1141,31 +1144,9 @@
             );
         }
 
-<<<<<<< HEAD
         if (!count) break;
         lastHeight = key.height;
         RevertOwnerBalances(view, key.owner, key.balances);
-=======
-        lastHeight = workingHeight;
-
-        return count != 0 || isMine;
-    };
-
-    AccountHistoryKey startKey{account, maxBlockHeight, txn};
-
-    if (!noRewards && !account.empty()) {
-        // revert previous tx to restore account balances to maxBlockHeight
-        paccountHistoryDB->ForEachAccountHistory([&](AccountHistoryKey const & key, AccountHistoryValue const & value) {
-            if (startKey.blockHeight > key.blockHeight) {
-                return false;
-            }
-            if (!isMatchOwner(key.owner)) {
-                return false;
-            }
-            CScopeAccountReverter(view, key.owner, value.diff);
-            return true;
-        }, {account, std::numeric_limits<uint32_t>::max(), std::numeric_limits<uint32_t>::max()});
->>>>>>> f10f2a22
     }
 
     if (shouldSearchInWallet) {
@@ -1176,7 +1157,9 @@
                 return txs.count(pwtx->GetHash()) || startBlock > height || height > maxBlockHeight;
             },
             [&](COutputEntry const & entry, CBlockIndex const * index, CWalletTx const * pwtx) {
-                if (txn != std::numeric_limits<uint32_t>::max() && index->nHeight == maxBlockHeight && pwtx->nIndex > txn ) {
+                uint32_t height = index->nHeight;
+                uint32_t nIndex = pwtx->nIndex;
+                if (txn != std::numeric_limits<uint32_t>::max() && height == maxBlockHeight && nIndex > txn) {
                     return true;
                 }
                 auto& array = ret.emplace(index->nHeight, UniValue::VARR).first->second;
@@ -1862,16 +1845,12 @@
     result.pushKV("dfipaybackfee", ValueFromAmount(dfiPaybackFee));
     result.pushKV("dfipaybacktokens", dfipaybacktokens);
 
-<<<<<<< HEAD
+    result.pushKV("paybackfees", AmountsToJSON(paybackfees.balances));
+    result.pushKV("paybacktokens", AmountsToJSON(paybacktokens.balances));
+
     auto height = view.GetLastHeight();
     auto postFortCanningHeight = height >= Params().GetConsensus().FortCanningHeight;
 
-=======
-    result.pushKV("paybackfees", AmountsToJSON(paybackfees.balances));
-    result.pushKV("paybacktokens", AmountsToJSON(paybacktokens.balances));
-
-    CAmount burnt{0};
->>>>>>> f10f2a22
     for (const auto& kv : Params().GetConsensus().newNonUTXOSubsidies) {
         if (kv.first == CommunityAccountType::Unallocated || kv.first == CommunityAccountType::IncentiveFunding ||
         (postFortCanningHeight && kv.first == CommunityAccountType::Loan)) {
