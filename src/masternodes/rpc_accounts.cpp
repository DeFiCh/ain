--- conflicted
+++ resolved
@@ -1959,21 +1959,6 @@
                 "Creates (and submits to local node and network) a tx to transfer balance from DFI/ETH address to DFI/ETH address.\n" +
                 HelpRequiringPassphrase(pwallet) + "\n",
                 {
-<<<<<<< HEAD
-                    {"type", RPCArg::Type::NUM, RPCArg::Optional::NO, "Type of transfer: 1 - DFI Token to EVM, 2 - EVM to DFI Token."},
-                    {"from", RPCArg::Type::OBJ, RPCArg::Optional::NO, "",
-                        {
-                            {"address", RPCArg::Type::STR, RPCArg::Optional::NO, "The source defi address is the key, the value is amount in amount@token format. "
-                                                                                    "If multiple tokens are to be transferred, specify an array [\"amount1@t1\", \"amount2@t2\"]"},
-                        },
-                    },
-                    {"to", RPCArg::Type::OBJ, RPCArg::Optional::NO, "",
-                        {
-                            {"address", RPCArg::Type::STR, RPCArg::Optional::NO, "The defi address is the key, the value is amount in amount@token format. "
-                                                                                    "If multiple tokens are to be transferred, specify an array [\"amount1@t1\", \"amount2@t2\"]"},
-                        },
-                    },
-=======
                     {"array", RPCArg::Type::ARR, RPCArg::Optional::NO, "A json array of src and dst json objects",
                         {
                             {"", RPCArg::Type::OBJ, RPCArg::Optional::OMITTED, "",
@@ -1998,19 +1983,13 @@
                             },
                         },
                     },
->>>>>>> 262202e0
                 },
                 RPCResult{
                         "\"hash\"                  (string) The hex-encoded hash of broadcasted transaction\n"
                 },
                 RPCExamples{
-<<<<<<< HEAD
-                        HelpExampleCli("transferdomain", R"(1 '{\"<fromDFIAddress>\":\"1.0@DFI\"}' '{\"<toETHAddress>\":\"1.0@DFI\"}')") +
-                        HelpExampleCli("transferdomain", R"(2 '{\"<fromETHAddress>\":\"1.0@DFI\"}' '{\"<toDFIAddress>\":\"1.0@DFI\"}')")
-=======
                         HelpExampleCli("transferdomain", R"('[{"src":{"address":<DFI_address>, "amount\":"1.0@DFI", "domain": 1}, {"dst":{"address":<ETH_address>, "amount":"1.0@DFI", "domain": 2}}]')") +
                         HelpExampleCli("transferdomain", R"('[{"src":{"address":<ETH_address>, "amount\":"1.0@DFI", "domain": 2}, {"dst":{"address":<DFI_address>, "amount":"1.0@DFI", "domain": 1}}]')")
->>>>>>> 262202e0
                         },
     }.Check(request);
 
@@ -2019,40 +1998,10 @@
 
     pwallet->BlockUntilSyncedToCurrentChain();
 
-<<<<<<< HEAD
-    RPCTypeCheck(request.params, {UniValue::VNUM, UniValue::VOBJ, UniValue::VOBJ}, false);
-=======
     RPCTypeCheck(request.params, {UniValue::VARR}, false);
->>>>>>> 262202e0
 
     UniValue srcDstArray(UniValue::VARR);
 
-<<<<<<< HEAD
-    CTransferDomainMessage msg;
-
-    try {
-        if (!request.params[0].isNull()){
-            auto type = request.params[0].get_int();
-
-            switch (type) {
-                case CTransferDomainType::DVMTokenToEVM:
-                    msg.type = CTransferDomainType::DVMTokenToEVM;
-                    break;
-                case CTransferDomainType::EVMToDVMToken:
-                    msg.type = CTransferDomainType::EVMToDVMToken;
-                    break;
-                default:
-                    throw JSONRPCError(RPC_INVALID_PARAMETER,"Invalid parameters, argument \"type\" must be either 1 (DFI token to EVM) or 2 (EVM to DFI token)");
-                    break;
-            }
-        } else
-            throw JSONRPCError(RPC_INVALID_PARAMETER,"Invalid parameters, argument \"type\" must not be null");
-
-        if (!request.params[1].isNull())
-            msg.from = DecodeRecipients(pwallet->chain(), request.params[1].get_obj());
-        else
-            throw JSONRPCError(RPC_INVALID_PARAMETER,"Invalid parameters, argument \"from\" must not be null");
-=======
     srcDstArray = request.params[0].get_array();
 
     CTransferDomainMessage msg;
@@ -2114,7 +2063,6 @@
                 dst.data.assign(dstObj["data"].getValStr().begin(), dstObj["data"].getValStr().end());
 
             msg.transfers.push_back({src, dst});
->>>>>>> 262202e0
 
         }
     } catch(std::runtime_error& e) {
@@ -2127,11 +2075,8 @@
         targetHeight = ::ChainActive().Height() + 1;
     }
 
-<<<<<<< HEAD
-=======
     CDataStream metadata(DfTxMarker, SER_NETWORK, PROTOCOL_VERSION);
 
->>>>>>> 262202e0
     metadata << static_cast<unsigned char>(CustomTxType::TransferDomain)
                 << msg;
 
@@ -2142,22 +2087,6 @@
     CMutableTransaction rawTx(txVersion);
 
     CTransactionRef optAuthTx;
-<<<<<<< HEAD
-    std::set<CScript> auths;
-    if (msg.type == CTransferDomainType::DVMTokenToEVM) {
-        for(auto& address : msg.from){
-            auths.insert(address.first);
-        }
-    } else if (msg.type == CTransferDomainType::EVMToDVMToken) {
-        for(auto& address : msg.from) {
-            const auto key = AddrToPubKey(pwallet, ScriptToString(address.first));
-            const auto auth = GetScriptForDestination(PKHash(key.GetID()));
-            auths.insert(auth);
-        }
-    }
-
-=======
->>>>>>> 262202e0
     UniValue txInputs(UniValue::VARR);
     rawTx.vin = GetAuthInputsSmart(pwallet, rawTx.nVersion, auths, false, optAuthTx, txInputs);
 
@@ -3018,11 +2947,7 @@
     {"accounts",   "accounthistorycount",      &accounthistorycount,       {"owner", "options"}},
     {"accounts",   "listcommunitybalances",    &listcommunitybalances,     {}},
     {"accounts",   "sendtokenstoaddress",      &sendtokenstoaddress,       {"from", "to", "selectionMode"}},
-<<<<<<< HEAD
-    {"accounts",   "transferdomain",          &transferdomain,           {"type", "from", "to"}},
-=======
     {"accounts",   "transferdomain",           &transferdomain,            {"array"}},
->>>>>>> 262202e0
     {"accounts",   "getburninfo",              &getburninfo,               {}},
     {"accounts",   "executesmartcontract",     &executesmartcontract,      {"name", "amount", "inputs"}},
     {"accounts",   "futureswap",               &futureswap,                {"address", "amount", "destination", "inputs"}},
