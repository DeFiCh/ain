#include <masternodes/accountshistory.h>
#include <masternodes/govvariables/attributes.h>
#include <masternodes/mn_rpc.h>

std::string tokenAmountString(CTokenAmount const& amount) {
    const auto token = pcustomcsview->GetToken(amount.nTokenId);
    const auto valueString = ValueFromAmount(amount.nValue).getValStr();
    return valueString + "@" + token->CreateSymbolKey(amount.nTokenId);
}

UniValue AmountsToJSON(TAmounts const & diffs) {
    UniValue obj(UniValue::VARR);

    for (auto const & diff : diffs) {
        obj.push_back(tokenAmountString({diff.first, diff.second}));
    }
    return obj;
}

UniValue accountToJSON(CScript const& owner, CTokenAmount const& amount, bool verbose, bool indexed_amounts) {
    // encode CScript into JSON
    UniValue ownerObj(UniValue::VOBJ);
    ScriptPubKeyToUniv(owner, ownerObj, true);
    if (!verbose) { // cut info
        if (ownerObj["addresses"].isArray() && !ownerObj["addresses"].get_array().empty()) {
            ownerObj = ownerObj["addresses"].get_array().getValues()[0];
        } else {
            ownerObj = {UniValue::VSTR};
            ownerObj.setStr(owner.GetHex());
        }
    }

    UniValue obj(UniValue::VOBJ);
    obj.pushKV("key", owner.GetHex() + "@" + amount.nTokenId.ToString());
    obj.pushKV("owner", ownerObj);

    if (indexed_amounts) {
        UniValue amountObj(UniValue::VOBJ);
        amountObj.pushKV(amount.nTokenId.ToString(), ValueFromAmount(amount.nValue));
        obj.pushKV("amount", amountObj);
    }
    else {
        obj.pushKV("amount", tokenAmountString(amount));
    }

    return obj;
}

UniValue accounthistoryToJSON(AccountHistoryKey const & key, AccountHistoryValue const & value) {
    UniValue obj(UniValue::VOBJ);

    obj.pushKV("owner", ScriptToString(key.owner));
    obj.pushKV("blockHeight", (uint64_t) key.blockHeight);
    if (auto block = ::ChainActive()[key.blockHeight]) {
        obj.pushKV("blockHash", block->GetBlockHash().GetHex());
        obj.pushKV("blockTime", block->GetBlockTime());
    }
    obj.pushKV("type", ToString(CustomTxCodeToType(value.category)));
    obj.pushKV("txn", (uint64_t) key.txn);
    obj.pushKV("txid", value.txid.ToString());
    obj.pushKV("amounts", AmountsToJSON(value.diff));
    return obj;
}

UniValue rewardhistoryToJSON(CScript const & owner, uint32_t height, DCT_ID const & poolId, RewardType type, CTokenAmount amount) {
    UniValue obj(UniValue::VOBJ);
    obj.pushKV("owner", ScriptToString(owner));
    obj.pushKV("blockHeight", (uint64_t) height);
    if (auto block = ::ChainActive()[height]) {
        obj.pushKV("blockHash", block->GetBlockHash().GetHex());
        obj.pushKV("blockTime", block->GetBlockTime());
    }
    obj.pushKV("type", RewardToString(type));
    if (type & RewardType::Rewards) {
        obj.pushKV("rewardType", RewardTypeToString(type));
    }
    obj.pushKV("poolID", poolId.ToString());
    TAmounts amounts({{amount.nTokenId,amount.nValue}});
    obj.pushKV("amounts", AmountsToJSON(amounts));
    return obj;
}

UniValue outputEntryToJSON(COutputEntry const & entry, CBlockIndex const * index, CWalletTx const * pwtx) {
    UniValue obj(UniValue::VOBJ);

    obj.pushKV("owner", EncodeDestination(entry.destination));
    obj.pushKV("blockHeight", index->nHeight);
    obj.pushKV("blockHash", index->GetBlockHash().GetHex());
    obj.pushKV("blockTime", index->GetBlockTime());
    if (pwtx->IsCoinBase()) {
        obj.pushKV("type", "blockReward");
    } else if (entry.amount < 0) {
        obj.pushKV("type", "sent");
    } else {
        obj.pushKV("type", "receive");
    }
    obj.pushKV("txn", (uint64_t) entry.vout);
    obj.pushKV("txid", pwtx->GetHash().ToString());
    TAmounts amounts({{DCT_ID{0},entry.amount}});
    obj.pushKV("amounts", AmountsToJSON(amounts));
    return obj;
}

static void onPoolRewards(CCustomCSView & view, CScript const & owner, uint32_t begin, uint32_t end, std::function<void(uint32_t, DCT_ID, RewardType, CTokenAmount)> onReward) {
    CCustomCSView mnview(view);
    static const uint32_t eunosHeight = Params().GetConsensus().EunosHeight;
    view.ForEachPoolId([&] (DCT_ID const & poolId) {
        auto height = view.GetShare(poolId, owner);
        if (!height || *height >= end) {
            return true; // no share or target height is before a pool share' one
        }
        auto onLiquidity = [&]() -> CAmount {
            return mnview.GetBalance(owner, poolId).nValue;
        };
        uint32_t firstHeight = 0;
        auto beginHeight = std::max(*height, begin);
        view.CalculatePoolRewards(poolId, onLiquidity, beginHeight, end,
            [&](RewardType type, CTokenAmount amount, uint32_t height) {
                if (amount.nValue == 0) {
                    return;
                }
                onReward(height, poolId, type, amount);
                // prior Eunos account balance includes rewards
                // thus we don't need to increment it by first one
                if (!firstHeight) {
                    firstHeight = height;
                }
                if (height >= eunosHeight || firstHeight != height) {
                    mnview.AddBalance(owner, amount); // update owner liquidity
                }
            }
        );
        return true;
    });
}

static void searchInWallet(CWallet const * pwallet,
                           CScript const & account,
                           isminetype filter,
                           std::function<bool(CBlockIndex const *, CWalletTx const *)> shouldSkipTx,
                           std::function<bool(COutputEntry const &, CBlockIndex const *, CWalletTx const *)> txEntry) {

    CTxDestination destination;
    ExtractDestination(account, destination);

    CAmount nFee;
    std::list<COutputEntry> listSent;
    std::list<COutputEntry> listReceived;

    auto locked_chain = pwallet->chain().lock();
    LOCK2(pwallet->cs_wallet, locked_chain->mutex());

    const auto& txOrdered = pwallet->mapWallet.get<ByOrder>();

    for (auto it = txOrdered.rbegin(); it != txOrdered.rend(); ++it) {
        auto* pwtx = &(*it);

        auto index = LookupBlockIndex(pwtx->hashBlock);
        if (!index || index->nHeight == 0) { // skip genesis block
            continue;
        }

        if (shouldSkipTx(index, pwtx)) {
            continue;
        }

        if (!pwtx->IsTrusted(*locked_chain)) {
            continue;
        }

        pwtx->GetAmounts(listReceived, listSent, nFee, filter);

        for (auto& sent : listSent) {
            if (!IsValidDestination(sent.destination)) {
                continue;
            }
            if (IsValidDestination(destination) && account != GetScriptForDestination(sent.destination)) {
                continue;
            }
            sent.amount = -sent.amount;
            if (!txEntry(sent, index, pwtx)) {
                return;
            }
        }

        for (const auto& recv : listReceived) {
            if (!IsValidDestination(recv.destination)) {
                continue;
            }
            if (IsValidDestination(destination) && account != GetScriptForDestination(recv.destination)) {
                continue;
            }
            if (!txEntry(recv, index, pwtx)) {
                return;
            }
        }
    }
}

static CScript hexToScript(std::string const& str) {
    if (!IsHex(str)) {
        throw JSONRPCError(RPC_INVALID_PARAMETER, "(" + str + ") doesn't represent a correct hex:\n");
    }
    const auto raw = ParseHex(str);
    return CScript{raw.begin(), raw.end()};
}

static BalanceKey decodeBalanceKey(std::string const& str) {
    const auto pair = SplitAmount(str);
    DCT_ID tokenID{};
    if (!pair.second.empty()) {
        auto id = DCT_ID::FromString(pair.second);
        if (!id.ok) {
            throw JSONRPCError(RPC_INVALID_PARAMETER, "(" + str + ") doesn't represent a correct balance key:\n" + id.msg);
        }
        tokenID = *id.val;
    }
    return {hexToScript(pair.first), tokenID};
}

static CAccounts DecodeRecipientsDefaultInternal(CWallet* const pwallet, UniValue const& values) {
    UniValue recipients(UniValue::VOBJ);
    for (const auto& key : values.getKeys()) {
        recipients.pushKV(key, values[key]);
    }
    auto accounts = DecodeRecipients(pwallet->chain(), recipients);
    for (const auto& account : accounts) {
        if (IsMineCached(*pwallet, account.first) != ISMINE_SPENDABLE && account.second.balances.find(DCT_ID{0}) != account.second.balances.end()) {
            throw JSONRPCError(RPC_INVALID_ADDRESS_OR_KEY, strprintf("The address (%s) is not your own address", ScriptToString(account.first)));
        }
    }
    return accounts;
}

static AccountSelectionMode ParseAccountSelectionParam(const std::string selectionParam) {
    if (selectionParam == "forward") {
        return SelectionForward;
    }
    else if (selectionParam == "crumbs") {
        return SelectionCrumbs;
    }
    else if (selectionParam == "pie") {
        return SelectionPie;
    }
    else {
        throw JSONRPCError(RPC_INVALID_PARAMETER, "Invalide accounts selection mode.");
    }
}

UniValue listaccounts(const JSONRPCRequest& request) {
    auto pwallet = GetWallet(request);

    RPCHelpMan{"listaccounts",
               "\nReturns information about all accounts on chain.\n",
               {
                       {"pagination", RPCArg::Type::OBJ, RPCArg::Optional::OMITTED, "",
                        {
                                {"start", RPCArg::Type::STR, RPCArg::Optional::OMITTED,
                                 "Optional first key to iterate from, in lexicographical order."
                                 "Typically it's set to last ID from previous request."},
                                {"including_start", RPCArg::Type::BOOL, RPCArg::Optional::OMITTED,
                                 "If true, then iterate including starting position. False by default"},
                                {"limit", RPCArg::Type::NUM, RPCArg::Optional::OMITTED,
                                 "Maximum number of orders to return, 100 by default"},
                        },
                       },
                       {"verbose", RPCArg::Type::BOOL, RPCArg::Optional::OMITTED,
                                   "Flag for verbose list (default = true), otherwise limited objects are listed"},
                       {"indexed_amounts", RPCArg::Type::BOOL, RPCArg::Optional::OMITTED,
                        "Format of amounts output (default = false): (true: {tokenid:amount}, false: \"amount@tokenid\")"},
                       {"is_mine_only", RPCArg::Type::BOOL, RPCArg::Optional::OMITTED,
                        "Get balances about all accounts belonging to the wallet"},
               },
               RPCResult{
                       "{id:{...},...}     (array) Json object with accounts information\n"
               },
               RPCExamples{
                       HelpExampleCli("listaccounts", "")
                       + HelpExampleRpc("listaccounts", "'{}' false")
                       + HelpExampleRpc("listaccounts", "'{\"start\":\"a914b12ecde1759f792e0228e4fa6d262902687ca7eb87@0\","
                                                      "\"limit\":100"
                                                      "}'")
               },
    }.Check(request);

    pwallet->BlockUntilSyncedToCurrentChain();

    // parse pagination
    size_t limit = 100;
    BalanceKey start = {};
    bool including_start = true;
    {
        if (request.params.size() > 0) {
            UniValue paginationObj = request.params[0].get_obj();
            if (!paginationObj["limit"].isNull()) {
                limit = (size_t) paginationObj["limit"].get_int64();
            }
            if (!paginationObj["start"].isNull()) {
                including_start = false;
                start = decodeBalanceKey(paginationObj["start"].get_str());
            }
            if (!paginationObj["including_start"].isNull()) {
                including_start = paginationObj["including_start"].getBool();
            }
            if (!including_start) {
                start.tokenID.v++;
            }
        }
        if (limit == 0) {
            limit = std::numeric_limits<decltype(limit)>::max();
        }
    }
    bool verbose = true;
    if (request.params.size() > 1) {
        verbose = request.params[1].get_bool();
    }
    bool indexed_amounts = false;
    if (request.params.size() > 2) {
        indexed_amounts = request.params[2].get_bool();
    }
    bool isMineOnly = false;
    if (request.params.size() > 3) {
        isMineOnly = request.params[3].get_bool();
    }

    UniValue ret(UniValue::VARR);

    LOCK(cs_main);
    CCustomCSView mnview(*pcustomcsview);
    auto targetHeight = ::ChainActive().Height() + 1;

    mnview.ForEachAccount([&](CScript const & account) {

        if (isMineOnly && IsMineCached(*pwallet, account) != ISMINE_SPENDABLE) {
            return true;
        }

        mnview.CalculateOwnerRewards(account, targetHeight);

        // output the relavant balances only for account
        mnview.ForEachBalance([&](CScript const & owner, CTokenAmount balance) {
            if (account != owner) {
                return false;
            }
            ret.push_back(accountToJSON(owner, balance, verbose, indexed_amounts));
            return --limit != 0;
        }, {account, start.tokenID});

        start.tokenID = DCT_ID{}; // reset to start id
        return limit != 0;
    }, start.owner);

    return ret;
}

UniValue getaccount(const JSONRPCRequest& request) {

    RPCHelpMan{"getaccount",
               "\nReturns information about account.\n",
               {
                    {"owner", RPCArg::Type::STR, RPCArg::Optional::NO,
                        "Owner address in base58/bech32/hex encoding"},
                    {"pagination", RPCArg::Type::OBJ, RPCArg::Optional::OMITTED, "",
                        {
                            {"start", RPCArg::Type::STR, RPCArg::Optional::OMITTED,
                                 "Optional first key to iterate from, in lexicographical order."
                                 "Typically it's set to last tokenID from previous request."},
                            {"including_start", RPCArg::Type::BOOL, RPCArg::Optional::OMITTED,
                                 "If true, then iterate including starting position. False by default"},
                            {"limit", RPCArg::Type::NUM, RPCArg::Optional::OMITTED,
                                 "Maximum number of orders to return, 100 by default"},
                        },
                    },
                    {"indexed_amounts", RPCArg::Type::BOOL, RPCArg::Optional::OMITTED,
                        "Format of amounts output (default = false): (true: obj = {tokenid:amount,...}, false: array = [\"amount@tokenid\"...])"},
                },
                RPCResult{
                       "{...}     (array) Json object with order information\n"
                },
                RPCExamples{
                       HelpExampleCli("getaccount", "owner_address")
                },
    }.Check(request);

    // decode owner
    const auto reqOwner = DecodeScript(request.params[0].get_str());

    // parse pagination
    size_t limit = 100;
    DCT_ID start = {};
    bool including_start = true;
    {
        if (request.params.size() > 1) {
            UniValue paginationObj = request.params[1].get_obj();
            if (!paginationObj["limit"].isNull()) {
                limit = (size_t) paginationObj["limit"].get_int64();
            }
            if (!paginationObj["start"].isNull()) {
                including_start = false;
                start.v = (uint32_t) paginationObj["start"].get_int64();
            }
            if (!paginationObj["including_start"].isNull()) {
                including_start = paginationObj["including_start"].getBool();
            }
            if (!including_start) {
                start.v++;
            }
        }
        if (limit == 0) {
            limit = std::numeric_limits<decltype(limit)>::max();
        }
    }
    bool indexed_amounts = false;
    if (request.params.size() > 2) {
        indexed_amounts = request.params[2].get_bool();
    }

    UniValue ret(UniValue::VARR);
    if (indexed_amounts) {
        ret.setObject();
    }

    LOCK(cs_main);
    CCustomCSView mnview(*pcustomcsview);
    auto targetHeight = ::ChainActive().Height() + 1;

    mnview.CalculateOwnerRewards(reqOwner, targetHeight);

    mnview.ForEachBalance([&](CScript const & owner, CTokenAmount balance) {
        if (owner != reqOwner) {
            return false;
        }

        if (indexed_amounts)
            ret.pushKV(balance.nTokenId.ToString(), ValueFromAmount(balance.nValue));
        else
            ret.push_back(tokenAmountString(balance));

        limit--;
        return limit != 0;
    }, BalanceKey{reqOwner, start});
    return ret;
}

UniValue gettokenbalances(const JSONRPCRequest& request) {
    auto pwallet = GetWallet(request);

    RPCHelpMan{"gettokenbalances",
               "\nReturns the balances of all accounts that belong to the wallet.\n",
               {
                    {"pagination", RPCArg::Type::OBJ, RPCArg::Optional::OMITTED, "",
                        {
                            {"start", RPCArg::Type::STR, RPCArg::Optional::OMITTED,
                                 "Optional first key to iterate from, in lexicographical order."
                                 "Typically it's set to last tokenID from previous request."},
                            {"including_start", RPCArg::Type::BOOL, RPCArg::Optional::OMITTED,
                                 "If true, then iterate including starting position. False by default"},
                            {"limit", RPCArg::Type::NUM, RPCArg::Optional::OMITTED,
                                 "Maximum number of tokens to return, 100 by default"},
                        },
                    },
                    {"indexed_amounts", RPCArg::Type::BOOL, RPCArg::Optional::OMITTED,
                        "Format of amounts output (default = false): (true: obj = {tokenid:amount,...}, false: array = [\"amount@tokenid\"...])"},
                    {"symbol_lookup", RPCArg::Type::BOOL, RPCArg::Optional::OMITTED,
                        "Use token symbols in output (default = false)"},
                },
                RPCResult{
                       "{...}     (array) Json object with balances information\n"
                },
                RPCExamples{
                       HelpExampleCli("gettokenbalances", "")
                },
    }.Check(request);

    pwallet->BlockUntilSyncedToCurrentChain();

    // parse pagination
    size_t limit = 100;
    DCT_ID start = {};
    bool including_start = true;
    {
        if (request.params.size() > 0) {
            UniValue paginationObj = request.params[0].get_obj();
            if (!paginationObj["limit"].isNull()) {
                limit = (size_t) paginationObj["limit"].get_int64();
            }
            if (!paginationObj["start"].isNull()) {
                including_start = false;
                start.v = (uint32_t) paginationObj["start"].get_int64();
            }
            if (!paginationObj["including_start"].isNull()) {
                including_start = paginationObj["including_start"].getBool();
            }
            if (!including_start) {
                start.v++;
            }
        }
        if (limit == 0) {
            limit = std::numeric_limits<decltype(limit)>::max();
        }
    }
    bool indexed_amounts = false;
    if (request.params.size() > 1) {
        indexed_amounts = request.params[1].getBool();
    }
    bool symbol_lookup = false;
    if (request.params.size() > 2) {
        symbol_lookup = request.params[2].getBool();
    }

    UniValue ret(UniValue::VARR);
    if (indexed_amounts) {
        ret.setObject();
    }

    LOCK(cs_main);
    CBalances totalBalances;
    CCustomCSView mnview(*pcustomcsview);
    auto targetHeight = ::ChainActive().Height() + 1;

    mnview.ForEachAccount([&](CScript const & account) {
        if (IsMineCached(*pwallet, account) == ISMINE_SPENDABLE) {
            mnview.CalculateOwnerRewards(account, targetHeight);
            mnview.ForEachBalance([&](CScript const & owner, CTokenAmount balance) {
                return account == owner && totalBalances.Add(balance);
            }, {account, DCT_ID{}});
        }
        return true;
    });
    auto it = totalBalances.balances.lower_bound(start);
    for (int i = 0; it != totalBalances.balances.end() && i < limit; it++, i++) {
        CTokenAmount bal = CTokenAmount{(*it).first, (*it).second};
        std::string tokenIdStr = bal.nTokenId.ToString();
        if (symbol_lookup) {
            auto token = mnview.GetToken(bal.nTokenId);
            tokenIdStr = token->CreateSymbolKey(bal.nTokenId);
        }
        if (indexed_amounts)
            ret.pushKV(tokenIdStr, ValueFromAmount(bal.nValue));
        else
            ret.push_back(ValueFromAmount(bal.nValue).getValStr() + "@" + tokenIdStr);
    }
    return ret;
}

UniValue utxostoaccount(const JSONRPCRequest& request) {
    auto pwallet = GetWallet(request);

    RPCHelpMan{"utxostoaccount",
               "\nCreates (and submits to local node and network) a transfer transaction from the wallet UTXOs to specfied account.\n"
               "The second optional argument (may be empty array) is an array of specific UTXOs to spend." +
               HelpRequiringPassphrase(pwallet) + "\n",
               {
                    {"amounts", RPCArg::Type::OBJ, RPCArg::Optional::NO, "",
                        {
                            {"address", RPCArg::Type::STR, RPCArg::Optional::NO, "The defi address is the key, the value is amount in amount@token format. "
                                                                                 "If multiple tokens are to be transferred, specify an array [\"amount1@t1\", \"amount2@t2\"]"}
                        },
                    },
                    {"inputs", RPCArg::Type::ARR, RPCArg::Optional::OMITTED_NAMED_ARG,
                        "A json array of json objects",
                        {
                            {"", RPCArg::Type::OBJ, RPCArg::Optional::OMITTED, "",
                                {
                                    {"txid", RPCArg::Type::STR_HEX, RPCArg::Optional::NO, "The transaction id"},
                                    {"vout", RPCArg::Type::NUM, RPCArg::Optional::NO, "The output number"},
                                },
                            },
                        },
                    },
               },
               RPCResult{
                       "\"hash\"                  (string) The hex-encoded hash of broadcasted transaction\n"
               },
               RPCExamples{
                       HelpExampleCli("utxostoaccount", "'{\"address1\":\"1.0@DFI\","
                                                     "\"address2\":[\"2.0@BTC\", \"3.0@ETH\"]"
                                                     "}' '[]'")
               },
    }.Check(request);

    if (pwallet->chain().isInitialBlockDownload()) {
        throw JSONRPCError(RPC_CLIENT_IN_INITIAL_DOWNLOAD, "Cannot create transactions while still in Initial Block Download");
    }
    pwallet->BlockUntilSyncedToCurrentChain();

    RPCTypeCheck(request.params, {UniValue::VOBJ, UniValue::VARR}, false);

    // decode recipients
    CUtxosToAccountMessage msg{};
    msg.to = DecodeRecipientsDefaultInternal(pwallet, request.params[0].get_obj());

    // encode
    CDataStream markedMetadata(DfTxMarker, SER_NETWORK, PROTOCOL_VERSION);
    markedMetadata << static_cast<unsigned char>(CustomTxType::UtxosToAccount)
                   << msg;
    CScript scriptMeta;
    scriptMeta << OP_RETURN << ToByteVector(markedMetadata);
    CScript scriptBurn;
    scriptBurn << OP_RETURN;

    // burn
    const auto toBurn = SumAllTransfers(msg.to);
    if (toBurn.balances.empty()) {
        throw JSONRPCError(RPC_INVALID_PARAMETER, "zero amounts");
    }

    int targetHeight = chainHeight(*pwallet->chain().lock()) + 1;

    const auto txVersion = GetTransactionVersion(targetHeight);
    CMutableTransaction rawTx(txVersion);

    for (const auto& kv : toBurn.balances) {
        if (rawTx.vout.empty()) { // first output is metadata
            rawTx.vout.push_back(CTxOut(kv.second, scriptMeta, kv.first));
        } else {
            rawTx.vout.push_back(CTxOut(kv.second, scriptBurn, kv.first));
        }
    }

    // fund
    fund(rawTx, pwallet, {});

    // check execution
    execTestTx(CTransaction(rawTx), targetHeight);

    return signsend(rawTx, pwallet, {})->GetHash().GetHex();
}


UniValue sendutxosfrom(const JSONRPCRequest& request) {
    auto pwallet = GetWallet(request);

    RPCHelpMan{"sendutxosfrom",
               "\nSend a transaction using UTXOs from the specfied address.\n" +
               HelpRequiringPassphrase(pwallet) + "\n",
               {
                       {"from", RPCArg::Type::STR, RPCArg::Optional::NO, "The address of sender"},
                       {"to", RPCArg::Type::STR, RPCArg::Optional::NO, "The address of receiver"},
                       {"amount", RPCArg::Type::NUM, RPCArg::Optional::NO, "The amount to send"},
                       {"change", RPCArg::Type::STR, RPCArg::Optional::OMITTED, "The address to send change to (Default: from address)"},
               },
               RPCResult{
                       "\"hash\"                  (string) The hex-encoded hash of broadcasted transaction\n"
               },
               RPCExamples{
                       HelpExampleCli("sendutxosfrom", R"("from" "to" 100)")
                       + HelpExampleRpc("sendutxosfrom", R"("from", "to", 100")")
               },
    }.Check(request);

    if (pwallet->chain().isInitialBlockDownload()) {
        throw JSONRPCError(RPC_CLIENT_IN_INITIAL_DOWNLOAD, "Cannot create transactions while still in Initial Block Download");
    }
    pwallet->BlockUntilSyncedToCurrentChain();

    auto locked_chain = pwallet->chain().lock();
    LOCK2(pwallet->cs_wallet, locked_chain->mutex());

    CTxDestination fromDest = DecodeDestination(request.params[0].get_str());
    if (!IsValidDestination(fromDest)) {
        throw JSONRPCError(RPC_INVALID_ADDRESS_OR_KEY, "Invalid from address");
    }

    CTxDestination toDest = DecodeDestination(request.params[1].get_str());
    if (!IsValidDestination(toDest)) {
        throw JSONRPCError(RPC_INVALID_ADDRESS_OR_KEY, "Invalid to address");
    }

    // Amount
    CAmount nAmount = AmountFromValue(request.params[2]);

    CCoinControl coin_control;
    if (request.params[3].isNull()) {
        coin_control.destChange = fromDest;
    } else {
        CTxDestination changeDest = DecodeDestination(request.params[3].get_str());
        if (!IsValidDestination(changeDest)) {
            throw JSONRPCError(RPC_INVALID_ADDRESS_OR_KEY, "Invalid change address");
        }
        coin_control.destChange = changeDest;
    }

    // Only match from address destination
    coin_control.matchDestination = fromDest;

    EnsureWalletIsUnlocked(pwallet);

    CTransactionRef tx = SendMoney(*locked_chain, pwallet, toDest, nAmount, {0}, false /* fSubtractFeeFromAmount */, coin_control, {});
    return tx->GetHash().GetHex();
}

UniValue accounttoaccount(const JSONRPCRequest& request) {
    auto pwallet = GetWallet(request);

    RPCHelpMan{"accounttoaccount",
               "\nCreates (and submits to local node and network) a transfer transaction from the specified account to the specfied accounts.\n"
               "The first optional argument (may be empty array) is an array of specific UTXOs to spend." +
               HelpRequiringPassphrase(pwallet) + "\n",
               {
                    {"from", RPCArg::Type::STR, RPCArg::Optional::NO, "The defi address of sender"},
                    {"to", RPCArg::Type::OBJ, RPCArg::Optional::NO, "",
                        {
                            {"address", RPCArg::Type::STR, RPCArg::Optional::NO, "The defi address is the key, the value is amount in amount@token format. "
                                                                                     "If multiple tokens are to be transferred, specify an array [\"amount1@t1\", \"amount2@t2\"]"},
                        },
                    },
                    {"inputs", RPCArg::Type::ARR, RPCArg::Optional::OMITTED_NAMED_ARG,
                        "A json array of json objects",
                        {
                            {"", RPCArg::Type::OBJ, RPCArg::Optional::OMITTED, "",
                                {
                                    {"txid", RPCArg::Type::STR_HEX, RPCArg::Optional::NO, "The transaction id"},
                                    {"vout", RPCArg::Type::NUM, RPCArg::Optional::NO, "The output number"},
                                },
                            },
                        },
                    },
                },
                RPCResult{
                       "\"hash\"                  (string) The hex-encoded hash of broadcasted transaction\n"
                },
                RPCExamples{
                       HelpExampleCli("accounttoaccount", "sender_address "
                                                     "'{\"address1\":\"1.0@DFI\",\"address2\":[\"2.0@BTC\", \"3.0@ETH\"]}' "
                                                     "'[]'")
               },
    }.Check(request);

    if (pwallet->chain().isInitialBlockDownload()) {
        throw JSONRPCError(RPC_CLIENT_IN_INITIAL_DOWNLOAD, "Cannot create transactions while still in Initial Block Download");
    }
    pwallet->BlockUntilSyncedToCurrentChain();

    RPCTypeCheck(request.params, {UniValue::VSTR, UniValue::VOBJ, UniValue::VARR}, false);

    // decode sender and recipients
    CAccountToAccountMessage msg{};
    msg.to = DecodeRecipientsDefaultInternal(pwallet, request.params[1].get_obj());

    if (SumAllTransfers(msg.to).balances.empty()) {
        throw JSONRPCError(RPC_INVALID_PARAMETER, "zero amounts");
    }

    msg.from = DecodeScript(request.params[0].get_str());

    // encode
    CDataStream markedMetadata(DfTxMarker, SER_NETWORK, PROTOCOL_VERSION);
    markedMetadata << static_cast<unsigned char>(CustomTxType::AccountToAccount)
                   << msg;
    CScript scriptMeta;
    scriptMeta << OP_RETURN << ToByteVector(markedMetadata);

    int targetHeight = chainHeight(*pwallet->chain().lock()) + 1;

    const auto txVersion = GetTransactionVersion(targetHeight);
    CMutableTransaction rawTx(txVersion);

    rawTx.vout.push_back(CTxOut(0, scriptMeta));

    UniValue const & txInputs = request.params[2];

    CTransactionRef optAuthTx;
    std::set<CScript> auths{msg.from};
    rawTx.vin = GetAuthInputsSmart(pwallet, rawTx.nVersion, auths, false /*needFoundersAuth*/, optAuthTx, txInputs);

    CCoinControl coinControl;

     // Set change to from address
    CTxDestination dest;
    ExtractDestination(msg.from, dest);
    if (IsValidDestination(dest)) {
        coinControl.destChange = dest;
    }

    // fund
    fund(rawTx, pwallet, optAuthTx, &coinControl);

    // check execution
    execTestTx(CTransaction(rawTx), targetHeight, optAuthTx);

    return signsend(rawTx, pwallet, optAuthTx)->GetHash().GetHex();
}

UniValue accounttoutxos(const JSONRPCRequest& request) {
    auto pwallet = GetWallet(request);

    RPCHelpMan{"accounttoutxos",
               "\nCreates (and submits to local node and network) a transfer transaction from the specified account to UTXOs.\n"
               "The third optional argument (may be empty array) is an array of specific UTXOs to spend." +
               HelpRequiringPassphrase(pwallet) + "\n",
               {
                    {"from", RPCArg::Type::STR, RPCArg::Optional::NO, "The defi address of sender"},
                    {"to", RPCArg::Type::OBJ, RPCArg::Optional::NO, "",
                        {
                            {"address", RPCArg::Type::STR, RPCArg::Optional::NO,
                                 "The defi address is the key, the value is amount in amount@token format. "
                                 "If multiple tokens are to be transferred, specify an array [\"amount1@t1\", \"amount2@t2\"]"
                            },
                        },
                    },
                    {"inputs", RPCArg::Type::ARR, RPCArg::Optional::OMITTED_NAMED_ARG,
                        "A json array of json objects",
                        {
                            {"", RPCArg::Type::OBJ, RPCArg::Optional::OMITTED, "",
                                {
                                    {"txid", RPCArg::Type::STR_HEX, RPCArg::Optional::NO, "The transaction id"},
                                    {"vout", RPCArg::Type::NUM, RPCArg::Optional::NO, "The output number"},
                                },
                            },
                        },
                    },
                },
                RPCResult{
                       "\"hash\"                  (string) The hex-encoded hash of broadcasted transaction\n"
                },
               RPCExamples{
                       HelpExampleCli("accounttoutxos", "sender_address '{\"address1\":\"100@DFI\"}' '[]'")
                       + HelpExampleCli("accounttoutxos", "sender_address '{\"address1\":\"1.0@DFI\",\"address2\":[\"2.0@BTC\", \"3.0@ETH\"]}' '[]'")
               },
    }.Check(request);

    if (pwallet->chain().isInitialBlockDownload()) {
        throw JSONRPCError(RPC_CLIENT_IN_INITIAL_DOWNLOAD, "Cannot create transactions while still in Initial Block Download");
    }
    pwallet->BlockUntilSyncedToCurrentChain();

    RPCTypeCheck(request.params, {UniValue::VSTR, UniValue::VOBJ, UniValue::VARR}, true);

    // decode sender and recipients
    CAccountToUtxosMessage msg{};
    msg.from = DecodeScript(request.params[0].get_str());
    const auto to = DecodeRecipients(pwallet->chain(), request.params[1]);
    msg.balances = SumAllTransfers(to);
    if (msg.balances.balances.empty()) {
        throw JSONRPCError(RPC_INVALID_PARAMETER, "zero amounts");
    }

    // dummy encode, mintingOutputsStart isn't filled
    CScript scriptMeta;
    {
        CDataStream dummyMetadata(DfTxMarker, SER_NETWORK, PROTOCOL_VERSION);
        dummyMetadata << static_cast<unsigned char>(CustomTxType::AccountToUtxos) << msg;

        std::vector<unsigned char> padding(10);
        for (const auto& recip : to) {
            for (const auto& amount : recip.second.balances) {
                if (amount.second != 0) {
                    CTxOut out{amount.second, recip.first, amount.first};
                    dummyMetadata << out << padding;
                    LogPrint(BCLog::ESTIMATEFEE, "%s: out size %d padding %d\n", __func__, sizeof(out), sizeof(unsigned char) * padding.size());
                }
            }
        }

        scriptMeta << OP_RETURN << ToByteVector(dummyMetadata);
        LogPrint(BCLog::ESTIMATEFEE, "%s: dummyMetadata size %d\n", __func__, dummyMetadata.size());
    }

    int targetHeight = chainHeight(*pwallet->chain().lock()) + 1;

    const auto txVersion = GetTransactionVersion(targetHeight);
    CMutableTransaction rawTx(txVersion);
    rawTx.vout.push_back(CTxOut(0, scriptMeta));

    // auth
    UniValue const & txInputs = request.params[2];
    CTransactionRef optAuthTx;
    std::set<CScript> auths{msg.from};
    rawTx.vin = GetAuthInputsSmart(pwallet, rawTx.nVersion, auths, false /*needFoundersAuth*/, optAuthTx, txInputs);

    CCoinControl coinControl;

     // Set change to from address
    CTxDestination dest;
    ExtractDestination(msg.from, dest);
    if (IsValidDestination(dest)) {
        coinControl.destChange = dest;
    }

    // fund
    fund(rawTx, pwallet, optAuthTx, &coinControl);

    // re-encode with filled mintingOutputsStart
    {
        scriptMeta = {};
        msg.mintingOutputsStart = rawTx.vout.size();
        CDataStream markedMetadata(DfTxMarker, SER_NETWORK, PROTOCOL_VERSION);
        markedMetadata << static_cast<unsigned char>(CustomTxType::AccountToUtxos)
                       << msg;
        scriptMeta << OP_RETURN << ToByteVector(markedMetadata);
    }
    rawTx.vout[0].scriptPubKey = scriptMeta;

    // add outputs starting from mintingOutputsStart (must be unfunded, because it's minting)
    for (const auto& recip : to) {
        for (const auto& amount : recip.second.balances) {
            if (amount.second != 0) {
                rawTx.vout.push_back(CTxOut(amount.second, recip.first, amount.first));
            }
        }
    }

    // check execution
    execTestTx(CTransaction(rawTx), targetHeight, optAuthTx);

    return signsend(rawTx, pwallet, optAuthTx)->GetHash().GetHex();
}

class CScopeAccountReverter {
    CCustomCSView & view;
    CScript const & owner;
    TAmounts const & balances;

public:
    CScopeAccountReverter(CCustomCSView & view, CScript const & owner, TAmounts const & balances)
        : view(view), owner(owner), balances(balances) {}

    ~CScopeAccountReverter() {
        for (const auto& balance : balances) {
            auto amount = -balance.second;
            auto token = view.GetToken(balance.first);
            auto IsPoolShare = token && token->IsPoolShare();
            if (amount > 0) {
                view.AddBalance(owner, {balance.first, amount});
                if (IsPoolShare) {
                    if (view.GetBalance(owner, balance.first).nValue == amount) {
                        view.SetShare(balance.first, owner, 0);
                    }
                }
            } else {
                view.SubBalance(owner, {balance.first, -amount});
                if (IsPoolShare) {
                    if (view.GetBalance(owner, balance.first).nValue == 0) {
                        view.DelShare(balance.first, owner);
                    } else {
                        view.SetShare(balance.first, owner, 0);
                    }
                }
            }
        }
    }
};

UniValue listaccounthistory(const JSONRPCRequest& request) {
    auto pwallet = GetWallet(request);

    RPCHelpMan{"listaccounthistory",
               "\nReturns information about account history.\n",
               {
                        {"owner", RPCArg::Type::STR, RPCArg::Optional::OMITTED,
                                    "Single account ID (CScript or address) or reserved words: \"mine\" - to list history for all owned accounts or \"all\" to list whole DB (default = \"mine\")."},
                        {"options", RPCArg::Type::OBJ, RPCArg::Optional::OMITTED, "",
                            {
                                 {"maxBlockHeight", RPCArg::Type::NUM, RPCArg::Optional::OMITTED,
                                  "Optional height to iterate from (downto genesis block), (default = chaintip)."},
                                 {"depth", RPCArg::Type::NUM, RPCArg::Optional::OMITTED,
                                  "Maximum depth, from the genesis block is the default"},
                                 {"no_rewards", RPCArg::Type::BOOL, RPCArg::Optional::OMITTED,
                                  "Filter out rewards"},
                                 {"token", RPCArg::Type::STR, RPCArg::Optional::OMITTED,
                                  "Filter by token"},
                                 {"txtype", RPCArg::Type::STR, RPCArg::Optional::OMITTED,
                                  "Filter by transaction type, supported letter from {CustomTxType}"},
                                 {"limit", RPCArg::Type::NUM, RPCArg::Optional::OMITTED,
                                  "Maximum number of records to return, 100 by default"},
                            },
                        },
               },
               RPCResult{
                       "[{},{}...]     (array) Objects with account history information\n"
               },
               RPCExamples{
                       HelpExampleCli("listaccounthistory", "all '{\"maxBlockHeight\":160,\"depth\":10}'")
                       + HelpExampleRpc("listaccounthistory", "address false")
               },
    }.Check(request);

    std::string accounts = "mine";
    if (request.params.size() > 0) {
        accounts = request.params[0].getValStr();
    }

    if (!paccountHistoryDB) {
        throw JSONRPCError(RPC_INVALID_REQUEST, "-acindex is needed for account history");
    }

    uint32_t maxBlockHeight = std::numeric_limits<uint32_t>::max();
    uint32_t depth = maxBlockHeight;
    bool noRewards = false;
    std::string tokenFilter;
    uint32_t limit = 100;
    auto txType = CustomTxType::None;

    if (request.params.size() > 1) {
        UniValue optionsObj = request.params[1].get_obj();
        RPCTypeCheckObj(optionsObj,
            {
                {"maxBlockHeight", UniValueType(UniValue::VNUM)},
                {"depth", UniValueType(UniValue::VNUM)},
                {"no_rewards", UniValueType(UniValue::VBOOL)},
                {"token", UniValueType(UniValue::VSTR)},
                {"txtype", UniValueType(UniValue::VSTR)},
                {"limit", UniValueType(UniValue::VNUM)},
            }, true, true);

        if (!optionsObj["maxBlockHeight"].isNull()) {
            maxBlockHeight = (uint32_t) optionsObj["maxBlockHeight"].get_int64();
        }
        if (!optionsObj["depth"].isNull()) {
            depth = (uint32_t) optionsObj["depth"].get_int64();
        }

        if (!optionsObj["no_rewards"].isNull()) {
            noRewards = optionsObj["no_rewards"].get_bool();
        }

        if (!optionsObj["token"].isNull()) {
            tokenFilter = optionsObj["token"].get_str();
        }

        if (!optionsObj["txtype"].isNull()) {
            const auto str = optionsObj["txtype"].get_str();
            if (str.size() == 1) {
                txType = CustomTxCodeToType(str[0]);
            }
            if (txType == CustomTxType::None) {
                throw JSONRPCError(RPC_INVALID_PARAMETER, "Invalid tx type (" + str + ")");
            }
        }
        if (!optionsObj["limit"].isNull()) {
            limit = (uint32_t) optionsObj["limit"].get_int64();
        }
        if (limit == 0) {
            limit = std::numeric_limits<decltype(limit)>::max();
        }
    }

    pwallet->BlockUntilSyncedToCurrentChain();

    std::function<bool(CScript const &)> isMatchOwner = [](CScript const &) {
        return true;
    };

    CScript account;
    bool isMine = false;
    isminetype filter = ISMINE_ALL;

    if (accounts == "mine") {
        isMine = true;
        filter = ISMINE_SPENDABLE;
    } else if (accounts != "all") {
        account = DecodeScript(accounts);
        isMatchOwner = [&account](CScript const & owner) {
            return owner == account;
        };
    }

    std::set<uint256> txs;
    const bool shouldSearchInWallet = (tokenFilter.empty() || tokenFilter == "DFI") && CustomTxType::None == txType;

    auto hasToken = [&tokenFilter](TAmounts const & diffs) {
        for (auto const & diff : diffs) {
            auto token = pcustomcsview->GetToken(diff.first);
            auto const tokenIdStr = token->CreateSymbolKey(diff.first);
            if(tokenIdStr == tokenFilter) {
                return true;
            }
        }
        return false;
    };

    LOCK(cs_main);
    CCustomCSView view(*pcustomcsview);
    CCoinsViewCache coins(&::ChainstateActive().CoinsTip());
    std::map<uint32_t, UniValue, std::greater<uint32_t>> ret;

    maxBlockHeight = std::min(maxBlockHeight, uint32_t(::ChainActive().Height()));
    depth = std::min(depth, maxBlockHeight);

    const auto startBlock = maxBlockHeight - depth;
    auto shouldSkipBlock = [startBlock, maxBlockHeight](uint32_t blockHeight) {
        return startBlock > blockHeight || blockHeight > maxBlockHeight;
    };

    CScript lastOwner;
    auto count = limit;
    auto lastHeight = maxBlockHeight;

    auto shouldContinueToNextAccountHistory = [&](AccountHistoryKey const & key, CLazySerialize<AccountHistoryValue> valueLazy) -> bool {
        if (!isMatchOwner(key.owner)) {
            return false;
        }

        std::unique_ptr<CScopeAccountReverter> reverter;
        if (!noRewards) {
            reverter = std::make_unique<CScopeAccountReverter>(view, key.owner, valueLazy.get().diff);
        }

        bool accountRecord = true;
        auto workingHeight = key.blockHeight;

        if (shouldSkipBlock(key.blockHeight)) {
            // show rewards in interval [startBlock, lastHeight)
            if (!noRewards && startBlock > workingHeight) {
                accountRecord = false;
                workingHeight = startBlock;
            } else {
                return true;
            }
        }

        if (isMine && !(IsMineCached(*pwallet, key.owner) & filter)) {
            return true;
        }

        const auto & value = valueLazy.get();

        if (CustomTxType::None != txType && value.category != uint8_t(txType)) {
            return true;
        }

        if (isMine) {
            // starts new account owned by the wallet
            if (lastOwner != key.owner) {
                count = limit;
            } else if (count == 0) {
                return true;
            }
        }

        // starting new account
        if (account.empty() && lastOwner != key.owner) {
            view.Discard();
            lastOwner = key.owner;
            lastHeight = maxBlockHeight;
        }

        if (accountRecord && (tokenFilter.empty() || hasToken(value.diff))) {
            auto& array = ret.emplace(workingHeight, UniValue::VARR).first->second;
            array.push_back(accounthistoryToJSON(key, value));
            if (shouldSearchInWallet) {
                txs.insert(value.txid);
            }
            --count;
        }

        if (!noRewards && count && lastHeight > workingHeight) {
            onPoolRewards(view, key.owner, workingHeight, lastHeight,
                [&](int32_t height, DCT_ID poolId, RewardType type, CTokenAmount amount) {
                    if (tokenFilter.empty() || hasToken({{amount.nTokenId, amount.nValue}})) {
                        auto& array = ret.emplace(height, UniValue::VARR).first->second;
                        array.push_back(rewardhistoryToJSON(key.owner, height, poolId, type, amount));
                        count ? --count : 0;
                    }
                }
            );
        }

        lastHeight = workingHeight;

        return count != 0 || isMine;
    };

    AccountHistoryKey startKey{account, maxBlockHeight, std::numeric_limits<uint32_t>::max()};

    if (!noRewards && !account.empty()) {
        // revert previous tx to restore account balances to maxBlockHeight
        paccountHistoryDB->ForEachAccountHistory([&](AccountHistoryKey const & key, AccountHistoryValue const & value) {
            if (startKey.blockHeight > key.blockHeight) {
                return false;
            }
            if (!isMatchOwner(key.owner)) {
                return false;
            }
            CScopeAccountReverter(view, key.owner, value.diff);
            return true;
        }, {account, std::numeric_limits<uint32_t>::max(), std::numeric_limits<uint32_t>::max()});
    }

    paccountHistoryDB->ForEachAccountHistory(shouldContinueToNextAccountHistory, startKey);

    if (shouldSearchInWallet) {
        count = limit;
        searchInWallet(pwallet, account, filter,
            [&](CBlockIndex const * index, CWalletTx const * pwtx) {
                return txs.count(pwtx->GetHash()) || startBlock > index->nHeight || index->nHeight > maxBlockHeight;
            },
            [&](COutputEntry const & entry, CBlockIndex const * index, CWalletTx const * pwtx) {
                auto& array = ret.emplace(index->nHeight, UniValue::VARR).first->second;
                array.push_back(outputEntryToJSON(entry, index, pwtx));
                return --count != 0;
            }
        );
    }

    UniValue slice(UniValue::VARR);
    for (auto it = ret.cbegin(); limit != 0 && it != ret.cend(); ++it) {
        const auto& array = it->second.get_array();
        for (size_t i = 0; limit != 0 && i < array.size(); ++i) {
            slice.push_back(array[i]);
            --limit;
        }
    }

    return slice;
}

UniValue listburnhistory(const JSONRPCRequest& request) {
    auto pwallet = GetWallet(request);

    RPCHelpMan{"listburnhistory",
               "\nReturns information about burn history.\n",
               {
                   {"options", RPCArg::Type::OBJ, RPCArg::Optional::OMITTED, "",
                   {
                       {"maxBlockHeight", RPCArg::Type::NUM, RPCArg::Optional::OMITTED,
                        "Optional height to iterate from (down to genesis block), (default = chaintip)."},
                       {"depth", RPCArg::Type::NUM, RPCArg::Optional::OMITTED,
                        "Maximum depth, from the genesis block is the default"},
                       {"token", RPCArg::Type::STR, RPCArg::Optional::OMITTED,
                        "Filter by token"},
                       {"txtype", RPCArg::Type::STR, RPCArg::Optional::OMITTED,
                        "Filter by transaction type, supported letter from {CustomTxType}"},
                       {"limit", RPCArg::Type::NUM, RPCArg::Optional::OMITTED,
                        "Maximum number of records to return, 100 by default"},
                   },
                   },
               },
               RPCResult{
                       "[{},{}...]     (array) Objects with burn history information\n"
               },
               RPCExamples{
                       HelpExampleCli("listburnhistory", "'{\"maxBlockHeight\":160,\"depth\":10}'")
                       + HelpExampleRpc("listburnhistory", "")
               },
    }.Check(request);

    uint32_t maxBlockHeight = std::numeric_limits<uint32_t>::max();
    uint32_t depth = maxBlockHeight;
    std::string tokenFilter;
    uint32_t limit = 100;
    auto txType = CustomTxType::None;
    bool txTypeSearch{false};

    if (request.params.size() == 1) {
        UniValue optionsObj = request.params[0].get_obj();
        RPCTypeCheckObj(optionsObj,
            {
                {"maxBlockHeight", UniValueType(UniValue::VNUM)},
                {"depth", UniValueType(UniValue::VNUM)},
                {"token", UniValueType(UniValue::VSTR)},
                {"txtype", UniValueType(UniValue::VSTR)},
                {"limit", UniValueType(UniValue::VNUM)},
            }, true, true);

        if (!optionsObj["maxBlockHeight"].isNull()) {
            maxBlockHeight = (uint32_t) optionsObj["maxBlockHeight"].get_int64();
        }

        if (!optionsObj["depth"].isNull()) {
            depth = (uint32_t) optionsObj["depth"].get_int64();
        }

        if (!optionsObj["token"].isNull()) {
            tokenFilter = optionsObj["token"].get_str();
        }

        if (!optionsObj["txtype"].isNull()) {
            const auto str = optionsObj["txtype"].get_str();
            if (str.size() == 1) {
                // Will search for type ::None if txtype not found.
                txType = CustomTxCodeToType(str[0]);
                txTypeSearch = true;
            } else {
                throw JSONRPCError(RPC_INVALID_PARAMETER, "Invalid tx type (" + str + ")");
            }
        }

        if (!optionsObj["limit"].isNull()) {
            limit = (uint32_t) optionsObj["limit"].get_int64();
        }

        if (limit == 0) {
            limit = std::numeric_limits<decltype(limit)>::max();
        }
    }

    pwallet->BlockUntilSyncedToCurrentChain();

    std::function<bool(CScript const &)> isMatchOwner = [](CScript const &) {
        return true;
    };

    std::set<uint256> txs;

    auto hasToken = [&tokenFilter](TAmounts const & diffs) {
        for (auto const & diff : diffs) {
            auto token = pcustomcsview->GetToken(diff.first);
            auto const tokenIdStr = token->CreateSymbolKey(diff.first);
            if(tokenIdStr == tokenFilter) {
                return true;
            }
        }
        return false;
    };

    LOCK(cs_main);
    CCustomCSView view(*pcustomcsview);
    CCoinsViewCache coins(&::ChainstateActive().CoinsTip());
    std::map<uint32_t, UniValue, std::greater<uint32_t>> ret;

    maxBlockHeight = std::min(maxBlockHeight, uint32_t(::ChainActive().Height()));
    depth = std::min(depth, maxBlockHeight);

    const auto startBlock = maxBlockHeight - depth;
    auto shouldSkipBlock = [startBlock, maxBlockHeight](uint32_t blockHeight) {
        return startBlock > blockHeight || blockHeight > maxBlockHeight;
    };

    auto count = limit;

    auto shouldContinueToNextAccountHistory = [&](AccountHistoryKey const & key, CLazySerialize<AccountHistoryValue> valueLazy) -> bool
    {
        if (!isMatchOwner(key.owner)) {
            return false;
        }

        if (shouldSkipBlock(key.blockHeight)) {
            return true;
        }

        const auto & value = valueLazy.get();

        if (txTypeSearch && value.category != uint8_t(txType)) {
            return true;
        }

        if(!tokenFilter.empty() && !hasToken(value.diff)) {
            return true;
        }

        auto& array = ret.emplace(key.blockHeight, UniValue::VARR).first->second;
        array.push_back(accounthistoryToJSON(key, value));

        --count;

        return count != 0;
    };

    AccountHistoryKey startKey{{}, maxBlockHeight, std::numeric_limits<uint32_t>::max()};
    pburnHistoryDB->ForEachAccountHistory(shouldContinueToNextAccountHistory, startKey);

    UniValue slice(UniValue::VARR);
    for (auto it = ret.cbegin(); limit != 0 && it != ret.cend(); ++it) {
        const auto& array = it->second.get_array();
        for (size_t i = 0; limit != 0 && i < array.size(); ++i) {
            slice.push_back(array[i]);
            --limit;
        }
    }

    return slice;
}

UniValue accounthistorycount(const JSONRPCRequest& request) {
    auto pwallet = GetWallet(request);

    RPCHelpMan{"accounthistorycount",
               "\nReturns count of account history.\n",
               {
                   {"owner", RPCArg::Type::STR, RPCArg::Optional::OMITTED,
                       "Single account ID (CScript or address) or reserved words: \"mine\" - to list history for all owned accounts or \"all\" to list whole DB (default = \"mine\")."},

                   {"options", RPCArg::Type::OBJ, RPCArg::Optional::OMITTED, "",
                       {
                            {"no_rewards", RPCArg::Type::BOOL, RPCArg::Optional::OMITTED, "Filter out rewards"},
                            {"token", RPCArg::Type::STR, RPCArg::Optional::OMITTED, "Filter by token"},
                            {"txtype", RPCArg::Type::STR, RPCArg::Optional::OMITTED, "Filter by transaction type, supported letter from {CustomTxType}"},
                       },
                   },
               },
               RPCResult{
                       "count     (int) Count of account history\n"
               },
               RPCExamples{
                       HelpExampleCli("accounthistorycount", "all '{no_rewards: true}'")
                       + HelpExampleRpc("accounthistorycount", "")
               },
    }.Check(request);

    std::string accounts = "mine";
    if (request.params.size() > 0) {
        accounts = request.params[0].getValStr();
    }

    if (!paccountHistoryDB) {
        throw JSONRPCError(RPC_INVALID_REQUEST, "-acindex is need for account history");
    }

    bool noRewards = false;
    std::string tokenFilter;
    auto txType = CustomTxType::None;

    if (request.params.size() > 1) {
        UniValue optionsObj = request.params[1].get_obj();
        RPCTypeCheckObj(optionsObj,
            {
                {"no_rewards", UniValueType(UniValue::VBOOL)},
                {"token", UniValueType(UniValue::VSTR)},
                {"txtype", UniValueType(UniValue::VSTR)},
            }, true, true);

        noRewards = optionsObj["no_rewards"].getBool();

        if (!optionsObj["token"].isNull()) {
            tokenFilter = optionsObj["token"].get_str();
        }

        if (!optionsObj["txtype"].isNull()) {
            const auto str = optionsObj["txtype"].get_str();
            if (str.size() == 1) {
                txType = CustomTxCodeToType(str[0]);
            }
            if (txType == CustomTxType::None) {
                throw JSONRPCError(RPC_INVALID_PARAMETER, "Invalid tx type (" + str + ")");
            }
        }
    }

    pwallet->BlockUntilSyncedToCurrentChain();

    CScript owner;
    bool isMine = false;
    isminetype filter = ISMINE_ALL;

    if (accounts == "mine") {
        isMine = true;
        filter = ISMINE_SPENDABLE;
    } else if (accounts != "all") {
        owner = DecodeScript(accounts);
        isMine = IsMineCached(*pwallet, owner) & ISMINE_ALL;
    }

    std::set<uint256> txs;
    const bool shouldSearchInWallet = (tokenFilter.empty() || tokenFilter == "DFI") && CustomTxType::None == txType;

    auto hasToken = [&tokenFilter](TAmounts const & diffs) {
        for (auto const & diff : diffs) {
            auto token = pcustomcsview->GetToken(diff.first);
            auto const tokenIdStr = token->CreateSymbolKey(diff.first);
            if(tokenIdStr == tokenFilter) {
                return true;
            }
        }
        return false;
    };

    LOCK(cs_main);
    CCustomCSView view(*pcustomcsview);
    CCoinsViewCache coins(&::ChainstateActive().CoinsTip());

    CScript lastOwner;
    uint64_t count = 0;
    auto lastHeight = uint32_t(::ChainActive().Height());
    const auto currentHeight = lastHeight;

    auto shouldContinueToNextAccountHistory = [&](AccountHistoryKey const & key, CLazySerialize<AccountHistoryValue> valueLazy) -> bool {
        if (!owner.empty() && owner != key.owner) {
            return false;
        }

        if (isMine && !(IsMineCached(*pwallet, key.owner) & filter)) {
            return true;
        }

        const auto& value = valueLazy.get();

        std::unique_ptr<CScopeAccountReverter> reverter;
        if (!noRewards) {
            reverter = std::make_unique<CScopeAccountReverter>(view, key.owner, value.diff);
        }

        if (CustomTxType::None != txType && value.category != uint8_t(txType)) {
            return true;
        }

        if (tokenFilter.empty() || hasToken(value.diff)) {
            if (shouldSearchInWallet) {
                txs.insert(value.txid);
            }
            ++count;
        }

        if (!noRewards) {
            // starting new account
            if (lastOwner != key.owner) {
                view.Discard();
                lastOwner = key.owner;
                lastHeight = currentHeight;
            }
            onPoolRewards(view, key.owner, key.blockHeight, lastHeight,
                [&](int32_t, DCT_ID, RewardType, CTokenAmount amount) {
                    if (tokenFilter.empty() || hasToken({{amount.nTokenId, amount.nValue}})) {
                        ++count;
                    }
                }
            );
            lastHeight = key.blockHeight;
        }

        return true;
    };

    AccountHistoryKey startAccountKey{owner, currentHeight, std::numeric_limits<uint32_t>::max()};
    paccountHistoryDB->ForEachAccountHistory(shouldContinueToNextAccountHistory, startAccountKey);

    if (shouldSearchInWallet) {
        searchInWallet(pwallet, owner, filter,
            [&](CBlockIndex const * index, CWalletTx const * pwtx) {
                return txs.count(pwtx->GetHash()) || index->nHeight > currentHeight;
            },
            [&count](COutputEntry const &, CBlockIndex const *, CWalletTx const *) {
                ++count;
                return true;
            }
        );
    }

    return count;
}

UniValue listcommunitybalances(const JSONRPCRequest& request) {
    RPCHelpMan{"listcommunitybalances",
               "\nReturns information about all community balances.\n",
               {
               },
               RPCResult{
                       "{balance_type:value,...}     (array) Json object with accounts information\n"
               },
               RPCExamples{
                       HelpExampleCli("listcommunitybalances", "")
                       + HelpExampleRpc("listcommunitybalances", "")
               },
    }.Check(request);

    UniValue ret(UniValue::VOBJ);

    LOCK(cs_main);
    CAmount burnt{0};
    for (const auto& kv : Params().GetConsensus().newNonUTXOSubsidies)
    {
        // Skip these as any unused balance will be burnt.
        if (kv.first == CommunityAccountType::Options) {
            continue;
        }
        if (kv.first == CommunityAccountType::Unallocated ||
            kv.first == CommunityAccountType::IncentiveFunding) {
            burnt += pcustomcsview->GetCommunityBalance(kv.first);
            continue;
        }

        if (kv.first == CommunityAccountType::Loan) {
            if (::ChainActive().Height() >= Params().GetConsensus().FortCanningHeight) {
                burnt += pcustomcsview->GetCommunityBalance(kv.first);
            }
            continue;
        }

        ret.pushKV(GetCommunityAccountName(kv.first), ValueFromAmount(pcustomcsview->GetCommunityBalance(kv.first)));
    }
    ret.pushKV("Burnt", ValueFromAmount(burnt));

    return ret;
}

UniValue sendtokenstoaddress(const JSONRPCRequest& request) {
    auto pwallet = GetWallet(request);

    RPCHelpMan{"sendtokenstoaddress",
               "\nCreates (and submits to local node and network) a transfer transaction from your accounts balances (may be picked manualy or autoselected) to the specfied accounts.\n" +
               HelpRequiringPassphrase(pwallet) + "\n",
               {
                    {"from", RPCArg::Type::OBJ, RPCArg::Optional::NO, "",
                        {
                            {"address", RPCArg::Type::STR, RPCArg::Optional::OMITTED, "The source defi address is the key, the value is amount in amount@token format. "
                                                                                     "If obj is empty (no address keys exists) then will try to auto-select accounts from wallet "
                                                                                     "with necessary balances to transfer."},
                        },
                    },
                    {"to", RPCArg::Type::OBJ, RPCArg::Optional::NO, "",
                        {
                            {"address", RPCArg::Type::STR, RPCArg::Optional::NO, "The defi address is the key, the value is amount in amount@token format. "
                                                                                     "If multiple tokens are to be transferred, specify an array [\"amount1@t1\", \"amount2@t2\"]"},
                        },
                    },
                    {"selectionMode", RPCArg::Type::STR, /* default */ "pie", "If param \"from\" is empty this param indicates accounts autoselection mode."
                                                                              "May be once of:\n"
                                                                              "  \"forward\" - Selecting accounts without sorting, just as address list sorted.\n"
                                                                              "  \"crumbs\" - Selecting accounts by ascending of sum token amounts.\n"
                                                                              "    It means that we will select first accounts with minimal sum of neccessary token amounts.\n"
                                                                              "  \"pie\" - Selecting accounts by descending of sum token amounts.\n"
                                                                              "    It means that we will select first accounts with maximal sum of neccessary token amounts."
                    },
                },
                RPCResult{
                       "\"hash\"                  (string) The hex-encoded hash of broadcasted transaction\n"
                },
                RPCExamples{
                        HelpExampleCli("sendtokenstoaddress", "'{}' "
                                                    "'{\"dstAddress1\":\"1.0@DFI\",\"dstAddress2\":[\"2.0@BTC\", \"3.0@ETH\"]}' \"crumbs\"") +
                        HelpExampleCli("sendtokenstoaddress", "'{\"srcAddress1\":\"2.0@DFI\", \"srcAddress2\":[\"3.0@DFI\", \"2.0@ETH\"]}' "
                                                    "'{\"dstAddress1\":[\"5.0@DFI\", \"2.0@ETH\"]}'")
                        },
    }.Check(request);

    if (pwallet->chain().isInitialBlockDownload()) {
        throw JSONRPCError(RPC_CLIENT_IN_INITIAL_DOWNLOAD, "Cannot create transactions while still in Initial Block Download");
    }
    pwallet->BlockUntilSyncedToCurrentChain();

    RPCTypeCheck(request.params, {UniValue::VOBJ, UniValue::VOBJ, UniValue::VSTR}, false);

    CAnyAccountsToAccountsMessage msg;
    msg.to = DecodeRecipientsDefaultInternal(pwallet, request.params[1].get_obj());

    const CBalances sumTransfersTo = SumAllTransfers(msg.to);
    if (sumTransfersTo.balances.empty()) {
        throw JSONRPCError(RPC_INVALID_PARAMETER, "zero amounts in \"to\" param");
    }

    if (request.params[0].get_obj().empty()) { // autoselection
        CAccounts foundMineAccounts = GetAllMineAccounts(pwallet);

        AccountSelectionMode selectionMode = SelectionPie;
        if (request.params[2].isStr()) {
            selectionMode = ParseAccountSelectionParam(request.params[2].get_str());
        }

        msg.from = SelectAccountsByTargetBalances(foundMineAccounts, sumTransfersTo, selectionMode);

        if (msg.from.empty()) {
            throw JSONRPCError(RPC_INVALID_REQUEST,
                                   "Not enough balance on wallet accounts, call utxostoaccount to increase it.\n");
        }
    }
    else {
        msg.from = DecodeRecipients(pwallet->chain(), request.params[0].get_obj());
    }

    // encode
    CDataStream markedMetadata(DfTxMarker, SER_NETWORK, PROTOCOL_VERSION);
    markedMetadata << static_cast<unsigned char>(CustomTxType::AnyAccountsToAccounts)
                   << msg;
    CScript scriptMeta;
    scriptMeta << OP_RETURN << ToByteVector(markedMetadata);

    if (scriptMeta.size() > nMaxDatacarrierBytes) {
        throw JSONRPCError(RPC_VERIFY_REJECTED, "The output custom script size has exceeded the maximum OP_RETURN script size."
                                                "It may happened because too many \"from\" or \"to\" accounts balances."
                                                "If you use autoselection, you can try to use \"pie\" selection mode for decreasing accounts count.");
    }

    int targetHeight = chainHeight(*pwallet->chain().lock()) + 1;

    const auto txVersion = GetTransactionVersion(targetHeight);
    CMutableTransaction rawTx(txVersion);

    rawTx.vout.push_back(CTxOut(0, scriptMeta));

    UniValue txInputs(UniValue::VARR);

    // auth
    std::set<CScript> auths;
    for (const auto& acc : msg.from) {
        auths.emplace(acc.first);
    }
    CTransactionRef optAuthTx;
    rawTx.vin = GetAuthInputsSmart(pwallet, rawTx.nVersion, auths, false /*needFoundersAuth*/, optAuthTx, txInputs);

    CCoinControl coinControl;

    // Set change to from address if there's only one auth address
    if (auths.size() == 1) {
        CTxDestination dest;
        ExtractDestination(*auths.cbegin(), dest);
        if (IsValidDestination(dest)) {
            coinControl.destChange = dest;
        }
    }

    // fund
    fund(rawTx, pwallet, optAuthTx, &coinControl);

    // check execution
    execTestTx(CTransaction(rawTx), targetHeight, optAuthTx);

    return signsend(rawTx, pwallet, optAuthTx)->GetHash().GetHex();
}

UniValue getburninfo(const JSONRPCRequest& request) {
    RPCHelpMan{"getburninfo",
               "\nReturns burn address and burnt coin and token information.\n"
               "Requires full acindex for correct amount, tokens and feeburn values.\n",
               {
               },
               RPCResult{
                       "{\n"
                       "  \"address\" : \"address\",        (string) The defi burn address\n"
                       "  \"amount\" : n.nnnnnnnn,        (string) The amount of DFI burnt\n"
                       "  \"tokens\" :  [\n"
                       "      { (array of burnt tokens)"
                       "      \"name\" : \"name\"\n"
                       "      \"amount\" : n.nnnnnnnn\n"
                       "    ]\n"
                       "  \"feeburn\" : n.nnnnnnnn,        (string) The amount of fees burnt\n"
                       "  \"emissionburn\" : n.nnnnnnnn,   (string) The amount of non-utxo coinbase rewards burnt\n"
                       "}\n"
               },
               RPCExamples{
                       HelpExampleCli("getburninfo", "")
                       + HelpExampleRpc("getburninfo", "")
               },
    }.Check(request);

    CAmount burntDFI{0};
    CAmount burntFee{0};
    CAmount auctionFee{0};
    CAmount paybackFee{0};
    CBalances burntTokens;
    CBalances dexfeeburn;
    auto calcBurn = [&](AccountHistoryKey const & key, CLazySerialize<AccountHistoryValue> valueLazy) -> bool
    {
        const auto & value = valueLazy.get();

        // UTXO burn
        if (value.category == uint8_t(CustomTxType::None)) {
            for (auto const & diff : value.diff) {
                burntDFI += diff.second;
            }
            return true;
        }

        // Fee burn
        if (value.category == uint8_t(CustomTxType::CreateMasternode)
        || value.category == uint8_t(CustomTxType::CreateToken)
        || value.category == uint8_t(CustomTxType::Vault)) {
            for (auto const & diff : value.diff) {
                burntFee += diff.second;
            }
            return true;
        }

        // withdraw burn
        if (value.category == uint8_t(CustomTxType::PaybackLoan)) {
            for (auto const & diff : value.diff) {
                paybackFee += diff.second;
            }
            return true;
        }

        // auction burn
        if (value.category == uint8_t(CustomTxType::AuctionBid)) {
            for (auto const & diff : value.diff) {
                auctionFee += diff.second;
            }
            return true;
        }

        // dex fee burn
        if (value.category == uint8_t(CustomTxType::PoolSwap)
        ||  value.category == uint8_t(CustomTxType::PoolSwapV2)) {
            for (auto const & diff : value.diff) {
                dexfeeburn.Add({diff.first, diff.second});
            }
            return true;
        }

        // Token burn
        for (auto const & diff : value.diff) {
            burntTokens.Add({diff.first, diff.second});
        }

        return true;
    };

    AccountHistoryKey startKey{{}, std::numeric_limits<uint32_t>::max(), std::numeric_limits<uint32_t>::max()};
    pburnHistoryDB->ForEachAccountHistory(calcBurn, startKey);

    UniValue result(UniValue::VOBJ);
    result.pushKV("address", ScriptToString(Params().GetConsensus().burnAddress));
    result.pushKV("amount", ValueFromAmount(burntDFI));

    result.pushKV("tokens", AmountsToJSON(burntTokens.balances));
    result.pushKV("feeburn", ValueFromAmount(burntFee));

    if (auctionFee) {
        result.pushKV("auctionburn", ValueFromAmount(auctionFee));
    }

    if (paybackFee) {
        result.pushKV("paybackburn", ValueFromAmount(paybackFee));
    }

    auto dexfeetokens = AmountsToJSON(dexfeeburn.balances);
    if (!dexfeetokens.empty()) {
        result.pushKV("dexfeetokens", dexfeetokens);
    }

    LOCK(cs_main);

    if (auto attributes = pcustomcsview->GetAttributes()) {
        CDataStructureV0 liveKey{AttributeTypes::Live, ParamIDs::Economy, EconomyKeys::PaybackDFITokens};
        auto tokenBalances = attributes->GetValue(liveKey, CBalances{});
        UniValue dfipaybacktokens{UniValue::VARR};
        for (const auto& balance : tokenBalances.balances) {
            if (balance.first == DCT_ID{0}) {
                result.pushKV("dfipaybackfee", ValueFromAmount(balance.second));
            } else {
                dfipaybacktokens.push_back(tokenAmountString({balance.first, balance.second}));
            }
        }
        if (!dfipaybacktokens.empty()) {
            result.pushKV("dfipaybacktokens", dfipaybacktokens);
        }
    }

    CAmount burnt{0};
    for (const auto& kv : Params().GetConsensus().newNonUTXOSubsidies) {
        if (kv.first == CommunityAccountType::Unallocated || kv.first == CommunityAccountType::IncentiveFunding ||
        (::ChainActive().Height() >= Params().GetConsensus().FortCanningHeight && kv.first == CommunityAccountType::Loan)) {
            burnt += pcustomcsview->GetCommunityBalance(kv.first);
        }
    }
    result.pushKV("emissionburn", ValueFromAmount(burnt));

    return result;
}

<<<<<<< HEAD
UniValue getcustomtxcodes(const JSONRPCRequest& request) {
    RPCHelpMan{"getcustomtxcodes",
               "\nList all available custom transaction types.\n",
               {
               },
               RPCResult{
                       "{\"1\": \"ICXCreateOrder\", \"2\": \"ICXMakeOffer\", ...}     (object) List of custom transaction types { [single letter representation]: custom transaction type name}\n"
               },
               RPCExamples{
                       HelpExampleCli("getcustomtxcodes", "")
                       + HelpExampleRpc("getcustomtxcodes", "")
               },
    }.Check(request);

    UniValue typeObj(UniValue::VOBJ);
    for (auto i = 0; i < std::numeric_limits<uint8_t>::max(); i++) {
        auto type = CustomTxCodeToType(i);
        if (type != CustomTxType::None && type != CustomTxType::Reject) {
            typeObj.pushKV(std::string(1, i), ToString(type));
        }
    }
    return typeObj;
}

=======
UniValue HandleSendDFIP2201DFIInput(const JSONRPCRequest& request, CWalletCoinsUnlocker pwallet, 
        const std::pair<std::string, CScript>& contractPair, CTokenAmount amount) {
    CUtxosToAccountMessage msg{};
    msg.to = {{contractPair.second, {{{{0}, amount.nValue}}}}};

    CDataStream metadata(DfTxMarker, SER_NETWORK, PROTOCOL_VERSION);
    metadata << static_cast<unsigned char>(CustomTxType::UtxosToAccount)
                << msg;
    CScript scriptMeta;
    scriptMeta << OP_RETURN << ToByteVector(metadata);

    int targetHeight = chainHeight(*pwallet->chain().lock()) + 1;

    const auto txVersion = GetTransactionVersion(targetHeight);
    CMutableTransaction rawTx(txVersion);

    rawTx.vout.push_back(CTxOut(amount.nValue, scriptMeta));

    // change
    CCoinControl coinControl;
    CTxDestination dest;
    ExtractDestination(Params().GetConsensus().foundationShareScript, dest);
    coinControl.destChange = dest;

    // Only use inputs from dest
    coinControl.matchDestination = dest;

    // fund
    fund(rawTx, pwallet, {}, &coinControl);

    // check execution
    execTestTx(CTransaction(rawTx), targetHeight);

    return signsend(rawTx, pwallet, {})->GetHash().GetHex();
}

UniValue HandleSendDFIP2201BTCInput(const JSONRPCRequest& request, CWalletCoinsUnlocker pwallet,
         const std::pair<std::string, CScript>& contractPair, CTokenAmount amount) {
    if (request.params[2].isNull()) {
        throw JSONRPCError(RPC_INVALID_PARAMETER, "BTC source address must be provided for " + contractPair.first);
    }
    CTxDestination dest = DecodeDestination(request.params[2].get_str());
    if (!IsValidDestination(dest)) {
        throw JSONRPCError(RPC_INVALID_ADDRESS_OR_KEY, "Invalid address");
    }
    const auto script = GetScriptForDestination(dest);

    CSmartContractMessage msg{};
    msg.name = contractPair.first;
    msg.accounts = {{script, {{{amount.nTokenId, amount.nValue}}}}};
    // encode
    CDataStream metadata(DfTxMarker, SER_NETWORK, PROTOCOL_VERSION);
    metadata << static_cast<unsigned char>(CustomTxType::SmartContract)
                << msg;
    CScript scriptMeta;
    scriptMeta << OP_RETURN << ToByteVector(metadata);

    int targetHeight = chainHeight(*pwallet->chain().lock()) + 1;

    const auto txVersion = GetTransactionVersion(targetHeight);
    CMutableTransaction rawTx(txVersion);

    rawTx.vout.emplace_back(0, scriptMeta);

    CTransactionRef optAuthTx;
    std::set<CScript> auth{script};
    rawTx.vin = GetAuthInputsSmart(pwallet, rawTx.nVersion, auth, false, optAuthTx, request.params[3]);

    // Set change address
    CCoinControl coinControl;
    coinControl.destChange = dest;

    // fund
    fund(rawTx, pwallet, optAuthTx, &coinControl);

    // check execution
    execTestTx(CTransaction(rawTx), targetHeight, optAuthTx);

    return signsend(rawTx, pwallet, optAuthTx)->GetHash().GetHex();
}

UniValue HandleSendDFIP2201(const JSONRPCRequest& request, CWalletCoinsUnlocker pwallet) {
    auto contracts = Params().GetConsensus().smartContracts;
    const auto& contractPair = contracts.find(SMART_CONTRACT_DFIP_2201);
    assert(contractPair != contracts.end());

    CTokenAmount amount = DecodeAmount(pwallet->chain(), request.params[1].get_str(), "amount");

    if (amount.nTokenId.v == 0) {
        return HandleSendDFIP2201DFIInput(request, std::move(pwallet), *contractPair, amount);
    } else {
        return HandleSendDFIP2201BTCInput(request, std::move(pwallet), *contractPair, amount);
    }
}

UniValue executesmartcontract(const JSONRPCRequest& request) {
    auto pwallet = GetWallet(request);

    RPCHelpMan{"executesmartcontract",
               "\nCreates and sends a transaction to either fund or execute a smart contract. Available contracts: dbtcdfiswap" +
               HelpRequiringPassphrase(pwallet) + "\n",
               {
                       {"name", RPCArg::Type::STR, RPCArg::Optional::NO, "Name of the smart contract to send funds to"},
                       {"amount", RPCArg::Type::STR, RPCArg::Optional::NO, "Amount to send in amount@token format"},
                       {"address", RPCArg::Type::STR, RPCArg::Optional::OMITTED, "Address to be used in contract execution if required"},
                       {"inputs", RPCArg::Type::ARR, RPCArg::Optional::OMITTED_NAMED_ARG,
                        "A json array of json objects",
                        {
                                {"", RPCArg::Type::OBJ, RPCArg::Optional::OMITTED, "",
                                 {
                                         {"txid", RPCArg::Type::STR_HEX, RPCArg::Optional::NO, "The transaction id"},
                                         {"vout", RPCArg::Type::NUM, RPCArg::Optional::NO, "The output number"},
                                 },
                                },
                        },
                       },
               },
               RPCResult{
                       "\"hash\"                  (string) The hex-encoded hash of broadcasted transaction\n"
               },
               RPCExamples{
                       HelpExampleCli("executesmartcontract", "dbtcdfiswap 1000@DFI")
                       + HelpExampleRpc("executesmartcontract", "dbtcdfiswap, 1000@DFI")
               },
    }.Check(request);

    if (pwallet->chain().isInitialBlockDownload()) {
        throw JSONRPCError(RPC_CLIENT_IN_INITIAL_DOWNLOAD, "Cannot create transactions while still in Initial Block Download");
    }
    pwallet->BlockUntilSyncedToCurrentChain();

    const auto& contractName = request.params[0].get_str();
    if (contractName == "dbtcdfiswap") {
        return HandleSendDFIP2201(request, std::move(pwallet));
    } else {
        throw JSONRPCError(RPC_INVALID_PARAMETER, "Specified smart contract not found");
    }
    return NullUniValue;
}


>>>>>>> c0b54230
static const CRPCCommand commands[] =
{
//  category        name                     actor (function)        params
//  -------------   ------------------------ ----------------------  ----------
    {"accounts",    "listaccounts",          &listaccounts,          {"pagination", "verbose", "indexed_amounts", "is_mine_only"}},
    {"accounts",    "getaccount",            &getaccount,            {"owner", "pagination", "indexed_amounts"}},
    {"accounts",    "gettokenbalances",      &gettokenbalances,      {"pagination", "indexed_amounts", "symbol_lookup"}},
    {"accounts",    "utxostoaccount",        &utxostoaccount,        {"amounts", "inputs"}},
    {"accounts",    "sendutxosfrom",         &sendutxosfrom,         {"from", "to", "amount", "change"}},
    {"accounts",    "accounttoaccount",      &accounttoaccount,      {"from", "to", "inputs"}},
    {"accounts",    "accounttoutxos",        &accounttoutxos,        {"from", "to", "inputs"}},
    {"accounts",    "listaccounthistory",    &listaccounthistory,    {"owner", "options"}},
    {"accounts",    "listburnhistory",       &listburnhistory,       {"options"}},
    {"accounts",    "accounthistorycount",   &accounthistorycount,   {"owner", "options"}},
    {"accounts",    "listcommunitybalances", &listcommunitybalances, {}},
    {"accounts",    "sendtokenstoaddress",   &sendtokenstoaddress,   {"from", "to", "selectionMode"}},
    {"accounts",    "getburninfo",           &getburninfo,           {}},
<<<<<<< HEAD
    {"accounts",    "getcustomtxcodes",      &getcustomtxcodes,      {}},
=======
    {"accounts",    "executesmartcontract",  &executesmartcontract,  {"name", "amount", "inputs"}},
>>>>>>> c0b54230
};

void RegisterAccountsRPCCommands(CRPCTable& tableRPC) {
    for (unsigned int vcidx = 0; vcidx < ARRAYLEN(commands); vcidx++)
        tableRPC.appendCommand(commands[vcidx].name, &commands[vcidx]);
}<|MERGE_RESOLUTION|>--- conflicted
+++ resolved
@@ -1837,7 +1837,6 @@
     return result;
 }
 
-<<<<<<< HEAD
 UniValue getcustomtxcodes(const JSONRPCRequest& request) {
     RPCHelpMan{"getcustomtxcodes",
                "\nList all available custom transaction types.\n",
@@ -1862,7 +1861,6 @@
     return typeObj;
 }
 
-=======
 UniValue HandleSendDFIP2201DFIInput(const JSONRPCRequest& request, CWalletCoinsUnlocker pwallet, 
         const std::pair<std::string, CScript>& contractPair, CTokenAmount amount) {
     CUtxosToAccountMessage msg{};
@@ -2004,7 +2002,6 @@
 }
 
 
->>>>>>> c0b54230
 static const CRPCCommand commands[] =
 {
 //  category        name                     actor (function)        params
@@ -2022,11 +2019,8 @@
     {"accounts",    "listcommunitybalances", &listcommunitybalances, {}},
     {"accounts",    "sendtokenstoaddress",   &sendtokenstoaddress,   {"from", "to", "selectionMode"}},
     {"accounts",    "getburninfo",           &getburninfo,           {}},
-<<<<<<< HEAD
+    {"accounts",    "executesmartcontract",  &executesmartcontract,  {"name", "amount", "inputs"}},
     {"accounts",    "getcustomtxcodes",      &getcustomtxcodes,      {}},
-=======
-    {"accounts",    "executesmartcontract",  &executesmartcontract,  {"name", "amount", "inputs"}},
->>>>>>> c0b54230
 };
 
 void RegisterAccountsRPCCommands(CRPCTable& tableRPC) {
