#include <ain_rs_exports.h>
#include <masternodes/accountshistory.h>
#include <masternodes/govvariables/attributes.h>
#include <masternodes/mn_rpc.h>
#include <masternodes/validation.h>
#include <masternodes/threadpool.h>
#include <boost/asio.hpp>
#include <ffi/ffihelpers.h>

std::string tokenAmountString(const CTokenAmount &amount, AmountFormat format = AmountFormat::Symbol) {
    const auto token = pcustomcsview->GetToken(amount.nTokenId);
    const auto amountString = ValueFromAmount(amount.nValue).getValStr();

    std::string tokenStr = {};
    switch (format) {
        case AmountFormat::Id:
            tokenStr = amount.nTokenId.ToString();
            break;
        case AmountFormat::Symbol:
            tokenStr = token->CreateSymbolKey(amount.nTokenId);
            break;
        case AmountFormat::Combined:
            tokenStr = amount.nTokenId.ToString() + "#" + token->CreateSymbolKey(amount.nTokenId);
            break;
        case AmountFormat::Unknown:
            tokenStr = "unknown";
            break;
    }
    return amountString + "@" + tokenStr;
}

UniValue AmountsToJSON(const TAmounts &diffs, AmountFormat format = AmountFormat::Symbol) {
    UniValue obj(UniValue::VARR);

    for (const auto &diff : diffs) {
        obj.push_back(tokenAmountString({diff.first, diff.second}, format));
    }
    return obj;
}

UniValue accountToJSON(const CScript &owner,
                       const CTokenAmount &amount,
                       bool verbose,
                       bool indexed_amounts,
                       AmountFormat format = AmountFormat::Symbol) {
    // encode CScript into JSON
    UniValue ownerObj(UniValue::VOBJ);
    ScriptPubKeyToUniv(owner, ownerObj, true);
    if (!verbose) { // cut info
        if (ownerObj["addresses"].isArray() && !ownerObj["addresses"].get_array().empty()) {
            ownerObj = ownerObj["addresses"].get_array().getValues()[0];
        } else {
            ownerObj = {UniValue::VSTR};
            ownerObj.setStr(owner.GetHex());
        }
    }

    UniValue obj(UniValue::VOBJ);
    obj.pushKV("key", owner.GetHex() + "@" + amount.nTokenId.ToString());
    obj.pushKV("owner", ownerObj);

    if (indexed_amounts) {
        UniValue amountObj(UniValue::VOBJ);
        amountObj.pushKV(amount.nTokenId.ToString(), ValueFromAmount(amount.nValue));
        obj.pushKV("amount", amountObj);
    }
    else {
        obj.pushKV("amount", tokenAmountString(amount, format));
    }

    return obj;
}

UniValue accounthistoryToJSON(const AccountHistoryKey &key,
                              const AccountHistoryValue &value,
                              AmountFormat format = AmountFormat::Symbol) {
    UniValue obj(UniValue::VOBJ);

    obj.pushKV("owner", ScriptToString(key.owner));
    obj.pushKV("blockHeight", (uint64_t) key.blockHeight);
    if (auto block = ::ChainActive()[key.blockHeight]) {
        obj.pushKV("blockHash", block->GetBlockHash().GetHex());
        obj.pushKV("blockTime", block->GetBlockTime());
    }
    obj.pushKV("type", ToString(CustomTxCodeToType(value.category)));
    obj.pushKV("txn", (uint64_t) key.txn);
    obj.pushKV("txid", value.txid.ToString());
    obj.pushKV("amounts", AmountsToJSON(value.diff, format));
    return obj;
}

UniValue rewardhistoryToJSON(const CScript &owner,
                             uint32_t height,
                             DCT_ID const &poolId,
                             RewardType type,
                             CTokenAmount amount,
                             AmountFormat format = AmountFormat::Id) {
    UniValue obj(UniValue::VOBJ);
    obj.pushKV("owner", ScriptToString(owner));
    obj.pushKV("blockHeight", (uint64_t) height);
    if (auto block = ::ChainActive()[height]) {
        obj.pushKV("blockHash", block->GetBlockHash().GetHex());
        obj.pushKV("blockTime", block->GetBlockTime());
    }
    obj.pushKV("type", RewardToString(type));
    if (type & RewardType::Rewards) {
        obj.pushKV("rewardType", RewardTypeToString(type));
    }
    obj.pushKV("poolID", poolId.ToString());
    TAmounts amounts({{amount.nTokenId,amount.nValue}});
    obj.pushKV("amounts", AmountsToJSON(amounts, format));
    return obj;
}

UniValue outputEntryToJSON(const COutputEntry &entry,
                           const CBlockIndex *index,
                           const CWalletTx *pwtx,
                           AmountFormat format = AmountFormat::Symbol) {
    UniValue obj(UniValue::VOBJ);

    obj.pushKV("owner", EncodeDestination(entry.destination));
    obj.pushKV("blockHeight", index->nHeight);
    obj.pushKV("blockHash", index->GetBlockHash().GetHex());
    obj.pushKV("blockTime", index->GetBlockTime());
    if (pwtx->IsCoinBase()) {
        obj.pushKV("type", "blockReward");
    } else if (entry.amount < 0) {
        obj.pushKV("type", "sent");
    } else {
        obj.pushKV("type", "receive");
    }
    obj.pushKV("txn", (uint64_t) pwtx->nIndex);
    obj.pushKV("txid", pwtx->GetHash().ToString());
    TAmounts amounts({{DCT_ID{0},entry.amount}});
    obj.pushKV("amounts", AmountsToJSON(amounts, format));
    return obj;
}

static void onPoolRewards(CCustomCSView &view,
                          const CScript &owner,
                          uint32_t begin,
                          uint32_t end,
                          std::function<void(uint32_t, DCT_ID, RewardType, CTokenAmount)> onReward) {
    CCustomCSView mnview(view);
    static const uint32_t eunosHeight = Params().GetConsensus().EunosHeight;
    view.ForEachPoolId([&] (DCT_ID const & poolId) {
        auto height = view.GetShare(poolId, owner);
        if (!height || *height >= end) {
            return true; // no share or target height is before a pool share' one
        }
        auto onLiquidity = [&]() -> CAmount {
            return mnview.GetBalance(owner, poolId).nValue;
        };
        uint32_t firstHeight = 0;
        auto beginHeight = std::max(*height, begin);
        view.CalculatePoolRewards(poolId, onLiquidity, beginHeight, end,
            [&](RewardType type, CTokenAmount amount, uint32_t height) {
                if (amount.nValue == 0) {
                    return;
                }
                onReward(height, poolId, type, amount);
                // prior Eunos account balance includes rewards
                // thus we don't need to increment it by first one
                if (!firstHeight) {
                    firstHeight = height;
                }
                if (height >= eunosHeight || firstHeight != height) {
                    mnview.AddBalance(owner, amount); // update owner liquidity
                }
            }
        );
        return true;
    });
}

static void searchInWallet(const CWallet *pwallet,
                           const CScript &account,
                           isminetype filter,
                           std::function<bool(const CBlockIndex *, const CWalletTx *)> shouldSkipTx,
                           std::function<bool(const COutputEntry &, const CBlockIndex *, const CWalletTx *)> txEntry) {
    CTxDestination destination;
    ExtractDestination(account, destination);

    CAmount nFee;
    std::list<COutputEntry> listSent;
    std::list<COutputEntry> listReceived;

    auto locked_chain = pwallet->chain().lock();
    LOCK2(pwallet->cs_wallet, locked_chain->mutex());

    const auto& txOrdered = pwallet->mapWallet.get<ByOrder>();

    for (auto it = txOrdered.rbegin(); it != txOrdered.rend(); ++it) {
        auto* pwtx = &(*it);

        auto index = LookupBlockIndex(pwtx->hashBlock);
        if (!index || index->nHeight == 0) { // skip genesis block
            continue;
        }

        if (shouldSkipTx(index, pwtx)) {
            continue;
        }

        if (!pwtx->IsTrusted(*locked_chain)) {
            continue;
        }

        pwtx->GetAmounts(listReceived, listSent, nFee, filter);

        for (auto& sent : listSent) {
            if (!IsValidDestination(sent.destination)) {
                continue;
            }
            if (IsValidDestination(destination) && account != GetScriptForDestination(sent.destination)) {
                continue;
            }
            sent.amount = -sent.amount;
            if (!txEntry(sent, index, pwtx)) {
                return;
            }
        }

        for (const auto& recv : listReceived) {
            if (!IsValidDestination(recv.destination)) {
                continue;
            }
            if (IsValidDestination(destination) && account != GetScriptForDestination(recv.destination)) {
                continue;
            }
            if (!txEntry(recv, index, pwtx)) {
                return;
            }
        }
    }
}

static CScript hexToScript(const std::string &str) {
    if (!IsHex(str)) {
        throw JSONRPCError(RPC_INVALID_PARAMETER, "(" + str + ") doesn't represent a correct hex:\n");
    }
    const auto raw = ParseHex(str);
    return CScript{raw.begin(), raw.end()};
}

static BalanceKey decodeBalanceKey(const std::string &str) {
    const auto pair = SplitAmount(str);
    DCT_ID tokenID{};
    if (!pair.second.empty()) {
        auto id = DCT_ID::FromString(pair.second);
        if (!id.ok) {
            throw JSONRPCError(RPC_INVALID_PARAMETER, "(" + str + ") doesn't represent a correct balance key:\n" + id.msg);
        }
        tokenID = *id.val;
    }
    return {hexToScript(pair.first), tokenID};
}

static UniValue DecodeRecipientsGetRecipients(const UniValue &values) {
    UniValue recipients(UniValue::VOBJ);
    for (const auto& key : values.getKeys()) {
        recipients.pushKV(key, values[key]);
    }
    return recipients;
}

static CAccounts DecodeRecipientsDefaultInternal(CWallet *const pwallet, const UniValue &values) {
    const auto recipients = DecodeRecipientsGetRecipients(values);
    auto accounts = DecodeRecipients(pwallet->chain(), recipients);
    for (const auto& account : accounts) {
        if (IsMineCached(*pwallet, account.first) != ISMINE_SPENDABLE && account.second.balances.find(DCT_ID{0}) != account.second.balances.end()) {
            throw JSONRPCError(RPC_INVALID_ADDRESS_OR_KEY, strprintf("The address (%s) is not your own address", ScriptToString(account.first)));
        }
    }
    return accounts;
}

static AccountSelectionMode ParseAccountSelectionParam(const std::string selectionParam) {
    if (selectionParam == "forward") {
        return SelectionForward;
    }
    else if (selectionParam == "crumbs") {
        return SelectionCrumbs;
    }
    else if (selectionParam == "pie") {
        return SelectionPie;
    }
    else {
        throw JSONRPCError(RPC_INVALID_PARAMETER, "Invalide accounts selection mode.");
    }
}

UniValue listaccounts(const JSONRPCRequest& request) {
    auto pwallet = GetWallet(request);

    RPCHelpMan{"listaccounts",
               "\nReturns information about all accounts on chain.\n",
               {
                       {"pagination", RPCArg::Type::OBJ, RPCArg::Optional::OMITTED, "",
                        {
                                {"start", RPCArg::Type::STR, RPCArg::Optional::OMITTED,
                                 "Optional first key to iterate from, in lexicographical order."
                                 "Typically it's set to last ID from previous request."},
                                {"including_start", RPCArg::Type::BOOL, RPCArg::Optional::OMITTED,
                                 "If true, then iterate including starting position. False by default"},
                                {"limit", RPCArg::Type::NUM, RPCArg::Optional::OMITTED,
                                 "Maximum number of orders to return, 100 by default"},
                        },
                       },
                       {"verbose", RPCArg::Type::BOOL, RPCArg::Optional::OMITTED,
                                   "Flag for verbose list (default = true), otherwise limited objects are listed"},
                       {"indexed_amounts", RPCArg::Type::BOOL, RPCArg::Optional::OMITTED,
                        "Format of amounts output (default = false): (true: {tokenid:amount}, false: \"amount@tokenid\")"},
                       {"is_mine_only", RPCArg::Type::BOOL, RPCArg::Optional::OMITTED,
                        "Get balances about all accounts belonging to the wallet"},
               },
               RPCResult{
                       "{id:{...},...}     (array) Json object with accounts information\n"
               },
               RPCExamples{
                       HelpExampleCli("listaccounts", "")
                       + HelpExampleRpc("listaccounts", "'{}' false")
                       + HelpExampleRpc("listaccounts", "'{\"start\":\"a914b12ecde1759f792e0228e4fa6d262902687ca7eb87@0\","
                                                      "\"limit\":100"
                                                      "}'")
               },
    }.Check(request);

    if (auto res = GetRPCResultCache().TryGet(request)) return *res;

    // parse pagination
    size_t limit = 100;
    BalanceKey start = {};
    bool including_start = true;
    {
        if (request.params.size() > 0) {
            UniValue paginationObj = request.params[0].get_obj();
            if (!paginationObj["limit"].isNull()) {
                limit = (size_t) paginationObj["limit"].get_int64();
            }
            if (!paginationObj["start"].isNull()) {
                including_start = false;
                start = decodeBalanceKey(paginationObj["start"].get_str());
            }
            if (!paginationObj["including_start"].isNull()) {
                including_start = paginationObj["including_start"].getBool();
            }
            if (!including_start) {
                start.tokenID.v++;
            }
        }
        if (limit == 0) {
            limit = std::numeric_limits<decltype(limit)>::max();
        }
    }
    bool verbose = true;
    if (request.params.size() > 1) {
        verbose = request.params[1].get_bool();
    }
    bool indexed_amounts = false;
    if (request.params.size() > 2) {
        indexed_amounts = request.params[2].get_bool();
    }
    bool isMineOnly = false;
    if (request.params.size() > 3) {
        isMineOnly = request.params[3].get_bool();
    }

    UniValue ret(UniValue::VARR);

    LOCK(cs_main);
    CCustomCSView mnview(*pcustomcsview);
    auto targetHeight = ::ChainActive().Height() + 1;

    CalcMissingRewardTempFix(mnview, targetHeight, *pwallet);

    mnview.ForEachAccount([&](CScript const & account) {

        if (isMineOnly && IsMineCached(*pwallet, account) != ISMINE_SPENDABLE) {
            return true;
        }

        mnview.CalculateOwnerRewards(account, targetHeight);

        // output the relavant balances only for account
        mnview.ForEachBalance([&](CScript const & owner, CTokenAmount balance) {
            if (account != owner) {
                return false;
            }
            ret.push_back(accountToJSON(owner, balance, verbose, indexed_amounts));
            return --limit != 0;
        }, {account, start.tokenID});

        start.tokenID = DCT_ID{}; // reset to start id
        return limit != 0;
    }, start.owner);

    return GetRPCResultCache().Set(request, ret);
}

UniValue getaccount(const JSONRPCRequest& request) {

    RPCHelpMan{"getaccount",
               "\nReturns information about account.\n",
               {
                    {"owner", RPCArg::Type::STR, RPCArg::Optional::NO,
                        "Owner address in base58/bech32/hex encoding"},
                    {"pagination", RPCArg::Type::OBJ, RPCArg::Optional::OMITTED, "",
                        {
                            {"start", RPCArg::Type::STR, RPCArg::Optional::OMITTED,
                                 "Optional first key to iterate from, in lexicographical order."
                                 "Typically it's set to last tokenID from previous request."},
                            {"including_start", RPCArg::Type::BOOL, RPCArg::Optional::OMITTED,
                                 "If true, then iterate including starting position. False by default"},
                            {"limit", RPCArg::Type::NUM, RPCArg::Optional::OMITTED,
                                 "Maximum number of orders to return, 100 by default"},
                        },
                    },
                    {"indexed_amounts", RPCArg::Type::BOOL, RPCArg::Optional::OMITTED,
                        "Format of amounts output (default = false): (true: obj = {tokenid:amount,...}, false: array = [\"amount@tokenid\"...])"},
                },
                RPCResult{
                       "{...}     (array) Json object with order information\n"
                },
                RPCExamples{
                       HelpExampleCli("getaccount", "owner_address")
                },
    }.Check(request);

    if (auto res = GetRPCResultCache().TryGet(request)) return *res;

    // decode owner
    const auto reqOwner = GetScriptForDestination(DecodeDestination(request.params[0].get_str()));

    // parse pagination
    size_t limit = 100;
    DCT_ID start = {};
    bool including_start = true;
    {
        if (request.params.size() > 1) {
            UniValue paginationObj = request.params[1].get_obj();
            if (!paginationObj["limit"].isNull()) {
                limit = (size_t) paginationObj["limit"].get_int64();
            }
            if (!paginationObj["start"].isNull()) {
                including_start = false;
                start.v = (uint32_t) paginationObj["start"].get_int64();
            }
            if (!paginationObj["including_start"].isNull()) {
                including_start = paginationObj["including_start"].getBool();
            }
            if (!including_start) {
                start.v++;
            }
        }
        if (limit == 0) {
            limit = std::numeric_limits<decltype(limit)>::max();
        }
    }
    bool indexed_amounts = false;
    if (request.params.size() > 2) {
        indexed_amounts = request.params[2].get_bool();
    }

    UniValue ret(UniValue::VARR);
    if (indexed_amounts) {
        ret.setObject();
    }

    LOCK(cs_main);
    CCustomCSView mnview(*pcustomcsview);
    auto targetHeight = ::ChainActive().Height() + 1;

    mnview.CalculateOwnerRewards(reqOwner, targetHeight);

    std::map<DCT_ID, CAmount> balances{};
    CTxDestination dest;
    if (ExtractDestination(reqOwner, dest) && dest.index() == WitV16KeyEthHashType) {
        const auto keyID = std::get<WitnessV16EthHash>(dest);
        auto r = XResultValue(evm_try_get_balance(result, keyID.GetHex()));
        if (!r) throw JSONRPCError(RPC_MISC_ERROR, r.msg);
        if (const auto balance = *r) {
            balances[DCT_ID{}] = balance;
        }
    }

    mnview.ForEachBalance(
        [&](const CScript &owner, CTokenAmount balance) {
            if (owner != reqOwner) {
                return false;
            }

            balances[balance.nTokenId] += balance.nValue;

            limit--;
            return limit != 0;
        },
        BalanceKey{reqOwner, start});

    for (const auto& [id, amount] : balances) {
        if (indexed_amounts) {
            ret.pushKV(id.ToString(), ValueFromAmount(amount));
        } else {
            ret.push_back(tokenAmountString({id, amount}));
        }
    }

    return GetRPCResultCache().Set(request, ret);
}

UniValue gettokenbalances(const JSONRPCRequest& request) {
    auto pwallet = GetWallet(request);

    RPCHelpMan{"gettokenbalances",
               "\nReturns the balances of all accounts that belong to the wallet.\n",
               {
                    {"pagination", RPCArg::Type::OBJ, RPCArg::Optional::OMITTED, "",
                        {
                            {"start", RPCArg::Type::STR, RPCArg::Optional::OMITTED,
                                 "Optional first key to iterate from, in lexicographical order."
                                 "Typically it's set to last tokenID from previous request."},
                            {"including_start", RPCArg::Type::BOOL, RPCArg::Optional::OMITTED,
                                 "If true, then iterate including starting position. False by default"},
                            {"limit", RPCArg::Type::NUM, RPCArg::Optional::OMITTED,
                                 "Maximum number of tokens to return, 100 by default"},
                        },
                    },
                    {"indexed_amounts", RPCArg::Type::BOOL, RPCArg::Optional::OMITTED,
                        "Format of amounts output (default = false): (true: obj = {tokenid:amount,...}, false: array = [\"amount@tokenid\"...])"},
                    {"symbol_lookup", RPCArg::Type::BOOL, RPCArg::Optional::OMITTED,
                        "Use token symbols in output (default = false)"},
                    {"evm", RPCArg::Type::BOOL, RPCArg::Optional::OMITTED,
                        "Include DFI balances in the EVM layer (default = false): Note: This does not include DST20 tokens"},
                },
                RPCResult{
                       "{...}     (array) Json object with balances information\n"
                },
                RPCExamples{
                       HelpExampleCli("gettokenbalances", "")
                },
    }.Check(request);

    if (auto res = GetRPCResultCache().TryGet(request)) return *res;

    // parse pagination
    size_t limit = 100;
    DCT_ID start = {};
    bool including_start = true;
    {
        if (request.params.size() > 0) {
            UniValue paginationObj = request.params[0].get_obj();
            if (!paginationObj["limit"].isNull()) {
                limit = (size_t) paginationObj["limit"].get_int64();
            }
            if (!paginationObj["start"].isNull()) {
                including_start = false;
                start.v = (uint32_t) paginationObj["start"].get_int64();
            }
            if (!paginationObj["including_start"].isNull()) {
                including_start = paginationObj["including_start"].getBool();
            }
            if (!including_start) {
                start.v++;
            }
        }
        if (limit == 0) {
            limit = std::numeric_limits<decltype(limit)>::max();
        }
    }
    bool indexed_amounts = false;
    if (request.params.size() > 1) {
        indexed_amounts = request.params[1].getBool();
    }
    bool symbol_lookup = false;
    if (request.params.size() > 2) {
        symbol_lookup = request.params[2].getBool();
    }
    auto evm_dfi_lookup = false;
    if (request.params.size() > 3) {
        evm_dfi_lookup = request.params[3].getBool();
    }

    UniValue ret(UniValue::VARR);
    if (indexed_amounts) {
        ret.setObject();
    }

    LOCK(cs_main);
    CBalances totalBalances;
    CCustomCSView mnview(*pcustomcsview);
    auto targetHeight = ::ChainActive().Height() + 1;

    CalcMissingRewardTempFix(mnview, targetHeight, *pwallet);

    mnview.ForEachAccount([&](CScript const & account) {
        if (IsMineCached(*pwallet, account) == ISMINE_SPENDABLE) {
            mnview.CalculateOwnerRewards(account, targetHeight);
            mnview.ForEachBalance([&](CScript const & owner, CTokenAmount balance) {
                return account == owner && totalBalances.Add(balance);
            }, {account, DCT_ID{}});
        }
        return true;
    });

    if (evm_dfi_lookup) {
        for (const auto keyID : pwallet->GetKeys()) {
            // TODO: Use GetHex when eth key is fixed to be stored in LE
            auto res = XResultValue(evm_try_get_balance(result, keyID.GetHex()));
            if (res) {
                auto evmAmount = *res;
                totalBalances.Add({{}, static_cast<CAmount>(evmAmount)});
            } else {
                throw JSONRPCError(RPC_MISC_ERROR, res.msg);
            }
        }
    }

    auto it = totalBalances.balances.lower_bound(start);
    for (size_t i = 0; it != totalBalances.balances.end() && i < limit; it++, i++) {
        auto bal = CTokenAmount{(*it).first, (*it).second};
        std::string tokenIdStr = bal.nTokenId.ToString();
        if (symbol_lookup) {
            auto token = mnview.GetToken(bal.nTokenId);
            tokenIdStr = token->CreateSymbolKey(bal.nTokenId);
        }
        if (indexed_amounts)
            ret.pushKV(tokenIdStr, ValueFromAmount(bal.nValue));
        else
            ret.push_back(ValueFromAmount(bal.nValue).getValStr() + "@" + tokenIdStr);
    }
    return GetRPCResultCache().Set(request, ret);
}

UniValue utxostoaccount(const JSONRPCRequest& request) {
    auto pwallet = GetWallet(request);

    RPCHelpMan{"utxostoaccount",
               "\nCreates (and submits to local node and network) a transfer transaction from the wallet UTXOs to specfied account.\n"
               "The second optional argument (may be empty array) is an array of specific UTXOs to spend." +
               HelpRequiringPassphrase(pwallet) + "\n",
               {
                    {"amounts", RPCArg::Type::OBJ, RPCArg::Optional::NO, "",
                        {
                            {"address", RPCArg::Type::STR, RPCArg::Optional::NO, "The defi address is the key, the value is amount in amount@token format. "
                                                                                 "If multiple tokens are to be transferred, specify an array [\"amount1@t1\", \"amount2@t2\"]"}
                        },
                    },
                    {"inputs", RPCArg::Type::ARR, RPCArg::Optional::OMITTED_NAMED_ARG,
                        "A json array of json objects",
                        {
                            {"", RPCArg::Type::OBJ, RPCArg::Optional::OMITTED, "",
                                {
                                    {"txid", RPCArg::Type::STR_HEX, RPCArg::Optional::NO, "The transaction id"},
                                    {"vout", RPCArg::Type::NUM, RPCArg::Optional::NO, "The output number"},
                                },
                            },
                        },
                    },
               },
               RPCResult{
                       "\"hash\"                  (string) The hex-encoded hash of broadcasted transaction\n"
               },
               RPCExamples{
                       HelpExampleCli("utxostoaccount", "'{\"address1\":\"1.0@DFI\","
                                                     "\"address2\":[\"2.0@BTC\", \"3.0@ETH\"]"
                                                     "}' '[]'")
               },
    }.Check(request);

    if (pwallet->chain().isInitialBlockDownload()) {
        throw JSONRPCError(RPC_CLIENT_IN_INITIAL_DOWNLOAD, "Cannot create transactions while still in Initial Block Download");
    }
    pwallet->BlockUntilSyncedToCurrentChain();

    RPCTypeCheck(request.params, {UniValue::VOBJ, UniValue::VARR}, false);

    // decode recipients
    CUtxosToAccountMessage msg{};
    msg.to = DecodeRecipientsDefaultInternal(pwallet, request.params[0].get_obj());

    for (const auto& [to, amount] : msg.to) {
        RejectErc55Address(to);
    }

    // encode
    CDataStream markedMetadata(DfTxMarker, SER_NETWORK, PROTOCOL_VERSION);
    markedMetadata << static_cast<unsigned char>(CustomTxType::UtxosToAccount)
                   << msg;
    CScript scriptMeta;
    scriptMeta << OP_RETURN << ToByteVector(markedMetadata);
    CScript scriptBurn;
    scriptBurn << OP_RETURN;

    // burn
    const auto toBurn = SumAllTransfers(msg.to);
    if (toBurn.balances.empty()) {
        throw JSONRPCError(RPC_INVALID_PARAMETER, "zero amounts");
    }

    int targetHeight = chainHeight(*pwallet->chain().lock()) + 1;

    const auto txVersion = GetTransactionVersion(targetHeight);
    CMutableTransaction rawTx(txVersion);

    for (const auto& kv : toBurn.balances) {
        if (rawTx.vout.empty()) { // first output is metadata
            rawTx.vout.push_back(CTxOut(kv.second, scriptMeta, kv.first));
        } else {
            rawTx.vout.push_back(CTxOut(kv.second, scriptBurn, kv.first));
        }
    }

    // fund
    fund(rawTx, pwallet, {}, nullptr, request.metadata.coinSelectOpts);

    // check execution
    execTestTx(CTransaction(rawTx), targetHeight);

    return signsend(rawTx, pwallet, {})->GetHash().GetHex();
}


UniValue sendutxosfrom(const JSONRPCRequest& request) {
    auto pwallet = GetWallet(request);

    RPCHelpMan{"sendutxosfrom",
               "\nSend a transaction using UTXOs from the specfied address.\n" +
               HelpRequiringPassphrase(pwallet) + "\n",
               {
                       {"from", RPCArg::Type::STR, RPCArg::Optional::NO, "The address of sender"},
                       {"to", RPCArg::Type::STR, RPCArg::Optional::NO, "The address of receiver"},
                       {"amount", RPCArg::Type::NUM, RPCArg::Optional::NO, "The amount to send"},
                       {"change", RPCArg::Type::STR, RPCArg::Optional::OMITTED, "The address to send change to (Default: from address)"},
               },
               RPCResult{
                       "\"hash\"                  (string) The hex-encoded hash of broadcasted transaction\n"
               },
               RPCExamples{
                       HelpExampleCli("sendutxosfrom", R"("from" "to" 100)")
                       + HelpExampleRpc("sendutxosfrom", R"("from", "to", 100")")
               },
    }.Check(request);

    if (pwallet->chain().isInitialBlockDownload()) {
        throw JSONRPCError(RPC_CLIENT_IN_INITIAL_DOWNLOAD, "Cannot create transactions while still in Initial Block Download");
    }
    pwallet->BlockUntilSyncedToCurrentChain();

    auto locked_chain = pwallet->chain().lock();
    LOCK2(pwallet->cs_wallet, locked_chain->mutex());

    CTxDestination fromDest = DecodeDestination(request.params[0].get_str());
    if (!IsValidDestination(fromDest)) {
        throw JSONRPCError(RPC_INVALID_ADDRESS_OR_KEY, "Invalid from address");
    }

    CTxDestination toDest = DecodeDestination(request.params[1].get_str());
    if (!IsValidDestination(toDest)) {
        throw JSONRPCError(RPC_INVALID_ADDRESS_OR_KEY, "Invalid to address");
    }

    // Amount
    CAmount nAmount = AmountFromValue(request.params[2]);

    CCoinControl coin_control;
    if (request.params[3].isNull()) {
        coin_control.destChange = fromDest;
    } else {
        CTxDestination changeDest = DecodeDestination(request.params[3].get_str());
        if (!IsValidDestination(changeDest)) {
            throw JSONRPCError(RPC_INVALID_ADDRESS_OR_KEY, "Invalid change address");
        }
        coin_control.destChange = changeDest;
    }

    // Only match from address destination
    coin_control.matchDestination = fromDest;

    EnsureWalletIsUnlocked(pwallet);

    CTransactionRef tx = SendMoney(*locked_chain, pwallet, toDest, nAmount, {0}, false /* fSubtractFeeFromAmount */, coin_control, {});
    return tx->GetHash().GetHex();
}

UniValue accounttoaccount(const JSONRPCRequest& request) {
    auto pwallet = GetWallet(request);

    RPCHelpMan{"accounttoaccount",
               "\nCreates (and submits to local node and network) a transfer transaction from the specified account to the specfied accounts.\n"
               "The first optional argument (may be empty array) is an array of specific UTXOs to spend." +
               HelpRequiringPassphrase(pwallet) + "\n",
               {
                    {"from", RPCArg::Type::STR, RPCArg::Optional::NO, "The defi address of sender"},
                    {"to", RPCArg::Type::OBJ, RPCArg::Optional::NO, "",
                        {
                            {"address", RPCArg::Type::STR, RPCArg::Optional::NO, "The defi address is the key, the value is amount in amount@token format. "
                                                                                     "If multiple tokens are to be transferred, specify an array [\"amount1@t1\", \"amount2@t2\"]"},
                        },
                    },
                    {"inputs", RPCArg::Type::ARR, RPCArg::Optional::OMITTED_NAMED_ARG,
                        "A json array of json objects",
                        {
                            {"", RPCArg::Type::OBJ, RPCArg::Optional::OMITTED, "",
                                {
                                    {"txid", RPCArg::Type::STR_HEX, RPCArg::Optional::NO, "The transaction id"},
                                    {"vout", RPCArg::Type::NUM, RPCArg::Optional::NO, "The output number"},
                                },
                            },
                        },
                    },
                },
                RPCResult{
                       "\"hash\"                  (string) The hex-encoded hash of broadcasted transaction\n"
                },
                RPCExamples{
                       HelpExampleCli("accounttoaccount", "sender_address "
                                                     "'{\"address1\":\"1.0@DFI\",\"address2\":[\"2.0@BTC\", \"3.0@ETH\"]}' "
                                                     "'[]'")
               },
    }.Check(request);

    if (pwallet->chain().isInitialBlockDownload()) {
        throw JSONRPCError(RPC_CLIENT_IN_INITIAL_DOWNLOAD, "Cannot create transactions while still in Initial Block Download");
    }
    pwallet->BlockUntilSyncedToCurrentChain();

    RPCTypeCheck(request.params, {UniValue::VSTR, UniValue::VOBJ, UniValue::VARR}, false);

    // decode sender and recipients
    CAccountToAccountMessage msg{};
    msg.to = DecodeRecipientsDefaultInternal(pwallet, request.params[1].get_obj());

    if (SumAllTransfers(msg.to).balances.empty()) {
        throw JSONRPCError(RPC_INVALID_PARAMETER, "zero amounts");
    }

    msg.from = DecodeScript(request.params[0].get_str());

    for (const auto& [to, amount] : msg.to) {
        RejectErc55Address(to);
    }
    RejectErc55Address(msg.from);

    // encode
    CDataStream markedMetadata(DfTxMarker, SER_NETWORK, PROTOCOL_VERSION);
    markedMetadata << static_cast<unsigned char>(CustomTxType::AccountToAccount)
                   << msg;
    CScript scriptMeta;
    scriptMeta << OP_RETURN << ToByteVector(markedMetadata);

    int targetHeight = chainHeight(*pwallet->chain().lock()) + 1;

    const auto txVersion = GetTransactionVersion(targetHeight);
    CMutableTransaction rawTx(txVersion);

    rawTx.vout.push_back(CTxOut(0, scriptMeta));

    const UniValue &txInputs = request.params[2];

    CTransactionRef optAuthTx;
    std::set<CScript> auths{msg.from};
    rawTx.vin = GetAuthInputsSmart(pwallet, rawTx.nVersion, auths, false, optAuthTx, txInputs, request.metadata.coinSelectOpts);

    CCoinControl coinControl;

     // Set change to from address
    CTxDestination dest;
    ExtractDestination(msg.from, dest);
    if (IsValidDestination(dest)) {
        coinControl.destChange = dest;
    }

    // fund
    fund(rawTx, pwallet, optAuthTx, &coinControl, request.metadata.coinSelectOpts);

    // check execution
    execTestTx(CTransaction(rawTx), targetHeight, optAuthTx);

    return signsend(rawTx, pwallet, optAuthTx)->GetHash().GetHex();
}

UniValue accounttoutxos(const JSONRPCRequest& request) {
    auto pwallet = GetWallet(request);

    RPCHelpMan{"accounttoutxos",
               "\nCreates (and submits to local node and network) a transfer transaction from the specified account to UTXOs.\n"
               "The third optional argument (may be empty array) is an array of specific UTXOs to spend." +
               HelpRequiringPassphrase(pwallet) + "\n",
               {
                    {"from", RPCArg::Type::STR, RPCArg::Optional::NO, "The defi address of sender"},
                    {"to", RPCArg::Type::OBJ, RPCArg::Optional::NO, "",
                        {
                            {"address", RPCArg::Type::STR, RPCArg::Optional::NO,
                                 "The defi address is the key, the value is amount in amount@token format. "
                                 "If multiple tokens are to be transferred, specify an array [\"amount1@t1\", \"amount2@t2\"]"
                            },
                        },
                    },
                    {"inputs", RPCArg::Type::ARR, RPCArg::Optional::OMITTED_NAMED_ARG,
                        "A json array of json objects",
                        {
                            {"", RPCArg::Type::OBJ, RPCArg::Optional::OMITTED, "",
                                {
                                    {"txid", RPCArg::Type::STR_HEX, RPCArg::Optional::NO, "The transaction id"},
                                    {"vout", RPCArg::Type::NUM, RPCArg::Optional::NO, "The output number"},
                                },
                            },
                        },
                    },
                },
                RPCResult{
                       "\"hash\"                  (string) The hex-encoded hash of broadcasted transaction\n"
                },
               RPCExamples{
                       HelpExampleCli("accounttoutxos", "sender_address '{\"address1\":\"100@DFI\"}' '[]'")
                       + HelpExampleCli("accounttoutxos", "sender_address '{\"address1\":\"1.0@DFI\",\"address2\":[\"2.0@BTC\", \"3.0@ETH\"]}' '[]'")
               },
    }.Check(request);

    if (pwallet->chain().isInitialBlockDownload()) {
        throw JSONRPCError(RPC_CLIENT_IN_INITIAL_DOWNLOAD, "Cannot create transactions while still in Initial Block Download");
    }
    pwallet->BlockUntilSyncedToCurrentChain();

    RPCTypeCheck(request.params, {UniValue::VSTR, UniValue::VOBJ, UniValue::VARR}, true);

    // decode sender and recipients
    CAccountToUtxosMessage msg{};
    msg.from = DecodeScript(request.params[0].get_str());
    RejectErc55Address(msg.from);
    const auto to = DecodeRecipients(pwallet->chain(), request.params[1]);
    msg.balances = SumAllTransfers(to);
    if (msg.balances.balances.empty()) {
        throw JSONRPCError(RPC_INVALID_PARAMETER, "zero amounts");
    }

    // dummy encode, mintingOutputsStart isn't filled
    CScript scriptMeta;
    {
        CDataStream dummyMetadata(DfTxMarker, SER_NETWORK, PROTOCOL_VERSION);
        dummyMetadata << static_cast<unsigned char>(CustomTxType::AccountToUtxos) << msg;

        std::vector<unsigned char> padding(10);
        for (const auto& recip : to) {
            for (const auto& amount : recip.second.balances) {
                if (amount.second != 0) {
                    CTxOut out{amount.second, recip.first, amount.first};
                    dummyMetadata << out << padding;
                    LogPrint(BCLog::ESTIMATEFEE, "%s: out size %d padding %d\n", __func__, sizeof(out), sizeof(unsigned char) * padding.size());
                }
            }
        }

        scriptMeta << OP_RETURN << ToByteVector(dummyMetadata);
        LogPrint(BCLog::ESTIMATEFEE, "%s: dummyMetadata size %d\n", __func__, dummyMetadata.size());
    }

    int targetHeight = chainHeight(*pwallet->chain().lock()) + 1;

    const auto txVersion = GetTransactionVersion(targetHeight);
    CMutableTransaction rawTx(txVersion);
    rawTx.vout.push_back(CTxOut(0, scriptMeta));

    // auth
    const UniValue &txInputs = request.params[2];
    CTransactionRef optAuthTx;
    std::set<CScript> auths{msg.from};
    rawTx.vin = GetAuthInputsSmart(pwallet, rawTx.nVersion, auths, false, optAuthTx, txInputs, request.metadata.coinSelectOpts);

    CCoinControl coinControl;

     // Set change to from address
    CTxDestination dest;
    ExtractDestination(msg.from, dest);
    if (IsValidDestination(dest)) {
        coinControl.destChange = dest;
    }

    // fund
    fund(rawTx, pwallet, optAuthTx, &coinControl, request.metadata.coinSelectOpts);

    // re-encode with filled mintingOutputsStart
    {
        scriptMeta = {};
        msg.mintingOutputsStart = rawTx.vout.size();
        CDataStream markedMetadata(DfTxMarker, SER_NETWORK, PROTOCOL_VERSION);
        markedMetadata << static_cast<unsigned char>(CustomTxType::AccountToUtxos)
                       << msg;
        scriptMeta << OP_RETURN << ToByteVector(markedMetadata);
    }
    rawTx.vout[0].scriptPubKey = scriptMeta;

    // add outputs starting from mintingOutputsStart (must be unfunded, because it's minting)
    for (const auto& recip : to) {
        for (const auto& amount : recip.second.balances) {
            if (amount.second != 0) {
                rawTx.vout.push_back(CTxOut(amount.second, recip.first, amount.first));
            }
        }
    }

    // check execution
    execTestTx(CTransaction(rawTx), targetHeight, optAuthTx);

    return signsend(rawTx, pwallet, optAuthTx)->GetHash().GetHex();
}

class CScopeAccountReverter {
    CCustomCSView & view;
    const CScript &owner;
    const TAmounts &balances;

public:
    CScopeAccountReverter(CCustomCSView &view, const CScript &owner, const TAmounts &balances)
        : view(view),
          owner(owner),
          balances(balances) {}

    ~CScopeAccountReverter() {
        for (const auto& balance : balances) {
            auto amount = -balance.second;
            auto token = view.GetToken(balance.first);
            auto IsPoolShare = token && token->IsPoolShare();
            if (amount > 0) {
                view.AddBalance(owner, {balance.first, amount});
                if (IsPoolShare) {
                    if (view.GetBalance(owner, balance.first).nValue == amount) {
                        view.SetShare(balance.first, owner, 0);
                    }
                }
            } else {
                view.SubBalance(owner, {balance.first, -amount});
                if (IsPoolShare) {
                    if (view.GetBalance(owner, balance.first).nValue == 0) {
                        view.DelShare(balance.first, owner);
                    } else {
                        view.SetShare(balance.first, owner, 0);
                    }
                }
            }
        }
    }
};

UniValue listaccounthistory(const JSONRPCRequest& request) {
    auto pwallet = GetWallet(request);

    RPCHelpMan{
        "listaccounthistory",
        "\nReturns information about account history.\n",
        {
          {"owner",
             RPCArg::Type::STR,
             RPCArg::Optional::OMITTED,
             "Single account ID (CScript or address) or reserved words: \"mine\" - to list history for all owned "
             "accounts or \"all\" to list whole DB (default = \"mine\")."},
          {
                "options",
                RPCArg::Type::OBJ,
                RPCArg::Optional::OMITTED,
                "",
                {
                    {"maxBlockHeight",
                     RPCArg::Type::NUM,
                     RPCArg::Optional::OMITTED,
                     "Optional height to iterate from (downto genesis block), (default = chaintip)."},
                    {"depth",
                     RPCArg::Type::NUM,
                     RPCArg::Optional::OMITTED,
                     "Maximum depth, from the genesis block is the default"},
                    {"no_rewards", RPCArg::Type::BOOL, RPCArg::Optional::OMITTED, "Filter out rewards"},
                    {"token", RPCArg::Type::STR, RPCArg::Optional::OMITTED, "Filter by token"},
                    {
                        "txtype",
                        RPCArg::Type::STR,
                        RPCArg::Optional::OMITTED,
                        "Filter by transaction type, supported letter from {CustomTxType}. Ignored if txtypes is provided",
                    },
                    {"txtypes",
                     RPCArg::Type::ARR,
                     RPCArg::Optional::OMITTED,
                     "Filter multiple transaction types, supported letter from {CustomTxType}",
                     {
                         {
                             "Transaction Type",
                             RPCArg::Type::STR,
                             RPCArg::Optional::OMITTED,
                             "letter from {CustomTxType}",
                         },
                     }},
                    {"limit",
                     RPCArg::Type::NUM,
                     RPCArg::Optional::OMITTED,
                     "Maximum number of records to return, 100 by default"},
                    {"start",
                    RPCArg::Type::NUM,
                    RPCArg::Optional::OMITTED,
                    "Number of entries to skip"},
                    {"including_start",
                    RPCArg::Type::BOOL,
                    RPCArg::Optional::OMITTED,
                    "If true, then iterate including starting position. False by default"},
                    {"txn", RPCArg::Type::NUM, RPCArg::Optional::OMITTED, "Order in block, unlimited by default"},
                    {"format",
                     RPCArg::Type::STR,
                     RPCArg::Optional::OMITTED,
                     "Return amounts with the following: 'id' -> <amount>@id; (default)'symbol' -> <amount>@symbol"},

                },
            }, },
        RPCResult{"[{},{}...]     (array) Objects with account history information\n"},
        RPCExamples{HelpExampleCli("listaccounthistory", "all '{\"maxBlockHeight\":160,\"depth\":10}'") +
                    HelpExampleRpc("listaccounthistory", "address false")},
    }
        .Check(request);

    if (!paccountHistoryDB) {
        throw JSONRPCError(RPC_INVALID_REQUEST, "-acindex is needed for account history");
    }

    if (auto res = GetRPCResultCache().TryGet(request)) return *res;

    uint32_t maxBlockHeight = std::numeric_limits<uint32_t>::max();
    uint32_t depth = maxBlockHeight;
    bool noRewards = false;
    std::string tokenFilter;
    uint32_t limit = 100;
    std::set<CustomTxType> txTypes{};
    bool hasTxFilter = false;
    uint32_t start{0};
    bool includingStart = true;
    uint32_t txn = std::numeric_limits<uint32_t>::max();
    AmountFormat format = AmountFormat::Symbol;

    if (request.params.size() > 1) {
        UniValue optionsObj = request.params[1].get_obj();
        RPCTypeCheckObj(optionsObj,
            {
                {"maxBlockHeight", UniValueType(UniValue::VNUM)},
                {"depth", UniValueType(UniValue::VNUM)},
                {"no_rewards", UniValueType(UniValue::VBOOL)},
                {"token", UniValueType(UniValue::VSTR)},
                {"txtype", UniValueType(UniValue::VSTR)},
                {"txtypes", UniValueType(UniValue::VARR)},
                {"limit", UniValueType(UniValue::VNUM)},
                {"start", UniValueType(UniValue::VNUM)},
                {"including_start", UniValueType(UniValue::VBOOL)},
                {"txn", UniValueType(UniValue::VNUM)},
                {"format", UniValueType(UniValue::VSTR)}
            }, true, true);

        if (!optionsObj["maxBlockHeight"].isNull()) {
            maxBlockHeight = (uint32_t) optionsObj["maxBlockHeight"].get_int64();
        }
        if (!optionsObj["depth"].isNull()) {
            depth = (uint32_t) optionsObj["depth"].get_int64();
        }

        if (!optionsObj["no_rewards"].isNull()) {
            noRewards = optionsObj["no_rewards"].get_bool();
        }

        if (!optionsObj["token"].isNull()) {
            tokenFilter = optionsObj["token"].get_str();
        }
        if (!optionsObj["txtypes"].isNull()) {
            hasTxFilter = true;
            const auto types = optionsObj["txtypes"].get_array().getValues();
            if (!types.empty()) {
                for (const auto& type: types) {
                    auto str = type.get_str();
                    if (str.size() == 1) {
                        txTypes.insert(CustomTxCodeToType(str[0]));
                    } else {
                        txTypes.insert(FromString(str));
                    }
                }
            }
        }
        else if (!optionsObj["txtype"].isNull()) {
            hasTxFilter = true;
            const auto str = optionsObj["txtype"].get_str();
            if (str.size() == 1) {
                txTypes.insert(CustomTxCodeToType(str[0]));
            } else {
                txTypes.insert(FromString(str));
            }
        }
        if (!optionsObj["limit"].isNull()) {
            limit = (uint32_t) optionsObj["limit"].get_int64();
        }
        if (!optionsObj["start"].isNull()) {
            start = (uint32_t) optionsObj["start"].get_int64();
            includingStart = false;
        }
        if (!optionsObj["including_start"].isNull()) {
            includingStart = (uint32_t) optionsObj["including_start"].get_bool();
        }
        if (limit == 0) {
            limit = std::numeric_limits<decltype(limit)>::max();
        }

        if (!optionsObj["txn"].isNull()) {
            txn = (uint32_t) optionsObj["txn"].get_int64();
        }

        if (!optionsObj["format"].isNull()) {
            const auto formatStr = optionsObj["format"].getValStr();
            if (formatStr == "symbol"){
                format = AmountFormat::Symbol;
            }
            else if (formatStr == "id") {
                format = AmountFormat::Id;
            }
            else {
                throw JSONRPCError(RPC_INVALID_REQUEST, "format must be one of the following: \"id\", \"symbol\"");
            }
        }

        if (!includingStart)
            start++;
    }

    std::function<bool(const CScript &)> isMatchOwner = [](const CScript &) { return true; };

    std::string accounts = "mine";
    if (request.params.size() > 0) {
        accounts = request.params[0].getValStr();
    }

    bool isMine = false;
    isminetype filter = ISMINE_ALL;

    std::set<CScript> accountSet{CScript{}};

    if (accounts == "mine") {
        isMine = true;
        filter = ISMINE_SPENDABLE;
    } else if (accounts != "all") {
        if (request.params[0].isArray()) {
            accountSet.clear();
            for (const auto &acc : request.params[0].get_array().getValues()) {
                accountSet.emplace(DecodeScript(acc.get_str()));
            }
        } else {
            accountSet.clear();
            accountSet.emplace(DecodeScript(accounts));
        }
    }

    std::set<uint256> txs;
    const bool shouldSearchInWallet = (tokenFilter.empty() || tokenFilter == "DFI") && !hasTxFilter;

    auto hasToken = [&tokenFilter](const TAmounts &diffs) {
        for (auto const & diff : diffs) {
            auto token = pcustomcsview->GetToken(diff.first);
            auto const tokenIdStr = token->CreateSymbolKey(diff.first);
            if(tokenIdStr == tokenFilter) {
                return true;
            }
        }
        return false;
    };

    LOCK(cs_main);
    CCustomCSView view(*pcustomcsview);
    CCoinsViewCache coins(&::ChainstateActive().CoinsTip());
    std::map<uint32_t, UniValue, std::greater<uint32_t>> ret;

    maxBlockHeight = std::min(maxBlockHeight, uint32_t(::ChainActive().Height()));
    depth = std::min(depth, maxBlockHeight);

    for (const auto &account : accountSet) {
        const auto startBlock = maxBlockHeight - depth;
        auto shouldSkipBlock = [startBlock, maxBlockHeight](uint32_t blockHeight) {
            return startBlock > blockHeight || blockHeight > maxBlockHeight;
        };

        CScript lastOwner;
        auto count = limit + start;
        auto lastHeight = maxBlockHeight;

        if (!account.empty())
            isMatchOwner = [&account](const CScript &owner) { return owner == account; };
        else
            isMatchOwner = [](const CScript &owner) { return true; };

        auto shouldContinueToNextAccountHistory = [&](const AccountHistoryKey &key, AccountHistoryValue value) -> bool {
            if (!isMatchOwner(key.owner)) {
                return false;
            }

            std::unique_ptr<CScopeAccountReverter> reverter;
            if (!noRewards) {
                reverter = std::make_unique<CScopeAccountReverter>(view, key.owner, value.diff);
            }

            bool accountRecord = true;
            auto workingHeight = key.blockHeight;

            if (shouldSkipBlock(key.blockHeight)) {
                // show rewards in interval [startBlock, lastHeight)
                if (!noRewards && startBlock > workingHeight) {
                    accountRecord = false;
                    workingHeight = startBlock;
                } else {
                    return true;
                }
            }

            if (isMine && !(IsMineCached(*pwallet, key.owner) & filter)) {
                return true;
            }

            if (hasTxFilter && txTypes.find(CustomTxCodeToType(value.category)) == txTypes.end()) {
                return true;
            }

            if (isMine) {
                // starts new account owned by the wallet
                if (lastOwner != key.owner) {
                    count = limit + start;
                } else if (count == 0) {
                    return true;
                }
            }

            // starting new account
            if (account.empty() && lastOwner != key.owner) {
                view.Discard();
                lastOwner  = key.owner;
                lastHeight = maxBlockHeight;
            }

            if (accountRecord && (tokenFilter.empty() || hasToken(value.diff))) {
                auto &array = ret.emplace(workingHeight, UniValue::VARR).first->second;
                array.push_back(accounthistoryToJSON(key, value, format));
                if (shouldSearchInWallet) {
                    txs.insert(value.txid);
                }
                --count;
            }

            if (!noRewards && count && lastHeight > workingHeight) {
                onPoolRewards(
                    view,
                    key.owner,
                    workingHeight,
                    lastHeight,
                    [&](int32_t height, DCT_ID poolId, RewardType type, CTokenAmount amount) {
                        if (tokenFilter.empty() || hasToken({
                                                       {amount.nTokenId, amount.nValue}
                        })) {
                            auto &array = ret.emplace(height, UniValue::VARR).first->second;
                            array.push_back(rewardhistoryToJSON(key.owner, height, poolId, type, amount, format));
                            count ? --count : 0;
                        }
                    });
            }

            lastHeight = workingHeight;

            return count != 0 || isMine;
        };

        if (!noRewards && !account.empty()) {
            // revert previous tx to restore account balances to maxBlockHeight
            paccountHistoryDB->ForEachAccountHistory(
                [&](const AccountHistoryKey &key, const AccountHistoryValue &value) {
                    if (maxBlockHeight > key.blockHeight) {
                        return false;
                    }
                    if (!isMatchOwner(key.owner)) {
                        return false;
                    }
                    CScopeAccountReverter(view, key.owner, value.diff);
                    return true;
                },
                account);
        }

        paccountHistoryDB->ForEachAccountHistory(shouldContinueToNextAccountHistory, account, maxBlockHeight, txn);

        if (shouldSearchInWallet) {
            count = limit + start;
            searchInWallet(
                pwallet,
                account,
                filter,
                [&](const CBlockIndex *index, const CWalletTx *pwtx) {
                    uint32_t height = index->nHeight;
                    return txs.count(pwtx->GetHash()) || startBlock > height || height > maxBlockHeight;
                },
                [&](const COutputEntry &entry, const CBlockIndex *index, const CWalletTx *pwtx) {
                    uint32_t height = index->nHeight;
                    uint32_t nIndex = pwtx->nIndex;
                    if (txn != std::numeric_limits<uint32_t>::max() && height == maxBlockHeight && nIndex > txn) {
                        return true;
                    }
                    auto &array = ret.emplace(index->nHeight, UniValue::VARR).first->second;
                    array.push_back(outputEntryToJSON(entry, index, pwtx, format));
                    return --count != 0;
                });
        }
    }

    UniValue slice(UniValue::VARR);
    for (auto it = ret.cbegin(); limit != 0 && it != ret.cend(); ++it) {
        const auto& array = it->second.get_array();
        for (size_t i = 0; limit != 0 && i < array.size(); ++i) {
            if (start != 0) {
                --start;
                continue;
            }
            slice.push_back(array[i]);
            --limit;
        }
    }

    return GetRPCResultCache().Set(request, slice);
}

UniValue getaccounthistory(const JSONRPCRequest& request) {

    RPCHelpMan{"getaccounthistory",
               "\nReturns information about account history.\n",
               {
                    {"owner", RPCArg::Type::STR, RPCArg::Optional::NO,
                        "Single account ID (CScript or address)."},
                    {"blockHeight", RPCArg::Type::NUM, RPCArg::Optional::NO,
                        "Block Height to search in."},
                    {"txn", RPCArg::Type::NUM, RPCArg::Optional::NO,
                        "for order in block."},
               },
               RPCResult{
                       "{}  An object with account history information\n"
               },
               RPCExamples{
                       HelpExampleCli("getaccounthistory", "mxxA2sQMETJFbXcNbNbUzEsBCTn1JSHXST 103 2")
                       + HelpExampleCli("getaccounthistory", "mxxA2sQMETJFbXcNbNbUzEsBCTn1JSHXST, 103, 2")
               },
    }.Check(request);

    if (!paccountHistoryDB) {
        throw JSONRPCError(RPC_INVALID_REQUEST, "-acindex is needed for account history");
    }

    if (auto res = GetRPCResultCache().TryGet(request)) return *res;

    auto owner = DecodeScript(request.params[0].getValStr());
    uint32_t blockHeight = request.params[1].get_int();
    uint32_t txn = request.params[2].get_int();

    LOCK(cs_main);

    UniValue result(UniValue::VOBJ);
    AccountHistoryKey AccountKey{owner, blockHeight, txn};
    if (auto value = paccountHistoryDB->ReadAccountHistory(AccountKey)) {
        result = accounthistoryToJSON(AccountKey, *value);
    }

    return GetRPCResultCache().Set(request, result);
}

UniValue listburnhistory(const JSONRPCRequest& request) {
    auto pwallet = GetWallet(request);

    RPCHelpMan{"listburnhistory",
               "\nReturns information about burn history.\n",
               {
                   {"options", RPCArg::Type::OBJ, RPCArg::Optional::OMITTED, "",
                   {
                       {"maxBlockHeight", RPCArg::Type::NUM, RPCArg::Optional::OMITTED,
                        "Optional height to iterate from (down to genesis block), (default = chaintip)."},
                       {"depth", RPCArg::Type::NUM, RPCArg::Optional::OMITTED,
                        "Maximum depth, from the genesis block is the default"},
                       {"token", RPCArg::Type::STR, RPCArg::Optional::OMITTED,
                        "Filter by token"},
                       {"txtype", RPCArg::Type::STR, RPCArg::Optional::OMITTED,
                        "Filter by transaction type, supported letter from {CustomTxType}"},
                       {"limit", RPCArg::Type::NUM, RPCArg::Optional::OMITTED,
                        "Maximum number of records to return, 100 by default"},
                   },
                   },
               },
               RPCResult{
                       "[{},{}...]     (array) Objects with burn history information\n"
               },
               RPCExamples{
                       HelpExampleCli("listburnhistory", "'{\"maxBlockHeight\":160,\"depth\":10}'")
                       + HelpExampleRpc("listburnhistory", "")
               },
    }.Check(request);

    if (auto res = GetRPCResultCache().TryGet(request)) return *res;

    uint32_t maxBlockHeight = std::numeric_limits<uint32_t>::max();
    uint32_t depth = maxBlockHeight;
    std::string tokenFilter;
    uint32_t limit = 100;
    auto txType = CustomTxType::None;
    bool txTypeSearch{false};

    if (request.params.size() == 1) {
        UniValue optionsObj = request.params[0].get_obj();
        RPCTypeCheckObj(optionsObj,
            {
                {"maxBlockHeight", UniValueType(UniValue::VNUM)},
                {"depth", UniValueType(UniValue::VNUM)},
                {"token", UniValueType(UniValue::VSTR)},
                {"txtype", UniValueType(UniValue::VSTR)},
                {"limit", UniValueType(UniValue::VNUM)},
            }, true, true);

        if (!optionsObj["maxBlockHeight"].isNull()) {
            maxBlockHeight = (uint32_t) optionsObj["maxBlockHeight"].get_int64();
        }

        if (!optionsObj["depth"].isNull()) {
            depth = (uint32_t) optionsObj["depth"].get_int64();
        }

        if (!optionsObj["token"].isNull()) {
            tokenFilter = optionsObj["token"].get_str();
        }

        if (!optionsObj["txtype"].isNull()) {
            const auto str = optionsObj["txtype"].get_str();
            if (str.size() == 1) {
                // Will search for type ::None if txtype not found.
                txType = CustomTxCodeToType(str[0]);
                txTypeSearch = true;
            }
        }

        if (!optionsObj["limit"].isNull()) {
            limit = (uint32_t) optionsObj["limit"].get_int64();
        }

        if (limit == 0) {
            limit = std::numeric_limits<decltype(limit)>::max();
        }
    }

    std::function<bool(const CScript &)> isMatchOwner = [](const CScript &) { return true; };

    std::set<uint256> txs;

    auto hasToken = [&tokenFilter](const TAmounts &diffs) {
        for (auto const & diff : diffs) {
            auto token = pcustomcsview->GetToken(diff.first);
            auto const tokenIdStr = token->CreateSymbolKey(diff.first);
            if(tokenIdStr == tokenFilter) {
                return true;
            }
        }
        return false;
    };

    LOCK(cs_main);
    CCustomCSView view(*pcustomcsview);
    CCoinsViewCache coins(&::ChainstateActive().CoinsTip());
    std::map<uint32_t, UniValue, std::greater<uint32_t>> ret;

    maxBlockHeight = std::min(maxBlockHeight, uint32_t(::ChainActive().Height()));
    depth = std::min(depth, maxBlockHeight);

    const auto startBlock = maxBlockHeight - depth;
    auto shouldSkipBlock = [startBlock, maxBlockHeight](uint32_t blockHeight) {
        return startBlock > blockHeight || blockHeight > maxBlockHeight;
    };

    auto count = limit;

    auto shouldContinueToNextAccountHistory = [&](const AccountHistoryKey &key, AccountHistoryValue value) -> bool {
        if (!isMatchOwner(key.owner)) {
            return false;
        }

        if (shouldSkipBlock(key.blockHeight)) {
            return true;
        }

        if (txTypeSearch && value.category != uint8_t(txType)) {
            return true;
        }

        if(!tokenFilter.empty() && !hasToken(value.diff)) {
            return true;
        }

        auto& array = ret.emplace(key.blockHeight, UniValue::VARR).first->second;
        array.push_back(accounthistoryToJSON(key, value));

        --count;

        return count != 0;
    };

    pburnHistoryDB->ForEachAccountHistory(shouldContinueToNextAccountHistory, {}, maxBlockHeight);

    UniValue slice(UniValue::VARR);
    for (auto it = ret.cbegin(); limit != 0 && it != ret.cend(); ++it) {
        const auto& array = it->second.get_array();
        for (size_t i = 0; limit != 0 && i < array.size(); ++i) {
            slice.push_back(array[i]);
            --limit;
        }
    }

    return GetRPCResultCache().Set(request, slice);
}

UniValue accounthistorycount(const JSONRPCRequest& request) {
    auto pwallet = GetWallet(request);

    RPCHelpMan{"accounthistorycount",
               "\nReturns count of account history.\n",
               {
                   {"owner", RPCArg::Type::STR, RPCArg::Optional::OMITTED,
                       "Single account ID (CScript or address) or reserved words: \"mine\" - to list history for all owned accounts or \"all\" to list whole DB (default = \"mine\")."},

                   {"options", RPCArg::Type::OBJ, RPCArg::Optional::OMITTED, "",
                       {
                            {"no_rewards", RPCArg::Type::BOOL, RPCArg::Optional::OMITTED, "Filter out rewards"},
                            {"token", RPCArg::Type::STR, RPCArg::Optional::OMITTED, "Filter by token"},
                            {"txtype", RPCArg::Type::STR, RPCArg::Optional::OMITTED, "Filter by transaction type, supported letter from {CustomTxType}"},
                            {"txtypes", RPCArg::Type::ARR, RPCArg::Optional::OMITTED, "Filter multiple transaction types, supported letter from {CustomTxType}",
                                 {
                                         {
                                             "Transaction Type",
                                             RPCArg::Type::STR,
                                             RPCArg::Optional::OMITTED,
                                             "letter from {CustomTxType}",
                                         },
                                 }
                            },
                       },
                   },
               },
               RPCResult{
                       "count     (int) Count of account history\n"
               },
               RPCExamples{
                       HelpExampleCli("accounthistorycount", "all '{no_rewards: true}'")
                       + HelpExampleRpc("accounthistorycount", "")
               },
    }.Check(request);

    if (!paccountHistoryDB) {
        throw JSONRPCError(RPC_INVALID_REQUEST, "-acindex is need for account history");
    }

    if (auto res = GetRPCResultCache().TryGet(request)) return *res;

    std::string accounts = "mine";
    if (request.params.size() > 0) {
        accounts = request.params[0].getValStr();
    }

    bool noRewards = false;
    std::string tokenFilter;
    std::set<CustomTxType> txTypes{};
    bool hasTxFilter = false;

    if (request.params.size() > 1) {
        UniValue optionsObj = request.params[1].get_obj();
        RPCTypeCheckObj(optionsObj,
            {
                {"no_rewards", UniValueType(UniValue::VBOOL)},
                {"token", UniValueType(UniValue::VSTR)},
                {"txtype", UniValueType(UniValue::VSTR)},
                {"txtypes", UniValueType(UniValue::VARR)},
            }, true, true);

        noRewards = optionsObj["no_rewards"].getBool();

        if (!optionsObj["token"].isNull()) {
            tokenFilter = optionsObj["token"].get_str();
        }

        if (!optionsObj["txtypes"].isNull()) {
            hasTxFilter = true;
            const auto types = optionsObj["txtypes"].get_array().getValues();
            if (!types.empty()) {
                for (const auto& type : types) {
                    auto str = type.get_str();
                    if (str.size() == 1) {
                        txTypes.insert(CustomTxCodeToType(str[0]));
                    } else {
                        txTypes.insert(FromString(str));
                    }
                }
            }
        }
        else if (!optionsObj["txtype"].isNull()) {
            hasTxFilter = true;
            const auto str = optionsObj["txtype"].get_str();
            if (str.size() == 1) {
                txTypes.insert(CustomTxCodeToType(str[0]));
            } else {
                txTypes.insert(FromString(str));
            }
        }
    }

    std::set<CScript> accountSet{CScript{}};
    bool isMine = false;
    isminetype filter = ISMINE_ALL;

    if (accounts == "mine") {
        isMine = true;
        filter = ISMINE_SPENDABLE;
    } else if (accounts != "all") {
        accountSet.clear();
        if (request.params[0].isArray()) {
            for (const auto& acc: request.params[0].get_array().getValues())
                accountSet.emplace(DecodeScript(acc.get_str()));
        } else {
            const auto owner = DecodeScript(accounts);
            accountSet.emplace(owner);
            isMine = IsMineCached(*pwallet, owner) & ISMINE_ALL;
        }
    }

    std::set<uint256> txs;
    const bool shouldSearchInWallet = (tokenFilter.empty() || tokenFilter == "DFI") && !hasTxFilter;

    auto hasToken = [&tokenFilter](const TAmounts &diffs) {
        for (auto const & diff : diffs) {
            auto token = pcustomcsview->GetToken(diff.first);
            auto const tokenIdStr = token->CreateSymbolKey(diff.first);
            if(tokenIdStr == tokenFilter) {
                return true;
            }
        }
        return false;
    };

    LOCK(cs_main);
    CCustomCSView view(*pcustomcsview);
    CCoinsViewCache coins(&::ChainstateActive().CoinsTip());
    uint64_t count = 0;

    for (const auto &owner : accountSet) {
        CScript lastOwner;
        auto lastHeight          = uint32_t(::ChainActive().Height());
        const auto currentHeight = lastHeight;

        auto shouldContinueToNextAccountHistory = [&](const AccountHistoryKey &key, AccountHistoryValue value) -> bool {
            if (!owner.empty() && owner != key.owner) {
                return false;
            }

            if (isMine && !(IsMineCached(*pwallet, key.owner) & filter)) {
                return true;
            }

            std::unique_ptr<CScopeAccountReverter> reverter;
            if (!noRewards) {
                reverter = std::make_unique<CScopeAccountReverter>(view, key.owner, value.diff);
            }

            if (hasTxFilter && txTypes.find(CustomTxCodeToType(value.category)) == txTypes.end()) {
                return true;
            }

            if (tokenFilter.empty() || hasToken(value.diff)) {
                if (shouldSearchInWallet) {
                    txs.insert(value.txid);
                }
                ++count;
            }

            if (!noRewards) {
                // starting new account
                if (lastOwner != key.owner) {
                    view.Discard();
                    lastOwner  = key.owner;
                    lastHeight = currentHeight;
                }
                onPoolRewards(view,
                              key.owner,
                              key.blockHeight,
                              lastHeight,
                              [&](int32_t, DCT_ID, RewardType, CTokenAmount amount) {
                                  if (tokenFilter.empty() || hasToken({
                                                                 {amount.nTokenId, amount.nValue}
                                  })) {
                                      ++count;
                                  }
                              });
                lastHeight = key.blockHeight;
            }

            return true;
        };

        paccountHistoryDB->ForEachAccountHistory(shouldContinueToNextAccountHistory, owner, currentHeight);

        if (shouldSearchInWallet) {
            searchInWallet(
                pwallet,
                owner,
                filter,
                [&](const CBlockIndex *index, const CWalletTx *pwtx) {
                    return txs.count(pwtx->GetHash()) || static_cast<uint32_t>(index->nHeight) > currentHeight;
                },
                [&count](const COutputEntry &, const CBlockIndex *, const CWalletTx *) {
                    ++count;
                    return true;
                });
        }
    }

    return GetRPCResultCache().Set(request, count);
}

UniValue listcommunitybalances(const JSONRPCRequest& request) {
    RPCHelpMan{"listcommunitybalances",
               "\nReturns information about all community balances.\n",
               {
               },
               RPCResult{
                       "{balance_type:value,...}     (array) Json object with accounts information\n"
               },
               RPCExamples{
                       HelpExampleCli("listcommunitybalances", "")
                       + HelpExampleRpc("listcommunitybalances", "")
               },
    }.Check(request);

    if (auto res = GetRPCResultCache().TryGet(request)) return *res;
    UniValue ret(UniValue::VOBJ);

    LOCK(cs_main);
    CAmount burnt{0};
    for (const auto& kv : Params().GetConsensus().blockTokenRewards)
    {
        // Skip these as any unused balance will be burnt.
        if (kv.first == CommunityAccountType::Options) {
            continue;
        }
        if (kv.first == CommunityAccountType::Unallocated ||
            kv.first == CommunityAccountType::IncentiveFunding) {
            burnt += pcustomcsview->GetCommunityBalance(kv.first);
            continue;
        }

        if (kv.first == CommunityAccountType::Loan) {
            if (::ChainActive().Height() >= Params().GetConsensus().FortCanningHeight) {
                burnt += pcustomcsview->GetCommunityBalance(kv.first);
            }
            continue;
        }

        ret.pushKV(GetCommunityAccountName(kv.first), ValueFromAmount(pcustomcsview->GetCommunityBalance(kv.first)));
    }
    ret.pushKV("Burnt", ValueFromAmount(burnt));

    return GetRPCResultCache().Set(request, ret);
}

UniValue sendtokenstoaddress(const JSONRPCRequest& request) {
    auto pwallet = GetWallet(request);

    RPCHelpMan{"sendtokenstoaddress",
               "\nCreates (and submits to local node and network) a transfer transaction from your accounts balances (may be picked manualy or autoselected) to the specfied accounts.\n" +
               HelpRequiringPassphrase(pwallet) + "\n",
               {
                    {"from", RPCArg::Type::OBJ, RPCArg::Optional::NO, "",
                        {
                            {"address", RPCArg::Type::STR, RPCArg::Optional::OMITTED, "The source defi address is the key, the value is amount in amount@token format. "
                                                                                     "If obj is empty (no address keys exists) then will try to auto-select accounts from wallet "
                                                                                     "with necessary balances to transfer."},
                        },
                    },
                    {"to", RPCArg::Type::OBJ, RPCArg::Optional::NO, "",
                        {
                            {"address", RPCArg::Type::STR, RPCArg::Optional::NO, "The defi address is the key, the value is amount in amount@token format. "
                                                                                     "If multiple tokens are to be transferred, specify an array [\"amount1@t1\", \"amount2@t2\"]"},
                        },
                    },
                    {"selectionMode", RPCArg::Type::STR, /* default */ "pie", "If param \"from\" is empty this param indicates accounts autoselection mode."
                                                                              "May be once of:\n"
                                                                              "  \"forward\" - Selecting accounts without sorting, just as address list sorted.\n"
                                                                              "  \"crumbs\" - Selecting accounts by ascending of sum token amounts.\n"
                                                                              "    It means that we will select first accounts with minimal sum of neccessary token amounts.\n"
                                                                              "  \"pie\" - Selecting accounts by descending of sum token amounts.\n"
                                                                              "    It means that we will select first accounts with maximal sum of neccessary token amounts."
                    },
                },
                RPCResult{
                       "\"hash\"                  (string) The hex-encoded hash of broadcasted transaction\n"
                },
                RPCExamples{
                        HelpExampleCli("sendtokenstoaddress", "'{}' "
                                                    "'{\"dstAddress1\":\"1.0@DFI\",\"dstAddress2\":[\"2.0@BTC\", \"3.0@ETH\"]}' \"crumbs\"") +
                        HelpExampleCli("sendtokenstoaddress", "'{\"srcAddress1\":\"2.0@DFI\", \"srcAddress2\":[\"3.0@DFI\", \"2.0@ETH\"]}' "
                                                    "'{\"dstAddress1\":[\"5.0@DFI\", \"2.0@ETH\"]}'")
                        },
    }.Check(request);

    if (pwallet->chain().isInitialBlockDownload()) {
        throw JSONRPCError(RPC_CLIENT_IN_INITIAL_DOWNLOAD, "Cannot create transactions while still in Initial Block Download");
    }
    pwallet->BlockUntilSyncedToCurrentChain();

    RPCTypeCheck(request.params, {UniValue::VOBJ, UniValue::VOBJ, UniValue::VSTR}, false);

    CAnyAccountsToAccountsMessage msg;
    msg.to = DecodeRecipientsDefaultInternal(pwallet, request.params[1].get_obj());

    const CBalances sumTransfersTo = SumAllTransfers(msg.to);
    if (sumTransfersTo.balances.empty()) {
        throw JSONRPCError(RPC_INVALID_PARAMETER, "zero amounts in \"to\" param");
    }

    if (request.params[0].get_obj().empty()) { // autoselection
        CAccounts foundMineAccounts = GetAllMineAccounts(pwallet);

        AccountSelectionMode selectionMode = SelectionPie;
        if (request.params[2].isStr()) {
            selectionMode = ParseAccountSelectionParam(request.params[2].get_str());
        }

        msg.from = SelectAccountsByTargetBalances(foundMineAccounts, sumTransfersTo, selectionMode);

        if (msg.from.empty()) {
            throw JSONRPCError(RPC_INVALID_REQUEST,
                                   "Not enough balance on wallet accounts, call utxostoaccount to increase it.\n");
        }
    }
    else {
        msg.from = DecodeRecipients(pwallet->chain(), request.params[0].get_obj());
    }

    for (const auto& [to, amount] : msg.to) {
        RejectErc55Address(to);
    }
    for (const auto& [from, amount] : msg.from) {
        RejectErc55Address(from);
    }

    // encode
    CDataStream markedMetadata(DfTxMarker, SER_NETWORK, PROTOCOL_VERSION);
    markedMetadata << static_cast<unsigned char>(CustomTxType::AnyAccountsToAccounts)
                   << msg;
    CScript scriptMeta;
    scriptMeta << OP_RETURN << ToByteVector(markedMetadata);

    if (scriptMeta.size() > nMaxDatacarrierBytes) {
        throw JSONRPCError(RPC_VERIFY_REJECTED, "The output custom script size has exceeded the maximum OP_RETURN script size."
                                                "It may happened because too many \"from\" or \"to\" accounts balances."
                                                "If you use autoselection, you can try to use \"pie\" selection mode for decreasing accounts count.");
    }

    int targetHeight = chainHeight(*pwallet->chain().lock()) + 1;

    const auto txVersion = GetTransactionVersion(targetHeight);
    CMutableTransaction rawTx(txVersion);

    rawTx.vout.push_back(CTxOut(0, scriptMeta));

    UniValue txInputs(UniValue::VARR);

    // auth
    std::set<CScript> auths;
    for (const auto& acc : msg.from) {
        auths.emplace(acc.first);
    }
    CTransactionRef optAuthTx;
    rawTx.vin = GetAuthInputsSmart(pwallet, rawTx.nVersion, auths, false, optAuthTx, txInputs, request.metadata.coinSelectOpts);

    CCoinControl coinControl;

    // Set change to from address if there's only one auth address
    if (auths.size() == 1) {
        CTxDestination dest;
        ExtractDestination(*auths.cbegin(), dest);
        if (IsValidDestination(dest)) {
            coinControl.destChange = dest;
        }
    }

    // fund
    fund(rawTx, pwallet, optAuthTx, &coinControl, request.metadata.coinSelectOpts);

    // check execution
    execTestTx(CTransaction(rawTx), targetHeight, optAuthTx);

    return signsend(rawTx, pwallet, optAuthTx)->GetHash().GetHex();
}

UniValue transferdomain(const JSONRPCRequest& request) {
    auto pwallet = GetWallet(request);
    // TODO: Add support for non-JSON parameteric input that's human friendly and intuitive
    RPCHelpMan{"transferdomain",
                "Creates (and submits to local node and network) a tx to transfer assets across domains. DVM to EVM/EVM to DVM, etc.\n" +
                HelpRequiringPassphrase(pwallet) + "\n",
                {
                    {"array", RPCArg::Type::ARR, RPCArg::Optional::NO, "A json array of src and dst json objects",
                        {
                            {"", RPCArg::Type::OBJ, RPCArg::Optional::OMITTED, "",
                                {
                                    {"src", RPCArg::Type::OBJ, RPCArg::Optional::OMITTED, "Source arguments",
                                        {
                                            {"address", RPCArg::Type::STR, RPCArg::Optional::NO, "Source address"},
                                            {"amount", RPCArg::Type::STR, RPCArg::Optional::NO, "Amount transfered, the value is amount in amount@token format"},
                                            {"domain", RPCArg::Type::NUM, RPCArg::Optional::NO, "Domain of source: 2 - DVM, 3 - EVM"},
                                            // {"data", RPCArg::Type::STR, RPCArg::Optional::OMITTED, "Optional data"},
                                        },
                                    },
                                    {"dst", RPCArg::Type::OBJ, RPCArg::Optional::OMITTED, "Destination arguments",
                                        {
                                            {"address", RPCArg::Type::STR, RPCArg::Optional::NO, "Destination address"},
                                            {"amount", RPCArg::Type::STR, RPCArg::Optional::NO, "Amount transfered, the value is amount in amount@token format"},
                                            {"domain", RPCArg::Type::NUM, RPCArg::Optional::NO, "Domain of source: 2 - DVM, 3 - EVM"},
                                            // {"data", RPCArg::Type::STR, RPCArg::Optional::OMITTED, "Optional data"},
                                        },
                                    },
                                    {"nonce", RPCArg::Type::NUM, RPCArg::Optional::OMITTED, "Optional parameter to specify the transaction nonce"},
                                },
                            },
                        },
                    },
                },
                RPCResult{
                        "\"hash\"                  (string) The hex-encoded hash of broadcasted transaction\n"
                },
                RPCExamples{
                        HelpExampleCli("transferdomain", R"('[{"src":{"address":"<DFI_address>", "amount":"1.0@DFI", "domain": 2}, "dst":{"address":"<ETH_address>", "amount":"1.0@DFI", "domain": 3}}]')") +
                        HelpExampleCli("transferdomain", R"('[{"src":{"address":"<ETH_address>", "amount":"1.0@DFI", "domain": 3}, "dst":{"address":"<DFI_address>", "amount":"1.0@DFI", "domain": 2}}]')")
                        },
    }.Check(request);

    if (pwallet->chain().isInitialBlockDownload())
        throw JSONRPCError(RPC_CLIENT_IN_INITIAL_DOWNLOAD, "Cannot transferdomain while still in Initial Block Download");

    pwallet->BlockUntilSyncedToCurrentChain();

    RPCTypeCheck(request.params, {UniValue::VARR}, false);

    UniValue srcDstArray(UniValue::VARR);

    srcDstArray = request.params[0].get_array();

    CTransferDomainMessage msg;
    std::set<CScript> auths;

    try {
        for (unsigned int i=0; i < srcDstArray.size(); i++) {
            const UniValue& elem = srcDstArray[i];
            RPCTypeCheck(elem, {UniValue::VOBJ, UniValue::VOBJ, UniValue::VNUM}, false);

            const UniValue& srcObj = elem["src"].get_obj();
            const UniValue& dstObj = elem["dst"].get_obj();
            const UniValue& nonceObj = elem["nonce"];

            CTransferDomainItem src, dst;

            if (!srcObj["address"].isNull()) {
                const auto dest = DecodeDestination(srcObj["address"].getValStr());
                if (!IsValidDestination(dest))
                    throw JSONRPCError(RPC_INVALID_PARAMETER, "Invalid src address provided");
                src.address = GetScriptForDestination(dest);
            }
            else
                throw JSONRPCError(RPC_INVALID_PARAMETER,"Invalid parameters, src argument \"address\" must not be null");

            if (!srcObj["amount"].isNull())
                src.amount = DecodeAmount(pwallet->chain(), srcObj["amount"], "");
            else
                throw JSONRPCError(RPC_INVALID_PARAMETER,"Invalid parameters, src argument \"amount\" must not be null");

            if (!srcObj["domain"].isNull())
                src.domain = srcObj["domain"].get_int();
            else
                throw JSONRPCError(RPC_INVALID_PARAMETER,"Invalid parameters, src argument \"domain\" must not be null");
            auto isEVMIn = src.domain == static_cast<uint8_t>(VMDomain::DVM);

            auto srcKey = AddrToPubKey(pwallet, ScriptToString(src.address));
            if (isEVMIn) {
                auths.insert(src.address);
            } else if (src.domain == static_cast<uint8_t>(VMDomain::EVM)) {
                if (srcKey.Compress()) {
                    const auto auth = GetScriptForDestination(WitnessV0KeyHash(srcKey.GetID()));
                    auths.insert(auth);
                } else {
                    throw JSONRPCError(RPC_INVALID_PARAMETER,strprintf("Failed to get compressed address for Bech32 equivilent of ERC55 address"));
                }
            } else
                throw JSONRPCError(RPC_INVALID_PARAMETER,strprintf("Invalid parameters, src argument \"domain\" must be either %d (DFI token to EVM) or %d (EVM to DFI token)", static_cast<uint8_t>(VMDomain::DVM), static_cast<uint8_t>(VMDomain::EVM)));

            // if (!srcObj["data"].isNull())
            //     src.data.assign(srcObj["data"].getValStr().begin(), srcObj["data"].getValStr().end());

            if (!dstObj["address"].isNull()) {
                const auto dest = DecodeDestination(dstObj["address"].getValStr());
                if (!IsValidDestination(dest))
                    throw JSONRPCError(RPC_INVALID_PARAMETER, "Invalid dst address provided");
                dst.address = GetScriptForDestination(dest);
            }
            else
                throw JSONRPCError(RPC_INVALID_PARAMETER,"Invalid parameters, dst argument \"address\" must not be null");

            if (!dstObj["amount"].isNull())
                dst.amount = DecodeAmount(pwallet->chain(), dstObj["amount"], "");
            else
                throw JSONRPCError(RPC_INVALID_PARAMETER,"Invalid parameters, dst argument \"amount\" must not be null");

            if (!dstObj["domain"].isNull())
                dst.domain = dstObj["domain"].get_int();
            else
                throw JSONRPCError(RPC_INVALID_PARAMETER,"Invalid parameters, dst argument \"domain\" must not be null");

            // if (!dstObj["data"].isNull())
            //     dst.data.assign(dstObj["data"].getValStr().begin(), dstObj["data"].getValStr().end());

            // Create signed EVM TX
            CKey key;
            if (!pwallet->GetKey(srcKey.GetID(), key)) {
                throw JSONRPCError(RPC_WALLET_ERROR, "Private key for from address not found in wallet");
            }
            std::array<uint8_t, 32> privKey{};
            std::copy(key.begin(), key.end(), privKey.begin());

            std::string to = "";
            std::string nativeAddress = "";
            if (isEVMIn) {
                to = ScriptToString(dst.address);
                nativeAddress = ScriptToString(src.address);
            } else {
                nativeAddress = ScriptToString(dst.address);
            }
            auto dest = GetDestinationForKey(srcKey, OutputType::ERC55);
            auto script = GetScriptForDestination(dest);
            std::string   from = ScriptToString(script);

            CrossBoundaryResult result;
            auto evmQueueId = evm_unsafe_try_create_queue(result);
            if (!result.ok) {
                throw JSONRPCError(RPC_MISC_ERROR, "Unable to create EVM queue");
            }
<<<<<<< HEAD
=======
            uint64_t nonce = 0;
            bool useNonce = !nonceObj.isNull();
            if (useNonce) {
                nonce = nonceObj.get_int64();
            }
>>>>>>> cb0b36bb
            const auto signedTx = evm_try_create_and_sign_transfer_domain_tx(result, CreateTransferDomainContext{std::move(from),
                                                                                                                 std::move(to),
                                                                                                                 nativeAddress,
                                                                                                                 isEVMIn,
                                                                                                                 static_cast<uint64_t>(dst.amount.nValue),
                                                                                                                 dst.amount.nTokenId.v,
                                                                                                                 Params().GetConsensus().evmChainId,
                                                                                                                 privKey,
                                                                                                                 evmQueueId,
                                                                                                                 useNonce,
                                                                                                                 nonce
                                                                                                                 });
            if (!result.ok) {
                throw JSONRPCError(RPC_MISC_ERROR, strprintf("Failed to create and sign TX: %s", result.reason.c_str()));
            }

            evm_unsafe_try_remove_queue(result, evmQueueId);
            if (!result.ok) {
                throw JSONRPCError(RPC_MISC_ERROR, "Unable to destroy EVM queue");
            }

            std::vector<uint8_t> evmTx(signedTx.size());
            std::copy(signedTx.begin(), signedTx.end(), evmTx.begin());
            if (isEVMIn) {
                dst.data = evmTx;
            } else {
                src.data = evmTx;
            }

            msg.transfers.push_back({src, dst});
        }
    } catch(std::runtime_error& e) {
        throw JSONRPCError(RPC_INVALID_PARAMETER, e.what());
    }

    int targetHeight;
    {
        LOCK(cs_main);
        targetHeight = ::ChainActive().Height() + 1;
    }

    CDataStream metadata(DfTxMarker, SER_NETWORK, PROTOCOL_VERSION);

    metadata << static_cast<unsigned char>(CustomTxType::TransferDomain)
                << msg;

    CScript scriptMeta;
    scriptMeta << OP_RETURN << ToByteVector(metadata);

    const auto txVersion = GetTransactionVersion(targetHeight);
    CMutableTransaction rawTx(txVersion);

    CTransactionRef optAuthTx;
    UniValue txInputs(UniValue::VARR);
    rawTx.vin = GetAuthInputsSmart(pwallet, rawTx.nVersion, auths, false, optAuthTx, txInputs);

    rawTx.vout.emplace_back(0, scriptMeta);

    CCoinControl coinControl;

    // Return change to auth address
    CTxDestination dest;
    ExtractDestination(*auths.cbegin(), dest);
    if (IsValidDestination(dest))
        coinControl.destChange = dest;

    fund(rawTx, pwallet, optAuthTx, &coinControl);

    auto txRef = sign(rawTx, pwallet, optAuthTx);
    // check execution
    execTestTx(*txRef, targetHeight, optAuthTx);

    return send(txRef, optAuthTx)->GetHash().GetHex();
}

UniValue getburninfo(const JSONRPCRequest& request) {
    RPCHelpMan{"getburninfo",
               "\nReturns burn address and burnt coin and token information.\n"
               "Requires full acindex for correct amount, tokens and feeburn values.\n",
               {
               },
               RPCResult{
                       "{\n"
                       "  \"address\" : \"address\",        (string) The defi burn address\n"
                       "  \"amount\" : n.nnnnnnnn,        (string) The amount of DFI burnt\n"
                       "  \"tokens\" :  [\n"
                       "      { (array of burnt tokens)"
                       "      \"name\" : \"name\"\n"
                       "      \"amount\" : n.nnnnnnnn\n"
                       "    ]\n"
                       "  \"feeburn\" : n.nnnnnnnn,        (string) The amount of fees burnt\n"
                       "  \"emissionburn\" : n.nnnnnnnn,   (string) The amount of non-utxo coinbase rewards burnt\n"
                       "}\n"
               },
               RPCExamples{
                       HelpExampleCli("getburninfo", "")
                       + HelpExampleRpc("getburninfo", "")
               },
    }.Check(request);

    if (auto res = GetRPCResultCache().TryGet(request)) return *res;
    auto initialResult = GetMemoizedResultCache().GetOrDefault(request);
    auto totalResult = std::get_if<CGetBurnInfoResult>(&initialResult.data);

    CAmount dfiPaybackFee{0};
    CAmount burnt{0};

    CBalances consortiumTokens;
    CBalances paybackfees;
    CBalances paybacktokens;
    CBalances dfi2203Tokens;
    CBalances dfipaybacktokens;
    CBalances dfiToDUSDTokens;

    LOCK(cs_main);

    auto height = ::ChainActive().Height();
    auto hash = ::ChainActive().Tip()->GetBlockHash();
    auto fortCanningHeight = Params().GetConsensus().FortCanningHeight;
    auto burnAddress = Params().GetConsensus().burnAddress;
    auto view = *pcustomcsview;
    auto attributes = view.GetAttributes();

    if (attributes) {
        CDataStructureV0 liveKey{AttributeTypes::Live, ParamIDs::Economy, EconomyKeys::PaybackDFITokens};
        auto tokenBalances = attributes->GetValue(liveKey, CBalances{});
        for (const auto& balance : tokenBalances.balances) {
            if (balance.first == DCT_ID{0}) {
                dfiPaybackFee = balance.second;
            } else {
                dfipaybacktokens.Add({balance.first, balance.second});
            }
        }
        liveKey = {AttributeTypes::Live, ParamIDs::Economy, EconomyKeys::PaybackTokens};
        auto paybacks = attributes->GetValue(liveKey, CTokenPayback{});
        paybackfees = std::move(paybacks.tokensFee);
        paybacktokens = std::move(paybacks.tokensPayback);

        liveKey = {AttributeTypes::Live, ParamIDs::Economy, EconomyKeys::DFIP2203Burned};
        dfi2203Tokens = attributes->GetValue(liveKey, CBalances{});

        liveKey = {AttributeTypes::Live, ParamIDs::Economy, EconomyKeys::DFIP2206FBurned};
        dfiToDUSDTokens = attributes->GetValue(liveKey, CBalances{});
    }

    for (const auto& kv : Params().GetConsensus().blockTokenRewards) {
        if (kv.first == CommunityAccountType::Unallocated ||
            kv.first == CommunityAccountType::IncentiveFunding ||
            (height >= fortCanningHeight  && kv.first == CommunityAccountType::Loan)) {
            burnt += view.GetCommunityBalance(kv.first);
        }
    }

    auto nWorkers = DfTxTaskPool->GetAvailableThreads();
    if (static_cast<size_t>(height) < nWorkers) {
        nWorkers = height;
    }

    const auto chunkSize = height / nWorkers;

    TaskGroup g;
    BufferPool<CGetBurnInfoResult> resultsPool{nWorkers};

    auto &pool = DfTxTaskPool->pool;
    auto processedHeight = initialResult.height;
    auto i               = 0;
    while (processedHeight < height)
    {
        auto startHeight = initialResult.height + (chunkSize * (i + 1));
        auto stopHeight  = initialResult.height + (chunkSize * (i));

        g.AddTask();
        boost::asio::post(pool, [startHeight, stopHeight, &g, &resultsPool] {
            auto currentResult = resultsPool.Acquire();

            pburnHistoryDB->ForEachAccountHistory(
                [currentResult, stopHeight](const AccountHistoryKey &key, const AccountHistoryValue &value) {
                    // Stop on chunk range for worker
                    if (key.blockHeight <= stopHeight) {
                        return false;
                    }

                    // UTXO burn
                    if (value.category == uint8_t(CustomTxType::None)) {
                        for (auto const &diff : value.diff) {
                            currentResult->burntDFI += diff.second;
                        }
                        return true;
                    }

                    // Fee burn
                    if (value.category == uint8_t(CustomTxType::CreateMasternode) ||
                        value.category == uint8_t(CustomTxType::CreateToken) ||
                        value.category == uint8_t(CustomTxType::Vault) ||
                        value.category == uint8_t(CustomTxType::CreateCfp) ||
                        value.category == uint8_t(CustomTxType::CreateVoc)) {
                        for (auto const &diff : value.diff) {
                            currentResult->burntFee += diff.second;
                        }
                        return true;
                    }

                    // withdraw burn
                    if (value.category == uint8_t(CustomTxType::PaybackLoan) ||
                        value.category == uint8_t(CustomTxType::PaybackLoanV2) ||
                        value.category == uint8_t(CustomTxType::PaybackWithCollateral)) {
                        for (const auto &[id, amount] : value.diff) {
                            currentResult->paybackFee.Add({id, amount});
                        }
                        return true;
                    }

                    // auction burn
                    if (value.category == uint8_t(CustomTxType::AuctionBid)) {
                        for (auto const &diff : value.diff) {
                            currentResult->auctionFee += diff.second;
                        }
                        return true;
                    }

                    // dex fee burn
                    if (value.category == uint8_t(CustomTxType::PoolSwap) ||
                        value.category == uint8_t(CustomTxType::PoolSwapV2)) {
                        for (auto const &diff : value.diff) {
                            currentResult->dexfeeburn.Add({diff.first, diff.second});
                        }
                        return true;
                    }

                    // token burn with burnToken tx
                    if (value.category == uint8_t(CustomTxType::BurnToken)) {
                        for (auto const &diff : value.diff) {
                            currentResult->nonConsortiumTokens.Add({diff.first, diff.second});
                        }
                        return true;
                    }

                    // Token burn
                    for (auto const &diff : value.diff) {
                        currentResult->burntTokens.Add({diff.first, diff.second});
                    }

                    return true;
                },
                {},
                startHeight,
                std::numeric_limits<uint32_t>::max());

            resultsPool.Release(currentResult);
            g.RemoveTask();
        });

        // perfect accuracy: processedHeight += (startHeight > height) ? chunksRemainder : chunkSize;
        processedHeight += chunkSize;
        i++;
    }

    g.WaitForCompletion();

    for (const auto &r : resultsPool.GetBuffer()) {
        totalResult->burntDFI += r->burntDFI;
        totalResult->burntFee += r->burntFee;
        totalResult->auctionFee += r->auctionFee;
        totalResult->burntTokens.AddBalances(r->burntTokens.balances);
        totalResult->nonConsortiumTokens.AddBalances(r->nonConsortiumTokens.balances);
        totalResult->dexfeeburn.AddBalances(r->dexfeeburn.balances);
        totalResult->paybackFee.AddBalances(r->paybackFee.balances);
    }

    GetMemoizedResultCache().Set(request, {height, hash, *totalResult});

    CDataStructureV0 liveKey = {AttributeTypes::Live, ParamIDs::Economy, EconomyKeys::ConsortiumMinted};
    auto balances = attributes->GetValue(liveKey, CConsortiumGlobalMinted{});

    for (const auto &token : totalResult->nonConsortiumTokens.balances) {
        TAmounts amount;
        amount[token.first] = balances[token.first].burnt;
        consortiumTokens.AddBalances(amount);
    }

    totalResult->nonConsortiumTokens.SubBalances(consortiumTokens.balances);
    totalResult->burntTokens.AddBalances(totalResult->nonConsortiumTokens.balances);

    UniValue result(UniValue::VOBJ);
    result.pushKV("address", ScriptToString(burnAddress));
    result.pushKV("amount", ValueFromAmount(totalResult->burntDFI));

    result.pushKV("tokens", AmountsToJSON(totalResult->burntTokens.balances));
    result.pushKV("consortiumtokens", AmountsToJSON(consortiumTokens.balances));
    result.pushKV("feeburn", ValueFromAmount(totalResult->burntFee));
    result.pushKV("auctionburn", ValueFromAmount(totalResult->auctionFee));
    result.pushKV("paybackburn", AmountsToJSON(totalResult->paybackFee.balances));
    result.pushKV("dexfeetokens", AmountsToJSON(totalResult->dexfeeburn.balances));

    result.pushKV("dfipaybackfee", ValueFromAmount(dfiPaybackFee));
    result.pushKV("dfipaybacktokens", AmountsToJSON(dfipaybacktokens.balances));

    result.pushKV("paybackfees", AmountsToJSON(paybackfees.balances));
    result.pushKV("paybacktokens", AmountsToJSON(paybacktokens.balances));

    result.pushKV("emissionburn", ValueFromAmount(burnt));
    result.pushKV("dfip2203", AmountsToJSON(dfi2203Tokens.balances));
    result.pushKV("dfip2206f", AmountsToJSON(dfiToDUSDTokens.balances));

    return GetRPCResultCache()
        .Set(request, result);
}

UniValue HandleSendDFIP2201DFIInput(const JSONRPCRequest& request, CWalletCoinsUnlocker pwallet,
        const std::pair<std::string, CScript>& contractPair, CTokenAmount amount) {
    CUtxosToAccountMessage msg{};
    msg.to = {{contractPair.second, {{{{0}, amount.nValue}}}}};

    CDataStream metadata(DfTxMarker, SER_NETWORK, PROTOCOL_VERSION);
    metadata << static_cast<unsigned char>(CustomTxType::UtxosToAccount)
                << msg;
    CScript scriptMeta;
    scriptMeta << OP_RETURN << ToByteVector(metadata);

    int targetHeight = chainHeight(*pwallet->chain().lock()) + 1;

    const auto txVersion = GetTransactionVersion(targetHeight);
    CMutableTransaction rawTx(txVersion);

    rawTx.vout.push_back(CTxOut(amount.nValue, scriptMeta));

    // change
    CCoinControl coinControl;
    CTxDestination dest;
    ExtractDestination(Params().GetConsensus().foundationShareScript, dest);
    coinControl.destChange = dest;

    // Only use inputs from dest
    coinControl.matchDestination = dest;

    // fund
    fund(rawTx, pwallet, {}, &coinControl, request.metadata.coinSelectOpts);

    // check execution
    execTestTx(CTransaction(rawTx), targetHeight);

    return signsend(rawTx, pwallet, {})->GetHash().GetHex();
}

UniValue HandleSendDFIP2201BTCInput(const JSONRPCRequest& request, CWalletCoinsUnlocker pwallet,
         const std::pair<std::string, CScript>& contractPair, CTokenAmount amount) {
    if (request.params[2].isNull()) {
        throw JSONRPCError(RPC_INVALID_PARAMETER, "BTC source address must be provided for " + contractPair.first);
    }
    CTxDestination dest = DecodeDestination(request.params[2].get_str());
    if (!IsValidDestination(dest)) {
        throw JSONRPCError(RPC_INVALID_ADDRESS_OR_KEY, "Invalid address");
    }
    const auto script = GetScriptForDestination(dest);
    RejectErc55Address(script);

    CSmartContractMessage msg{};
    msg.name = contractPair.first;
    msg.accounts = {{script, {{{amount.nTokenId, amount.nValue}}}}};
    // encode
    CDataStream metadata(DfTxMarker, SER_NETWORK, PROTOCOL_VERSION);
    metadata << static_cast<unsigned char>(CustomTxType::SmartContract)
                << msg;
    CScript scriptMeta;
    scriptMeta << OP_RETURN << ToByteVector(metadata);

    int targetHeight = chainHeight(*pwallet->chain().lock()) + 1;

    const auto txVersion = GetTransactionVersion(targetHeight);
    CMutableTransaction rawTx(txVersion);

    rawTx.vout.emplace_back(0, scriptMeta);

    CTransactionRef optAuthTx;
    std::set<CScript> auth{script};
    rawTx.vin = GetAuthInputsSmart(pwallet, rawTx.nVersion, auth, false, optAuthTx, request.params[3], request.metadata.coinSelectOpts);

    // Set change address
    CCoinControl coinControl;
    coinControl.destChange = dest;

    // fund
    fund(rawTx, pwallet, optAuthTx, &coinControl, request.metadata.coinSelectOpts);

    // check execution
    execTestTx(CTransaction(rawTx), targetHeight, optAuthTx);

    return signsend(rawTx, pwallet, optAuthTx)->GetHash().GetHex();
}

UniValue HandleSendDFIP2201(const JSONRPCRequest& request, CWalletCoinsUnlocker pwallet) {
    auto contracts = Params().GetConsensus().smartContracts;
    const auto& contractPair = contracts.find(SMART_CONTRACT_DFIP_2201);
    assert(contractPair != contracts.end());

    CTokenAmount amount = DecodeAmount(pwallet->chain(), request.params[1].get_str(), "amount");

    if (amount.nTokenId.v == 0) {
        return HandleSendDFIP2201DFIInput(request, std::move(pwallet), *contractPair, amount);
    } else {
        return HandleSendDFIP2201BTCInput(request, std::move(pwallet), *contractPair, amount);
    }
}

UniValue executesmartcontract(const JSONRPCRequest& request) {
    auto pwallet = GetWallet(request);

    RPCHelpMan{"executesmartcontract",
               "\nCreates and sends a transaction to either fund or execute a smart contract. Available contracts: dbtcdfiswap" +
               HelpRequiringPassphrase(pwallet) + "\n",
               {
                       {"name", RPCArg::Type::STR, RPCArg::Optional::NO, "Name of the smart contract to send funds to"},
                       {"amount", RPCArg::Type::STR, RPCArg::Optional::NO, "Amount to send in amount@token format"},
                       {"address", RPCArg::Type::STR, RPCArg::Optional::OMITTED, "Address to be used in contract execution if required"},
                       {"inputs", RPCArg::Type::ARR, RPCArg::Optional::OMITTED_NAMED_ARG,
                        "A json array of json objects",
                        {
                                {"", RPCArg::Type::OBJ, RPCArg::Optional::OMITTED, "",
                                 {
                                         {"txid", RPCArg::Type::STR_HEX, RPCArg::Optional::NO, "The transaction id"},
                                         {"vout", RPCArg::Type::NUM, RPCArg::Optional::NO, "The output number"},
                                 },
                                },
                        },
                       },
               },
               RPCResult{
                       "\"hash\"                  (string) The hex-encoded hash of broadcasted transaction\n"
               },
               RPCExamples{
                       HelpExampleCli("executesmartcontract", "dbtcdfiswap 1000@DFI")
                       + HelpExampleRpc("executesmartcontract", "dbtcdfiswap, 1000@DFI")
               },
    }.Check(request);

    if (pwallet->chain().isInitialBlockDownload()) {
        throw JSONRPCError(RPC_CLIENT_IN_INITIAL_DOWNLOAD, "Cannot create transactions while still in Initial Block Download");
    }
    pwallet->BlockUntilSyncedToCurrentChain();

    const auto& contractName = request.params[0].get_str();
    if (contractName == "dbtcdfiswap") {
        return HandleSendDFIP2201(request, std::move(pwallet));
    } else {
        throw JSONRPCError(RPC_INVALID_PARAMETER, "Specified smart contract not found");
    }
    return NullUniValue;
}

UniValue futureswap(const JSONRPCRequest& request) {
    auto pwallet = GetWallet(request);

    RPCHelpMan{"futureswap",
               "\nCreates and submits to the network a futures contract" +
               HelpRequiringPassphrase(pwallet) + "\n",
               {
                       {"address", RPCArg::Type::STR, RPCArg::Optional::NO, "Address to fund contract and receive resulting token"},
                       {"amount", RPCArg::Type::STR, RPCArg::Optional::NO, "Amount to send in amount@token format"},
                       {"destination", RPCArg::Type::STR, RPCArg::Optional::OMITTED_NAMED_ARG, "Expected dToken if DUSD supplied"},
                       {"inputs", RPCArg::Type::ARR, RPCArg::Optional::OMITTED_NAMED_ARG,
                        "A json array of json objects",
                        {
                                {"", RPCArg::Type::OBJ, RPCArg::Optional::OMITTED, "",
                                 {
                                         {"txid", RPCArg::Type::STR_HEX, RPCArg::Optional::NO, "The transaction id"},
                                         {"vout", RPCArg::Type::NUM, RPCArg::Optional::NO, "The output number"},
                                 },
                                },
                        },
                       },
               },
               RPCResult{
                       "\"hash\"                  (string) The hex-encoded hash of broadcasted transaction\n"
               },
               RPCExamples{
                       HelpExampleCli("futureswap", "dLb2jq51qkaUbVkLyCiVQCoEHzRSzRPEsJ 1000@TSLA")
                       + HelpExampleCli("futureswap", "dLb2jq51qkaUbVkLyCiVQCoEHzRSzRPEsJ 1000@DUSD TSLA")
                       + HelpExampleRpc("futureswap", "dLb2jq51qkaUbVkLyCiVQCoEHzRSzRPEsJ, 1000@TSLA")
                       + HelpExampleRpc("futureswap", "dLb2jq51qkaUbVkLyCiVQCoEHzRSzRPEsJ, 1000@DUSD, TSLA")
               },
    }.Check(request);

    if (pwallet->chain().isInitialBlockDownload()) {
        throw JSONRPCError(RPC_CLIENT_IN_INITIAL_DOWNLOAD, "Cannot create transactions while still in Initial Block Download");
    }
    pwallet->BlockUntilSyncedToCurrentChain();

    const auto dest = DecodeDestination(request.params[0].getValStr());
    if (!IsValidDestination(dest)) {
        throw JSONRPCError(RPC_INVALID_ADDRESS_OR_KEY, "Invalid address");
    }

    CFutureSwapMessage msg{};
    msg.owner = GetScriptForDestination(dest);
    msg.source = DecodeAmount(pwallet->chain(), request.params[1], "");

    RejectErc55Address(msg.owner);

    if (!request.params[2].isNull()) {
        DCT_ID destTokenID{};

        const auto destToken = pcustomcsview->GetTokenGuessId(request.params[2].getValStr(), destTokenID);
        if (!destToken) {
            throw JSONRPCError(RPC_INVALID_ADDRESS_OR_KEY, "Destination token not found");
        }

        msg.destination = destTokenID.v;
    }

    // Encode
    CDataStream metadata(DfTxMarker, SER_NETWORK, PROTOCOL_VERSION);
    metadata << static_cast<unsigned char>(CustomTxType::FutureSwap)
             << msg;

    CScript scriptMeta;
    scriptMeta << OP_RETURN << ToByteVector(metadata);

    int targetHeight = chainHeight(*pwallet->chain().lock()) + 1;

    const auto txVersion = GetTransactionVersion(targetHeight);
    CMutableTransaction rawTx(txVersion);

    rawTx.vout.emplace_back(0, scriptMeta);

    CTransactionRef optAuthTx;
    std::set<CScript> auth{msg.owner};
    rawTx.vin = GetAuthInputsSmart(pwallet, rawTx.nVersion, auth, false, optAuthTx, request.params[3], request.metadata.coinSelectOpts);

    // Set change address
    CCoinControl coinControl;
    coinControl.destChange = dest;

    // Fund
    fund(rawTx, pwallet, optAuthTx, &coinControl, request.metadata.coinSelectOpts);

    // Check execution
    execTestTx(CTransaction(rawTx), targetHeight, optAuthTx);

    return signsend(rawTx, pwallet, optAuthTx)->GetHash().GetHex();
}


UniValue withdrawfutureswap(const JSONRPCRequest& request) {
    auto pwallet = GetWallet(request);

    RPCHelpMan{"withdrawfutureswap",
               "\nCreates and submits to the network a withdrawal from futures contract transaction.\n"
               " Withdrawal will be back to the address specified in the futures contract." +
               HelpRequiringPassphrase(pwallet) + "\n",
               {
                       {"address", RPCArg::Type::STR, RPCArg::Optional::NO, "Address used to fund contract with"},
                       {"amount", RPCArg::Type::STR, RPCArg::Optional::NO, "Amount to withdraw in amount@token format"},
                       {"destination", RPCArg::Type::STR, RPCArg::Optional::OMITTED_NAMED_ARG, "The dToken if DUSD supplied"},
                       {"inputs", RPCArg::Type::ARR, RPCArg::Optional::OMITTED_NAMED_ARG,
                        "A json array of json objects",
                        {
                                {"", RPCArg::Type::OBJ, RPCArg::Optional::OMITTED, "",
                                 {
                                         {"txid", RPCArg::Type::STR_HEX, RPCArg::Optional::NO, "The transaction id"},
                                         {"vout", RPCArg::Type::NUM, RPCArg::Optional::NO, "The output number"},
                                 },
                                },
                        },
                       },
               },
               RPCResult{
                       "\"hash\"                  (string) The hex-encoded hash of broadcasted transaction\n"
               },
               RPCExamples{
                       HelpExampleCli("withdrawfutureswap", "dLb2jq51qkaUbVkLyCiVQCoEHzRSzRPEsJ 1000@TSLA")
                       + HelpExampleRpc("withdrawfutureswap", "dLb2jq51qkaUbVkLyCiVQCoEHzRSzRPEsJ, 1000@TSLA")
               },
    }.Check(request);

    if (pwallet->chain().isInitialBlockDownload()) {
        throw JSONRPCError(RPC_CLIENT_IN_INITIAL_DOWNLOAD, "Cannot create transactions while still in Initial Block Download");
    }
    pwallet->BlockUntilSyncedToCurrentChain();

    const auto dest = DecodeDestination(request.params[0].getValStr());
    if (!IsValidDestination(dest)) {
        throw JSONRPCError(RPC_INVALID_ADDRESS_OR_KEY, "Invalid address");
    }

    CFutureSwapMessage msg{};
    msg.owner = GetScriptForDestination(dest);
    msg.source = DecodeAmount(pwallet->chain(), request.params[1], "");
    msg.withdraw = true;

    if (!request.params[2].isNull()) {
        DCT_ID destTokenID{};

        const auto destToken = pcustomcsview->GetTokenGuessId(request.params[2].getValStr(), destTokenID);
        if (!destToken) {
            throw JSONRPCError(RPC_INVALID_ADDRESS_OR_KEY, "Destination token not found");
        }

        msg.destination = destTokenID.v;
    }

    RejectErc55Address(msg.owner);

    // Encode
    CDataStream metadata(DfTxMarker, SER_NETWORK, PROTOCOL_VERSION);
    metadata << static_cast<unsigned char>(CustomTxType::FutureSwap)
             << msg;

    CScript scriptMeta;
    scriptMeta << OP_RETURN << ToByteVector(metadata);

    int targetHeight = chainHeight(*pwallet->chain().lock()) + 1;

    const auto txVersion = GetTransactionVersion(targetHeight);
    CMutableTransaction rawTx(txVersion);

    rawTx.vout.emplace_back(0, scriptMeta);

    CTransactionRef optAuthTx;
    std::set<CScript> auth{msg.owner};
    rawTx.vin = GetAuthInputsSmart(pwallet, rawTx.nVersion, auth, false, optAuthTx, request.params[3], request.metadata.coinSelectOpts);

    // Set change address
    CCoinControl coinControl;
    coinControl.destChange = dest;

    // Fund
    fund(rawTx, pwallet, optAuthTx, &coinControl, request.metadata.coinSelectOpts);

    // Check execution
    execTestTx(CTransaction(rawTx), targetHeight, optAuthTx);

    return signsend(rawTx, pwallet, optAuthTx)->GetHash().GetHex();
}

UniValue listpendingfutureswaps(const JSONRPCRequest& request) {
    RPCHelpMan{"listpendingfutureswaps",
               "Get all pending futures.\n",
               {},
               RPCResult{
                       "\"json\"          (string) array containing json-objects having following fields:\n"
                       "    owner :       \"address\"\n"
                       "    values : [{\n"
                       "        tokenSymbol : \"SYMBOL\"\n"
                       "        amount :      n.nnnnnnnn\n"
                       "        destination : \"SYMBOL\"\n"
                       "    }...]\n"
               },
               RPCExamples{
                       HelpExampleCli("listpendingfutureswaps", "")
               },
    }.Check(request);

    if (auto res = GetRPCResultCache().TryGet(request)) return *res;
    UniValue listFutures{UniValue::VARR};

    LOCK(cs_main);

    pcustomcsview->ForEachFuturesUserValues([&](const CFuturesUserKey& key, const CFuturesUserValue& futuresValues){
        CTxDestination dest;
        ExtractDestination(key.owner, dest);
        if (!IsValidDestination(dest)) {
            return true;
        }

        const auto source = pcustomcsview->GetToken(futuresValues.source.nTokenId);
        if (!source) {
            return true;
        }

        UniValue value{UniValue::VOBJ};
        value.pushKV("owner", EncodeDestination(dest));
        value.pushKV("source", ValueFromAmount(futuresValues.source.nValue).getValStr() + '@' + source->symbol);

        if (source->symbol == "DUSD") {
            const auto destination = pcustomcsview->GetLoanTokenByID({futuresValues.destination});
            if (!destination) {
                return true;
            }
            value.pushKV("destination", destination->symbol);
        } else {
            value.pushKV("destination", "DUSD");
        }

        listFutures.push_back(value);

        return true;
    });

    return GetRPCResultCache().Set(request, listFutures);
}

UniValue getpendingfutureswaps(const JSONRPCRequest& request) {
    RPCHelpMan{"getpendingfutureswaps",
               "Get specific pending futures.\n",
                {
                       {"address", RPCArg::Type::STR, RPCArg::Optional::NO, "Address to get all pending future swaps"},
                },
                RPCResult{
                    "{\n"
                    "    owner :       \"address\"\n"
                    "    values : [{\n"
                    "    tokenSymbol : \"SYMBOL\"\n"
                    "    amount :      n.nnnnnnnn\n"
                    "    destination : \"SYMBOL\"\n"
                    "    }...]\n"
                    "}\n"
               },
               RPCExamples{
                       HelpExampleCli("getpendingfutureswaps", "address")
               },
    }.Check(request);

    if (auto res = GetRPCResultCache().TryGet(request)) return *res;
    UniValue listValues{UniValue::VARR};

    const auto owner = DecodeScript(request.params[0].get_str());

    LOCK(cs_main);

    std::vector<CFuturesUserValue> storedFutures;
    pcustomcsview->ForEachFuturesUserValues([&](const CFuturesUserKey& key, const CFuturesUserValue& futuresValues) {

        if (key.owner == owner) {
            storedFutures.push_back(futuresValues);
        }

        return true;
    }, {static_cast<uint32_t>(::ChainActive().Height()), owner, std::numeric_limits<uint32_t>::max()});

    for (const auto& item : storedFutures) {
        UniValue value{UniValue::VOBJ};

        const auto source = pcustomcsview->GetToken(item.source.nTokenId);
        if (!source) {
            continue;
        }

        value.pushKV("source", ValueFromAmount(item.source.nValue).getValStr() + '@' + source->symbol);

        if (source->symbol == "DUSD") {
            const auto destination = pcustomcsview->GetLoanTokenByID({item.destination});
            if (!destination) {
                continue;
            }
            value.pushKV("destination", destination->symbol);
        } else {
            value.pushKV("destination", "DUSD");
        }

        listValues.push_back(value);
    }

    UniValue obj{UniValue::VOBJ};
    obj.pushKV("owner", request.params[0].get_str());
    obj.pushKV("values", listValues);
    return GetRPCResultCache().Set(request, obj);
}

UniValue logaccountbalances(const JSONRPCRequest& request) {
    RPCHelpMan{
        "logaccountbalances",
        "\nLogs all account balances in accounts for debugging.\n",
        {
            {"logfile", RPCArg::Type::BOOL, RPCArg::Optional::OMITTED,
                "Log file (default = false), if set to true, prints to the log file, otherwise no log output"},
            {"rpcresult", RPCArg::Type::BOOL, RPCArg::Optional::OMITTED,
                "RPC Result (default = true), if set to true, returns an RPC result, otherwise no RPC output"},
        },
        RPCResult{
            "{...} (array) Json object with account balances if rpcresult is enabled."
            "This is for debugging purposes only.\n"},
        RPCExamples{
            HelpExampleCli("logaccountbalances", "true true")},
    }.Check(request);

    auto &p = request.params;
    auto outToLog = false;
    auto outToRpc = true;

    if (p.size() > 0) { outToLog = p[0].get_bool(); }
    if (p.size() > 1) { outToRpc = p[1].get_bool(); }

    LOCK(cs_main);

    std::map<std::string, std::vector<CTokenAmount>> accounts;
    size_t count{};
    pcustomcsview->ForEachBalance([&](const CScript &owner, CTokenAmount balance) {
        ++count;
        auto ownerStr = ScriptToString(owner);
        if (outToLog)
            LogPrintf("AccountBalance: (%s: %d@%d)\n", ownerStr, balance.nValue, balance.nTokenId.v);
        if (outToRpc)
            accounts[ownerStr].push_back(CTokenAmount{{balance.nTokenId.v}, balance.nValue});
        return true;
    });

    if (outToLog)
        LogPrintf("IndexStats: (balances: %d)\n", count);

    if (!outToRpc)
        return {};

    UniValue result{UniValue::VOBJ};
    UniValue accountsJson{UniValue::VOBJ};
    for (auto &[key, v]: accounts) {
        UniValue b{UniValue::VARR};
        for (auto &item: v) {
            b.push_back(item.ToString());
        }
        accountsJson.pushKV(key, b);
    }

    result.pushKV("accounts", accountsJson);
    result.pushKV("count", static_cast<uint64_t>(count));
    return result;
}

UniValue listpendingdusdswaps(const JSONRPCRequest& request) {
    RPCHelpMan{"listpendingdusdswaps",
               "Get all pending DFI-to_DUSD swaps.\n",
               {},
               RPCResult{
                       "\"json\"          (string) array containing json-objects having following fields:\n"
                       "[{\n"
                       "    owner :       \"address\"\n"
                       "    amount :      n.nnnnnnnn\n"
                       "}...]\n"
               },
               RPCExamples{
                       HelpExampleCli("listpendingdusdswaps", "")
               },
    }.Check(request);

    if (auto res = GetRPCResultCache().TryGet(request)) return *res;
    UniValue listFutures{UniValue::VARR};

    LOCK(cs_main);

    pcustomcsview->ForEachFuturesDUSD([&](const CFuturesUserKey& key, const CAmount& amount){
        CTxDestination dest;
        ExtractDestination(key.owner, dest);
        if (!IsValidDestination(dest)) {
            return true;
        }

        UniValue value{UniValue::VOBJ};
        value.pushKV("owner", EncodeDestination(dest));
        value.pushKV("amount", ValueFromAmount(amount));

        listFutures.push_back(value);

        return true;
    });

    return GetRPCResultCache().Set(request, listFutures);
}

UniValue getpendingdusdswaps(const JSONRPCRequest& request) {
    RPCHelpMan{"getpendingdusdswaps",
               "Get specific pending DFI-to-DUSD swap.\n",
               {
                       {"address", RPCArg::Type::STR, RPCArg::Optional::NO, "Address to get all pending future swaps"},
               },
               RPCResult{
                       "{\n"
                       "    owner :       \"address\"\n"
                       "    amount :      n.nnnnnnnn\n"
                       "}\n"
               },
               RPCExamples{
                       HelpExampleCli("getpendingfutureswaps", "address")
               },
    }.Check(request);

    if (auto res = GetRPCResultCache().TryGet(request)) return *res;
    UniValue listValues{UniValue::VARR};

    const auto owner = DecodeScript(request.params[0].get_str());

    LOCK(cs_main);

    CAmount total{};
    pcustomcsview->ForEachFuturesDUSD([&](const CFuturesUserKey& key, const CAmount& amount) {

        if (key.owner == owner) {
            total += amount;
        }

        return true;
    }, {static_cast<uint32_t>(::ChainActive().Height()), owner, std::numeric_limits<uint32_t>::max()});

    UniValue obj{UniValue::VOBJ};
    if (total) {
        obj.pushKV("owner", request.params[0].get_str());
        obj.pushKV("amount", ValueFromAmount(total));
    }

    return GetRPCResultCache().Set(request, obj);
}


static const CRPCCommand commands[] =
{
//  category       name                     actor (function)        params
//  -------------  ------------------------ ----------------------  ----------
    {"accounts",   "listaccounts",             &listaccounts,              {"pagination", "verbose", "indexed_amounts", "is_mine_only"}},
    {"accounts",   "getaccount",               &getaccount,                {"owner", "pagination", "indexed_amounts"}},
    {"accounts",   "gettokenbalances",         &gettokenbalances,          {"pagination", "indexed_amounts", "symbol_lookup", "include_eth"}},
    {"accounts",   "utxostoaccount",           &utxostoaccount,            {"amounts", "inputs"}},
    {"accounts",   "sendutxosfrom",            &sendutxosfrom,             {"from", "to", "amount", "change"}},
    {"accounts",   "accounttoaccount",         &accounttoaccount,          {"from", "to", "inputs"}},
    {"accounts",   "accounttoutxos",           &accounttoutxos,            {"from", "to", "inputs"}},
    {"accounts",   "listaccounthistory",       &listaccounthistory,        {"owner", "options"}},
    {"accounts",   "getaccounthistory",        &getaccounthistory,         {"owner", "blockHeight", "txn"}},
    {"accounts",   "listburnhistory",          &listburnhistory,           {"options"}},
    {"accounts",   "accounthistorycount",      &accounthistorycount,       {"owner", "options"}},
    {"accounts",   "listcommunitybalances",    &listcommunitybalances,     {}},
    {"accounts",   "sendtokenstoaddress",      &sendtokenstoaddress,       {"from", "to", "selectionMode"}},
    {"accounts",   "transferdomain",           &transferdomain,            {"array"}},
    {"accounts",   "getburninfo",              &getburninfo,               {}},
    {"accounts",   "executesmartcontract",     &executesmartcontract,      {"name", "amount", "inputs"}},
    {"accounts",   "futureswap",               &futureswap,                {"address", "amount", "destination", "inputs"}},
    {"accounts",   "withdrawfutureswap",       &withdrawfutureswap,        {"address", "amount", "destination", "inputs"}},
    {"accounts",   "listpendingfutureswaps",   &listpendingfutureswaps,    {}},
    {"accounts",   "getpendingfutureswaps",    &getpendingfutureswaps,     {"address"}},
    {"accounts",   "listpendingdusdswaps",     &listpendingdusdswaps,      {}},
    {"accounts",   "getpendingdusdswaps",      &getpendingdusdswaps,       {"address"}},
    {"hidden",     "logaccountbalances",       &logaccountbalances,        {"logfile", "rpcresult"}},
};

void RegisterAccountsRPCCommands(CRPCTable& tableRPC) {
    for (unsigned int vcidx = 0; vcidx < ARRAYLEN(commands); vcidx++)
        tableRPC.appendCommand(commands[vcidx].name, &commands[vcidx]);
}<|MERGE_RESOLUTION|>--- conflicted
+++ resolved
@@ -2142,14 +2142,11 @@
             if (!result.ok) {
                 throw JSONRPCError(RPC_MISC_ERROR, "Unable to create EVM queue");
             }
-<<<<<<< HEAD
-=======
             uint64_t nonce = 0;
             bool useNonce = !nonceObj.isNull();
             if (useNonce) {
                 nonce = nonceObj.get_int64();
             }
->>>>>>> cb0b36bb
             const auto signedTx = evm_try_create_and_sign_transfer_domain_tx(result, CreateTransferDomainContext{std::move(from),
                                                                                                                  std::move(to),
                                                                                                                  nativeAddress,
