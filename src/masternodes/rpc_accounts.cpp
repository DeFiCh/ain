#include <masternodes/accountshistory.h>
#include <masternodes/govvariables/attributes.h>
#include <masternodes/mn_rpc.h>

#include <functional>
#include <queue>
#include <set>

std::string tokenAmountString(CTokenAmount const& amount) {
    const auto token = pcustomcsview->GetToken(amount.nTokenId);
    const auto valueString = GetDecimaleString(amount.nValue);
    return valueString + "@" + token->CreateSymbolKey(amount.nTokenId);
}

UniValue AmountsToJSON(TAmounts const & diffs) {
    UniValue obj(UniValue::VARR);

    for (auto const & diff : diffs) {
        obj.push_back(tokenAmountString({diff.first, diff.second}));
    }
    return obj;
}

UniValue accountToJSON(CScript const& owner, CTokenAmount const& amount, bool verbose, bool indexed_amounts) {
    // encode CScript into JSON
    UniValue ownerObj(UniValue::VOBJ);
    ScriptPubKeyToUniv(owner, ownerObj, true);
    if (!verbose) { // cut info
        if (ownerObj["addresses"].isArray() && !ownerObj["addresses"].get_array().empty()) {
            ownerObj = ownerObj["addresses"].get_array().getValues()[0];
        } else {
            ownerObj = {UniValue::VSTR};
            ownerObj.setStr(owner.GetHex());
        }
    }

    UniValue obj(UniValue::VOBJ);
    obj.pushKV("key", owner.GetHex() + "@" + amount.nTokenId.ToString());
    obj.pushKV("owner", ownerObj);

    if (indexed_amounts) {
        UniValue amountObj(UniValue::VOBJ);
        amountObj.pushKV(amount.nTokenId.ToString(), ValueFromAmount(amount.nValue));
        obj.pushKV("amount", amountObj);
    }
    else {
        obj.pushKV("amount", tokenAmountString(amount));
    }

    return obj;
}

UniValue accounthistoryToJSON(AccountHistoryKey const & key, AccountHistoryValue const & value) {
    UniValue obj(UniValue::VOBJ);

    obj.pushKV("owner", ScriptToString(key.owner));
    obj.pushKV("blockHeight", (uint64_t) key.blockHeight);
    obj.pushKV("type", ToString(CustomTxCodeToType(value.category)));
    obj.pushKV("txn", (uint64_t) key.txn);
    obj.pushKV("txid", value.txid.ToString());
    obj.pushKV("amounts", AmountsToJSON(value.diff));
    return obj;
}

UniValue rewardhistoryToJSON(CScript const & owner, uint32_t height, DCT_ID const & poolId, RewardType type, CTokenAmount amount) {
    UniValue obj(UniValue::VOBJ);
    obj.pushKV("owner", ScriptToString(owner));
    obj.pushKV("blockHeight", (uint64_t) height);
    obj.pushKV("type", RewardToString(type));
    if (type & RewardType::Rewards) {
        obj.pushKV("rewardType", RewardTypeToString(type));
    }
    obj.pushKV("poolID", poolId.ToString());
    TAmounts amounts({{amount.nTokenId,amount.nValue}});
    obj.pushKV("amounts", AmountsToJSON(amounts));
    return obj;
}

UniValue outputEntryToJSON(COutputEntry const & entry, CBlockIndex const * index, CWalletTx const * pwtx) {
    UniValue obj(UniValue::VOBJ);

    obj.pushKV("owner", EncodeDestination(entry.destination));
    obj.pushKV("blockHeight", index->nHeight);
    if (pwtx->IsCoinBase()) {
        obj.pushKV("type", "blockReward");
    } else if (entry.amount < 0) {
        obj.pushKV("type", "sent");
    } else {
        obj.pushKV("type", "receive");
    }
    obj.pushKV("txn", (uint64_t) pwtx->nIndex);
    obj.pushKV("txid", pwtx->GetHash().ToString());
    TAmounts amounts({{DCT_ID{0},entry.amount}});
    obj.pushKV("amounts", AmountsToJSON(amounts));
    return obj;
}

static void onPoolRewards(CImmutableCSView & view, CScript const & owner, uint32_t begin, uint32_t end, std::function<void(uint32_t, DCT_ID, RewardType, CTokenAmount)> onReward) {
    CImmutableCSView mnview(view);
    static const uint32_t eunosHeight = Params().GetConsensus().EunosHeight;
    view.ForEachPoolId([&] (DCT_ID const & poolId) {
        auto height = view.GetShare(poolId, owner);
        if (!height || *height >= end) {
            return true; // no share or target height is before a pool share' one
        }
        auto onLiquidity = [&]() -> CAmount {
            return mnview.GetBalance(owner, poolId).nValue;
        };
        uint32_t firstHeight = 0;
        auto beginHeight = std::max(*height, begin);
        view.CalculatePoolRewards(poolId, onLiquidity, beginHeight, end,
            [&](RewardType type, CTokenAmount amount, uint32_t height) {
                if (amount.nValue == 0) {
                    return;
                }
                onReward(height, poolId, type, amount);
                // prior Eunos account balance includes rewards
                // thus we don't need to increment it by first one
                if (!firstHeight) {
                    firstHeight = height;
                }
                if (height >= eunosHeight || firstHeight != height) {
                    mnview.AddBalance(owner, amount); // update owner liquidity
                }
            }
        );
        return true;
    });
}

static void searchInWallet(CWallet const * pwallet,
                           CScript const & account,
                           isminetype filter,
                           std::function<bool(CBlockIndex const *, CWalletTx const *)> shouldSkipTx,
                           std::function<bool(COutputEntry const &, CBlockIndex const *, CWalletTx const *)> txEntry) {

    CTxDestination destination;
    ExtractDestination(account, destination);

    CAmount nFee;
    std::list<COutputEntry> listSent;
    std::list<COutputEntry> listReceived;

    auto locked_chain = pwallet->chain().lock();
    LOCK2(pwallet->cs_wallet, locked_chain->mutex());

    const auto& txOrdered = pwallet->mapWallet.get<ByOrder>();

    for (auto it = txOrdered.rbegin(); it != txOrdered.rend(); ++it) {
        auto* pwtx = &(*it);

        LockAssertion lock(cs_main); // for clang
        auto index = LookupBlockIndex(pwtx->hashBlock);
        if (!index || index->nHeight == 0) { // skip genesis block
            continue;
        }

        if (shouldSkipTx(index, pwtx)) {
            continue;
        }

        if (!pwtx->IsTrusted(*locked_chain)) {
            continue;
        }

        pwtx->GetAmounts(listReceived, listSent, nFee, filter);

        for (auto& sent : listSent) {
            if (!IsValidDestination(sent.destination)) {
                continue;
            }
            if (IsValidDestination(destination) && account != GetScriptForDestination(sent.destination)) {
                continue;
            }
            sent.amount = -sent.amount;
            if (!txEntry(sent, index, pwtx)) {
                return;
            }
        }

        for (const auto& recv : listReceived) {
            if (!IsValidDestination(recv.destination)) {
                continue;
            }
            if (IsValidDestination(destination) && account != GetScriptForDestination(recv.destination)) {
                continue;
            }
            if (!txEntry(recv, index, pwtx)) {
                return;
            }
        }
    }
}

static CScript hexToScript(std::string const& str) {
    if (!IsHex(str)) {
        throw JSONRPCError(RPC_INVALID_PARAMETER, "(" + str + ") doesn't represent a correct hex:\n");
    }
    const auto raw = ParseHex(str);
    return CScript{raw.begin(), raw.end()};
}

static BalanceKey decodeBalanceKey(std::string const& str) {
    const auto pair = SplitAmount(str);
    DCT_ID tokenID{};
    if (!pair.second.empty()) {
        auto id = DCT_ID::FromString(pair.second);
        if (!id.ok) {
            throw JSONRPCError(RPC_INVALID_PARAMETER, "(" + str + ") doesn't represent a correct balance key:\n" + id.msg);
        }
        tokenID = *id.val;
    }
    return {hexToScript(pair.first), tokenID};
}

static CAccounts DecodeRecipientsDefaultInternal(CWallet* const pwallet, UniValue const& values) {
    UniValue recipients(UniValue::VOBJ);
    for (const auto& key : values.getKeys()) {
        recipients.pushKV(key, values[key]);
    }
    auto accounts = DecodeRecipients(pwallet->chain(), recipients);
    for (const auto& account : accounts) {
        if (IsMineCached(*pwallet, account.first) != ISMINE_SPENDABLE && account.second.balances.find(DCT_ID{0}) != account.second.balances.end()) {
            throw JSONRPCError(RPC_INVALID_ADDRESS_OR_KEY, strprintf("The address (%s) is not your own address", ScriptToString(account.first)));
        }
    }
    return accounts;
}

static AccountSelectionMode ParseAccountSelectionParam(const std::string selectionParam) {
    if (selectionParam == "forward") {
        return SelectionForward;
    }
    else if (selectionParam == "crumbs") {
        return SelectionCrumbs;
    }
    else if (selectionParam == "pie") {
        return SelectionPie;
    }
    else {
        throw JSONRPCError(RPC_INVALID_PARAMETER, "Invalide accounts selection mode.");
    }
}

UniValue listaccounts(const JSONRPCRequest& request) {
    auto pwallet = GetWallet(request);

    RPCHelpMan{"listaccounts",
               "\nReturns information about all accounts on chain.\n",
               {
                       {"pagination", RPCArg::Type::OBJ, RPCArg::Optional::OMITTED, "",
                        {
                                {"start", RPCArg::Type::STR, RPCArg::Optional::OMITTED,
                                 "Optional first key to iterate from, in lexicographical order."
                                 "Typically it's set to last ID from previous request."},
                                {"including_start", RPCArg::Type::BOOL, RPCArg::Optional::OMITTED,
                                 "If true, then iterate including starting position. False by default"},
                                {"limit", RPCArg::Type::NUM, RPCArg::Optional::OMITTED,
                                 "Maximum number of orders to return, 100 by default"},
                        },
                       },
                       {"verbose", RPCArg::Type::BOOL, RPCArg::Optional::OMITTED,
                                   "Flag for verbose list (default = true), otherwise limited objects are listed"},
                       {"indexed_amounts", RPCArg::Type::BOOL, RPCArg::Optional::OMITTED,
                        "Format of amounts output (default = false): (true: {tokenid:amount}, false: \"amount@tokenid\")"},
                       {"is_mine_only", RPCArg::Type::BOOL, RPCArg::Optional::OMITTED,
                        "Get balances about all accounts belonging to the wallet"},
               },
               RPCResult{
                       "{id:{...},...}     (array) Json object with accounts information\n"
               },
               RPCExamples{
                       HelpExampleCli("listaccounts", "")
                       + HelpExampleRpc("listaccounts", "'{}' false")
                       + HelpExampleRpc("listaccounts", "'{\"start\":\"a914b12ecde1759f792e0228e4fa6d262902687ca7eb87@0\","
                                                      "\"limit\":100"
                                                      "}'")
               },
    }.Check(request);

    pwallet->BlockUntilSyncedToCurrentChain();

    // parse pagination
    size_t limit = 100;
    BalanceKey start = {};
    bool including_start = true;
    {
        if (request.params.size() > 0) {
            UniValue paginationObj = request.params[0].get_obj();
            if (!paginationObj["limit"].isNull()) {
                limit = (size_t) paginationObj["limit"].get_int64();
            }
            if (!paginationObj["start"].isNull()) {
                including_start = false;
                start = decodeBalanceKey(paginationObj["start"].get_str());
            }
            if (!paginationObj["including_start"].isNull()) {
                including_start = paginationObj["including_start"].getBool();
            }
            if (!including_start) {
                start.tokenID.v++;
            }
        }
        if (limit == 0) {
            limit = std::numeric_limits<decltype(limit)>::max();
        }
    }
    bool verbose = true;
    if (request.params.size() > 1) {
        verbose = request.params[1].get_bool();
    }
    bool indexed_amounts = false;
    if (request.params.size() > 2) {
        indexed_amounts = request.params[2].get_bool();
    }
    bool isMineOnly = false;
    if (request.params.size() > 3) {
        isMineOnly = request.params[3].get_bool();
    }

    UniValue ret(UniValue::VARR);

    CImmutableCSView mnview(*pcustomcsview);
    auto targetHeight = mnview.GetLastHeight() + 1;

    mnview.ForEachAccount([&](CScript const & account) {

        if (isMineOnly && IsMineCached(*pwallet, account) != ISMINE_SPENDABLE) {
            return true;
        }

        mnview.CalculateOwnerRewards(account, targetHeight);

        // output the relavant balances only for account
        mnview.ForEachBalance([&](CScript const & owner, CTokenAmount balance) {
            if (account != owner) {
                return false;
            }
            ret.push_back(accountToJSON(owner, balance, verbose, indexed_amounts));
            return --limit != 0;
        }, {account, start.tokenID});

        start.tokenID = DCT_ID{}; // reset to start id
        return limit != 0;
    }, start.owner);

    return ret;
}

UniValue getaccount(const JSONRPCRequest& request) {

    RPCHelpMan{"getaccount",
               "\nReturns information about account.\n",
               {
                    {"owner", RPCArg::Type::STR, RPCArg::Optional::NO,
                        "Owner address in base58/bech32/hex encoding"},
                    {"pagination", RPCArg::Type::OBJ, RPCArg::Optional::OMITTED, "",
                        {
                            {"start", RPCArg::Type::STR, RPCArg::Optional::OMITTED,
                                 "Optional first key to iterate from, in lexicographical order."
                                 "Typically it's set to last tokenID from previous request."},
                            {"including_start", RPCArg::Type::BOOL, RPCArg::Optional::OMITTED,
                                 "If true, then iterate including starting position. False by default"},
                            {"limit", RPCArg::Type::NUM, RPCArg::Optional::OMITTED,
                                 "Maximum number of orders to return, 100 by default"},
                        },
                    },
                    {"indexed_amounts", RPCArg::Type::BOOL, RPCArg::Optional::OMITTED,
                        "Format of amounts output (default = false): (true: obj = {tokenid:amount,...}, false: array = [\"amount@tokenid\"...])"},
                },
                RPCResult{
                       "{...}     (array) Json object with order information\n"
                },
                RPCExamples{
                       HelpExampleCli("getaccount", "owner_address")
                },
    }.Check(request);

    // decode owner
    const auto reqOwner = DecodeScript(request.params[0].get_str());

    // parse pagination
    size_t limit = 100;
    DCT_ID start = {};
    bool including_start = true;
    {
        if (request.params.size() > 1) {
            UniValue paginationObj = request.params[1].get_obj();
            if (!paginationObj["limit"].isNull()) {
                limit = (size_t) paginationObj["limit"].get_int64();
            }
            if (!paginationObj["start"].isNull()) {
                including_start = false;
                start.v = (uint32_t) paginationObj["start"].get_int64();
            }
            if (!paginationObj["including_start"].isNull()) {
                including_start = paginationObj["including_start"].getBool();
            }
            if (!including_start) {
                start.v++;
            }
        }
        if (limit == 0) {
            limit = std::numeric_limits<decltype(limit)>::max();
        }
    }
    bool indexed_amounts = false;
    if (request.params.size() > 2) {
        indexed_amounts = request.params[2].get_bool();
    }

    UniValue ret(UniValue::VARR);
    if (indexed_amounts) {
        ret.setObject();
    }

    CImmutableCSView mnview(*pcustomcsview);
    auto targetHeight = mnview.GetLastHeight() + 1;

    mnview.CalculateOwnerRewards(reqOwner, targetHeight);

    mnview.ForEachBalance([&](CScript const & owner, CTokenAmount balance) {
        if (owner != reqOwner) {
            return false;
        }

        if (indexed_amounts)
            ret.pushKV(balance.nTokenId.ToString(), ValueFromAmount(balance.nValue));
        else
            ret.push_back(tokenAmountString(balance));

        limit--;
        return limit != 0;
    }, BalanceKey{reqOwner, start});
    return ret;
}

UniValue gettokenbalances(const JSONRPCRequest& request) {
    auto pwallet = GetWallet(request);

    RPCHelpMan{"gettokenbalances",
               "\nReturns the balances of all accounts that belong to the wallet.\n",
               {
                    {"pagination", RPCArg::Type::OBJ, RPCArg::Optional::OMITTED, "",
                        {
                            {"start", RPCArg::Type::STR, RPCArg::Optional::OMITTED,
                                 "Optional first key to iterate from, in lexicographical order."
                                 "Typically it's set to last tokenID from previous request."},
                            {"including_start", RPCArg::Type::BOOL, RPCArg::Optional::OMITTED,
                                 "If true, then iterate including starting position. False by default"},
                            {"limit", RPCArg::Type::NUM, RPCArg::Optional::OMITTED,
                                 "Maximum number of tokens to return, 100 by default"},
                        },
                    },
                    {"indexed_amounts", RPCArg::Type::BOOL, RPCArg::Optional::OMITTED,
                        "Format of amounts output (default = false): (true: obj = {tokenid:amount,...}, false: array = [\"amount@tokenid\"...])"},
                    {"symbol_lookup", RPCArg::Type::BOOL, RPCArg::Optional::OMITTED,
                        "Use token symbols in output (default = false)"},
                },
                RPCResult{
                       "{...}     (array) Json object with balances information\n"
                },
                RPCExamples{
                       HelpExampleCli("gettokenbalances", "")
                },
    }.Check(request);

    pwallet->BlockUntilSyncedToCurrentChain();

    // parse pagination
    size_t limit = 100;
    DCT_ID start = {};
    bool including_start = true;
    {
        if (request.params.size() > 0) {
            UniValue paginationObj = request.params[0].get_obj();
            if (!paginationObj["limit"].isNull()) {
                limit = (size_t) paginationObj["limit"].get_int64();
            }
            if (!paginationObj["start"].isNull()) {
                including_start = false;
                start.v = (uint32_t) paginationObj["start"].get_int64();
            }
            if (!paginationObj["including_start"].isNull()) {
                including_start = paginationObj["including_start"].getBool();
            }
            if (!including_start) {
                start.v++;
            }
        }
        if (limit == 0) {
            limit = std::numeric_limits<decltype(limit)>::max();
        }
    }
    bool indexed_amounts = false;
    if (request.params.size() > 1) {
        indexed_amounts = request.params[1].getBool();
    }
    bool symbol_lookup = false;
    if (request.params.size() > 2) {
        symbol_lookup = request.params[2].getBool();
    }

    UniValue ret(UniValue::VARR);
    if (indexed_amounts) {
        ret.setObject();
    }

    CBalances totalBalances;
    CImmutableCSView mnview(*pcustomcsview);
    for (const auto& account : GetAllMineAccounts(mnview, pwallet)) {
        totalBalances.AddBalances(account.second.balances);
    }

    auto it = totalBalances.balances.lower_bound(start);
    for (size_t i = 0; it != totalBalances.balances.end() && i < limit; it++, i++) {
        CTokenAmount bal = CTokenAmount{(*it).first, (*it).second};
        std::string tokenIdStr = bal.nTokenId.ToString();
        if (symbol_lookup) {
            auto token = mnview.GetToken(bal.nTokenId);
            tokenIdStr = token->CreateSymbolKey(bal.nTokenId);
        }
        if (indexed_amounts)
            ret.pushKV(tokenIdStr, ValueFromAmount(bal.nValue));
        else
            ret.push_back(ValueFromAmount(bal.nValue).getValStr() + "@" + tokenIdStr);
    }
    return ret;
}

UniValue utxostoaccount(const JSONRPCRequest& request) {
    auto pwallet = GetWallet(request);

    RPCHelpMan{"utxostoaccount",
               "\nCreates (and submits to local node and network) a transfer transaction from the wallet UTXOs to specfied account.\n"
               "The second optional argument (may be empty array) is an array of specific UTXOs to spend." +
               HelpRequiringPassphrase(pwallet) + "\n",
               {
                    {"amounts", RPCArg::Type::OBJ, RPCArg::Optional::NO, "",
                        {
                            {"address", RPCArg::Type::STR, RPCArg::Optional::NO, "The defi address is the key, the value is amount in amount@token format. "
                                                                                 "If multiple tokens are to be transferred, specify an array [\"amount1@t1\", \"amount2@t2\"]"}
                        },
                    },
                    {"inputs", RPCArg::Type::ARR, RPCArg::Optional::OMITTED_NAMED_ARG,
                        "A json array of json objects",
                        {
                            {"", RPCArg::Type::OBJ, RPCArg::Optional::OMITTED, "",
                                {
                                    {"txid", RPCArg::Type::STR_HEX, RPCArg::Optional::NO, "The transaction id"},
                                    {"vout", RPCArg::Type::NUM, RPCArg::Optional::NO, "The output number"},
                                },
                            },
                        },
                    },
               },
               RPCResult{
                       "\"hash\"                  (string) The hex-encoded hash of broadcasted transaction\n"
               },
               RPCExamples{
                       HelpExampleCli("utxostoaccount", "'{\"address1\":\"1.0@DFI\","
                                                     "\"address2\":[\"2.0@BTC\", \"3.0@ETH\"]"
                                                     "}' '[]'")
               },
    }.Check(request);

    if (pwallet->chain().isInitialBlockDownload()) {
        throw JSONRPCError(RPC_CLIENT_IN_INITIAL_DOWNLOAD, "Cannot create transactions while still in Initial Block Download");
    }
    pwallet->BlockUntilSyncedToCurrentChain();

    RPCTypeCheck(request.params, {UniValue::VOBJ, UniValue::VARR}, false);

    // decode recipients
    CUtxosToAccountMessage msg{};
    msg.to = DecodeRecipientsDefaultInternal(pwallet, request.params[0].get_obj());

    // encode
    CDataStream markedMetadata(DfTxMarker, SER_NETWORK, PROTOCOL_VERSION);
    markedMetadata << static_cast<unsigned char>(CustomTxType::UtxosToAccount)
                   << msg;
    CScript scriptMeta;
    scriptMeta << OP_RETURN << ToByteVector(markedMetadata);
    CScript scriptBurn;
    scriptBurn << OP_RETURN;

    // burn
    const auto toBurn = SumAllTransfers(msg.to);
    if (toBurn.balances.empty()) {
        throw JSONRPCError(RPC_INVALID_PARAMETER, "zero amounts");
    }

    int targetHeight = pcustomcsview->GetLastHeight() + 1;

    const auto txVersion = GetTransactionVersion(targetHeight);
    CMutableTransaction rawTx(txVersion);

    for (const auto& kv : toBurn.balances) {
        if (rawTx.vout.empty()) { // first output is metadata
            rawTx.vout.push_back(CTxOut(kv.second, scriptMeta, kv.first));
        } else {
            rawTx.vout.push_back(CTxOut(kv.second, scriptBurn, kv.first));
        }
    }

    // fund
    fund(rawTx, pwallet, {});

    // check execution
    execTestTx(CTransaction(rawTx), targetHeight);

    return signsend(rawTx, pwallet, {})->GetHash().GetHex();
}


UniValue sendutxosfrom(const JSONRPCRequest& request) {
    auto pwallet = GetWallet(request);

    RPCHelpMan{"sendutxosfrom",
               "\nSend a transaction using UTXOs from the specfied address.\n" +
               HelpRequiringPassphrase(pwallet) + "\n",
               {
                       {"from", RPCArg::Type::STR, RPCArg::Optional::NO, "The address of sender"},
                       {"to", RPCArg::Type::STR, RPCArg::Optional::NO, "The address of receiver"},
                       {"amount", RPCArg::Type::NUM, RPCArg::Optional::NO, "The amount to send"},
                       {"change", RPCArg::Type::STR, RPCArg::Optional::OMITTED, "The address to send change to (Default: from address)"},
               },
               RPCResult{
                       "\"hash\"                  (string) The hex-encoded hash of broadcasted transaction\n"
               },
               RPCExamples{
                       HelpExampleCli("sendutxosfrom", R"("from" "to" 100)")
                       + HelpExampleRpc("sendutxosfrom", R"("from", "to", 100")")
               },
    }.Check(request);

    if (pwallet->chain().isInitialBlockDownload()) {
        throw JSONRPCError(RPC_CLIENT_IN_INITIAL_DOWNLOAD, "Cannot create transactions while still in Initial Block Download");
    }
    pwallet->BlockUntilSyncedToCurrentChain();

    auto locked_chain = pwallet->chain().lock();
    LOCK2(pwallet->cs_wallet, locked_chain->mutex());

    CTxDestination fromDest = DecodeDestination(request.params[0].get_str());
    if (!IsValidDestination(fromDest)) {
        throw JSONRPCError(RPC_INVALID_ADDRESS_OR_KEY, "Invalid from address");
    }

    CTxDestination toDest = DecodeDestination(request.params[1].get_str());
    if (!IsValidDestination(toDest)) {
        throw JSONRPCError(RPC_INVALID_ADDRESS_OR_KEY, "Invalid to address");
    }

    // Amount
    CAmount nAmount = AmountFromValue(request.params[2]);

    CCoinControl coin_control;
    if (request.params[3].isNull()) {
        coin_control.destChange = fromDest;
    } else {
        CTxDestination changeDest = DecodeDestination(request.params[3].get_str());
        if (!IsValidDestination(changeDest)) {
            throw JSONRPCError(RPC_INVALID_ADDRESS_OR_KEY, "Invalid change address");
        }
        coin_control.destChange = changeDest;
    }

    // Only match from address destination
    coin_control.matchDestination = fromDest;

    EnsureWalletIsUnlocked(pwallet);

    CTransactionRef tx = SendMoney(*locked_chain, pwallet, toDest, nAmount, {0}, false /* fSubtractFeeFromAmount */, coin_control, {});
    return tx->GetHash().GetHex();
}

UniValue accounttoaccount(const JSONRPCRequest& request) {
    auto pwallet = GetWallet(request);

    RPCHelpMan{"accounttoaccount",
               "\nCreates (and submits to local node and network) a transfer transaction from the specified account to the specfied accounts.\n"
               "The first optional argument (may be empty array) is an array of specific UTXOs to spend." +
               HelpRequiringPassphrase(pwallet) + "\n",
               {
                    {"from", RPCArg::Type::STR, RPCArg::Optional::NO, "The defi address of sender"},
                    {"to", RPCArg::Type::OBJ, RPCArg::Optional::NO, "",
                        {
                            {"address", RPCArg::Type::STR, RPCArg::Optional::NO, "The defi address is the key, the value is amount in amount@token format. "
                                                                                     "If multiple tokens are to be transferred, specify an array [\"amount1@t1\", \"amount2@t2\"]"},
                        },
                    },
                    {"inputs", RPCArg::Type::ARR, RPCArg::Optional::OMITTED_NAMED_ARG,
                        "A json array of json objects",
                        {
                            {"", RPCArg::Type::OBJ, RPCArg::Optional::OMITTED, "",
                                {
                                    {"txid", RPCArg::Type::STR_HEX, RPCArg::Optional::NO, "The transaction id"},
                                    {"vout", RPCArg::Type::NUM, RPCArg::Optional::NO, "The output number"},
                                },
                            },
                        },
                    },
                },
                RPCResult{
                       "\"hash\"                  (string) The hex-encoded hash of broadcasted transaction\n"
                },
                RPCExamples{
                       HelpExampleCli("accounttoaccount", "sender_address "
                                                     "'{\"address1\":\"1.0@DFI\",\"address2\":[\"2.0@BTC\", \"3.0@ETH\"]}' "
                                                     "'[]'")
               },
    }.Check(request);

    if (pwallet->chain().isInitialBlockDownload()) {
        throw JSONRPCError(RPC_CLIENT_IN_INITIAL_DOWNLOAD, "Cannot create transactions while still in Initial Block Download");
    }
    pwallet->BlockUntilSyncedToCurrentChain();

    RPCTypeCheck(request.params, {UniValue::VSTR, UniValue::VOBJ, UniValue::VARR}, false);

    // decode sender and recipients
    CAccountToAccountMessage msg{};
    msg.to = DecodeRecipientsDefaultInternal(pwallet, request.params[1].get_obj());

    if (SumAllTransfers(msg.to).balances.empty()) {
        throw JSONRPCError(RPC_INVALID_PARAMETER, "zero amounts");
    }

    msg.from = DecodeScript(request.params[0].get_str());

    // encode
    CDataStream markedMetadata(DfTxMarker, SER_NETWORK, PROTOCOL_VERSION);
    markedMetadata << static_cast<unsigned char>(CustomTxType::AccountToAccount)
                   << msg;
    CScript scriptMeta;
    scriptMeta << OP_RETURN << ToByteVector(markedMetadata);

    int targetHeight = pcustomcsview->GetLastHeight() + 1;

    const auto txVersion = GetTransactionVersion(targetHeight);
    CMutableTransaction rawTx(txVersion);

    rawTx.vout.push_back(CTxOut(0, scriptMeta));

    UniValue const & txInputs = request.params[2];

    CTransactionRef optAuthTx;
    std::set<CScript> auths{msg.from};
    rawTx.vin = GetAuthInputsSmart(pwallet, rawTx.nVersion, auths, false /*needFoundersAuth*/, optAuthTx, txInputs);

    CCoinControl coinControl;

     // Set change to from address
    CTxDestination dest;
    ExtractDestination(msg.from, dest);
    if (IsValidDestination(dest)) {
        coinControl.destChange = dest;
    }

    // fund
    fund(rawTx, pwallet, optAuthTx, &coinControl);

    // check execution
    execTestTx(CTransaction(rawTx), targetHeight, optAuthTx);

    return signsend(rawTx, pwallet, optAuthTx)->GetHash().GetHex();
}

UniValue accounttoutxos(const JSONRPCRequest& request) {
    auto pwallet = GetWallet(request);

    RPCHelpMan{"accounttoutxos",
               "\nCreates (and submits to local node and network) a transfer transaction from the specified account to UTXOs.\n"
               "The third optional argument (may be empty array) is an array of specific UTXOs to spend." +
               HelpRequiringPassphrase(pwallet) + "\n",
               {
                    {"from", RPCArg::Type::STR, RPCArg::Optional::NO, "The defi address of sender"},
                    {"to", RPCArg::Type::OBJ, RPCArg::Optional::NO, "",
                        {
                            {"address", RPCArg::Type::STR, RPCArg::Optional::NO,
                                 "The defi address is the key, the value is amount in amount@token format. "
                                 "If multiple tokens are to be transferred, specify an array [\"amount1@t1\", \"amount2@t2\"]"
                            },
                        },
                    },
                    {"inputs", RPCArg::Type::ARR, RPCArg::Optional::OMITTED_NAMED_ARG,
                        "A json array of json objects",
                        {
                            {"", RPCArg::Type::OBJ, RPCArg::Optional::OMITTED, "",
                                {
                                    {"txid", RPCArg::Type::STR_HEX, RPCArg::Optional::NO, "The transaction id"},
                                    {"vout", RPCArg::Type::NUM, RPCArg::Optional::NO, "The output number"},
                                },
                            },
                        },
                    },
                },
                RPCResult{
                       "\"hash\"                  (string) The hex-encoded hash of broadcasted transaction\n"
                },
               RPCExamples{
                       HelpExampleCli("accounttoutxos", "sender_address '{\"address1\":\"100@DFI\"}' '[]'")
                       + HelpExampleCli("accounttoutxos", "sender_address '{\"address1\":\"1.0@DFI\",\"address2\":[\"2.0@BTC\", \"3.0@ETH\"]}' '[]'")
               },
    }.Check(request);

    if (pwallet->chain().isInitialBlockDownload()) {
        throw JSONRPCError(RPC_CLIENT_IN_INITIAL_DOWNLOAD, "Cannot create transactions while still in Initial Block Download");
    }
    pwallet->BlockUntilSyncedToCurrentChain();

    RPCTypeCheck(request.params, {UniValue::VSTR, UniValue::VOBJ, UniValue::VARR}, true);

    // decode sender and recipients
    CAccountToUtxosMessage msg{};
    msg.from = DecodeScript(request.params[0].get_str());
    const auto to = DecodeRecipients(pwallet->chain(), request.params[1]);
    msg.balances = SumAllTransfers(to);
    if (msg.balances.balances.empty()) {
        throw JSONRPCError(RPC_INVALID_PARAMETER, "zero amounts");
    }

    // dummy encode, mintingOutputsStart isn't filled
    CScript scriptMeta;
    {
        CDataStream dummyMetadata(DfTxMarker, SER_NETWORK, PROTOCOL_VERSION);
        dummyMetadata << static_cast<unsigned char>(CustomTxType::AccountToUtxos) << msg;

        std::vector<unsigned char> padding(10);
        for (const auto& recip : to) {
            for (const auto& amount : recip.second.balances) {
                if (amount.second != 0) {
                    CTxOut out{amount.second, recip.first, amount.first};
                    dummyMetadata << out << padding;
                    LogPrint(BCLog::ESTIMATEFEE, "%s: out size %d padding %d\n", __func__, sizeof(out), sizeof(unsigned char) * padding.size());
                }
            }
        }

        scriptMeta << OP_RETURN << ToByteVector(dummyMetadata);
        LogPrint(BCLog::ESTIMATEFEE, "%s: dummyMetadata size %d\n", __func__, dummyMetadata.size());
    }

    int targetHeight = pcustomcsview->GetLastHeight() + 1;

    const auto txVersion = GetTransactionVersion(targetHeight);
    CMutableTransaction rawTx(txVersion);
    rawTx.vout.push_back(CTxOut(0, scriptMeta));

    // auth
    UniValue const & txInputs = request.params[2];
    CTransactionRef optAuthTx;
    std::set<CScript> auths{msg.from};
    rawTx.vin = GetAuthInputsSmart(pwallet, rawTx.nVersion, auths, false /*needFoundersAuth*/, optAuthTx, txInputs);

    CCoinControl coinControl;

     // Set change to from address
    CTxDestination dest;
    ExtractDestination(msg.from, dest);
    if (IsValidDestination(dest)) {
        coinControl.destChange = dest;
    }

    // fund
    fund(rawTx, pwallet, optAuthTx, &coinControl);

    // re-encode with filled mintingOutputsStart
    {
        scriptMeta = {};
        msg.mintingOutputsStart = rawTx.vout.size();
        CDataStream markedMetadata(DfTxMarker, SER_NETWORK, PROTOCOL_VERSION);
        markedMetadata << static_cast<unsigned char>(CustomTxType::AccountToUtxos)
                       << msg;
        scriptMeta << OP_RETURN << ToByteVector(markedMetadata);
    }
    rawTx.vout[0].scriptPubKey = scriptMeta;

    // add outputs starting from mintingOutputsStart (must be unfunded, because it's minting)
    for (const auto& recip : to) {
        for (const auto& amount : recip.second.balances) {
            if (amount.second != 0) {
                rawTx.vout.push_back(CTxOut(amount.second, recip.first, amount.first));
            }
        }
    }

    // check execution
    execTestTx(CTransaction(rawTx), targetHeight, optAuthTx);

    return signsend(rawTx, pwallet, optAuthTx)->GetHash().GetHex();
}

void RevertOwnerBalances(CImmutableCSView & view, CScript const & owner, TAmounts const & balances) {
    for (const auto& balance : balances) {
        auto amount = -balance.second;
        auto token = view.GetToken(balance.first);
        auto IsPoolShare = token && token->IsPoolShare();
        if (amount > 0) {
            view.AddBalance(owner, {balance.first, amount});
            if (IsPoolShare) {
                if (view.GetBalance(owner, balance.first).nValue == amount) {
                    view.SetShare(balance.first, owner, 0);
                }
            }
        } else {
            view.SubBalance(owner, {balance.first, -amount});
            if (IsPoolShare) {
                if (view.GetBalance(owner, balance.first).nValue == 0) {
                    view.DelShare(balance.first, owner);
                } else {
                    view.SetShare(balance.first, owner, 0);
                }
            }
        }
    }
}

struct CRewardHistory {
    uint32_t height;
    CScript const & owner;
    TAmounts balances;
};

UniValue listaccounthistory(const JSONRPCRequest& request) {
    auto pwallet = GetWallet(request);

    RPCHelpMan{"listaccounthistory",
               "\nReturns information about account history.\n",
               {
                        {"owner", RPCArg::Type::STR, RPCArg::Optional::OMITTED,
                                    "Single account ID (CScript or address) or reserved words: \"mine\" - to list history for all owned accounts or \"all\" to list whole DB (default = \"mine\")."},
                        {"options", RPCArg::Type::OBJ, RPCArg::Optional::OMITTED, "",
                            {
                                 {"maxBlockHeight", RPCArg::Type::NUM, RPCArg::Optional::OMITTED,
                                  "Optional height to iterate from (downto genesis block), (default = chaintip)."},
                                 {"depth", RPCArg::Type::NUM, RPCArg::Optional::OMITTED,
                                  "Maximum depth, from the genesis block is the default"},
                                 {"no_rewards", RPCArg::Type::BOOL, RPCArg::Optional::OMITTED,
                                  "Filter out rewards"},
                                 {"token", RPCArg::Type::STR, RPCArg::Optional::OMITTED,
                                  "Filter by token"},
                                 {"txtype", RPCArg::Type::STR, RPCArg::Optional::OMITTED,
                                  "Filter by transaction type, supported letter from {CustomTxType}"},
                                 {"limit", RPCArg::Type::NUM, RPCArg::Optional::OMITTED,
                                  "Maximum number of records to return, 100 by default"},
                                 {"txn", RPCArg::Type::NUM, RPCArg::Optional::OMITTED,
                                  "Order in block, unlimited by default"},
                            },
                        },
               },
               RPCResult{
                       "[{},{}...]     (array) Objects with account history information\n"
               },
               RPCExamples{
                       HelpExampleCli("listaccounthistory", "all '{\"maxBlockHeight\":160,\"depth\":10}'")
                       + HelpExampleRpc("listaccounthistory", "address false")
               },
    }.Check(request);

    std::string accounts = "mine";
    if (request.params.size() > 0) {
        accounts = request.params[0].getValStr();
    }

    if (!paccountHistoryDB) {
        throw JSONRPCError(RPC_INVALID_REQUEST, "-acindex is needed for account history");
    }

    uint32_t maxBlockHeight = std::numeric_limits<uint32_t>::max();
    uint32_t depth = maxBlockHeight;
    bool noRewards = false;
    std::string tokenFilter;
    uint32_t limit = 100;
    auto txType = CustomTxType::None;
    uint32_t txn = std::numeric_limits<uint32_t>::max();

    if (request.params.size() > 1) {
        UniValue optionsObj = request.params[1].get_obj();
        RPCTypeCheckObj(optionsObj,
            {
                {"maxBlockHeight", UniValueType(UniValue::VNUM)},
                {"depth", UniValueType(UniValue::VNUM)},
                {"no_rewards", UniValueType(UniValue::VBOOL)},
                {"token", UniValueType(UniValue::VSTR)},
                {"txtype", UniValueType(UniValue::VSTR)},
                {"limit", UniValueType(UniValue::VNUM)},
                {"txn", UniValueType(UniValue::VNUM)},
            }, true, true);

        if (!optionsObj["maxBlockHeight"].isNull()) {
            maxBlockHeight = (uint32_t) optionsObj["maxBlockHeight"].get_int64();
        }
        if (!optionsObj["depth"].isNull()) {
            depth = (uint32_t) optionsObj["depth"].get_int64();
        }

        if (!optionsObj["no_rewards"].isNull()) {
            noRewards = optionsObj["no_rewards"].get_bool();
        }

        if (!optionsObj["token"].isNull()) {
            tokenFilter = optionsObj["token"].get_str();
        }

        if (!optionsObj["txtype"].isNull()) {
            const auto str = optionsObj["txtype"].get_str();
            if (str.size() == 1) {
                txType = CustomTxCodeToType(str[0]);
            }
            if (txType == CustomTxType::None) {
                throw JSONRPCError(RPC_INVALID_PARAMETER, "Invalid tx type (" + str + ")");
            }
        }
        if (!optionsObj["limit"].isNull()) {
            limit = (uint32_t) optionsObj["limit"].get_int64();
        }
        if (limit == 0) {
            limit = std::numeric_limits<decltype(limit)>::max();
        }

        if (!optionsObj["txn"].isNull()) {
            txn = (uint32_t) optionsObj["txn"].get_int64();
        }
    }

    pwallet->BlockUntilSyncedToCurrentChain();

    std::function<bool(CScript const &)> isMatchOwner = [](CScript const &) {
        return true;
    };

    CScript account;
    bool isMine = false;
    isminetype filter = ISMINE_ALL;

    if (accounts == "mine") {
        isMine = true;
        filter = ISMINE_SPENDABLE;
    } else if (accounts != "all") {
        account = DecodeScript(accounts);
        isMatchOwner = [&account](CScript const & owner) {
            return owner == account;
        };
    }

    std::set<uint256> txs;
    const bool shouldSearchInWallet = (tokenFilter.empty() || tokenFilter == "DFI") && CustomTxType::None == txType;

    CImmutableCSView view(*pcustomcsview);

    auto hasToken = [&](TAmounts const & diffs) {
        for (auto const & diff : diffs) {
            auto token = view.GetToken(diff.first);
            auto const tokenIdStr = token->CreateSymbolKey(diff.first);
            if(tokenIdStr == tokenFilter) {
                return true;
            }
        }
        return false;
    };

    uint32_t height = view.GetLastHeight();
    std::map<uint32_t, UniValue, std::greater<uint32_t>> ret;

    maxBlockHeight = std::min(maxBlockHeight, height);
    depth = std::min(depth, maxBlockHeight);

    auto count = limit;
    const auto startBlock = maxBlockHeight - depth;

    std::set<CScript> rewardAccounts;
    std::queue<CRewardHistory> rewardsHistory;

    auto shouldContinueToNextAccountHistory = [&](AccountHistoryKey const & key, CLazySerialize<AccountHistoryValue> lazy) -> bool {

        if (startBlock > key.blockHeight) {
            return false;
        }

        if (!isMatchOwner(key.owner)) {
            return false;
        }

        if (isMine && !(IsMineCached(*pwallet, key.owner) & filter)) {
            return true;
        }

        bool accountRecord = maxBlockHeight >= key.blockHeight;
        if (!accountRecord && noRewards) {
            return true;
        }

        auto& value = lazy.get();

        if (!noRewards) {
            auto& owner = *(rewardAccounts.insert(key.owner).first);
            rewardsHistory.push({key.blockHeight, owner, value.diff});
        }

        if (CustomTxType::None != txType && value.category != uint8_t(txType)) {
            return true;
        }

        if (accountRecord && (tokenFilter.empty() || hasToken(value.diff))) {
            auto& array = ret.emplace(key.blockHeight, UniValue::VARR).first->second;
            array.push_back(accounthistoryToJSON(key, value));
            if (shouldSearchInWallet) {
                txs.insert(value.txid);
            }
            --count;
        }

        return count != 0;
    };

    CAccountHistoryStorage historyView(*paccountHistoryDB);
    if (!noRewards && maxBlockHeight < height) {
        historyView.ForEachAccountHistory([&](AccountHistoryKey const & key, CLazySerialize<AccountHistoryValue> lazy) {
            return key.blockHeight > maxBlockHeight && shouldContinueToNextAccountHistory(key, std::move(lazy));
        }, account);
    }
    historyView.ForEachAccountHistory(shouldContinueToNextAccountHistory, account, maxBlockHeight, txn);

    auto lastHeight = maxBlockHeight;
    for (count = limit; !rewardsHistory.empty(); rewardsHistory.pop()) {

        const auto& key = rewardsHistory.front();
        if (key.height > lastHeight) {
            RevertOwnerBalances(view, key.owner, key.balances);
            continue;
        }

        for (const auto& account : rewardAccounts) {
            onPoolRewards(view, account, key.height, lastHeight,
                [&](int32_t height, DCT_ID poolId, RewardType type, CTokenAmount amount) {
                    if (tokenFilter.empty() || hasToken({{amount.nTokenId, amount.nValue}})) {
                        auto& array = ret.emplace(height, UniValue::VARR).first->second;
                        array.push_back(rewardhistoryToJSON(account, height, poolId, type, amount));
                        count ? --count : 0;
                    }
                }
            );
        }

        if (!count) break;
        lastHeight = key.height;
        RevertOwnerBalances(view, key.owner, key.balances);
    }

    if (shouldSearchInWallet) {
        count = limit;
        searchInWallet(pwallet, account, filter,
            [&](CBlockIndex const * index, CWalletTx const * pwtx) {
                uint32_t height = index->nHeight;
                return txs.count(pwtx->GetHash()) || startBlock > height || height > maxBlockHeight;
            },
            [&](COutputEntry const & entry, CBlockIndex const * index, CWalletTx const * pwtx) {
                uint32_t height = index->nHeight;
                uint32_t nIndex = pwtx->nIndex;
                if (txn != std::numeric_limits<uint32_t>::max() && height == maxBlockHeight && nIndex > txn) {
                    return true;
                }
                auto& array = ret.emplace(index->nHeight, UniValue::VARR).first->second;
                array.push_back(outputEntryToJSON(entry, index, pwtx));
                return --count != 0;
            }
        );
    }

    UniValue slice(UniValue::VARR);

    if (!ret.empty()) {
        LOCK(cs_main);
        for (auto it = ret.cbegin(); limit != 0 && it != ret.cend(); ++it) {
            const auto& array = it->second.get_array();
            for (size_t i = 0; limit != 0 && i < array.size(); ++i) {
                auto value = array[i];
                if (auto block = ::ChainActive()[it->first]) {
                    value.pushKV("blockHash", block->GetBlockHash().GetHex());
                    value.pushKV("blockTime", block->GetBlockTime());
                }
                slice.push_back(value);
                --limit;
            }
        }
    }

    return slice;
}

UniValue getaccounthistory(const JSONRPCRequest& request) {

    RPCHelpMan{"getaccounthistory",
               "\nReturns information about account history.\n",
               {
                    {"owner", RPCArg::Type::STR, RPCArg::Optional::NO,
                        "Single account ID (CScript or address)."},
                    {"blockHeight", RPCArg::Type::NUM, RPCArg::Optional::NO,
                        "Block Height to search in."},
                    {"txn", RPCArg::Type::NUM, RPCArg::Optional::NO,
                        "for order in block."},
               },
               RPCResult{
                       "{}  An object with account history information\n"
               },
               RPCExamples{
                       HelpExampleCli("getaccounthistory", "mxxA2sQMETJFbXcNbNbUzEsBCTn1JSHXST 103 2")
                       + HelpExampleCli("getaccounthistory", "mxxA2sQMETJFbXcNbNbUzEsBCTn1JSHXST, 103, 2")
               },
    }.Check(request);

    if (!paccountHistoryDB) {
        throw JSONRPCError(RPC_INVALID_REQUEST, "-acindex is needed for account history");
    }

    auto owner = DecodeScript(request.params[0].getValStr());
    uint32_t blockHeight = request.params[1].get_int();
    uint32_t txn = request.params[2].get_int();

    UniValue result(UniValue::VOBJ);
    AccountHistoryKey AccountKey{owner, blockHeight, txn};
    if (auto value = paccountHistoryDB->ReadAccountHistory(AccountKey)) {
        result = accounthistoryToJSON(AccountKey, *value);
    }

    return result;
}

UniValue listburnhistory(const JSONRPCRequest& request) {
    auto pwallet = GetWallet(request);

    RPCHelpMan{"listburnhistory",
               "\nReturns information about burn history.\n",
               {
                   {"options", RPCArg::Type::OBJ, RPCArg::Optional::OMITTED, "",
                   {
                       {"maxBlockHeight", RPCArg::Type::NUM, RPCArg::Optional::OMITTED,
                        "Optional height to iterate from (down to genesis block), (default = chaintip)."},
                       {"depth", RPCArg::Type::NUM, RPCArg::Optional::OMITTED,
                        "Maximum depth, from the genesis block is the default"},
                       {"token", RPCArg::Type::STR, RPCArg::Optional::OMITTED,
                        "Filter by token"},
                       {"txtype", RPCArg::Type::STR, RPCArg::Optional::OMITTED,
                        "Filter by transaction type, supported letter from {CustomTxType}"},
                       {"limit", RPCArg::Type::NUM, RPCArg::Optional::OMITTED,
                        "Maximum number of records to return, 100 by default"},
                   },
                   },
               },
               RPCResult{
                       "[{},{}...]     (array) Objects with burn history information\n"
               },
               RPCExamples{
                       HelpExampleCli("listburnhistory", "'{\"maxBlockHeight\":160,\"depth\":10}'")
                       + HelpExampleRpc("listburnhistory", "")
               },
    }.Check(request);

    uint32_t maxBlockHeight = std::numeric_limits<uint32_t>::max();
    uint32_t depth = maxBlockHeight;
    std::string tokenFilter;
    uint32_t limit = 100;
    auto txType = CustomTxType::None;
    bool txTypeSearch{false};

    if (request.params.size() == 1) {
        UniValue optionsObj = request.params[0].get_obj();
        RPCTypeCheckObj(optionsObj,
            {
                {"maxBlockHeight", UniValueType(UniValue::VNUM)},
                {"depth", UniValueType(UniValue::VNUM)},
                {"token", UniValueType(UniValue::VSTR)},
                {"txtype", UniValueType(UniValue::VSTR)},
                {"limit", UniValueType(UniValue::VNUM)},
            }, true, true);

        if (!optionsObj["maxBlockHeight"].isNull()) {
            maxBlockHeight = (uint32_t) optionsObj["maxBlockHeight"].get_int64();
        }

        if (!optionsObj["depth"].isNull()) {
            depth = (uint32_t) optionsObj["depth"].get_int64();
        }

        if (!optionsObj["token"].isNull()) {
            tokenFilter = optionsObj["token"].get_str();
        }

        if (!optionsObj["txtype"].isNull()) {
            const auto str = optionsObj["txtype"].get_str();
            if (str.size() == 1) {
                // Will search for type ::None if txtype not found.
                txType = CustomTxCodeToType(str[0]);
                txTypeSearch = true;
            } else {
                throw JSONRPCError(RPC_INVALID_PARAMETER, "Invalid tx type (" + str + ")");
            }
        }

        if (!optionsObj["limit"].isNull()) {
            limit = (uint32_t) optionsObj["limit"].get_int64();
        }

        if (limit == 0) {
            limit = std::numeric_limits<decltype(limit)>::max();
        }
    }

    pwallet->BlockUntilSyncedToCurrentChain();

    std::set<uint256> txs;
    CImmutableCSView view(*pcustomcsview);

    auto hasToken = [&](TAmounts const & diffs) {
        for (auto const & diff : diffs) {
            auto token = view.GetToken(diff.first);
            auto const tokenIdStr = token->CreateSymbolKey(diff.first);
            if(tokenIdStr == tokenFilter) {
                return true;
            }
        }
        return false;
    };

    uint32_t height = view.GetLastHeight();
    std::map<uint32_t, UniValue, std::greater<uint32_t>> ret;

    maxBlockHeight = std::min(maxBlockHeight, height);
    depth = std::min(depth, maxBlockHeight);

    auto count = limit;
    const auto startBlock = maxBlockHeight - depth;

    auto shouldContinueToNextAccountHistory = [&](AccountHistoryKey const & key, AccountHistoryValue const & value) -> bool
    {
        if (startBlock > key.blockHeight) {
            return false;
        }

        if (txTypeSearch && value.category != uint8_t(txType)) {
            return true;
        }

        if (!tokenFilter.empty() && !hasToken(value.diff)) {
            return true;
        }

        auto& array = ret.emplace(key.blockHeight, UniValue::VARR).first->second;
        array.push_back(accounthistoryToJSON(key, value));

        return --count != 0;
    };

    CBurnHistoryStorage burnView(*pburnHistoryDB);

    burnView.ForEachAccountHistory(shouldContinueToNextAccountHistory, {}, maxBlockHeight);

    UniValue slice(UniValue::VARR);

    if (!ret.empty()) {
        LOCK(cs_main);
        for (auto it = ret.cbegin(); limit != 0 && it != ret.cend(); ++it) {
            const auto& array = it->second.get_array();
            for (size_t i = 0; limit != 0 && i < array.size(); ++i) {
                auto value = array[i];
                if (auto block = ::ChainActive()[it->first]) {
                    value.pushKV("blockHash", block->GetBlockHash().GetHex());
                    value.pushKV("blockTime", block->GetBlockTime());
                }
                slice.push_back(value);
                --limit;
            }
        }
    }

    return slice;
}

UniValue accounthistorycount(const JSONRPCRequest& request) {
    auto pwallet = GetWallet(request);

    RPCHelpMan{"accounthistorycount",
               "\nReturns count of account history.\n",
               {
                   {"owner", RPCArg::Type::STR, RPCArg::Optional::OMITTED,
                       "Single account ID (CScript or address) or reserved words: \"mine\" - to list history for all owned accounts or \"all\" to list whole DB (default = \"mine\")."},

                   {"options", RPCArg::Type::OBJ, RPCArg::Optional::OMITTED, "",
                       {
                            {"no_rewards", RPCArg::Type::BOOL, RPCArg::Optional::OMITTED, "Filter out rewards"},
                            {"token", RPCArg::Type::STR, RPCArg::Optional::OMITTED, "Filter by token"},
                            {"txtype", RPCArg::Type::STR, RPCArg::Optional::OMITTED, "Filter by transaction type, supported letter from {CustomTxType}"},
                       },
                   },
               },
               RPCResult{
                       "count     (int) Count of account history\n"
               },
               RPCExamples{
                       HelpExampleCli("accounthistorycount", "all '{no_rewards: true}'")
                       + HelpExampleRpc("accounthistorycount", "")
               },
    }.Check(request);

    std::string accounts = "mine";
    if (request.params.size() > 0) {
        accounts = request.params[0].getValStr();
    }

    if (!paccountHistoryDB) {
        throw JSONRPCError(RPC_INVALID_REQUEST, "-acindex is need for account history");
    }

    bool noRewards = false;
    std::string tokenFilter;
    auto txType = CustomTxType::None;

    if (request.params.size() > 1) {
        UniValue optionsObj = request.params[1].get_obj();
        RPCTypeCheckObj(optionsObj,
            {
                {"no_rewards", UniValueType(UniValue::VBOOL)},
                {"token", UniValueType(UniValue::VSTR)},
                {"txtype", UniValueType(UniValue::VSTR)},
            }, true, true);

        noRewards = optionsObj["no_rewards"].getBool();

        if (!optionsObj["token"].isNull()) {
            tokenFilter = optionsObj["token"].get_str();
        }

        if (!optionsObj["txtype"].isNull()) {
            const auto str = optionsObj["txtype"].get_str();
            if (str.size() == 1) {
                txType = CustomTxCodeToType(str[0]);
            }
            if (txType == CustomTxType::None) {
                throw JSONRPCError(RPC_INVALID_PARAMETER, "Invalid tx type (" + str + ")");
            }
        }
    }

    pwallet->BlockUntilSyncedToCurrentChain();

    CScript owner;
    bool isMine = false;
    isminetype filter = ISMINE_ALL;

    if (accounts == "mine") {
        isMine = true;
        filter = ISMINE_SPENDABLE;
    } else if (accounts != "all") {
        owner = DecodeScript(accounts);
        isMine = IsMineCached(*pwallet, owner) & ISMINE_ALL;
    }

    std::set<uint256> txs;
    CImmutableCSView view(*pcustomcsview);
    const bool shouldSearchInWallet = (tokenFilter.empty() || tokenFilter == "DFI") && CustomTxType::None == txType;

    auto hasToken = [&](TAmounts const & diffs) {
        for (auto const & diff : diffs) {
            auto token = view.GetToken(diff.first);
            auto const tokenIdStr = token->CreateSymbolKey(diff.first);
            if(tokenIdStr == tokenFilter) {
                return true;
            }
        }
        return false;
    };

    uint64_t count = 0;
    const auto currentHeight = view.GetLastHeight();
    uint32_t lastHeight = currentHeight;

    std::set<CScript> rewardAccounts;
    std::queue<CRewardHistory> rewardsHistory;

    auto shouldContinueToNextAccountHistory = [&](AccountHistoryKey const & key, CLazySerialize<AccountHistoryValue> lazy) -> bool {
        if (!owner.empty() && owner != key.owner) {
            return false;
        }

        if (isMine && !(IsMineCached(*pwallet, key.owner) & filter)) {
            return true;
        }

        auto& value = lazy.get();

        if (!noRewards) {
            auto& owner = *(rewardAccounts.insert(key.owner).first);
            rewardsHistory.push({key.blockHeight, owner, value.diff});
        }

        if (CustomTxType::None != txType && value.category != uint8_t(txType)) {
            return true;
        }

        if (tokenFilter.empty() || hasToken(value.diff)) {
            if (shouldSearchInWallet) {
                txs.insert(value.txid);
            }
            ++count;
        }

        return true;
    };

    CAccountHistoryStorage historyView(*paccountHistoryDB);

    historyView.ForEachAccountHistory(shouldContinueToNextAccountHistory, owner);

    for (; !rewardsHistory.empty(); rewardsHistory.pop()) {
        const auto& key = rewardsHistory.front();
        for (const auto& account : rewardAccounts) {
            onPoolRewards(view, account, key.height, lastHeight,
                [&](int32_t, DCT_ID, RewardType, CTokenAmount amount) {
                    if (tokenFilter.empty() || hasToken({{amount.nTokenId, amount.nValue}})) {
                        ++count;
                    }
                }
            );
        }
        lastHeight = key.height;
        RevertOwnerBalances(view, key.owner, key.balances);
    }

    if (shouldSearchInWallet) {
        searchInWallet(pwallet, owner, filter,
            [&](CBlockIndex const * index, CWalletTx const * pwtx) {
                return txs.count(pwtx->GetHash()) || index->nHeight > currentHeight;
            },
            [&count](COutputEntry const &, CBlockIndex const *, CWalletTx const *) {
                ++count;
                return true;
            }
        );
    }

    return count;
}

UniValue listcommunitybalances(const JSONRPCRequest& request) {
    RPCHelpMan{"listcommunitybalances",
               "\nReturns information about all community balances.\n",
               {
               },
               RPCResult{
                       "{balance_type:value,...}     (array) Json object with accounts information\n"
               },
               RPCExamples{
                       HelpExampleCli("listcommunitybalances", "")
                       + HelpExampleRpc("listcommunitybalances", "")
               },
    }.Check(request);

    UniValue ret(UniValue::VOBJ);

    CAmount burnt{0};
    CImmutableCSView view(*pcustomcsview);

    auto height = view.GetLastHeight();
    auto postFortCanningHeight = height >= Params().GetConsensus().FortCanningHeight;

    for (const auto& kv : Params().GetConsensus().newNonUTXOSubsidies)
    {
        // Skip these as any unused balance will be burnt.
        if (kv.first == CommunityAccountType::Options) {
            continue;
        }
        if (kv.first == CommunityAccountType::Unallocated ||
            kv.first == CommunityAccountType::IncentiveFunding) {
            burnt += view.GetCommunityBalance(kv.first);
            continue;
        }

        if (kv.first == CommunityAccountType::Loan) {
            if (postFortCanningHeight) {
                burnt += view.GetCommunityBalance(kv.first);
            }
            continue;
        }

        ret.pushKV(GetCommunityAccountName(kv.first), ValueFromAmount(view.GetCommunityBalance(kv.first)));
    }
    ret.pushKV("Burnt", ValueFromAmount(burnt));

    return ret;
}

UniValue sendtokenstoaddress(const JSONRPCRequest& request) {
    auto pwallet = GetWallet(request);

    RPCHelpMan{"sendtokenstoaddress",
               "\nCreates (and submits to local node and network) a transfer transaction from your accounts balances (may be picked manualy or autoselected) to the specfied accounts.\n" +
               HelpRequiringPassphrase(pwallet) + "\n",
               {
                    {"from", RPCArg::Type::OBJ, RPCArg::Optional::NO, "",
                        {
                            {"address", RPCArg::Type::STR, RPCArg::Optional::OMITTED, "The source defi address is the key, the value is amount in amount@token format. "
                                                                                     "If obj is empty (no address keys exists) then will try to auto-select accounts from wallet "
                                                                                     "with necessary balances to transfer."},
                        },
                    },
                    {"to", RPCArg::Type::OBJ, RPCArg::Optional::NO, "",
                        {
                            {"address", RPCArg::Type::STR, RPCArg::Optional::NO, "The defi address is the key, the value is amount in amount@token format. "
                                                                                     "If multiple tokens are to be transferred, specify an array [\"amount1@t1\", \"amount2@t2\"]"},
                        },
                    },
                    {"selectionMode", RPCArg::Type::STR, /* default */ "pie", "If param \"from\" is empty this param indicates accounts autoselection mode."
                                                                              "May be once of:\n"
                                                                              "  \"forward\" - Selecting accounts without sorting, just as address list sorted.\n"
                                                                              "  \"crumbs\" - Selecting accounts by ascending of sum token amounts.\n"
                                                                              "    It means that we will select first accounts with minimal sum of neccessary token amounts.\n"
                                                                              "  \"pie\" - Selecting accounts by descending of sum token amounts.\n"
                                                                              "    It means that we will select first accounts with maximal sum of neccessary token amounts."
                    },
                },
                RPCResult{
                       "\"hash\"                  (string) The hex-encoded hash of broadcasted transaction\n"
                },
                RPCExamples{
                        HelpExampleCli("sendtokenstoaddress", "'{}' "
                                                    "'{\"dstAddress1\":\"1.0@DFI\",\"dstAddress2\":[\"2.0@BTC\", \"3.0@ETH\"]}' \"crumbs\"") +
                        HelpExampleCli("sendtokenstoaddress", "'{\"srcAddress1\":\"2.0@DFI\", \"srcAddress2\":[\"3.0@DFI\", \"2.0@ETH\"]}' "
                                                    "'{\"dstAddress1\":[\"5.0@DFI\", \"2.0@ETH\"]}'")
                        },
    }.Check(request);

    if (pwallet->chain().isInitialBlockDownload()) {
        throw JSONRPCError(RPC_CLIENT_IN_INITIAL_DOWNLOAD, "Cannot create transactions while still in Initial Block Download");
    }
    pwallet->BlockUntilSyncedToCurrentChain();

    RPCTypeCheck(request.params, {UniValue::VOBJ, UniValue::VOBJ, UniValue::VSTR}, false);

    CAnyAccountsToAccountsMessage msg;
    msg.to = DecodeRecipientsDefaultInternal(pwallet, request.params[1].get_obj());

    const CBalances sumTransfersTo = SumAllTransfers(msg.to);
    if (sumTransfersTo.balances.empty()) {
        throw JSONRPCError(RPC_INVALID_PARAMETER, "zero amounts in \"to\" param");
    }

    CImmutableCSView view(*pcustomcsview);

    if (request.params[0].get_obj().empty()) { // autoselection
        CAccounts foundMineAccounts = GetAllMineAccounts(view, pwallet);

        AccountSelectionMode selectionMode = SelectionPie;
        if (request.params[2].isStr()) {
            selectionMode = ParseAccountSelectionParam(request.params[2].get_str());
        }

        msg.from = SelectAccountsByTargetBalances(foundMineAccounts, sumTransfersTo, selectionMode);

        if (msg.from.empty()) {
            throw JSONRPCError(RPC_INVALID_REQUEST,
                                   "Not enough balance on wallet accounts, call utxostoaccount to increase it.\n");
        }
    }
    else {
        msg.from = DecodeRecipients(pwallet->chain(), request.params[0].get_obj());
    }

    // encode
    CDataStream markedMetadata(DfTxMarker, SER_NETWORK, PROTOCOL_VERSION);
    markedMetadata << static_cast<unsigned char>(CustomTxType::AnyAccountsToAccounts)
                   << msg;
    CScript scriptMeta;
    scriptMeta << OP_RETURN << ToByteVector(markedMetadata);

    if (scriptMeta.size() > nMaxDatacarrierBytes) {
        throw JSONRPCError(RPC_VERIFY_REJECTED, "The output custom script size has exceeded the maximum OP_RETURN script size."
                                                "It may happened because too many \"from\" or \"to\" accounts balances."
                                                "If you use autoselection, you can try to use \"pie\" selection mode for decreasing accounts count.");
    }

    int targetHeight = view.GetLastHeight() + 1;

    const auto txVersion = GetTransactionVersion(targetHeight);
    CMutableTransaction rawTx(txVersion);

    rawTx.vout.push_back(CTxOut(0, scriptMeta));

    UniValue txInputs(UniValue::VARR);

    // auth
    std::set<CScript> auths;
    for (const auto& acc : msg.from) {
        auths.emplace(acc.first);
    }
    CTransactionRef optAuthTx;
    rawTx.vin = GetAuthInputsSmart(pwallet, rawTx.nVersion, auths, false /*needFoundersAuth*/, optAuthTx, txInputs);

    CCoinControl coinControl;

    // Set change to from address if there's only one auth address
    if (auths.size() == 1) {
        CTxDestination dest;
        ExtractDestination(*auths.cbegin(), dest);
        if (IsValidDestination(dest)) {
            coinControl.destChange = dest;
        }
    }

    // fund
    fund(rawTx, pwallet, optAuthTx, &coinControl);

    // check execution
    execTestTx(CTransaction(rawTx), targetHeight, optAuthTx);

    return signsend(rawTx, pwallet, optAuthTx)->GetHash().GetHex();
}

UniValue getburninfo(const JSONRPCRequest& request) {
    RPCHelpMan{"getburninfo",
               "\nReturns burn address and burnt coin and token information.\n"
               "Requires full acindex for correct amount, tokens and feeburn values.\n",
               {
               },
               RPCResult{
                       "{\n"
                       "  \"address\" : \"address\",        (string) The defi burn address\n"
                       "  \"amount\" : n.nnnnnnnn,        (string) The amount of DFI burnt\n"
                       "  \"tokens\" :  [\n"
                       "      { (array of burnt tokens)"
                       "      \"name\" : \"name\"\n"
                       "      \"amount\" : n.nnnnnnnn\n"
                       "    ]\n"
                       "  \"feeburn\" : n.nnnnnnnn,        (string) The amount of fees burnt\n"
                       "  \"emissionburn\" : n.nnnnnnnn,   (string) The amount of non-utxo coinbase rewards burnt\n"
                       "}\n"
               },
               RPCExamples{
                       HelpExampleCli("getburninfo", "")
                       + HelpExampleRpc("getburninfo", "")
               },
    }.Check(request);

    CAmount burntDFI{0};
    CAmount burntFee{0};
    CAmount auctionFee{0};
    CAmount paybackFee{0};
    CAmount dfiPaybackFee{0};
    CBalances burntTokens;
    CBalances dexfeeburn;
    CBalances paybackfees;
    CBalances paybacktokens;
    CBalances dfi2203Tokens;

    UniValue dfipaybacktokens{UniValue::VARR};

<<<<<<< HEAD
    CImmutableCSView view(*pcustomcsview);

    auto calcBurn = [&](AccountHistoryKey const & key, AccountHistoryValue const & value) -> bool
=======
    auto calcBurn = [&](AccountHistoryKey const & key, CLazySerialize<AccountHistoryValue> valueLazy) -> bool
>>>>>>> e63ae12e
    {
        // UTXO burn
        if (value.category == uint8_t(CustomTxType::None)) {
            for (auto const & diff : value.diff) {
                burntDFI += diff.second;
            }
            return true;
        }

        // Fee burn
        if (value.category == uint8_t(CustomTxType::CreateMasternode)
        || value.category == uint8_t(CustomTxType::CreateToken)
        || value.category == uint8_t(CustomTxType::Vault)) {
            for (auto const & diff : value.diff) {
                burntFee += diff.second;
            }
            return true;
        }

        // withdraw burn
        if (value.category == uint8_t(CustomTxType::PaybackLoan)
        || value.category == uint8_t(CustomTxType::PaybackLoanV2)) {
            for (auto const & diff : value.diff) {
                paybackFee += diff.second;
            }
            return true;
        }

        // auction burn
        if (value.category == uint8_t(CustomTxType::AuctionBid)) {
            for (auto const & diff : value.diff) {
                auctionFee += diff.second;
            }
            return true;
        }

        // dex fee burn
        if (value.category == uint8_t(CustomTxType::PoolSwap)
        ||  value.category == uint8_t(CustomTxType::PoolSwapV2)) {
            for (auto const & diff : value.diff) {
<<<<<<< HEAD
                if (view.GetLoanTokenByID(diff.first)) {
                    dexfeeburn.Add({diff.first, diff.second});
                } else {
                    burntTokens.Add({diff.first, diff.second});
                }
=======
                dexfeeburn.Add({diff.first, diff.second});
>>>>>>> e63ae12e
            }
            return true;
        }

        // Token burn
        for (auto const & diff : value.diff) {
            burntTokens.Add({diff.first, diff.second});
        }

        return true;
    };

    CBurnHistoryStorage burnView(*pburnHistoryDB);

    burnView.ForEachAccountHistory(calcBurn);

    UniValue result(UniValue::VOBJ);
    result.pushKV("address", ScriptToString(Params().GetConsensus().burnAddress));
    result.pushKV("amount", ValueFromAmount(burntDFI));

    result.pushKV("tokens", AmountsToJSON(burntTokens.balances));
    result.pushKV("feeburn", ValueFromAmount(burntFee));
    result.pushKV("auctionburn", ValueFromAmount(auctionFee));
    result.pushKV("paybackburn", ValueFromAmount(paybackFee));
    result.pushKV("dexfeetokens", AmountsToJSON(dexfeeburn.balances));

<<<<<<< HEAD
    CAmount burnt{0};

    if (auto attributes = view.GetAttributes()) {
=======
    LOCK(cs_main);

    if (auto attributes = pcustomcsview->GetAttributes()) {
>>>>>>> e63ae12e
        CDataStructureV0 liveKey{AttributeTypes::Live, ParamIDs::Economy, EconomyKeys::PaybackDFITokens};
        auto tokenBalances = attributes->GetValue(liveKey, CBalances{});
        for (const auto& balance : tokenBalances.balances) {
            if (balance.first == DCT_ID{0}) {
                dfiPaybackFee = balance.second;
            } else {
                dfipaybacktokens.push_back(tokenAmountString({balance.first, balance.second}));
            }
        }
        liveKey = {AttributeTypes::Live, ParamIDs::Economy, EconomyKeys::PaybackTokens};
        auto paybacks = attributes->GetValue(liveKey, CTokenPayback{});
        paybackfees = std::move(paybacks.tokensFee);
        paybacktokens = std::move(paybacks.tokensPayback);

        liveKey = {AttributeTypes::Live, ParamIDs::Economy, EconomyKeys::DFIP2203Burned};
        dfi2203Tokens = attributes->GetValue(liveKey, CBalances{});
    }

    result.pushKV("dfipaybackfee", ValueFromAmount(dfiPaybackFee));
    result.pushKV("dfipaybacktokens", dfipaybacktokens);

    result.pushKV("paybackfees", AmountsToJSON(paybackfees.balances));
    result.pushKV("paybacktokens", AmountsToJSON(paybacktokens.balances));

    auto height = view.GetLastHeight();
    auto postFortCanningHeight = height >= Params().GetConsensus().FortCanningHeight;

    for (const auto& kv : Params().GetConsensus().newNonUTXOSubsidies) {
        if (kv.first == CommunityAccountType::Unallocated || kv.first == CommunityAccountType::IncentiveFunding ||
        (postFortCanningHeight && kv.first == CommunityAccountType::Loan)) {
            burnt += view.GetCommunityBalance(kv.first);
        }
    }
    result.pushKV("emissionburn", ValueFromAmount(burnt));
    result.pushKV("dfip2203", AmountsToJSON(dfi2203Tokens.balances));

    return result;
}

UniValue getcustomtxcodes(const JSONRPCRequest& request) {
    RPCHelpMan{"getcustomtxcodes",
               "\nList all available custom transaction types.\n",
               {
               },
               RPCResult{
                       "{\"1\": \"ICXCreateOrder\", \"2\": \"ICXMakeOffer\", ...}     (object) List of custom transaction types { [single letter representation]: custom transaction type name}\n"
               },
               RPCExamples{
                       HelpExampleCli("getcustomtxcodes", "")
                       + HelpExampleRpc("getcustomtxcodes", "")
               },
    }.Check(request);

    UniValue typeObj(UniValue::VOBJ);
    for (auto i = 0; i < std::numeric_limits<uint8_t>::max(); i++) {
        auto type = CustomTxCodeToType(i);
        if (type != CustomTxType::None && type != CustomTxType::Reject) {
            typeObj.pushKV(std::string(1, i), ToString(type));
        }
    }
    return typeObj;
}

UniValue HandleSendDFIP2201DFIInput(const JSONRPCRequest& request, CWalletCoinsUnlocker pwallet,
        const std::pair<std::string, CScript>& contractPair, CTokenAmount amount) {
    CUtxosToAccountMessage msg{};
    msg.to = {{contractPair.second, {{{{0}, amount.nValue}}}}};

    CDataStream metadata(DfTxMarker, SER_NETWORK, PROTOCOL_VERSION);
    metadata << static_cast<unsigned char>(CustomTxType::UtxosToAccount)
                << msg;
    CScript scriptMeta;
    scriptMeta << OP_RETURN << ToByteVector(metadata);

    int targetHeight = pcustomcsview->GetLastHeight() + 1;

    const auto txVersion = GetTransactionVersion(targetHeight);
    CMutableTransaction rawTx(txVersion);

    rawTx.vout.push_back(CTxOut(amount.nValue, scriptMeta));

    // change
    CCoinControl coinControl;
    CTxDestination dest;
    ExtractDestination(Params().GetConsensus().foundationShareScript, dest);
    coinControl.destChange = dest;

    // Only use inputs from dest
    coinControl.matchDestination = dest;

    // fund
    fund(rawTx, pwallet, {}, &coinControl);

    // check execution
    execTestTx(CTransaction(rawTx), targetHeight);

    return signsend(rawTx, pwallet, {})->GetHash().GetHex();
}

UniValue HandleSendDFIP2201BTCInput(const JSONRPCRequest& request, CWalletCoinsUnlocker pwallet,
         const std::pair<std::string, CScript>& contractPair, CTokenAmount amount) {
    if (request.params[2].isNull()) {
        throw JSONRPCError(RPC_INVALID_PARAMETER, "BTC source address must be provided for " + contractPair.first);
    }
    CTxDestination dest = DecodeDestination(request.params[2].get_str());
    if (!IsValidDestination(dest)) {
        throw JSONRPCError(RPC_INVALID_ADDRESS_OR_KEY, "Invalid address");
    }
    const auto script = GetScriptForDestination(dest);

    CSmartContractMessage msg{};
    msg.name = contractPair.first;
    msg.accounts = {{script, {{{amount.nTokenId, amount.nValue}}}}};
    // encode
    CDataStream metadata(DfTxMarker, SER_NETWORK, PROTOCOL_VERSION);
    metadata << static_cast<unsigned char>(CustomTxType::SmartContract)
                << msg;
    CScript scriptMeta;
    scriptMeta << OP_RETURN << ToByteVector(metadata);

    int targetHeight = pcustomcsview->GetLastHeight() + 1;

    const auto txVersion = GetTransactionVersion(targetHeight);
    CMutableTransaction rawTx(txVersion);

    rawTx.vout.emplace_back(0, scriptMeta);

    CTransactionRef optAuthTx;
    std::set<CScript> auth{script};
    rawTx.vin = GetAuthInputsSmart(pwallet, rawTx.nVersion, auth, false, optAuthTx, request.params[3]);

    // Set change address
    CCoinControl coinControl;
    coinControl.destChange = dest;

    // fund
    fund(rawTx, pwallet, optAuthTx, &coinControl);

    // check execution
    execTestTx(CTransaction(rawTx), targetHeight, optAuthTx);

    return signsend(rawTx, pwallet, optAuthTx)->GetHash().GetHex();
}

UniValue HandleSendDFIP2201(const JSONRPCRequest& request, CWalletCoinsUnlocker pwallet) {
    auto contracts = Params().GetConsensus().smartContracts;
    const auto& contractPair = contracts.find(SMART_CONTRACT_DFIP_2201);
    assert(contractPair != contracts.end());

    CTokenAmount amount = DecodeAmount(pwallet->chain(), request.params[1].get_str(), "amount");

    if (amount.nTokenId.v == 0) {
        return HandleSendDFIP2201DFIInput(request, std::move(pwallet), *contractPair, amount);
    } else {
        return HandleSendDFIP2201BTCInput(request, std::move(pwallet), *contractPair, amount);
    }
}

UniValue executesmartcontract(const JSONRPCRequest& request) {
    auto pwallet = GetWallet(request);

    RPCHelpMan{"executesmartcontract",
               "\nCreates and sends a transaction to either fund or execute a smart contract. Available contracts: dbtcdfiswap" +
               HelpRequiringPassphrase(pwallet) + "\n",
               {
                       {"name", RPCArg::Type::STR, RPCArg::Optional::NO, "Name of the smart contract to send funds to"},
                       {"amount", RPCArg::Type::STR, RPCArg::Optional::NO, "Amount to send in amount@token format"},
                       {"address", RPCArg::Type::STR, RPCArg::Optional::OMITTED, "Address to be used in contract execution if required"},
                       {"inputs", RPCArg::Type::ARR, RPCArg::Optional::OMITTED_NAMED_ARG,
                        "A json array of json objects",
                        {
                                {"", RPCArg::Type::OBJ, RPCArg::Optional::OMITTED, "",
                                 {
                                         {"txid", RPCArg::Type::STR_HEX, RPCArg::Optional::NO, "The transaction id"},
                                         {"vout", RPCArg::Type::NUM, RPCArg::Optional::NO, "The output number"},
                                 },
                                },
                        },
                       },
               },
               RPCResult{
                       "\"hash\"                  (string) The hex-encoded hash of broadcasted transaction\n"
               },
               RPCExamples{
                       HelpExampleCli("executesmartcontract", "dbtcdfiswap 1000@DFI")
                       + HelpExampleRpc("executesmartcontract", "dbtcdfiswap, 1000@DFI")
               },
    }.Check(request);

    if (pwallet->chain().isInitialBlockDownload()) {
        throw JSONRPCError(RPC_CLIENT_IN_INITIAL_DOWNLOAD, "Cannot create transactions while still in Initial Block Download");
    }
    pwallet->BlockUntilSyncedToCurrentChain();

    const auto& contractName = request.params[0].get_str();
    if (contractName == "dbtcdfiswap") {
        return HandleSendDFIP2201(request, std::move(pwallet));
    } else {
        throw JSONRPCError(RPC_INVALID_PARAMETER, "Specified smart contract not found");
    }
    return NullUniValue;
}

UniValue futureswap(const JSONRPCRequest& request) {
    auto pwallet = GetWallet(request);

    RPCHelpMan{"futureswap",
               "\nCreates and submits to the network a futures contract" +
               HelpRequiringPassphrase(pwallet) + "\n",
               {
                       {"address", RPCArg::Type::STR, RPCArg::Optional::NO, "Address to fund contract and receive resulting token"},
                       {"amount", RPCArg::Type::STR, RPCArg::Optional::NO, "Amount to send in amount@token format"},
                       {"destination", RPCArg::Type::STR, RPCArg::Optional::OMITTED_NAMED_ARG, "Expected dToken if DUSD supplied"},
                       {"inputs", RPCArg::Type::ARR, RPCArg::Optional::OMITTED_NAMED_ARG,
                        "A json array of json objects",
                        {
                                {"", RPCArg::Type::OBJ, RPCArg::Optional::OMITTED, "",
                                 {
                                         {"txid", RPCArg::Type::STR_HEX, RPCArg::Optional::NO, "The transaction id"},
                                         {"vout", RPCArg::Type::NUM, RPCArg::Optional::NO, "The output number"},
                                 },
                                },
                        },
                       },
               },
               RPCResult{
                       "\"hash\"                  (string) The hex-encoded hash of broadcasted transaction\n"
               },
               RPCExamples{
                       HelpExampleCli("futureswap", "dLb2jq51qkaUbVkLyCiVQCoEHzRSzRPEsJ 1000@TSLA")
                       + HelpExampleCli("futureswap", "dLb2jq51qkaUbVkLyCiVQCoEHzRSzRPEsJ 1000@DUSD TSLA")
                       + HelpExampleRpc("futureswap", "dLb2jq51qkaUbVkLyCiVQCoEHzRSzRPEsJ, 1000@TSLA")
                       + HelpExampleRpc("futureswap", "dLb2jq51qkaUbVkLyCiVQCoEHzRSzRPEsJ, 1000@DUSD, TSLA")
               },
    }.Check(request);

    if (pwallet->chain().isInitialBlockDownload()) {
        throw JSONRPCError(RPC_CLIENT_IN_INITIAL_DOWNLOAD, "Cannot create transactions while still in Initial Block Download");
    }
    pwallet->BlockUntilSyncedToCurrentChain();

    const auto dest = DecodeDestination(request.params[0].getValStr());
    if (!IsValidDestination(dest)) {
        throw JSONRPCError(RPC_INVALID_ADDRESS_OR_KEY, "Invalid address");
    }

    CFutureSwapMessage msg{};
    msg.owner = GetScriptForDestination(dest);
    msg.source = DecodeAmount(pwallet->chain(), request.params[1], "");

    if (!request.params[2].isNull()) {
        DCT_ID destTokenID{};

        const auto destToken = pcustomcsview->GetTokenGuessId(request.params[2].getValStr(), destTokenID);
        if (!destToken) {
            throw JSONRPCError(RPC_INVALID_ADDRESS_OR_KEY, "Destination token not found");
        }

        msg.destination = destTokenID.v;
    }

    // Encode
    CDataStream metadata(DfTxMarker, SER_NETWORK, PROTOCOL_VERSION);
    metadata << static_cast<unsigned char>(CustomTxType::DFIP2203)
             << msg;

    CScript scriptMeta;
    scriptMeta << OP_RETURN << ToByteVector(metadata);

    int targetHeight = pcustomcsview->GetLastHeight() + 1;

    const auto txVersion = GetTransactionVersion(targetHeight);
    CMutableTransaction rawTx(txVersion);

    rawTx.vout.emplace_back(0, scriptMeta);

    CTransactionRef optAuthTx;
    std::set<CScript> auth{msg.owner};
    rawTx.vin = GetAuthInputsSmart(pwallet, rawTx.nVersion, auth, false, optAuthTx, request.params[3]);

    // Set change address
    CCoinControl coinControl;
    coinControl.destChange = dest;

    // Fund
    fund(rawTx, pwallet, optAuthTx, &coinControl);

    // Check execution
    execTestTx(CTransaction(rawTx), targetHeight, optAuthTx);

    return signsend(rawTx, pwallet, optAuthTx)->GetHash().GetHex();
}

UniValue withdrawfutureswap(const JSONRPCRequest& request) {
    auto pwallet = GetWallet(request);

    RPCHelpMan{"withdrawfutureswap",
               "\nCreates and submits to the network a withdrawl from futures contract transaction.\n"
               " Withdrawal will be back to the address specified in the futures contract." +
               HelpRequiringPassphrase(pwallet) + "\n",
               {
                       {"address", RPCArg::Type::STR, RPCArg::Optional::NO, "Address used to fund contract with"},
                       {"amount", RPCArg::Type::STR, RPCArg::Optional::NO, "Amount to withdraw in amount@token format"},
                       {"destination", RPCArg::Type::STR, RPCArg::Optional::OMITTED_NAMED_ARG, "The dToken if DUSD supplied"},
                       {"inputs", RPCArg::Type::ARR, RPCArg::Optional::OMITTED_NAMED_ARG,
                        "A json array of json objects",
                        {
                                {"", RPCArg::Type::OBJ, RPCArg::Optional::OMITTED, "",
                                 {
                                         {"txid", RPCArg::Type::STR_HEX, RPCArg::Optional::NO, "The transaction id"},
                                         {"vout", RPCArg::Type::NUM, RPCArg::Optional::NO, "The output number"},
                                 },
                                },
                        },
                       },
               },
               RPCResult{
                       "\"hash\"                  (string) The hex-encoded hash of broadcasted transaction\n"
               },
               RPCExamples{
                       HelpExampleCli("futureswap", "dLb2jq51qkaUbVkLyCiVQCoEHzRSzRPEsJ 1000@TSLA")
                       + HelpExampleRpc("futureswap", "dLb2jq51qkaUbVkLyCiVQCoEHzRSzRPEsJ, 1000@TSLA")
               },
    }.Check(request);

    if (pwallet->chain().isInitialBlockDownload()) {
        throw JSONRPCError(RPC_CLIENT_IN_INITIAL_DOWNLOAD, "Cannot create transactions while still in Initial Block Download");
    }
    pwallet->BlockUntilSyncedToCurrentChain();

    const auto dest = DecodeDestination(request.params[0].getValStr());
    if (!IsValidDestination(dest)) {
        throw JSONRPCError(RPC_INVALID_ADDRESS_OR_KEY, "Invalid address");
    }

    CFutureSwapMessage msg{};
    msg.owner = GetScriptForDestination(dest);
    msg.source = DecodeAmount(pwallet->chain(), request.params[1], "");
    msg.withdraw = true;

    if (!request.params[2].isNull()) {
        DCT_ID destTokenID{};

        const auto destToken = pcustomcsview->GetTokenGuessId(request.params[2].getValStr(), destTokenID);
        if (!destToken) {
            throw JSONRPCError(RPC_INVALID_ADDRESS_OR_KEY, "Destination token not found");
        }

        msg.destination = destTokenID.v;
    }

    // Encode
    CDataStream metadata(DfTxMarker, SER_NETWORK, PROTOCOL_VERSION);
    metadata << static_cast<unsigned char>(CustomTxType::DFIP2203)
             << msg;

    CScript scriptMeta;
    scriptMeta << OP_RETURN << ToByteVector(metadata);

    int targetHeight = pcustomcsview->GetLastHeight() + 1;

    const auto txVersion = GetTransactionVersion(targetHeight);
    CMutableTransaction rawTx(txVersion);

    rawTx.vout.emplace_back(0, scriptMeta);

    CTransactionRef optAuthTx;
    std::set<CScript> auth{msg.owner};
    rawTx.vin = GetAuthInputsSmart(pwallet, rawTx.nVersion, auth, false, optAuthTx, request.params[3]);

    // Set change address
    CCoinControl coinControl;
    coinControl.destChange = dest;

    // Fund
    fund(rawTx, pwallet, optAuthTx, &coinControl);

    // Check execution
    execTestTx(CTransaction(rawTx), targetHeight, optAuthTx);

    return signsend(rawTx, pwallet, optAuthTx)->GetHash().GetHex();
}

UniValue listpendingfutureswaps(const JSONRPCRequest& request) {
    RPCHelpMan{"listpendingfutureswaps",
               "Get all pending futures.\n",
               {},
               RPCResult{
                       "\"json\"          (string) array containing json-objects having following fields:\n"
                       "    owner :       \"address\"\n"
                       "    values : [{\n"
                       "        tokenSymbol : \"SYMBOL\"\n"
                       "        amount :      n.nnnnnnnn\n"
                       "        destination : \"SYMBOL\"\n"
                       "    }...]\n"
               },
               RPCExamples{
                       HelpExampleCli("listpendingfutureswaps", "")
               },
    }.Check(request);

    UniValue listFutures{UniValue::VARR};
    CImmutableCSView view(*pcustomcsview);

    view.ForEachFuturesUserValues([&](const CFuturesUserKey& key, const CFuturesUserValue& futuresValues){
        CTxDestination dest;
        ExtractDestination(key.owner, dest);
        if (!IsValidDestination(dest))
            return true;

        const auto source = view.GetToken(futuresValues.source.nTokenId);
        if (!source)
            return true;

        UniValue value{UniValue::VOBJ};
        value.pushKV("owner", EncodeDestination(dest));
        value.pushKV("source", tokenAmountString(futuresValues.source));

        if (source->symbol == "DUSD") {
            const auto destination = view.GetLoanTokenByID({futuresValues.destination});
            if (!destination)
                return true;

            value.pushKV("destination", destination->symbol);
        } else
            value.pushKV("destination", "DUSD");

        listFutures.push_back(value);

        return true;
    }, {std::numeric_limits<uint32_t>::max(), {}, std::numeric_limits<uint32_t>::max()});

    return listFutures;
}

UniValue getpendingfutureswaps(const JSONRPCRequest& request) {
    RPCHelpMan{"getpendingfutureswaps",
               "Get specific pending futures.\n",
                {
                       {"address", RPCArg::Type::STR, RPCArg::Optional::NO, "Address to get all pending future swaps"},
                },
                RPCResult{
                    "{\n"
                    "    owner :       \"address\"\n"
                    "    values : [{\n"
                    "    tokenSymbol : \"SYMBOL\"\n"
                    "    amount :      n.nnnnnnnn\n"
                    "    destination : \"SYMBOL\"\n"
                    "    }...]\n"
                    "}\n"
               },
               RPCExamples{
                       HelpExampleCli("getpendingfutureswaps", "address")
               },
    }.Check(request);

    const auto owner = DecodeScript(request.params[0].get_str());

    UniValue listValues{UniValue::VARR};
    CImmutableCSView view(*pcustomcsview);

    view.ForEachFuturesUserValues([&](const CFuturesUserKey& key, const CFuturesUserValue& futureValue) {

        if (key.owner == owner) {
            UniValue value{UniValue::VOBJ};

            const auto source = view.GetToken(futureValue.source.nTokenId);
            if (!source)
                return true;

            value.pushKV("source", tokenAmountString(futureValue.source));

            if (source->symbol == "DUSD") {
                const auto destination = view.GetLoanTokenByID({futureValue.destination});
                if (!destination)
                    return true;

                value.pushKV("destination", destination->symbol);
            } else
                value.pushKV("destination", "DUSD");

            listValues.push_back(value);
        }

        return true;
    }, {static_cast<uint32_t>(view.GetLastHeight()), owner, std::numeric_limits<uint32_t>::max()});

    UniValue obj{UniValue::VOBJ};
    obj.pushKV("owner", ScriptToString(owner));
    obj.pushKV("values", listValues);
    return obj;
}

static const CRPCCommand commands[] =
{
//  category        name                     actor (function)        params
//  -------------   ------------------------ ----------------------  ----------
    {"accounts",    "listaccounts",          &listaccounts,          {"pagination", "verbose", "indexed_amounts", "is_mine_only"}},
    {"accounts",    "getaccount",            &getaccount,            {"owner", "pagination", "indexed_amounts"}},
    {"accounts",    "gettokenbalances",      &gettokenbalances,      {"pagination", "indexed_amounts", "symbol_lookup"}},
    {"accounts",    "utxostoaccount",        &utxostoaccount,        {"amounts", "inputs"}},
    {"accounts",    "sendutxosfrom",         &sendutxosfrom,         {"from", "to", "amount", "change"}},
    {"accounts",    "accounttoaccount",      &accounttoaccount,      {"from", "to", "inputs"}},
    {"accounts",    "accounttoutxos",        &accounttoutxos,        {"from", "to", "inputs"}},
    {"accounts",    "listaccounthistory",    &listaccounthistory,    {"owner", "options"}},
    {"accounts",    "getaccounthistory",     &getaccounthistory,     {"owner", "blockHeight", "txn"}},
    {"accounts",    "listburnhistory",       &listburnhistory,       {"options"}},
    {"accounts",    "accounthistorycount",   &accounthistorycount,   {"owner", "options"}},
    {"accounts",    "listcommunitybalances", &listcommunitybalances, {}},
    {"accounts",    "sendtokenstoaddress",   &sendtokenstoaddress,   {"from", "to", "selectionMode"}},
    {"accounts",    "getburninfo",           &getburninfo,           {}},
    {"accounts",    "executesmartcontract",  &executesmartcontract,  {"name", "amount", "inputs"}},
    {"accounts",    "getcustomtxcodes",      &getcustomtxcodes,      {}},
    {"accounts",    "futureswap",            &futureswap,            {"address", "amount", "destination", "inputs"}},
    {"accounts",    "withdrawfutureswap",    &withdrawfutureswap,    {"address", "amount", "destination", "inputs"}},
    {"accounts",    "listpendingfutureswaps",&listpendingfutureswaps,{}},
    {"accounts",    "getpendingfutureswaps", &getpendingfutureswaps, {"address"}},
};

void RegisterAccountsRPCCommands(CRPCTable& tableRPC) {
    for (unsigned int vcidx = 0; vcidx < ARRAYLEN(commands); vcidx++)
        tableRPC.appendCommand(commands[vcidx].name, &commands[vcidx]);
}<|MERGE_RESOLUTION|>--- conflicted
+++ resolved
@@ -1755,13 +1755,7 @@
 
     UniValue dfipaybacktokens{UniValue::VARR};
 
-<<<<<<< HEAD
-    CImmutableCSView view(*pcustomcsview);
-
     auto calcBurn = [&](AccountHistoryKey const & key, AccountHistoryValue const & value) -> bool
-=======
-    auto calcBurn = [&](AccountHistoryKey const & key, CLazySerialize<AccountHistoryValue> valueLazy) -> bool
->>>>>>> e63ae12e
     {
         // UTXO burn
         if (value.category == uint8_t(CustomTxType::None)) {
@@ -1802,15 +1796,7 @@
         if (value.category == uint8_t(CustomTxType::PoolSwap)
         ||  value.category == uint8_t(CustomTxType::PoolSwapV2)) {
             for (auto const & diff : value.diff) {
-<<<<<<< HEAD
-                if (view.GetLoanTokenByID(diff.first)) {
-                    dexfeeburn.Add({diff.first, diff.second});
-                } else {
-                    burntTokens.Add({diff.first, diff.second});
-                }
-=======
                 dexfeeburn.Add({diff.first, diff.second});
->>>>>>> e63ae12e
             }
             return true;
         }
@@ -1837,15 +1823,10 @@
     result.pushKV("paybackburn", ValueFromAmount(paybackFee));
     result.pushKV("dexfeetokens", AmountsToJSON(dexfeeburn.balances));
 
-<<<<<<< HEAD
     CAmount burnt{0};
+    CImmutableCSView view(*pcustomcsview);
 
     if (auto attributes = view.GetAttributes()) {
-=======
-    LOCK(cs_main);
-
-    if (auto attributes = pcustomcsview->GetAttributes()) {
->>>>>>> e63ae12e
         CDataStructureV0 liveKey{AttributeTypes::Live, ParamIDs::Economy, EconomyKeys::PaybackDFITokens};
         auto tokenBalances = attributes->GetValue(liveKey, CBalances{});
         for (const auto& balance : tokenBalances.balances) {
