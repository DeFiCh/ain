--- conflicted
+++ resolved
@@ -1119,8 +1119,6 @@
     return listPrice;
 }
 
-<<<<<<< HEAD
-=======
 UniValue getfutureswapblock(const JSONRPCRequest& request) {
     RPCHelpMan{"getfutureswapblock",
                "Get the next block that futures will execute and update on.\n",
@@ -1133,11 +1131,10 @@
                },
     }.Check(request);
 
-    LOCK(cs_main);
-
-    const auto currentHeight = ::ChainActive().Height();
-
-    const auto blockAndReward = GetFuturesBlockAndReward();
+    CImmutableCSView view(*pcustomcsview);
+    const auto currentHeight = view.GetLastHeight();
+
+    const auto blockAndReward = GetFuturesBlockAndReward(view);
     if (!blockAndReward) {
         return 0;
     }
@@ -1145,9 +1142,6 @@
     return currentHeight + (blockAndReward->first - (currentHeight % blockAndReward->first));
 }
 
-
-
->>>>>>> fe01050d
 static const CRPCCommand commands[] =
 {
 //  category        name                       actor (function)           params
@@ -1163,7 +1157,7 @@
     {"oracles",     "listprices",              &listprices,               {"pagination"}},
     {"oracles",     "getfixedintervalprice",   &getfixedintervalprice,    {"fixedIntervalPriceId"}},
     {"oracles",     "listfixedintervalprices", &listfixedintervalprices,  {"pagination"}},
-    {"oracles",     "getfutureswapblock",         &getfutureswapblock,          {}},
+    {"oracles",     "getfutureswapblock",      &getfutureswapblock,       {}},
 };
 
 void RegisterOraclesRPCCommands(CRPCTable& tableRPC) {
