--- conflicted
+++ resolved
@@ -208,14 +208,6 @@
     }
 };
 
-<<<<<<< HEAD
-enum CTransferDomain : uint8_t {
-    DVMDomain      = 0x01,
-    EVMDomain      = 0x02,
-};
-
-struct CTransferDomainElement
-=======
 enum class VMDomain : uint8_t {
     NONE     = 0x00,
     // UTXO Reserved
@@ -225,18 +217,14 @@
 };
 
 struct CTransferDomainItem
->>>>>>> 16d47ab9
 {
     CScript address;
     CTokenAmount amount;
     uint8_t domain;
-<<<<<<< HEAD
-=======
 
     // Optional data that'll vary based on the domain.
     // EVMData, UTXOData with inputs, etc.
     // Currently, unused.
->>>>>>> 16d47ab9
     std::vector<uint8_t> data;
 
     ADD_SERIALIZE_METHODS;
@@ -251,11 +239,7 @@
 };
 
 struct CTransferDomainMessage {
-<<<<<<< HEAD
-    std::vector<std::pair<CTransferDomainElement, CTransferDomainElement>> transfers;
-=======
     std::vector<std::pair<CTransferDomainItem, CTransferDomainItem>> transfers;
->>>>>>> 16d47ab9
 
     ADD_SERIALIZE_METHODS;
 
