--- conflicted
+++ resolved
@@ -18,14 +18,7 @@
             return Res::Ok();
         }
         auto current = CTokenAmount{amount.nTokenId, balances[amount.nTokenId]};
-<<<<<<< HEAD
         Require(current.Add(amount.nValue));
-=======
-        auto res     = current.Add(amount.nValue);
-        if (!res.ok) {
-            return res;
-        }
->>>>>>> 8d233a4b
         if (current.nValue == 0) {
             balances.erase(amount.nTokenId);
         } else {
@@ -33,19 +26,14 @@
         }
         return Res::Ok();
     }
+
     Res Sub(CTokenAmount amount) {
         if (amount.nValue == 0) {
             return Res::Ok();
         }
         auto current = CTokenAmount{amount.nTokenId, balances[amount.nTokenId]};
-<<<<<<< HEAD
         Require(current.Sub(amount.nValue));
-=======
-        auto res     = current.Sub(amount.nValue);
-        if (!res.ok) {
-            return res;
-        }
->>>>>>> 8d233a4b
+
         if (current.nValue == 0) {
             balances.erase(amount.nTokenId);
         } else {
@@ -53,6 +41,7 @@
         }
         return Res::Ok();
     }
+
     CTokenAmount SubWithRemainder(CTokenAmount amount) {
         if (amount.nValue == 0) {
             return CTokenAmount{amount.nTokenId, 0};
@@ -66,22 +55,14 @@
         }
         return CTokenAmount{amount.nTokenId, remainder};
     }
-<<<<<<< HEAD
-    Res SubBalances(TAmounts const & other) {
-        for (const auto& kv : other)
-            Require(Sub(CTokenAmount{kv.first, kv.second}));
-
-=======
+
     Res SubBalances(const TAmounts &other) {
-        for (const auto &kv : other) {
-            auto res = Sub(CTokenAmount{kv.first, kv.second});
-            if (!res.ok) {
-                return res;
-            }
-        }
->>>>>>> 8d233a4b
-        return Res::Ok();
-    }
+        for (const auto &[tokenId, amount] : other)
+            Require(Sub(CTokenAmount{tokenId, amount}));
+
+        return Res::Ok();
+    }
+
     CBalances SubBalancesWithRemainder(const TAmounts &other) {
         CBalances remainderBalances;
         for (const auto &kv : other) {
@@ -92,20 +73,11 @@
         }
         return remainderBalances;
     }
-<<<<<<< HEAD
-    Res AddBalances(TAmounts const & other) {
-        for (const auto& kv : other)
-            Require(Add(CTokenAmount{kv.first, kv.second}));
-
-=======
+
     Res AddBalances(const TAmounts &other) {
-        for (const auto &kv : other) {
-            auto res = Add(CTokenAmount{kv.first, kv.second});
-            if (!res.ok) {
-                return res;
-            }
-        }
->>>>>>> 8d233a4b
+        for (const auto &[tokenId, amount] : other)
+            Require(Add(CTokenAmount{tokenId, amount}));
+
         return Res::Ok();
     }
 
