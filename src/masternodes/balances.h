// Copyright (c) DeFi Blockchain Developers
// Distributed under the MIT software license, see the accompanying
// file LICENSE or http://www.opensource.org/licenses/mit-license.php.

#ifndef DEFI_MASTERNODES_BALANCES_H
#define DEFI_MASTERNODES_BALANCES_H

#include <amount.h>
#include <script/script.h>
#include <serialize.h>
#include <cstdint>

struct CBalances {
    TAmounts balances;

    Res Add(CTokenAmount amount) {
        if (amount.nValue == 0) {
            return Res::Ok();
        }
        auto current = CTokenAmount{amount.nTokenId, balances[amount.nTokenId]};
        if (auto res = current.Add(amount.nValue); !res) {
            return res;
        }
        if (current.nValue == 0) {
            balances.erase(amount.nTokenId);
        } else {
            balances[amount.nTokenId] = current.nValue;
        }
        return Res::Ok();
    }

    Res Sub(CTokenAmount amount) {
        if (amount.nValue == 0) {
            return Res::Ok();
        }
        auto current = CTokenAmount{amount.nTokenId, balances[amount.nTokenId]};
        if (auto res = current.Sub(amount.nValue); !res) {
            return res;
        }

        if (current.nValue == 0) {
            balances.erase(amount.nTokenId);
        } else {
            balances[amount.nTokenId] = current.nValue;
        }
        return Res::Ok();
    }

    CTokenAmount SubWithRemainder(CTokenAmount amount) {
        if (amount.nValue == 0) {
            return CTokenAmount{amount.nTokenId, 0};
        }
        auto current   = CTokenAmount{amount.nTokenId, balances[amount.nTokenId]};
        auto remainder = current.SubWithRemainder(amount.nValue);
        if (current.nValue == 0) {
            balances.erase(amount.nTokenId);
        } else {
            balances[amount.nTokenId] = current.nValue;
        }
        return CTokenAmount{amount.nTokenId, remainder};
    }

    Res SubBalances(const TAmounts &other) {
        for (const auto &[tokenId, amount] : other) {
            if (auto res = Sub(CTokenAmount{tokenId, amount}); !res) {
                return res;
            }
        }
        return Res::Ok();
    }

    CBalances SubBalancesWithRemainder(const TAmounts &other) {
        CBalances remainderBalances;
        for (const auto &kv : other) {
            CTokenAmount remainder = SubWithRemainder(CTokenAmount{kv.first, kv.second});
            // if remainder token value is zero
            // this addition won't get any effect
            remainderBalances.Add(remainder);
        }
        return remainderBalances;
    }

    Res AddBalances(const TAmounts &other) {
        for (const auto &[tokenId, amount] : other) {
            if (auto res = Add(CTokenAmount{tokenId, amount}); !res) {
                return res;
            }
        }
        return Res::Ok();
    }

    std::string ToString() const {
        std::string str;
        str.reserve(100);
        for (const auto &kv : balances) {
            if (!str.empty()) {
                str += ",";
            }
            str += CTokenAmount{kv.first, kv.second}.ToString();
        }
        return str;
    }

    static CBalances Sum(const std::vector<CTokenAmount> &tokens) {
        CBalances res;
        for (const auto &token : tokens) {
            res.Add(token);
        }
        return res;
    }

    friend bool operator==(const CBalances &a, const CBalances &b) { return a.balances == b.balances; }

    friend bool operator!=(const CBalances &a, const CBalances &b) { return a.balances != b.balances; }

    // NOTE: if some balance from b is hgher than a => a is less than b
    friend bool operator<(const CBalances &a, const CBalances &b) {
        for (const auto &b_kv : b.balances) {
            const auto a_value_it = a.balances.find(b_kv.first);
            CAmount a_value       = 0;
            if (a_value_it != a.balances.end()) {
                a_value = a_value_it->second;
            }
            if (b_kv.second > a_value) {
                return true;
            }
        }
        return false;
    }

    ADD_SERIALIZE_METHODS;

    template <typename Stream, typename Operation>
    inline void SerializationOp(Stream &s, Operation ser_action) {
        static_assert(std::is_same<decltype(balances), std::map<DCT_ID, CAmount>>::value, "Following code is invalid");
        std::map<uint32_t, CAmount> serializedBalances;
        if (ser_action.ForRead()) {
            READWRITE(serializedBalances);
            balances.clear();
            // check that no zero values are written
            for (auto it = serializedBalances.begin(); it != serializedBalances.end(); /* advance */) {
                if (it->second == 0) {
                    throw std::ios_base::failure("non-canonical balances (zero amount)");
                }
                balances.emplace(DCT_ID{it->first}, it->second);
                serializedBalances.erase(it++);
            }
        } else {
            for (const auto &it : balances) {
                serializedBalances.emplace(it.first.v, it.second);
            }
            READWRITE(serializedBalances);
        }
    }
};

struct CAccountToUtxosMessage {
    CScript from;
    CBalances balances;
    uint32_t mintingOutputsStart;

    ADD_SERIALIZE_METHODS;

    template <typename Stream, typename Operation>
    inline void SerializationOp(Stream &s, Operation ser_action) {
        READWRITE(from);
        READWRITE(balances);
        READWRITE(VARINT(mintingOutputsStart));
    }
};

using CAccounts = std::map<CScript, CBalances>;

struct CAccountToAccountMessage {
    CScript from;
    CAccounts to;  // to -> balances

    ADD_SERIALIZE_METHODS;

    template <typename Stream, typename Operation>
    inline void SerializationOp(Stream &s, Operation ser_action) {
        READWRITE(from);
        READWRITE(to);
    }
};

struct CAnyAccountsToAccountsMessage {
    CAccounts from;  // from -> balances
    CAccounts to;    // to -> balances

    ADD_SERIALIZE_METHODS;

    template <typename Stream, typename Operation>
    inline void SerializationOp(Stream &s, Operation ser_action) {
        READWRITE(from);
        READWRITE(to);
    }
};

struct CUtxosToAccountMessage {
    CAccounts to;  // to -> balances

    ADD_SERIALIZE_METHODS;

    template <typename Stream, typename Operation>
    inline void SerializationOp(Stream &s, Operation ser_action) {
        READWRITE(to);
    }
};

<<<<<<< HEAD
enum CTransferDomainType : uint8_t {
    DVMTokenToEVM            = 0x01,
    EVMToDVMToken            = 0x02,
};

struct CTransferDomainMessage {
    uint8_t type;
    CAccounts from;  // from -> balances
    CAccounts to;    // to -> balances
=======
enum VMDomain : uint8_t {
    NONE     = 0x00,
    // UTXO Reserved
    UTXO     = 0x01,
    DVM      = 0x02,
    EVM      = 0x03,
};

struct CTransferDomainItem
{
    CScript address;
    CTokenAmount amount;
    uint8_t domain;

    // Optional data that'll vary based on the domain.
    // EVMData, UTXOData with inputs, etc.
    // Currently, unused.
    std::vector<uint8_t> data;
>>>>>>> 262202e0

    ADD_SERIALIZE_METHODS;

    template <typename Stream, typename Operation>
    inline void SerializationOp(Stream &s, Operation ser_action) {
        READWRITE(address);
        READWRITE(amount);
        READWRITE(domain);
        READWRITE(data);
    }
};

struct CTransferDomainMessage {
    std::vector<std::pair<CTransferDomainItem, CTransferDomainItem>> transfers;

    ADD_SERIALIZE_METHODS;

    template <typename Stream, typename Operation>
    inline void SerializationOp(Stream &s, Operation ser_action) {
        READWRITE(transfers);
    }
};

struct CSmartContractMessage {
    std::string name;
    CAccounts accounts;

    ADD_SERIALIZE_METHODS;

    template <typename Stream, typename Operation>
    inline void SerializationOp(Stream &s, Operation ser_action) {
        READWRITE(name);
        READWRITE(accounts);
    }
};

struct CFutureSwapMessage {
    CScript owner;
    CTokenAmount source{};
    uint32_t destination{};
    bool withdraw{};

    ADD_SERIALIZE_METHODS;

    template <typename Stream, typename Operation>
    inline void SerializationOp(Stream &s, Operation ser_action) {
        READWRITE(owner);
        READWRITE(source);
        READWRITE(destination);
        READWRITE(withdraw);
    }
};

inline CBalances SumAllTransfers(const CAccounts &to) {
    CBalances sum;
    for (const auto &kv : to) {
        sum.AddBalances(kv.second.balances);
    }
    return sum;
}

struct BalanceKey {
    CScript owner;
    DCT_ID tokenID;

    ADD_SERIALIZE_METHODS;

    template <typename Stream, typename Operation>
    inline void SerializationOp(Stream &s, Operation ser_action) {
        READWRITE(owner);
        READWRITE(WrapBigEndian(tokenID.v));
    }
};
#endif  // DEFI_MASTERNODES_BALANCES_H<|MERGE_RESOLUTION|>--- conflicted
+++ resolved
@@ -208,17 +208,6 @@
     }
 };
 
-<<<<<<< HEAD
-enum CTransferDomainType : uint8_t {
-    DVMTokenToEVM            = 0x01,
-    EVMToDVMToken            = 0x02,
-};
-
-struct CTransferDomainMessage {
-    uint8_t type;
-    CAccounts from;  // from -> balances
-    CAccounts to;    // to -> balances
-=======
 enum VMDomain : uint8_t {
     NONE     = 0x00,
     // UTXO Reserved
@@ -237,7 +226,6 @@
     // EVMData, UTXOData with inputs, etc.
     // Currently, unused.
     std::vector<uint8_t> data;
->>>>>>> 262202e0
 
     ADD_SERIALIZE_METHODS;
 
