// Copyright (c) 2020 The DeFi Blockchain Developers
// Distributed under the MIT software license, see the accompanying
// file LICENSE or http://www.opensource.org/licenses/mit-license.php.

#ifndef DEFI_MASTERNODES_MASTERNODES_H
#define DEFI_MASTERNODES_MASTERNODES_H

#include <amount.h>
#include <flushablestorage.h>
#include <pubkey.h>
#include <serialize.h>
#include <masternodes/accounts.h>
#include <masternodes/anchors.h>
#include <masternodes/gv.h>
#include <masternodes/icxorder.h>
#include <masternodes/incentivefunding.h>
#include <masternodes/loan.h>
#include <masternodes/oracles.h>
#include <masternodes/poolpairs.h>
#include <masternodes/tokens.h>
#include <masternodes/undos.h>
#include <masternodes/vault.h>
#include <uint256.h>
#include <wallet/ismine.h>

#include <functional>
#include <iostream>
#include <map>
#include <set>
#include <stdint.h>

#include <boost/optional.hpp>

class CBlockIndex;
class CTransaction;

// Works instead of constants cause 'regtest' differs (don't want to overcharge chainparams)
int GetMnActivationDelay(int height);
int GetMnResignDelay(int height);
CAmount GetTokenCollateralAmount();
CAmount GetMnCreationFee(int height);
CAmount GetTokenCreationFee(int height);
CAmount GetMnCollateralAmount(int height);

constexpr uint8_t SUBNODE_COUNT{4};

class CMasternode
{
public:
    enum State {
        PRE_ENABLED,
        ENABLED,
        PRE_RESIGNED,
        RESIGNED,
        UNKNOWN // unreachable
    };

    enum TimeLock {
        ZEROYEAR,
        FIVEYEAR = 260,
        TENYEAR = 520
    };

    //! Minted blocks counter
    uint32_t mintedBlocks;

    //! Owner auth address == collateral address. Can be used as an ID.
    CKeyID ownerAuthAddress;
    char ownerType;

    //! Operator auth address. Can be equal to ownerAuthAddress. Can be used as an ID
    CKeyID operatorAuthAddress;
    char operatorType;

    //! Consensus-enforced address for operator rewards.
    CKeyID rewardAddress;
    char rewardAddressType;

    //! MN creation block height
    int32_t creationHeight;
    //! Resign height
    int32_t resignHeight;
    //! Was used to set a ban height but is now unused
    int32_t unusedVariable;

    //! This fields are for transaction rollback (by disconnecting block)
    uint256 resignTx;
    uint256 banTx;

    //! empty constructor
    CMasternode();

    State GetState() const;
    State GetState(int height) const;
    bool IsActive() const;
    bool IsActive(int height) const;

    static std::string GetHumanReadableState(State state);
    static std::string GetTimelockToString(TimeLock timelock);

    ADD_SERIALIZE_METHODS;

    template <typename Stream, typename Operation>
    inline void SerializationOp(Stream& s, Operation ser_action)
    {
        READWRITE(mintedBlocks);
        READWRITE(ownerAuthAddress);
        READWRITE(ownerType);
        READWRITE(operatorAuthAddress);
        READWRITE(operatorType);
        READWRITE(rewardAddress);
        READWRITE(rewardAddressType);

        READWRITE(creationHeight);
        READWRITE(resignHeight);
        READWRITE(unusedVariable);

        READWRITE(resignTx);
        READWRITE(banTx);
    }

    //! equality test
    friend bool operator==(CMasternode const & a, CMasternode const & b);
    friend bool operator!=(CMasternode const & a, CMasternode const & b);
};


struct MNBlockTimeKey
{
    uint256 masternodeID;
    uint32_t blockHeight;

    ADD_SERIALIZE_METHODS;

    template <typename Stream, typename Operation>
    inline void SerializationOp(Stream& s, Operation ser_action) {
        READWRITE(masternodeID);

        if (ser_action.ForRead()) {
            READWRITE(WrapBigEndian(blockHeight));
            blockHeight = ~blockHeight;
        } else {
            uint32_t blockHeight_ = ~blockHeight;
            READWRITE(WrapBigEndian(blockHeight_));
        }
    }
};

struct SubNodeBlockTimeKey
{
    uint256 masternodeID;
    uint8_t subnode;
    uint32_t blockHeight;

    ADD_SERIALIZE_METHODS;

    template <typename Stream, typename Operation>
    inline void SerializationOp(Stream& s, Operation ser_action) {
        READWRITE(masternodeID);
        READWRITE(subnode);

        if (ser_action.ForRead()) {
            READWRITE(WrapBigEndian(blockHeight));
            blockHeight = ~blockHeight;
        } else {
            uint32_t blockHeight_ = ~blockHeight;
            READWRITE(WrapBigEndian(blockHeight_));
        }
    }
};

class CMasternodesView : public virtual CStorageView
{
    std::map<CKeyID, std::pair<uint32_t, int64_t>> minterTimeCache;

public:
//    CMasternodesView() = default;

    boost::optional<CMasternode> GetMasternode(uint256 const & id) const;
    boost::optional<uint256> GetMasternodeIdByOperator(CKeyID const & id) const;
    boost::optional<uint256> GetMasternodeIdByOwner(CKeyID const & id) const;
    void ForEachMasternode(std::function<bool(uint256 const &, CLazySerialize<CMasternode>)> callback, uint256 const & start = uint256());

    void IncrementMintedBy(CKeyID const & minter);
    void DecrementMintedBy(CKeyID const & minter);

    boost::optional<std::pair<CKeyID, uint256>> AmIOperator() const;
    boost::optional<std::pair<CKeyID, uint256>> AmIOwner() const;

    // Multiple operator support
    std::set<std::pair<CKeyID, uint256>> GetOperatorsMulti() const;

    Res CreateMasternode(uint256 const & nodeId, CMasternode const & node, uint16_t timelock);
    Res ResignMasternode(uint256 const & nodeId, uint256 const & txid, int height);
    Res UnCreateMasternode(uint256 const & nodeId);
    Res UnResignMasternode(uint256 const & nodeId, uint256 const & resignTx);
<<<<<<< HEAD
    Res UpdateMasternode(uint256 const & nodeId, char operatorType, const CKeyID& operatorAuthAddress, int height);
=======
    Res SetForcedRewardAddress(uint256 const & nodeId, const char rewardAddressType, CKeyID const & rewardAddress, int height);
    Res RemForcedRewardAddress(uint256 const & nodeId, int height);
>>>>>>> 94213c9d

    // Get blocktimes for non-subnode and subnode with fork logic
    std::vector<int64_t> GetBlockTimes(const CKeyID& keyID, const uint32_t blockHeight, const int32_t creationHeight, const uint16_t timelock);

    // Non-subnode block times
    void SetMasternodeLastBlockTime(const CKeyID & minter, const uint32_t &blockHeight, const int64_t &time);
    boost::optional<int64_t> GetMasternodeLastBlockTime(const CKeyID & minter, const uint32_t height);
    void EraseMasternodeLastBlockTime(const uint256 &minter, const uint32_t& blockHeight);
    void ForEachMinterNode(std::function<bool(MNBlockTimeKey const &, CLazySerialize<int64_t>)> callback, MNBlockTimeKey const & start = {});

    // Subnode block times
    void SetSubNodesBlockTime(const CKeyID & minter, const uint32_t &blockHeight, const uint8_t id, const int64_t& time);
    std::vector<int64_t> GetSubNodesBlockTime(const CKeyID & minter, const uint32_t height);
    void EraseSubNodesLastBlockTime(const uint256& nodeId, const uint32_t& blockHeight);
    void ForEachSubNode(std::function<bool(SubNodeBlockTimeKey const &, CLazySerialize<int64_t>)> callback, SubNodeBlockTimeKey const & start = {});

    uint16_t GetTimelock(const uint256& nodeId, const CMasternode& node, const uint64_t height) const;

    // tags
    struct ID       { static constexpr uint8_t prefix() { return 'M'; } };
    struct Operator { static constexpr uint8_t prefix() { return 'o'; } };
    struct Owner    { static constexpr uint8_t prefix() { return 'w'; } };

    // For storing last staked block time
    struct Staker   { static constexpr uint8_t prefix() { return 'X'; } };
    struct SubNode  { static constexpr uint8_t prefix() { return 'Z'; } };

    // Store long term time lock
    struct Timelock { static constexpr uint8_t prefix() { return 'K'; } };
};

class CLastHeightView : public virtual CStorageView
{
public:
    int GetLastHeight() const;
    void SetLastHeight(int height);

    struct Height { static constexpr uint8_t prefix() { return 'H'; } };
};

class CFoundationsDebtView : public virtual CStorageView
{
public:
    CAmount GetFoundationsDebt() const;
    void SetFoundationsDebt(CAmount debt);

    struct Debt { static constexpr uint8_t prefix() { return 'd'; } };
};

class CTeamView : public virtual CStorageView
{
public:
    using CTeam = CAnchorData::CTeam;

    void SetTeam(CTeam const & newTeam);
    void SetAnchorTeams(CTeam const & authTeam, CTeam const & confirmTeam, const int height);

    CTeam GetCurrentTeam() const;
    boost::optional<CTeam> GetAuthTeam(int height) const;
    boost::optional<CTeam> GetConfirmTeam(int height) const;

    struct AuthTeam     { static constexpr uint8_t prefix() { return 'v'; } };
    struct ConfirmTeam  { static constexpr uint8_t prefix() { return 'V'; } };
    struct CurrentTeam  { static constexpr uint8_t prefix() { return 't'; } };
};

class CAnchorRewardsView : public virtual CStorageView
{
public:
    using RewardTxHash = uint256;
    using AnchorTxHash = uint256;

    boost::optional<RewardTxHash> GetRewardForAnchor(AnchorTxHash const &btcTxHash) const;

    void AddRewardForAnchor(AnchorTxHash const &btcTxHash, RewardTxHash const & rewardTxHash);
    void RemoveRewardForAnchor(AnchorTxHash const &btcTxHash);
    void ForEachAnchorReward(std::function<bool(AnchorTxHash const &, CLazySerialize<RewardTxHash>)> callback);

    struct BtcTx { static constexpr uint8_t prefix() { return 'r'; } };
};

class CAnchorConfirmsView : public virtual CStorageView
{
public:
    using AnchorTxHash = uint256;

    std::vector<CAnchorConfirmDataPlus> GetAnchorConfirmData();

    void AddAnchorConfirmData(const CAnchorConfirmDataPlus& data);
    void EraseAnchorConfirmData(const uint256 btcTxHash);
    void ForEachAnchorConfirmData(std::function<bool(const AnchorTxHash &, CLazySerialize<CAnchorConfirmDataPlus>)> callback);

    struct BtcTx { static constexpr uint8_t prefix() { return 'x'; } };
};

struct CCollateralLoans { // in USD
    uint64_t totalCollaterals;
    uint64_t totalLoans;
    std::vector<CTokenAmount> collaterals;
    std::vector<CTokenAmount> loans;

    uint32_t ratio() const {
        if (!totalLoans) return std::numeric_limits<uint32_t>::max();
        return lround(double(totalCollaterals) / totalLoans * 100);
    }
};

template<typename T>
inline void CheckPrefix()
{
}

template<typename T1, typename T2, typename... TN>
inline void CheckPrefix()
{
    static_assert(T1::prefix() != T2::prefix(), "prefixes are equal");
    CheckPrefix<T1, TN...>();
    CheckPrefix<T2, TN...>();
}

class CCustomCSView
        : public CMasternodesView
        , public CLastHeightView
        , public CTeamView
        , public CFoundationsDebtView
        , public CAnchorRewardsView
        , public CTokensView
        , public CAccountsView
        , public CCommunityBalancesView
        , public CUndosView
        , public CPoolPairView
        , public CGovView
        , public CAnchorConfirmsView
        , public COracleView
        , public CICXOrderView
        , public CLoanView
        , public CVaultView
{
    void CheckPrefixes()
    {
        CheckPrefix<
            CMasternodesView        ::  ID, Operator, Owner, Staker, SubNode, Timelock,
            CLastHeightView         ::  Height,
            CTeamView               ::  AuthTeam, ConfirmTeam, CurrentTeam,
            CFoundationsDebtView    ::  Debt,
            CAnchorRewardsView      ::  BtcTx,
            CTokensView             ::  ID, Symbol, CreationTx, LastDctId,
            CAccountsView           ::  ByBalanceKey, ByHeightKey,
            CCommunityBalancesView  ::  ById,
            CUndosView              ::  ByUndoKey,
            CPoolPairView           ::  ByID, ByPair, ByShare, ByIDPair, ByPoolSwap, ByReserves, ByRewardPct,
                                        ByPoolReward, ByDailyReward, ByCustomReward, ByTotalLiquidity,
            CGovView                ::  ByName, ByHeightVars,
            CAnchorConfirmsView     ::  BtcTx,
            COracleView             ::  ByName, FixedIntervalBlockKey, FixedIntervalPriceKey, PriceDeviation,
            CICXOrderView           ::  ICXOrderCreationTx, ICXMakeOfferCreationTx, ICXSubmitDFCHTLCCreationTx,
                                        ICXSubmitEXTHTLCCreationTx, ICXClaimDFCHTLCCreationTx, ICXCloseOrderCreationTx,
                                        ICXCloseOfferCreationTx, ICXOrderOpenKey, ICXOrderCloseKey, ICXMakeOfferOpenKey,
                                        ICXMakeOfferCloseKey, ICXSubmitDFCHTLCOpenKey, ICXSubmitDFCHTLCCloseKey,
                                        ICXSubmitEXTHTLCOpenKey, ICXSubmitEXTHTLCCloseKey, ICXClaimDFCHTLCKey,
                                        ICXOrderStatus, ICXOfferStatus, ICXSubmitDFCHTLCStatus, ICXSubmitEXTHTLCStatus, ICXVariables,
            CLoanView               ::  LoanSetCollateralTokenCreationTx, LoanSetCollateralTokenKey, LoanSetLoanTokenCreationTx,
                                        LoanSetLoanTokenKey, LoanSchemeKey, DefaultLoanSchemeKey, DelayedLoanSchemeKey,
                                        DestroyLoanSchemeKey, LoanInterestByVault, LoanTokenAmount, LoanLiquidationPenalty,
                                        LoanDailyReward,
            CVaultView              ::  VaultKey, OwnerVaultKey, CollateralKey, AuctionBatchKey, AuctionHeightKey, AuctionBidKey
        >();
    }
public:
    // Increase version when underlaying tables are changed
    static constexpr const int DbVersion = 1;

    CCustomCSView()
    {
        CheckPrefixes();
    }

    CCustomCSView(CStorageKV & st)
        : CStorageView(new CFlushableStorageKV(st))
    {
        CheckPrefixes();
    }

    // cache-upon-a-cache (not a copy!) constructor
    CCustomCSView(CCustomCSView & other)
        : CStorageView(new CFlushableStorageKV(other.DB()))
    {
        CheckPrefixes();
    }

    // cause depends on current mns:
    CTeamView::CTeam CalcNextTeam(uint256 const & stakeModifier);

    // Generate auth and custom anchor teams based on current block
    void CalcAnchoringTeams(uint256 const & stakeModifier, const CBlockIndex *pindexNew);

    /// @todo newbase move to networking?
    void CreateAndRelayConfirmMessageIfNeed(const CAnchorIndex::AnchorRec* anchor, const uint256 & btcTxHash, const CKey &masternodeKey);

    // simplified version of undo, without any unnecessary undo data
    void OnUndoTx(uint256 const & txid, uint32_t height);

    bool CanSpend(const uint256 & txId, int height) const;

    bool CalculateOwnerRewards(CScript const & owner, uint32_t height);

    ResVal<CCollateralLoans> GetLoanCollaterals(CVaultId const & vaultId, CBalances const & collaterals, uint32_t height, int64_t blockTime, bool nextPrice = false);

    void SetDbVersion(int version);

    int GetDbVersion() const;

    uint256 MerkleRoot();

    // we construct it as it
    CFlushableStorageKV& GetStorage() {
        return static_cast<CFlushableStorageKV&>(DB());
    }

    struct DbVersion { static constexpr uint8_t prefix() { return 'D'; } };
};

std::map<CKeyID, CKey> AmISignerNow(CAnchorData::CTeam const & team);

/** Global DB and view that holds enhanced chainstate data (should be protected by cs_main) */
extern std::unique_ptr<CStorageLevelDB> pcustomcsDB;
extern std::unique_ptr<CCustomCSView> pcustomcsview;

#endif // DEFI_MASTERNODES_MASTERNODES_H<|MERGE_RESOLUTION|>--- conflicted
+++ resolved
@@ -194,12 +194,9 @@
     Res ResignMasternode(uint256 const & nodeId, uint256 const & txid, int height);
     Res UnCreateMasternode(uint256 const & nodeId);
     Res UnResignMasternode(uint256 const & nodeId, uint256 const & resignTx);
-<<<<<<< HEAD
-    Res UpdateMasternode(uint256 const & nodeId, char operatorType, const CKeyID& operatorAuthAddress, int height);
-=======
     Res SetForcedRewardAddress(uint256 const & nodeId, const char rewardAddressType, CKeyID const & rewardAddress, int height);
     Res RemForcedRewardAddress(uint256 const & nodeId, int height);
->>>>>>> 94213c9d
+    Res UpdateMasternode(uint256 const & nodeId, char operatorType, const CKeyID& operatorAuthAddress, int height);
 
     // Get blocktimes for non-subnode and subnode with fork logic
     std::vector<int64_t> GetBlockTimes(const CKeyID& keyID, const uint32_t blockHeight, const int32_t creationHeight, const uint16_t timelock);
