// Copyright (c) 2020 The DeFi Blockchain Developers
// Distributed under the MIT software license, see the accompanying
// file LICENSE or http://www.opensource.org/licenses/mit-license.php.

#ifndef DEFI_MASTERNODES_MASTERNODES_H
#define DEFI_MASTERNODES_MASTERNODES_H

#include <amount.h>
#include <flushablestorage.h>
#include <pubkey.h>
#include <serialize.h>
#include <masternodes/accounts.h>
#include <masternodes/anchors.h>
#include <masternodes/gv.h>
#include <masternodes/icxorder.h>
#include <masternodes/incentivefunding.h>
#include <masternodes/loan.h>
#include <masternodes/oracles.h>
#include <masternodes/poolpairs.h>
#include <masternodes/tokens.h>
#include <masternodes/undos.h>
#include <masternodes/vault.h>
#include <uint256.h>
#include <wallet/ismine.h>

#include <functional>
#include <iostream>
#include <map>
#include <set>
#include <stdint.h>

#include <boost/optional.hpp>

class CBlockIndex;
class CTransaction;

// Works instead of constants cause 'regtest' differs (don't want to overcharge chainparams)
int GetMnActivationDelay(int height);
int GetMnResignDelay(int height);
CAmount GetTokenCollateralAmount();
CAmount GetMnCreationFee(int height);
CAmount GetTokenCreationFee(int height);
CAmount GetMnCollateralAmount(int height);

constexpr uint8_t SUBNODE_COUNT{4};

class CMasternode
{
public:
    enum State {
        PRE_ENABLED,
        ENABLED,
        PRE_RESIGNED,
        RESIGNED,
        UNKNOWN // unreachable
    };

    enum TimeLock {
        ZEROYEAR,
        FIVEYEAR = 260,
        TENYEAR = 520
    };

    //! Minted blocks counter
    uint32_t mintedBlocks;

    //! Owner auth address == collateral address. Can be used as an ID.
    CKeyID ownerAuthAddress;
    char ownerType;

    //! Operator auth address. Can be equal to ownerAuthAddress. Can be used as an ID
    CKeyID operatorAuthAddress;
    char operatorType;

    //! MN creation block height
    int32_t creationHeight;
    //! Resign height
    int32_t resignHeight;
    //! Was used to set a ban height but is now unused
    int32_t unusedVariable;

    //! This fields are for transaction rollback (by disconnecting block)
    uint256 resignTx;
    uint256 banTx;

    //! empty constructor
    CMasternode();

    State GetState() const;
    State GetState(int height) const;
    bool IsActive() const;
    bool IsActive(int height) const;

    static std::string GetHumanReadableState(State state);

    ADD_SERIALIZE_METHODS;

    template <typename Stream, typename Operation>
    inline void SerializationOp(Stream& s, Operation ser_action)
    {
        READWRITE(mintedBlocks);
        READWRITE(ownerAuthAddress);
        READWRITE(ownerType);
        READWRITE(operatorAuthAddress);
        READWRITE(operatorType);

        READWRITE(creationHeight);
        READWRITE(resignHeight);
        READWRITE(unusedVariable);

        READWRITE(resignTx);
        READWRITE(banTx);
    }

    //! equality test
    friend bool operator==(CMasternode const & a, CMasternode const & b);
    friend bool operator!=(CMasternode const & a, CMasternode const & b);
};


struct MNBlockTimeKey
{
    uint256 masternodeID;
    uint32_t blockHeight;

    ADD_SERIALIZE_METHODS;

    template <typename Stream, typename Operation>
    inline void SerializationOp(Stream& s, Operation ser_action) {
        READWRITE(masternodeID);

        if (ser_action.ForRead()) {
            READWRITE(WrapBigEndian(blockHeight));
            blockHeight = ~blockHeight;
        } else {
            uint32_t blockHeight_ = ~blockHeight;
            READWRITE(WrapBigEndian(blockHeight_));
        }
    }
};

struct SubNodeBlockTimeKey
{
    uint256 masternodeID;
    uint8_t subnode;
    uint32_t blockHeight;

    ADD_SERIALIZE_METHODS;

    template <typename Stream, typename Operation>
    inline void SerializationOp(Stream& s, Operation ser_action) {
        READWRITE(masternodeID);
        READWRITE(subnode);

        if (ser_action.ForRead()) {
            READWRITE(WrapBigEndian(blockHeight));
            blockHeight = ~blockHeight;
        } else {
            uint32_t blockHeight_ = ~blockHeight;
            READWRITE(WrapBigEndian(blockHeight_));
        }
    }
};

class CMasternodesView : public virtual CStorageView
{
    std::map<CKeyID, std::pair<uint32_t, int64_t>> minterTimeCache;

public:
//    CMasternodesView() = default;

    boost::optional<CMasternode> GetMasternode(uint256 const & id) const;
    boost::optional<uint256> GetMasternodeIdByOperator(CKeyID const & id) const;
    boost::optional<uint256> GetMasternodeIdByOwner(CKeyID const & id) const;
    void ForEachMasternode(std::function<bool(uint256 const &, CLazySerialize<CMasternode>)> callback, uint256 const & start = uint256());

    void IncrementMintedBy(CKeyID const & minter);
    void DecrementMintedBy(CKeyID const & minter);

    boost::optional<std::pair<CKeyID, uint256>> AmIOperator() const;
    boost::optional<std::pair<CKeyID, uint256>> AmIOwner() const;

    // Multiple operator support
    std::set<std::pair<CKeyID, uint256>> GetOperatorsMulti() const;

    Res CreateMasternode(uint256 const & nodeId, CMasternode const & node, uint16_t timelock);
    Res ResignMasternode(uint256 const & nodeId, uint256 const & txid, int height);
    Res UnCreateMasternode(uint256 const & nodeId);
    Res UnResignMasternode(uint256 const & nodeId, uint256 const & resignTx);

    // Get blocktimes for non-subnode and subnode with fork logic
    std::vector<int64_t> GetBlockTimes(const CKeyID& keyID, const uint32_t blockHeight, const int32_t creationHeight, const uint16_t timelock);

    // Non-subnode block times
    void SetMasternodeLastBlockTime(const CKeyID & minter, const uint32_t &blockHeight, const int64_t &time);
    boost::optional<int64_t> GetMasternodeLastBlockTime(const CKeyID & minter, const uint32_t height);
    void EraseMasternodeLastBlockTime(const uint256 &minter, const uint32_t& blockHeight);
    void ForEachMinterNode(std::function<bool(MNBlockTimeKey const &, CLazySerialize<int64_t>)> callback, MNBlockTimeKey const & start = {});

    // Subnode block times
    void SetSubNodesBlockTime(const CKeyID & minter, const uint32_t &blockHeight, const uint8_t id, const int64_t& time);
    std::vector<int64_t> GetSubNodesBlockTime(const CKeyID & minter, const uint32_t height);
    void EraseSubNodesLastBlockTime(const uint256& nodeId, const uint32_t& blockHeight);
    void ForEachSubNode(std::function<bool(SubNodeBlockTimeKey const &, CLazySerialize<int64_t>)> callback, SubNodeBlockTimeKey const & start = {});

    uint16_t GetTimelock(const uint256& nodeId, const CMasternode& node, const uint64_t height) const;

    // tags
    struct ID       { static constexpr uint8_t prefix() { return 'M'; } };
    struct Operator { static constexpr uint8_t prefix() { return 'o'; } };
    struct Owner    { static constexpr uint8_t prefix() { return 'w'; } };

    // For storing last staked block time
    struct Staker   { static constexpr uint8_t prefix() { return 'X'; } };
    struct SubNode  { static constexpr uint8_t prefix() { return 'Z'; } };

    // Store long term time lock
    struct Timelock { static constexpr uint8_t prefix() { return 'K'; } };
};

class CLastHeightView : public virtual CStorageView
{
public:
    int GetLastHeight() const;
    void SetLastHeight(int height);

    struct Height { static constexpr uint8_t prefix() { return 'H'; } };
};

class CFoundationsDebtView : public virtual CStorageView
{
public:
    CAmount GetFoundationsDebt() const;
    void SetFoundationsDebt(CAmount debt);

    struct Debt { static constexpr uint8_t prefix() { return 'd'; } };
};

class CTeamView : public virtual CStorageView
{
public:
    using CTeam = CAnchorData::CTeam;

    void SetTeam(CTeam const & newTeam);
    void SetAnchorTeams(CTeam const & authTeam, CTeam const & confirmTeam, const int height);

    CTeam GetCurrentTeam() const;
    boost::optional<CTeam> GetAuthTeam(int height) const;
    boost::optional<CTeam> GetConfirmTeam(int height) const;

    struct AuthTeam     { static constexpr uint8_t prefix() { return 'v'; } };
    struct ConfirmTeam  { static constexpr uint8_t prefix() { return 'V'; } };
    struct CurrentTeam  { static constexpr uint8_t prefix() { return 't'; } };
};

class CAnchorRewardsView : public virtual CStorageView
{
public:
    using RewardTxHash = uint256;
    using AnchorTxHash = uint256;

    boost::optional<RewardTxHash> GetRewardForAnchor(AnchorTxHash const &btcTxHash) const;

    void AddRewardForAnchor(AnchorTxHash const &btcTxHash, RewardTxHash const & rewardTxHash);
    void RemoveRewardForAnchor(AnchorTxHash const &btcTxHash);
    void ForEachAnchorReward(std::function<bool(AnchorTxHash const &, CLazySerialize<RewardTxHash>)> callback);

    struct BtcTx { static constexpr uint8_t prefix() { return 'r'; } };
};

class CAnchorConfirmsView : public virtual CStorageView
{
public:
    using AnchorTxHash = uint256;

    std::vector<CAnchorConfirmDataPlus> GetAnchorConfirmData();

    void AddAnchorConfirmData(const CAnchorConfirmDataPlus& data);
    void EraseAnchorConfirmData(const uint256 btcTxHash);
    void ForEachAnchorConfirmData(std::function<bool(const AnchorTxHash &, CLazySerialize<CAnchorConfirmDataPlus>)> callback);

    struct BtcTx { static constexpr uint8_t prefix() { return 'x'; } };
};

struct CCollateralLoans { // in USD
    uint64_t totalCollaterals;
    uint64_t totalLoans;
    std::vector<CTokenAmount> collaterals;
    std::vector<CTokenAmount> loans;

    uint32_t ratio() const {
        if (!totalLoans) return std::numeric_limits<uint32_t>::max();
        return lround(double(totalCollaterals) / totalLoans * 100);
    }
};

template<typename T>
inline void CheckPrefix()
{
}

template<typename T1, typename T2, typename... TN>
inline void CheckPrefix()
{
    static_assert(T1::prefix() != T2::prefix(), "prefixes are equal");
    CheckPrefix<T1, TN...>();
    CheckPrefix<T2, TN...>();
}

class CCustomCSView
        : public CMasternodesView
        , public CLastHeightView
        , public CTeamView
        , public CFoundationsDebtView
        , public CAnchorRewardsView
        , public CTokensView
        , public CAccountsView
        , public CCommunityBalancesView
        , public CUndosView
        , public CPoolPairView
        , public CGovView
        , public CAnchorConfirmsView
        , public COracleView
        , public CICXOrderView
        , public CLoanView
        , public CVaultView
{
    void CheckPrefixes()
    {
        CheckPrefix<
            CMasternodesView        ::  ID, Operator, Owner, Staker, SubNode, Timelock,
            CLastHeightView         ::  Height,
            CTeamView               ::  AuthTeam, ConfirmTeam, CurrentTeam,
            CFoundationsDebtView    ::  Debt,
            CAnchorRewardsView      ::  BtcTx,
            CTokensView             ::  ID, Symbol, CreationTx, LastDctId,
            CAccountsView           ::  ByBalanceKey, ByHeightKey,
            CCommunityBalancesView  ::  ById,
            CUndosView              ::  ByUndoKey,
            CPoolPairView           ::  ByID, ByPair, ByShare, ByIDPair, ByPoolSwap, ByReserves, ByRewardPct,
                                        ByPoolReward, ByDailyReward, ByCustomReward, ByTotalLiquidity,
            CGovView                ::  ByName, ByHeightVars,
            CAnchorConfirmsView     ::  BtcTx,
            COracleView             ::  ByName, FixedIntervalBlockKey, FixedIntervalPriceKey, PriceDeviation,
            CICXOrderView           ::  ICXOrderCreationTx, ICXMakeOfferCreationTx, ICXSubmitDFCHTLCCreationTx,
                                        ICXSubmitEXTHTLCCreationTx, ICXClaimDFCHTLCCreationTx, ICXCloseOrderCreationTx,
                                        ICXCloseOfferCreationTx, ICXOrderOpenKey, ICXOrderCloseKey, ICXMakeOfferOpenKey,
                                        ICXMakeOfferCloseKey, ICXSubmitDFCHTLCOpenKey, ICXSubmitDFCHTLCCloseKey,
                                        ICXSubmitEXTHTLCOpenKey, ICXSubmitEXTHTLCCloseKey, ICXClaimDFCHTLCKey,
                                        ICXOrderStatus, ICXOfferStatus, ICXSubmitDFCHTLCStatus, ICXSubmitEXTHTLCStatus, ICXVariables,
            CLoanView               ::  LoanSetCollateralTokenCreationTx, LoanSetCollateralTokenKey, LoanSetLoanTokenCreationTx,
                                        LoanSetLoanTokenKey, LoanSchemeKey, DefaultLoanSchemeKey, DelayedLoanSchemeKey,
<<<<<<< HEAD
                                        DestroyLoanSchemeKey, LoanInterestByScheme, LoanTokenAmount, LoanLiquidationPenalty,
                                        LoanDailyReward,
=======
                                        DestroyLoanSchemeKey, LoanInterestByVault, LoanTokenAmount, LoanLiquidationPenalty,
>>>>>>> 8f5696a1
            CVaultView              ::  VaultKey, OwnerVaultKey, CollateralKey, AuctionBatchKey, AuctionHeightKey, AuctionBidKey
        >();
    }
public:
    // Increase version when underlaying tables are changed
    static constexpr const int DbVersion = 1;

    CCustomCSView()
    {
        CheckPrefixes();
    }

    CCustomCSView(CStorageKV & st)
        : CStorageView(new CFlushableStorageKV(st))
    {
        CheckPrefixes();
    }

    // cache-upon-a-cache (not a copy!) constructor
    CCustomCSView(CCustomCSView & other)
        : CStorageView(new CFlushableStorageKV(other.DB()))
    {
        CheckPrefixes();
    }

    // cause depends on current mns:
    CTeamView::CTeam CalcNextTeam(uint256 const & stakeModifier);

    // Generate auth and custom anchor teams based on current block
    void CalcAnchoringTeams(uint256 const & stakeModifier, const CBlockIndex *pindexNew);

    /// @todo newbase move to networking?
    void CreateAndRelayConfirmMessageIfNeed(const CAnchorIndex::AnchorRec* anchor, const uint256 & btcTxHash, const CKey &masternodeKey);

    // simplified version of undo, without any unnecessary undo data
    void OnUndoTx(uint256 const & txid, uint32_t height);

    bool CanSpend(const uint256 & txId, int height) const;

    bool CalculateOwnerRewards(CScript const & owner, uint32_t height);

    ResVal<CCollateralLoans> GetLoanCollaterals(CVaultId const & vaultId, CBalances const & collaterals, uint32_t height, int64_t blockTime, bool nextPrice = false);

    void SetDbVersion(int version);

    int GetDbVersion() const;

    uint256 MerkleRoot();

    // we construct it as it
    CFlushableStorageKV& GetStorage() {
        return static_cast<CFlushableStorageKV&>(DB());
    }

    struct DbVersion { static constexpr uint8_t prefix() { return 'D'; } };
};

std::map<CKeyID, CKey> AmISignerNow(CAnchorData::CTeam const & team);

/** Global DB and view that holds enhanced chainstate data (should be protected by cs_main) */
extern std::unique_ptr<CStorageLevelDB> pcustomcsDB;
extern std::unique_ptr<CCustomCSView> pcustomcsview;

#endif // DEFI_MASTERNODES_MASTERNODES_H<|MERGE_RESOLUTION|>--- conflicted
+++ resolved
@@ -350,12 +350,8 @@
                                         ICXOrderStatus, ICXOfferStatus, ICXSubmitDFCHTLCStatus, ICXSubmitEXTHTLCStatus, ICXVariables,
             CLoanView               ::  LoanSetCollateralTokenCreationTx, LoanSetCollateralTokenKey, LoanSetLoanTokenCreationTx,
                                         LoanSetLoanTokenKey, LoanSchemeKey, DefaultLoanSchemeKey, DelayedLoanSchemeKey,
-<<<<<<< HEAD
-                                        DestroyLoanSchemeKey, LoanInterestByScheme, LoanTokenAmount, LoanLiquidationPenalty,
+                                        DestroyLoanSchemeKey, LoanInterestByVault, LoanTokenAmount, LoanLiquidationPenalty,
                                         LoanDailyReward,
-=======
-                                        DestroyLoanSchemeKey, LoanInterestByVault, LoanTokenAmount, LoanLiquidationPenalty,
->>>>>>> 8f5696a1
             CVaultView              ::  VaultKey, OwnerVaultKey, CollateralKey, AuctionBatchKey, AuctionHeightKey, AuctionBidKey
         >();
     }
