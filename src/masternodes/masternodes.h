// Copyright (c) 2020 The DeFi Blockchain Developers
// Distributed under the MIT software license, see the accompanying
// file LICENSE or http://www.opensource.org/licenses/mit-license.php.

#ifndef DEFI_MASTERNODES_MASTERNODES_H
#define DEFI_MASTERNODES_MASTERNODES_H

#include <amount.h>
#include <flushablestorage.h>
#include <masternodes/accounts.h>
#include <masternodes/anchors.h>
#include <masternodes/evm.h>
#include <masternodes/gv.h>
#include <masternodes/historywriter.h>
#include <masternodes/icxorder.h>
#include <masternodes/incentivefunding.h>
#include <masternodes/loan.h>
#include <masternodes/oracles.h>
#include <masternodes/poolpairs.h>
#include <masternodes/proposals.h>
#include <masternodes/tokens.h>
#include <masternodes/undos.h>
#include <masternodes/vault.h>
#include <pubkey.h>
#include <serialize.h>
#include <uint256.h>
#include <wallet/ismine.h>

#include <stdint.h>
#include <functional>
#include <iostream>
#include <map>
#include <set>

class CAccountHistoryStorage;
class CBlockIndex;
class CMasternodesView;
class CTransaction;
class CVaultHistoryStorage;

// Works instead of constants cause 'regtest' differs (don't want to overcharge chainparams)
int GetMnActivationDelay(int height);
int GetMnResignDelay(int height);
CAmount GetTokenCollateralAmount();
CAmount GetMnCreationFee(int height);
CAmount GetTokenCreationFee(int height);
CAmount GetMnCollateralAmount(int height);
CAmount GetProposalCreationFee(int height, const CCustomCSView &view, const CCreateProposalMessage &msg);

// Update owner rewards for MNs missing call to CalculateOwnerRewards after voter fee distributions.
// Missing call fixed in: https://github.com/DeFiCh/ain/pull/1766
void CalcMissingRewardTempFix(CCustomCSView &mnview, const uint32_t targetHeight, const CWallet &wallet);

enum class UpdateMasternodeType : uint8_t {
    None             = 0x00,
    OwnerAddress     = 0x01,
    OperatorAddress  = 0x02,
    SetRewardAddress = 0x03,
    RemRewardAddress = 0x04
};

constexpr uint8_t SUBNODE_COUNT{4};

class CMasternode {
public:
    enum State {
        PRE_ENABLED,
        ENABLED,
        PRE_RESIGNED,
        RESIGNED,
        TRANSFERRING,
        UNKNOWN  // unreachable
    };

    enum TimeLock { ZEROYEAR, FIVEYEAR = 260, TENYEAR = 520 };

    enum Version : int32_t {
        PRE_FORT_CANNING = -1,
        VERSION0         = 0,
    };

    //! Minted blocks counter
    uint32_t mintedBlocks;

    //! Owner auth address == collateral address. Can be used as an ID.
    CKeyID ownerAuthAddress;
    char ownerType;

    //! Operator auth address. Can be equal to ownerAuthAddress. Can be used as an ID
    CKeyID operatorAuthAddress;
    char operatorType;

    //! Consensus-enforced address for operator rewards.
    CKeyID rewardAddress;
    char rewardAddressType{0};

    //! MN creation block height
    int32_t creationHeight;
    //! Resign height
    int32_t resignHeight;
    //! Was used to set a ban height but is now unused
    int32_t version;

    //! This fields are for transaction rollback (by disconnecting block)
    uint256 resignTx;
    uint256 collateralTx;

    //! empty constructor
    CMasternode();

    State GetState(int height, const CMasternodesView &mnview) const;
    bool IsActive(int height, const CMasternodesView &mnview) const;

    static std::string GetHumanReadableState(State state);
    static std::string GetTimelockToString(TimeLock timelock);

    ADD_SERIALIZE_METHODS;

    template <typename Stream, typename Operation>
    inline void SerializationOp(Stream &s, Operation ser_action) {
        READWRITE(mintedBlocks);
        READWRITE(ownerAuthAddress);
        READWRITE(ownerType);
        READWRITE(operatorAuthAddress);
        READWRITE(operatorType);

        READWRITE(creationHeight);
        READWRITE(resignHeight);
        READWRITE(version);

        READWRITE(resignTx);
        READWRITE(collateralTx);

        // Only available after FortCanning
        if (version > PRE_FORT_CANNING) {
            READWRITE(rewardAddress);
            READWRITE(rewardAddressType);
        }
    }

    //! equality test
    friend bool operator==(const CMasternode &a, const CMasternode &b);
    friend bool operator!=(const CMasternode &a, const CMasternode &b);
};

struct MNBlockTimeKey {
    uint256 masternodeID;
    uint32_t blockHeight;

    ADD_SERIALIZE_METHODS;

    template <typename Stream, typename Operation>
    inline void SerializationOp(Stream &s, Operation ser_action) {
        READWRITE(masternodeID);

        if (ser_action.ForRead()) {
            READWRITE(WrapBigEndian(blockHeight));
            blockHeight = ~blockHeight;
        } else {
            uint32_t blockHeight_ = ~blockHeight;
            READWRITE(WrapBigEndian(blockHeight_));
        }
    }
};

struct SubNodeBlockTimeKey {
    uint256 masternodeID;
    uint8_t subnode;
    uint32_t blockHeight;

    ADD_SERIALIZE_METHODS;

    template <typename Stream, typename Operation>
    inline void SerializationOp(Stream &s, Operation ser_action) {
        READWRITE(masternodeID);
        READWRITE(subnode);

        if (ser_action.ForRead()) {
            READWRITE(WrapBigEndian(blockHeight));
            blockHeight = ~blockHeight;
        } else {
            uint32_t blockHeight_ = ~blockHeight;
            READWRITE(WrapBigEndian(blockHeight_));
        }
    }
};

struct MNNewOwnerHeightValue {
    uint32_t blockHeight;
    uint256 masternodeID;

    ADD_SERIALIZE_METHODS;

    template <typename Stream, typename Operation>
    inline void SerializationOp(Stream &s, Operation ser_action) {
        READWRITE(blockHeight);
        READWRITE(masternodeID);
    }
};

class CMasternodesView : public virtual CStorageView {
    std::map<CKeyID, std::pair<uint32_t, int64_t>> minterTimeCache;

public:
    std::optional<CMasternode> GetMasternode(const uint256 &id) const;
    std::optional<uint256> GetMasternodeIdByOperator(const CKeyID &id) const;
    std::optional<uint256> GetMasternodeIdByOwner(const CKeyID &id) const;
    void ForEachMasternode(std::function<bool(const uint256 &, CLazySerialize<CMasternode>)> callback,
                           const uint256 &start = uint256());

    void IncrementMintedBy(const uint256 &nodeId);
    void DecrementMintedBy(const uint256 &nodeId);

    std::optional<std::pair<CKeyID, uint256>> AmIOperator() const;
    std::optional<std::pair<CKeyID, uint256>> AmIOwner() const;

    // Multiple operator support
    std::set<std::pair<CKeyID, uint256>> GetOperatorsMulti() const;

    Res CreateMasternode(const uint256 &nodeId, const CMasternode &node, uint16_t timelock);
    Res ResignMasternode(CMasternode &node, const uint256 &nodeId, const uint256 &txid, int height);

    // Masternode updates
    void SetForcedRewardAddress(const uint256 &nodeId,
                                CMasternode &node,
                                const char rewardAddressType,
                                const CKeyID &rewardAddress,
                                int height);
    void RemForcedRewardAddress(const uint256 &nodeId, CMasternode &node, int height);
    void UpdateMasternodeOperator(const uint256 &nodeId,
                                  CMasternode &node,
                                  const char operatorType,
                                  const CKeyID &operatorAuthAddress,
                                  int height);
    void UpdateMasternodeOwner(const uint256 &nodeId,
                               CMasternode &node,
                               const char ownerType,
                               const CKeyID &ownerAuthAddress);
    void UpdateMasternodeCollateral(const uint256 &nodeId,
                                    CMasternode &node,
                                    const uint256 &newCollateralTx,
                                    const int height);
    [[nodiscard]] std::optional<MNNewOwnerHeightValue> GetNewCollateral(const uint256 &txid) const;
    [[nodiscard]] std::optional<uint32_t> GetPendingHeight(const CKeyID &ownerAuthAddress) const;
    void ForEachNewCollateral(std::function<bool(const uint256 &, CLazySerialize<MNNewOwnerHeightValue>)> callback);
    void ForEachPendingHeight(std::function<bool(const CKeyID &ownerAuthAddress, const uint32_t &height)> callback);
    void ErasePendingHeight(const CKeyID &ownerAuthAddress);

    // Get blocktimes for non-subnode and subnode with fork logic
    std::vector<int64_t> GetBlockTimes(const CKeyID &keyID,
                                       const uint32_t blockHeight,
                                       const int32_t creationHeight,
                                       const uint16_t timelock);

    // Non-subnode block times
    void SetMasternodeLastBlockTime(const CKeyID &minter, const uint32_t &blockHeight, const int64_t &time);
    std::optional<int64_t> GetMasternodeLastBlockTime(const CKeyID &minter, const uint32_t height);
    void EraseMasternodeLastBlockTime(const uint256 &minter, const uint32_t &blockHeight);
    void ForEachMinterNode(std::function<bool(const MNBlockTimeKey &, CLazySerialize<int64_t>)> callback,
                           const MNBlockTimeKey &start = {uint256{}, std::numeric_limits<uint32_t>::max()});

    // Subnode block times
    void SetSubNodesBlockTime(const CKeyID &minter, const uint32_t &blockHeight, const uint8_t id, const int64_t &time);
    std::vector<int64_t> GetSubNodesBlockTime(const CKeyID &minter, const uint32_t height);
    void EraseSubNodesLastBlockTime(const uint256 &nodeId, const uint32_t &blockHeight);
    void ForEachSubNode(std::function<bool(const SubNodeBlockTimeKey &, CLazySerialize<int64_t>)> callback,
                        const SubNodeBlockTimeKey &start = {uint256{},
                                                            uint8_t{},
                                                            std::numeric_limits<uint32_t>::max()});

    std::optional<uint16_t> GetTimelock(const uint256 &nodeId, const CMasternode &node, const uint64_t height) const;

    // tags
    struct ID {
        static constexpr uint8_t prefix() { return 'M'; }
    };
    struct Operator {
        static constexpr uint8_t prefix() { return 'o'; }
    };
    struct Owner {
        static constexpr uint8_t prefix() { return 'w'; }
    };
    struct NewCollateral {
        static constexpr uint8_t prefix() { return 's'; }
    };
    struct PendingHeight {
        static constexpr uint8_t prefix() { return 'E'; }
    };

    // For storing last staked block time
    struct Staker {
        static constexpr uint8_t prefix() { return 'X'; }
    };
    struct SubNode {
        static constexpr uint8_t prefix() { return 'Z'; }
    };

    // Store long term time lock
    struct Timelock {
        static constexpr uint8_t prefix() { return 'K'; }
    };
};

class CLastHeightView : public virtual CStorageView {
public:
    int GetLastHeight() const;
    void SetLastHeight(int height);

    struct Height {
        static constexpr uint8_t prefix() { return 'H'; }
    };
};

class CFoundationsDebtView : public virtual CStorageView {
public:
    CAmount GetFoundationsDebt() const;
    void SetFoundationsDebt(CAmount debt);

    struct Debt {
        static constexpr uint8_t prefix() { return 'd'; }
    };
};

class CTeamView : public virtual CStorageView {
public:
    using CTeam = CAnchorData::CTeam;

    void SetTeam(const CTeam &newTeam);
    void SetAnchorTeams(const CTeam &authTeam, const CTeam &confirmTeam, const int height);

    CTeam GetCurrentTeam() const;
    std::optional<CTeam> GetAuthTeam(int height) const;
    std::optional<CTeam> GetConfirmTeam(int height) const;

    struct AuthTeam {
        static constexpr uint8_t prefix() { return 'v'; }
    };
    struct ConfirmTeam {
        static constexpr uint8_t prefix() { return 'V'; }
    };
    struct CurrentTeam {
        static constexpr uint8_t prefix() { return 't'; }
    };
};

class CAnchorRewardsView : public virtual CStorageView {
public:
    using RewardTxHash = uint256;
    using AnchorTxHash = uint256;

    std::optional<RewardTxHash> GetRewardForAnchor(const AnchorTxHash &btcTxHash) const;

    void AddRewardForAnchor(const AnchorTxHash &btcTxHash, const RewardTxHash &rewardTxHash);
    void RemoveRewardForAnchor(const AnchorTxHash &btcTxHash);
    void ForEachAnchorReward(std::function<bool(const AnchorTxHash &, CLazySerialize<RewardTxHash>)> callback);

    struct BtcTx {
        static constexpr uint8_t prefix() { return 'r'; }
    };
};

class CAnchorConfirmsView : public virtual CStorageView {
public:
    using AnchorTxHash = uint256;

    std::vector<CAnchorConfirmDataPlus> GetAnchorConfirmData();

    void AddAnchorConfirmData(const CAnchorConfirmDataPlus &data);
    void EraseAnchorConfirmData(const uint256 btcTxHash);
    void ForEachAnchorConfirmData(
        std::function<bool(const AnchorTxHash &, CLazySerialize<CAnchorConfirmDataPlus>)> callback);

    struct BtcTx {
        static constexpr uint8_t prefix() { return 'x'; }
    };
};

class CSettingsView : public virtual CStorageView {
public:
    const std::string DEX_STATS_LAST_HEIGHT = "DexStatsLastHeight";
    const std::string DEX_STATS_ENABLED     = "DexStatsEnabled";
    const std::string MN_REWARD_ADDRESSES   = "MNRewardAddresses";

    void SetDexStatsLastHeight(int32_t height);
    std::optional<int32_t> GetDexStatsLastHeight();
    void SetDexStatsEnabled(bool enabled);
    std::optional<bool> GetDexStatsEnabled();

    std::optional<std::set<CScript>> SettingsGetRewardAddresses();
    void SettingsSetRewardAddresses(const std::set<CScript> &addresses);

    struct KVSettings {
        static constexpr uint8_t prefix() { return '0'; }
    };
};

class CVaultAssets {  // in USD

    double calcRatio(uint64_t maxRatio) const;

public:
    uint64_t totalCollaterals;
    uint64_t totalLoans;
    std::vector<CTokenAmount> collaterals;
    std::vector<CTokenAmount> loans;

    uint32_t ratio() const;
    CAmount precisionRatio() const;

    ADD_SERIALIZE_METHODS;

    template <typename Stream, typename Operation>
    inline void SerializationOp(Stream &s, Operation ser_action) {
        READWRITE(totalCollaterals);
        READWRITE(totalLoans);
        READWRITE(collaterals);
        READWRITE(loans);
    }
};

template <typename T>
inline void CheckPrefix() {}

template <typename T1, typename T2, typename... TN>
inline void CheckPrefix() {
    static_assert(T1::prefix() != T2::prefix(), "prefixes are equal");
    CheckPrefix<T1, TN...>();
    CheckPrefix<T2, TN...>();
}

class CCustomCSView : public CMasternodesView,
                      public CLastHeightView,
                      public CTeamView,
                      public CFoundationsDebtView,
                      public CAnchorRewardsView,
                      public CTokensView,
                      public CAccountsView,
                      public CCommunityBalancesView,
                      public CUndosView,
                      public CPoolPairView,
                      public CGovView,
                      public CAnchorConfirmsView,
                      public COracleView,
                      public CICXOrderView,
                      public CLoanView,
                      public CVaultView,
                      public CSettingsView,
                      public CProposalView,
                      public CEvmDvmView {
    // clang-format off
    void CheckPrefixes()
    {
        CheckPrefix<
            CMasternodesView        ::  ID, NewCollateral, PendingHeight, Operator, Owner, Staker, SubNode, Timelock,
            CLastHeightView         ::  Height,
            CTeamView               ::  AuthTeam, ConfirmTeam, CurrentTeam,
            CFoundationsDebtView    ::  Debt,
            CAnchorRewardsView      ::  BtcTx,
            CTokensView             ::  ID, Symbol, CreationTx, LastDctId,
            CAccountsView           ::  ByBalanceKey, ByHeightKey, ByFuturesSwapKey,
            CCommunityBalancesView  ::  ById,
            CUndosView              ::  ByUndoKey,
            CPoolPairView           ::  ByID, ByPair, ByShare, ByIDPair, ByPoolSwap, ByReserves, ByRewardPct, ByRewardLoanPct,
                                        ByPoolReward, ByDailyReward, ByCustomReward, ByTotalLiquidity, ByDailyLoanReward,
                                        ByPoolLoanReward, ByTokenDexFeePct,
            CGovView                ::  ByName, ByHeightVars,
            CAnchorConfirmsView     ::  BtcTx,
            COracleView             ::  ByName, FixedIntervalBlockKey, FixedIntervalPriceKey, PriceDeviation,
            CICXOrderView           ::  ICXOrderCreationTx, ICXMakeOfferCreationTx, ICXSubmitDFCHTLCCreationTx,
                                        ICXSubmitEXTHTLCCreationTx, ICXClaimDFCHTLCCreationTx, ICXCloseOrderCreationTx,
                                        ICXCloseOfferCreationTx, ICXOrderOpenKey, ICXOrderCloseKey, ICXMakeOfferOpenKey,
                                        ICXMakeOfferCloseKey, ICXSubmitDFCHTLCOpenKey, ICXSubmitDFCHTLCCloseKey,
                                        ICXSubmitEXTHTLCOpenKey, ICXSubmitEXTHTLCCloseKey, ICXClaimDFCHTLCKey,
                                        ICXOrderStatus, ICXOfferStatus, ICXSubmitDFCHTLCStatus, ICXSubmitEXTHTLCStatus, ICXVariables,
            CLoanView               ::  LoanSetCollateralTokenCreationTx, LoanSetCollateralTokenKey, LoanSetLoanTokenCreationTx,
                                        LoanSetLoanTokenKey, LoanSchemeKey, DefaultLoanSchemeKey, DelayedLoanSchemeKey,
                                        DestroyLoanSchemeKey, LoanInterestByVault, LoanTokenAmount, LoanLiquidationPenalty, LoanInterestV2ByVault,
                                        LoanInterestV3ByVault,
            CVaultView              ::  VaultKey, OwnerVaultKey, CollateralKey, AuctionBatchKey, AuctionHeightKey, AuctionBidKey,
            CSettingsView           ::  KVSettings,
<<<<<<< HEAD
            CProposalView           ::  ByType, ByCycle, ByMnVote, ByStatus,
            CEvmDvmView             ::  BlockHash
=======
            CProposalView           ::  ByType, ByCycle, ByMnVote, ByStatus
>>>>>>> 3708c2de
        >();
    }
    // clang-format on

private:
    Res PopulateLoansData(CVaultAssets &result,
                          const CVaultId &vaultId,
                          uint32_t height,
                          int64_t blockTime,
                          bool useNextPrice,
                          bool requireLivePrice);
    Res PopulateCollateralData(CVaultAssets &result,
                               const CVaultId &vaultId,
                               const CBalances &collaterals,
                               uint32_t height,
                               int64_t blockTime,
                               bool useNextPrice,
                               bool requireLivePrice);

protected:
    CHistoryWriters writers;

public:
    // Increase version when underlaying tables are changed
    static constexpr const int DbVersion = 1;

    CCustomCSView();
    explicit CCustomCSView(CStorageKV &st);

    // cache-upon-a-cache (not a copy!) constructor
    CCustomCSView(CCustomCSView &other);
    CCustomCSView(CCustomCSView &other,
                  CAccountHistoryStorage *historyView,
                  CBurnHistoryStorage *burnView,
                  CVaultHistoryStorage *vaultView);

    ~CCustomCSView() = default;

    // cause depends on current mns:
    CTeamView::CTeam CalcNextTeam(int height, const uint256 &stakeModifier);

    // Generate auth and custom anchor teams based on current block
    void CalcAnchoringTeams(const uint256 &stakeModifier, const CBlockIndex *pindexNew);

    /// @todo newbase move to networking?
    void CreateAndRelayConfirmMessageIfNeed(const CAnchorIndex::AnchorRec *anchor,
                                            const uint256 &btcTxHash,
                                            const CKey &masternodeKey);

    // simplified version of undo, without any unnecessary undo data
    void OnUndoTx(const uint256 &txid, uint32_t height);

    bool CanSpend(const uint256 &txId, int height) const;

    bool CalculateOwnerRewards(const CScript &owner, uint32_t height);

    ResVal<CAmount> GetAmountInCurrency(CAmount amount,
                                        CTokenCurrencyPair priceFeedId,
                                        bool useNextPrice     = false,
                                        bool requireLivePrice = true);

    ResVal<CVaultAssets> GetVaultAssets(const CVaultId &vaultId,
                                                const CBalances &collaterals,
                                                uint32_t height,
                                                int64_t blockTime,
                                                bool useNextPrice     = false,
                                                bool requireLivePrice = true);

    ResVal<CAmount> GetValidatedIntervalPrice(const CTokenCurrencyPair &priceFeedId,
                                              bool useNextPrice,
                                              bool requireLivePrice);

    [[nodiscard]] bool AreTokensLocked(const std::set<uint32_t> &tokenIds) const override;
    [[nodiscard]] std::optional<CTokenImpl> GetTokenGuessId(const std::string &str, DCT_ID &id) const override;
    [[nodiscard]] std::optional<CLoanSetLoanTokenImpl> GetLoanTokenByID(DCT_ID const &id) const override;
    [[nodiscard]] std::optional<CLoanSetLoanTokenImplementation> GetLoanTokenFromAttributes(
        const DCT_ID &id) const override;
    [[nodiscard]] std::optional<CLoanSetCollateralTokenImpl> GetCollateralTokenFromAttributes(
        const DCT_ID &id) const override;

    void SetDbVersion(int version);

    int GetDbVersion() const;

    uint256 MerkleRoot();

    //virtual CHistoryWriters& GetHistoryWriters() { return writers; }
    virtual CHistoryWriters& GetHistoryWriters() { return writers; }

    // we construct it as it
    CFlushableStorageKV &GetStorage() { return static_cast<CFlushableStorageKV &>(DB()); }

    uint32_t GetVotingPeriodFromAttributes() const override;
    uint32_t GetEmergencyPeriodFromAttributes(const CProposalType &type) const override;
    CAmount GetApprovalThresholdFromAttributes(const CProposalType &type) const override;
    CAmount GetQuorumFromAttributes(const CProposalType &type, bool emergency = false) const override;
    CAmount GetFeeBurnPctFromAttributes() const override;

    struct DbVersion {
        static constexpr uint8_t prefix() { return 'D'; }
    };
};

std::map<CKeyID, CKey> AmISignerNow(int height, const CAnchorData::CTeam &team);

/** Global DB and view that holds enhanced chainstate data (should be protected by cs_main) */
extern std::unique_ptr<CStorageLevelDB> pcustomcsDB;
extern std::unique_ptr<CCustomCSView> pcustomcsview;

#endif  // DEFI_MASTERNODES_MASTERNODES_H<|MERGE_RESOLUTION|>--- conflicted
+++ resolved
@@ -445,8 +445,7 @@
                       public CLoanView,
                       public CVaultView,
                       public CSettingsView,
-                      public CProposalView,
-                      public CEvmDvmView {
+                      public CProposalView {
     // clang-format off
     void CheckPrefixes()
     {
@@ -478,12 +477,7 @@
                                         LoanInterestV3ByVault,
             CVaultView              ::  VaultKey, OwnerVaultKey, CollateralKey, AuctionBatchKey, AuctionHeightKey, AuctionBidKey,
             CSettingsView           ::  KVSettings,
-<<<<<<< HEAD
-            CProposalView           ::  ByType, ByCycle, ByMnVote, ByStatus,
-            CEvmDvmView             ::  BlockHash
-=======
             CProposalView           ::  ByType, ByCycle, ByMnVote, ByStatus
->>>>>>> 3708c2de
         >();
     }
     // clang-format on
