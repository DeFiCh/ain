--- conflicted
+++ resolved
@@ -261,10 +261,10 @@
     std::set<std::pair<CKeyID, uint256>> GetOperatorsMulti() const;
 
     Res CreateMasternode(uint256 const & nodeId, CMasternode const & node, uint16_t timelock);
-<<<<<<< HEAD
     Res ResignMasternode(CMasternode& node, uint256 const & nodeId, uint256 const & txid, int height);
-    Res UnCreateMasternode(uint256 const & nodeId);
-    Res UnResignMasternode(CMasternode& node, uint256 const & nodeId);
+    Res SetForcedRewardAddress(uint256 const & nodeId, const char rewardAddressType, CKeyID const & rewardAddress, int height);
+    Res RemForcedRewardAddress(uint256 const & nodeId, int height);
+    Res UpdateMasternode(uint256 const & nodeId, char operatorType, const CKeyID& operatorAuthAddress, int height);
 
     // Masternode updates
     void SetForcedRewardAddress(uint256 const & nodeId, CMasternode& node, const char rewardAddressType, CKeyID const & rewardAddress, int height);
@@ -274,12 +274,6 @@
     void UpdateMasternodeCollateral(uint256 const & nodeId, CMasternode& node, const uint256& newCollateralTx, const int height);
     std::optional<MNNewOwnerHeightValue> GetNewCollateral(const uint256& txid) const;
     void ForEachNewCollateral(std::function<bool(const uint256&, CLazySerialize<MNNewOwnerHeightValue>)> callback);
-=======
-    Res ResignMasternode(uint256 const & nodeId, uint256 const & txid, int height);
-    Res SetForcedRewardAddress(uint256 const & nodeId, const char rewardAddressType, CKeyID const & rewardAddress, int height);
-    Res RemForcedRewardAddress(uint256 const & nodeId, int height);
-    Res UpdateMasternode(uint256 const & nodeId, char operatorType, const CKeyID& operatorAuthAddress, int height);
->>>>>>> 349bbe98
 
     // Get blocktimes for non-subnode and subnode with fork logic
     std::vector<int64_t> GetBlockTimes(const CKeyID& keyID, const uint32_t blockHeight, const int32_t creationHeight, const uint16_t timelock);
