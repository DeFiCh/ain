// Copyright (c) 2020 The DeFi Blockchain Developers
// Distributed under the MIT software license, see the accompanying
// file LICENSE or http://www.opensource.org/licenses/mit-license.php.

#ifndef DEFI_MASTERNODES_ANCHORS_H
#define DEFI_MASTERNODES_ANCHORS_H

#include <pubkey.h>
#include <script/script.h>
#include <script/standard.h>
#include <serialize.h>
#include <shutdown.h>
#include <uint256.h>

#include <functional>
#include <vector>

#include <boost/multi_index/composite_key.hpp>
#include <boost/multi_index/indexed_by.hpp>
#include <boost/multi_index/mem_fun.hpp>
#include <boost/multi_index/member.hpp>
#include <boost/multi_index/ordered_index.hpp>
#include <boost/multi_index/tag.hpp>
#include <boost/multi_index_container.hpp>

#include <dbwrapper.h>

class CBlockIndex;
class CKey;
class CPubkey;

namespace spv {
class CSpvWrapper;
struct BtcAnchorTx;
}  // namespace spv

namespace Consensus {
struct Params;
}

typedef uint32_t THeight;  // cause not decided yet which type to use for heights

struct CAnchorData {
    using CTeam = std::set<CKeyID>;

    uint256 previousAnchor;  ///< Previous tx-AnchorAnnouncement on BTC chain
    THeight height;          ///< Height of the anchor block (DeFi)
    uint256 blockHash;       ///< Hash of the anchor block (DeFi)
    CTeam nextTeam;          ///< Calculated based on stake modifier at {blockHash}

    uint256 GetSignHash() const;

    ADD_SERIALIZE_METHODS;

    template <typename Stream, typename Operation>
    inline void SerializationOp(Stream &s, Operation ser_action) {
        READWRITE(previousAnchor);
        READWRITE(height);
        READWRITE(blockHash);
        READWRITE(nextTeam);
    }
};

class CAnchorAuthMessage : public CAnchorData {
    using Signature = std::vector<unsigned char>;

   public:
    CAnchorAuthMessage(const CAnchorData &base = CAnchorData())
        : CAnchorData(base),
          signature() {}

    Signature GetSignature() const;
    uint256 GetHash() const;
    bool SignWithKey(const CKey &key);
    bool GetPubKey(CPubKey &pubKey) const;
    CKeyID GetSigner() const;

    ADD_SERIALIZE_METHODS;

    template <typename Stream, typename Operation>
    inline void SerializationOp(Stream &s, Operation ser_action) {
        READWRITEAS(CAnchorData, *this);
        READWRITE(signature);
    }

    // tags for multiindex
    struct ByMsgHash {};    // by message hash (for inv)
    struct ByBlockHash {};  // by blockhash (for locator/GETANCHORAUTHS)
    struct ByKey {};        // composite, by height and GetSignHash for anchor creation
    struct ByVote {};       // composite, by GetSignHash and signer, helps detect doublesigning

   private:
    Signature signature;
};

class CAnchor : public CAnchorData {
    using Signature = std::vector<unsigned char>;
    using CTeam     = CAnchorData::CTeam;

   public:
    std::vector<Signature> sigs;
    CKeyID rewardKeyID;
    char rewardKeyType;

    CAnchor(const CAnchorData &base = CAnchorData())
        : CAnchorData(base),
          sigs(),
          rewardKeyID(),
          rewardKeyType(0) {}

    static CAnchor Create(const std::vector<CAnchorAuthMessage> &auths, const CTxDestination &rewardDest);
    bool CheckAuthSigs(const CTeam &team) const;

    ADD_SERIALIZE_METHODS;

    template <typename Stream, typename Operation>
    inline void SerializationOp(Stream &s, Operation ser_action) {
        READWRITEAS(CAnchorData, *this);
        READWRITE(sigs);
        READWRITE(rewardKeyID);
        READWRITE(rewardKeyType);
    }
};

using namespace boost::multi_index;

class CAnchorAuthIndex {
    using CTeam = CAnchorData::CTeam;

   public:
    using Auth = CAnchorAuthMessage;

    typedef boost::multi_index_container<
        Auth,
        indexed_by<
            // index for p2p messaging (inv/getdata)
            ordered_unique<tag<Auth::ByMsgHash>, const_mem_fun<Auth, uint256, &Auth::GetHash>>,
            // index for locator/GETANCHORAUTHS
            ordered_non_unique<tag<Auth::ByBlockHash>, member<CAnchorData, uint256, &CAnchorData::blockHash>>,
            // index for quorum selection (CreateBestAnchor())
            // just to remember that there may be auths with equal blockHash, but with different prevs and teams!
            ordered_non_unique<tag<Auth::ByKey>,
                               composite_key<Auth,
                                             member<CAnchorData, THeight, &CAnchorData::height>,
                                             const_mem_fun<CAnchorData, uint256, &CAnchorData::GetSignHash>>>,
            // restriction index that helps detect doublesigning
            // it may by quite expensive to index by GetSigner on the fly, but it should happen only on insertion
            ordered_unique<tag<Auth::ByVote>,
                           composite_key<Auth,
                                         const_mem_fun<CAnchorData, uint256, &CAnchorData::GetSignHash>,
                                         const_mem_fun<Auth, CKeyID, &Auth::GetSigner>>>

            >>
        Auths;

    const Auth *GetAuth(const uint256 &msgHash) const;
    const Auth *GetVote(const uint256 &signHash, const CKeyID &signer) const;
    bool ValidateAuth(const Auth &auth) const;
    bool AddAuth(const Auth &auth);

    CAnchor CreateBestAnchor(const CTxDestination &rewardDest) const;
    void ForEachAnchorAuthByHeight(std::function<bool(const CAnchorAuthIndex::Auth &)> callback) const;
    void PruneOlderThan(THeight height);

   private:
    Auths auths;
};

class CAnchorIndex {
   private:
    std::shared_ptr<CDBWrapper> db;
    std::unique_ptr<CDBBatch> batch;

   public:
    using Signature = std::vector<unsigned char>;
    using CTeam     = CAnchorData::CTeam;

    struct AnchorRec {
        CAnchor anchor;
        uint256 txHash;
        THeight btcHeight;

        ADD_SERIALIZE_METHODS;

        template <typename Stream, typename Operation>
        inline void SerializationOp(Stream &s, Operation ser_action) {
            READWRITE(anchor);
            READWRITE(txHash);
            READWRITE(btcHeight);
        }

        // tags for multiindex
        struct ByBtcTxHash {};
        struct ByBtcHeight {};
        struct ByDeFiHeight {};

        THeight DeFiBlockHeight() const { return anchor.height; }
    };

    typedef boost::multi_index_container<
        AnchorRec,
        indexed_by<ordered_unique<tag<AnchorRec::ByBtcTxHash>, member<AnchorRec, uint256, &AnchorRec::txHash>>,
                   ordered_non_unique<tag<AnchorRec::ByBtcHeight>, member<AnchorRec, THeight, &AnchorRec::btcHeight>>,
                   ordered_non_unique<tag<AnchorRec::ByDeFiHeight>,
                                      const_mem_fun<AnchorRec, THeight, &AnchorRec::DeFiBlockHeight>>>>
        AnchorIndexImpl;

    CAnchorIndex(size_t nCacheSize, bool fMemory = false, bool fWipe = false);
    bool Load();

    void ForEachAnchorByBtcHeight(std::function<bool(const CAnchorIndex::AnchorRec &)> callback) const;
    const AnchorRec *GetActiveAnchor() const;
    bool ActivateBestAnchor(bool forced = false);  // rescan anchors

    const AnchorRec *GetAnchorByTx(const uint256 &hash) const;

    bool AddAnchor(const CAnchor &anchor, const uint256 &btcTxHash, THeight btcBlockHeight, bool overwrite = true);
    bool DeleteAnchorByBtcTx(const uint256 &btcTxHash);

    CAnchorData::CTeam GetNextTeam(const uint256 &btcPrevTx) const;

    const AnchorRec *GetAnchorByBtcTx(const uint256 &txHash) const;

    using UnrewardedResult = std::set<uint256>;
    UnrewardedResult GetUnrewarded() const;

    int GetAnchorConfirmations(const uint256 &txHash) const;
    int GetAnchorConfirmations(const AnchorRec *rec) const;

    void CheckActiveAnchor(uint32_t height, bool forced = false);
    void UpdateLastHeight(uint32_t height);

    // Post-fork anchor pending, requires chain context to validate. Some pending may be bogus, intentional or not.
    bool AddToAnchorPending(const CAnchor &anchor,
                            const uint256 &btcTxHash,
                            THeight btcBlockHeight,
                            bool overwrite = false);
    bool GetPendingByBtcTx(const uint256 &txHash, AnchorRec &rec) const;
    bool DeletePendingByBtcTx(const uint256 &btcTxHash);
    void ForEachPending(std::function<void(const uint256 &, AnchorRec &)> callback);

    // Used to apply chain context to post-fork anchors which get added to pending.
    void CheckPendingAnchors();

    // Store and read Bitcoin block hash by height, used in BestOfTwo calculation.
    bool WriteBlock(const uint32_t height, const uint256 &blockHash);
    uint256 ReadBlockHash(const uint32_t &height);

    const AnchorRec *GetLatestAnchorUpToDeFiHeight(THeight blockHeightDeFi) const;

   private:
    AnchorIndexImpl anchors;
    const AnchorRec *top      = nullptr;
    bool possibleReActivation = false;
    uint32_t spvLastHeight    = 0;

   private:
    template <typename Key, typename Value>
    bool IterateTable(char prefix, std::function<void(const Key &, Value &)> callback) {
        std::unique_ptr<CDBIterator> pcursor(const_cast<CDBWrapper *>(&*db)->NewIterator());
        pcursor->Seek(prefix);

<<<<<<< HEAD
        while (pcursor->Valid()) {
            boost::this_thread::interruption_point();
=======
        while (pcursor->Valid())
        {
            // ShutdownRequested replaces interruption_point
            if (ShutdownRequested()) break;
>>>>>>> 40d2fdaa
            std::pair<char, Key> key;
            if (pcursor->GetKey(key) && key.first == prefix) {
                Value value;
                if (pcursor->GetValue(value)) {
                    callback(key.second, value);
                } else {
                    return error("Anchors::Load() : unable to read value");
                }
            } else {
                break;
            }
            pcursor->Next();
        }
        return true;
    }

    bool DbExists(const uint256 &hash) const;
    bool DbRead(const uint256 &hash, AnchorRec &anchor) const;
    bool DbWrite(const AnchorRec &anchor);
    bool DbErase(const uint256 &hash);
};

struct CAnchorConfirmData {
    uint256 btcTxHash;
    THeight anchorHeight;
    THeight prevAnchorHeight;
    CKeyID rewardKeyID;
    char rewardKeyType;

    uint256 GetSignHash() const;

    ADD_SERIALIZE_METHODS;

    template <typename Stream, typename Operation>
    inline void SerializationOp(Stream &s, Operation ser_action) {
        READWRITE(btcTxHash);
        READWRITE(anchorHeight);
        READWRITE(prevAnchorHeight);
        READWRITE(rewardKeyID);
        READWRITE(rewardKeyType);
    }
};

// derived from common struct at list to avoid serialization mistakes
struct CAnchorFinalizationMessage : public CAnchorConfirmData {
    using Signature = std::vector<unsigned char>;

    // (base data + teams + all signs)
    CAnchorData::CTeam nextTeam;
    CAnchorData::CTeam currentTeam;
    std::vector<Signature> sigs;

    CAnchorFinalizationMessage(const CAnchorConfirmData &base = CAnchorConfirmData())
        : CAnchorConfirmData(base),
          nextTeam(),
          currentTeam(),
          sigs() {}

    bool CheckConfirmSigs();

    ADD_SERIALIZE_METHODS;

    template <typename Stream, typename Operation>
    inline void SerializationOp(Stream &s, Operation ser_action) {
        READWRITEAS(CAnchorConfirmData, *this);
        READWRITE(nextTeam);
        READWRITE(currentTeam);
        READWRITE(sigs);
    }
};

struct CAnchorConfirmDataPlus : public CAnchorConfirmData {
    uint256 dfiBlockHash;
    THeight btcTxHeight{0};

    CAnchorConfirmDataPlus(const uint256 &btcTxHash,
                           const THeight anchorHeight,
                           const THeight prevAnchorHeight,
                           const CKeyID &rewardKeyID,
                           const char rewardKeyType,
                           const uint256 &dfiBlockHash,
                           const THeight btcTxHeight)
        : CAnchorConfirmData{btcTxHash, anchorHeight, prevAnchorHeight, rewardKeyID, rewardKeyType},
          dfiBlockHash{dfiBlockHash},
          btcTxHeight{btcTxHeight} {}

    explicit CAnchorConfirmDataPlus(const CAnchorFinalizationMessage &base)
        : CAnchorConfirmData(base) {}

    CAnchorConfirmDataPlus() = default;

    uint256 GetSignHash() const;

    ADD_SERIALIZE_METHODS;

    template <typename Stream, typename Operation>
    inline void SerializationOp(Stream &s, Operation ser_action) {
        READWRITEAS(CAnchorConfirmData, *this);
        READWRITE(dfiBlockHash);
        READWRITE(btcTxHeight);
    }
};

// single confirmation message
class CAnchorConfirmMessage : public CAnchorConfirmDataPlus {
   public:
    using Signature = std::vector<unsigned char>;

    // (base data + single sign)
    Signature signature;

    CAnchorConfirmMessage(const CAnchorConfirmDataPlus &base = CAnchorConfirmDataPlus())
        : CAnchorConfirmDataPlus(base),
          signature() {}

    static std::optional<CAnchorConfirmMessage> CreateSigned(const CAnchor &anchor,
                                                             const THeight prevAnchorHeight,
                                                             const uint256 &btcTxHash,
                                                             const CKey &key,
                                                             const THeight btcTxHeight);
    uint256 GetHash() const;
    CKeyID GetSigner() const;

    ADD_SERIALIZE_METHODS;

    template <typename Stream, typename Operation>
    inline void SerializationOp(Stream &s, Operation ser_action) {
        READWRITEAS(CAnchorConfirmDataPlus, *this);
        READWRITE(signature);
    }

    // tags for multiindex
    struct ByMsgHash {};  // by message hash (for inv)
    struct ByAnchor {};   // by btctxhash
    struct ByKey {};      // composite, by btctxhash and GetSignHash for miner/reward creation
    struct ByVote {};     // composite, by GetSignHash and signer, helps detect doublesigning
};

// derived from common struct at list to avoid serialization mistakes
struct CAnchorFinalizationMessagePlus : public CAnchorConfirmDataPlus {
    std::vector<CAnchorConfirmMessage::Signature> sigs;

    CAnchorFinalizationMessagePlus(const CAnchorConfirmDataPlus &base = CAnchorConfirmDataPlus())
        : CAnchorConfirmDataPlus(base),
          sigs() {}

    size_t CheckConfirmSigs(const uint32_t height);

    ADD_SERIALIZE_METHODS;

    template <typename Stream, typename Operation>
    inline void SerializationOp(Stream &s, Operation ser_action) {
        READWRITEAS(CAnchorConfirmDataPlus, *this);
        READWRITE(sigs);
    }
};

class CAnchorAwaitingConfirms {
    using ConfirmMessageHash = uint256;
    using AnchorTxHash       = uint256;

   private:
    using Confirm = CAnchorConfirmMessage;

    typedef boost::multi_index_container<
        Confirm,
        indexed_by<
            // index for p2p messaging (inv/getdata)
            ordered_unique<tag<Confirm::ByMsgHash>, const_mem_fun<Confirm, uint256, &Confirm::GetHash>>,
            // index for group confirms deletion
            ordered_non_unique<tag<Confirm::ByAnchor>,
                               member<CAnchorConfirmData, uint256, &CAnchorConfirmData::btcTxHash>>,
            // index for quorum selection (miner affected) Protected against double signing.
            // just to remember that there may be confirms with equal btcTxHeight, but with different teams!
            ordered_unique<tag<Confirm::ByKey>,
                           composite_key<Confirm,
                                         member<CAnchorConfirmDataPlus, THeight, &CAnchorConfirmDataPlus::btcTxHeight>,
                                         member<CAnchorConfirmData, uint256, &CAnchorConfirmData::btcTxHash>,
                                         const_mem_fun<Confirm, CKeyID, &Confirm::GetSigner>>>,
            // restriction index that helps detect doublesigning
            // it may by quite expensive to index by GetSigner on the fly, but it should happen only on insertion
            ordered_unique<
                tag<Confirm::ByVote>,
                composite_key<Confirm,
                              const_mem_fun<CAnchorConfirmDataPlus, uint256, &CAnchorConfirmDataPlus::GetSignHash>,
                              const_mem_fun<Confirm, CKeyID, &Confirm::GetSigner>>>>>
        Confirms;

    Confirms confirms;

   public:
    bool EraseAnchor(const AnchorTxHash &txHash);
    const CAnchorConfirmMessage *GetConfirm(const ConfirmMessageHash &msgHash) const;
    bool Add(const CAnchorConfirmMessage &newConfirmMessage);
    bool Validate(const CAnchorConfirmMessage &confirmMessage) const;
    void Clear();
    void ReVote();
    std::vector<CAnchorConfirmMessage> GetQuorumFor(const CAnchorData::CTeam &team) const;

    void ForEachConfirm(std::function<void(const Confirm &)> callback) const;
};

template <typename TContainer>
size_t CheckSigs(const uint256 &sigHash, const TContainer &sigs, const std::set<CKeyID> &keys) {
    std::set<CPubKey> uniqueKeys;
    for (const auto &sig : sigs) {
        CPubKey pubkey;
        if (!pubkey.RecoverCompact(sigHash, sig) || keys.find(pubkey.GetID()) == keys.end())
            return false;

        uniqueKeys.insert(pubkey);
    }
    return uniqueKeys.size();
}

/// dummy, unknown consensus rules yet. may be additional params needed (smth like 'height')
/// even may be not here, but in CCustomCSView
uint32_t GetMinAnchorQuorum(const CAnchorData::CTeam &team);
CAmount GetAnchorSubsidy(int anchorHeight, int prevAnchorHeight, const Consensus::Params &consensusParams);

// thowing exceptions (not a bool due to more verbose rpc errors. may be 'status' or smth? )
/// Validates all except tx confirmations
bool ValidateAnchor(const CAnchor &anchor);

// Validate anchor in the context of the active chain. This is used for anchor auths and anchors read from Bitcoin.
bool ContextualValidateAnchor(const CAnchorData &anchor, CBlockIndex &anchorBlock, uint64_t &anchorCreationHeight);

// Get info from data embedded into CAnchorData::nextTeam
bool GetAnchorEmbeddedData(const CKeyID &data,
                           uint64_t &anchorCreationHeight,
                           std::shared_ptr<std::vector<unsigned char>> &prefix);

// Selects "best" of two anchors at the equal btc height (prevs must be checked before)
const CAnchorIndex::AnchorRec *BestOfTwo(const CAnchorIndex::AnchorRec *a1, const CAnchorIndex::AnchorRec *a2);

/** Global variables that points to the anchors and their auths (should be protected by cs_main) */
extern std::unique_ptr<CAnchorAuthIndex> panchorauths;
extern std::unique_ptr<CAnchorIndex> panchors;
extern std::unique_ptr<CAnchorAwaitingConfirms> panchorAwaitingConfirms;

namespace spv {
// Define comparator and set to hold pending anchors
using PendingOrderType = std::function<bool(const CAnchorIndex::AnchorRec &, const CAnchorIndex::AnchorRec &)>;
using PendingSet       = std::set<CAnchorIndex::AnchorRec, PendingOrderType>;
extern const PendingOrderType PendingOrder;
}  // namespace spv

#endif  // DEFI_MASTERNODES_ANCHORS_H<|MERGE_RESOLUTION|>--- conflicted
+++ resolved
@@ -260,15 +260,9 @@
         std::unique_ptr<CDBIterator> pcursor(const_cast<CDBWrapper *>(&*db)->NewIterator());
         pcursor->Seek(prefix);
 
-<<<<<<< HEAD
         while (pcursor->Valid()) {
-            boost::this_thread::interruption_point();
-=======
-        while (pcursor->Valid())
-        {
             // ShutdownRequested replaces interruption_point
             if (ShutdownRequested()) break;
->>>>>>> 40d2fdaa
             std::pair<char, Key> key;
             if (pcursor->GetKey(key) && key.first == prefix) {
                 Value value;
