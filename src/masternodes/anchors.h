--- conflicted
+++ resolved
@@ -276,11 +276,6 @@
 
         while (pcursor->Valid())
         {
-<<<<<<< HEAD
-            // ShutdownRequested replaces interruption_point
-            if (ShutdownRequested()) break;
-=======
->>>>>>> 503b6288
             std::pair<char, Key> key;
             if (pcursor->GetKey(key) && key.first == prefix)
             {
