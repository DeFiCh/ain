--- conflicted
+++ resolved
@@ -29,11 +29,9 @@
 public:
     CKeyID() : uint160() {}
     explicit CKeyID(const uint160& in) : uint160(in) {}
-<<<<<<< HEAD
     CKeyID(const uint160& in, const KeyAddressType type) : uint160(in), type(type) {}
 
     KeyAddressType type{KeyAddressType::DEFAULT};
-=======
 
     static std::optional<CKeyID> TryFromDestination(const CTxDestination &dest, KeyType filter=KeyType::UnknownKeyType) {
         // Explore switching TxDestType to a flag type. Then, we can easily take an allowed
@@ -72,7 +70,6 @@
         }
         return {};
     }
->>>>>>> bf166105
 };
 
 typedef uint256 ChainCode;
