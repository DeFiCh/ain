// Copyright (c) 2017-2018 The Bitcoin Core developers
// Distributed under the MIT software license, see the accompanying
// file LICENSE or http://www.opensource.org/licenses/mit-license.php.

#include <consensus/tx_verify.h>

#include <consensus/consensus.h>
#include <consensus/validation.h>
#include <chainparams.h>
#include <masternodes/masternodes.h>
#include <masternodes/mn_checks.h>
#include <primitives/transaction.h>
#include <script/interpreter.h>

// TODO remove the following dependencies
#include <chain.h>
#include <coins.h>
#include <util/moneystr.h>

extern bool fIsFakeNet;

bool IsFinalTx(const CTransaction &tx, int nBlockHeight, int64_t nBlockTime)
{
    if (tx.nLockTime == 0)
        return true;
    if ((int64_t)tx.nLockTime < ((int64_t)tx.nLockTime < LOCKTIME_THRESHOLD ? (int64_t)nBlockHeight : nBlockTime))
        return true;
    for (const auto& txin : tx.vin) {
        if (!(txin.nSequence == CTxIn::SEQUENCE_FINAL))
            return false;
    }
    return true;
}

std::pair<int, int64_t> CalculateSequenceLocks(const CTransaction &tx, int flags, std::vector<int>* prevHeights, const CBlockIndex& block)
{
    assert(prevHeights->size() == tx.vin.size());

    // Will be set to the equivalent height- and time-based nLockTime
    // values that would be necessary to satisfy all relative lock-
    // time constraints given our view of block chain history.
    // The semantics of nLockTime are the last invalid height/time, so
    // use -1 to have the effect of any height or time being valid.
    int nMinHeight = -1;
    int64_t nMinTime = -1;

    // tx.nVersion is signed integer so requires cast to unsigned otherwise
    // we would be doing a signed comparison and half the range of nVersion
    // wouldn't support BIP 68.
    bool fEnforceBIP68 = static_cast<uint32_t>(tx.nVersion) >= 2
                      && flags & LOCKTIME_VERIFY_SEQUENCE;

    // Do not enforce sequence numbers as a relative lock time
    // unless we have been instructed to
    if (!fEnforceBIP68) {
        return std::make_pair(nMinHeight, nMinTime);
    }

    for (size_t txinIndex = 0; txinIndex < tx.vin.size(); txinIndex++) {
        const CTxIn& txin = tx.vin[txinIndex];

        // Sequence numbers with the most significant bit set are not
        // treated as relative lock-times, nor are they given any
        // consensus-enforced meaning at this point.
        if (txin.nSequence & CTxIn::SEQUENCE_LOCKTIME_DISABLE_FLAG) {
            // The height of this input is not relevant for sequence locks
            (*prevHeights)[txinIndex] = 0;
            continue;
        }

        int nCoinHeight = (*prevHeights)[txinIndex];

        if (txin.nSequence & CTxIn::SEQUENCE_LOCKTIME_TYPE_FLAG) {
            int64_t nCoinTime = block.GetAncestor(std::max(nCoinHeight-1, 0))->GetMedianTimePast();
            // NOTE: Subtract 1 to maintain nLockTime semantics
            // BIP 68 relative lock times have the semantics of calculating
            // the first block or time at which the transaction would be
            // valid. When calculating the effective block time or height
            // for the entire transaction, we switch to using the
            // semantics of nLockTime which is the last invalid block
            // time or height.  Thus we subtract 1 from the calculated
            // time or height.

            // Time-based relative lock-times are measured from the
            // smallest allowed timestamp of the block containing the
            // txout being spent, which is the median time past of the
            // block prior.
            nMinTime = std::max(nMinTime, nCoinTime + (int64_t)((txin.nSequence & CTxIn::SEQUENCE_LOCKTIME_MASK) << CTxIn::SEQUENCE_LOCKTIME_GRANULARITY) - 1);
        } else {
            nMinHeight = std::max(nMinHeight, nCoinHeight + (int)(txin.nSequence & CTxIn::SEQUENCE_LOCKTIME_MASK) - 1);
        }
    }

    return std::make_pair(nMinHeight, nMinTime);
}

bool EvaluateSequenceLocks(const CBlockIndex& block, std::pair<int, int64_t> lockPair)
{
    assert(block.pprev);
    int64_t nBlockTime = block.pprev->GetMedianTimePast();
    if (lockPair.first >= block.nHeight || lockPair.second >= nBlockTime)
        return false;

    return true;
}

bool SequenceLocks(const CTransaction &tx, int flags, std::vector<int>* prevHeights, const CBlockIndex& block)
{
    return EvaluateSequenceLocks(block, CalculateSequenceLocks(tx, flags, prevHeights, block));
}

unsigned int GetLegacySigOpCount(const CTransaction& tx)
{
    unsigned int nSigOps = 0;
    for (const auto& txin : tx.vin)
    {
        nSigOps += txin.scriptSig.GetSigOpCount(false);
    }
    for (const auto& txout : tx.vout)
    {
        nSigOps += txout.scriptPubKey.GetSigOpCount(false);
    }
    return nSigOps;
}

unsigned int GetP2SHSigOpCount(const CTransaction& tx, const CCoinsViewCache& inputs)
{
    if (tx.IsCoinBase())
        return 0;

    unsigned int nSigOps = 0;
    for (unsigned int i = 0; i < tx.vin.size(); i++)
    {
        const Coin& coin = inputs.AccessCoin(tx.vin[i].prevout);
        assert(!coin.IsSpent());
        const CTxOut &prevout = coin.out;
        if (prevout.scriptPubKey.IsPayToScriptHash())
            nSigOps += prevout.scriptPubKey.GetSigOpCount(tx.vin[i].scriptSig);
    }
    return nSigOps;
}

int64_t GetTransactionSigOpCost(const CTransaction& tx, const CCoinsViewCache& inputs, int flags)
{
    int64_t nSigOps = GetLegacySigOpCount(tx) * WITNESS_SCALE_FACTOR;

    if (tx.IsCoinBase())
        return nSigOps;

    if (flags & SCRIPT_VERIFY_P2SH) {
        nSigOps += GetP2SHSigOpCount(tx, inputs) * WITNESS_SCALE_FACTOR;
    }

    for (unsigned int i = 0; i < tx.vin.size(); i++)
    {
        const Coin& coin = inputs.AccessCoin(tx.vin[i].prevout);
        assert(!coin.IsSpent());
        const CTxOut &prevout = coin.out;
        nSigOps += CountWitnessSigOps(tx.vin[i].scriptSig, prevout.scriptPubKey, &tx.vin[i].scriptWitness, flags);
    }
    return nSigOps;
}

bool Consensus::CheckTxInputs(const CTransaction& tx, CValidationState& state, const CCoinsViewCache& inputs, CCustomCSView& mnview, int nSpendHeight, CAmount& txfee, const CChainParams& chainparams)
{
    // are the actual inputs available?
    if (!inputs.HaveInputs(tx)) {
        return state.Invalid(ValidationInvalidReason::TX_MISSING_INPUTS, false, REJECT_INVALID, "bad-txns-inputs-missingorspent",
                         strprintf("%s: inputs missing/spent", __func__));
    }

    // check for tokens values
    uint256 canSpend;
    std::vector<unsigned char> dummy;
    const auto txType = GuessCustomTxType(tx, dummy);

<<<<<<< HEAD
    if (NotAllowedToFail(txType, nSpendHeight) || (nSpendHeight >= chainparams.GetConsensus().GreatWorldHeight && txType == CustomTxType::UpdateMasternode)) {
=======
    if (NotAllowedToFail(txType, nSpendHeight) || (nSpendHeight >= chainparams.GetConsensus().GrandCentralHeight && txType == CustomTxType::UpdateMasternode)) {
>>>>>>> b38966ff
        CCustomCSView discardCache(mnview);
        auto res = ApplyCustomTx(discardCache, inputs, tx, chainparams.GetConsensus(), nSpendHeight, 0, &canSpend);
        if (!res.ok && (res.code & CustomTxErrCodes::Fatal)) {
            return state.Invalid(ValidationInvalidReason::CONSENSUS, false, REJECT_INVALID, "bad-txns-customtx", res.msg);
        }
    }

    TAmounts nValuesIn;
    for (unsigned int i = 0; i < tx.vin.size(); ++i) {
        const COutPoint &prevout = tx.vin[i].prevout;
        const Coin& coin = inputs.AccessCoin(prevout);
        assert(!coin.IsSpent());

        // If prev is coinbase, check that it's matured
        if (coin.IsCoinBase() && nSpendHeight - coin.nHeight < COINBASE_MATURITY) {
            return state.Invalid(ValidationInvalidReason::TX_PREMATURE_SPEND, false, REJECT_INVALID, "bad-txns-premature-spend-of-coinbase",
                strprintf("tried to spend coinbase at depth %d", nSpendHeight - coin.nHeight));
        }

        // Check for negative or overflow input values
        nValuesIn[coin.out.nTokenId] += coin.out.nValue;
        if (!MoneyRange(coin.out.nValue) || !MoneyRange(nValuesIn[coin.out.nTokenId])) {
            return state.Invalid(ValidationInvalidReason::CONSENSUS, false, REJECT_INVALID, "bad-txns-inputvalues-outofrange");
        }
        /// @todo tokens: later match the range with TotalSupply
        if (canSpend != prevout.hash && prevout.n == 1 && !mnview.CanSpend(prevout.hash, nSpendHeight)) {
            return state.Invalid(ValidationInvalidReason::CONSENSUS, false, REJECT_INVALID, "bad-txns-collateral-locked",
                strprintf("tried to spend locked collateral for %s", prevout.hash.ToString())); /// @todo may be somehow place the height of unlocking?
        }
    }

    /// @attention Keep the order of checks not to break old tests
    TAmounts non_minted_values_out = GetNonMintedValuesOut(tx);

    // special (old) case for 'DFI'. Do not "optimize" due to tests compatibility
    if (nValuesIn[DCT_ID{0}] < non_minted_values_out[DCT_ID{0}]) {
        return state.Invalid(ValidationInvalidReason::CONSENSUS, false, REJECT_INVALID, "bad-txns-in-belowout",
            strprintf("value in (%s) < value out (%s)", FormatMoney(nValuesIn[DCT_ID{0}]), FormatMoney(non_minted_values_out[DCT_ID{0}])));
    }

    // Tally transaction fees
    const CAmount txfee_aux = nValuesIn[DCT_ID{0}] - non_minted_values_out[DCT_ID{0}];
    if (!MoneyRange(txfee_aux)) {
        return state.Invalid(ValidationInvalidReason::CONSENSUS, false, REJECT_INVALID, "bad-txns-fee-outofrange");
    }
    txfee = txfee_aux;

    // after fee calc it is guaranteed that both values[0] exists (even if zero)
    if (tx.nVersion < CTransaction::TOKENS_MIN_VERSION && (nValuesIn.size() > 1 || non_minted_values_out.size() > 1)) {
        return state.Invalid(ValidationInvalidReason::CONSENSUS, false, REJECT_INVALID, "bad-txns-tokens-in-old-version-tx");
    }

    for (auto const & kv : non_minted_values_out) {
        DCT_ID const & tokenId = kv.first;

        if (nValuesIn[tokenId] < kv.second) {
            return state.Invalid(ValidationInvalidReason::CONSENSUS, false, REJECT_INVALID, "bad-txns-minttokens-in-belowout",
                strprintf("token (%s) value in (%s) < value out (%s)", tokenId.ToString(), FormatMoney(nValuesIn[tokenId]), FormatMoney(kv.second)));

        }
    }
    return true;
}<|MERGE_RESOLUTION|>--- conflicted
+++ resolved
@@ -174,11 +174,8 @@
     std::vector<unsigned char> dummy;
     const auto txType = GuessCustomTxType(tx, dummy);
 
-<<<<<<< HEAD
-    if (NotAllowedToFail(txType, nSpendHeight) || (nSpendHeight >= chainparams.GetConsensus().GreatWorldHeight && txType == CustomTxType::UpdateMasternode)) {
-=======
+
     if (NotAllowedToFail(txType, nSpendHeight) || (nSpendHeight >= chainparams.GetConsensus().GrandCentralHeight && txType == CustomTxType::UpdateMasternode)) {
->>>>>>> b38966ff
         CCustomCSView discardCache(mnview);
         auto res = ApplyCustomTx(discardCache, inputs, tx, chainparams.GetConsensus(), nSpendHeight, 0, &canSpend);
         if (!res.ok && (res.code & CustomTxErrCodes::Fatal)) {
