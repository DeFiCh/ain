// Copyright (c) 2017-2018 The Bitcoin Core developers
// Distributed under the MIT software license, see the accompanying
// file LICENSE or http://www.opensource.org/licenses/mit-license.php.

#include <consensus/tx_verify.h>

#include <consensus/consensus.h>
#include <consensus/validation.h>
#include <chainparams.h>
#include <dfi/masternodes.h>
#include <dfi/mn_checks.h>
#include <primitives/transaction.h>
#include <script/interpreter.h>
#include <validation.h>

// TODO remove the following dependencies
#include <chain.h>
#include <coins.h>
#include <util/moneystr.h>

extern bool fIsFakeNet;

bool IsFinalTx(const CTransaction &tx, int nBlockHeight, int64_t nBlockTime)
{
    if (tx.nLockTime == 0)
        return true;
    if ((int64_t)tx.nLockTime < ((int64_t)tx.nLockTime < LOCKTIME_THRESHOLD ? (int64_t)nBlockHeight : nBlockTime))
        return true;
    for (const auto& txin : tx.vin) {
        if (!(txin.nSequence == CTxIn::SEQUENCE_FINAL))
            return false;
    }
    return true;
}

std::pair<int, int64_t> CalculateSequenceLocks(const CTransaction &tx, int flags, std::vector<int>* prevHeights, const CBlockIndex& block)
{
    assert(prevHeights->size() == tx.vin.size());

    // Will be set to the equivalent height- and time-based nLockTime
    // values that would be necessary to satisfy all relative lock-
    // time constraints given our view of block chain history.
    // The semantics of nLockTime are the last invalid height/time, so
    // use -1 to have the effect of any height or time being valid.
    int nMinHeight = -1;
    int64_t nMinTime = -1;

    // tx.nVersion is signed integer so requires cast to unsigned otherwise
    // we would be doing a signed comparison and half the range of nVersion
    // wouldn't support BIP 68.
    bool fEnforceBIP68 = static_cast<uint32_t>(tx.nVersion) >= 2
                      && flags & LOCKTIME_VERIFY_SEQUENCE;

    // Do not enforce sequence numbers as a relative lock time
    // unless we have been instructed to
    if (!fEnforceBIP68) {
        return std::make_pair(nMinHeight, nMinTime);
    }

    for (size_t txinIndex = 0; txinIndex < tx.vin.size(); txinIndex++) {
        const CTxIn& txin = tx.vin[txinIndex];

        // Sequence numbers with the most significant bit set are not
        // treated as relative lock-times, nor are they given any
        // consensus-enforced meaning at this point.
        if (txin.nSequence & CTxIn::SEQUENCE_LOCKTIME_DISABLE_FLAG) {
            // The height of this input is not relevant for sequence locks
            (*prevHeights)[txinIndex] = 0;
            continue;
        }

        int nCoinHeight = (*prevHeights)[txinIndex];

        if (txin.nSequence & CTxIn::SEQUENCE_LOCKTIME_TYPE_FLAG) {
            int64_t nCoinTime = block.GetAncestor(std::max(nCoinHeight-1, 0))->GetMedianTimePast();
            // NOTE: Subtract 1 to maintain nLockTime semantics
            // BIP 68 relative lock times have the semantics of calculating
            // the first block or time at which the transaction would be
            // valid. When calculating the effective block time or height
            // for the entire transaction, we switch to using the
            // semantics of nLockTime which is the last invalid block
            // time or height.  Thus we subtract 1 from the calculated
            // time or height.

            // Time-based relative lock-times are measured from the
            // smallest allowed timestamp of the block containing the
            // txout being spent, which is the median time past of the
            // block prior.
            nMinTime = std::max(nMinTime, nCoinTime + (int64_t)((txin.nSequence & CTxIn::SEQUENCE_LOCKTIME_MASK) << CTxIn::SEQUENCE_LOCKTIME_GRANULARITY) - 1);
        } else {
            nMinHeight = std::max(nMinHeight, nCoinHeight + (int)(txin.nSequence & CTxIn::SEQUENCE_LOCKTIME_MASK) - 1);
        }
    }

    return std::make_pair(nMinHeight, nMinTime);
}

bool EvaluateSequenceLocks(const CBlockIndex& block, std::pair<int, int64_t> lockPair)
{
    assert(block.pprev);
    int64_t nBlockTime = block.pprev->GetMedianTimePast();
    if (lockPair.first >= block.nHeight || lockPair.second >= nBlockTime)
        return false;

    return true;
}

bool SequenceLocks(const CTransaction &tx, int flags, std::vector<int>* prevHeights, const CBlockIndex& block)
{
    return EvaluateSequenceLocks(block, CalculateSequenceLocks(tx, flags, prevHeights, block));
}

unsigned int GetLegacySigOpCount(const CTransaction& tx)
{
    unsigned int nSigOps = 0;
    for (const auto& txin : tx.vin)
    {
        nSigOps += txin.scriptSig.GetSigOpCount(false);
    }
    for (const auto& txout : tx.vout)
    {
        nSigOps += txout.scriptPubKey.GetSigOpCount(false);
    }
    return nSigOps;
}

unsigned int GetP2SHSigOpCount(const CTransaction& tx, const CCoinsViewCache& inputs)
{
    if (tx.IsCoinBase())
        return 0;

    unsigned int nSigOps = 0;
    for (unsigned int i = 0; i < tx.vin.size(); i++)
    {
        const Coin& coin = inputs.AccessCoin(tx.vin[i].prevout);
        assert(!coin.IsSpent());
        const CTxOut &prevout = coin.out;
        if (prevout.scriptPubKey.IsPayToScriptHash())
            nSigOps += prevout.scriptPubKey.GetSigOpCount(tx.vin[i].scriptSig);
    }
    return nSigOps;
}

int64_t GetTransactionSigOpCost(const CTransaction& tx, const CCoinsViewCache& inputs, int flags)
{
    int64_t nSigOps = GetLegacySigOpCount(tx) * WITNESS_SCALE_FACTOR;

    if (tx.IsCoinBase() || IsEVMTx(tx))
        return nSigOps;

    if (flags & SCRIPT_VERIFY_P2SH) {
        nSigOps += GetP2SHSigOpCount(tx, inputs) * WITNESS_SCALE_FACTOR;
    }

    for (unsigned int i = 0; i < tx.vin.size(); i++)
    {
        const Coin& coin = inputs.AccessCoin(tx.vin[i].prevout);
        assert(!coin.IsSpent());
        const CTxOut &prevout = coin.out;
        nSigOps += CountWitnessSigOps(tx.vin[i].scriptSig, prevout.scriptPubKey, &tx.vin[i].scriptWitness, flags);
    }
    return nSigOps;
}

bool Consensus::CheckTxInputs(const CTransaction& tx, CValidationState& state, const CCoinsViewCache& inputs, CCustomCSView& mnview, int nSpendHeight, CAmount& txfee, const CChainParams& chainparams)
{
    if (IsEVMTx(tx)) {
        return true;
    }

    // are the actual inputs available?
    if (!inputs.HaveInputs(tx)) {
        return state.Invalid(ValidationInvalidReason::TX_MISSING_INPUTS, false, REJECT_INVALID, "bad-txns-inputs-missingorspent",
                         strprintf("%s: inputs missing/spent", __func__));
    }

    // check for tokens values
    uint256 canSpend;
    std::vector<unsigned char> dummy;
    const auto txType = GuessCustomTxType(tx, dummy);

    if (IsBelowDakotaMintTokenOrAccountToUtxos(txType, nSpendHeight) || (nSpendHeight >= chainparams.GetConsensus().DF20GrandCentralHeight && txType == CustomTxType::UpdateMasternode)) {
        CCustomCSView discardCache(mnview, nullptr, nullptr, nullptr);
        // Note: TXs are already filtered. So we pass isEVMEnabled to false, but for future proof, refactor this enough,
        // that it's propagated.
<<<<<<< HEAD
        BlockContext blockCtx{&discardCache};
        const auto txCtx = TransactionContext{
                inputs,
                tx,
                chainparams.GetConsensus(),
                static_cast<uint32_t>(nSpendHeight),
        };
        auto res = ApplyCustomTx(blockCtx, txCtx, &canSpend);
=======
        std::shared_ptr<CScopedTemplate> evmTemplate{};
        auto res = ApplyCustomTx(discardCache, inputs, tx, chainparams.GetConsensus(), nSpendHeight, 0, &canSpend, 0, evmTemplate, false, false);
>>>>>>> e9aa06e6
        if (!res.ok && (res.code & CustomTxErrCodes::Fatal)) {
            return state.Invalid(ValidationInvalidReason::CONSENSUS, false, REJECT_INVALID, "bad-txns-customtx", res.msg);
        }
    }

    TAmounts nValuesIn;
    for (unsigned int i = 0; i < tx.vin.size(); ++i) {
        const COutPoint &prevout = tx.vin[i].prevout;
        const Coin& coin = inputs.AccessCoin(prevout);
        assert(!coin.IsSpent());

        // If prev is coinbase, check that it's matured
        if (coin.IsCoinBase() && nSpendHeight - coin.nHeight < COINBASE_MATURITY) {
            return state.Invalid(ValidationInvalidReason::TX_PREMATURE_SPEND, false, REJECT_INVALID, "bad-txns-premature-spend-of-coinbase",
                strprintf("tried to spend coinbase at depth %d", nSpendHeight - coin.nHeight));
        }

        // Check for negative or overflow input values
        nValuesIn[coin.out.nTokenId] += coin.out.nValue;
        if (!MoneyRange(coin.out.nValue) || !MoneyRange(nValuesIn[coin.out.nTokenId])) {
            return state.Invalid(ValidationInvalidReason::CONSENSUS, false, REJECT_INVALID, "bad-txns-inputvalues-outofrange");
        }
        /// @todo tokens: later match the range with TotalSupply
        if (canSpend != prevout.hash && prevout.n == 1 && !mnview.CanSpend(prevout.hash, nSpendHeight)) {
            return state.Invalid(ValidationInvalidReason::CONSENSUS, false, REJECT_INVALID, "bad-txns-collateral-locked",
                strprintf("tried to spend locked collateral for %s", prevout.hash.ToString())); /// @todo may be somehow place the height of unlocking?
        }
    }

    /// @attention Keep the order of checks not to break old tests
    TAmounts non_minted_values_out = GetNonMintedValuesOut(tx);

    // special (old) case for 'DFI'. Do not "optimize" due to tests compatibility
    if (nValuesIn[DCT_ID{0}] < non_minted_values_out[DCT_ID{0}]) {
        return state.Invalid(ValidationInvalidReason::CONSENSUS, false, REJECT_INVALID, "bad-txns-in-belowout",
            strprintf("value in (%s) < value out (%s)", FormatMoney(nValuesIn[DCT_ID{0}]), FormatMoney(non_minted_values_out[DCT_ID{0}])));
    }

    // Tally transaction fees
    const CAmount txfee_aux = nValuesIn[DCT_ID{0}] - non_minted_values_out[DCT_ID{0}];
    if (!MoneyRange(txfee_aux)) {
        return state.Invalid(ValidationInvalidReason::CONSENSUS, false, REJECT_INVALID, "bad-txns-fee-outofrange");
    }
    txfee = txfee_aux;

    // after fee calc it is guaranteed that both values[0] exists (even if zero)
    if (tx.nVersion < CTransaction::TOKENS_MIN_VERSION && (nValuesIn.size() > 1 || non_minted_values_out.size() > 1)) {
        return state.Invalid(ValidationInvalidReason::CONSENSUS, false, REJECT_INVALID, "bad-txns-tokens-in-old-version-tx");
    }

    for (auto const & kv : non_minted_values_out) {
        DCT_ID const & tokenId = kv.first;

        if (nValuesIn[tokenId] < kv.second) {
            return state.Invalid(ValidationInvalidReason::CONSENSUS, false, REJECT_INVALID, "bad-txns-minttokens-in-belowout",
                strprintf("token (%s) value in (%s) < value out (%s)", tokenId.ToString(), FormatMoney(nValuesIn[tokenId]), FormatMoney(kv.second)));

        }
    }
    return true;
}<|MERGE_RESOLUTION|>--- conflicted
+++ resolved
@@ -183,7 +183,6 @@
         CCustomCSView discardCache(mnview, nullptr, nullptr, nullptr);
         // Note: TXs are already filtered. So we pass isEVMEnabled to false, but for future proof, refactor this enough,
         // that it's propagated.
-<<<<<<< HEAD
         BlockContext blockCtx{&discardCache};
         const auto txCtx = TransactionContext{
                 inputs,
@@ -192,10 +191,6 @@
                 static_cast<uint32_t>(nSpendHeight),
         };
         auto res = ApplyCustomTx(blockCtx, txCtx, &canSpend);
-=======
-        std::shared_ptr<CScopedTemplate> evmTemplate{};
-        auto res = ApplyCustomTx(discardCache, inputs, tx, chainparams.GetConsensus(), nSpendHeight, 0, &canSpend, 0, evmTemplate, false, false);
->>>>>>> e9aa06e6
         if (!res.ok && (res.code & CustomTxErrCodes::Fatal)) {
             return state.Invalid(ValidationInvalidReason::CONSENSUS, false, REJECT_INVALID, "bad-txns-customtx", res.msg);
         }
