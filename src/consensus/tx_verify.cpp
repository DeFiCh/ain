--- conflicted
+++ resolved
@@ -228,8 +228,6 @@
         return state.Invalid(ValidationInvalidReason::CONSENSUS, false, REJECT_INVALID, "bad-txns-tokens-in-old-version-tx");
     }
 
-<<<<<<< HEAD
-=======
     // check for tokens values
     std::vector<unsigned char> dummy;
     const auto txType = GuessCustomTxType(tx, dummy);
@@ -244,7 +242,6 @@
         }
     }
 
->>>>>>> ed12d151
     for (auto const & kv : non_minted_values_out) {
         DCT_ID const & tokenId = kv.first;
 
