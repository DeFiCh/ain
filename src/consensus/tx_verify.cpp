// Copyright (c) 2017-2018 The Bitcoin Core developers
// Distributed under the MIT software license, see the accompanying
// file LICENSE or http://www.opensource.org/licenses/mit-license.php.

#include <consensus/tx_verify.h>

#include <consensus/consensus.h>
#include <consensus/validation.h>
#include <chainparams.h>
#include <dfi/masternodes.h>
#include <dfi/mn_checks.h>
#include <primitives/transaction.h>
#include <script/interpreter.h>
#include <validation.h>

// TODO remove the following dependencies
#include <chain.h>
#include <coins.h>
#include <util/moneystr.h>

extern bool fIsFakeNet;

bool IsFinalTx(const CTransaction &tx, int nBlockHeight, int64_t nBlockTime)
{
    if (tx.nLockTime == 0)
        return true;
    if ((int64_t)tx.nLockTime < ((int64_t)tx.nLockTime < LOCKTIME_THRESHOLD ? (int64_t)nBlockHeight : nBlockTime))
        return true;
    for (const auto& txin : tx.vin) {
        if (!(txin.nSequence == CTxIn::SEQUENCE_FINAL))
            return false;
    }
    return true;
}

std::pair<int, int64_t> CalculateSequenceLocks(const CTransaction &tx, int flags, std::vector<int>* prevHeights, const CBlockIndex& block)
{
    assert(prevHeights->size() == tx.vin.size());

    // Will be set to the equivalent height- and time-based nLockTime
    // values that would be necessary to satisfy all relative lock-
    // time constraints given our view of block chain history.
    // The semantics of nLockTime are the last invalid height/time, so
    // use -1 to have the effect of any height or time being valid.
    int nMinHeight = -1;
    int64_t nMinTime = -1;

    // tx.nVersion is signed integer so requires cast to unsigned otherwise
    // we would be doing a signed comparison and half the range of nVersion
    // wouldn't support BIP 68.
    bool fEnforceBIP68 = static_cast<uint32_t>(tx.nVersion) >= 2
                      && flags & LOCKTIME_VERIFY_SEQUENCE;

    // Do not enforce sequence numbers as a relative lock time
    // unless we have been instructed to
    if (!fEnforceBIP68) {
        return std::make_pair(nMinHeight, nMinTime);
    }

    for (size_t txinIndex = 0; txinIndex < tx.vin.size(); txinIndex++) {
        const CTxIn& txin = tx.vin[txinIndex];

        // Sequence numbers with the most significant bit set are not
        // treated as relative lock-times, nor are they given any
        // consensus-enforced meaning at this point.
        if (txin.nSequence & CTxIn::SEQUENCE_LOCKTIME_DISABLE_FLAG) {
            // The height of this input is not relevant for sequence locks
            (*prevHeights)[txinIndex] = 0;
            continue;
        }

        int nCoinHeight = (*prevHeights)[txinIndex];

        if (txin.nSequence & CTxIn::SEQUENCE_LOCKTIME_TYPE_FLAG) {
            int64_t nCoinTime = block.GetAncestor(std::max(nCoinHeight-1, 0))->GetMedianTimePast();
            // NOTE: Subtract 1 to maintain nLockTime semantics
            // BIP 68 relative lock times have the semantics of calculating
            // the first block or time at which the transaction would be
            // valid. When calculating the effective block time or height
            // for the entire transaction, we switch to using the
            // semantics of nLockTime which is the last invalid block
            // time or height.  Thus we subtract 1 from the calculated
            // time or height.

            // Time-based relative lock-times are measured from the
            // smallest allowed timestamp of the block containing the
            // txout being spent, which is the median time past of the
            // block prior.
            nMinTime = std::max(nMinTime, nCoinTime + (int64_t)((txin.nSequence & CTxIn::SEQUENCE_LOCKTIME_MASK) << CTxIn::SEQUENCE_LOCKTIME_GRANULARITY) - 1);
        } else {
            nMinHeight = std::max(nMinHeight, nCoinHeight + (int)(txin.nSequence & CTxIn::SEQUENCE_LOCKTIME_MASK) - 1);
        }
    }

    return std::make_pair(nMinHeight, nMinTime);
}

bool EvaluateSequenceLocks(const CBlockIndex& block, std::pair<int, int64_t> lockPair)
{
    assert(block.pprev);
    int64_t nBlockTime = block.pprev->GetMedianTimePast();
    if (lockPair.first >= block.nHeight || lockPair.second >= nBlockTime)
        return false;

    return true;
}

bool SequenceLocks(const CTransaction &tx, int flags, std::vector<int>* prevHeights, const CBlockIndex& block)
{
    return EvaluateSequenceLocks(block, CalculateSequenceLocks(tx, flags, prevHeights, block));
}

unsigned int GetLegacySigOpCount(const CTransaction& tx)
{
    unsigned int nSigOps = 0;
    for (const auto& txin : tx.vin)
    {
        nSigOps += txin.scriptSig.GetSigOpCount(false);
    }
    for (const auto& txout : tx.vout)
    {
        nSigOps += txout.scriptPubKey.GetSigOpCount(false);
    }
    return nSigOps;
}

unsigned int GetP2SHSigOpCount(const CTransaction& tx, const CCoinsViewCache& inputs)
{
    if (tx.IsCoinBase())
        return 0;

    unsigned int nSigOps = 0;
    for (unsigned int i = 0; i < tx.vin.size(); i++)
    {
        const Coin& coin = inputs.AccessCoin(tx.vin[i].prevout);
        assert(!coin.IsSpent());
        const CTxOut &prevout = coin.out;
        if (prevout.scriptPubKey.IsPayToScriptHash())
            nSigOps += prevout.scriptPubKey.GetSigOpCount(tx.vin[i].scriptSig);
    }
    return nSigOps;
}

int64_t GetTransactionSigOpCost(const CTransaction& tx, const CCoinsViewCache& inputs, int flags)
{
    int64_t nSigOps = GetLegacySigOpCount(tx) * WITNESS_SCALE_FACTOR;

    if (tx.IsCoinBase() || IsEVMTx(tx))
        return nSigOps;

    if (flags & SCRIPT_VERIFY_P2SH) {
        nSigOps += GetP2SHSigOpCount(tx, inputs) * WITNESS_SCALE_FACTOR;
    }

    for (unsigned int i = 0; i < tx.vin.size(); i++)
    {
        const Coin& coin = inputs.AccessCoin(tx.vin[i].prevout);
        assert(!coin.IsSpent());
        const CTxOut &prevout = coin.out;
        nSigOps += CountWitnessSigOps(tx.vin[i].scriptSig, prevout.scriptPubKey, &tx.vin[i].scriptWitness, flags);
    }
    return nSigOps;
}

bool Consensus::CheckTxInputs(const CTransaction& tx, CValidationState& state, const CCoinsViewCache& inputs, CCustomCSView& mnview, int nSpendHeight, CAmount& txfee, const CChainParams& chainparams)
{
    if (IsEVMTx(tx)) {
        return true;
    }

    // are the actual inputs available?
    if (!inputs.HaveInputs(tx)) {
        return state.Invalid(ValidationInvalidReason::TX_MISSING_INPUTS, false, REJECT_INVALID, "bad-txns-inputs-missingorspent",
                         strprintf("%s: inputs missing/spent", __func__));
    }

    // check for tokens values
    uint256 canSpend;
    std::vector<unsigned char> dummy;
    const auto txType = GuessCustomTxType(tx, dummy);

<<<<<<< HEAD
    if (txType == CustomTxType::UpdateMasternode) {
=======
    if (IsBelowDF6MintTokenOrAccountToUtxos(txType, nSpendHeight) || (nSpendHeight >= chainparams.GetConsensus().DF20GrandCentralHeight && txType == CustomTxType::UpdateMasternode)) {
        CCustomCSView discardCache(mnview, nullptr, nullptr, nullptr);
        // Note: TXs are already filtered. So we pass isEVMEnabled to false, but for future proof, refactor this enough,
        // that it's propagated.
        // 
        // Note: We set time to 0 here. Take care not to use time
        // in Apply for MintToken or AccountToUtxos path.
        BlockContext blockCtx(nSpendHeight, {}, chainparams.GetConsensus(), &discardCache);
>>>>>>> 73489ee2
        auto txCtx = TransactionContext{
                inputs,
                tx,
                blockCtx,
        };
        auto &[res, txMessage] = txCtx.GetTxMessage();
        if (!res) {
            return state.Invalid(ValidationInvalidReason::CONSENSUS, false, REJECT_INVALID, "bad-updatemasternode-message", strprintf("%sTx: %s", ToString(txType), res.msg));
        }
        auto obj = std::get<CUpdateMasterNodeMessage>(txMessage);
        for (const auto &item : obj.updates) {
            if (item.first == static_cast<uint8_t>(UpdateMasternodeType::OwnerAddress)) {
                if (const auto node = mnview.GetMasternode(obj.mnId)) {
                    canSpend = node->collateralTx.IsNull() ? obj.mnId : node->collateralTx;
                }
                break;
            }
        }
    }

    TAmounts nValuesIn;
    for (unsigned int i = 0; i < tx.vin.size(); ++i) {
        const COutPoint &prevout = tx.vin[i].prevout;
        const Coin& coin = inputs.AccessCoin(prevout);
        assert(!coin.IsSpent());

        // If prev is coinbase, check that it's matured
        if (coin.IsCoinBase() && nSpendHeight - coin.nHeight < COINBASE_MATURITY) {
            return state.Invalid(ValidationInvalidReason::TX_PREMATURE_SPEND, false, REJECT_INVALID, "bad-txns-premature-spend-of-coinbase",
                strprintf("tried to spend coinbase at depth %d", nSpendHeight - coin.nHeight));
        }

        // Check for negative or overflow input values
        nValuesIn[coin.out.nTokenId] += coin.out.nValue;
        if (!MoneyRange(coin.out.nValue) || !MoneyRange(nValuesIn[coin.out.nTokenId])) {
            return state.Invalid(ValidationInvalidReason::CONSENSUS, false, REJECT_INVALID, "bad-txns-inputvalues-outofrange");
        }
        /// @todo tokens: later match the range with TotalSupply
        if (canSpend != prevout.hash && prevout.n == 1 && !mnview.CanSpend(prevout.hash, nSpendHeight)) {
            return state.Invalid(ValidationInvalidReason::CONSENSUS, false, REJECT_INVALID, "bad-txns-collateral-locked",
                strprintf("tried to spend locked collateral for %s", prevout.hash.ToString())); /// @todo may be somehow place the height of unlocking?
        }
    }

    /// @attention Keep the order of checks not to break old tests
    TAmounts non_minted_values_out = GetNonMintedValuesOut(tx);

    // special (old) case for 'DFI'. Do not "optimize" due to tests compatibility
    if (nValuesIn[DCT_ID{0}] < non_minted_values_out[DCT_ID{0}]) {
        return state.Invalid(ValidationInvalidReason::CONSENSUS, false, REJECT_INVALID, "bad-txns-in-belowout",
            strprintf("value in (%s) < value out (%s)", FormatMoney(nValuesIn[DCT_ID{0}]), FormatMoney(non_minted_values_out[DCT_ID{0}])));
    }

    // Tally transaction fees
    const CAmount txfee_aux = nValuesIn[DCT_ID{0}] - non_minted_values_out[DCT_ID{0}];
    if (!MoneyRange(txfee_aux)) {
        return state.Invalid(ValidationInvalidReason::CONSENSUS, false, REJECT_INVALID, "bad-txns-fee-outofrange");
    }
    txfee = txfee_aux;

    // after fee calc it is guaranteed that both values[0] exists (even if zero)
    if (tx.nVersion < CTransaction::TOKENS_MIN_VERSION && (nValuesIn.size() > 1 || non_minted_values_out.size() > 1)) {
        return state.Invalid(ValidationInvalidReason::CONSENSUS, false, REJECT_INVALID, "bad-txns-tokens-in-old-version-tx");
    }

    for (auto const & kv : non_minted_values_out) {
        DCT_ID const & tokenId = kv.first;

        if (nValuesIn[tokenId] < kv.second) {
            return state.Invalid(ValidationInvalidReason::CONSENSUS, false, REJECT_INVALID, "bad-txns-minttokens-in-belowout",
                strprintf("token (%s) value in (%s) < value out (%s)", tokenId.ToString(), FormatMoney(nValuesIn[tokenId]), FormatMoney(kv.second)));

        }
    }
    return true;
}<|MERGE_RESOLUTION|>--- conflicted
+++ resolved
@@ -179,18 +179,8 @@
     std::vector<unsigned char> dummy;
     const auto txType = GuessCustomTxType(tx, dummy);
 
-<<<<<<< HEAD
     if (txType == CustomTxType::UpdateMasternode) {
-=======
-    if (IsBelowDF6MintTokenOrAccountToUtxos(txType, nSpendHeight) || (nSpendHeight >= chainparams.GetConsensus().DF20GrandCentralHeight && txType == CustomTxType::UpdateMasternode)) {
-        CCustomCSView discardCache(mnview, nullptr, nullptr, nullptr);
-        // Note: TXs are already filtered. So we pass isEVMEnabled to false, but for future proof, refactor this enough,
-        // that it's propagated.
-        // 
-        // Note: We set time to 0 here. Take care not to use time
-        // in Apply for MintToken or AccountToUtxos path.
         BlockContext blockCtx(nSpendHeight, {}, chainparams.GetConsensus(), &discardCache);
->>>>>>> 73489ee2
         auto txCtx = TransactionContext{
                 inputs,
                 tx,
