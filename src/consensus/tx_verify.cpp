--- conflicted
+++ resolved
@@ -230,8 +230,6 @@
         return state.Invalid(ValidationInvalidReason::CONSENSUS, false, REJECT_INVALID, "bad-txns-tokens-in-old-version-tx");
     }
 
-<<<<<<< HEAD
-=======
     // check for tokens values
     std::vector<unsigned char> dummy;
     const auto txType = GuessCustomTxType(tx, dummy);
@@ -245,7 +243,6 @@
         }
     }
 
->>>>>>> 0d11f8d1
     for (auto const & kv : non_minted_values_out) {
         DCT_ID const & tokenId = kv.first;
 
