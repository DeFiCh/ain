// Copyright (c) 2009-2010 Satoshi Nakamoto
// Copyright (c) 2009-2018 The Bitcoin Core developers
// Distributed under the MIT software license, see the accompanying
// file LICENSE or http://www.opensource.org/licenses/mit-license.php.

#ifndef DEFI_CONSENSUS_PARAMS_H
#define DEFI_CONSENSUS_PARAMS_H

#include <amount.h>
#include <masternodes/communityaccounttypes.h>
#include <script/standard.h>
#include <uint256.h>
#include <limits>
#include <map>
#include <string>
#include <arith_uint256.h>

namespace Consensus {

enum DeploymentPos
{
    DEPLOYMENT_TESTDUMMY,
    // NOTE: Also add new deployments to VersionBitsDeploymentInfo in versionbits.cpp
    MAX_VERSION_BITS_DEPLOYMENTS
};

/**
 * Struct for each individual consensus rule change using BIP9.
 */
struct BIP9Deployment {
    /** Bit position to select the particular bit in nVersion. */
    int bit;
    /** Start MedianTime for version bits miner confirmation. Can be a date in the past */
    int64_t nStartTime;
    /** Timeout/expiry MedianTime for the deployment attempt. */
    int64_t nTimeout;

    /** Constant for nTimeout very far in the future. */
    static constexpr int64_t NO_TIMEOUT = std::numeric_limits<int64_t>::max();

    /** Special value for nStartTime indicating that the deployment is always active.
     *  This is useful for testing, as it means tests don't need to deal with the activation
     *  process (which takes at least 3 BIP9 intervals). Only tests that specifically test the
     *  behaviour during activation cannot use this. */
    static constexpr int64_t ALWAYS_ACTIVE = -1;
};

/**
 * Parameters that influence chain consensus.
 */
struct Params {
    uint256 hashGenesisBlock;
    int nSubsidyHalvingInterval;
    CAmount baseBlockSubsidy;
    CAmount newBaseBlockSubsidy;
    uint32_t emissionReductionPeriod;
    uint32_t emissionReductionAmount;
    CScript foundationShareScript;
    uint32_t foundationShare;
    std::set<CScript> foundationMembers;
    std::set<CScript> accountDestruction;
    std::map<std::string, CScript> smartContracts;
    /* Block hash that is excepted from BIP16 enforcement */
    uint256 BIP16Exception;
    /** Block height and hash at which BIP34 becomes active */
    int BIP34Height;
    uint256 BIP34Hash;
    /** Block height at which BIP65 becomes active */
    int BIP65Height;
    /** Block height at which BIP66 becomes active */
    int BIP66Height;
    /** Block height at which CSV (BIP68, BIP112 and BIP113) becomes active */
    int CSVHeight;
    /** Block height at which Segwit (BIP141, BIP143 and BIP147) becomes active.
     * Note that segwit v0 script rules are enforced on all blocks except the
     * BIP 16 exception blocks. */
    int SegwitHeight;
    /** Block height at which tokens, liquidity pools and new block rewards becomes active */
    int AMKHeight;
    /** What exactly? Changes to mint DAT, new updatetokens? */
    int BayfrontHeight;
    int BayfrontMarinaHeight;
    int BayfrontGardensHeight;
    /** Third major fork. */
    int ClarkeQuayHeight;
    /** Fourth major fork **/
    int DakotaHeight;
    int DakotaCrescentHeight;
    /** Fifth major fork **/
    int EunosHeight;
    int EunosKampungHeight;
    int EunosPayaHeight;
    int FortCanningHeight;
    int FortCanningMuseumHeight;
    int FortCanningParkHeight;
    int FortCanningHillHeight;
    int FortCanningRoadHeight;
    int FortCanningCrunchHeight;
    int FortCanningSpringHeight;
    int FortCanningGreatWorldHeight;
<<<<<<< HEAD
    int GrandCentralHeight;
=======
    int FortCanningEpilogueHeight;
>>>>>>> 28f2b9ea

    /** Foundation share after AMK, normalized to COIN = 100% */
    CAmount foundationShareDFIP1;
    /** Trackable burn address */
    CScript burnAddress;
    /** Previous burn address to transfer tokens from */
    CScript retiredBurnAddress;

    /** Struct to hold percentages for coinbase distribution.
     *  Percentages are calculated out of 10000 */
    struct CoinbaseDistribution {
        uint32_t masternode; // Mining reward
        uint32_t community; // Community fund
        uint32_t anchor; // Anchor reward
        uint32_t liquidity; // Liquidity mining
        uint32_t loan; // Loans
        uint32_t options; // Options
        uint32_t unallocated; // Reserved
    };
    CoinbaseDistribution dist;

    /** Proof of stake parameters */
    struct PoS {
        uint256 diffLimit;
        int64_t nTargetTimespan;
        int64_t nTargetTimespanV2;
        int64_t nTargetSpacing;
        int64_t nStakeMinAge;
        int64_t nStakeMaxAge;
        bool fAllowMinDifficultyBlocks;
        bool fNoRetargeting;

        int64_t DifficultyAdjustmentInterval() const { return nTargetTimespan / nTargetSpacing; }
        int64_t DifficultyAdjustmentIntervalV2() const { return nTargetTimespanV2 / nTargetSpacing; }

        arith_uint256 interestAtoms = arith_uint256{10000000000000000ull};
        bool allowMintingWithoutPeers;
    };
    PoS pos;

    uint32_t blocksPerDay() const {
        static const uint32_t blocks = 60 * 60 * 24 / pos.nTargetSpacing;
        return blocks;
    }

    uint32_t blocksCollateralizationRatioCalculation() const {
        static const uint32_t blocks = 15 * 60 / pos.nTargetSpacing;
        return blocks;
    }

    uint32_t blocksCollateralAuction() const {
        static const uint32_t blocks = 6 * 60 * 60 / pos.nTargetSpacing;
        return blocks;
    }

    /**
     * Minimum blocks including miner confirmation of the total of 2016 blocks in a retargeting period,
     * (nTargetTimespan / nTargetSpacing) which is also used for BIP9 deployments.
     * Examples: 1916 for 95%, 1512 for testchains.
     */
    uint32_t nRuleChangeActivationThreshold;
    uint32_t nMinerConfirmationWindow;
    BIP9Deployment vDeployments[MAX_VERSION_BITS_DEPLOYMENTS];

    uint256 nMinimumChainWork;
    uint256 defaultAssumeValid;

    struct MnParams {
        CAmount creationFee;
        CAmount collateralAmount;
        CAmount collateralAmountDakota;
        int activationDelay;
        int resignDelay;
        int newActivationDelay;
        int newResignDelay;
        int anchoringTeamSize;
        int anchoringFrequency; // create every Nth block

        int anchoringTimeDepth; // Min age of anchored blocks
        int anchoringAdditionalTimeDepth; // Additional min age of anchored blocks
        int anchoringTeamChange; // How many blocks before team is changed
    };
    MnParams mn;

    struct TokenParams {
        CAmount creationFee;
        CAmount collateralAmount;
    };
    TokenParams token;

    struct SpvParams {
        CAmount creationFee;
        CAmount anchorSubsidy;
        int subsidyIncreasePeriod;
        CAmount subsidyIncreaseValue;
        std::string wallet_xpub;
        std::string anchors_address;
        int minConfirmations;
    };
    SpvParams spv;

    CAmount vaultCreationFee;

    std::map<CommunityAccountType, CAmount> nonUtxoBlockSubsidies;
    std::map<CommunityAccountType, uint32_t> newNonUTXOSubsidies;
};
} // namespace Consensus

#endif // DEFI_CONSENSUS_PARAMS_H<|MERGE_RESOLUTION|>--- conflicted
+++ resolved
@@ -98,11 +98,8 @@
     int FortCanningCrunchHeight;
     int FortCanningSpringHeight;
     int FortCanningGreatWorldHeight;
-<<<<<<< HEAD
+    int FortCanningEpilogueHeight;
     int GrandCentralHeight;
-=======
-    int FortCanningEpilogueHeight;
->>>>>>> 28f2b9ea
 
     /** Foundation share after AMK, normalized to COIN = 100% */
     CAmount foundationShareDFIP1;
