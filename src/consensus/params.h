// Copyright (c) 2009-2010 Satoshi Nakamoto
// Copyright (c) 2009-2018 The Bitcoin Core developers
// Distributed under the MIT software license, see the accompanying
// file LICENSE or http://www.opensource.org/licenses/mit-license.php.

#ifndef DEFI_CONSENSUS_PARAMS_H
#define DEFI_CONSENSUS_PARAMS_H

#include <amount.h>
#include <masternodes/communityaccounttypes.h>
#include <script/standard.h>
#include <uint256.h>
#include <limits>
#include <map>
#include <string>
#include <arith_uint256.h>

namespace Consensus {

enum DeploymentPos
{
    DEPLOYMENT_TESTDUMMY,
    // NOTE: Also add new deployments to VersionBitsDeploymentInfo in versionbits.cpp
    MAX_VERSION_BITS_DEPLOYMENTS
};

/**
 * Struct for each individual consensus rule change using BIP9.
 */
struct BIP9Deployment {
    /** Bit position to select the particular bit in nVersion. */
    int bit;
    /** Start MedianTime for version bits miner confirmation. Can be a date in the past */
    int64_t nStartTime;
    /** Timeout/expiry MedianTime for the deployment attempt. */
    int64_t nTimeout;

    /** Constant for nTimeout very far in the future. */
    static constexpr int64_t NO_TIMEOUT = std::numeric_limits<int64_t>::max();

    /** Special value for nStartTime indicating that the deployment is always active.
     *  This is useful for testing, as it means tests don't need to deal with the activation
     *  process (which takes at least 3 BIP9 intervals). Only tests that specifically test the
     *  behaviour during activation cannot use this. */
    static constexpr int64_t ALWAYS_ACTIVE = -1;
};

/**
 * Parameters that influence chain consensus.
 */
struct Params {
    uint256 hashGenesisBlock;
    int nSubsidyHalvingInterval;
    CAmount baseBlockSubsidy;
    CAmount newBaseBlockSubsidy;
    uint32_t emissionReductionPeriod;
    uint32_t emissionReductionAmount;
    CScript foundationShareScript;
    uint32_t foundationShare;
    std::set<CScript> foundationMembers;
    std::set<CScript> accountDestruction;
    /* Block hash that is excepted from BIP16 enforcement */
    uint256 BIP16Exception;
    /** Block height and hash at which BIP34 becomes active */
    int BIP34Height;
    uint256 BIP34Hash;
    /** Block height at which BIP65 becomes active */
    int BIP65Height;
    /** Block height at which BIP66 becomes active */
    int BIP66Height;
    /** Block height at which CSV (BIP68, BIP112 and BIP113) becomes active */
    int CSVHeight;
    /** Block height at which Segwit (BIP141, BIP143 and BIP147) becomes active.
     * Note that segwit v0 script rules are enforced on all blocks except the
     * BIP 16 exception blocks. */
    int SegwitHeight;
    /** Block height at which tokens, liquidity pools and new block rewards becomes active */
    int AMKHeight;
    /** What exactly? Changes to mint DAT, new updatetokens? */
    int BayfrontHeight;
    int BayfrontMarinaHeight;
    int BayfrontGardensHeight;
    /** Third major fork. */
    int ClarkeQuayHeight;
    /** Fourth major fork **/
    int DakotaHeight;
    int DakotaCrescentHeight;
    /** Fifth major fork **/
    int EunosHeight;
    int EunosKampungHeight;
<<<<<<< HEAD
    int FortCanningHeight;
=======
    int EunosPayaHeight;
>>>>>>> 225f2941
    /** Foundation share after AMK, normalized to COIN = 100% */
    CAmount foundationShareDFIP1;
    /** Trackable burn address */
    CScript burnAddress;
    /** Previous burn address to transfer tokens from */
    CScript retiredBurnAddress;

    /** Struct to hold percentages for coinbase distribution.
     *  Percentages are calculated out of 10000 */
    struct CoinbaseDistribution {
        uint32_t masternode; // Mining reward
        uint32_t community; // Community fund
        uint32_t anchor; // Anchor reward
        uint32_t liquidity; // Liquidity mining
        uint32_t swap; // Atomic swap
        uint32_t futures; // Futures
        uint32_t options; // Options
        uint32_t unallocated; // Reserved
    };
    CoinbaseDistribution dist;

    /** Proof of stake parameters */
    struct PoS {
        uint256 diffLimit;
        int64_t nTargetTimespan;
        int64_t nTargetTimespanV2;
        int64_t nTargetSpacing;
        int64_t nStakeMinAge;
        int64_t nStakeMaxAge;
        bool fAllowMinDifficultyBlocks;
        bool fNoRetargeting;

        int64_t DifficultyAdjustmentInterval() const { return nTargetTimespan / nTargetSpacing; }
        int64_t DifficultyAdjustmentIntervalV2() const { return nTargetTimespanV2 / nTargetSpacing; }

        arith_uint256 interestAtoms = arith_uint256{10000000000000000ull};
        bool allowMintingWithoutPeers;
    };
    PoS pos;

    uint32_t blocksPerDay() const {
        static const uint32_t blocks = 60 * 60 * 24 / pos.nTargetSpacing;
        return blocks;
    }
    /**
     * Minimum blocks including miner confirmation of the total of 2016 blocks in a retargeting period,
     * (nTargetTimespan / nTargetSpacing) which is also used for BIP9 deployments.
     * Examples: 1916 for 95%, 1512 for testchains.
     */
    uint32_t nRuleChangeActivationThreshold;
    uint32_t nMinerConfirmationWindow;
    BIP9Deployment vDeployments[MAX_VERSION_BITS_DEPLOYMENTS];

    uint256 nMinimumChainWork;
    uint256 defaultAssumeValid;

    struct MnParams {
        CAmount creationFee;
        CAmount collateralAmount;
        CAmount collateralAmountDakota;
        int activationDelay;
        int resignDelay;
        int newActivationDelay;
        int newResignDelay;
        int anchoringTeamSize;
        int anchoringFrequency; // create every Nth block

        int anchoringTimeDepth; // Min age of anchored blocks
        int anchoringAdditionalTimeDepth; // Additional min age of anchored blocks
        int anchoringTeamChange; // How many blocks before team is changed
    };
    MnParams mn;

    struct TokenParams {
        CAmount creationFee;
        CAmount collateralAmount;
    };
    TokenParams token;

    struct SpvParams {
        CAmount creationFee;
        CAmount anchorSubsidy;
        int subsidyIncreasePeriod;
        CAmount subsidyIncreaseValue;
        std::string wallet_xpub;
        std::string anchors_address;
        int minConfirmations;
    };
    SpvParams spv;

    std::map<CommunityAccountType, CAmount> nonUtxoBlockSubsidies;
    std::map<CommunityAccountType, uint32_t> newNonUTXOSubsidies;
};
} // namespace Consensus

#endif // DEFI_CONSENSUS_PARAMS_H<|MERGE_RESOLUTION|>--- conflicted
+++ resolved
@@ -88,11 +88,9 @@
     /** Fifth major fork **/
     int EunosHeight;
     int EunosKampungHeight;
-<<<<<<< HEAD
+    int EunosPayaHeight;
     int FortCanningHeight;
-=======
-    int EunosPayaHeight;
->>>>>>> 225f2941
+
     /** Foundation share after AMK, normalized to COIN = 100% */
     CAmount foundationShareDFIP1;
     /** Trackable burn address */
