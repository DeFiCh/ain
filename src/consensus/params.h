// Copyright (c) 2009-2010 Satoshi Nakamoto
// Copyright (c) 2009-2018 The Bitcoin Core developers
// Distributed under the MIT software license, see the accompanying
// file LICENSE or http://www.opensource.org/licenses/mit-license.php.

#ifndef DEFI_CONSENSUS_PARAMS_H
#define DEFI_CONSENSUS_PARAMS_H

#include <amount.h>
#include <masternodes/communityaccounttypes.h>
#include <script/standard.h>
#include <uint256.h>
#include <limits>
#include <map>
#include <string>
#include <arith_uint256.h>

namespace Consensus {

enum DeploymentPos
{
    DEPLOYMENT_TESTDUMMY,
    // NOTE: Also add new deployments to VersionBitsDeploymentInfo in versionbits.cpp
    MAX_VERSION_BITS_DEPLOYMENTS
};

/**
 * Struct for each individual consensus rule change using BIP9.
 */
struct BIP9Deployment {
    /** Bit position to select the particular bit in nVersion. */
    int bit;
    /** Start MedianTime for version bits miner confirmation. Can be a date in the past */
    int64_t nStartTime;
    /** Timeout/expiry MedianTime for the deployment attempt. */
    int64_t nTimeout;

    /** Constant for nTimeout very far in the future. */
    static constexpr int64_t NO_TIMEOUT = std::numeric_limits<int64_t>::max();

    /** Special value for nStartTime indicating that the deployment is always active.
     *  This is useful for testing, as it means tests don't need to deal with the activation
     *  process (which takes at least 3 BIP9 intervals). Only tests that specifically test the
     *  behaviour during activation cannot use this. */
    static constexpr int64_t ALWAYS_ACTIVE = -1;
};

/**
 * Parameters that influence chain consensus.
 */
struct Params {
    uint256 hashGenesisBlock;
    int nSubsidyHalvingInterval;
    CAmount baseBlockSubsidy;
    CAmount newBaseBlockSubsidy;
    /* Block hash that is excepted from BIP16 enforcement */
    uint256 BIP16Exception;
    /** Block height and hash at which BIP34 becomes active */
    int BIP34Height;
    uint256 BIP34Hash;
    /** Block height at which BIP65 becomes active */
    int BIP65Height;
    /** Block height at which BIP66 becomes active */
    int BIP66Height;
    /** Block height at which CSV (BIP68, BIP112 and BIP113) becomes active */
    int CSVHeight;
    /** Block height at which Segwit (BIP141, BIP143 and BIP147) becomes active.
     * Note that segwit v0 script rules are enforced on all blocks except the
     * BIP 16 exception blocks. */
    int SegwitHeight;
    /** Block height at which tokens, liquidity pools and new block rewards becomes active */
    int AMKHeight;
    /** What exactly? Changes to mint DAT, new updatetokens? */
    int BayfrontHeight;
    int BayfrontMarinaHeight;
    int BayfrontGardensHeight;
    /** Third major fork. */
    int ClarkeQuayHeight;
    /** Fourth major fork **/
    int DakotaHeight;
    int DakotaCrescentHeight;
    /** Fifth major fork **/
    int EunosHeight;
    int EunosKampungHeight;
    int EunosPayaHeight;
    int FortCanningHeight;
    int FortCanningMuseumHeight;
    int FortCanningParkHeight;
    int FortCanningHillHeight;
    int FortCanningRoadHeight;
    int FortCanningCrunchHeight;
    int FortCanningSpringHeight;
    int FortCanningGreatWorldHeight;
    int FortCanningEpilogueHeight;
    int GrandCentralHeight;
    int GrandCentralEpilogueHeight;
    int NextNetworkUpgradeHeight;

    /** Trackable burn address */
    CScript burnAddress;

    /**
     * Minimum blocks including miner confirmation of the total of 2016 blocks in a retargeting period,
     * (nTargetTimespan / nTargetSpacing) which is also used for BIP9 deployments.
     * Examples: 1916 for 95%, 1512 for testchains.
     */
    uint32_t nRuleChangeActivationThreshold;
    uint32_t nMinerConfirmationWindow;
    BIP9Deployment vDeployments[MAX_VERSION_BITS_DEPLOYMENTS];

    uint256 nMinimumChainWork;
    uint256 defaultAssumeValid;

    CAmount vaultCreationFee;

    struct CProposalParams {
        struct CProposalSpecs {
            CAmount fee;
            CAmount minimumFee;
            CAmount emergencyFee;
            CAmount approvalThreshold;
        } cfp, brp, voc;
        uint32_t votingPeriod;
        uint32_t emergencyPeriod;
        CAmount quorum;
        CAmount feeBurnPct;
    };
    CProposalParams props;
<<<<<<< HEAD
=======

    std::map<CommunityAccountType, CAmount> nonUtxoBlockSubsidies;
    std::map<CommunityAccountType, uint32_t> newNonUTXOSubsidies;

    uint64_t evmChainId;
>>>>>>> 82e88328
};
} // namespace Consensus

#endif // DEFI_CONSENSUS_PARAMS_H<|MERGE_RESOLUTION|>--- conflicted
+++ resolved
@@ -126,14 +126,7 @@
         CAmount feeBurnPct;
     };
     CProposalParams props;
-<<<<<<< HEAD
-=======
-
-    std::map<CommunityAccountType, CAmount> nonUtxoBlockSubsidies;
-    std::map<CommunityAccountType, uint32_t> newNonUTXOSubsidies;
-
     uint64_t evmChainId;
->>>>>>> 82e88328
 };
 } // namespace Consensus
 
