--- conflicted
+++ resolved
@@ -100,12 +100,9 @@
     int FortCanningGreatWorldHeight;
     int FortCanningEpilogueHeight;
     int GrandCentralHeight;
-<<<<<<< HEAD
     int DMCGenesisHeight;
-=======
     int GrandCentralEpilogueHeight;
     int NextNetworkUpgradeHeight;
->>>>>>> 4c01bdd7
 
     /** Foundation share after AMK, normalized to COIN = 100% */
     CAmount foundationShareDFIP1;
