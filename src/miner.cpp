--- conflicted
+++ resolved
@@ -251,18 +251,11 @@
 
     const auto attributes = mnview.GetAttributes();
     const auto isEvmEnabledForBlock = blockCtx.GetEVMEnabledForBlock();
-    const auto &evmTemplateId = blockCtx.GetEVMTemplateId();
-
-<<<<<<< HEAD
+    const auto &evmTemplate = blockCtx.GetEVMTemplateId();
+
     if (isEvmEnabledForBlock) {
         blockCtx.SetEVMTemplateId(CScopedTemplateID::Create(nHeight, evmBeneficiary, pos::GetNextWorkRequired(pindexPrev, pblock->nTime, consensus), blockTime));
-        if (!evmTemplateId) {
-=======
-    std::shared_ptr<CScopedTemplate> evmTemplate{};
-    if (isEvmEnabledForBlock) {
-        evmTemplate = CScopedTemplate::Create(nHeight, evmBeneficiary, pos::GetNextWorkRequired(pindexPrev, pblock->nTime, consensus), blockTime);
         if (!evmTemplate) {
->>>>>>> e9aa06e6
             return Res::Err("Failed to create block template");
         }
         XResultThrowOnErr(evm_try_unsafe_update_state_in_template(result, evmTemplate->GetTemplate(), static_cast<std::size_t>(reinterpret_cast<uintptr_t>(&mnview))));
@@ -271,15 +264,9 @@
     std::map<uint256, CAmount> txFees;
 
     if (timeOrdering) {
-<<<<<<< HEAD
         addPackageTxs<entry_time>(nPackagesSelected, nDescendantsUpdated, nHeight, txFees, blockCtx);
     } else {
         addPackageTxs<ancestor_score>(nPackagesSelected, nDescendantsUpdated, nHeight, txFees, blockCtx);
-=======
-        addPackageTxs<entry_time>(nPackagesSelected, nDescendantsUpdated, nHeight, mnview, evmTemplate, txFees, isEvmEnabledForBlock);
-    } else {
-        addPackageTxs<ancestor_score>(nPackagesSelected, nDescendantsUpdated, nHeight, mnview, evmTemplate, txFees, isEvmEnabledForBlock);
->>>>>>> e9aa06e6
     }
 
     XVM xvm{};
@@ -647,11 +634,7 @@
 // mapModifiedTxs with the next transaction in the mempool to decide what
 // transaction package to work on next.
 template <class T>
-<<<<<<< HEAD
 void BlockAssembler::addPackageTxs(int& nPackagesSelected, int& nDescendantsUpdated, int nHeight, std::map<uint256, CAmount>& txFees, BlockContext& blockCtx)
-=======
-void BlockAssembler::addPackageTxs(int& nPackagesSelected, int& nDescendantsUpdated, int nHeight, CCustomCSView& view, std::shared_ptr<CScopedTemplate> &evmTemplate, std::map<uint256, CAmount>& txFees, const bool isEvmEnabledForBlock)
->>>>>>> e9aa06e6
 {
     // mapModifiedTxSet will store sorted packages after they are modified
     // because some of their txs are already in the block
@@ -843,7 +826,6 @@
                     }
                 }
 
-<<<<<<< HEAD
                 const auto txCtx = TransactionContext{
                         coins,
                         tx,
@@ -857,9 +839,6 @@
                 blockCtxTxView.SetView(cache);
 
                 const auto res = ApplyCustomTx(blockCtxTxView, txCtx);
-=======
-                const auto res = ApplyCustomTx(cache, coins, tx, chainparams.GetConsensus(), nHeight, pblock->nTime, nullptr, 0, evmTemplate, isEvmEnabledForBlock, false);
->>>>>>> e9aa06e6
                 // Not okay invalidate, undo and skip
                 if (!res.ok) {
                     failedTxSet.insert(entry);
