// Copyright (c) 2009-2010 Satoshi Nakamoto
// Copyright (c) 2009-2019 The Bitcoin Core developers
// Distributed under the MIT software license, see the accompanying
// file LICENSE or http://www.opensource.org/licenses/mit-license.php.

#include <miner.h>

#include <ain_rs_exports.h>
#include <amount.h>
#include <chain.h>
#include <chainparams.h>
#include <coins.h>
#include <consensus/consensus.h>
#include <consensus/merkle.h>
#include <consensus/tx_check.h>
#include <consensus/tx_verify.h>
#include <consensus/validation.h>
#include <dfi/anchors.h>
#include <dfi/govvariables/attributes.h>
#include <dfi/masternodes.h>
#include <dfi/mn_checks.h>
#include <dfi/validation.h>
#include <ffi/cxx.h>
#include <ffi/ffiexports.h>
#include <ffi/ffihelpers.h>
#include <memory.h>
#include <net.h>
#include <node/transaction.h>
#include <policy/feerate.h>
#include <policy/policy.h>
#include <pos.h>
#include <pos_kernel.h>
#include <primitives/transaction.h>
#include <script/standard.h>
#include <util/moneystr.h>
#include <util/system.h>
#include <util/validation.h>
#include <wallet/wallet.h>

#include <algorithm>
#include <random>
#include <utility>

#include <boost/lockfree/queue.hpp>

using SplitMap = std::map<uint32_t, std::pair<int32_t, uint256>>;

struct EvmTxPreApplyContext {
    const CTxMemPool::txiter &txIter;
    const std::shared_ptr<CScopedTemplate> &evmTemplate;
    std::multimap<uint64_t, CTxMemPool::txiter> &failedNonces;
    std::map<uint256, CTxMemPool::FailedNonceIterator> &failedNoncesLookup;
    CTxMemPool::setEntries &failedTxEntries;
};

int64_t UpdateTime(CBlockHeader *pblock, const Consensus::Params &consensusParams, const CBlockIndex *pindexPrev) {
    int64_t nOldTime = pblock->nTime;
    int64_t nNewTime = std::max(pindexPrev->GetMedianTimePast() + 1, GetAdjustedTime());

    if (nOldTime < nNewTime) {
        pblock->nTime = nNewTime;
    }

    // Updating time can change work required on testnet:
    if (consensusParams.pos.fAllowMinDifficultyBlocks) {
        pblock->nBits = pos::GetNextWorkRequired(pindexPrev, pblock->nTime, consensusParams);
    }

    return nNewTime - nOldTime;
}

BlockAssembler::Options::Options() {
    blockMinFeeRate = CFeeRate(DEFAULT_BLOCK_MIN_TX_FEE);
    nBlockMaxWeight = DEFAULT_BLOCK_MAX_WEIGHT;
}

BlockAssembler::BlockAssembler(const CChainParams &params, const Options &options)
    : chainparams(params) {
    blockMinFeeRate = options.blockMinFeeRate;
    // Limit weight to between 4K and MAX_BLOCK_WEIGHT-4K for sanity:
    nBlockMaxWeight = std::max<size_t>(4000, std::min<size_t>(MAX_BLOCK_WEIGHT - 4000, options.nBlockMaxWeight));
}

static BlockAssembler::Options DefaultOptions() {
    // Block resource limits
    // If -blockmaxweight is not given, limit to DEFAULT_BLOCK_MAX_WEIGHT
    BlockAssembler::Options options;
    options.nBlockMaxWeight = gArgs.GetArg("-blockmaxweight", DEFAULT_BLOCK_MAX_WEIGHT);
    CAmount n = 0;
    if (gArgs.IsArgSet("-blockmintxfee") && ParseMoney(gArgs.GetArg("-blockmintxfee", ""), n)) {
        options.blockMinFeeRate = CFeeRate(n);
    } else {
        options.blockMinFeeRate = CFeeRate(DEFAULT_BLOCK_MIN_TX_FEE);
    }
    return options;
}

BlockAssembler::BlockAssembler(const CChainParams &params)
    : BlockAssembler(params, DefaultOptions()) {}

void BlockAssembler::resetBlock() {
    inBlock.clear();

    // Reserve space for coinbase tx
    nBlockWeight = 4000;
    nBlockSigOpsCost = 400;
    fIncludeWitness = false;

    // These counters do not include coinbase tx
    nBlockTx = 0;
    nFees = 0;
}

static void AddSplitEVMTxs(BlockContext &blockCtx, const SplitMap &splitMap) {
    const auto evmEnabled = blockCtx.GetEVMEnabledForBlock();
    const auto &evmTemplate = blockCtx.GetEVMTemplate();

    if (!evmEnabled || !evmTemplate) {
        return;
    }

    auto &mnview = blockCtx.GetView();
    const auto attributes = mnview.GetAttributes();

    for (const auto &[id, splitData] : splitMap) {
        const auto &[multiplier, creationTx] = splitData;

        auto oldToken = mnview.GetToken(DCT_ID{id});
        if (!oldToken) {
            continue;
        }

        DCT_ID newId{};
        mnview.ForEachToken(
            [&](DCT_ID const &currentId, CLazySerialize<CTokenImplementation>) {
                if (currentId < CTokensView::DCT_ID_START) {
                    newId.v = currentId.v + 1;
                }
                return currentId < CTokensView::DCT_ID_START;
            },
            newId);

        if (newId == CTokensView::DCT_ID_START) {
            newId = mnview.IncrementLastDctId();
        }

        std::string newTokenSuffix = "/v";
        auto res = GetTokenSuffix(mnview, *attributes, id, newTokenSuffix);
        if (!res) {
            continue;
        }

        const auto tokenSymbol = oldToken->symbol;
        oldToken->symbol += newTokenSuffix;

        uint256 hash{};
        CrossBoundaryResult result;
        evm_try_unsafe_rename_dst20(result,
                                    evmTemplate->GetTemplate(),
                                    hash.GetByteArray(),  // Can be either TX or block hash depending on the source
                                    DST20TokenInfo{
                                        id,
                                        oldToken->name,
                                        oldToken->symbol,
                                    });
        if (!result.ok) {
            continue;
        }

        evm_try_unsafe_create_dst20(result,
                                    evmTemplate->GetTemplate(),
                                    creationTx.GetByteArray(),
                                    DST20TokenInfo{
                                        newId.v,
                                        oldToken->name,
                                        tokenSymbol,
                                    });
        if (!result.ok) {
            continue;
        }
    }
}

template <typename T>
static void AddSplitDVMTxs(CCustomCSView &mnview,
                           CBlock *pblock,
                           std::unique_ptr<CBlockTemplate> &pblocktemplate,
                           const int height,
                           const T &splits,
                           const int txVersion,
                           SplitMap &splitMap) {
    for (const auto &[id, multiplier] : splits) {
        uint32_t entries{1};
        mnview.ForEachPoolPair([&, id = id](DCT_ID const &poolId, const CPoolPair &pool) {
            if (pool.idTokenA.v == id || pool.idTokenB.v == id) {
                const auto tokenA = mnview.GetToken(pool.idTokenA);
                const auto tokenB = mnview.GetToken(pool.idTokenB);
                assert(tokenA);
                assert(tokenB);
                if ((tokenA->destructionHeight == -1 && tokenA->destructionTx == uint256{}) &&
                    (tokenB->destructionHeight == -1 && tokenB->destructionTx == uint256{})) {
                    ++entries;
                }
            }
            return true;
        });

        for (uint32_t i{0}; i < entries; ++i) {
            CDataStream metadata(DfTokenSplitMarker, SER_NETWORK, PROTOCOL_VERSION);
            metadata << i << id << multiplier;

            CMutableTransaction mTx(txVersion);
            mTx.vin.resize(1);
            mTx.vin[0].prevout.SetNull();
            mTx.vin[0].scriptSig = CScript() << height << OP_0;
            mTx.vout.resize(1);
            mTx.vout[0].scriptPubKey = CScript() << OP_RETURN << ToByteVector(metadata);
            mTx.vout[0].nValue = 0;
            auto tx = MakeTransactionRef(std::move(mTx));
            if (!i) {
                splitMap[id] = std::make_pair(multiplier, tx->GetHash());
            }
            pblock->vtx.push_back(tx);
            pblocktemplate->vTxFees.push_back(0);
            pblocktemplate->vTxSigOpsCost.push_back(WITNESS_SCALE_FACTOR * GetLegacySigOpCount(*pblock->vtx.back()));
        }
    }
}

ResVal<std::unique_ptr<CBlockTemplate>> BlockAssembler::CreateNewBlock(const CScript &scriptPubKeyIn,
                                                                       int64_t blockTime,
                                                                       const std::string &evmBeneficiary) {
    int64_t nTimeStart = GetTimeMicros();

    resetBlock();

    pblocktemplate = std::make_unique<CBlockTemplate>();

    if (!pblocktemplate) {
        return Res::Err("Failed to create block template");
    }
    pblock = &pblocktemplate->block;  // pointer for convenience

    // Add dummy coinbase tx as first transaction
    pblock->vtx.emplace_back();
    pblocktemplate->vTxFees.push_back(-1);        // updated at end
    pblocktemplate->vTxSigOpsCost.push_back(-1);  // updated at end

    LOCK2(cs_main, mempool.cs);
    CBlockIndex *pindexPrev = ::ChainActive().Tip();
    assert(pindexPrev != nullptr);
    nHeight = pindexPrev->nHeight + 1;

    std::optional<std::pair<CKeyID, uint256>> myIDs;
    if (!blockTime) {
        myIDs = pcustomcsview->AmIOperator();
        if (!myIDs) {
            return Res::Err("Node has no operators");
        }
        const auto nodePtr = pcustomcsview->GetMasternode(myIDs->second);
        if (!nodePtr || !nodePtr->IsActive(nHeight, *pcustomcsview)) {
            return Res::Err("Node is not active");
        }
    }

    auto consensus = chainparams.GetConsensus();
    pblock->nVersion = ComputeBlockVersion(pindexPrev, consensus);
    // -regtest only: allow overriding block.nVersion with
    // -blockversion=N to test forking scenarios
    if (chainparams.MineBlocksOnDemand()) {
        pblock->nVersion = gArgs.GetArg("-blockversion", pblock->nVersion);
    }

    pblock->nTime = blockTime;
    const int64_t nMedianTimePast = pindexPrev->GetMedianTimePast();

    nLockTimeCutoff =
        (STANDARD_LOCKTIME_VERIFY_FLAGS & LOCKTIME_MEDIAN_TIME_PAST) ? nMedianTimePast : pblock->GetBlockTime();

    // Decide whether to include witness transactions
    // This is only needed in case the witness softfork activation is reverted
    // (which would require a very deep reorganization).
    // Note that the mempool would accept transactions with witness data before
    // IsWitnessEnabled, but we would only ever mine blocks after IsWitnessEnabled
    // unless there is a massive block reorganization with the witness softfork
    // not activated.
    // TODO: replace this with a call to main to assess validity of a mempool
    // transaction (which in most cases can be a no-op).
    fIncludeWitness = IsWitnessEnabled(pindexPrev, consensus);

    const auto txVersion = GetTransactionVersion(nHeight);

    // Skip on main as fix to avoid merkle root error. Allow on other networks for testing.
    if (Params().NetworkIDString() != CBaseChainParams::MAIN ||
        (Params().NetworkIDString() == CBaseChainParams::MAIN &&
         nHeight >= chainparams.GetConsensus().DF9EunosKampungHeight)) {
        CTeamView::CTeam currentTeam;
        if (const auto team = pcustomcsview->GetConfirmTeam(pindexPrev->nHeight)) {
            currentTeam = *team;
        }

        auto confirms = panchorAwaitingConfirms->GetQuorumFor(currentTeam);

        bool createAnchorReward{false};

        // No new anchors until we hit fork height, no new confirms should be found before fork.
        if (pindexPrev->nHeight >= consensus.DF6DakotaHeight && confirms.size() > 0) {
            // Make sure anchor block height and hash exist in chain.
            CBlockIndex *anchorIndex = ::ChainActive()[confirms[0].anchorHeight];
            if (anchorIndex && anchorIndex->GetBlockHash() == confirms[0].dfiBlockHash) {
                createAnchorReward = true;
            }
        }

        if (createAnchorReward) {
            CAnchorFinalizationMessagePlus finMsg{confirms[0]};

            for (const auto &msg : confirms) {
                finMsg.sigs.push_back(msg.signature);
            }

            CDataStream metadata(DfAnchorFinalizeTxMarkerPlus, SER_NETWORK, PROTOCOL_VERSION);
            metadata << finMsg;

            CTxDestination destination;
            if (nHeight < consensus.DF22MetachainHeight) {
                destination = FromOrDefaultKeyIDToDestination(
                    finMsg.rewardKeyID, TxDestTypeToKeyType(finMsg.rewardKeyType), KeyType::MNOwnerKeyType);
            } else {
                destination = FromOrDefaultKeyIDToDestination(
                    finMsg.rewardKeyID, TxDestTypeToKeyType(finMsg.rewardKeyType), KeyType::MNRewardKeyType);
            }

            if (IsValidDestination(destination)) {
                CMutableTransaction mTx(txVersion);
                mTx.vin.resize(1);
                mTx.vin[0].prevout.SetNull();
                mTx.vin[0].scriptSig = CScript() << nHeight << OP_0;
                mTx.vout.resize(2);
                mTx.vout[0].scriptPubKey = CScript() << OP_RETURN << ToByteVector(metadata);
                mTx.vout[0].nValue = 0;
                mTx.vout[1].scriptPubKey = GetScriptForDestination(destination);
                mTx.vout[1].nValue = pcustomcsview->GetCommunityBalance(
                    CommunityAccountType::AnchorReward);  // do not reset it, so it will occur on connectblock

                auto rewardTx = pcustomcsview->GetRewardForAnchor(finMsg.btcTxHash);
                if (!rewardTx) {
                    pblock->vtx.push_back(MakeTransactionRef(std::move(mTx)));
                    pblocktemplate->vTxFees.push_back(0);
                    pblocktemplate->vTxSigOpsCost.push_back(WITNESS_SCALE_FACTOR *
                                                            GetLegacySigOpCount(*pblock->vtx.back()));
                }
            }
        }
    }

    int nPackagesSelected = 0;
    int nDescendantsUpdated = 0;
    BlockContext blockCtx(nHeight, pblock->nTime, chainparams.GetConsensus());
    auto &mnview = blockCtx.GetView();
    if (!blockTime) {
        UpdateTime(pblock, consensus, pindexPrev);  // update time before tx packaging
    }

    bool timeOrdering{false};
    if (txOrdering == MIXED_ORDERING) {
        std::random_device rd;
        std::mt19937_64 gen(rd());
        std::uniform_int_distribution<unsigned long long> dis;

        if (dis(rd) % 2 == 0) {
            timeOrdering = false;
        } else {
            timeOrdering = true;
        }
    } else if (txOrdering == ENTRYTIME_ORDERING) {
        timeOrdering = true;
    } else if (txOrdering == FEE_ORDERING) {
        timeOrdering = false;
    }

    const auto attributes = mnview.GetAttributes();
    const auto isEvmEnabledForBlock = blockCtx.GetEVMEnabledForBlock();
    const auto &evmTemplate = blockCtx.GetEVMTemplate();

    if (isEvmEnabledForBlock) {
        blockCtx.SetEVMTemplate(
            CScopedTemplate::Create(nHeight,
                                    evmBeneficiary,
                                    pos::GetNextWorkRequired(pindexPrev, pblock->nTime, consensus),
                                    blockTime,
                                    static_cast<std::size_t>(reinterpret_cast<uintptr_t>(&mnview))));
        if (!evmTemplate) {
            return Res::Err("Failed to create block template");
        }
        XResultThrowOnErr(evm_try_unsafe_update_state_in_template(result, evmTemplate->GetTemplate()));
    }

    std::map<uint256, CAmount> txFees;

    if (timeOrdering) {
        addPackageTxs<entry_time>(nPackagesSelected, nDescendantsUpdated, nHeight, txFees, blockCtx);
    } else {
        addPackageTxs<ancestor_score>(nPackagesSelected, nDescendantsUpdated, nHeight, txFees, blockCtx);
    }

    SplitMap splitMap;

    // TXs for the creationTx field in new tokens created via token split
    if (nHeight >= chainparams.GetConsensus().DF16FortCanningCrunchHeight) {
        CDataStructureV0 splitKey{AttributeTypes::Oracles, OracleIDs::Splits, static_cast<uint32_t>(nHeight)};
        if (const auto splits32 = attributes->GetValue(splitKey, OracleSplits{}); !splits32.empty()) {
            AddSplitDVMTxs(mnview, pblock, pblocktemplate, nHeight, splits32, txVersion, splitMap);
        } else if (const auto splits64 = attributes->GetValue(splitKey, OracleSplits64{}); !splits64.empty()) {
            AddSplitDVMTxs(mnview, pblock, pblocktemplate, nHeight, splits64, txVersion, splitMap);
        }
    }

    if (nHeight >= chainparams.GetConsensus().DF23Height) {
        // Add token split TXs
        AddSplitEVMTxs(blockCtx, splitMap);
    }

    XVM xvm{};
    if (isEvmEnabledForBlock) {
        auto res =
            XResultValueLogged(evm_try_unsafe_construct_block_in_template(result, evmTemplate->GetTemplate(), true));
        if (!res) {
            return Res::Err("Failed to construct block");
        }
        auto blockResult = *res;
        auto blockHash = uint256::FromByteArray(blockResult.block_hash).GetHex();
        xvm = XVM{
            0, {0, blockHash, blockResult.total_burnt_fees, blockResult.total_priority_fees, evmBeneficiary}
        };
    }

    int64_t nTime1 = GetTimeMicros();

    m_last_block_num_txs = nBlockTx;
    m_last_block_weight = nBlockWeight;

    // Create coinbase transaction.
    CMutableTransaction coinbaseTx(txVersion);
    coinbaseTx.vin.resize(1);
    coinbaseTx.vin[0].prevout.SetNull();
    coinbaseTx.vin[0].scriptSig = CScript() << nHeight << OP_0;
    coinbaseTx.vout.resize(1);
    coinbaseTx.vout[0].scriptPubKey = scriptPubKeyIn;
    CAmount blockReward = GetBlockSubsidy(*pcustomcsview, nHeight, consensus);
    coinbaseTx.vout[0].nValue = nFees + blockReward;

    if (nHeight >= consensus.DF8EunosHeight) {
        auto foundationValue = CalculateCoinbaseReward(blockReward, consensus.dist.community);
        if (nHeight < consensus.DF20GrandCentralHeight) {
            coinbaseTx.vout.resize(2);
            // Community payment always expected
            coinbaseTx.vout[1].scriptPubKey = consensus.foundationShareScript;
            coinbaseTx.vout[1].nValue = foundationValue;
        }

        // Explicitly set miner reward
        if (nHeight >= consensus.DF11FortCanningHeight) {
            coinbaseTx.vout[0].nValue = nFees + CalculateCoinbaseReward(blockReward, consensus.dist.masternode);
        } else {
            coinbaseTx.vout[0].nValue = CalculateCoinbaseReward(blockReward, consensus.dist.masternode);
        }

        if (isEvmEnabledForBlock) {
            if (xvm.evm.blockHash.empty()) {
                return Res::Err("EVM block hash is null");
            }
            const auto headerIndex = coinbaseTx.vout.size();
            coinbaseTx.vout.resize(headerIndex + 1);
            coinbaseTx.vout[headerIndex].nValue = 0;
            coinbaseTx.vout[headerIndex].scriptPubKey = xvm.ToScript();
        }

        LogPrint(BCLog::STAKING,
                 "%s: post Eunos logic. Block reward %d Miner share %d foundation share %d\n",
                 __func__,
                 blockReward,
                 coinbaseTx.vout[0].nValue,
                 foundationValue);
    } else if (nHeight >= consensus.DF1AMKHeight) {
        // assume community non-utxo funding:
        for (const auto &kv : consensus.blockTokenRewardsLegacy) {
            coinbaseTx.vout[0].nValue -= blockReward * kv.second / COIN;
        }
        // Pinch off foundation share
        if (!consensus.foundationShareScript.empty() && consensus.foundationShareDFIP1 != 0) {
            coinbaseTx.vout.resize(2);
            coinbaseTx.vout[1].scriptPubKey = consensus.foundationShareScript;
            coinbaseTx.vout[1].nValue =
                blockReward * consensus.foundationShareDFIP1 /
                COIN;  // the main difference is that new FS is a %% from "base" block reward and no fees involved
            coinbaseTx.vout[0].nValue -= coinbaseTx.vout[1].nValue;

            LogPrint(BCLog::STAKING, "%s: post AMK logic, foundation share %d\n", __func__, coinbaseTx.vout[1].nValue);
        }
    } else {  // pre-AMK logic:
        // Pinch off foundation share
        CAmount foundationsReward = coinbaseTx.vout[0].nValue * consensus.foundationShare / 100;
        if (!consensus.foundationShareScript.empty() && consensus.foundationShare != 0) {
            if (pcustomcsview->GetFoundationsDebt() < foundationsReward) {
                coinbaseTx.vout.resize(2);
                coinbaseTx.vout[1].scriptPubKey = consensus.foundationShareScript;
                coinbaseTx.vout[1].nValue = foundationsReward - pcustomcsview->GetFoundationsDebt();
                coinbaseTx.vout[0].nValue -= coinbaseTx.vout[1].nValue;

                LogPrint(
                    BCLog::STAKING, "%s: pre AMK logic, foundation share %d\n", __func__, coinbaseTx.vout[1].nValue);
            } else {
                pcustomcsview->SetFoundationsDebt(pcustomcsview->GetFoundationsDebt() - foundationsReward);
            }
        }
    }

    pblock->vtx[0] = MakeTransactionRef(std::move(coinbaseTx));

    pblocktemplate->vchCoinbaseCommitment = GenerateCoinbaseCommitment(*pblock, pindexPrev, consensus);
    pblocktemplate->vTxFees[0] = -nFees;

    LogPrint(BCLog::STAKING,
             "%s: block weight: %u txs: %u fees: %ld sigops %d\n",
             __func__,
             GetBlockWeight(*pblock),
             nBlockTx,
             nFees,
             nBlockSigOpsCost);

    // Fill in header
    pblock->hashPrevBlock = pindexPrev->GetBlockHash();
    pblock->deprecatedHeight = pindexPrev->nHeight + 1;
    pblock->nBits = pos::GetNextWorkRequired(pindexPrev, pblock->nTime, consensus);
    if (myIDs) {
        pblock->stakeModifier = pos::ComputeStakeModifier(pindexPrev->stakeModifier, myIDs->first);
    }

    pblocktemplate->vTxSigOpsCost[0] = WITNESS_SCALE_FACTOR * GetLegacySigOpCount(*pblock->vtx[0]);

    CValidationState state;
    if (!TestBlockValidity(state, chainparams, *pblock, pindexPrev, false)) {
        throw std::runtime_error(strprintf("%s: TestBlockValidity failed: %s", __func__, FormatStateMessage(state)));
    }
    int64_t nTime2 = GetTimeMicros();

    pblock->hashMerkleRoot = BlockMerkleRoot(*pblock);
    if (nHeight >= chainparams.GetConsensus().DF8EunosHeight &&
        nHeight < chainparams.GetConsensus().DF9EunosKampungHeight) {
        // includes coinbase account changes
        ApplyGeneralCoinbaseTx(mnview, *(pblock->vtx[0]), nHeight, nFees, chainparams.GetConsensus());
        pblock->hashMerkleRoot = Hash2(pblock->hashMerkleRoot, mnview.MerkleRoot());
    }

    LogPrint(BCLog::BENCH,
             "%s packages: %.2fms (%d packages, %d updated descendants), validity: %.2fms (total %.2fms)\n",
             __func__,
             0.001 * (nTime1 - nTimeStart),
             nPackagesSelected,
             nDescendantsUpdated,
             0.001 * (nTime2 - nTime1),
             0.001 * (nTime2 - nTimeStart));

    return {std::move(pblocktemplate), Res::Ok()};
}

void BlockAssembler::onlyUnconfirmed(CTxMemPool::setEntries &testSet) {
    for (CTxMemPool::setEntries::iterator iit = testSet.begin(); iit != testSet.end();) {
        // Only test txs not already in the block
        if (inBlock.count(*iit)) {
            testSet.erase(iit++);
        } else {
            iit++;
        }
    }
}

bool BlockAssembler::TestPackage(uint64_t packageSize, int64_t packageSigOpsCost) const {
    // TODO: switch to weight-based accounting for packages instead of vsize-based accounting.
    if (nBlockWeight + WITNESS_SCALE_FACTOR * packageSize >= nBlockMaxWeight) {
        return false;
    }
    if (nBlockSigOpsCost + packageSigOpsCost >= MAX_BLOCK_SIGOPS_COST) {
        return false;
    }
    return true;
}

// Perform transaction-level checks before adding to block:
// - transaction finality (locktime)
// - premature witness (in case segwit transactions are added to mempool before
//   segwit activation)
bool BlockAssembler::TestPackageTransactions(const CTxMemPool::setEntries &package) {
    for (CTxMemPool::txiter it : package) {
        if (!IsFinalTx(it->GetTx(), nHeight, nLockTimeCutoff)) {
            return false;
        }
        if (!fIncludeWitness && it->GetTx().HasWitness()) {
            return false;
        }
    }
    return true;
}

void BlockAssembler::AddToBlock(CTxMemPool::txiter iter) {
    pblock->vtx.emplace_back(iter->GetSharedTx());
    pblocktemplate->vTxFees.push_back(iter->GetFee());
    pblocktemplate->vTxSigOpsCost.push_back(iter->GetSigOpCost());
    nBlockWeight += iter->GetTxWeight();
    ++nBlockTx;
    nBlockSigOpsCost += iter->GetSigOpCost();
    nFees += iter->GetFee();
    inBlock.insert(iter);

    bool fPrintPriority = gArgs.GetBoolArg("-printpriority", DEFAULT_PRINTPRIORITY);
    if (fPrintPriority) {
        LogPrintf("fee %s txid %s\n",
                  CFeeRate(iter->GetModifiedFee(), iter->GetTxSize()).ToString(),
                  iter->GetTx().GetHash().ToString());
    }
}

void BlockAssembler::RemoveFromBlock(CTxMemPool::txiter iter) {
    const auto &tx = iter->GetTx();
    for (auto blockIt = pblock->vtx.begin(); blockIt != pblock->vtx.end(); ++blockIt) {
        auto current = *blockIt;
        if (!current || current->GetHash() != tx.GetHash()) {
            continue;
        }

        pblock->vtx.erase(blockIt);
        if (pblocktemplate) {
            auto &vTxFees = pblocktemplate->vTxFees;
            for (auto it = vTxFees.begin(); it != vTxFees.end(); ++it) {
                if (*it == iter->GetFee()) {
                    vTxFees.erase(it);
                    break;
                }
            }
            auto &vTxSigOpsCost = pblocktemplate->vTxSigOpsCost;
            for (auto it = vTxSigOpsCost.begin(); it != vTxSigOpsCost.end(); ++it) {
                if (*it == iter->GetSigOpCost()) {
                    vTxSigOpsCost.erase(it);
                    break;
                }
            }
        }
        nBlockWeight -= iter->GetTxWeight();
        --nBlockTx;
        nBlockSigOpsCost -= iter->GetSigOpCost();
        nFees -= iter->GetFee();
        inBlock.erase(iter);
        break;
    }
}

void BlockAssembler::RemoveFromBlock(const CTxMemPool::setEntries &txIterSet, bool removeDescendants) {
    if (txIterSet.empty()) {
        return;
    }
    std::set<uint256> txHashes;
    for (auto iter : txIterSet) {
        RemoveFromBlock(iter);
        txHashes.insert(iter->GetTx().GetHash());
    }
    if (!removeDescendants) {
        return;
    }
    CTxMemPool::setEntries descendantTxsToErase;
    for (const auto &txIter : inBlock) {
        auto &tx = txIter->GetTx();
        for (const auto &vin : tx.vin) {
            if (txHashes.count(vin.prevout.hash)) {
                descendantTxsToErase.insert(txIter);
            }
        }
    }
    RemoveFromBlock(descendantTxsToErase, true);
}

int BlockAssembler::UpdatePackagesForAdded(const CTxMemPool::setEntries &alreadyAdded,
                                           indexed_modified_transaction_set &mapModifiedTxSet) {
    int nDescendantsUpdated = 0;
    for (CTxMemPool::txiter it : alreadyAdded) {
        CTxMemPool::setEntries descendants;
        mempool.CalculateDescendants(it, descendants);
        // Insert all descendants (not yet in block) into the modified set
        for (CTxMemPool::txiter desc : descendants) {
            if (alreadyAdded.count(desc)) {
                continue;
            }
            ++nDescendantsUpdated;
            modtxiter mit = mapModifiedTxSet.find(desc);
            if (mit == mapModifiedTxSet.end()) {
                CTxMemPoolModifiedEntry modEntry(desc);
                modEntry.nSizeWithAncestors -= it->GetTxSize();
                modEntry.nModFeesWithAncestors -= it->GetModifiedFee();
                modEntry.nSigOpCostWithAncestors -= it->GetSigOpCost();
                mapModifiedTxSet.insert(modEntry);
            } else {
                mapModifiedTxSet.modify(mit, update_for_parent_inclusion(it));
            }
        }
    }
    return nDescendantsUpdated;
}

// Skip entries in mapTx that are already in a block or are present
// in mapModifiedTxSet (which implies that the mapTx ancestor state is
// stale due to ancestor inclusion in the block)
// Also skip transactions that we've already failed to add. This can happen if
// we consider a transaction in mapModifiedTxSet and it fails: we can then
// potentially consider it again while walking mapTx.  It's currently
// guaranteed to fail again, but as a belt-and-suspenders check we put it in
// failedTxSet and avoid re-evaluation, since the re-evaluation would be using
// cached size/sigops/fee values that are not actually correct.
bool BlockAssembler::SkipMapTxEntry(CTxMemPool::txiter it,
                                    indexed_modified_transaction_set &mapModifiedTxSet,
                                    CTxMemPool::setEntries &failedTxSet) {
    assert(it != mempool.mapTx.end());
    return mapModifiedTxSet.count(it) || inBlock.count(it) || failedTxSet.count(it);
}

void BlockAssembler::SortForBlock(const CTxMemPool::setEntries &package,
                                  std::vector<CTxMemPool::txiter> &sortedEntries) {
    // Sort package by ancestor count
    // If a transaction A depends on transaction B, then A's ancestor count
    // must be greater than B's.  So this is sufficient to validly order the
    // transactions for block inclusion.
    sortedEntries.clear();
    sortedEntries.insert(sortedEntries.begin(), package.begin(), package.end());
    std::sort(sortedEntries.begin(), sortedEntries.end(), CompareTxIterByEntryTime());
}

bool BlockAssembler::EvmTxPreapply(EvmTxPreApplyContext &ctx) {
    const auto &txIter = ctx.txIter;
    const auto &evmTemplate = ctx.evmTemplate;
    const auto &failedTxSet = ctx.failedTxEntries;
    auto &failedNonces = ctx.failedNonces;
    auto &failedNoncesLookup = ctx.failedNoncesLookup;
    auto &[txNonce, txSender] = txIter->GetEVMAddrAndNonce();

    CrossBoundaryResult result;
    const auto expectedNonce =
        evm_try_unsafe_get_next_valid_nonce_in_template(result, evmTemplate->GetTemplate(), txSender);
    if (!result.ok) {
        return false;
    }

    if (txNonce < expectedNonce) {
        return false;
    } else if (txNonce > expectedNonce) {
        if (!failedTxSet.count(txIter)) {
            auto it = failedNonces.emplace(txNonce, txIter);
            failedNoncesLookup.emplace(txIter->GetTx().GetHash(), it);
        }
        return false;
    }

    return true;
}

// This transaction selection algorithm orders the mempool based
// on feerate of a transaction including all unconfirmed ancestors.
// Since we don't remove transactions from the mempool as we select them
// for block inclusion, we need an alternate method of updating the feerate
// of a transaction with its not-yet-selected ancestors as we go.
// This is accomplished by walking the in-mempool descendants of selected
// transactions and storing a temporary modified state in mapModifiedTxs.
// Each time through the loop, we compare the best transaction in
// mapModifiedTxs with the next transaction in the mempool to decide what
// transaction package to work on next.
template <class T>
void BlockAssembler::addPackageTxs(int &nPackagesSelected,
                                   int &nDescendantsUpdated,
                                   int nHeight,
                                   std::map<uint256, CAmount> &txFees,
                                   BlockContext &blockCtx) {
    // mapModifiedTxSet will store sorted packages after they are modified
    // because some of their txs are already in the block
    indexed_modified_transaction_set mapModifiedTxSet;
    // Keep track of entries that failed inclusion, to avoid duplicate work
    CTxMemPool::setEntries failedTxSet;
    // Checked DfTxs hashes for tracking
    std::set<uint256> checkedDfTxHashSet;

    // Start by adding all descendants of previously added txs to mapModifiedTxSet
    // and modifying them for their already included ancestors
    UpdatePackagesForAdded(inBlock, mapModifiedTxSet);

    auto mi = mempool.mapTx.get<T>().begin();
    CTxMemPool::txiter iter;

    // Limit the number of attempts to add transactions to the block when it is
    // close to full; this is just a simple heuristic to finish quickly if the
    // mempool has a lot of entries.
    const int64_t MAX_CONSECUTIVE_FAILURES = 1000;
    int64_t nConsecutiveFailed = 0;

    // Copy of the view
    CCoinsViewCache coinsView(&::ChainstateActive().CoinsTip());

    // Keep track of EVM entries that failed nonce check
    std::multimap<uint64_t, CTxMemPool::txiter> failedNonces;

    // Quick lookup for failedNonces entries
    std::map<uint256, CTxMemPool::FailedNonceIterator> failedNoncesLookup;

    const auto isEvmEnabledForBlock = blockCtx.GetEVMEnabledForBlock();
    const auto &evmTemplate = blockCtx.GetEVMTemplate();
    auto &view = blockCtx.GetView();

    // Block gas limit
    while (mi != mempool.mapTx.get<T>().end() || !mapModifiedTxSet.empty() || !failedNonces.empty()) {
        // First try to find a new transaction in mapTx to evaluate.
        if (mi != mempool.mapTx.get<T>().end() &&
            SkipMapTxEntry(mempool.mapTx.project<0>(mi), mapModifiedTxSet, failedTxSet)) {
            ++mi;
            continue;
        }

        // Now that mi is not stale, determine which transaction to evaluate:
        // the next entry from mapTx, or the best from mapModifiedTxSet?
        bool fUsingModified = false;

        modtxscoreiter modit = mapModifiedTxSet.get<ancestor_score>().begin();
        if (mi == mempool.mapTx.get<T>().end() && mapModifiedTxSet.empty()) {
            const auto it = failedNonces.begin();
            iter = it->second;
            failedNonces.erase(it);
            failedNoncesLookup.erase(iter->GetTx().GetHash());
        } else if (mi == mempool.mapTx.get<T>().end()) {
            // We're out of entries in mapTx; use the entry from mapModifiedTxSet
            iter = modit->iter;
            fUsingModified = true;
        } else {
            // Try to compare the mapTx entry to the mapModifiedTxSet entry
            iter = mempool.mapTx.project<0>(mi);
            if (modit != mapModifiedTxSet.get<ancestor_score>().end() &&
                CompareTxMemPoolEntryByAncestorFee()(*modit, CTxMemPoolModifiedEntry(iter))) {
                // The best entry in mapModifiedTxSet has higher score
                // than the one from mapTx.
                // Switch which transaction (package) to consider
                iter = modit->iter;
                fUsingModified = true;
            } else {
                // Either no entry in mapModifiedTxSet, or it's worse than mapTx.
                // Increment mi for the next loop iteration.
                ++mi;
            }
        }

        // We skip mapTx entries that are inBlock, and mapModifiedTxSet shouldn't
        // contain anything that is inBlock.
        assert(!inBlock.count(iter));

        uint64_t packageSize = iter->GetSizeWithAncestors();
        CAmount packageFees = iter->GetModFeesWithAncestors();
        int64_t packageSigOpsCost = iter->GetSigOpCostWithAncestors();
        if (fUsingModified) {
            packageSize = modit->nSizeWithAncestors;
            packageFees = modit->nModFeesWithAncestors;
            packageSigOpsCost = modit->nSigOpCostWithAncestors;
        }

        if (!IsEVMTx(iter->GetTx()) && packageFees < blockMinFeeRate.GetFee(packageSize)) {
            // Everything else we might consider has a lower fee rate
            break;
        }

        if (!TestPackage(packageSize, packageSigOpsCost)) {
            if (fUsingModified) {
                // Since we always look at the best entry in mapModifiedTxSet,
                // we must erase failed entries so that we can consider the
                // next best entry on the next loop iteration
                mapModifiedTxSet.get<ancestor_score>().erase(modit);
                failedTxSet.insert(iter);
            }

            ++nConsecutiveFailed;

            if (nConsecutiveFailed > MAX_CONSECUTIVE_FAILURES && nBlockWeight > nBlockMaxWeight - 4000) {
                // Give up if we're close to full and haven't succeeded in a while
                break;
            }
            continue;
        }

        CTxMemPool::setEntries ancestors;
        uint64_t nNoLimit = std::numeric_limits<uint64_t>::max();
        std::string dummy;
        mempool.CalculateMemPoolAncestors(*iter, ancestors, nNoLimit, nNoLimit, nNoLimit, nNoLimit, dummy, false);

        onlyUnconfirmed(ancestors);
        ancestors.insert(iter);

        // Test if all tx's are Final
        if (!TestPackageTransactions(ancestors)) {
            if (fUsingModified) {
                mapModifiedTxSet.get<ancestor_score>().erase(modit);
                failedTxSet.insert(iter);
            }
            continue;
        }

        // This transaction will make it in; reset the failed counter.
        nConsecutiveFailed = 0;

        // Package can be added. Sort the entries in a valid order.
        std::vector<CTxMemPool::txiter> sortedEntries;
        SortForBlock(ancestors, sortedEntries);

        // Account check
        bool customTxPassed{true};

        // Temporary views
        CCoinsViewCache coinsCache(&coinsView);
        CCustomCSView cache(view);

        // Track failed custom TX. Used for removing EVM TXs from the queue.
        uint256 failedCustomTx;

        // Apply and check custom TXs in order
        for (const auto &entry : sortedEntries) {
            const CTransaction &tx = entry->GetTx();

            // Do not double check already checked custom TX. This will be an ancestor of current TX.
            if (checkedDfTxHashSet.find(tx.GetHash()) != checkedDfTxHashSet.end()) {
                continue;
            }

            // temporary view to ensure failed tx
            // to not be kept in parent view
            CCoinsViewCache coins(&coinsCache);

            // allow coin override, tx with same inputs
            // will be removed for block while we connect it
            AddCoins(coins, tx, nHeight, false);  // do not check

            CustomTxType txType = entry->GetCustomTxType();

            // Only check custom TXs
            if (txType != CustomTxType::None) {
                const auto evmType = txType == CustomTxType::EvmTx || txType == CustomTxType::TransferDomain;
                if (evmType) {
                    if (!isEvmEnabledForBlock) {
                        customTxPassed = false;
                        break;
                    }
                    auto evmTxCtx = EvmTxPreApplyContext{
                        entry,
                        evmTemplate,
                        failedNonces,
                        failedNoncesLookup,
                        failedTxSet,
                    };
                    auto res = EvmTxPreapply(evmTxCtx);
                    if (res) {
                        customTxPassed = true;
                    } else {
                        failedTxSet.insert(entry);
                        failedCustomTx = tx.GetHash();
                        customTxPassed = false;
                        break;
                    }
                }

                auto txCtx = TransactionContext{
                    coins,
                    tx,
                    blockCtx,
                };

                // Copy block context and update to cache view
                BlockContext blockCtxTxView{blockCtx, cache};

                const auto res = ApplyCustomTx(blockCtxTxView, txCtx);
                // Not okay invalidate, undo and skip
                if (!res.ok) {
                    failedTxSet.insert(entry);
                    failedCustomTx = tx.GetHash();
                    customTxPassed = false;
                    LogPrintf("%s: Failed %s TX %s: %s\n", __func__, ToString(txType), tx.GetHash().GetHex(), res.msg);
                    break;
                }

                // Track checked TXs to avoid double applying
                checkedDfTxHashSet.insert(tx.GetHash());
            }
            coins.Flush();
        }

        // Failed, let's move on!
        if (!customTxPassed) {
            if (fUsingModified) {
                mapModifiedTxSet.get<ancestor_score>().erase(modit);
            }

            // Remove from checked TX set
            for (const auto &entry : sortedEntries) {
                checkedDfTxHashSet.erase(entry->GetTx().GetHash());
            }

            if (sortedEntries.size() <= 1) {
                continue;
            }

            // Remove entries from queue if first EVM TX is not the failed TX.
            for (const auto &entry : sortedEntries) {
                auto entryTxType = entry->GetCustomTxType();
                auto entryHash = entry->GetTx().GetHash();

                if (entryTxType == CustomTxType::EvmTx || entryTxType == CustomTxType::TransferDomain) {
                    // If the first TX in a failed set is not the failed TX
                    // then remove from queue, otherwise it has not been added.
                    if (entryHash != failedCustomTx) {
                        CrossBoundaryResult result;
                        evm_try_unsafe_remove_txs_above_hash_in_template(
                            result, evmTemplate->GetTemplate(), entryHash.GetByteArray());
                        if (!result.ok) {
                            LogPrintf("%s: Unable to remove %s from queue. Will result in a block hash mismatch.\n",
                                      __func__,
                                      entryHash.ToString());
                        }
                    }
                    break;
                } else if (entryHash == failedCustomTx) {
                    // Failed before getting to an EVM TX. Break out.
                    break;
                }
            }

            continue;
        }

        // Flush the views now that add sortedEntries are confirmed successful
        cache.Flush();
        coinsCache.Flush();

        for (const auto &entry : sortedEntries) {
            auto &hash = entry->GetTx().GetHash();
            if (failedNoncesLookup.count(hash)) {
                auto &it = failedNoncesLookup.at(hash);
                failedNonces.erase(it);
                failedNoncesLookup.erase(hash);
            }
            txFees.emplace(hash, entry->GetFee());
            AddToBlock(entry);
            // Erase from the modified set, if present
            mapModifiedTxSet.erase(entry);
        }

        ++nPackagesSelected;

        // Update transactions that depend on each of these
        nDescendantsUpdated += UpdatePackagesForAdded(ancestors, mapModifiedTxSet);
    }
}

void IncrementExtraNonce(CBlock *pblock, const CBlockIndex *pindexPrev, unsigned int &nExtraNonce) {
    // Update nExtraNonce
    static uint256 hashPrevBlock;
    if (hashPrevBlock != pblock->hashPrevBlock) {
        nExtraNonce = 0;
        hashPrevBlock = pblock->hashPrevBlock;
    }
    ++nExtraNonce;
    unsigned int nHeight = pindexPrev->nHeight + 1;  // Height first in coinbase required for block.version=2
    CMutableTransaction txCoinbase(*pblock->vtx[0]);
    txCoinbase.vin[0].scriptSig = (CScript() << nHeight << CScriptNum(nExtraNonce)) + COINBASE_FLAGS;
    assert(txCoinbase.vin[0].scriptSig.size() <= 100);

    pblock->vtx[0] = MakeTransactionRef(std::move(txCoinbase));
    pblock->hashMerkleRoot = BlockMerkleRoot(*pblock);
}

namespace pos {

    // initialize static variables here
    std::map<uint256, int64_t> Staker::mapMNLastBlockCreationAttemptTs;
    AtomicMutex cs_MNLastBlockCreationAttemptTs;
    int64_t Staker::nLastCoinStakeSearchTime{0};
    int64_t Staker::nFutureTime{0};
    uint256 Staker::lastBlockSeen{};

    // Only using one item a time to avoid outdata block data
    boost::lockfree::queue<std::vector<ThreadStaker::Args> *> stakersParamsQueue(1);

    Staker::Status Staker::init(const CChainParams &chainparams) {
        if (!chainparams.GetConsensus().pos.allowMintingWithoutPeers) {
            if (!g_connman) {
                throw std::runtime_error("Error: Peer-to-peer functionality missing or disabled");
            }

            if (!chainparams.GetConsensus().pos.allowMintingWithoutPeers &&
                g_connman->GetNodeCount(CConnman::CONNECTIONS_ALL) == 0) {
                return Status::initWaiting;
            }

            if (::ChainstateActive().IsInitialBlockDownload()) {
                return Status::initWaiting;
            }

            if (::ChainstateActive().IsDisconnectingTip()) {
                return Status::stakeWaiting;
            }
        }
        return Status::stakeReady;
    }

    Staker::Status Staker::stake(const CChainParams &chainparams, const ThreadStaker::Args &args) {
        bool found = false;

<<<<<<< HEAD
        // this part of code stay valid until tip got changed

        uint32_t mintedBlocks(0);
        uint256 masternodeID{};
        int64_t creationHeight;
        CScript scriptPubKey;
        int64_t blockTime;
        CBlockIndex *tip;
        int64_t blockHeight;
        std::vector<int64_t> subNodesBlockTime;
        uint16_t timelock;
        std::optional<CMasternode> nodePtr;
        unsigned int nBits{};
=======
        const auto &operatorId = args.operatorID;
        const auto &masternodeID = args.masternode;
        const auto creationHeight = args.creationHeight;
        const auto &scriptPubKey = args.coinbaseScript;
        const auto subNode = args.subNode;
        CBlockIndex *tip{};
        int64_t blockHeight{};
        uint32_t mintedBlocks{};
        int64_t blockTime{};
        int64_t subNodeBlockTime{};
>>>>>>> 872700da

        {
            LOCK(cs_main);
            tip = ::ChainActive().Tip();
            blockHeight = tip->nHeight + 1;
            blockTime = std::max(tip->GetMedianTimePast() + 1, GetAdjustedTime());
            const auto nodePtr = pcustomcsview->GetMasternode(masternodeID);
            if (!nodePtr || !nodePtr->IsActive(blockHeight, *pcustomcsview)) {
                return Status::initWaiting;
            }
            mintedBlocks = nodePtr->mintedBlocks;
            const auto timeLock = pcustomcsview->GetTimelock(masternodeID, *nodePtr, blockHeight);
            if (!timeLock) {
                return Status::initWaiting;
            }
<<<<<<< HEAD

            timelock = *optTimeLock;

            // Get block times
            subNodesBlockTime = pcustomcsview->GetBlockTimes(args.operatorID, blockHeight, creationHeight, timelock);
            nBits = pos::GetNextWorkRequired(tip, blockTime, chainparams.GetConsensus());
=======
            subNodeBlockTime =
                pcustomcsview->GetBlockTimes(operatorId, blockHeight, creationHeight, *timeLock)[subNode];
>>>>>>> 872700da
        }

        auto stakeModifier = pos::ComputeStakeModifier(tip->stakeModifier, args.minterKey.GetPubKey().GetID());

        // Set search time if null or last block has changed
        if (!nLastCoinStakeSearchTime || lastBlockSeen != tip->GetBlockHash()) {
            if (Params().NetworkIDString() == CBaseChainParams::REGTEST) {
                // For regtest use previous oldest time
                nLastCoinStakeSearchTime = GetAdjustedTime() - 60;
                if (nLastCoinStakeSearchTime <= tip->GetMedianTimePast()) {
                    nLastCoinStakeSearchTime = tip->GetMedianTimePast() + 1;
                }
            } else {
                if (gArgs.GetBoolArg("-ascendingstaketime", false) ||
                    blockHeight >= static_cast<int64_t>(Params().GetConsensus().DF24Height)) {
                    // Set time to last block time. New blocks must be after the last block.
                    nLastCoinStakeSearchTime = tip->GetBlockTime();
                } else {
                    // Plus one to avoid time-too-old error on exact median time.
                    nLastCoinStakeSearchTime = tip->GetMedianTimePast() + 1;
                }
            }

            lastBlockSeen = tip->GetBlockHash();
        }

        withSearchInterval(
            [&](const int64_t currentTime, const int64_t lastSearchTime, const int64_t futureTime) {
                // update last block creation attempt ts for the master node here
                {
                    std::unique_lock l{pos::cs_MNLastBlockCreationAttemptTs};
                    pos::Staker::mapMNLastBlockCreationAttemptTs[masternodeID] = GetTime();
                }
                CheckContextState ctxState{subNode};
                // Search backwards in time first
                if (currentTime > lastSearchTime) {
                    for (uint32_t t = 0; t < currentTime - lastSearchTime; ++t) {
                        if (ShutdownRequested()) {
                            break;
                        }

                        blockTime = (static_cast<uint32_t>(currentTime) - t);

                        if (pos::CheckKernelHash(stakeModifier,
                                                 nBits,
                                                 creationHeight,
                                                 blockTime,
                                                 blockHeight,
                                                 masternodeID,
                                                 chainparams.GetConsensus(),
                                                 subNodeBlockTime,
                                                 ctxState)) {
                            LogPrint(BCLog::STAKING,
                                     "MakeStake: kernel found. height: %d time: %d\n",
                                     blockHeight,
                                     blockTime);

                            found = true;
                            break;
                        }

                        std::this_thread::yield();  // give a slot to other threads
                    }
                }

                if (!found) {
                    // Search from current time or lastSearchTime set in the future
                    int64_t searchTime = lastSearchTime > currentTime ? lastSearchTime : currentTime;

                    // Search forwards in time
                    for (uint32_t t = 1; t <= futureTime - searchTime; ++t) {
                        if (ShutdownRequested()) {
                            break;
                        }

                        blockTime = (static_cast<uint32_t>(searchTime) + t);

                        if (pos::CheckKernelHash(stakeModifier,
                                                 nBits,
                                                 creationHeight,
                                                 blockTime,
                                                 blockHeight,
                                                 masternodeID,
                                                 chainparams.GetConsensus(),
                                                 subNodeBlockTime,
                                                 ctxState)) {
                            LogPrint(BCLog::STAKING,
                                     "MakeStake: kernel found. height: %d time: %d\n",
                                     blockHeight,
                                     blockTime);

                            found = true;
                            break;
                        }

                        std::this_thread::yield();  // give a slot to other threads
                    }
                }
            },
            blockHeight);

        if (!found) {
            return Status::stakeWaiting;
        }

        //
        // Create block template
        //
        auto pubKey = args.minterKey.GetPubKey();
        if (pubKey.IsCompressed()) {
            pubKey.Decompress();
        }
        const auto evmBeneficiary = pubKey.GetEthID().GetHex();
        auto res = BlockAssembler(chainparams).CreateNewBlock(scriptPubKey, blockTime, evmBeneficiary);
        if (!res) {
            LogPrintf("Error: WalletStaker: %s\n", res.msg);
            return Status::stakeWaiting;
        }

        auto &pblocktemplate = *res;
        auto pblock = std::make_shared<CBlock>(pblocktemplate->block);

        pblock->nBits = nBits;
        pblock->mintedBlocks = mintedBlocks + 1;
        pblock->stakeModifier = std::move(stakeModifier);

        LogPrint(BCLog::STAKING,
                 "Running Staker with %u common transactions in block (%u bytes)\n",
                 pblock->vtx.size() - 1,
                 ::GetSerializeSize(*pblock, PROTOCOL_VERSION));

        //
        // Trying to sign a block
        //
        auto err = pos::SignPosBlock(pblock, args.minterKey);
        if (err) {
            LogPrint(BCLog::STAKING, "SignPosBlock(): %s \n", *err);
            return Status::stakeWaiting;
        }

        //
        // Final checks
        //
        {
            LOCK(cs_main);
            err = pos::CheckSignedBlock(pblock, tip, chainparams);
            if (err) {
                LogPrint(BCLog::STAKING, "CheckSignedBlock(): %s \n", *err);
                return Status::stakeWaiting;
            }
        }

        if (!ProcessNewBlock(chainparams, pblock, true, nullptr)) {
            LogPrintf("PoS block was checked, but wasn't accepted by ProcessNewBlock\n");
            return Status::stakeWaiting;
        }

        return Status::minted;
    }

    template <typename F>
    void Staker::withSearchInterval(F &&f, int64_t height) {
        if (height >= Params().GetConsensus().DF10EunosPayaHeight) {
            // Mine up to max future minus 1 second buffer
            nFutureTime = GetAdjustedTime() + (MAX_FUTURE_BLOCK_TIME_EUNOSPAYA - 1);  // 29 seconds
        } else {
            // Mine up to max future minus 5 second buffer
            nFutureTime = GetAdjustedTime() + (MAX_FUTURE_BLOCK_TIME_DAKOTACRESCENT - 5);  // 295 seconds
        }

        if (nFutureTime > nLastCoinStakeSearchTime) {
            f(GetAdjustedTime(), nLastCoinStakeSearchTime, nFutureTime);
        }
    }

    void ThreadStaker::operator()(CChainParams chainparams) {
        uint32_t nPastFailures{};

        auto wallets = GetWallets();

        LogPrintf("ThreadStaker: started.\n");

        while (!ShutdownRequested()) {
            while (fImporting || fReindex) {
                if (ShutdownRequested()) {
                    return;
                }

                std::this_thread::sleep_for(std::chrono::milliseconds(900));
            }

            while (stakersParamsQueue.empty()) {
                if (ShutdownRequested()) {
                    return;
                }
                std::this_thread::sleep_for(std::chrono::milliseconds(100));
            }

            std::vector<ThreadStaker::Args> *localStakersParams{};
            stakersParamsQueue.pop(localStakersParams);
            if (!localStakersParams) {
                continue;
            }

            for (auto arg : *localStakersParams) {
                if (ShutdownRequested()) {
                    break;
                }

                const auto operatorName = arg.operatorID.GetHex();

                pos::Staker staker;

                try {
                    auto status = staker.init(chainparams);
                    if (status == Staker::Status::stakeReady) {
                        status = staker.stake(chainparams, arg);
                    }
                    if (status == Staker::Status::minted) {
                        LogPrintf("ThreadStaker: (%s) minted a block!\n", operatorName);
                        nPastFailures = 0;
                    } else if (status == Staker::Status::initWaiting) {
                        LogPrintCategoryOrThreadThrottled(BCLog::STAKING,
                                                          "init_waiting",
                                                          1000 * 60 * 10,
                                                          "ThreadStaker: (%s) waiting init...\n",
                                                          operatorName);
                    } else if (status == Staker::Status::stakeWaiting) {
                        LogPrintCategoryOrThreadThrottled(BCLog::STAKING,
                                                          "no_kernel_found",
                                                          1000 * 60 * 10,
                                                          "ThreadStaker: (%s) Staked, but no kernel found yet.\n",
                                                          operatorName);
                    }
                } catch (const std::runtime_error &e) {
                    LogPrintf("ThreadStaker: (%s) runtime error: %s, nPastFailures: %d\n",
                              e.what(),
                              operatorName,
                              nPastFailures);

                    if (!nPastFailures) {
                        LOCK2(cs_main, mempool.cs);
                        mempool.rebuildViews();
                    } else {
                        // Could be failed TX in mempool, wipe mempool and allow loop to continue.
                        LOCK(cs_main);
                        mempool.clear();
                    }

                    ++nPastFailures;
                }
            }

            // Lock free queue does not work with smart pointers. Need to delete manually.
            delete localStakersParams;

            // Set search period to last time set
            Staker::nLastCoinStakeSearchTime = Staker::nFutureTime;
        }
    }

    void stakingManagerThread(std::vector<std::shared_ptr<CWallet>> wallets, const int subnodeCount) {
        auto operators = gArgs.GetArgs("-masternode_operator");

        if (fMockNetwork) {
            auto mocknet_operator = "df1qu04hcpd3untnm453mlkgc0g9mr9ap39lyx4ajc";
            operators.push_back(mocknet_operator);
        }

        std::map<CKeyID, CKey> minterKeyMap;

        while (!ShutdownRequested()) {
            {
                LOCK(cs_main);

                auto newStakersParams = new std::vector<ThreadStaker::Args>;
                std::multimap<uint64_t, ThreadStaker::Args> targetMultiplierMap;
                int totalSubnodes{};
                std::set<std::string> operatorsSet;

                for (const auto &op : operators) {
                    // Do not process duplicate operator
                    if (operatorsSet.count(op)) {
                        continue;
                    }
                    operatorsSet.insert(op);

                    ThreadStaker::Args stakerParams;
                    auto &operatorId = stakerParams.operatorID;
                    auto &coinbaseScript = stakerParams.coinbaseScript;
                    auto &creationHeight = stakerParams.creationHeight;
                    auto &masternode = stakerParams.masternode;

                    CTxDestination destination = DecodeDestination(op);
                    operatorId = CKeyID::FromOrDefaultDestination(destination, KeyType::MNOperatorKeyType);
                    if (operatorId.IsNull()) {
                        continue;
                    }

                    // Load from map to avoid locking wallet
                    if (minterKeyMap.count(operatorId)) {
                        stakerParams.minterKey = minterKeyMap.at(operatorId);
                    } else {
                        bool found{};
                        for (auto wallet : wallets) {
                            LOCK(wallet->cs_wallet);
                            if ((::IsMine(*wallet, destination) & ISMINE_SPENDABLE) &&
                                wallet->GetKey(operatorId, stakerParams.minterKey)) {
                                minterKeyMap[operatorId] = stakerParams.minterKey;
                                found = true;
                                break;
                            }
                        }

                        if (!found) {
                            continue;
                        }
                    }

                    const auto masternodeID = pcustomcsview->GetMasternodeIdByOperator(operatorId);
                    if (!masternodeID) {
                        continue;
                    }

                    masternode = *masternodeID;
                    auto tip = ::ChainActive().Tip();
                    const auto blockHeight = tip->nHeight + 1;

                    const auto nodePtr = pcustomcsview->GetMasternode(masternode);
                    if (!nodePtr || !nodePtr->IsActive(blockHeight, *pcustomcsview)) {
                        continue;
                    }

                    // determine coinbase script for minting thread
                    const auto customRewardAddressStr = gArgs.GetArg("-rewardaddress", "");
                    const auto customRewardDest = customRewardAddressStr.empty()
                                                      ? CNoDestination{}
                                                      : DecodeDestination(customRewardAddressStr, Params());

                    CTxDestination ownerDest = FromOrDefaultKeyIDToDestination(
                        nodePtr->ownerAuthAddress, TxDestTypeToKeyType(nodePtr->ownerType), KeyType::MNOwnerKeyType);

                    CTxDestination rewardDest;
                    if (nodePtr->rewardAddressType != 0) {
                        rewardDest = FromOrDefaultKeyIDToDestination(nodePtr->rewardAddress,
                                                                     TxDestTypeToKeyType(nodePtr->rewardAddressType),
                                                                     KeyType::MNRewardKeyType);
                    }

                    if (IsValidDestination(rewardDest)) {
                        coinbaseScript = GetScriptForDestination(rewardDest);
                    } else if (IsValidDestination(customRewardDest)) {
                        coinbaseScript = GetScriptForDestination(customRewardDest);
                    } else if (IsValidDestination(ownerDest)) {
                        coinbaseScript = GetScriptForDestination(ownerDest);
                    } else {
                        continue;
                    }

                    const auto timeLock = pcustomcsview->GetTimelock(masternode, *nodePtr, blockHeight);
                    if (!timeLock) {
                        continue;
                    }

                    creationHeight = nodePtr->creationHeight;

                    // Get sub node block times
                    const auto subNodesBlockTimes =
                        pcustomcsview->GetBlockTimes(operatorId, blockHeight, creationHeight, *timeLock);

                    auto loops = GetTimelockLoops(*timeLock);
                    if (blockHeight < Params().GetConsensus().DF10EunosPayaHeight) {
                        loops = 1;
                    }

                    for (uint8_t i{}; i < loops; ++i) {
                        const auto targetMultiplier =
                            CalcCoinDayWeight(Params().GetConsensus(), GetTime(), subNodesBlockTimes[i]).GetLow64();

                        stakerParams.subNode = i;

                        targetMultiplierMap.emplace(targetMultiplier, stakerParams);

                        ++totalSubnodes;
                    }
                }

                int maxMultiplier{57};
                auto remainingSubNodes = subnodeCount;
                if (remainingSubNodes > totalSubnodes) {
                    remainingSubNodes = totalSubnodes;
                }

                for (int key{maxMultiplier}; key > 0 && remainingSubNodes > 0; --key) {
                    const auto keyCount = targetMultiplierMap.count(key);
                    if (!keyCount) {
                        continue;
                    }

                    if (keyCount <= remainingSubNodes) {
                        auto range = targetMultiplierMap.equal_range(key);
                        for (auto it = range.first; it != range.second; ++it) {
                            newStakersParams->push_back(it->second);
                            --remainingSubNodes;
                        }
                    } else {
                        // Store elements in a temporary vector
                        std::vector<ThreadStaker::Args> temp;
                        auto range = targetMultiplierMap.equal_range(key);
                        for (auto it = range.first; it != range.second; ++it) {
                            temp.push_back(it->second);
                        }

                        // Shuffle the elements
                        std::random_device rd;
                        std::default_random_engine rng(rd());
                        std::shuffle(temp.begin(), temp.end(), rng);

                        // Select the desired number of elements
                        for (size_t i{}; i < remainingSubNodes; ++i) {
                            newStakersParams->push_back(temp[i]);
                        }
                        break;
                    }
                }

                // Push the new stakersParams onto the queue
                stakersParamsQueue.push(newStakersParams);
            }

            while (!stakersParamsQueue.empty() && !ShutdownRequested()) {
                std::this_thread::sleep_for(std::chrono::milliseconds(900));
            }
        }
    }

    bool StartStakingThreads(std::vector<std::thread> &threadGroup) {
        auto wallets = GetWallets();
        if (wallets.empty()) {
            LogPrintf("Warning! wallets not found\n");
            return false;
        }

        const auto minerStrategy = gArgs.GetArg("-minerstrategy", "none");

        auto subnodeCount{std::numeric_limits<int>::max()};
        try {
            subnodeCount = std::stoi(minerStrategy);
        } catch (const std::invalid_argument &) {
            // Expected for "none" value or other future non-numeric strategys
        } catch (const std::out_of_range &) {
            LogPrintf("-minerstrategy out of range: too large to fit in an integer\n");
            return false;
        }

        if (subnodeCount <= 0) {
            LogPrintf("-minerstrategy must be set to more than 0\n");
            return false;
        }

        // Run staking manager thread
        threadGroup.emplace_back(
            TraceThread<std::function<void()>>, "CoinStakerManager", [=, wallets = std::move(wallets)]() {
                stakingManagerThread(std::move(wallets), subnodeCount);
            });

        // Mint proof-of-stake blocks in background
        threadGroup.emplace_back(TraceThread<std::function<void()>>, "CoinStaker", []() {
            ThreadStaker threadStaker;
            threadStaker(Params());
        });

        return true;
    }

}  // namespace pos<|MERGE_RESOLUTION|>--- conflicted
+++ resolved
@@ -1112,21 +1112,6 @@
     Staker::Status Staker::stake(const CChainParams &chainparams, const ThreadStaker::Args &args) {
         bool found = false;
 
-<<<<<<< HEAD
-        // this part of code stay valid until tip got changed
-
-        uint32_t mintedBlocks(0);
-        uint256 masternodeID{};
-        int64_t creationHeight;
-        CScript scriptPubKey;
-        int64_t blockTime;
-        CBlockIndex *tip;
-        int64_t blockHeight;
-        std::vector<int64_t> subNodesBlockTime;
-        uint16_t timelock;
-        std::optional<CMasternode> nodePtr;
-        unsigned int nBits{};
-=======
         const auto &operatorId = args.operatorID;
         const auto &masternodeID = args.masternode;
         const auto creationHeight = args.creationHeight;
@@ -1137,7 +1122,7 @@
         uint32_t mintedBlocks{};
         int64_t blockTime{};
         int64_t subNodeBlockTime{};
->>>>>>> 872700da
+        unsigned int nBits{};
 
         {
             LOCK(cs_main);
@@ -1153,17 +1138,9 @@
             if (!timeLock) {
                 return Status::initWaiting;
             }
-<<<<<<< HEAD
-
-            timelock = *optTimeLock;
-
-            // Get block times
-            subNodesBlockTime = pcustomcsview->GetBlockTimes(args.operatorID, blockHeight, creationHeight, timelock);
-            nBits = pos::GetNextWorkRequired(tip, blockTime, chainparams.GetConsensus());
-=======
             subNodeBlockTime =
                 pcustomcsview->GetBlockTimes(operatorId, blockHeight, creationHeight, *timeLock)[subNode];
->>>>>>> 872700da
+            nBits = pos::GetNextWorkRequired(tip, blockTime, chainparams.GetConsensus());
         }
 
         auto stakeModifier = pos::ComputeStakeModifier(tip->stakeModifier, args.minterKey.GetPubKey().GetID());
