// Copyright (c) 2009-2010 Satoshi Nakamoto
// Copyright (c) 2009-2019 The Bitcoin Core developers
// Distributed under the MIT software license, see the accompanying
// file LICENSE or http://www.opensource.org/licenses/mit-license.php.

#include <miner.h>

#include <amount.h>
#include <chain.h>
#include <chainparams.h>
#include <coins.h>
#include <consensus/consensus.h>
#include <consensus/merkle.h>
#include <consensus/tx_check.h>
#include <consensus/tx_verify.h>
#include <consensus/validation.h>
#include <masternodes/anchors.h>
#include <masternodes/masternodes.h>
#include <masternodes/mn_checks.h>
#include <memory.h>
#include <net.h>
#include <policy/feerate.h>
#include <policy/policy.h>
#include <pos.h>
#include <pos_kernel.h>
#include <primitives/transaction.h>
#include <script/standard.h>
#include <util/moneystr.h>
#include <util/system.h>
#include <util/validation.h>
#include <wallet/wallet.h>

#include <algorithm>
#include <queue>
#include <utility>

int64_t UpdateTime(CBlockHeader* pblock, const Consensus::Params& consensusParams, const CBlockIndex* pindexPrev)
{
    int64_t nOldTime = pblock->nTime;
    int64_t nNewTime = std::max(pindexPrev->GetMedianTimePast()+1, GetAdjustedTime());

    if (nOldTime < nNewTime)
        pblock->nTime = nNewTime;

    // Updating time can change work required on testnet:
    if (consensusParams.pos.fAllowMinDifficultyBlocks)
        pblock->nBits = pos::GetNextWorkRequired(pindexPrev, pblock->nTime, consensusParams);

    return nNewTime - nOldTime;
}

BlockAssembler::Options::Options() {
    blockMinFeeRate = CFeeRate(DEFAULT_BLOCK_MIN_TX_FEE);
    nBlockMaxWeight = DEFAULT_BLOCK_MAX_WEIGHT;
}

BlockAssembler::BlockAssembler(const CChainParams& params, const Options& options) : chainparams(params)
{
    blockMinFeeRate = options.blockMinFeeRate;
    // Limit weight to between 4K and MAX_BLOCK_WEIGHT-4K for sanity:
    nBlockMaxWeight = std::max<size_t>(4000, std::min<size_t>(MAX_BLOCK_WEIGHT - 4000, options.nBlockMaxWeight));
}

static BlockAssembler::Options DefaultOptions()
{
    // Block resource limits
    // If -blockmaxweight is not given, limit to DEFAULT_BLOCK_MAX_WEIGHT
    BlockAssembler::Options options;
    options.nBlockMaxWeight = gArgs.GetArg("-blockmaxweight", DEFAULT_BLOCK_MAX_WEIGHT);
    CAmount n = 0;
    if (gArgs.IsArgSet("-blockmintxfee") && ParseMoney(gArgs.GetArg("-blockmintxfee", ""), n)) {
        options.blockMinFeeRate = CFeeRate(n);
    } else {
        options.blockMinFeeRate = CFeeRate(DEFAULT_BLOCK_MIN_TX_FEE);
    }
    return options;
}

BlockAssembler::BlockAssembler(const CChainParams& params) : BlockAssembler(params, DefaultOptions()) {}

void BlockAssembler::resetBlock()
{
    inBlock.clear();

    // Reserve space for coinbase tx
    nBlockWeight = 4000;
    nBlockSigOpsCost = 400;
    fIncludeWitness = false;

    // These counters do not include coinbase tx
    nBlockTx = 0;
    nFees = 0;
}

std::unique_ptr<CBlockTemplate> BlockAssembler::CreateNewBlock(const CScript& scriptPubKeyIn, int64_t blockTime)
{
    int64_t nTimeStart = GetTimeMicros();

    resetBlock();

    pblocktemplate.reset(new CBlockTemplate());

    if(!pblocktemplate.get())
        return nullptr;
    pblock = &pblocktemplate->block; // pointer for convenience

    // Add dummy coinbase tx as first transaction
    pblock->vtx.emplace_back();
    pblocktemplate->vTxFees.push_back(-1); // updated at end
    pblocktemplate->vTxSigOpsCost.push_back(-1); // updated at end

    LOCK2(cs_main, mempool.cs);
    CBlockIndex* pindexPrev = ::ChainActive().Tip();
    assert(pindexPrev != nullptr);
    nHeight = pindexPrev->nHeight + 1;
    // in fact, this may be redundant cause it was checked upthere in the miner
    std::optional<std::pair<CKeyID, uint256>> myIDs;
    std::optional<CMasternode> nodePtr;
    if (!blockTime) {
        myIDs = pcustomcsview->AmIOperator();
        if (!myIDs)
            return nullptr;
        nodePtr = pcustomcsview->GetMasternode(myIDs->second);
        if (!nodePtr || !nodePtr->IsActive(nHeight, *pcustomcsview))
            return nullptr;
    }

    auto consensus = chainparams.GetConsensus();
    pblock->nVersion = ComputeBlockVersion(pindexPrev, consensus);
    // -regtest only: allow overriding block.nVersion with
    // -blockversion=N to test forking scenarios
    if (chainparams.MineBlocksOnDemand())
        pblock->nVersion = gArgs.GetArg("-blockversion", pblock->nVersion);

    pblock->nTime = blockTime;
    const int64_t nMedianTimePast = pindexPrev->GetMedianTimePast();

    nLockTimeCutoff = (STANDARD_LOCKTIME_VERIFY_FLAGS & LOCKTIME_MEDIAN_TIME_PAST)
                       ? nMedianTimePast
                       : pblock->GetBlockTime();

    // Decide whether to include witness transactions
    // This is only needed in case the witness softfork activation is reverted
    // (which would require a very deep reorganization).
    // Note that the mempool would accept transactions with witness data before
    // IsWitnessEnabled, but we would only ever mine blocks after IsWitnessEnabled
    // unless there is a massive block reorganization with the witness softfork
    // not activated.
    // TODO: replace this with a call to main to assess validity of a mempool
    // transaction (which in most cases can be a no-op).
    fIncludeWitness = IsWitnessEnabled(pindexPrev, consensus);

    const auto txVersion = GetTransactionVersion(nHeight);

    // Skip on main as fix to avoid merkle root error. Allow on other networks for testing.
    if (Params().NetworkIDString() != CBaseChainParams::MAIN ||
            (Params().NetworkIDString() == CBaseChainParams::MAIN && nHeight >= chainparams.GetConsensus().EunosKampungHeight)) {
        CTeamView::CTeam currentTeam;
        if (const auto team = pcustomcsview->GetConfirmTeam(pindexPrev->nHeight)) {
            currentTeam = *team;
        }

        auto confirms = panchorAwaitingConfirms->GetQuorumFor(currentTeam);

        bool createAnchorReward{false};

        // No new anchors until we hit fork height, no new confirms should be found before fork.
        if (pindexPrev->nHeight >= consensus.DakotaHeight && confirms.size() > 0) {

            // Make sure anchor block height and hash exist in chain.
            CBlockIndex *anchorIndex = ::ChainActive()[confirms[0].anchorHeight];
            if (anchorIndex && anchorIndex->GetBlockHash() == confirms[0].dfiBlockHash) {
                createAnchorReward = true;
            }
        }

        if (createAnchorReward) {
            CAnchorFinalizationMessage finMsg{confirms[0]};

            for (auto const &msg : confirms) {
                finMsg.sigs.push_back(msg.signature);
            }

            CDataStream metadata(DfAnchorFinalizeTxMarkerPlus, SER_NETWORK, PROTOCOL_VERSION);
            metadata << finMsg;

            CTxDestination destination =
                    finMsg.rewardKeyType == 1 ? CTxDestination(PKHash(finMsg.rewardKeyID)) : CTxDestination(
                            WitnessV0KeyHash(finMsg.rewardKeyID));

            CMutableTransaction mTx(txVersion);
            mTx.vin.resize(1);
            mTx.vin[0].prevout.SetNull();
            mTx.vin[0].scriptSig = CScript() << nHeight << OP_0;
            mTx.vout.resize(2);
            mTx.vout[0].scriptPubKey = CScript() << OP_RETURN << ToByteVector(metadata);
            mTx.vout[0].nValue = 0;
            mTx.vout[1].scriptPubKey = GetScriptForDestination(destination);
            mTx.vout[1].nValue = pcustomcsview->GetCommunityBalance(
                    CommunityAccountType::AnchorReward); // do not reset it, so it will occur on connectblock

            auto rewardTx = pcustomcsview->GetRewardForAnchor(finMsg.btcTxHash);
            if (!rewardTx) {
                pblock->vtx.push_back(MakeTransactionRef(std::move(mTx)));
                pblocktemplate->vTxFees.push_back(0);
                pblocktemplate->vTxSigOpsCost.push_back(
                        WITNESS_SCALE_FACTOR * GetLegacySigOpCount(*pblock->vtx.back()));
            }
        }
    }

    int nPackagesSelected = 0;
    int nDescendantsUpdated = 0;
    CCustomCSView mnview(*pcustomcsview);
    if (!blockTime) {
        UpdateTime(pblock, consensus, pindexPrev); // update time before tx packaging
    }
    addPackageTxs(nPackagesSelected, nDescendantsUpdated, nHeight, mnview);

    int64_t nTime1 = GetTimeMicros();

    m_last_block_num_txs = nBlockTx;
    m_last_block_weight = nBlockWeight;

    // Create coinbase transaction.
    CMutableTransaction coinbaseTx(txVersion);
    coinbaseTx.vin.resize(1);
    coinbaseTx.vin[0].prevout.SetNull();
    coinbaseTx.vin[0].scriptSig = CScript() << nHeight << OP_0;
    coinbaseTx.vout.resize(1);
    coinbaseTx.vout[0].scriptPubKey = scriptPubKeyIn;
    CAmount blockReward = GetBlockSubsidy(nHeight, consensus);
    coinbaseTx.vout[0].nValue = nFees + blockReward;

    if (nHeight >= consensus.EunosHeight)
    {
        coinbaseTx.vout.resize(2);

        // Explicitly set miner reward
        if (nHeight >= consensus.FortCanningHeight) {
            coinbaseTx.vout[0].nValue = nFees + CalculateCoinbaseReward(blockReward, consensus.dist.masternode);
        } else {
            coinbaseTx.vout[0].nValue = CalculateCoinbaseReward(blockReward, consensus.dist.masternode);
        }

        // Community payment always expected
        coinbaseTx.vout[1].scriptPubKey = consensus.foundationShareScript;
        coinbaseTx.vout[1].nValue = CalculateCoinbaseReward(blockReward, consensus.dist.community);

        LogPrint(BCLog::STAKING, "%s: post Eunos logic. Block reward %d Miner share %d foundation share %d\n",
                 __func__, blockReward, coinbaseTx.vout[0].nValue, coinbaseTx.vout[1].nValue);
    }
    else if (nHeight >= consensus.AMKHeight) {
        // assume community non-utxo funding:
        for (const auto& kv : consensus.nonUtxoBlockSubsidies) {
            coinbaseTx.vout[0].nValue -= blockReward * kv.second / COIN;
        }
        // Pinch off foundation share
        if (!consensus.foundationShareScript.empty() && consensus.foundationShareDFIP1 != 0) {
            coinbaseTx.vout.resize(2);
            coinbaseTx.vout[1].scriptPubKey = consensus.foundationShareScript;
            coinbaseTx.vout[1].nValue = blockReward * consensus.foundationShareDFIP1 / COIN; // the main difference is that new FS is a %% from "base" block reward and no fees involved
            coinbaseTx.vout[0].nValue -= coinbaseTx.vout[1].nValue;

            LogPrint(BCLog::STAKING, "%s: post AMK logic, foundation share %d\n", __func__, coinbaseTx.vout[1].nValue);
        }
    }
    else { // pre-AMK logic:
        // Pinch off foundation share
        CAmount foundationsReward = coinbaseTx.vout[0].nValue * consensus.foundationShare / 100;
        if (!consensus.foundationShareScript.empty() && consensus.foundationShare != 0) {
            if (pcustomcsview->GetFoundationsDebt() < foundationsReward) {
                coinbaseTx.vout.resize(2);
                coinbaseTx.vout[1].scriptPubKey = consensus.foundationShareScript;
                coinbaseTx.vout[1].nValue = foundationsReward - pcustomcsview->GetFoundationsDebt();
                coinbaseTx.vout[0].nValue -= coinbaseTx.vout[1].nValue;

                LogPrint(BCLog::STAKING, "%s: pre AMK logic, foundation share %d\n", __func__, coinbaseTx.vout[1].nValue);
            } else {
                pcustomcsview->SetFoundationsDebt(pcustomcsview->GetFoundationsDebt() - foundationsReward);
            }
        }
    }

    pblock->vtx[0] = MakeTransactionRef(std::move(coinbaseTx));

    pblocktemplate->vchCoinbaseCommitment = GenerateCoinbaseCommitment(*pblock, pindexPrev, consensus);
    pblocktemplate->vTxFees[0] = -nFees;

    LogPrint(BCLog::STAKING, "CreateNewBlock(): block weight: %u txs: %u fees: %ld sigops %d\n", GetBlockWeight(*pblock), nBlockTx, nFees, nBlockSigOpsCost);

    // Fill in header
    pblock->hashPrevBlock  = pindexPrev->GetBlockHash();
    pblock->deprecatedHeight = pindexPrev->nHeight + 1;
    pblock->nBits          = pos::GetNextWorkRequired(pindexPrev, pblock->nTime, consensus);
    if (myIDs) {
        const CKeyID key = nHeight >= consensus.GreatWorldHeight ? nodePtr->ownerAuthAddress : myIDs->first;
        pblock->stakeModifier  = pos::ComputeStakeModifier(pindexPrev->stakeModifier, key);
    }

    pblocktemplate->vTxSigOpsCost[0] = WITNESS_SCALE_FACTOR * GetLegacySigOpCount(*pblock->vtx[0]);

    CValidationState state;
    if (!TestBlockValidity(state, chainparams, *pblock, pindexPrev, false)) {
        throw std::runtime_error(strprintf("%s: TestBlockValidity failed: %s", __func__, FormatStateMessage(state)));
    }
    int64_t nTime2 = GetTimeMicros();

    pblock->hashMerkleRoot = BlockMerkleRoot(*pblock);
    if (nHeight >= chainparams.GetConsensus().EunosHeight
    && nHeight < chainparams.GetConsensus().EunosKampungHeight) {
        // includes coinbase account changes
        ApplyGeneralCoinbaseTx(mnview, *(pblock->vtx[0]), nHeight, nFees, chainparams.GetConsensus());
        pblock->hashMerkleRoot = Hash2(pblock->hashMerkleRoot, mnview.MerkleRoot());
    }

    LogPrint(BCLog::BENCH, "CreateNewBlock() packages: %.2fms (%d packages, %d updated descendants), validity: %.2fms (total %.2fms)\n", 0.001 * (nTime1 - nTimeStart), nPackagesSelected, nDescendantsUpdated, 0.001 * (nTime2 - nTime1), 0.001 * (nTime2 - nTimeStart));

    return std::move(pblocktemplate);
}

void BlockAssembler::onlyUnconfirmed(CTxMemPool::setEntries& testSet)
{
    for (CTxMemPool::setEntries::iterator iit = testSet.begin(); iit != testSet.end(); ) {
        // Only test txs not already in the block
        if (inBlock.count(*iit)) {
            testSet.erase(iit++);
        }
        else {
            iit++;
        }
    }
}

bool BlockAssembler::TestPackage(uint64_t packageSize, int64_t packageSigOpsCost) const
{
    // TODO: switch to weight-based accounting for packages instead of vsize-based accounting.
    if (nBlockWeight + WITNESS_SCALE_FACTOR * packageSize >= nBlockMaxWeight)
        return false;
    if (nBlockSigOpsCost + packageSigOpsCost >= MAX_BLOCK_SIGOPS_COST)
        return false;
    return true;
}

// Perform transaction-level checks before adding to block:
// - transaction finality (locktime)
// - premature witness (in case segwit transactions are added to mempool before
//   segwit activation)
bool BlockAssembler::TestPackageTransactions(const CTxMemPool::setEntries& package)
{
    for (CTxMemPool::txiter it : package) {
        if (!IsFinalTx(it->GetTx(), nHeight, nLockTimeCutoff))
            return false;
        if (!fIncludeWitness && it->GetTx().HasWitness())
            return false;
    }
    return true;
}

void BlockAssembler::AddToBlock(CTxMemPool::txiter iter)
{
    pblock->vtx.emplace_back(iter->GetSharedTx());
    pblocktemplate->vTxFees.push_back(iter->GetFee());
    pblocktemplate->vTxSigOpsCost.push_back(iter->GetSigOpCost());
    nBlockWeight += iter->GetTxWeight();
    ++nBlockTx;
    nBlockSigOpsCost += iter->GetSigOpCost();
    nFees += iter->GetFee();
    inBlock.insert(iter);

    bool fPrintPriority = gArgs.GetBoolArg("-printpriority", DEFAULT_PRINTPRIORITY);
    if (fPrintPriority) {
        LogPrintf("fee %s txid %s\n",
                  CFeeRate(iter->GetModifiedFee(), iter->GetTxSize()).ToString(),
                  iter->GetTx().GetHash().ToString());
    }
}

int BlockAssembler::UpdatePackagesForAdded(const CTxMemPool::setEntries& alreadyAdded,
        indexed_modified_transaction_set &mapModifiedTx)
{
    int nDescendantsUpdated = 0;
    for (CTxMemPool::txiter it : alreadyAdded) {
        CTxMemPool::setEntries descendants;
        mempool.CalculateDescendants(it, descendants);
        // Insert all descendants (not yet in block) into the modified set
        for (CTxMemPool::txiter desc : descendants) {
            if (alreadyAdded.count(desc))
                continue;
            ++nDescendantsUpdated;
            modtxiter mit = mapModifiedTx.find(desc);
            if (mit == mapModifiedTx.end()) {
                CTxMemPoolModifiedEntry modEntry(desc);
                modEntry.nSizeWithAncestors -= it->GetTxSize();
                modEntry.nModFeesWithAncestors -= it->GetModifiedFee();
                modEntry.nSigOpCostWithAncestors -= it->GetSigOpCost();
                mapModifiedTx.insert(modEntry);
            } else {
                mapModifiedTx.modify(mit, update_for_parent_inclusion(it));
            }
        }
    }
    return nDescendantsUpdated;
}

// Skip entries in mapTx that are already in a block or are present
// in mapModifiedTx (which implies that the mapTx ancestor state is
// stale due to ancestor inclusion in the block)
// Also skip transactions that we've already failed to add. This can happen if
// we consider a transaction in mapModifiedTx and it fails: we can then
// potentially consider it again while walking mapTx.  It's currently
// guaranteed to fail again, but as a belt-and-suspenders check we put it in
// failedTx and avoid re-evaluation, since the re-evaluation would be using
// cached size/sigops/fee values that are not actually correct.
bool BlockAssembler::SkipMapTxEntry(CTxMemPool::txiter it, indexed_modified_transaction_set &mapModifiedTx, CTxMemPool::setEntries &failedTx)
{
    assert (it != mempool.mapTx.end());
    return mapModifiedTx.count(it) || inBlock.count(it) || failedTx.count(it);
}

void BlockAssembler::SortForBlock(const CTxMemPool::setEntries& package, std::vector<CTxMemPool::txiter>& sortedEntries)
{
    // Sort package by ancestor count
    // If a transaction A depends on transaction B, then A's ancestor count
    // must be greater than B's.  So this is sufficient to validly order the
    // transactions for block inclusion.
    sortedEntries.clear();
    sortedEntries.insert(sortedEntries.begin(), package.begin(), package.end());
    std::sort(sortedEntries.begin(), sortedEntries.end(), CompareTxIterByEntryTime());
}

// This transaction selection algorithm orders the mempool based
// on feerate of a transaction including all unconfirmed ancestors.
// Since we don't remove transactions from the mempool as we select them
// for block inclusion, we need an alternate method of updating the feerate
// of a transaction with its not-yet-selected ancestors as we go.
// This is accomplished by walking the in-mempool descendants of selected
// transactions and storing a temporary modified state in mapModifiedTxs.
// Each time through the loop, we compare the best transaction in
// mapModifiedTxs with the next transaction in the mempool to decide what
// transaction package to work on next.
void BlockAssembler::addPackageTxs(int &nPackagesSelected, int &nDescendantsUpdated, int nHeight, CCustomCSView &view)
{
    // mapModifiedTx will store sorted packages after they are modified
    // because some of their txs are already in the block
    indexed_modified_transaction_set mapModifiedTx;
    // Keep track of entries that failed inclusion, to avoid duplicate work
    CTxMemPool::setEntries failedTx;

    // Start by adding all descendants of previously added txs to mapModifiedTx
    // and modifying them for their already included ancestors
    UpdatePackagesForAdded(inBlock, mapModifiedTx);

    CTxMemPool::indexed_transaction_set::index<ancestor_score>::type::iterator mi = mempool.mapTx.get<ancestor_score>().begin();
    CTxMemPool::txiter iter;

    // Limit the number of attempts to add transactions to the block when it is
    // close to full; this is just a simple heuristic to finish quickly if the
    // mempool has a lot of entries.
    const int64_t MAX_CONSECUTIVE_FAILURES = 1000;
    int64_t nConsecutiveFailed = 0;

    // Custom TXs to undo at the end
    std::set<uint256> checkedTX;

    // Copy of the view
    CCoinsViewCache coinsView(&::ChainstateActive().CoinsTip());

    while (mi != mempool.mapTx.get<ancestor_score>().end() || !mapModifiedTx.empty())
    {
        // First try to find a new transaction in mapTx to evaluate.
        if (mi != mempool.mapTx.get<ancestor_score>().end() &&
                SkipMapTxEntry(mempool.mapTx.project<0>(mi), mapModifiedTx, failedTx)) {
            ++mi;
            continue;
        }

        // Now that mi is not stale, determine which transaction to evaluate:
        // the next entry from mapTx, or the best from mapModifiedTx?
        bool fUsingModified = false;

        modtxscoreiter modit = mapModifiedTx.get<ancestor_score>().begin();
        if (mi == mempool.mapTx.get<ancestor_score>().end()) {
            // We're out of entries in mapTx; use the entry from mapModifiedTx
            iter = modit->iter;
            fUsingModified = true;
        } else {
            // Try to compare the mapTx entry to the mapModifiedTx entry
            iter = mempool.mapTx.project<0>(mi);
            if (modit != mapModifiedTx.get<ancestor_score>().end() &&
                    CompareTxMemPoolEntryByAncestorFee()(*modit, CTxMemPoolModifiedEntry(iter))) {
                // The best entry in mapModifiedTx has higher score
                // than the one from mapTx.
                // Switch which transaction (package) to consider
                iter = modit->iter;
                fUsingModified = true;
            } else {
                // Either no entry in mapModifiedTx, or it's worse than mapTx.
                // Increment mi for the next loop iteration.
                ++mi;
            }
        }

        // We skip mapTx entries that are inBlock, and mapModifiedTx shouldn't
        // contain anything that is inBlock.
        assert(!inBlock.count(iter));

        uint64_t packageSize = iter->GetSizeWithAncestors();
        CAmount packageFees = iter->GetModFeesWithAncestors();
        int64_t packageSigOpsCost = iter->GetSigOpCostWithAncestors();
        if (fUsingModified) {
            packageSize = modit->nSizeWithAncestors;
            packageFees = modit->nModFeesWithAncestors;
            packageSigOpsCost = modit->nSigOpCostWithAncestors;
        }

        if (packageFees < blockMinFeeRate.GetFee(packageSize)) {
            // Everything else we might consider has a lower fee rate
            break;
        }

        if (!TestPackage(packageSize, packageSigOpsCost)) {
            if (fUsingModified) {
                // Since we always look at the best entry in mapModifiedTx,
                // we must erase failed entries so that we can consider the
                // next best entry on the next loop iteration
                mapModifiedTx.get<ancestor_score>().erase(modit);
                failedTx.insert(iter);
            }

            ++nConsecutiveFailed;

            if (nConsecutiveFailed > MAX_CONSECUTIVE_FAILURES && nBlockWeight >
                    nBlockMaxWeight - 4000) {
                // Give up if we're close to full and haven't succeeded in a while
                break;
            }
            continue;
        }

        CTxMemPool::setEntries ancestors;
        uint64_t nNoLimit = std::numeric_limits<uint64_t>::max();
        std::string dummy;
        mempool.CalculateMemPoolAncestors(*iter, ancestors, nNoLimit, nNoLimit, nNoLimit, nNoLimit, dummy, false);

        onlyUnconfirmed(ancestors);
        ancestors.insert(iter);

        // Test if all tx's are Final
        if (!TestPackageTransactions(ancestors)) {
            if (fUsingModified) {
                mapModifiedTx.get<ancestor_score>().erase(modit);
                failedTx.insert(iter);
            }
            continue;
        }

        // This transaction will make it in; reset the failed counter.
        nConsecutiveFailed = 0;

        // Package can be added. Sort the entries in a valid order.
        std::vector<CTxMemPool::txiter> sortedEntries;
        SortForBlock(ancestors, sortedEntries);

        // Account check
        bool customTxPassed{true};

        // Apply and check custom TXs in order
        for (size_t i = 0; i < sortedEntries.size(); ++i) {
            const CTransaction& tx = sortedEntries[i]->GetTx();

            // Do not double check already checked custom TX. This will be an ancestor of current TX.
            if (checkedTX.find(tx.GetHash()) != checkedTX.end()) {
                continue;
            }

            // temporary view to ensure failed tx
            // to not be kept in parent view
            CCoinsViewCache coins(&coinsView);

            // allow coin override, tx with same inputs
            // will be removed for block while we connect it
            AddCoins(coins, tx, nHeight, false); // do not check

            std::vector<unsigned char> metadata;
            CustomTxType txType = GuessCustomTxType(tx, metadata);

            // Only check custom TXs
            if (txType != CustomTxType::None) {
                auto res = ApplyCustomTx(view, coins, tx, chainparams.GetConsensus(), nHeight, pblock->nTime);

                // Not okay invalidate, undo and skip
                if (!res.ok) {
                    customTxPassed = false;

                    LogPrintf("%s: Failed %s TX %s: %s\n", __func__, ToString(txType), tx.GetHash().GetHex(), res.msg);

                    break;
                }

                // Track checked TXs to avoid double applying
                checkedTX.insert(tx.GetHash());
            }
            coins.Flush();
        }

        // Failed, let's move on!
        if (!customTxPassed) {
            if (fUsingModified) {
                mapModifiedTx.get<ancestor_score>().erase(modit);
            }
            failedTx.insert(iter);
            continue;
        }

        for (size_t i=0; i<sortedEntries.size(); ++i) {
            AddToBlock(sortedEntries[i]);
            // Erase from the modified set, if present
            mapModifiedTx.erase(sortedEntries[i]);
        }

        ++nPackagesSelected;

        // Update transactions that depend on each of these
        nDescendantsUpdated += UpdatePackagesForAdded(ancestors, mapModifiedTx);
    }
}

void IncrementExtraNonce(CBlock* pblock, const CBlockIndex* pindexPrev, unsigned int& nExtraNonce)
{
    // Update nExtraNonce
    static uint256 hashPrevBlock;
    if (hashPrevBlock != pblock->hashPrevBlock)
    {
        nExtraNonce = 0;
        hashPrevBlock = pblock->hashPrevBlock;
    }
    ++nExtraNonce;
    unsigned int nHeight = pindexPrev->nHeight+1; // Height first in coinbase required for block.version=2
    CMutableTransaction txCoinbase(*pblock->vtx[0]);
    txCoinbase.vin[0].scriptSig = (CScript() << nHeight << CScriptNum(nExtraNonce)) + COINBASE_FLAGS;
    assert(txCoinbase.vin[0].scriptSig.size() <= 100);

    pblock->vtx[0] = MakeTransactionRef(std::move(txCoinbase));
    pblock->hashMerkleRoot = BlockMerkleRoot(*pblock);
}

namespace pos {

    //initialize static variables here
    std::map<uint256, int64_t> Staker::mapMNLastBlockCreationAttemptTs;
    CLockFreeMutex Staker::cs_MNLastBlockCreationAttemptTs{};
    int64_t Staker::nLastCoinStakeSearchTime{0};
    int64_t Staker::nFutureTime{0};
    uint256 Staker::lastBlockSeen{};

    Staker::Status Staker::init(const CChainParams& chainparams) {
        if (!chainparams.GetConsensus().pos.allowMintingWithoutPeers) {
            if(!g_connman)
                throw std::runtime_error("Error: Peer-to-peer functionality missing or disabled");

            if (!chainparams.GetConsensus().pos.allowMintingWithoutPeers && g_connman->GetNodeCount(CConnman::CONNECTIONS_ALL) == 0)
                return Status::initWaiting;

            if (::ChainstateActive().IsInitialBlockDownload())
                return Status::initWaiting;

            if (::ChainstateActive().IsDisconnectingTip())
                return Status::stakeWaiting;
        }
        return Status::stakeReady;
    }

    // This is an internal only method to ignore some mints, even though it's valid. 
    // This is done to workaround https://github.com/DeFiCh/ain/issues/693, so on specific bug condition, 
    // i.e, when subnode 1 stakes before subnode 0 on Eunos Paya+ (in particular to target pre-Eunos Paya masternodes that's carried over), it's ignored.
    // in order to give time for subnode 0 to first succeed and create a record. 
    // 
    // This is done to ensure that we can workaround the bug, without waiting for consensus change in next update.
    // This shouldn't have any effect on the mining, even though we ignore some successful hashes since the
    // Coinages are retained and keep growing. Once subnode 0 mines, subnode 1 should stake again shortly with 
    // higher coinage / TM.
    //
    bool shouldIgnoreMint(uint8_t subNode, int64_t blockHeight, int64_t creationHeight, 
        const std::vector<int64_t>& subNodesBlockTime, const CChainParams& chainParams) {
            
        auto eunosPayaHeight = chainParams.GetConsensus().EunosPayaHeight;
        if (blockHeight < eunosPayaHeight || creationHeight >= eunosPayaHeight) {
            return false;
        }

        if (subNode == 1 && subNodesBlockTime[0] == subNodesBlockTime[1]) {
            LogPrint(BCLog::STAKING, "MakeStake: kernel ignored\n");
            return true;
        }
        return false;
    }

    Staker::Status Staker::stake(const CChainParams& chainparams, const ThreadStaker::Args& args) {

        bool found = false;

        // this part of code stay valid until tip got changed

        uint32_t mintedBlocks(0);
        uint256 masternodeID{};
        int64_t creationHeight;
        CScript scriptPubKey;
        int64_t blockTime;
        CBlockIndex* tip;
        int64_t blockHeight;
        std::vector<int64_t> subNodesBlockTime;
        uint16_t timelock;
        std::optional<CMasternode> nodePtr;

        {
            LOCK(cs_main);
            auto optMasternodeID = pcustomcsview->GetMasternodeIdByOperator(args.operatorID);
            if (!optMasternodeID) {
                return Status::initWaiting;
            }
            tip = ::ChainActive().Tip();
            masternodeID = *optMasternodeID;
<<<<<<< HEAD
            nodePtr = pcustomcsview->GetMasternode(masternodeID);
            if (!nodePtr || !nodePtr->IsActive(tip->nHeight + 1, *pcustomcsview))
            {
=======
            auto nodePtr = pcustomcsview->GetMasternode(masternodeID);
            if (!nodePtr || !nodePtr->IsActive(tip->nHeight + 1)) {
>>>>>>> 349bbe98
                /// @todo may be new status for not activated (or already resigned) MN??
                return Status::initWaiting;
            }
            mintedBlocks = nodePtr->mintedBlocks;
            if (args.coinbaseScript.empty()) {
                // this is safe cause MN was found
                if (tip->nHeight >= chainparams.GetConsensus().FortCanningHeight && nodePtr->rewardAddressType != 0) {
                    scriptPubKey = GetScriptForDestination(nodePtr->rewardAddressType == PKHashType ?
                        CTxDestination(PKHash(nodePtr->rewardAddress)) :
                        CTxDestination(WitnessV0KeyHash(nodePtr->rewardAddress))
                    );
                }
                else {
                    scriptPubKey = GetScriptForDestination(nodePtr->ownerType == PKHashType ?
                        CTxDestination(PKHash(nodePtr->ownerAuthAddress)) :
                        CTxDestination(WitnessV0KeyHash(nodePtr->ownerAuthAddress))
                    );
                }
            } else {
                scriptPubKey = args.coinbaseScript;
            }

            blockHeight = tip->nHeight + 1;
            creationHeight = int64_t(nodePtr->creationHeight);
            blockTime = std::max(tip->GetMedianTimePast() + 1, GetAdjustedTime());
            timelock = pcustomcsview->GetTimelock(masternodeID, *nodePtr, blockHeight);

            // Get block times
            subNodesBlockTime = pcustomcsview->GetBlockTimes(args.operatorID, blockHeight, creationHeight, timelock);
        }

        auto nBits = pos::GetNextWorkRequired(tip, blockTime, chainparams.GetConsensus());
        const CKeyID key = blockHeight >= chainparams.GetConsensus().GreatWorldHeight ? nodePtr->ownerAuthAddress : args.minterKey.GetPubKey().GetID();
        auto stakeModifier = pos::ComputeStakeModifier(tip->stakeModifier, key);

        // Set search time if null or last block has changed
        if (!nLastCoinStakeSearchTime || lastBlockSeen != tip->GetBlockHash()) {
            if (Params().NetworkIDString() == CBaseChainParams::REGTEST) {
                // For regtest use previous oldest time
                nLastCoinStakeSearchTime = GetAdjustedTime() - 60;
                if (nLastCoinStakeSearchTime <= tip->GetMedianTimePast()) {
                    nLastCoinStakeSearchTime = tip->GetMedianTimePast() + 1;
                }
            } else {
                // Plus one to avoid time-too-old error on exact median time.
                nLastCoinStakeSearchTime = tip->GetMedianTimePast() + 1;
            }

            lastBlockSeen = tip->GetBlockHash();
        }

        withSearchInterval([&](const int64_t currentTime, const int64_t lastSearchTime, const int64_t futureTime) {
            // update last block creation attempt ts for the master node here
            {
                CLockFreeGuard lock(pos::Staker::cs_MNLastBlockCreationAttemptTs);
                pos::Staker::mapMNLastBlockCreationAttemptTs[masternodeID] = GetTime();
            }
            CheckContextState ctxState;
            // Search backwards in time first
            if (currentTime > lastSearchTime) {
                for (uint32_t t = 0; t < currentTime - lastSearchTime; ++t) {
                    if (ShutdownRequested()) break;

                    blockTime = ((uint32_t)currentTime - t);

                    if (pos::CheckKernelHash(stakeModifier, nBits, creationHeight, blockTime, blockHeight, masternodeID, chainparams.GetConsensus(),
                                             subNodesBlockTime, timelock, ctxState))
                    {
                        if (shouldIgnoreMint(ctxState.subNode, blockHeight, creationHeight, subNodesBlockTime, chainparams)) 
                            break;
                        LogPrint(BCLog::STAKING, "MakeStake: kernel found\n");

                        found = true;
                        break;
                    }

                    std::this_thread::yield(); // give a slot to other threads
                }
            }

            if (!found) {
                // Search from current time or lastSearchTime set in the future
                int64_t searchTime = lastSearchTime > currentTime ? lastSearchTime : currentTime;

                // Search forwards in time
                for (uint32_t t = 1; t <= futureTime - searchTime; ++t) {
                    if (ShutdownRequested()) break;

                    blockTime = ((uint32_t)searchTime + t);

                    if (pos::CheckKernelHash(stakeModifier, nBits, creationHeight, blockTime, blockHeight, masternodeID, chainparams.GetConsensus(),
                                             subNodesBlockTime, timelock, ctxState))
                    {
                        if (shouldIgnoreMint(ctxState.subNode, blockHeight, creationHeight, subNodesBlockTime, chainparams)) 
                            break;
                        LogPrint(BCLog::STAKING, "MakeStake: kernel found\n");

                        found = true;
                        break;
                    }

                    std::this_thread::yield(); // give a slot to other threads
                }
            }
        }, blockHeight);

        if (!found) {
            return Status::stakeWaiting;
        }

        //
        // Create block template
        //
        auto pblocktemplate = BlockAssembler(chainparams).CreateNewBlock(scriptPubKey, blockTime);
        if (!pblocktemplate) {
            throw std::runtime_error("Error in WalletStaker: Keypool ran out, please call keypoolrefill before restarting the staking thread");
        }

        auto pblock = std::make_shared<CBlock>(pblocktemplate->block);

        pblock->nBits = nBits;
        pblock->mintedBlocks = mintedBlocks + 1;
        pblock->stakeModifier = std::move(stakeModifier);

        LogPrint(BCLog::STAKING, "Running Staker with %u common transactions in block (%u bytes)\n", pblock->vtx.size() - 1,
                 ::GetSerializeSize(*pblock, PROTOCOL_VERSION));

        //
        // Trying to sign a block
        //
        auto err = pos::SignPosBlock(pblock, args.minterKey);
        if (err) {
            LogPrint(BCLog::STAKING, "SignPosBlock(): %s \n", *err);
            return Status::stakeWaiting;
        }

        //
        // Final checks
        //
        {
            LOCK(cs_main);
            err = pos::CheckSignedBlock(pblock, tip, chainparams);
            if (err) {
                LogPrint(BCLog::STAKING, "CheckSignedBlock(): %s \n", *err);
                return Status::stakeWaiting;
            }
        }

        if (!ProcessNewBlock(chainparams, pblock, true, nullptr)) {
            LogPrintf("PoS block was checked, but wasn't accepted by ProcessNewBlock\n");
            return Status::stakeWaiting;
        }

        return Status::minted;
    }

    template <typename F>
    void Staker::withSearchInterval(F&& f, int64_t height) {
        if (height >= Params().GetConsensus().EunosPayaHeight) {
            // Mine up to max future minus 1 second buffer
            nFutureTime = GetAdjustedTime() + (MAX_FUTURE_BLOCK_TIME_EUNOSPAYA - 1); // 29 seconds
        } else {
            // Mine up to max future minus 5 second buffer
            nFutureTime = GetAdjustedTime() + (MAX_FUTURE_BLOCK_TIME_DAKOTACRESCENT - 5); // 295 seconds
        }

        if (nFutureTime > nLastCoinStakeSearchTime) {
            f(GetAdjustedTime(), nLastCoinStakeSearchTime, nFutureTime);
        }
    }

void ThreadStaker::operator()(std::vector<ThreadStaker::Args> args, CChainParams chainparams) {

    std::map<CKeyID, int32_t> nMinted;
    std::map<CKeyID, int32_t> nTried;

    auto wallets = GetWallets();

    for (auto& arg : args) {
        while (true) {
            if (ShutdownRequested()) break;

            bool found = false;
            for (auto wallet : wallets) {
                if (wallet->GetKey(arg.operatorID, arg.minterKey)) {
                    found = true;
                    break;
                }
            }
            if (found) {
                break;
            }
            static std::atomic<uint64_t> time{0};
            if (GetSystemTimeInSeconds() - time > 120) {
                LogPrintf("ThreadStaker: unlock wallet to start minting...\n");
                time = GetSystemTimeInSeconds();
            }
            std::this_thread::sleep_for(std::chrono::milliseconds(100));
        }
    }

    LogPrintf("ThreadStaker: started.\n");

    while (!args.empty()) {
        if (ShutdownRequested()) break;

        while (fImporting || fReindex) {
            if (ShutdownRequested()) break;

            LogPrintf("ThreadStaker: waiting reindex...\n");

            std::this_thread::sleep_for(std::chrono::milliseconds(900));
        }

        for (auto it = args.begin(); it != args.end(); ) {
            const auto& arg = *it;
            const auto operatorName = arg.operatorID.GetHex();

            if (ShutdownRequested()) break;

            pos::Staker staker;

            try {
                auto status = staker.init(chainparams);
                if (status == Staker::Status::stakeReady) {
                    status = staker.stake(chainparams, arg);
                }
                if (status == Staker::Status::error) {
                    LogPrintf("ThreadStaker: (%s) terminated due to a staking error!\n", operatorName);
                    it = args.erase(it);
                    continue;
                }
                else if (status == Staker::Status::minted) {
                    LogPrintf("ThreadStaker: (%s) minted a block!\n", operatorName);
                    nMinted[arg.operatorID]++;
                }
                else if (status == Staker::Status::initWaiting) {
                    LogPrintCategoryOrThreadThrottled(BCLog::STAKING, "init_waiting", 1000 * 60 * 10, "ThreadStaker: (%s) waiting init...\n", operatorName);
                }
                else if (status == Staker::Status::stakeWaiting) {
                    LogPrintCategoryOrThreadThrottled(BCLog::STAKING, "no_kernel_found", 1000 * 60 * 10,"ThreadStaker: (%s) Staked, but no kernel found yet.\n", operatorName);
                }
            }
            catch (const std::runtime_error &e) {
                LogPrintf("ThreadStaker: (%s) runtime error: %s\n", e.what(), operatorName);

                // Could be failed TX in mempool, wipe mempool and allow loop to continue.
                LOCK(cs_main);
                mempool.clear();
            }

            auto& tried = nTried[arg.operatorID];
            tried++;

            if ((arg.nMaxTries != -1 && tried >= arg.nMaxTries)
            || (arg.nMint != -1 && nMinted[arg.operatorID] >= arg.nMint)) {
                it = args.erase(it);
                continue;
            }

            ++it;
        }

        // Set search period to last time set
        Staker::nLastCoinStakeSearchTime = Staker::nFutureTime;

        std::this_thread::sleep_for(std::chrono::milliseconds(900));
    }
}

}<|MERGE_RESOLUTION|>--- conflicted
+++ resolved
@@ -721,14 +721,8 @@
             }
             tip = ::ChainActive().Tip();
             masternodeID = *optMasternodeID;
-<<<<<<< HEAD
             nodePtr = pcustomcsview->GetMasternode(masternodeID);
-            if (!nodePtr || !nodePtr->IsActive(tip->nHeight + 1, *pcustomcsview))
-            {
-=======
-            auto nodePtr = pcustomcsview->GetMasternode(masternodeID);
             if (!nodePtr || !nodePtr->IsActive(tip->nHeight + 1)) {
->>>>>>> 349bbe98
                 /// @todo may be new status for not activated (or already resigned) MN??
                 return Status::initWaiting;
             }
