// Copyright (c) 2009-2010 Satoshi Nakamoto
// Copyright (c) 2009-2019 The Bitcoin Core developers
// Distributed under the MIT software license, see the accompanying
// file LICENSE or http://www.opensource.org/licenses/mit-license.php.

#include <miner.h>

#include <ain_rs_exports.h>
#include <amount.h>
#include <chain.h>
#include <chainparams.h>
#include <coins.h>
#include <consensus/consensus.h>
#include <consensus/merkle.h>
#include <consensus/tx_check.h>
#include <consensus/tx_verify.h>
#include <consensus/validation.h>
#include <ffi/cxx.h>
#include <masternodes/anchors.h>
#include <masternodes/govvariables/attributes.h>
#include <masternodes/masternodes.h>
#include <masternodes/mn_checks.h>
#include <masternodes/changiintermediates.h>
#include <memory.h>
#include <net.h>
#include <node/transaction.h>
#include <policy/feerate.h>
#include <policy/policy.h>
#include <pos.h>
#include <pos_kernel.h>
#include <primitives/transaction.h>
#include <script/standard.h>
#include <util/moneystr.h>
#include <util/system.h>
#include <util/validation.h>
#include <wallet/wallet.h>

#include <algorithm>
#include <utility>
#include <random>

struct EVM {
    uint32_t version;
    uint256 blockHash;
    uint64_t burntFee;
    uint64_t priorityFee;

    ADD_SERIALIZE_METHODS;

    template <typename Stream, typename Operation>
    inline void SerializationOp(Stream& s, Operation ser_action) {
        READWRITE(version);
        READWRITE(blockHash);
        READWRITE(burntFee);
        READWRITE(priorityFee);
    }
};

struct XVM {
    uint32_t version;
    EVM evm;

    ADD_SERIALIZE_METHODS;

    template <typename Stream, typename Operation>
    inline void SerializationOp(Stream& s, Operation ser_action) {
        READWRITE(version);
        READWRITE(evm);
    }
};

int64_t UpdateTime(CBlockHeader* pblock, const Consensus::Params& consensusParams, const CBlockIndex* pindexPrev)
{
    int64_t nOldTime = pblock->nTime;
    int64_t nNewTime = std::max(pindexPrev->GetMedianTimePast()+1, GetAdjustedTime());

    if (nOldTime < nNewTime)
        pblock->nTime = nNewTime;

    // Updating time can change work required on testnet:
    if (consensusParams.pos.fAllowMinDifficultyBlocks)
        pblock->nBits = pos::GetNextWorkRequired(pindexPrev, pblock->nTime, consensusParams);

    return nNewTime - nOldTime;
}

BlockAssembler::Options::Options() {
    blockMinFeeRate = CFeeRate(DEFAULT_BLOCK_MIN_TX_FEE);
    nBlockMaxWeight = DEFAULT_BLOCK_MAX_WEIGHT;
}

BlockAssembler::BlockAssembler(const CChainParams& params, const Options& options) : chainparams(params)
{
    blockMinFeeRate = options.blockMinFeeRate;
    // Limit weight to between 4K and MAX_BLOCK_WEIGHT-4K for sanity:
    nBlockMaxWeight = std::max<size_t>(4000, std::min<size_t>(MAX_BLOCK_WEIGHT - 4000, options.nBlockMaxWeight));
}

static BlockAssembler::Options DefaultOptions()
{
    // Block resource limits
    // If -blockmaxweight is not given, limit to DEFAULT_BLOCK_MAX_WEIGHT
    BlockAssembler::Options options;
    options.nBlockMaxWeight = gArgs.GetArg("-blockmaxweight", DEFAULT_BLOCK_MAX_WEIGHT);
    CAmount n = 0;
    if (gArgs.IsArgSet("-blockmintxfee") && ParseMoney(gArgs.GetArg("-blockmintxfee", ""), n)) {
        options.blockMinFeeRate = CFeeRate(n);
    } else {
        options.blockMinFeeRate = CFeeRate(DEFAULT_BLOCK_MIN_TX_FEE);
    }
    return options;
}

BlockAssembler::BlockAssembler(const CChainParams& params) : BlockAssembler(params, DefaultOptions()) {}

void BlockAssembler::resetBlock()
{
    inBlock.clear();

    // Reserve space for coinbase tx
    nBlockWeight = 4000;
    nBlockSigOpsCost = 400;
    fIncludeWitness = false;

    // These counters do not include coinbase tx
    nBlockTx = 0;
    nFees = 0;
}

std::unique_ptr<CBlockTemplate> BlockAssembler::CreateNewBlock(const CScript& scriptPubKeyIn, int64_t blockTime)
{
    int64_t nTimeStart = GetTimeMicros();

    resetBlock();

    pblocktemplate = std::make_unique<CBlockTemplate>();

    if(!pblocktemplate)
        return nullptr;
    pblock = &pblocktemplate->block; // pointer for convenience

    // Add dummy coinbase tx as first transaction
    pblock->vtx.emplace_back();
    pblocktemplate->vTxFees.push_back(-1); // updated at end
    pblocktemplate->vTxSigOpsCost.push_back(-1); // updated at end

    LOCK2(cs_main, mempool.cs);
    CBlockIndex* pindexPrev = ::ChainActive().Tip();
    assert(pindexPrev != nullptr);
    nHeight = pindexPrev->nHeight + 1;

    const auto myIDs = pcustomcsview->AmIOperator();
    if (!myIDs) {
        return nullptr;
    }
    const auto nodePtr = pcustomcsview->GetMasternode(myIDs->second);
    if (!nodePtr || !nodePtr->IsActive(nHeight, *pcustomcsview)) {
        return nullptr;
    }

    auto consensus = chainparams.GetConsensus();
    pblock->nVersion = ComputeBlockVersion(pindexPrev, consensus);
    // -regtest only: allow overriding block.nVersion with
    // -blockversion=N to test forking scenarios
    if (chainparams.MineBlocksOnDemand())
        pblock->nVersion = gArgs.GetArg("-blockversion", pblock->nVersion);

    pblock->nTime = blockTime;
    const int64_t nMedianTimePast = pindexPrev->GetMedianTimePast();

    nLockTimeCutoff = (STANDARD_LOCKTIME_VERIFY_FLAGS & LOCKTIME_MEDIAN_TIME_PAST)
                       ? nMedianTimePast
                       : pblock->GetBlockTime();

    // Decide whether to include witness transactions
    // This is only needed in case the witness softfork activation is reverted
    // (which would require a very deep reorganization).
    // Note that the mempool would accept transactions with witness data before
    // IsWitnessEnabled, but we would only ever mine blocks after IsWitnessEnabled
    // unless there is a massive block reorganization with the witness softfork
    // not activated.
    // TODO: replace this with a call to main to assess validity of a mempool
    // transaction (which in most cases can be a no-op).
    fIncludeWitness = IsWitnessEnabled(pindexPrev, consensus);

    const auto txVersion = GetTransactionVersion(nHeight);

    // Skip on main as fix to avoid merkle root error. Allow on other networks for testing.
    if (Params().NetworkIDString() != CBaseChainParams::MAIN ||
            (Params().NetworkIDString() == CBaseChainParams::MAIN && nHeight >= chainparams.GetConsensus().EunosKampungHeight)) {
        CTeamView::CTeam currentTeam;
        if (const auto team = pcustomcsview->GetConfirmTeam(pindexPrev->nHeight)) {
            currentTeam = *team;
        }

        auto confirms = panchorAwaitingConfirms->GetQuorumFor(currentTeam);

        bool createAnchorReward{false};

        // No new anchors until we hit fork height, no new confirms should be found before fork.
        if (pindexPrev->nHeight >= consensus.DakotaHeight && confirms.size() > 0) {

            // Make sure anchor block height and hash exist in chain.
            CBlockIndex *anchorIndex = ::ChainActive()[confirms[0].anchorHeight];
            if (anchorIndex && anchorIndex->GetBlockHash() == confirms[0].dfiBlockHash) {
                createAnchorReward = true;
            }
        }

        if (createAnchorReward) {
            CAnchorFinalizationMessagePlus finMsg{confirms[0]};

            for (auto const &msg : confirms) {
                finMsg.sigs.push_back(msg.signature);
            }

            CDataStream metadata(DfAnchorFinalizeTxMarkerPlus, SER_NETWORK, PROTOCOL_VERSION);
            metadata << finMsg;

            CTxDestination destination;
            if (nHeight < consensus.ChangiIntermediateHeight) {
                destination = FromOrDefaultKeyIDToDestination(finMsg.rewardKeyType, finMsg.rewardKeyID, KeyType::MNOwnerKeyType);
            }
            else {
                destination = FromOrDefaultKeyIDToDestination(finMsg.rewardKeyType, finMsg.rewardKeyID, KeyType::MNRewardKeyType);
            }

            if (IsValidDestination(destination)) {
                CMutableTransaction mTx(txVersion);
                mTx.vin.resize(1);
                mTx.vin[0].prevout.SetNull();
                mTx.vin[0].scriptSig = CScript() << nHeight << OP_0;
                mTx.vout.resize(2);
                mTx.vout[0].scriptPubKey = CScript() << OP_RETURN << ToByteVector(metadata);
                mTx.vout[0].nValue = 0;
                mTx.vout[1].scriptPubKey = GetScriptForDestination(destination);
                mTx.vout[1].nValue = pcustomcsview->GetCommunityBalance(
                        CommunityAccountType::AnchorReward); // do not reset it, so it will occur on connectblock

                auto rewardTx = pcustomcsview->GetRewardForAnchor(finMsg.btcTxHash);
                if (!rewardTx) {
                    pblock->vtx.push_back(MakeTransactionRef(std::move(mTx)));
                    pblocktemplate->vTxFees.push_back(0);
                    pblocktemplate->vTxSigOpsCost.push_back(
                            WITNESS_SCALE_FACTOR * GetLegacySigOpCount(*pblock->vtx.back()));
                }
            }
        }
    }

    int nPackagesSelected = 0;
    int nDescendantsUpdated = 0;
    CCustomCSView mnview(*pcustomcsview);
    if (!blockTime) {
        UpdateTime(pblock, consensus, pindexPrev); // update time before tx packaging
    }

    bool timeOrdering{false};
    if (txOrdering == MIXED_ORDERING) {
        std::random_device rd;
        std::mt19937_64 gen(rd());
        std::uniform_int_distribution<unsigned long long> dis;

        if (dis(rd) % 2 == 0)
            timeOrdering = false;
        else
            timeOrdering = true;
    } else if (txOrdering == ENTRYTIME_ORDERING) {
        timeOrdering = true;
    } else if (txOrdering == FEE_ORDERING) {
        timeOrdering = false;
    }

    const auto evmContext = evm_get_context();
    std::map<uint256, CAmount> txFees;

    if (timeOrdering) {
        addPackageTxs<entry_time>(nPackagesSelected, nDescendantsUpdated, nHeight, mnview, evmContext, txFees);
    } else {
        addPackageTxs<ancestor_score>(nPackagesSelected, nDescendantsUpdated, nHeight, mnview, evmContext, txFees);
    }

    XVM xvm{};
    XVMChangiIntermediate xvm_changi{};
    if (IsEVMEnabled(nHeight, mnview, consensus)) {
        std::array<uint8_t, 20> beneficiary{};
        std::copy(nodePtr->ownerAuthAddress.begin(), nodePtr->ownerAuthAddress.end(), beneficiary.begin());
        CrossBoundaryResult result;
        auto blockResult = evm_try_finalize(result, evmContext, false, pos::GetNextWorkRequired(pindexPrev, pblock->nTime, consensus), beneficiary, blockTime);
        evm_discard_context(evmContext);

        const auto blockHash = std::vector<uint8_t>(blockResult.block_hash.begin(), blockResult.block_hash.end());

        if (nHeight >= consensus.ChangiIntermediateHeight4) {
            xvm = XVM{0,{0, uint256(blockHash), blockResult.total_burnt_fees, blockResult.total_priority_fees}};
        }
        else {
            xvm_changi = XVMChangiIntermediate{0,{0, uint256(blockHash), blockResult.total_burnt_fees}};
        }

        std::set<uint256> failedTransactions;
        for (const auto& txRustStr : blockResult.failed_transactions) {
            auto txStr = std::string(txRustStr.data(), txRustStr.length());
            failedTransactions.insert(uint256S(txStr));
        }

        std::set<uint256> failedTransferDomainTxs;

        // Get All TransferDomainTxs
        for (const auto &hash : failedTransactions) {
            for (const auto &tx : pblock->vtx) {
                if (tx && tx->GetHash() == hash) {
                    std::vector<unsigned char> metadata;
                    const auto txType = GuessCustomTxType(*tx, metadata, false);
                    if (txType == CustomTxType::TransferDomain) {
                        failedTransferDomainTxs.insert(hash);
                    }
                    break;
                }
            }
        }

        RemoveTxs(failedTransactions, txFees);
    }

    // TXs for the creationTx field in new tokens created via token split
    if (nHeight >= chainparams.GetConsensus().FortCanningCrunchHeight) {
        const auto attributes = mnview.GetAttributes();
        if (attributes) {
            CDataStructureV0 splitKey{AttributeTypes::Oracles, OracleIDs::Splits, static_cast<uint32_t>(nHeight)};
            const auto splits = attributes->GetValue(splitKey, OracleSplits{});

            for (const auto& [id, multiplier] : splits) {
                uint32_t entries{1};
                mnview.ForEachPoolPair([&, id = id](DCT_ID const & poolId, const CPoolPair& pool){
                    if (pool.idTokenA.v == id || pool.idTokenB.v == id) {
                        const auto tokenA = mnview.GetToken(pool.idTokenA);
                        const auto tokenB = mnview.GetToken(pool.idTokenB);
                        assert(tokenA);
                        assert(tokenB);
                        if ((tokenA->destructionHeight == -1 && tokenA->destructionTx == uint256{}) &&
                            (tokenB->destructionHeight == -1 && tokenB->destructionTx == uint256{})) {
                            ++entries;
                        }
                    }
                    return true;
                });

                for (uint32_t i{0}; i < entries; ++i) {
                    CDataStream metadata(DfTokenSplitMarker, SER_NETWORK, PROTOCOL_VERSION);
                    metadata << i << id << multiplier;

                    CMutableTransaction mTx(txVersion);
                    mTx.vin.resize(1);
                    mTx.vin[0].prevout.SetNull();
                    mTx.vin[0].scriptSig = CScript() << nHeight << OP_0;
                    mTx.vout.resize(1);
                    mTx.vout[0].scriptPubKey = CScript() << OP_RETURN << ToByteVector(metadata);
                    mTx.vout[0].nValue = 0;
                    pblock->vtx.push_back(MakeTransactionRef(std::move(mTx)));
                    pblocktemplate->vTxFees.push_back(0);
                    pblocktemplate->vTxSigOpsCost.push_back(WITNESS_SCALE_FACTOR * GetLegacySigOpCount(*pblock->vtx.back()));
                }
            }
        }
    }

    int64_t nTime1 = GetTimeMicros();

    m_last_block_num_txs = nBlockTx;
    m_last_block_weight = nBlockWeight;

    // Create coinbase transaction.
    CMutableTransaction coinbaseTx(txVersion);
    coinbaseTx.vin.resize(1);
    coinbaseTx.vin[0].prevout.SetNull();
    coinbaseTx.vin[0].scriptSig = CScript() << nHeight << OP_0;
    coinbaseTx.vout.resize(1);
    coinbaseTx.vout[0].scriptPubKey = scriptPubKeyIn;
    CAmount blockReward = GetBlockSubsidy(nHeight, consensus);
    coinbaseTx.vout[0].nValue = nFees + blockReward;

    if (nHeight >= consensus.EunosHeight)
    {
        auto foundationValue = CalculateCoinbaseReward(blockReward, consensus.dist.community);
        if (nHeight < consensus.GrandCentralHeight) {
            coinbaseTx.vout.resize(2);
            // Community payment always expected
            coinbaseTx.vout[1].scriptPubKey = consensus.foundationShareScript;
            coinbaseTx.vout[1].nValue = foundationValue;
        }

        // Explicitly set miner reward
        if (nHeight >= consensus.FortCanningHeight) {
            coinbaseTx.vout[0].nValue = nFees + CalculateCoinbaseReward(blockReward, consensus.dist.masternode);
        } else {
            coinbaseTx.vout[0].nValue = CalculateCoinbaseReward(blockReward, consensus.dist.masternode);
        }

        if (IsEVMEnabled(nHeight, mnview, consensus) && (!xvm.evm.blockHash.IsNull() || !xvm_changi.evm.blockHash.IsNull())) {
            const auto headerIndex = coinbaseTx.vout.size();
            coinbaseTx.vout.resize(headerIndex + 1);
            coinbaseTx.vout[headerIndex].nValue = 0;

            CDataStream metadata(SER_NETWORK, PROTOCOL_VERSION);
            if (nHeight >= consensus.ChangiIntermediateHeight4) {
                metadata << xvm;
            }
            else {
                metadata << xvm_changi;
            }

            CScript script;
            script << OP_RETURN << ToByteVector(metadata);

            coinbaseTx.vout[headerIndex].scriptPubKey = script;
        }

        LogPrint(BCLog::STAKING, "%s: post Eunos logic. Block reward %d Miner share %d foundation share %d\n",
                 __func__, blockReward, coinbaseTx.vout[0].nValue, foundationValue);
    }
    else if (nHeight >= consensus.AMKHeight) {
        // assume community non-utxo funding:
        for (const auto& kv : consensus.nonUtxoBlockSubsidies) {
            coinbaseTx.vout[0].nValue -= blockReward * kv.second / COIN;
        }
        // Pinch off foundation share
        if (!consensus.foundationShareScript.empty() && consensus.foundationShareDFIP1 != 0) {
            coinbaseTx.vout.resize(2);
            coinbaseTx.vout[1].scriptPubKey = consensus.foundationShareScript;
            coinbaseTx.vout[1].nValue = blockReward * consensus.foundationShareDFIP1 / COIN; // the main difference is that new FS is a %% from "base" block reward and no fees involved
            coinbaseTx.vout[0].nValue -= coinbaseTx.vout[1].nValue;

            LogPrint(BCLog::STAKING, "%s: post AMK logic, foundation share %d\n", __func__, coinbaseTx.vout[1].nValue);
        }
    }
    else { // pre-AMK logic:
        // Pinch off foundation share
        CAmount foundationsReward = coinbaseTx.vout[0].nValue * consensus.foundationShare / 100;
        if (!consensus.foundationShareScript.empty() && consensus.foundationShare != 0) {
            if (pcustomcsview->GetFoundationsDebt() < foundationsReward) {
                coinbaseTx.vout.resize(2);
                coinbaseTx.vout[1].scriptPubKey = consensus.foundationShareScript;
                coinbaseTx.vout[1].nValue = foundationsReward - pcustomcsview->GetFoundationsDebt();
                coinbaseTx.vout[0].nValue -= coinbaseTx.vout[1].nValue;

                LogPrint(BCLog::STAKING, "%s: pre AMK logic, foundation share %d\n", __func__, coinbaseTx.vout[1].nValue);
            } else {
                pcustomcsview->SetFoundationsDebt(pcustomcsview->GetFoundationsDebt() - foundationsReward);
            }
        }
    }

    pblock->vtx[0] = MakeTransactionRef(std::move(coinbaseTx));

    pblocktemplate->vchCoinbaseCommitment = GenerateCoinbaseCommitment(*pblock, pindexPrev, consensus);
    pblocktemplate->vTxFees[0] = -nFees;

    LogPrint(BCLog::STAKING, "CreateNewBlock(): block weight: %u txs: %u fees: %ld sigops %d\n", GetBlockWeight(*pblock), nBlockTx, nFees, nBlockSigOpsCost);

    // Fill in header
    pblock->hashPrevBlock  = pindexPrev->GetBlockHash();
    pblock->deprecatedHeight = pindexPrev->nHeight + 1;
    pblock->nBits          = pos::GetNextWorkRequired(pindexPrev, pblock->nTime, consensus);
    if (!blockTime) {
        pblock->stakeModifier  = pos::ComputeStakeModifier(pindexPrev->stakeModifier, myIDs->first);
    }

    pblocktemplate->vTxSigOpsCost[0] = WITNESS_SCALE_FACTOR * GetLegacySigOpCount(*pblock->vtx[0]);

    CValidationState state;
    if (!TestBlockValidity(state, chainparams, *pblock, pindexPrev, false)) {
        throw std::runtime_error(strprintf("%s: TestBlockValidity failed: %s", __func__, FormatStateMessage(state)));
    }
    int64_t nTime2 = GetTimeMicros();

    pblock->hashMerkleRoot = BlockMerkleRoot(*pblock);
    if (nHeight >= chainparams.GetConsensus().EunosHeight
    && nHeight < chainparams.GetConsensus().EunosKampungHeight) {
        // includes coinbase account changes
        ApplyGeneralCoinbaseTx(mnview, *(pblock->vtx[0]), nHeight, nFees, chainparams.GetConsensus());
        pblock->hashMerkleRoot = Hash2(pblock->hashMerkleRoot, mnview.MerkleRoot());
    }

    LogPrint(BCLog::BENCH, "CreateNewBlock() packages: %.2fms (%d packages, %d updated descendants), validity: %.2fms (total %.2fms)\n", 0.001 * (nTime1 - nTimeStart), nPackagesSelected, nDescendantsUpdated, 0.001 * (nTime2 - nTime1), 0.001 * (nTime2 - nTimeStart));

    return std::move(pblocktemplate);
}

void BlockAssembler::onlyUnconfirmed(CTxMemPool::setEntries& testSet)
{
    for (CTxMemPool::setEntries::iterator iit = testSet.begin(); iit != testSet.end(); ) {
        // Only test txs not already in the block
        if (inBlock.count(*iit)) {
            testSet.erase(iit++);
        }
        else {
            iit++;
        }
    }
}

bool BlockAssembler::TestPackage(uint64_t packageSize, int64_t packageSigOpsCost) const
{
    // TODO: switch to weight-based accounting for packages instead of vsize-based accounting.
    if (nBlockWeight + WITNESS_SCALE_FACTOR * packageSize >= nBlockMaxWeight)
        return false;
    if (nBlockSigOpsCost + packageSigOpsCost >= MAX_BLOCK_SIGOPS_COST)
        return false;
    return true;
}

// Perform transaction-level checks before adding to block:
// - transaction finality (locktime)
// - premature witness (in case segwit transactions are added to mempool before
//   segwit activation)
bool BlockAssembler::TestPackageTransactions(const CTxMemPool::setEntries& package)
{
    for (CTxMemPool::txiter it : package) {
        if (!IsFinalTx(it->GetTx(), nHeight, nLockTimeCutoff))
            return false;
        if (!fIncludeWitness && it->GetTx().HasWitness())
            return false;
    }
    return true;
}

void BlockAssembler::AddToBlock(CTxMemPool::txiter iter)
{
    pblock->vtx.emplace_back(iter->GetSharedTx());
    pblocktemplate->vTxFees.push_back(iter->GetFee());
    pblocktemplate->vTxSigOpsCost.push_back(iter->GetSigOpCost());
    nBlockWeight += iter->GetTxWeight();
    ++nBlockTx;
    nBlockSigOpsCost += iter->GetSigOpCost();
    nFees += iter->GetFee();
    inBlock.insert(iter);

    bool fPrintPriority = gArgs.GetBoolArg("-printpriority", DEFAULT_PRINTPRIORITY);
    if (fPrintPriority) {
        LogPrintf("fee %s txid %s\n",
                  CFeeRate(iter->GetModifiedFee(), iter->GetTxSize()).ToString(),
                  iter->GetTx().GetHash().ToString());
    }
}

int BlockAssembler::UpdatePackagesForAdded(const CTxMemPool::setEntries& alreadyAdded,
        indexed_modified_transaction_set &mapModifiedTx)
{
    int nDescendantsUpdated = 0;
    for (CTxMemPool::txiter it : alreadyAdded) {
        CTxMemPool::setEntries descendants;
        mempool.CalculateDescendants(it, descendants);
        // Insert all descendants (not yet in block) into the modified set
        for (CTxMemPool::txiter desc : descendants) {
            if (alreadyAdded.count(desc))
                continue;
            ++nDescendantsUpdated;
            modtxiter mit = mapModifiedTx.find(desc);
            if (mit == mapModifiedTx.end()) {
                CTxMemPoolModifiedEntry modEntry(desc);
                modEntry.nSizeWithAncestors -= it->GetTxSize();
                modEntry.nModFeesWithAncestors -= it->GetModifiedFee();
                modEntry.nSigOpCostWithAncestors -= it->GetSigOpCost();
                mapModifiedTx.insert(modEntry);
            } else {
                mapModifiedTx.modify(mit, update_for_parent_inclusion(it));
            }
        }
    }
    return nDescendantsUpdated;
}

void BlockAssembler::RemoveTxIters(const std::vector<CTxMemPool::txiter> iters) {
    for (const auto& iter : iters) {
        const auto &tx = iter->GetTx();
        for (size_t i = 0; i < pblock->vtx.size();  ++i) {
            auto current = pblock->vtx[i];
            if (current && current->GetHash() == tx.GetHash()) {
                pblock->vtx.erase(pblock->vtx.begin() + i);
                nBlockWeight -= iter->GetTxWeight();
                nBlockSigOpsCost -= iter->GetSigOpCost();
                nFees -= iter->GetFee();
                --nBlockTx;
                break;
            }
        }
    }
}

void BlockAssembler::RemoveTxs(const std::set<uint256> &txHashSet, const std::map<uint256, CAmount> &txFees) {
    if (txHashSet.empty()) { return; }

    auto &blockFees = nFees;
    auto &blockTxCount = nBlockTx;

    auto removeItem = [&txHashSet, &blockFees, &blockTxCount, &txFees](const auto &tx) {
            auto hash = tx.get()->GetHash();
            if (txHashSet.count(hash) < 1) return false;
            blockFees -= txFees.at(hash);
            --blockTxCount;
            return true;
    };

    pblock->vtx.erase(
        std::remove_if(pblock->vtx.begin(), pblock->vtx.end(), removeItem), 
        pblock->vtx.end());

    // Add descendants
    std::set<uint256> descendantTxsToErase;
    for (const auto &hash : txHashSet) {
        for (const auto &tx : pblock->vtx) {
            if (!tx) continue;
            for (const auto &vin : tx->vin) {
                if (vin.prevout.hash == hash) {
                    descendantTxsToErase.insert(hash);
                }
            }
        }
    }

    // Recursively remove descendants
    RemoveTxs(descendantTxsToErase, txFees);
}

// Skip entries in mapTx that are already in a block or are present
// in mapModifiedTx (which implies that the mapTx ancestor state is
// stale due to ancestor inclusion in the block)
// Also skip transactions that we've already failed to add. This can happen if
// we consider a transaction in mapModifiedTx and it fails: we can then
// potentially consider it again while walking mapTx.  It's currently
// guaranteed to fail again, but as a belt-and-suspenders check we put it in
// failedTx and avoid re-evaluation, since the re-evaluation would be using
// cached size/sigops/fee values that are not actually correct.
bool BlockAssembler::SkipMapTxEntry(CTxMemPool::txiter it, indexed_modified_transaction_set &mapModifiedTx, CTxMemPool::setEntries &failedTx)
{
    assert (it != mempool.mapTx.end());
    return mapModifiedTx.count(it) || inBlock.count(it) || failedTx.count(it);
}

void BlockAssembler::SortForBlock(const CTxMemPool::setEntries& package, std::vector<CTxMemPool::txiter>& sortedEntries)
{
    // Sort package by ancestor count
    // If a transaction A depends on transaction B, then A's ancestor count
    // must be greater than B's.  So this is sufficient to validly order the
    // transactions for block inclusion.
    sortedEntries.clear();
    sortedEntries.insert(sortedEntries.begin(), package.begin(), package.end());
    std::sort(sortedEntries.begin(), sortedEntries.end(), CompareTxIterByEntryTime());
}

// This transaction selection algorithm orders the mempool based
// on feerate of a transaction including all unconfirmed ancestors.
// Since we don't remove transactions from the mempool as we select them
// for block inclusion, we need an alternate method of updating the feerate
// of a transaction with its not-yet-selected ancestors as we go.
// This is accomplished by walking the in-mempool descendants of selected
// transactions and storing a temporary modified state in mapModifiedTxs.
// Each time through the loop, we compare the best transaction in
// mapModifiedTxs with the next transaction in the mempool to decide what
// transaction package to work on next.
template<class T>
void BlockAssembler::addPackageTxs(int &nPackagesSelected, int &nDescendantsUpdated, int nHeight, CCustomCSView &view, const uint64_t evmContext, std::map<uint256, CAmount> &txFees)
{
    // mapModifiedTx will store sorted packages after they are modified
    // because some of their txs are already in the block
    indexed_modified_transaction_set mapModifiedTx;
    // Keep track of entries that failed inclusion, to avoid duplicate work
    CTxMemPool::setEntries failedTx;

    // Start by adding all descendants of previously added txs to mapModifiedTx
    // and modifying them for their already included ancestors
    UpdatePackagesForAdded(inBlock, mapModifiedTx);

    auto mi = mempool.mapTx.get<T>().begin();
    CTxMemPool::txiter iter;

    // Limit the number of attempts to add transactions to the block when it is
    // close to full; this is just a simple heuristic to finish quickly if the
    // mempool has a lot of entries.
    const int64_t MAX_CONSECUTIVE_FAILURES = 1000;
    int64_t nConsecutiveFailed = 0;

    // Custom TXs to undo at the end
    std::set<uint256> checkedTX;

    // Copy of the view
    CCoinsViewCache coinsView(&::ChainstateActive().CoinsTip());

    typedef std::array<std::uint8_t, 20> EvmAddress;

    struct EvmAddressWithNonce {
        EvmAddress address;
        uint64_t nonce;

        bool operator<(const EvmAddressWithNonce& item) const {
            return std::tie(address, nonce) < std::tie(item.address, item.nonce);
        }
    };

    struct EvmPackageContext {
        // Used to track EVM TXs by sender and nonce.
        std::map<EvmAddressWithNonce, uint64_t> feeMap;
        // Used to track EVM nonce and TXs by sender
        std::map<EvmAddress, std::map<uint64_t, CTxMemPool::txiter>> addressTxsMap;
        // Keep track of EVM entries that failed nonce check
        std::multimap<uint64_t, CTxMemPool::txiter> failedNonces;
        // Used for replacement Eth TXs when a TX in chain pays a higher fee
        std::map<uint64_t, CTxMemPool::txiter> replaceByFee;
    };

    auto txIters = [](std::map<uint64_t, CTxMemPool::txiter> &iterMap) -> std::vector<CTxMemPool::txiter> {
        std::vector<CTxMemPool::txiter> txIters;
        for (const auto& [nonce, it] : iterMap) {
            txIters.push_back(it);
        }
        return txIters;
    };

    EvmPackageContext evmPackageContext;

    auto& failedNonces = evmPackageContext.failedNonces;
    auto& replaceByFee = evmPackageContext.replaceByFee;

    while (mi != mempool.mapTx.get<T>().end() || !mapModifiedTx.empty() || !failedNonces.empty())
    {
        // First try to find a new transaction in mapTx to evaluate.
        if (mi != mempool.mapTx.get<T>().end() &&
                SkipMapTxEntry(mempool.mapTx.project<0>(mi), mapModifiedTx, failedTx)) {
            ++mi;
            continue;
        }

        // Now that mi is not stale, determine which transaction to evaluate:
        // the next entry from mapTx, or the best from mapModifiedTx?
        bool fUsingModified = false;

        // Check wheter we are using Eth replaceByFee
        bool usingReplaceByFee{};

        modtxscoreiter modit = mapModifiedTx.get<ancestor_score>().begin();
        if (!replaceByFee.empty()) {
            const auto it = replaceByFee.begin();
            iter = it->second;
            replaceByFee.erase(it);
            usingReplaceByFee = true;
        } else if (mi == mempool.mapTx.get<T>().end() && mapModifiedTx.empty()) {
            const auto it = failedNonces.begin();
            iter = it->second;
            failedNonces.erase(it);
        } else if (mi == mempool.mapTx.get<T>().end()) {
            // We're out of entries in mapTx; use the entry from mapModifiedTx
            iter = modit->iter;
            fUsingModified = true;
        } else {
            // Try to compare the mapTx entry to the mapModifiedTx entry
            iter = mempool.mapTx.project<0>(mi);
            if (modit != mapModifiedTx.get<ancestor_score>().end() &&
                    CompareTxMemPoolEntryByAncestorFee()(*modit, CTxMemPoolModifiedEntry(iter))) {
                // The best entry in mapModifiedTx has higher score
                // than the one from mapTx.
                // Switch which transaction (package) to consider
                iter = modit->iter;
                fUsingModified = true;
            } else {
                // Either no entry in mapModifiedTx, or it's worse than mapTx.
                // Increment mi for the next loop iteration.
                ++mi;
            }
        }

        // We skip mapTx entries that are inBlock, and mapModifiedTx shouldn't
        // contain anything that is inBlock.
        assert(!inBlock.count(iter));

        uint64_t packageSize = iter->GetSizeWithAncestors();
        CAmount packageFees = iter->GetModFeesWithAncestors();
        int64_t packageSigOpsCost = iter->GetSigOpCostWithAncestors();
        if (fUsingModified) {
            packageSize = modit->nSizeWithAncestors;
            packageFees = modit->nModFeesWithAncestors;
            packageSigOpsCost = modit->nSigOpCostWithAncestors;
        }

        if (!IsEVMTx(iter->GetTx()) && packageFees < blockMinFeeRate.GetFee(packageSize)) {
            // Everything else we might consider has a lower fee rate
            break;
        }

        if (!TestPackage(packageSize, packageSigOpsCost)) {
            if (fUsingModified) {
                // Since we always look at the best entry in mapModifiedTx,
                // we must erase failed entries so that we can consider the
                // next best entry on the next loop iteration
                mapModifiedTx.get<ancestor_score>().erase(modit);
                failedTx.insert(iter);
            }

            ++nConsecutiveFailed;

            if (nConsecutiveFailed > MAX_CONSECUTIVE_FAILURES && nBlockWeight >
                    nBlockMaxWeight - 4000) {
                // Give up if we're close to full and haven't succeeded in a while
                break;
            }
            continue;
        }

        CTxMemPool::setEntries ancestors;
        uint64_t nNoLimit = std::numeric_limits<uint64_t>::max();
        std::string dummy;
        mempool.CalculateMemPoolAncestors(*iter, ancestors, nNoLimit, nNoLimit, nNoLimit, nNoLimit, dummy, false);

        onlyUnconfirmed(ancestors);
        ancestors.insert(iter);

        // Test if all tx's are Final
        if (!TestPackageTransactions(ancestors)) {
            if (fUsingModified) {
                mapModifiedTx.get<ancestor_score>().erase(modit);
                failedTx.insert(iter);
            }
            continue;
        }

        // This transaction will make it in; reset the failed counter.
        nConsecutiveFailed = 0;

        // Package can be added. Sort the entries in a valid order.
        std::vector<CTxMemPool::txiter> sortedEntries;
        SortForBlock(ancestors, sortedEntries);

        // Account check
        bool customTxPassed{true};

        // Apply and check custom TXs in order
        for (size_t i = 0; i < sortedEntries.size(); ++i) {
            const CTransaction& tx = sortedEntries[i]->GetTx();

            // Do not double check already checked custom TX. This will be an ancestor of current TX.
            if (checkedTX.find(tx.GetHash()) != checkedTX.end()) {
                continue;
            }

            // temporary view to ensure failed tx
            // to not be kept in parent view
            CCoinsViewCache coins(&coinsView);

            // allow coin override, tx with same inputs
            // will be removed for block while we connect it
            AddCoins(coins, tx, nHeight, false); // do not check

            std::vector<unsigned char> metadata;
            CustomTxType txType = GuessCustomTxType(tx, metadata, true);

            // Only check custom TXs
            if (txType != CustomTxType::None) {
                if (txType == CustomTxType::EvmTx) {                    
                    auto txMessage = customTypeToMessage(txType);
                    if (!CustomMetadataParse(nHeight, Params().GetConsensus(), metadata, txMessage)) {
                        customTxPassed = false;
                        break;
                    }

                    const auto obj = std::get<CEvmTxMessage>(txMessage);

                    CrossBoundaryResult result;
                    const auto txResult = evm_try_validate_raw_tx(result, HexStr(obj.evmTx), evmContext);
                    if (!result.ok) {
                        customTxPassed = false;
                        break;
                    }

<<<<<<< HEAD
                    const auto evmKey = std::make_pair(txResult.sender, txResult.nonce);
                    if (evmTXFees.count(evmKey)) {
                        const auto& gasFees = evmTXFees.at(evmKey);
                        if (txResult.prepay_fee > gasFees) {
=======
                    auto& evmFeeMap = evmPackageContext.feeMap;
                    auto& evmAddressTxsMap = evmPackageContext.addressTxsMap;

                    const auto addrKey = EvmAddressWithNonce { txResult.sender, txResult.nonce }; 
                    if (auto feeEntry = evmFeeMap.find(addrKey); feeEntry != evmFeeMap.end()) {
                        // Key already exists. We check to see if we need to prioritize higher fee tx
                        const auto& lastFee = feeEntry->second;
                        if (txResult.tx_fees > lastFee) {
>>>>>>> 17190bcf
                            // Higher paying fee. Remove all TXs from sender and add to collection to add them again in order.
                            auto addrTxs = evmAddressTxsMap[addrKey.address];
                            RemoveTxIters(txIters(addrTxs));
                            // Remove all fee entries relating to the address
                            for (auto it = evmFeeMap.begin(); it != evmFeeMap.end();) {
                                const auto& [sender, nonce] = it->first;
                                if (sender == addrKey.address) {
                                    it = evmFeeMap.erase(it);
                                } else {
                                    ++it;
                                }
                            }
                            // Buggy code to fix below:
                            checkedTX.erase(addrTxs[addrKey.nonce]->GetTx().GetHash());
                            addrTxs[addrKey.nonce] = sortedEntries[i];
                            auto count{addrKey.nonce};
                            for (const auto& [nonce, entry] : addrTxs) {
                                inBlock.erase(entry);
                                checkedTX.erase(entry->GetTx().GetHash());
                                replaceByFee.emplace(count, entry);
                                ++count;
                            }
                            evmAddressTxsMap.erase(addrKey.address);
                            evm_remove_txs_by_sender(evmContext, addrKey.address);
                            customTxPassed = false;
                            break;
                        }
                    }

                    const auto nonce = evm_get_next_valid_nonce_in_context(evmContext, txResult.sender);
                    if (nonce != txResult.nonce) {
                        // Only add if not already in failed TXs to prevent adding on second attempt.
                        if (!failedTx.count(iter)) {
                            failedNonces.emplace(txResult.nonce, iter);
                        }
                        customTxPassed = false;
                        break;
                    }

<<<<<<< HEAD
                    evmTXFees.emplace(std::make_pair(txResult.sender, txResult.nonce), txResult.prepay_fee);
                    evmTXs[txResult.sender].push_back(sortedEntries[i]);
=======
                    auto addrNonce = EvmAddressWithNonce { txResult.sender, txResult.nonce };
                    evmFeeMap.insert({addrNonce, txResult.tx_fees});
                    evmAddressTxsMap[txResult.sender].emplace(txResult.nonce, sortedEntries[i]);
>>>>>>> 17190bcf
                }

                const auto res = ApplyCustomTx(view, coins, tx, chainparams.GetConsensus(), nHeight, pblock->nTime, nullptr, 0, evmContext);
                // Not okay invalidate, undo and skip
                if (!res.ok) {
                    customTxPassed = false;
                    LogPrintf("%s: Failed %s TX %s: %s\n", __func__, ToString(txType), tx.GetHash().GetHex(), res.msg);
                    break;
                }

                // Track checked TXs to avoid double applying
                checkedTX.insert(tx.GetHash());
            }
            coins.Flush();
        }

        // Failed, let's move on!
        if (!customTxPassed) {
            if (fUsingModified) {
                mapModifiedTx.get<ancestor_score>().erase(modit);
            }
            if (usingReplaceByFee) {
                // TX failed in chain so remove the rest of the items
                replaceByFee.clear();
            }
            failedTx.insert(iter);
            continue;
        }

        for (size_t i=0; i<sortedEntries.size(); ++i) {
            txFees.emplace(sortedEntries[i]->GetTx().GetHash(), sortedEntries[i]->GetFee());
            AddToBlock(sortedEntries[i]);
            // Erase from the modified set, if present
            mapModifiedTx.erase(sortedEntries[i]);
        }

        ++nPackagesSelected;

        // Update transactions that depend on each of these
        nDescendantsUpdated += UpdatePackagesForAdded(ancestors, mapModifiedTx);
    }
}

void IncrementExtraNonce(CBlock* pblock, const CBlockIndex* pindexPrev, unsigned int& nExtraNonce)
{
    // Update nExtraNonce
    static uint256 hashPrevBlock;
    if (hashPrevBlock != pblock->hashPrevBlock)
    {
        nExtraNonce = 0;
        hashPrevBlock = pblock->hashPrevBlock;
    }
    ++nExtraNonce;
    unsigned int nHeight = pindexPrev->nHeight+1; // Height first in coinbase required for block.version=2
    CMutableTransaction txCoinbase(*pblock->vtx[0]);
    txCoinbase.vin[0].scriptSig = (CScript() << nHeight << CScriptNum(nExtraNonce)) + COINBASE_FLAGS;
    assert(txCoinbase.vin[0].scriptSig.size() <= 100);

    pblock->vtx[0] = MakeTransactionRef(std::move(txCoinbase));
    pblock->hashMerkleRoot = BlockMerkleRoot(*pblock);
}

namespace pos {

    //initialize static variables here
    std::map<uint256, int64_t> Staker::mapMNLastBlockCreationAttemptTs;
    AtomicMutex cs_MNLastBlockCreationAttemptTs;
    int64_t Staker::nLastCoinStakeSearchTime{0};
    int64_t Staker::nFutureTime{0};
    uint256 Staker::lastBlockSeen{};

    Staker::Status Staker::init(const CChainParams& chainparams) {
        if (!chainparams.GetConsensus().pos.allowMintingWithoutPeers) {
            if(!g_connman)
                throw std::runtime_error("Error: Peer-to-peer functionality missing or disabled");

            if (!chainparams.GetConsensus().pos.allowMintingWithoutPeers && g_connman->GetNodeCount(CConnman::CONNECTIONS_ALL) == 0)
                return Status::initWaiting;

            if (::ChainstateActive().IsInitialBlockDownload())
                return Status::initWaiting;

            if (::ChainstateActive().IsDisconnectingTip())
                return Status::stakeWaiting;
        }
        return Status::stakeReady;
    }

    Staker::Status Staker::stake(const CChainParams& chainparams, const ThreadStaker::Args& args) {

        bool found = false;

        // this part of code stay valid until tip got changed

        uint32_t mintedBlocks(0);
        uint256 masternodeID{};
        int64_t creationHeight;
        CScript scriptPubKey;
        int64_t blockTime;
        CBlockIndex* tip;
        int64_t blockHeight;
        std::vector<int64_t> subNodesBlockTime;
        uint16_t timelock;
        std::optional<CMasternode> nodePtr;

        {
            LOCK(cs_main);
            auto optMasternodeID = pcustomcsview->GetMasternodeIdByOperator(args.operatorID);
            if (!optMasternodeID)
            {
                return Status::initWaiting;
            }
            tip = ::ChainActive().Tip();
            masternodeID = *optMasternodeID;
            nodePtr = pcustomcsview->GetMasternode(masternodeID);
            if (!nodePtr || !nodePtr->IsActive(tip->nHeight + 1, *pcustomcsview))
            {
                /// @todo may be new status for not activated (or already resigned) MN??
                return Status::initWaiting;
            }
            mintedBlocks = nodePtr->mintedBlocks;
            if (args.coinbaseScript.empty()) {
                // this is safe because MN was found
                if (tip->nHeight >= chainparams.GetConsensus().FortCanningHeight && nodePtr->rewardAddressType != 0) {
                    scriptPubKey = GetScriptForDestination(FromOrDefaultKeyIDToDestination(nodePtr->rewardAddressType, nodePtr->rewardAddress, KeyType::MNRewardKeyType));
                }
                else {
                    scriptPubKey = GetScriptForDestination(FromOrDefaultKeyIDToDestination(nodePtr->ownerType, nodePtr->ownerAuthAddress, KeyType::MNOwnerKeyType));
                }
            } else {
                scriptPubKey = args.coinbaseScript;
            }

            blockHeight = tip->nHeight + 1;
            creationHeight = int64_t(nodePtr->creationHeight);
            blockTime = std::max(tip->GetMedianTimePast() + 1, GetAdjustedTime());
            const auto optTimeLock = pcustomcsview->GetTimelock(masternodeID, *nodePtr, blockHeight);
            if (!optTimeLock)
                return Status::stakeWaiting;

            timelock = *optTimeLock;

            // Get block times
            subNodesBlockTime = pcustomcsview->GetBlockTimes(args.operatorID, blockHeight, creationHeight, timelock);
        }

        auto nBits = pos::GetNextWorkRequired(tip, blockTime, chainparams.GetConsensus());
        auto stakeModifier = pos::ComputeStakeModifier(tip->stakeModifier, args.minterKey.GetPubKey().GetID());

        // Set search time if null or last block has changed
        if (!nLastCoinStakeSearchTime || lastBlockSeen != tip->GetBlockHash()) {
            if (Params().NetworkIDString() == CBaseChainParams::REGTEST) {
                // For regtest use previous oldest time
                nLastCoinStakeSearchTime = GetAdjustedTime() - 60;
                if (nLastCoinStakeSearchTime <= tip->GetMedianTimePast()) {
                    nLastCoinStakeSearchTime = tip->GetMedianTimePast() + 1;
                }
            } else {
                // Plus one to avoid time-too-old error on exact median time.
                nLastCoinStakeSearchTime = tip->GetMedianTimePast() + 1;
            }

            lastBlockSeen = tip->GetBlockHash();
        }

        withSearchInterval([&](const int64_t currentTime, const int64_t lastSearchTime, const int64_t futureTime) {
            // update last block creation attempt ts for the master node here
            {
                std::unique_lock l{pos::cs_MNLastBlockCreationAttemptTs};
                pos::Staker::mapMNLastBlockCreationAttemptTs[masternodeID] = GetTime();
            }
            CheckContextState ctxState;
            // Search backwards in time first
            if (currentTime > lastSearchTime) {
                for (uint32_t t = 0; t < currentTime - lastSearchTime; ++t) {
                    if (ShutdownRequested()) break;

                    blockTime = ((uint32_t)currentTime - t);

                    if (pos::CheckKernelHash(stakeModifier, nBits, creationHeight, blockTime, blockHeight, masternodeID, chainparams.GetConsensus(),
                                             subNodesBlockTime, timelock, ctxState))
                    {
                        LogPrintf("MakeStake: kernel found\n");

                        found = true;
                        break;
                    }

                    std::this_thread::yield(); // give a slot to other threads
                }
            }

            if (!found) {
                // Search from current time or lastSearchTime set in the future
                int64_t searchTime = lastSearchTime > currentTime ? lastSearchTime : currentTime;

                // Search forwards in time
                for (uint32_t t = 1; t <= futureTime - searchTime; ++t) {
                    if (ShutdownRequested()) break;

                    blockTime = ((uint32_t)searchTime + t);

                    if (pos::CheckKernelHash(stakeModifier, nBits, creationHeight, blockTime, blockHeight, masternodeID, chainparams.GetConsensus(),
                                             subNodesBlockTime, timelock, ctxState))
                    {
                        LogPrint(BCLog::STAKING, "MakeStake: kernel found\n");

                        found = true;
                        break;
                    }

                    std::this_thread::yield(); // give a slot to other threads
                }
            }
        }, blockHeight);

        if (!found) {
            return Status::stakeWaiting;
        }

        //
        // Create block template
        //
        auto pblocktemplate = BlockAssembler(chainparams).CreateNewBlock(scriptPubKey, blockTime);
        if (!pblocktemplate) {
            return Status::stakeWaiting;
        }

        auto pblock = std::make_shared<CBlock>(pblocktemplate->block);

        pblock->nBits = nBits;
        pblock->mintedBlocks = mintedBlocks + 1;
        pblock->stakeModifier = std::move(stakeModifier);

        LogPrint(BCLog::STAKING, "Running Staker with %u common transactions in block (%u bytes)\n", pblock->vtx.size() - 1,
                 ::GetSerializeSize(*pblock, PROTOCOL_VERSION));

        //
        // Trying to sign a block
        //
        auto err = pos::SignPosBlock(pblock, args.minterKey);
        if (err) {
            LogPrint(BCLog::STAKING, "SignPosBlock(): %s \n", *err);
            return Status::stakeWaiting;
        }

        //
        // Final checks
        //
        {
            LOCK(cs_main);
            err = pos::CheckSignedBlock(pblock, tip, chainparams);
            if (err) {
                LogPrint(BCLog::STAKING, "CheckSignedBlock(): %s \n", *err);
                return Status::stakeWaiting;
            }
        }

        if (!ProcessNewBlock(chainparams, pblock, true, nullptr)) {
            LogPrintf("PoS block was checked, but wasn't accepted by ProcessNewBlock\n");
            return Status::stakeWaiting;
        }

        return Status::minted;
    }

    template <typename F>
    void Staker::withSearchInterval(F&& f, int64_t height) {
        if (height >= Params().GetConsensus().EunosPayaHeight) {
            // Mine up to max future minus 1 second buffer
            nFutureTime = GetAdjustedTime() + (MAX_FUTURE_BLOCK_TIME_EUNOSPAYA - 1); // 29 seconds
        } else {
            // Mine up to max future minus 5 second buffer
            nFutureTime = GetAdjustedTime() + (MAX_FUTURE_BLOCK_TIME_DAKOTACRESCENT - 5); // 295 seconds
        }

        if (nFutureTime > nLastCoinStakeSearchTime) {
            f(GetAdjustedTime(), nLastCoinStakeSearchTime, nFutureTime);
        }
    }

void ThreadStaker::operator()(std::vector<ThreadStaker::Args> args, CChainParams chainparams) {

    std::map<CKeyID, int32_t> nMinted;
    std::map<CKeyID, int32_t> nTried;

    auto wallets = GetWallets();

    for (auto& arg : args) {
        while (true) {
            if (ShutdownRequested()) break;

            bool found = false;
            for (auto wallet : wallets) {
                if (wallet->GetKey(arg.operatorID, arg.minterKey)) {
                    found = true;
                    break;
                }
            }
            if (found) {
                break;
            }
            static std::atomic<uint64_t> time{0};
            if (GetSystemTimeInSeconds() - time > 120) {
                LogPrintf("ThreadStaker: unlock wallet to start minting...\n");
                time = GetSystemTimeInSeconds();
            }
            std::this_thread::sleep_for(std::chrono::milliseconds(100));
        }
    }

    LogPrintf("ThreadStaker: started.\n");

    while (!args.empty()) {
        if (ShutdownRequested()) break;

        while (fImporting || fReindex) {
            if (ShutdownRequested()) break;

            LogPrintf("ThreadStaker: waiting reindex...\n");

            std::this_thread::sleep_for(std::chrono::milliseconds(900));
        }

        for (auto it = args.begin(); it != args.end(); ) {
            const auto& arg = *it;
            const auto operatorName = arg.operatorID.GetHex();

            if (ShutdownRequested()) break;

            pos::Staker staker;

            try {
                auto status = staker.init(chainparams);
                if (status == Staker::Status::stakeReady) {
                    status = staker.stake(chainparams, arg);
                }
                if (status == Staker::Status::error) {
                    LogPrintf("ThreadStaker: (%s) terminated due to a staking error!\n", operatorName);
                    it = args.erase(it);
                    continue;
                }
                else if (status == Staker::Status::minted) {
                    LogPrintf("ThreadStaker: (%s) minted a block!\n", operatorName);
                    nMinted[arg.operatorID]++;
                }
                else if (status == Staker::Status::initWaiting) {
                    LogPrintCategoryOrThreadThrottled(BCLog::STAKING, "init_waiting", 1000 * 60 * 10, "ThreadStaker: (%s) waiting init...\n", operatorName);
                }
                else if (status == Staker::Status::stakeWaiting) {
                    LogPrintCategoryOrThreadThrottled(BCLog::STAKING, "no_kernel_found", 1000 * 60 * 10,"ThreadStaker: (%s) Staked, but no kernel found yet.\n", operatorName);
                }
            }
            catch (const std::runtime_error &e) {
                LogPrintf("ThreadStaker: (%s) runtime error: %s\n", e.what(), operatorName);

                // Could be failed TX in mempool, wipe mempool and allow loop to continue.
                LOCK(cs_main);
                mempool.clear();
            }

            auto& tried = nTried[arg.operatorID];
            tried++;

            if ((arg.nMaxTries != -1 && tried >= arg.nMaxTries)
            || (arg.nMint != -1 && nMinted[arg.operatorID] >= arg.nMint)) {
                it = args.erase(it);
                continue;
            }

            ++it;
        }

        // Set search period to last time set
        Staker::nLastCoinStakeSearchTime = Staker::nFutureTime;

        std::this_thread::sleep_for(std::chrono::milliseconds(900));
    }
}

}<|MERGE_RESOLUTION|>--- conflicted
+++ resolved
@@ -871,12 +871,6 @@
                         break;
                     }
 
-<<<<<<< HEAD
-                    const auto evmKey = std::make_pair(txResult.sender, txResult.nonce);
-                    if (evmTXFees.count(evmKey)) {
-                        const auto& gasFees = evmTXFees.at(evmKey);
-                        if (txResult.prepay_fee > gasFees) {
-=======
                     auto& evmFeeMap = evmPackageContext.feeMap;
                     auto& evmAddressTxsMap = evmPackageContext.addressTxsMap;
 
@@ -884,8 +878,7 @@
                     if (auto feeEntry = evmFeeMap.find(addrKey); feeEntry != evmFeeMap.end()) {
                         // Key already exists. We check to see if we need to prioritize higher fee tx
                         const auto& lastFee = feeEntry->second;
-                        if (txResult.tx_fees > lastFee) {
->>>>>>> 17190bcf
+                        if (txResult.prepay_fee > lastFee) {
                             // Higher paying fee. Remove all TXs from sender and add to collection to add them again in order.
                             auto addrTxs = evmAddressTxsMap[addrKey.address];
                             RemoveTxIters(txIters(addrTxs));
@@ -925,14 +918,9 @@
                         break;
                     }
 
-<<<<<<< HEAD
-                    evmTXFees.emplace(std::make_pair(txResult.sender, txResult.nonce), txResult.prepay_fee);
-                    evmTXs[txResult.sender].push_back(sortedEntries[i]);
-=======
                     auto addrNonce = EvmAddressWithNonce { txResult.sender, txResult.nonce };
-                    evmFeeMap.insert({addrNonce, txResult.tx_fees});
+                    evmFeeMap.insert({addrNonce, txResult.prepay_fee});
                     evmAddressTxsMap[txResult.sender].emplace(txResult.nonce, sortedEntries[i]);
->>>>>>> 17190bcf
                 }
 
                 const auto res = ApplyCustomTx(view, coins, tx, chainparams.GetConsensus(), nHeight, pblock->nTime, nullptr, 0, evmContext);
