// Copyright (c) 2009-2010 Satoshi Nakamoto
// Copyright (c) 2009-2019 The Bitcoin Core developers
// Distributed under the MIT software license, see the accompanying
// file LICENSE or http://www.opensource.org/licenses/mit-license.php.

#include <miner.h>

#include <ain_rs_exports.h>
#include <amount.h>
#include <chain.h>
#include <chainparams.h>
#include <coins.h>
#include <consensus/consensus.h>
#include <consensus/merkle.h>
#include <consensus/tx_check.h>
#include <consensus/tx_verify.h>
#include <consensus/validation.h>
#include <ffi/cxx.h>
#include <masternodes/anchors.h>
#include <masternodes/govvariables/attributes.h>
#include <masternodes/masternodes.h>
#include <masternodes/mn_checks.h>
#include <memory.h>
#include <net.h>
#include <node/transaction.h>
#include <policy/feerate.h>
#include <policy/policy.h>
#include <pos.h>
#include <pos_kernel.h>
#include <primitives/transaction.h>
#include <script/standard.h>
#include <util/moneystr.h>
#include <util/system.h>
#include <util/validation.h>
#include <wallet/wallet.h>

#include <algorithm>
#include <utility>
#include <random>

struct EVM {
    uint32_t version;
    uint256 blockHash;
    uint64_t minerFee;

    ADD_SERIALIZE_METHODS;

    template <typename Stream, typename Operation>
    inline void SerializationOp(Stream& s, Operation ser_action) {
        READWRITE(version);
        READWRITE(blockHash);
        READWRITE(minerFee);
    }
};

struct XVM {
    uint32_t version;
    EVM evm;

    ADD_SERIALIZE_METHODS;

    template <typename Stream, typename Operation>
    inline void SerializationOp(Stream& s, Operation ser_action) {
        READWRITE(version);
        READWRITE(evm);
    }
};

int64_t UpdateTime(CBlockHeader* pblock, const Consensus::Params& consensusParams, const CBlockIndex* pindexPrev)
{
    int64_t nOldTime = pblock->nTime;
    int64_t nNewTime = std::max(pindexPrev->GetMedianTimePast()+1, GetAdjustedTime());

    if (nOldTime < nNewTime)
        pblock->nTime = nNewTime;

    // Updating time can change work required on testnet:
    if (consensusParams.pos.fAllowMinDifficultyBlocks)
        pblock->nBits = pos::GetNextWorkRequired(pindexPrev, pblock->nTime, consensusParams);

    return nNewTime - nOldTime;
}

BlockAssembler::Options::Options() {
    blockMinFeeRate = CFeeRate(DEFAULT_BLOCK_MIN_TX_FEE);
    nBlockMaxWeight = DEFAULT_BLOCK_MAX_WEIGHT;
}

BlockAssembler::BlockAssembler(const CChainParams& params, const Options& options) : chainparams(params)
{
    blockMinFeeRate = options.blockMinFeeRate;
    // Limit weight to between 4K and MAX_BLOCK_WEIGHT-4K for sanity:
    nBlockMaxWeight = std::max<size_t>(4000, std::min<size_t>(MAX_BLOCK_WEIGHT - 4000, options.nBlockMaxWeight));
}

static BlockAssembler::Options DefaultOptions()
{
    // Block resource limits
    // If -blockmaxweight is not given, limit to DEFAULT_BLOCK_MAX_WEIGHT
    BlockAssembler::Options options;
    options.nBlockMaxWeight = gArgs.GetArg("-blockmaxweight", DEFAULT_BLOCK_MAX_WEIGHT);
    CAmount n = 0;
    if (gArgs.IsArgSet("-blockmintxfee") && ParseMoney(gArgs.GetArg("-blockmintxfee", ""), n)) {
        options.blockMinFeeRate = CFeeRate(n);
    } else {
        options.blockMinFeeRate = CFeeRate(DEFAULT_BLOCK_MIN_TX_FEE);
    }
    return options;
}

BlockAssembler::BlockAssembler(const CChainParams& params) : BlockAssembler(params, DefaultOptions()) {}

void BlockAssembler::resetBlock()
{
    inBlock.clear();

    // Reserve space for coinbase tx
    nBlockWeight = 4000;
    nBlockSigOpsCost = 400;
    fIncludeWitness = false;

    // These counters do not include coinbase tx
    nBlockTx = 0;
    nFees = 0;
}

std::unique_ptr<CBlockTemplate> BlockAssembler::CreateNewBlock(const CScript& scriptPubKeyIn, int64_t blockTime)
{
    int64_t nTimeStart = GetTimeMicros();

    resetBlock();

    pblocktemplate = std::make_unique<CBlockTemplate>();

    if(!pblocktemplate)
        return nullptr;
    pblock = &pblocktemplate->block; // pointer for convenience

    // Add dummy coinbase tx as first transaction
    pblock->vtx.emplace_back();
    pblocktemplate->vTxFees.push_back(-1); // updated at end
    pblocktemplate->vTxSigOpsCost.push_back(-1); // updated at end

    LOCK2(cs_main, mempool.cs);
    CBlockIndex* pindexPrev = ::ChainActive().Tip();
    assert(pindexPrev != nullptr);
    nHeight = pindexPrev->nHeight + 1;

    const auto myIDs = pcustomcsview->AmIOperator();
    if (!myIDs) {
        return nullptr;
    }
    const auto nodePtr = pcustomcsview->GetMasternode(myIDs->second);
    if (!nodePtr || !nodePtr->IsActive(nHeight, *pcustomcsview)) {
        return nullptr;
    }

    auto consensus = chainparams.GetConsensus();
    pblock->nVersion = ComputeBlockVersion(pindexPrev, consensus);
    // -regtest only: allow overriding block.nVersion with
    // -blockversion=N to test forking scenarios
    if (chainparams.MineBlocksOnDemand())
        pblock->nVersion = gArgs.GetArg("-blockversion", pblock->nVersion);

    pblock->nTime = blockTime;
    const int64_t nMedianTimePast = pindexPrev->GetMedianTimePast();

    nLockTimeCutoff = (STANDARD_LOCKTIME_VERIFY_FLAGS & LOCKTIME_MEDIAN_TIME_PAST)
                       ? nMedianTimePast
                       : pblock->GetBlockTime();

    // Decide whether to include witness transactions
    // This is only needed in case the witness softfork activation is reverted
    // (which would require a very deep reorganization).
    // Note that the mempool would accept transactions with witness data before
    // IsWitnessEnabled, but we would only ever mine blocks after IsWitnessEnabled
    // unless there is a massive block reorganization with the witness softfork
    // not activated.
    // TODO: replace this with a call to main to assess validity of a mempool
    // transaction (which in most cases can be a no-op).
    fIncludeWitness = IsWitnessEnabled(pindexPrev, consensus);

    const auto txVersion = GetTransactionVersion(nHeight);

    // Skip on main as fix to avoid merkle root error. Allow on other networks for testing.
    if (Params().NetworkIDString() != CBaseChainParams::MAIN ||
            (Params().NetworkIDString() == CBaseChainParams::MAIN && nHeight >= chainparams.GetConsensus().EunosKampungHeight)) {
        CTeamView::CTeam currentTeam;
        if (const auto team = pcustomcsview->GetConfirmTeam(pindexPrev->nHeight)) {
            currentTeam = *team;
        }

        auto confirms = panchorAwaitingConfirms->GetQuorumFor(currentTeam);

        bool createAnchorReward{false};

        // No new anchors until we hit fork height, no new confirms should be found before fork.
        if (pindexPrev->nHeight >= consensus.DakotaHeight && confirms.size() > 0) {

            // Make sure anchor block height and hash exist in chain.
            CBlockIndex *anchorIndex = ::ChainActive()[confirms[0].anchorHeight];
            if (anchorIndex && anchorIndex->GetBlockHash() == confirms[0].dfiBlockHash) {
                createAnchorReward = true;
            }
        }

        if (createAnchorReward) {
            CAnchorFinalizationMessagePlus finMsg{confirms[0]};

            for (auto const &msg : confirms) {
                finMsg.sigs.push_back(msg.signature);
            }

            CDataStream metadata(DfAnchorFinalizeTxMarkerPlus, SER_NETWORK, PROTOCOL_VERSION);
            metadata << finMsg;

            CTxDestination destination =
                    finMsg.rewardKeyType == 1 ? CTxDestination(PKHash(finMsg.rewardKeyID)) : CTxDestination(
                            WitnessV0KeyHash(finMsg.rewardKeyID));

            CMutableTransaction mTx(txVersion);
            mTx.vin.resize(1);
            mTx.vin[0].prevout.SetNull();
            mTx.vin[0].scriptSig = CScript() << nHeight << OP_0;
            mTx.vout.resize(2);
            mTx.vout[0].scriptPubKey = CScript() << OP_RETURN << ToByteVector(metadata);
            mTx.vout[0].nValue = 0;
            mTx.vout[1].scriptPubKey = GetScriptForDestination(destination);
            mTx.vout[1].nValue = pcustomcsview->GetCommunityBalance(
                    CommunityAccountType::AnchorReward); // do not reset it, so it will occur on connectblock

            auto rewardTx = pcustomcsview->GetRewardForAnchor(finMsg.btcTxHash);
            if (!rewardTx) {
                pblock->vtx.push_back(MakeTransactionRef(std::move(mTx)));
                pblocktemplate->vTxFees.push_back(0);
                pblocktemplate->vTxSigOpsCost.push_back(
                        WITNESS_SCALE_FACTOR * GetLegacySigOpCount(*pblock->vtx.back()));
            }
        }
    }

    int nPackagesSelected = 0;
    int nDescendantsUpdated = 0;
    CCustomCSView mnview(*pcustomcsview);
    if (!blockTime) {
        UpdateTime(pblock, consensus, pindexPrev); // update time before tx packaging
    }

    bool timeOrdering{false};
    if (txOrdering == MIXED_ORDERING) {
        std::random_device rd;
        std::mt19937_64 gen(rd());
        std::uniform_int_distribution<unsigned long long> dis;

        if (dis(rd) % 2 == 0)
            timeOrdering = false;
        else
            timeOrdering = true;
    } else if (txOrdering == ENTRYTIME_ORDERING) {
        timeOrdering = true;
    } else if (txOrdering == FEE_ORDERING) {
        timeOrdering = false;
    }

    const auto evmContext = evm_get_context();
    std::map<uint256, CAmount> txFees;

    if (timeOrdering) {
        addPackageTxs<entry_time>(nPackagesSelected, nDescendantsUpdated, nHeight, mnview, evmContext, txFees, pindexPrev);
    } else {
        addPackageTxs<ancestor_score>(nPackagesSelected, nDescendantsUpdated, nHeight, mnview, evmContext, txFees, pindexPrev);
    }

    XVM xvm{};
    if (IsEVMEnabled(nHeight, mnview, consensus)) {
        std::array<uint8_t, 20> beneficiary{};
        std::copy(nodePtr->ownerAuthAddress.begin(), nodePtr->ownerAuthAddress.end(), beneficiary.begin());
        auto blockResult = evm_finalize(evmContext, false, pos::GetNextWorkRequired(pindexPrev, pblock->nTime, consensus), beneficiary, blockTime);
        evm_discard_context(evmContext);

        const auto blockHash = std::vector<uint8_t>(blockResult.block_hash.begin(), blockResult.block_hash.end());

        xvm = XVM{0,{0, uint256(blockHash), blockResult.miner_fee / CAMOUNT_TO_GWEI}};

        std::vector<std::string> failedTransactions;
        for (const auto& rust_string : blockResult.failed_transactions) {
            failedTransactions.emplace_back(rust_string.data(), rust_string.length());
        }

        RemoveFailedTransactions(failedTransactions, txFees);
    }

    // TXs for the creationTx field in new tokens created via token split
    if (nHeight >= chainparams.GetConsensus().FortCanningCrunchHeight) {
        const auto attributes = mnview.GetAttributes();
        if (attributes) {
            CDataStructureV0 splitKey{AttributeTypes::Oracles, OracleIDs::Splits, static_cast<uint32_t>(nHeight)};
            const auto splits = attributes->GetValue(splitKey, OracleSplits{});

            for (const auto& [id, multiplier] : splits) {
                uint32_t entries{1};
                mnview.ForEachPoolPair([&, id = id](DCT_ID const & poolId, const CPoolPair& pool){
                    if (pool.idTokenA.v == id || pool.idTokenB.v == id) {
                        const auto tokenA = mnview.GetToken(pool.idTokenA);
                        const auto tokenB = mnview.GetToken(pool.idTokenB);
                        assert(tokenA);
                        assert(tokenB);
                        if ((tokenA->destructionHeight == -1 && tokenA->destructionTx == uint256{}) &&
                            (tokenB->destructionHeight == -1 && tokenB->destructionTx == uint256{})) {
                            ++entries;
                        }
                    }
                    return true;
                });

                for (uint32_t i{0}; i < entries; ++i) {
                    CDataStream metadata(DfTokenSplitMarker, SER_NETWORK, PROTOCOL_VERSION);
                    metadata << i << id << multiplier;

                    CMutableTransaction mTx(txVersion);
                    mTx.vin.resize(1);
                    mTx.vin[0].prevout.SetNull();
                    mTx.vin[0].scriptSig = CScript() << nHeight << OP_0;
                    mTx.vout.resize(1);
                    mTx.vout[0].scriptPubKey = CScript() << OP_RETURN << ToByteVector(metadata);
                    mTx.vout[0].nValue = 0;
                    pblock->vtx.push_back(MakeTransactionRef(std::move(mTx)));
                    pblocktemplate->vTxFees.push_back(0);
                    pblocktemplate->vTxSigOpsCost.push_back(WITNESS_SCALE_FACTOR * GetLegacySigOpCount(*pblock->vtx.back()));
                }
            }
        }
    }

    int64_t nTime1 = GetTimeMicros();

    m_last_block_num_txs = nBlockTx;
    m_last_block_weight = nBlockWeight;

    // Create coinbase transaction.
    CMutableTransaction coinbaseTx(txVersion);
    coinbaseTx.vin.resize(1);
    coinbaseTx.vin[0].prevout.SetNull();
    coinbaseTx.vin[0].scriptSig = CScript() << nHeight << OP_0;
    coinbaseTx.vout.resize(1);
    coinbaseTx.vout[0].scriptPubKey = scriptPubKeyIn;
    CAmount blockReward = GetBlockSubsidy(nHeight, consensus);
    coinbaseTx.vout[0].nValue = nFees + blockReward;

    if (nHeight >= consensus.EunosHeight)
    {
        auto foundationValue = CalculateCoinbaseReward(blockReward, consensus.dist.community);
        if (nHeight < consensus.GrandCentralHeight) {
            coinbaseTx.vout.resize(2);
            // Community payment always expected
            coinbaseTx.vout[1].scriptPubKey = consensus.foundationShareScript;
            coinbaseTx.vout[1].nValue = foundationValue;
        }

        // Explicitly set miner reward
        if (nHeight >= consensus.FortCanningHeight) {
            coinbaseTx.vout[0].nValue = nFees + CalculateCoinbaseReward(blockReward, consensus.dist.masternode);
        } else {
            coinbaseTx.vout[0].nValue = CalculateCoinbaseReward(blockReward, consensus.dist.masternode);
        }

        if (IsEVMEnabled(nHeight, mnview, consensus) && !xvm.evm.blockHash.IsNull()) {
            const auto headerIndex = coinbaseTx.vout.size();
            coinbaseTx.vout.resize(headerIndex + 1);
            coinbaseTx.vout[headerIndex].nValue = 0;

            CDataStream metadata(SER_NETWORK, PROTOCOL_VERSION);
            metadata << xvm;

            CScript script;
            script << OP_RETURN << ToByteVector(metadata);

            coinbaseTx.vout[headerIndex].scriptPubKey = script;
        }

        LogPrint(BCLog::STAKING, "%s: post Eunos logic. Block reward %d Miner share %d foundation share %d\n",
                 __func__, blockReward, coinbaseTx.vout[0].nValue, foundationValue);
    }
    else if (nHeight >= consensus.AMKHeight) {
        // assume community non-utxo funding:
        for (const auto& kv : consensus.nonUtxoBlockSubsidies) {
            coinbaseTx.vout[0].nValue -= blockReward * kv.second / COIN;
        }
        // Pinch off foundation share
        if (!consensus.foundationShareScript.empty() && consensus.foundationShareDFIP1 != 0) {
            coinbaseTx.vout.resize(2);
            coinbaseTx.vout[1].scriptPubKey = consensus.foundationShareScript;
            coinbaseTx.vout[1].nValue = blockReward * consensus.foundationShareDFIP1 / COIN; // the main difference is that new FS is a %% from "base" block reward and no fees involved
            coinbaseTx.vout[0].nValue -= coinbaseTx.vout[1].nValue;

            LogPrint(BCLog::STAKING, "%s: post AMK logic, foundation share %d\n", __func__, coinbaseTx.vout[1].nValue);
        }
    }
    else { // pre-AMK logic:
        // Pinch off foundation share
        CAmount foundationsReward = coinbaseTx.vout[0].nValue * consensus.foundationShare / 100;
        if (!consensus.foundationShareScript.empty() && consensus.foundationShare != 0) {
            if (pcustomcsview->GetFoundationsDebt() < foundationsReward) {
                coinbaseTx.vout.resize(2);
                coinbaseTx.vout[1].scriptPubKey = consensus.foundationShareScript;
                coinbaseTx.vout[1].nValue = foundationsReward - pcustomcsview->GetFoundationsDebt();
                coinbaseTx.vout[0].nValue -= coinbaseTx.vout[1].nValue;

                LogPrint(BCLog::STAKING, "%s: pre AMK logic, foundation share %d\n", __func__, coinbaseTx.vout[1].nValue);
            } else {
                pcustomcsview->SetFoundationsDebt(pcustomcsview->GetFoundationsDebt() - foundationsReward);
            }
        }
    }

    pblock->vtx[0] = MakeTransactionRef(std::move(coinbaseTx));

    pblocktemplate->vchCoinbaseCommitment = GenerateCoinbaseCommitment(*pblock, pindexPrev, consensus);
    pblocktemplate->vTxFees[0] = -nFees;

    LogPrint(BCLog::STAKING, "CreateNewBlock(): block weight: %u txs: %u fees: %ld sigops %d\n", GetBlockWeight(*pblock), nBlockTx, nFees, nBlockSigOpsCost);

    // Fill in header
    pblock->hashPrevBlock  = pindexPrev->GetBlockHash();
    pblock->deprecatedHeight = pindexPrev->nHeight + 1;
    pblock->nBits          = pos::GetNextWorkRequired(pindexPrev, pblock->nTime, consensus);
    if (!blockTime) {
        pblock->stakeModifier  = pos::ComputeStakeModifier(pindexPrev->stakeModifier, myIDs->first);
    }

    pblocktemplate->vTxSigOpsCost[0] = WITNESS_SCALE_FACTOR * GetLegacySigOpCount(*pblock->vtx[0]);

    CValidationState state;
    if (!TestBlockValidity(state, chainparams, *pblock, pindexPrev, false)) {
        throw std::runtime_error(strprintf("%s: TestBlockValidity failed: %s", __func__, FormatStateMessage(state)));
    }
    int64_t nTime2 = GetTimeMicros();

    pblock->hashMerkleRoot = BlockMerkleRoot(*pblock);
    if (nHeight >= chainparams.GetConsensus().EunosHeight
    && nHeight < chainparams.GetConsensus().EunosKampungHeight) {
        // includes coinbase account changes
        ApplyGeneralCoinbaseTx(mnview, *(pblock->vtx[0]), nHeight, nFees, chainparams.GetConsensus());
        pblock->hashMerkleRoot = Hash2(pblock->hashMerkleRoot, mnview.MerkleRoot());
    }

    LogPrint(BCLog::BENCH, "CreateNewBlock() packages: %.2fms (%d packages, %d updated descendants), validity: %.2fms (total %.2fms)\n", 0.001 * (nTime1 - nTimeStart), nPackagesSelected, nDescendantsUpdated, 0.001 * (nTime2 - nTime1), 0.001 * (nTime2 - nTimeStart));

    return std::move(pblocktemplate);
}

void BlockAssembler::onlyUnconfirmed(CTxMemPool::setEntries& testSet)
{
    for (CTxMemPool::setEntries::iterator iit = testSet.begin(); iit != testSet.end(); ) {
        // Only test txs not already in the block
        if (inBlock.count(*iit)) {
            testSet.erase(iit++);
        }
        else {
            iit++;
        }
    }
}

bool BlockAssembler::TestPackage(uint64_t packageSize, int64_t packageSigOpsCost) const
{
    // TODO: switch to weight-based accounting for packages instead of vsize-based accounting.
    if (nBlockWeight + WITNESS_SCALE_FACTOR * packageSize >= nBlockMaxWeight)
        return false;
    if (nBlockSigOpsCost + packageSigOpsCost >= MAX_BLOCK_SIGOPS_COST)
        return false;
    return true;
}

// Perform transaction-level checks before adding to block:
// - transaction finality (locktime)
// - premature witness (in case segwit transactions are added to mempool before
//   segwit activation)
bool BlockAssembler::TestPackageTransactions(const CTxMemPool::setEntries& package)
{
    for (CTxMemPool::txiter it : package) {
        if (!IsFinalTx(it->GetTx(), nHeight, nLockTimeCutoff))
            return false;
        if (!fIncludeWitness && it->GetTx().HasWitness())
            return false;
    }
    return true;
}

void BlockAssembler::AddToBlock(CTxMemPool::txiter iter)
{
    pblock->vtx.emplace_back(iter->GetSharedTx());
    pblocktemplate->vTxFees.push_back(iter->GetFee());
    pblocktemplate->vTxSigOpsCost.push_back(iter->GetSigOpCost());
    nBlockWeight += iter->GetTxWeight();
    ++nBlockTx;
    nBlockSigOpsCost += iter->GetSigOpCost();
    nFees += iter->GetFee();
    inBlock.insert(iter);

    bool fPrintPriority = gArgs.GetBoolArg("-printpriority", DEFAULT_PRINTPRIORITY);
    if (fPrintPriority) {
        LogPrintf("fee %s txid %s\n",
                  CFeeRate(iter->GetModifiedFee(), iter->GetTxSize()).ToString(),
                  iter->GetTx().GetHash().ToString());
    }
}

int BlockAssembler::UpdatePackagesForAdded(const CTxMemPool::setEntries& alreadyAdded,
        indexed_modified_transaction_set &mapModifiedTx)
{
    int nDescendantsUpdated = 0;
    for (CTxMemPool::txiter it : alreadyAdded) {
        CTxMemPool::setEntries descendants;
        mempool.CalculateDescendants(it, descendants);
        // Insert all descendants (not yet in block) into the modified set
        for (CTxMemPool::txiter desc : descendants) {
            if (alreadyAdded.count(desc))
                continue;
            ++nDescendantsUpdated;
            modtxiter mit = mapModifiedTx.find(desc);
            if (mit == mapModifiedTx.end()) {
                CTxMemPoolModifiedEntry modEntry(desc);
                modEntry.nSizeWithAncestors -= it->GetTxSize();
                modEntry.nModFeesWithAncestors -= it->GetModifiedFee();
                modEntry.nSigOpCostWithAncestors -= it->GetSigOpCost();
                mapModifiedTx.insert(modEntry);
            } else {
                mapModifiedTx.modify(mit, update_for_parent_inclusion(it));
            }
        }
    }
    return nDescendantsUpdated;
}

void BlockAssembler::RemoveEVMTransaction(const CTxMemPool::txiter iter) {

    // Make sure we only remove EVM TXs which have no descendants or TX fees.
    // Removing others TXs is more complicated and should be handled by RemoveFailedTransactions.
    const auto &tx = iter->GetTx();
    std::vector<unsigned char> metadata;
    const auto txType = GuessCustomTxType(tx, metadata, false);
    if (txType != CustomTxType::EvmTx) {
        return;
    }

    for (size_t i = 0; i < pblock->vtx.size();  ++i) {
        if (pblock->vtx[i] && pblock->vtx[i]->GetHash() == iter->GetTx().GetHash()) {
            pblock->vtx.erase(pblock->vtx.begin() + i);
            return;
        }
    }
}

void BlockAssembler::RemoveFailedTransactions(const std::vector<std::string> &failedTransactions, const std::map<uint256, CAmount> &txFees) {
    if (failedTransactions.empty()) {
        return;
    }

    std::vector<uint256> txsToErase;
    for (const auto &txStr : failedTransactions) {
        const auto failedHash = uint256S(txStr);
        for (const auto &tx : pblock->vtx) {
            if (tx && tx->GetHash() == failedHash) {
                std::vector<unsigned char> metadata;
                const auto txType = GuessCustomTxType(*tx, metadata, false);
                if (txType == CustomTxType::TransferDomain) {
                    txsToErase.push_back(failedHash);
                }
            }
        }
    }

    // Get a copy of the TXs to be erased for restoring to the mempool later
    std::vector<CTransactionRef> txsToRemove;
    std::set<uint256> txsToEraseSet(txsToErase.begin(), txsToErase.end());

    for (const auto &tx : pblock->vtx) {
        if (tx && txsToEraseSet.count(tx->GetHash())) {
            txsToRemove.push_back(tx);
        }
    }

    // Add descendants and in turn add their descendants. This needs to
    // be done in the order that the TXs are in the block for txsToRemove.
    auto size = txsToErase.size();
    for (std::vector<uint256>::size_type i{}; i < size; ++i) {
        for (const auto &tx : pblock->vtx) {
            if (tx) {
                for (const auto &vin : tx->vin) {
                    if (vin.prevout.hash == txsToErase[i] &&
                        std::find(txsToErase.begin(), txsToErase.end(), tx->GetHash()) == txsToErase.end())
                    {
                        txsToRemove.push_back(tx);
                        txsToErase.push_back(tx->GetHash());
                        ++size;
                    }
                }
            }
        }
    }

    // Erase TXs from block
    txsToEraseSet = std::set<uint256>(txsToErase.begin(), txsToErase.end());
    pblock->vtx.erase(
            std::remove_if(pblock->vtx.begin(), pblock->vtx.end(),
                           [&txsToEraseSet](const auto &tx) {
                return tx && txsToEraseSet.count(tx.get()->GetHash());
            }),pblock->vtx.end());

    for (const auto &tx : txsToRemove) {
        // Remove fees.
        if (txFees.count(tx->GetHash())) {
            nFees -= txFees.at(tx->GetHash());
        }
    }
}

// Skip entries in mapTx that are already in a block or are present
// in mapModifiedTx (which implies that the mapTx ancestor state is
// stale due to ancestor inclusion in the block)
// Also skip transactions that we've already failed to add. This can happen if
// we consider a transaction in mapModifiedTx and it fails: we can then
// potentially consider it again while walking mapTx.  It's currently
// guaranteed to fail again, but as a belt-and-suspenders check we put it in
// failedTx and avoid re-evaluation, since the re-evaluation would be using
// cached size/sigops/fee values that are not actually correct.
bool BlockAssembler::SkipMapTxEntry(CTxMemPool::txiter it, indexed_modified_transaction_set &mapModifiedTx, CTxMemPool::setEntries &failedTx)
{
    assert (it != mempool.mapTx.end());
    return mapModifiedTx.count(it) || inBlock.count(it) || failedTx.count(it);
}

void BlockAssembler::SortForBlock(const CTxMemPool::setEntries& package, std::vector<CTxMemPool::txiter>& sortedEntries)
{
    // Sort package by ancestor count
    // If a transaction A depends on transaction B, then A's ancestor count
    // must be greater than B's.  So this is sufficient to validly order the
    // transactions for block inclusion.
    sortedEntries.clear();
    sortedEntries.insert(sortedEntries.begin(), package.begin(), package.end());
    std::sort(sortedEntries.begin(), sortedEntries.end(), CompareTxIterByEntryTime());
}

// This transaction selection algorithm orders the mempool based
// on feerate of a transaction including all unconfirmed ancestors.
// Since we don't remove transactions from the mempool as we select them
// for block inclusion, we need an alternate method of updating the feerate
// of a transaction with its not-yet-selected ancestors as we go.
// This is accomplished by walking the in-mempool descendants of selected
// transactions and storing a temporary modified state in mapModifiedTxs.
// Each time through the loop, we compare the best transaction in
// mapModifiedTxs with the next transaction in the mempool to decide what
// transaction package to work on next.
template<class T>
void BlockAssembler::addPackageTxs(int &nPackagesSelected, int &nDescendantsUpdated, int nHeight, CCustomCSView &view, const uint64_t evmContext, std::map<uint256, CAmount> &txFees, const CBlockIndex* pindexPrev)
{
    // mapModifiedTx will store sorted packages after they are modified
    // because some of their txs are already in the block
    indexed_modified_transaction_set mapModifiedTx;
    // Keep track of entries that failed inclusion, to avoid duplicate work
    CTxMemPool::setEntries failedTx;
    // Keep track of EVM entries that failed nonce check
    std::multimap<uint64_t, CTxMemPool::txiter> failedNonces;

    // Start by adding all descendants of previously added txs to mapModifiedTx
    // and modifying them for their already included ancestors
    UpdatePackagesForAdded(inBlock, mapModifiedTx);

    auto mi = mempool.mapTx.get<T>().begin();
    CTxMemPool::txiter iter;

    // Limit the number of attempts to add transactions to the block when it is
    // close to full; this is just a simple heuristic to finish quickly if the
    // mempool has a lot of entries.
    const int64_t MAX_CONSECUTIVE_FAILURES = 1000;
    int64_t nConsecutiveFailed = 0;

    // Custom TXs to undo at the end
    std::set<uint256> checkedTX;

    // Copy of the view
    CCoinsViewCache coinsView(&::ChainstateActive().CoinsTip());

    // Variable to tally total gas used in the block
    uint64_t totalGas{};

    // Used to track EVM TXs by sender and nonce to allow replacing of TXs with higher
    // TXs with the same nonce.
    // Key: sender address, nonce
    // Value: fee, TX iter
    std::map<std::pair<std::array<std::uint8_t, 20>, uint64_t>, std::pair<uint64_t, CTxMemPool::txiter>> evmTXs;

    // Used to track gas fees of EVM TXs
    std::map<uint256, uint64_t> evmGasFees;

    while (mi != mempool.mapTx.get<T>().end() || !mapModifiedTx.empty() || !failedNonces.empty())
    {
        // First try to find a new transaction in mapTx to evaluate.
        if (mi != mempool.mapTx.get<T>().end() &&
                SkipMapTxEntry(mempool.mapTx.project<0>(mi), mapModifiedTx, failedTx)) {
            ++mi;
            continue;
        }

        // Now that mi is not stale, determine which transaction to evaluate:
        // the next entry from mapTx, or the best from mapModifiedTx?
        bool fUsingModified = false;

        modtxscoreiter modit = mapModifiedTx.get<ancestor_score>().begin();
        if (mi == mempool.mapTx.get<T>().end() && mapModifiedTx.empty()) {
            const auto it = failedNonces.begin();
            iter = it->second;
            failedNonces.erase(it);
        } else if (mi == mempool.mapTx.get<T>().end()) {
            // We're out of entries in mapTx; use the entry from mapModifiedTx
            iter = modit->iter;
            fUsingModified = true;
        } else {
            // Try to compare the mapTx entry to the mapModifiedTx entry
            iter = mempool.mapTx.project<0>(mi);
            if (modit != mapModifiedTx.get<ancestor_score>().end() &&
                    CompareTxMemPoolEntryByAncestorFee()(*modit, CTxMemPoolModifiedEntry(iter))) {
                // The best entry in mapModifiedTx has higher score
                // than the one from mapTx.
                // Switch which transaction (package) to consider
                iter = modit->iter;
                fUsingModified = true;
            } else {
                // Either no entry in mapModifiedTx, or it's worse than mapTx.
                // Increment mi for the next loop iteration.
                ++mi;
            }
        }

        // We skip mapTx entries that are inBlock, and mapModifiedTx shouldn't
        // contain anything that is inBlock.
        assert(!inBlock.count(iter));

        uint64_t packageSize = iter->GetSizeWithAncestors();
        CAmount packageFees = iter->GetModFeesWithAncestors();
        int64_t packageSigOpsCost = iter->GetSigOpCostWithAncestors();
        if (fUsingModified) {
            packageSize = modit->nSizeWithAncestors;
            packageFees = modit->nModFeesWithAncestors;
            packageSigOpsCost = modit->nSigOpCostWithAncestors;
        }

        if (!IsEVMTx(iter->GetTx()) && packageFees < blockMinFeeRate.GetFee(packageSize)) {
            // Everything else we might consider has a lower fee rate
            break;
        }

        if (!TestPackage(packageSize, packageSigOpsCost)) {
            if (fUsingModified) {
                // Since we always look at the best entry in mapModifiedTx,
                // we must erase failed entries so that we can consider the
                // next best entry on the next loop iteration
                mapModifiedTx.get<ancestor_score>().erase(modit);
                failedTx.insert(iter);
            }

            ++nConsecutiveFailed;

            if (nConsecutiveFailed > MAX_CONSECUTIVE_FAILURES && nBlockWeight >
                    nBlockMaxWeight - 4000) {
                // Give up if we're close to full and haven't succeeded in a while
                break;
            }
            continue;
        }

        CTxMemPool::setEntries ancestors;
        uint64_t nNoLimit = std::numeric_limits<uint64_t>::max();
        std::string dummy;
        mempool.CalculateMemPoolAncestors(*iter, ancestors, nNoLimit, nNoLimit, nNoLimit, nNoLimit, dummy, false);

        onlyUnconfirmed(ancestors);
        ancestors.insert(iter);

        // Test if all tx's are Final
        if (!TestPackageTransactions(ancestors)) {
            if (fUsingModified) {
                mapModifiedTx.get<ancestor_score>().erase(modit);
                failedTx.insert(iter);
            }
            continue;
        }

        // This transaction will make it in; reset the failed counter.
        nConsecutiveFailed = 0;

        // Package can be added. Sort the entries in a valid order.
        std::vector<CTxMemPool::txiter> sortedEntries;
        SortForBlock(ancestors, sortedEntries);

        // Account check
        bool customTxPassed{true};

        // Apply and check custom TXs in order
        for (size_t i = 0; i < sortedEntries.size(); ++i) {
            const CTransaction& tx = sortedEntries[i]->GetTx();

            // Do not double check already checked custom TX. This will be an ancestor of current TX.
            if (checkedTX.find(tx.GetHash()) != checkedTX.end()) {
                continue;
            }

            // Holder for an EVM TX that needs to have its gas removed
            uint256 removeEVMGas{};

            // temporary view to ensure failed tx
            // to not be kept in parent view
            CCoinsViewCache coins(&coinsView);

            // allow coin override, tx with same inputs
            // will be removed for block while we connect it
            AddCoins(coins, tx, nHeight, false); // do not check

            std::vector<unsigned char> metadata;
            CustomTxType txType = GuessCustomTxType(tx, metadata, true);

            // Only check custom TXs
            if (txType != CustomTxType::None) {
                if (txType == CustomTxType::EvmTx) {
                    auto txMessage = customTypeToMessage(txType);
                    if (!CustomMetadataParse(nHeight, Params().GetConsensus(), metadata, txMessage)) {
                        customTxPassed = false;
                        break;
                    }

                    const auto obj = std::get<CEvmTxMessage>(txMessage);

                    CrossBoundaryResult result;
                    const auto txResult = evm_try_prevalidate_raw_tx(result, HexStr(obj.evmTx), false);
                    if (!result.ok) {
                        customTxPassed = false;
                        break;
                    }

<<<<<<< HEAD
                    const auto nonce = evm_get_next_valid_nonce_in_context(evmContext, txResult.sender);
                    if (nonce != txResult.nonce) {
                        // Only add if not already in failed TXs to prevent adding on second attempt.
                        if (!failedTx.count(iter)) {
                            failedNonces.emplace(txResult.nonce, iter);
=======
                    const auto evmKey = std::make_pair(txResult.sender, txResult.nonce);
                    if (evmTXs.count(evmKey)) {
                        const auto& [usedGas, txIter] = evmTXs.at(evmKey);
                        if (txResult.used_gas > usedGas) {
                            RemoveEVMTransaction(txIter);
                            removeEVMGas = txIter->GetTx().GetHash();
                            evmTXs[evmKey] = std::make_pair(txResult.used_gas, sortedEntries[i]);
>>>>>>> 628bb7c3
                        }
                    }

                    if (removeEVMGas.IsNull()) {
                        const auto nonce = evm_get_next_valid_nonce_in_context(evmContext, txResult.sender);
                        if (nonce != txResult.nonce) {
                            // Only add if not already in failed TXs to prevent adding on second attempt.
                            if (!failedTx.count(iter)) {
                                failedNonces.emplace(nonce, iter);
                            }
                            customTxPassed = false;
                            break;
                        }

                        evmTXs.emplace(std::make_pair(txResult.sender, txResult.nonce), std::make_pair(txResult.used_gas, sortedEntries[i]));
                    }
                }

                uint64_t gasUsed{};
                const auto res = ApplyCustomTx(view, coins, tx, chainparams.GetConsensus(), nHeight, gasUsed, pblock->nTime, nullptr, 0, evmContext);
                // Not okay invalidate, undo and skip
                if (!res.ok) {
                    customTxPassed = false;

                    LogPrintf("%s: Failed %s TX %s: %s\n", __func__, ToString(txType), tx.GetHash().GetHex(), res.msg);

                    break;
                }

                evmGasFees.emplace(tx.GetHash(), gasUsed);

                if (!removeEVMGas.IsNull() && evmGasFees.count(removeEVMGas)) {
                    totalGas -= evmGasFees.at(removeEVMGas);
                }

                if (totalGas + gasUsed > MAX_BLOCK_GAS_LIMIT) {
                    customTxPassed = false;
                    break;
                }
                totalGas += gasUsed;

                // Track checked TXs to avoid double applying
                checkedTX.insert(tx.GetHash());
            }
            coins.Flush();
        }

        // Failed, let's move on!
        if (!customTxPassed) {
            if (fUsingModified) {
                mapModifiedTx.get<ancestor_score>().erase(modit);
            }
            failedTx.insert(iter);
            continue;
        }

        for (size_t i=0; i<sortedEntries.size(); ++i) {
            txFees.emplace(sortedEntries[i]->GetTx().GetHash(), sortedEntries[i]->GetFee());
            AddToBlock(sortedEntries[i]);
            // Erase from the modified set, if present
            mapModifiedTx.erase(sortedEntries[i]);
        }

        ++nPackagesSelected;

        // Update transactions that depend on each of these
        nDescendantsUpdated += UpdatePackagesForAdded(ancestors, mapModifiedTx);
    }
}

void IncrementExtraNonce(CBlock* pblock, const CBlockIndex* pindexPrev, unsigned int& nExtraNonce)
{
    // Update nExtraNonce
    static uint256 hashPrevBlock;
    if (hashPrevBlock != pblock->hashPrevBlock)
    {
        nExtraNonce = 0;
        hashPrevBlock = pblock->hashPrevBlock;
    }
    ++nExtraNonce;
    unsigned int nHeight = pindexPrev->nHeight+1; // Height first in coinbase required for block.version=2
    CMutableTransaction txCoinbase(*pblock->vtx[0]);
    txCoinbase.vin[0].scriptSig = (CScript() << nHeight << CScriptNum(nExtraNonce)) + COINBASE_FLAGS;
    assert(txCoinbase.vin[0].scriptSig.size() <= 100);

    pblock->vtx[0] = MakeTransactionRef(std::move(txCoinbase));
    pblock->hashMerkleRoot = BlockMerkleRoot(*pblock);
}

namespace pos {

    //initialize static variables here
    std::map<uint256, int64_t> Staker::mapMNLastBlockCreationAttemptTs;
    AtomicMutex cs_MNLastBlockCreationAttemptTs;
    int64_t Staker::nLastCoinStakeSearchTime{0};
    int64_t Staker::nFutureTime{0};
    uint256 Staker::lastBlockSeen{};

    Staker::Status Staker::init(const CChainParams& chainparams) {
        if (!chainparams.GetConsensus().pos.allowMintingWithoutPeers) {
            if(!g_connman)
                throw std::runtime_error("Error: Peer-to-peer functionality missing or disabled");

            if (!chainparams.GetConsensus().pos.allowMintingWithoutPeers && g_connman->GetNodeCount(CConnman::CONNECTIONS_ALL) == 0)
                return Status::initWaiting;

            if (::ChainstateActive().IsInitialBlockDownload())
                return Status::initWaiting;

            if (::ChainstateActive().IsDisconnectingTip())
                return Status::stakeWaiting;
        }
        return Status::stakeReady;
    }

    Staker::Status Staker::stake(const CChainParams& chainparams, const ThreadStaker::Args& args) {

        bool found = false;

        // this part of code stay valid until tip got changed

        uint32_t mintedBlocks(0);
        uint256 masternodeID{};
        int64_t creationHeight;
        CScript scriptPubKey;
        int64_t blockTime;
        CBlockIndex* tip;
        int64_t blockHeight;
        std::vector<int64_t> subNodesBlockTime;
        uint16_t timelock;
        std::optional<CMasternode> nodePtr;

        {
            LOCK(cs_main);
            auto optMasternodeID = pcustomcsview->GetMasternodeIdByOperator(args.operatorID);
            if (!optMasternodeID)
            {
                return Status::initWaiting;
            }
            tip = ::ChainActive().Tip();
            masternodeID = *optMasternodeID;
            nodePtr = pcustomcsview->GetMasternode(masternodeID);
            if (!nodePtr || !nodePtr->IsActive(tip->nHeight + 1, *pcustomcsview))
            {
                /// @todo may be new status for not activated (or already resigned) MN??
                return Status::initWaiting;
            }
            mintedBlocks = nodePtr->mintedBlocks;
            if (args.coinbaseScript.empty()) {
                // this is safe because MN was found
                if (tip->nHeight >= chainparams.GetConsensus().FortCanningHeight && nodePtr->rewardAddressType != 0) {
                    scriptPubKey = GetScriptForDestination(nodePtr->GetRewardAddressDestination());
                }
                else {
                    scriptPubKey = GetScriptForDestination(nodePtr->ownerType == PKHashType ?
                        CTxDestination(PKHash(nodePtr->ownerAuthAddress)) :
                        CTxDestination(WitnessV0KeyHash(nodePtr->ownerAuthAddress))
                    );
                }
            } else {
                scriptPubKey = args.coinbaseScript;
            }

            blockHeight = tip->nHeight + 1;
            creationHeight = int64_t(nodePtr->creationHeight);
            blockTime = std::max(tip->GetMedianTimePast() + 1, GetAdjustedTime());
            const auto optTimeLock = pcustomcsview->GetTimelock(masternodeID, *nodePtr, blockHeight);
            if (!optTimeLock)
                return Status::stakeWaiting;

            timelock = *optTimeLock;

            // Get block times
            subNodesBlockTime = pcustomcsview->GetBlockTimes(args.operatorID, blockHeight, creationHeight, timelock);
        }

        auto nBits = pos::GetNextWorkRequired(tip, blockTime, chainparams.GetConsensus());
        auto stakeModifier = pos::ComputeStakeModifier(tip->stakeModifier, args.minterKey.GetPubKey().GetID());

        // Set search time if null or last block has changed
        if (!nLastCoinStakeSearchTime || lastBlockSeen != tip->GetBlockHash()) {
            if (Params().NetworkIDString() == CBaseChainParams::REGTEST) {
                // For regtest use previous oldest time
                nLastCoinStakeSearchTime = GetAdjustedTime() - 60;
                if (nLastCoinStakeSearchTime <= tip->GetMedianTimePast()) {
                    nLastCoinStakeSearchTime = tip->GetMedianTimePast() + 1;
                }
            } else {
                // Plus one to avoid time-too-old error on exact median time.
                nLastCoinStakeSearchTime = tip->GetMedianTimePast() + 1;
            }

            lastBlockSeen = tip->GetBlockHash();
        }

        withSearchInterval([&](const int64_t currentTime, const int64_t lastSearchTime, const int64_t futureTime) {
            // update last block creation attempt ts for the master node here
            {
                std::unique_lock l{pos::cs_MNLastBlockCreationAttemptTs};
                pos::Staker::mapMNLastBlockCreationAttemptTs[masternodeID] = GetTime();
            }
            CheckContextState ctxState;
            // Search backwards in time first
            if (currentTime > lastSearchTime) {
                for (uint32_t t = 0; t < currentTime - lastSearchTime; ++t) {
                    if (ShutdownRequested()) break;

                    blockTime = ((uint32_t)currentTime - t);

                    if (pos::CheckKernelHash(stakeModifier, nBits, creationHeight, blockTime, blockHeight, masternodeID, chainparams.GetConsensus(),
                                             subNodesBlockTime, timelock, ctxState))
                    {
                        LogPrintf("MakeStake: kernel found\n");

                        found = true;
                        break;
                    }

                    std::this_thread::yield(); // give a slot to other threads
                }
            }

            if (!found) {
                // Search from current time or lastSearchTime set in the future
                int64_t searchTime = lastSearchTime > currentTime ? lastSearchTime : currentTime;

                // Search forwards in time
                for (uint32_t t = 1; t <= futureTime - searchTime; ++t) {
                    if (ShutdownRequested()) break;

                    blockTime = ((uint32_t)searchTime + t);

                    if (pos::CheckKernelHash(stakeModifier, nBits, creationHeight, blockTime, blockHeight, masternodeID, chainparams.GetConsensus(),
                                             subNodesBlockTime, timelock, ctxState))
                    {
                        LogPrint(BCLog::STAKING, "MakeStake: kernel found\n");

                        found = true;
                        break;
                    }

                    std::this_thread::yield(); // give a slot to other threads
                }
            }
        }, blockHeight);

        if (!found) {
            return Status::stakeWaiting;
        }

        //
        // Create block template
        //
        auto pblocktemplate = BlockAssembler(chainparams).CreateNewBlock(scriptPubKey, blockTime);
        if (!pblocktemplate) {
            throw std::runtime_error("Error in WalletStaker: Keypool ran out, please call keypoolrefill before restarting the staking thread");
        }

        auto pblock = std::make_shared<CBlock>(pblocktemplate->block);

        pblock->nBits = nBits;
        pblock->mintedBlocks = mintedBlocks + 1;
        pblock->stakeModifier = std::move(stakeModifier);

        LogPrint(BCLog::STAKING, "Running Staker with %u common transactions in block (%u bytes)\n", pblock->vtx.size() - 1,
                 ::GetSerializeSize(*pblock, PROTOCOL_VERSION));

        //
        // Trying to sign a block
        //
        auto err = pos::SignPosBlock(pblock, args.minterKey);
        if (err) {
            LogPrint(BCLog::STAKING, "SignPosBlock(): %s \n", *err);
            return Status::stakeWaiting;
        }

        //
        // Final checks
        //
        {
            LOCK(cs_main);
            err = pos::CheckSignedBlock(pblock, tip, chainparams);
            if (err) {
                LogPrint(BCLog::STAKING, "CheckSignedBlock(): %s \n", *err);
                return Status::stakeWaiting;
            }
        }

        if (!ProcessNewBlock(chainparams, pblock, true, nullptr)) {
            LogPrintf("PoS block was checked, but wasn't accepted by ProcessNewBlock\n");
            return Status::stakeWaiting;
        }

        return Status::minted;
    }

    template <typename F>
    void Staker::withSearchInterval(F&& f, int64_t height) {
        if (height >= Params().GetConsensus().EunosPayaHeight) {
            // Mine up to max future minus 1 second buffer
            nFutureTime = GetAdjustedTime() + (MAX_FUTURE_BLOCK_TIME_EUNOSPAYA - 1); // 29 seconds
        } else {
            // Mine up to max future minus 5 second buffer
            nFutureTime = GetAdjustedTime() + (MAX_FUTURE_BLOCK_TIME_DAKOTACRESCENT - 5); // 295 seconds
        }

        if (nFutureTime > nLastCoinStakeSearchTime) {
            f(GetAdjustedTime(), nLastCoinStakeSearchTime, nFutureTime);
        }
    }

void ThreadStaker::operator()(std::vector<ThreadStaker::Args> args, CChainParams chainparams) {

    std::map<CKeyID, int32_t> nMinted;
    std::map<CKeyID, int32_t> nTried;

    auto wallets = GetWallets();

    for (auto& arg : args) {
        while (true) {
            if (ShutdownRequested()) break;

            bool found = false;
            for (auto wallet : wallets) {
                if (wallet->GetKey(arg.operatorID, arg.minterKey)) {
                    found = true;
                    break;
                }
            }
            if (found) {
                break;
            }
            static std::atomic<uint64_t> time{0};
            if (GetSystemTimeInSeconds() - time > 120) {
                LogPrintf("ThreadStaker: unlock wallet to start minting...\n");
                time = GetSystemTimeInSeconds();
            }
            std::this_thread::sleep_for(std::chrono::milliseconds(100));
        }
    }

    LogPrintf("ThreadStaker: started.\n");

    while (!args.empty()) {
        if (ShutdownRequested()) break;

        while (fImporting || fReindex) {
            if (ShutdownRequested()) break;

            LogPrintf("ThreadStaker: waiting reindex...\n");

            std::this_thread::sleep_for(std::chrono::milliseconds(900));
        }

        for (auto it = args.begin(); it != args.end(); ) {
            const auto& arg = *it;
            const auto operatorName = arg.operatorID.GetHex();

            if (ShutdownRequested()) break;

            pos::Staker staker;

            try {
                auto status = staker.init(chainparams);
                if (status == Staker::Status::stakeReady) {
                    status = staker.stake(chainparams, arg);
                }
                if (status == Staker::Status::error) {
                    LogPrintf("ThreadStaker: (%s) terminated due to a staking error!\n", operatorName);
                    it = args.erase(it);
                    continue;
                }
                else if (status == Staker::Status::minted) {
                    LogPrintf("ThreadStaker: (%s) minted a block!\n", operatorName);
                    nMinted[arg.operatorID]++;
                }
                else if (status == Staker::Status::initWaiting) {
                    LogPrintCategoryOrThreadThrottled(BCLog::STAKING, "init_waiting", 1000 * 60 * 10, "ThreadStaker: (%s) waiting init...\n", operatorName);
                }
                else if (status == Staker::Status::stakeWaiting) {
                    LogPrintCategoryOrThreadThrottled(BCLog::STAKING, "no_kernel_found", 1000 * 60 * 10,"ThreadStaker: (%s) Staked, but no kernel found yet.\n", operatorName);
                }
            }
            catch (const std::runtime_error &e) {
                LogPrintf("ThreadStaker: (%s) runtime error: %s\n", e.what(), operatorName);

                // Could be failed TX in mempool, wipe mempool and allow loop to continue.
                LOCK(cs_main);
                mempool.clear();
            }

            auto& tried = nTried[arg.operatorID];
            tried++;

            if ((arg.nMaxTries != -1 && tried >= arg.nMaxTries)
            || (arg.nMint != -1 && nMinted[arg.operatorID] >= arg.nMint)) {
                it = args.erase(it);
                continue;
            }

            ++it;
        }

        // Set search period to last time set
        Staker::nLastCoinStakeSearchTime = Staker::nFutureTime;

        std::this_thread::sleep_for(std::chrono::milliseconds(900));
    }
}

}<|MERGE_RESOLUTION|>--- conflicted
+++ resolved
@@ -838,13 +838,6 @@
                         break;
                     }
 
-<<<<<<< HEAD
-                    const auto nonce = evm_get_next_valid_nonce_in_context(evmContext, txResult.sender);
-                    if (nonce != txResult.nonce) {
-                        // Only add if not already in failed TXs to prevent adding on second attempt.
-                        if (!failedTx.count(iter)) {
-                            failedNonces.emplace(txResult.nonce, iter);
-=======
                     const auto evmKey = std::make_pair(txResult.sender, txResult.nonce);
                     if (evmTXs.count(evmKey)) {
                         const auto& [usedGas, txIter] = evmTXs.at(evmKey);
@@ -852,7 +845,6 @@
                             RemoveEVMTransaction(txIter);
                             removeEVMGas = txIter->GetTx().GetHash();
                             evmTXs[evmKey] = std::make_pair(txResult.used_gas, sortedEntries[i]);
->>>>>>> 628bb7c3
                         }
                     }
 
@@ -861,7 +853,7 @@
                         if (nonce != txResult.nonce) {
                             // Only add if not already in failed TXs to prevent adding on second attempt.
                             if (!failedTx.count(iter)) {
-                                failedNonces.emplace(nonce, iter);
+                                failedNonces.emplace(txResult.nonce, iter);
                             }
                             customTxPassed = false;
                             break;
