--- conflicted
+++ resolved
@@ -914,12 +914,7 @@
                     evmTXs[txResult.sender].push_back(sortedEntries[i]);
                 }
 
-<<<<<<< HEAD
-                uint64_t gasUsed{};
-                const auto res = ApplyCustomTx(view, coins, tx, chainparams.GetConsensus(), nHeight, gasUsed, pblock->nTime, nullptr, 0, evmContext, false);
-=======
                 const auto res = ApplyCustomTx(view, coins, tx, chainparams.GetConsensus(), nHeight, pblock->nTime, nullptr, 0, evmContext);
->>>>>>> 47b08e22
                 // Not okay invalidate, undo and skip
                 if (!res.ok) {
                     customTxPassed = false;
