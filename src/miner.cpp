// Copyright (c) 2009-2010 Satoshi Nakamoto
// Copyright (c) 2009-2019 The Bitcoin Core developers
// Distributed under the MIT software license, see the accompanying
// file LICENSE or http://www.opensource.org/licenses/mit-license.php.

#include <miner.h>

#include <ain_rs_exports.h>
#include <amount.h>
#include <chain.h>
#include <chainparams.h>
#include <coins.h>
#include <consensus/consensus.h>
#include <consensus/merkle.h>
#include <consensus/tx_check.h>
#include <consensus/tx_verify.h>
#include <consensus/validation.h>
#include <ffi/cxx.h>
#include <ffi/ffihelpers.h>
#include <ffi/ffiexports.h>
#include <masternodes/anchors.h>
#include <masternodes/govvariables/attributes.h>
#include <masternodes/masternodes.h>
#include <masternodes/mn_checks.h>
#include <masternodes/validation.h>
#include <memory.h>
#include <net.h>
#include <node/transaction.h>
#include <policy/feerate.h>
#include <policy/policy.h>
#include <pos.h>
#include <pos_kernel.h>
#include <primitives/transaction.h>
#include <script/standard.h>
#include <util/moneystr.h>
#include <util/system.h>
#include <util/validation.h>
#include <wallet/wallet.h>

#include <algorithm>
#include <random>
#include <utility>

struct EvmTxPreApplyContext {
    const CTxMemPool::txiter& txIter;
    const CScopedQueueID& evmQueueId;
    std::multimap<uint64_t, CTxMemPool::txiter>& failedNonces;
    std::map<uint256, CTxMemPool::FailedNonceIterator>& failedNoncesLookup;
    CTxMemPool::setEntries& failedTxEntries;
<<<<<<< HEAD
    const arith_uint256& sortedGasUsed;
    const arith_uint256& blockGasUsed;
    const arith_uint256& blockGasLimit;
=======
>>>>>>> 694def58
};

int64_t UpdateTime(CBlockHeader* pblock, const Consensus::Params& consensusParams, const CBlockIndex* pindexPrev)
{
    int64_t nOldTime = pblock->nTime;
    int64_t nNewTime = std::max(pindexPrev->GetMedianTimePast() + 1, GetAdjustedTime());

    if (nOldTime < nNewTime)
        pblock->nTime = nNewTime;

    // Updating time can change work required on testnet:
    if (consensusParams.pos.fAllowMinDifficultyBlocks)
        pblock->nBits = pos::GetNextWorkRequired(pindexPrev, pblock->nTime, consensusParams);

    return nNewTime - nOldTime;
}

BlockAssembler::Options::Options()
{
    blockMinFeeRate = CFeeRate(DEFAULT_BLOCK_MIN_TX_FEE);
    nBlockMaxWeight = DEFAULT_BLOCK_MAX_WEIGHT;
}

BlockAssembler::BlockAssembler(const CChainParams& params, const Options& options) : chainparams(params)
{
    blockMinFeeRate = options.blockMinFeeRate;
    // Limit weight to between 4K and MAX_BLOCK_WEIGHT-4K for sanity:
    nBlockMaxWeight = std::max<size_t>(4000, std::min<size_t>(MAX_BLOCK_WEIGHT - 4000, options.nBlockMaxWeight));
}

static BlockAssembler::Options DefaultOptions()
{
    // Block resource limits
    // If -blockmaxweight is not given, limit to DEFAULT_BLOCK_MAX_WEIGHT
    BlockAssembler::Options options;
    options.nBlockMaxWeight = gArgs.GetArg("-blockmaxweight", DEFAULT_BLOCK_MAX_WEIGHT);
    CAmount n = 0;
    if (gArgs.IsArgSet("-blockmintxfee") && ParseMoney(gArgs.GetArg("-blockmintxfee", ""), n)) {
        options.blockMinFeeRate = CFeeRate(n);
    } else {
        options.blockMinFeeRate = CFeeRate(DEFAULT_BLOCK_MIN_TX_FEE);
    }
    return options;
}

BlockAssembler::BlockAssembler(const CChainParams& params) : BlockAssembler(params, DefaultOptions()) {}

void BlockAssembler::resetBlock()
{
    inBlock.clear();

    // Reserve space for coinbase tx
    nBlockWeight = 4000;
    nBlockSigOpsCost = 400;
    fIncludeWitness = false;

    // These counters do not include coinbase tx
    nBlockTx = 0;
    nFees = 0;
}

ResVal<std::unique_ptr<CBlockTemplate>> BlockAssembler::CreateNewBlock(const CScript& scriptPubKeyIn, int64_t blockTime, const EvmAddressData& evmBeneficiary)
{
    int64_t nTimeStart = GetTimeMicros();

    resetBlock();

    pblocktemplate = std::make_unique<CBlockTemplate>();

    if (!pblocktemplate)
        return Res::Err("Failed to create block template");
    pblock = &pblocktemplate->block; // pointer for convenience

    // Add dummy coinbase tx as first transaction
    pblock->vtx.emplace_back();
    pblocktemplate->vTxFees.push_back(-1);       // updated at end
    pblocktemplate->vTxSigOpsCost.push_back(-1); // updated at end

    LOCK2(cs_main, mempool.cs);
    CBlockIndex* pindexPrev = ::ChainActive().Tip();
    assert(pindexPrev != nullptr);
    nHeight = pindexPrev->nHeight + 1;

    const auto myIDs = pcustomcsview->AmIOperator();
    if (!myIDs) {
        return Res::Err("Node has no operators");
    }
    const auto nodePtr = pcustomcsview->GetMasternode(myIDs->second);
    if (!nodePtr || !nodePtr->IsActive(nHeight, *pcustomcsview)) {
        return Res::Err("Node is not active");
    }

    auto consensus = chainparams.GetConsensus();
    pblock->nVersion = ComputeBlockVersion(pindexPrev, consensus);
    // -regtest only: allow overriding block.nVersion with
    // -blockversion=N to test forking scenarios
    if (chainparams.MineBlocksOnDemand())
        pblock->nVersion = gArgs.GetArg("-blockversion", pblock->nVersion);

    pblock->nTime = blockTime;
    const int64_t nMedianTimePast = pindexPrev->GetMedianTimePast();

    nLockTimeCutoff = (STANDARD_LOCKTIME_VERIFY_FLAGS & LOCKTIME_MEDIAN_TIME_PAST) ? nMedianTimePast : pblock->GetBlockTime();

    // Decide whether to include witness transactions
    // This is only needed in case the witness softfork activation is reverted
    // (which would require a very deep reorganization).
    // Note that the mempool would accept transactions with witness data before
    // IsWitnessEnabled, but we would only ever mine blocks after IsWitnessEnabled
    // unless there is a massive block reorganization with the witness softfork
    // not activated.
    // TODO: replace this with a call to main to assess validity of a mempool
    // transaction (which in most cases can be a no-op).
    fIncludeWitness = IsWitnessEnabled(pindexPrev, consensus);

    const auto txVersion = GetTransactionVersion(nHeight);

    // Skip on main as fix to avoid merkle root error. Allow on other networks for testing.
    if (Params().NetworkIDString() != CBaseChainParams::MAIN ||
        (Params().NetworkIDString() == CBaseChainParams::MAIN && nHeight >= chainparams.GetConsensus().DF9EunosKampungHeight)) {
        CTeamView::CTeam currentTeam;
        if (const auto team = pcustomcsview->GetConfirmTeam(pindexPrev->nHeight)) {
            currentTeam = *team;
        }

        auto confirms = panchorAwaitingConfirms->GetQuorumFor(currentTeam);

        bool createAnchorReward{false};

        // No new anchors until we hit fork height, no new confirms should be found before fork.
        if (pindexPrev->nHeight >= consensus.DF6DakotaHeight && confirms.size() > 0) {
            // Make sure anchor block height and hash exist in chain.
            CBlockIndex* anchorIndex = ::ChainActive()[confirms[0].anchorHeight];
            if (anchorIndex && anchorIndex->GetBlockHash() == confirms[0].dfiBlockHash) {
                createAnchorReward = true;
            }
        }

        if (createAnchorReward) {
            CAnchorFinalizationMessagePlus finMsg{confirms[0]};

            for (auto const& msg : confirms) {
                finMsg.sigs.push_back(msg.signature);
            }

            CDataStream metadata(DfAnchorFinalizeTxMarkerPlus, SER_NETWORK, PROTOCOL_VERSION);
            metadata << finMsg;

            CTxDestination destination;
            if (nHeight < consensus.DF22NextHeight) {
                destination = FromOrDefaultKeyIDToDestination(finMsg.rewardKeyID, TxDestTypeToKeyType(finMsg.rewardKeyType), KeyType::MNOwnerKeyType);
            } else {
                destination = FromOrDefaultKeyIDToDestination(finMsg.rewardKeyID, TxDestTypeToKeyType(finMsg.rewardKeyType), KeyType::MNRewardKeyType);
            }

            if (IsValidDestination(destination)) {
                CMutableTransaction mTx(txVersion);
                mTx.vin.resize(1);
                mTx.vin[0].prevout.SetNull();
                mTx.vin[0].scriptSig = CScript() << nHeight << OP_0;
                mTx.vout.resize(2);
                mTx.vout[0].scriptPubKey = CScript() << OP_RETURN << ToByteVector(metadata);
                mTx.vout[0].nValue = 0;
                mTx.vout[1].scriptPubKey = GetScriptForDestination(destination);
                mTx.vout[1].nValue = pcustomcsview->GetCommunityBalance(
                    CommunityAccountType::AnchorReward); // do not reset it, so it will occur on connectblock

                auto rewardTx = pcustomcsview->GetRewardForAnchor(finMsg.btcTxHash);
                if (!rewardTx) {
                    pblock->vtx.push_back(MakeTransactionRef(std::move(mTx)));
                    pblocktemplate->vTxFees.push_back(0);
                    pblocktemplate->vTxSigOpsCost.push_back(
                        WITNESS_SCALE_FACTOR * GetLegacySigOpCount(*pblock->vtx.back()));
                }
            }
        }
    }

    int nPackagesSelected = 0;
    int nDescendantsUpdated = 0;
    CCustomCSView mnview(*pcustomcsview);
    if (!blockTime) {
        UpdateTime(pblock, consensus, pindexPrev); // update time before tx packaging
    }

    bool timeOrdering{false};
    if (txOrdering == MIXED_ORDERING) {
        std::random_device rd;
        std::mt19937_64 gen(rd());
        std::uniform_int_distribution<unsigned long long> dis;

        if (dis(rd) % 2 == 0)
            timeOrdering = false;
        else
            timeOrdering = true;
    } else if (txOrdering == ENTRYTIME_ORDERING) {
        timeOrdering = true;
    } else if (txOrdering == FEE_ORDERING) {
        timeOrdering = false;
    }

    const auto attributes = mnview.GetAttributes();

    CScopedQueueID evmQueueId;
    if (IsEVMEnabled(attributes)) {
        evmQueueId = CScopedQueueID(blockTime);
        if (!evmQueueId) {
            return Res::Err("Failed to create queue");
        }
    }


    std::map<uint256, CAmount> txFees;

    if (timeOrdering) {
        addPackageTxs<entry_time>(nPackagesSelected, nDescendantsUpdated, nHeight, mnview, evmQueueId, txFees);
    } else {
        addPackageTxs<ancestor_score>(nPackagesSelected, nDescendantsUpdated, nHeight, mnview, evmQueueId, txFees);
    }

    XVM xvm{};
    if (evmQueueId) {
        auto res = XResultValueLogged(evm_try_unsafe_construct_block_in_q(result, *evmQueueId, pos::GetNextWorkRequired(pindexPrev, pblock->nTime, consensus), evmBeneficiary, blockTime, nHeight, static_cast<std::size_t>(reinterpret_cast<uintptr_t>(&mnview))));
        if (!res) return Res::Err("Failed to construct block");
        auto blockResult = *res;
        if (!blockResult.failed_transactions.empty()) {
            LogPrintf("%s: Construct block exceeded block size limit\n", __func__);
            auto failedTxHashes = *res;
            std::set<uint256> evmTxsToUndo;
            for (const auto &txStr : blockResult.failed_transactions) {
                auto txHash = std::string(txStr.data(), txStr.length());
                evmTxsToUndo.insert(uint256S(txHash));
            }

            // Get all EVM Txs
            CTxMemPool::setEntries failedEVMTxs;
            for (const auto& iter : inBlock) {
                if (!evmTxsToUndo.count(iter->GetTx().GetHash()))
                    continue;
                const auto txType = iter->GetCustomTxType();
                if (txType == CustomTxType::EvmTx) {
                    failedEVMTxs.insert(iter);
                } else {
                    LogPrintf("%s: Unable to remove from block, not EVM tx. Will result in a block hash mismatch.\n", __func__);
                }
            }
            RemoveFromBlock(failedEVMTxs, true);
        }

        xvm = XVM{0, {0, std::string(blockResult.block_hash.data(), blockResult.block_hash.length()).substr(2), blockResult.total_burnt_fees, blockResult.total_priority_fees, evmBeneficiary}};
    }

    // TXs for the creationTx field in new tokens created via token split
<<<<<<< HEAD
    if (nHeight >= chainparams.GetConsensus().FortCanningCrunchHeight) {
=======
    if (nHeight >= chainparams.GetConsensus().DF16FortCanningCrunchHeight) {
        const auto attributes = mnview.GetAttributes();
>>>>>>> 694def58
        if (attributes) {
            CDataStructureV0 splitKey{AttributeTypes::Oracles, OracleIDs::Splits, static_cast<uint32_t>(nHeight)};
            const auto splits = attributes->GetValue(splitKey, OracleSplits{});

            for (const auto& [id, multiplier] : splits) {
                uint32_t entries{1};
                mnview.ForEachPoolPair([&, id = id](DCT_ID const& poolId, const CPoolPair& pool) {
                    if (pool.idTokenA.v == id || pool.idTokenB.v == id) {
                        const auto tokenA = mnview.GetToken(pool.idTokenA);
                        const auto tokenB = mnview.GetToken(pool.idTokenB);
                        assert(tokenA);
                        assert(tokenB);
                        if ((tokenA->destructionHeight == -1 && tokenA->destructionTx == uint256{}) &&
                            (tokenB->destructionHeight == -1 && tokenB->destructionTx == uint256{})) {
                            ++entries;
                        }
                    }
                    return true;
                });

                for (uint32_t i{0}; i < entries; ++i) {
                    CDataStream metadata(DfTokenSplitMarker, SER_NETWORK, PROTOCOL_VERSION);
                    metadata << i << id << multiplier;

                    CMutableTransaction mTx(txVersion);
                    mTx.vin.resize(1);
                    mTx.vin[0].prevout.SetNull();
                    mTx.vin[0].scriptSig = CScript() << nHeight << OP_0;
                    mTx.vout.resize(1);
                    mTx.vout[0].scriptPubKey = CScript() << OP_RETURN << ToByteVector(metadata);
                    mTx.vout[0].nValue = 0;
                    pblock->vtx.push_back(MakeTransactionRef(std::move(mTx)));
                    pblocktemplate->vTxFees.push_back(0);
                    pblocktemplate->vTxSigOpsCost.push_back(WITNESS_SCALE_FACTOR * GetLegacySigOpCount(*pblock->vtx.back()));
                }
            }
        }
    }

    int64_t nTime1 = GetTimeMicros();

    m_last_block_num_txs = nBlockTx;
    m_last_block_weight = nBlockWeight;

    // Create coinbase transaction.
    CMutableTransaction coinbaseTx(txVersion);
    coinbaseTx.vin.resize(1);
    coinbaseTx.vin[0].prevout.SetNull();
    coinbaseTx.vin[0].scriptSig = CScript() << nHeight << OP_0;
    coinbaseTx.vout.resize(1);
    coinbaseTx.vout[0].scriptPubKey = scriptPubKeyIn;
    CAmount blockReward = GetBlockSubsidy(nHeight, consensus);
    coinbaseTx.vout[0].nValue = nFees + blockReward;

    if (nHeight >= consensus.DF8EunosHeight) {
        auto foundationValue = CalculateCoinbaseReward(blockReward, consensus.dist.community);
        if (nHeight < consensus.DF20GrandCentralHeight) {
            coinbaseTx.vout.resize(2);
            // Community payment always expected
            coinbaseTx.vout[1].scriptPubKey = consensus.foundationShareScript;
            coinbaseTx.vout[1].nValue = foundationValue;
        }

        // Explicitly set miner reward
        if (nHeight >= consensus.DF11FortCanningHeight) {
            coinbaseTx.vout[0].nValue = nFees + CalculateCoinbaseReward(blockReward, consensus.dist.masternode);
        } else {
            coinbaseTx.vout[0].nValue = CalculateCoinbaseReward(blockReward, consensus.dist.masternode);
        }

        if (evmQueueId) {
            if (xvm.evm.blockHash.empty()) {
                return Res::Err("EVM block hash is null");
            }
            const auto headerIndex = coinbaseTx.vout.size();
            coinbaseTx.vout.resize(headerIndex + 1);
            coinbaseTx.vout[headerIndex].nValue = 0;
            coinbaseTx.vout[headerIndex].scriptPubKey = xvm.ToScript();
        }

        LogPrint(BCLog::STAKING, "%s: post Eunos logic. Block reward %d Miner share %d foundation share %d\n",
            __func__, blockReward, coinbaseTx.vout[0].nValue, foundationValue);
    } else if (nHeight >= consensus.DF1AMKHeight) {
        // assume community non-utxo funding:
        for (const auto& kv : consensus.blockTokenRewardsLegacy) {
            coinbaseTx.vout[0].nValue -= blockReward * kv.second / COIN;
        }
        // Pinch off foundation share
        if (!consensus.foundationShareScript.empty() && consensus.foundationShareDFIP1 != 0) {
            coinbaseTx.vout.resize(2);
            coinbaseTx.vout[1].scriptPubKey = consensus.foundationShareScript;
            coinbaseTx.vout[1].nValue = blockReward * consensus.foundationShareDFIP1 / COIN; // the main difference is that new FS is a %% from "base" block reward and no fees involved
            coinbaseTx.vout[0].nValue -= coinbaseTx.vout[1].nValue;

            LogPrint(BCLog::STAKING, "%s: post AMK logic, foundation share %d\n", __func__, coinbaseTx.vout[1].nValue);
        }
    } else { // pre-AMK logic:
        // Pinch off foundation share
        CAmount foundationsReward = coinbaseTx.vout[0].nValue * consensus.foundationShare / 100;
        if (!consensus.foundationShareScript.empty() && consensus.foundationShare != 0) {
            if (pcustomcsview->GetFoundationsDebt() < foundationsReward) {
                coinbaseTx.vout.resize(2);
                coinbaseTx.vout[1].scriptPubKey = consensus.foundationShareScript;
                coinbaseTx.vout[1].nValue = foundationsReward - pcustomcsview->GetFoundationsDebt();
                coinbaseTx.vout[0].nValue -= coinbaseTx.vout[1].nValue;

                LogPrint(BCLog::STAKING, "%s: pre AMK logic, foundation share %d\n", __func__, coinbaseTx.vout[1].nValue);
            } else {
                pcustomcsview->SetFoundationsDebt(pcustomcsview->GetFoundationsDebt() - foundationsReward);
            }
        }
    }

    pblock->vtx[0] = MakeTransactionRef(std::move(coinbaseTx));

    pblocktemplate->vchCoinbaseCommitment = GenerateCoinbaseCommitment(*pblock, pindexPrev, consensus);
    pblocktemplate->vTxFees[0] = -nFees;

    LogPrint(BCLog::STAKING, "%s: block weight: %u txs: %u fees: %ld sigops %d\n", __func__, GetBlockWeight(*pblock), nBlockTx, nFees, nBlockSigOpsCost);

    // Fill in header
    pblock->hashPrevBlock = pindexPrev->GetBlockHash();
    pblock->deprecatedHeight = pindexPrev->nHeight + 1;
    pblock->nBits = pos::GetNextWorkRequired(pindexPrev, pblock->nTime, consensus);
    if (!blockTime) {
        pblock->stakeModifier = pos::ComputeStakeModifier(pindexPrev->stakeModifier, myIDs->first);
    }

    pblocktemplate->vTxSigOpsCost[0] = WITNESS_SCALE_FACTOR * GetLegacySigOpCount(*pblock->vtx[0]);

    CValidationState state;
    if (!TestBlockValidity(state, chainparams, *pblock, pindexPrev, false)) {
        throw std::runtime_error(strprintf("%s: TestBlockValidity failed: %s", __func__, FormatStateMessage(state)));
    }
    int64_t nTime2 = GetTimeMicros();

    pblock->hashMerkleRoot = BlockMerkleRoot(*pblock);
    if (nHeight >= chainparams.GetConsensus().DF8EunosHeight && nHeight < chainparams.GetConsensus().DF9EunosKampungHeight) {
        // includes coinbase account changes
        ApplyGeneralCoinbaseTx(mnview, *(pblock->vtx[0]), nHeight, nFees, chainparams.GetConsensus());
        pblock->hashMerkleRoot = Hash2(pblock->hashMerkleRoot, mnview.MerkleRoot());
    }

    LogPrint(BCLog::BENCH, "%s packages: %.2fms (%d packages, %d updated descendants), validity: %.2fms (total %.2fms)\n", __func__, 0.001 * (nTime1 - nTimeStart), nPackagesSelected, nDescendantsUpdated, 0.001 * (nTime2 - nTime1), 0.001 * (nTime2 - nTimeStart));

    return {std::move(pblocktemplate), Res::Ok()};
}

void BlockAssembler::onlyUnconfirmed(CTxMemPool::setEntries& testSet)
{
    for (CTxMemPool::setEntries::iterator iit = testSet.begin(); iit != testSet.end();) {
        // Only test txs not already in the block
        if (inBlock.count(*iit)) {
            testSet.erase(iit++);
        } else {
            iit++;
        }
    }
}

bool BlockAssembler::TestPackage(uint64_t packageSize, int64_t packageSigOpsCost) const
{
    // TODO: switch to weight-based accounting for packages instead of vsize-based accounting.
    if (nBlockWeight + WITNESS_SCALE_FACTOR * packageSize >= nBlockMaxWeight)
        return false;
    if (nBlockSigOpsCost + packageSigOpsCost >= MAX_BLOCK_SIGOPS_COST)
        return false;
    return true;
}

// Perform transaction-level checks before adding to block:
// - transaction finality (locktime)
// - premature witness (in case segwit transactions are added to mempool before
//   segwit activation)
bool BlockAssembler::TestPackageTransactions(const CTxMemPool::setEntries& package)
{
    for (CTxMemPool::txiter it : package) {
        if (!IsFinalTx(it->GetTx(), nHeight, nLockTimeCutoff))
            return false;
        if (!fIncludeWitness && it->GetTx().HasWitness())
            return false;
    }
    return true;
}

void BlockAssembler::AddToBlock(CTxMemPool::txiter iter)
{
    pblock->vtx.emplace_back(iter->GetSharedTx());
    pblocktemplate->vTxFees.push_back(iter->GetFee());
    pblocktemplate->vTxSigOpsCost.push_back(iter->GetSigOpCost());
    nBlockWeight += iter->GetTxWeight();
    ++nBlockTx;
    nBlockSigOpsCost += iter->GetSigOpCost();
    nFees += iter->GetFee();
    inBlock.insert(iter);

    bool fPrintPriority = gArgs.GetBoolArg("-printpriority", DEFAULT_PRINTPRIORITY);
    if (fPrintPriority) {
        LogPrintf("fee %s txid %s\n",
            CFeeRate(iter->GetModifiedFee(), iter->GetTxSize()).ToString(),
            iter->GetTx().GetHash().ToString());
    }
}

void BlockAssembler::RemoveFromBlock(CTxMemPool::txiter iter)
{
    const auto& tx = iter->GetTx();
    for (auto blockIt = pblock->vtx.begin(); blockIt != pblock->vtx.end(); ++blockIt) {
        auto current = *blockIt;
        if (!current || current->GetHash() != tx.GetHash()) {
            continue;
        }

        pblock->vtx.erase(blockIt);
        if (pblocktemplate) {
            auto& vTxFees = pblocktemplate->vTxFees;
            for (auto it = vTxFees.begin(); it != vTxFees.end(); ++it) {
                if (*it == iter->GetFee()) {
                    vTxFees.erase(it);
                    break;
                }
            }
            auto& vTxSigOpsCost = pblocktemplate->vTxSigOpsCost;
            for (auto it = vTxSigOpsCost.begin(); it != vTxSigOpsCost.end(); ++it) {
                if (*it == iter->GetSigOpCost()) {
                    vTxSigOpsCost.erase(it);
                    break;
                }
            }
        }
        nBlockWeight -= iter->GetTxWeight();
        --nBlockTx;
        nBlockSigOpsCost -= iter->GetSigOpCost();
        nFees -= iter->GetFee();
        inBlock.erase(iter);
        break;
    }
}

void BlockAssembler::RemoveFromBlock(const CTxMemPool::setEntries& txIterSet, bool removeDescendants)
{
    if (txIterSet.empty()) {
        return;
    }
    std::set<uint256> txHashes;
    for (auto iter : txIterSet) {
        RemoveFromBlock(iter);
        txHashes.insert(iter->GetTx().GetHash());
    }
    if (!removeDescendants) return;
    CTxMemPool::setEntries descendantTxsToErase;
    for (const auto& txIter : inBlock) {
        auto& tx = txIter->GetTx();
        for (const auto& vin : tx.vin) {
            if (txHashes.count(vin.prevout.hash)) {
                descendantTxsToErase.insert(txIter);
            }
        }
    }
    RemoveFromBlock(descendantTxsToErase, true);
}

int BlockAssembler::UpdatePackagesForAdded(const CTxMemPool::setEntries& alreadyAdded,
    indexed_modified_transaction_set& mapModifiedTxSet)
{
    int nDescendantsUpdated = 0;
    for (CTxMemPool::txiter it : alreadyAdded) {
        CTxMemPool::setEntries descendants;
        mempool.CalculateDescendants(it, descendants);
        // Insert all descendants (not yet in block) into the modified set
        for (CTxMemPool::txiter desc : descendants) {
            if (alreadyAdded.count(desc))
                continue;
            ++nDescendantsUpdated;
            modtxiter mit = mapModifiedTxSet.find(desc);
            if (mit == mapModifiedTxSet.end()) {
                CTxMemPoolModifiedEntry modEntry(desc);
                modEntry.nSizeWithAncestors -= it->GetTxSize();
                modEntry.nModFeesWithAncestors -= it->GetModifiedFee();
                modEntry.nSigOpCostWithAncestors -= it->GetSigOpCost();
                mapModifiedTxSet.insert(modEntry);
            } else {
                mapModifiedTxSet.modify(mit, update_for_parent_inclusion(it));
            }
        }
    }
    return nDescendantsUpdated;
}

// Skip entries in mapTx that are already in a block or are present
// in mapModifiedTxSet (which implies that the mapTx ancestor state is
// stale due to ancestor inclusion in the block)
// Also skip transactions that we've already failed to add. This can happen if
// we consider a transaction in mapModifiedTxSet and it fails: we can then
// potentially consider it again while walking mapTx.  It's currently
// guaranteed to fail again, but as a belt-and-suspenders check we put it in
// failedTxSet and avoid re-evaluation, since the re-evaluation would be using
// cached size/sigops/fee values that are not actually correct.
bool BlockAssembler::SkipMapTxEntry(CTxMemPool::txiter it, indexed_modified_transaction_set& mapModifiedTxSet, CTxMemPool::setEntries& failedTxSet)
{
    assert(it != mempool.mapTx.end());
    return mapModifiedTxSet.count(it) || inBlock.count(it) || failedTxSet.count(it);
}

void BlockAssembler::SortForBlock(const CTxMemPool::setEntries& package, std::vector<CTxMemPool::txiter>& sortedEntries)
{
    // Sort package by ancestor count
    // If a transaction A depends on transaction B, then A's ancestor count
    // must be greater than B's.  So this is sufficient to validly order the
    // transactions for block inclusion.
    sortedEntries.clear();
    sortedEntries.insert(sortedEntries.begin(), package.begin(), package.end());
    std::sort(sortedEntries.begin(), sortedEntries.end(), CompareTxIterByEntryTime());
}

bool BlockAssembler::EvmTxPreapply(EvmTxPreApplyContext& ctx)
{
    const auto& txIter = ctx.txIter;
    const auto& evmQueueId = ctx.evmQueueId;
    const auto& failedTxSet = ctx.failedTxEntries;
    auto& failedNonces = ctx.failedNonces;
    auto& failedNoncesLookup = ctx.failedNoncesLookup;
    auto& [txNonce, txSender] = txIter->GetEVMAddrAndNonce();

    CrossBoundaryResult result;
    const auto expectedNonce = evm_try_unsafe_get_next_valid_nonce_in_q(result, *evmQueueId, txSender);
    if (!result.ok) {
        return false;
    }

    if (txNonce < expectedNonce) {
        return false;
    } else if (txNonce > expectedNonce) {
        if (!failedTxSet.count(txIter)) {
            auto it = failedNonces.emplace(txNonce, txIter);
            failedNoncesLookup.emplace(txIter->GetTx().GetHash(), it);
        }
        return false;
    }

    return true;
}


// This transaction selection algorithm orders the mempool based
// on feerate of a transaction including all unconfirmed ancestors.
// Since we don't remove transactions from the mempool as we select them
// for block inclusion, we need an alternate method of updating the feerate
// of a transaction with its not-yet-selected ancestors as we go.
// This is accomplished by walking the in-mempool descendants of selected
// transactions and storing a temporary modified state in mapModifiedTxs.
// Each time through the loop, we compare the best transaction in
// mapModifiedTxs with the next transaction in the mempool to decide what
// transaction package to work on next.
template <class T>
void BlockAssembler::addPackageTxs(int& nPackagesSelected, int& nDescendantsUpdated, int nHeight, CCustomCSView& view, CScopedQueueID &evmQueueId, std::map<uint256, CAmount>& txFees)
{
    // mapModifiedTxSet will store sorted packages after they are modified
    // because some of their txs are already in the block
    indexed_modified_transaction_set mapModifiedTxSet;
    // Keep track of entries that failed inclusion, to avoid duplicate work
    CTxMemPool::setEntries failedTxSet;
    // Checked DfTxs hashes for tracking
    std::set<uint256> checkedDfTxHashSet;

    // Start by adding all descendants of previously added txs to mapModifiedTxSet
    // and modifying them for their already included ancestors
    UpdatePackagesForAdded(inBlock, mapModifiedTxSet);

    auto mi = mempool.mapTx.get<T>().begin();
    CTxMemPool::txiter iter;

    // Limit the number of attempts to add transactions to the block when it is
    // close to full; this is just a simple heuristic to finish quickly if the
    // mempool has a lot of entries.
    const int64_t MAX_CONSECUTIVE_FAILURES = 1000;
    int64_t nConsecutiveFailed = 0;

    // Copy of the view
    CCoinsViewCache coinsView(&::ChainstateActive().CoinsTip());

    // Keep track of EVM entries that failed nonce check
    std::multimap<uint64_t, CTxMemPool::txiter> failedNonces;

    // Quick lookup for failedNonces entries
    std::map<uint256, CTxMemPool::FailedNonceIterator> failedNoncesLookup;

    // Block gas limit
    while (mi != mempool.mapTx.get<T>().end() || !mapModifiedTxSet.empty() || !failedNonces.empty()) {
        // First try to find a new transaction in mapTx to evaluate.
        if (mi != mempool.mapTx.get<T>().end() &&
            SkipMapTxEntry(mempool.mapTx.project<0>(mi), mapModifiedTxSet, failedTxSet)) {
            ++mi;
            continue;
        }

        // Now that mi is not stale, determine which transaction to evaluate:
        // the next entry from mapTx, or the best from mapModifiedTxSet?
        bool fUsingModified = false;

        modtxscoreiter modit = mapModifiedTxSet.get<ancestor_score>().begin();
        if (mi == mempool.mapTx.get<T>().end() && mapModifiedTxSet.empty()) {
            const auto it = failedNonces.begin();
            iter = it->second;
            failedNonces.erase(it);
            failedNoncesLookup.erase(iter->GetTx().GetHash());
        } else if (mi == mempool.mapTx.get<T>().end()) {
            // We're out of entries in mapTx; use the entry from mapModifiedTxSet
            iter = modit->iter;
            fUsingModified = true;
        } else {
            // Try to compare the mapTx entry to the mapModifiedTxSet entry
            iter = mempool.mapTx.project<0>(mi);
            if (modit != mapModifiedTxSet.get<ancestor_score>().end() &&
                CompareTxMemPoolEntryByAncestorFee()(*modit, CTxMemPoolModifiedEntry(iter))) {
                // The best entry in mapModifiedTxSet has higher score
                // than the one from mapTx.
                // Switch which transaction (package) to consider
                iter = modit->iter;
                fUsingModified = true;
            } else {
                // Either no entry in mapModifiedTxSet, or it's worse than mapTx.
                // Increment mi for the next loop iteration.
                ++mi;
            }
        }

        // We skip mapTx entries that are inBlock, and mapModifiedTxSet shouldn't
        // contain anything that is inBlock.
        assert(!inBlock.count(iter));

        uint64_t packageSize = iter->GetSizeWithAncestors();
        CAmount packageFees = iter->GetModFeesWithAncestors();
        int64_t packageSigOpsCost = iter->GetSigOpCostWithAncestors();
        if (fUsingModified) {
            packageSize = modit->nSizeWithAncestors;
            packageFees = modit->nModFeesWithAncestors;
            packageSigOpsCost = modit->nSigOpCostWithAncestors;
        }

        if (!IsEVMTx(iter->GetTx()) && packageFees < blockMinFeeRate.GetFee(packageSize)) {
            // Everything else we might consider has a lower fee rate
            break;
        }

        if (!TestPackage(packageSize, packageSigOpsCost)) {
            if (fUsingModified) {
                // Since we always look at the best entry in mapModifiedTxSet,
                // we must erase failed entries so that we can consider the
                // next best entry on the next loop iteration
                mapModifiedTxSet.get<ancestor_score>().erase(modit);
                failedTxSet.insert(iter);
            }

            ++nConsecutiveFailed;

            if (nConsecutiveFailed > MAX_CONSECUTIVE_FAILURES && nBlockWeight >
                                                                     nBlockMaxWeight - 4000) {
                // Give up if we're close to full and haven't succeeded in a while
                break;
            }
            continue;
        }

        CTxMemPool::setEntries ancestors;
        uint64_t nNoLimit = std::numeric_limits<uint64_t>::max();
        std::string dummy;
        mempool.CalculateMemPoolAncestors(*iter, ancestors, nNoLimit, nNoLimit, nNoLimit, nNoLimit, dummy, false);

        onlyUnconfirmed(ancestors);
        ancestors.insert(iter);

        // Test if all tx's are Final
        if (!TestPackageTransactions(ancestors)) {
            if (fUsingModified) {
                mapModifiedTxSet.get<ancestor_score>().erase(modit);
                failedTxSet.insert(iter);
            }
            continue;
        }

        // This transaction will make it in; reset the failed counter.
        nConsecutiveFailed = 0;

        // Package can be added. Sort the entries in a valid order.
        std::vector<CTxMemPool::txiter> sortedEntries;
        SortForBlock(ancestors, sortedEntries);

        // Account check
        bool customTxPassed{true};

        // Temporary views
        CCoinsViewCache coinsCache(&coinsView);
        CCustomCSView cache(view);

        // Track failed custom TX. Used for removing EVM TXs from the queue.
        uint256 failedCustomTx;

        // Apply and check custom TXs in order
        for (const auto& entry : sortedEntries) {
            const CTransaction& tx = entry->GetTx();

            // Do not double check already checked custom TX. This will be an ancestor of current TX.
            if (checkedDfTxHashSet.find(tx.GetHash()) != checkedDfTxHashSet.end()) {
                continue;
            }

            // temporary view to ensure failed tx
            // to not be kept in parent view
            CCoinsViewCache coins(&coinsCache);

            // allow coin override, tx with same inputs
            // will be removed for block while we connect it
            AddCoins(coins, tx, nHeight, false); // do not check

            CustomTxType txType = entry->GetCustomTxType();

            // Only check custom TXs
            if (txType != CustomTxType::None) {
                const auto evmType = txType == CustomTxType::EvmTx || txType == CustomTxType::TransferDomain;
                if (evmType) {
                    if (!evmQueueId) {
                        customTxPassed = false;
                        break;
                    }
                    auto evmTxCtx = EvmTxPreApplyContext{
                        entry,
                        evmQueueId,
                        failedNonces,
                        failedNoncesLookup,
                        failedTxSet,
                    };
                    auto res = EvmTxPreapply(evmTxCtx);
                    if (res) {
                        customTxPassed = true;
                    } else {
                        failedTxSet.insert(entry);
                        failedCustomTx = tx.GetHash();
                        customTxPassed = false;
                        break;
                    }
                }

                const auto res = ApplyCustomTx(cache, coins, tx, chainparams.GetConsensus(), nHeight, pblock->nTime, nullptr, 0, evmQueueId, false);
                // Not okay invalidate, undo and skip
                if (!res.ok) {
                    failedTxSet.insert(entry);
                    failedCustomTx = tx.GetHash();
                    customTxPassed = false;
                    LogPrintf("%s: Failed %s TX %s: %s\n", __func__, ToString(txType), tx.GetHash().GetHex(), res.msg);
                    break;
                }

<<<<<<< HEAD
                if (evmType) {
                    const auto totalGas = evm_try_unsafe_get_total_gas_used(result, *evmQueueId);
                    if (!result.ok) {
                        LogPrintf("Failed to get total gas used in queue %d\n", *evmQueueId);
                    } else {
                        sortedGasUsed = UintToArith256(uint256S({totalGas.begin(), totalGas.end()}));
                    }
                }

=======
>>>>>>> 694def58
                // Track checked TXs to avoid double applying
                checkedDfTxHashSet.insert(tx.GetHash());
            }
            coins.Flush();
        }

        // Failed, let's move on!
        if (!customTxPassed) {
            if (fUsingModified) {
                mapModifiedTxSet.get<ancestor_score>().erase(modit);
            }

            // Remove from checked TX set
            for (const auto& entry : sortedEntries) {
                checkedDfTxHashSet.erase(entry->GetTx().GetHash());
            }

            if (sortedEntries.size() <= 1) {
                continue;
            }

            // Remove entries from queue if first EVM TX is not the failed TX.
            for (const auto& entry : sortedEntries) {
                auto entryTxType = entry->GetCustomTxType();
                auto entryHash = entry->GetTx().GetHash();

                if (entryTxType == CustomTxType::EvmTx || entryTxType == CustomTxType::TransferDomain) {
                    // If the first TX in a failed set is not the failed TX
                    // then remove from queue, otherwise it has not been added.
                    if (entryHash != failedCustomTx) {
<<<<<<< HEAD
                        evm_try_unsafe_remove_txs_above_hash_in_q(result, *evmQueueId, entryHash.ToString());
=======
                        CrossBoundaryResult result;
                        evm_try_unsafe_remove_txs_above_hash_in_q(result, evmQueueId, entryHash.ToString());
>>>>>>> 694def58
                        if (!result.ok) {
                            LogPrintf("%s: Unable to remove %s from queue. Will result in a block hash mismatch.\n", __func__, entryHash.ToString());
                        }
                    }
                    break;
                } else if (entryHash == failedCustomTx) {
                    // Failed before getting to an EVM TX. Break out.
                    break;
                }
            }

            continue;
        }

        // Flush the views now that add sortedEntries are confirmed successful
        cache.Flush();
        coinsCache.Flush();

        for (const auto& entry : sortedEntries) {
            auto& hash = entry->GetTx().GetHash();
            if (failedNoncesLookup.count(hash)) {
                auto& it = failedNoncesLookup.at(hash);
                failedNonces.erase(it);
                failedNoncesLookup.erase(hash);
            }
            txFees.emplace(hash, entry->GetFee());
            AddToBlock(entry);
            // Erase from the modified set, if present
            mapModifiedTxSet.erase(entry);
        }

        ++nPackagesSelected;

        // Update transactions that depend on each of these
        nDescendantsUpdated += UpdatePackagesForAdded(ancestors, mapModifiedTxSet);
    }
}

void IncrementExtraNonce(CBlock* pblock, const CBlockIndex* pindexPrev, unsigned int& nExtraNonce)
{
    // Update nExtraNonce
    static uint256 hashPrevBlock;
    if (hashPrevBlock != pblock->hashPrevBlock) {
        nExtraNonce = 0;
        hashPrevBlock = pblock->hashPrevBlock;
    }
    ++nExtraNonce;
    unsigned int nHeight = pindexPrev->nHeight + 1; // Height first in coinbase required for block.version=2
    CMutableTransaction txCoinbase(*pblock->vtx[0]);
    txCoinbase.vin[0].scriptSig = (CScript() << nHeight << CScriptNum(nExtraNonce)) + COINBASE_FLAGS;
    assert(txCoinbase.vin[0].scriptSig.size() <= 100);

    pblock->vtx[0] = MakeTransactionRef(std::move(txCoinbase));
    pblock->hashMerkleRoot = BlockMerkleRoot(*pblock);
}

namespace pos {

// initialize static variables here
std::map<uint256, int64_t> Staker::mapMNLastBlockCreationAttemptTs;
AtomicMutex cs_MNLastBlockCreationAttemptTs;
int64_t Staker::nLastCoinStakeSearchTime{0};
int64_t Staker::nFutureTime{0};
uint256 Staker::lastBlockSeen{};

Staker::Status Staker::init(const CChainParams& chainparams)
{
    if (!chainparams.GetConsensus().pos.allowMintingWithoutPeers) {
        if (!g_connman)
            throw std::runtime_error("Error: Peer-to-peer functionality missing or disabled");

        if (!chainparams.GetConsensus().pos.allowMintingWithoutPeers && g_connman->GetNodeCount(CConnman::CONNECTIONS_ALL) == 0)
            return Status::initWaiting;

        if (::ChainstateActive().IsInitialBlockDownload())
            return Status::initWaiting;

        if (::ChainstateActive().IsDisconnectingTip())
            return Status::stakeWaiting;
    }
    return Status::stakeReady;
}

Staker::Status Staker::stake(const CChainParams& chainparams, const ThreadStaker::Args& args)
{
    bool found = false;

    // this part of code stay valid until tip got changed

    uint32_t mintedBlocks(0);
    uint256 masternodeID{};
    int64_t creationHeight;
    CScript scriptPubKey;
    int64_t blockTime;
    CBlockIndex* tip;
    int64_t blockHeight;
    std::vector<int64_t> subNodesBlockTime;
    uint16_t timelock;
    std::optional<CMasternode> nodePtr;

    {
        LOCK(cs_main);
        auto optMasternodeID = pcustomcsview->GetMasternodeIdByOperator(args.operatorID);
        if (!optMasternodeID) {
            return Status::initWaiting;
        }
        tip = ::ChainActive().Tip();
        masternodeID = *optMasternodeID;
        nodePtr = pcustomcsview->GetMasternode(masternodeID);
        if (!nodePtr || !nodePtr->IsActive(tip->nHeight + 1, *pcustomcsview)) {
            /// @todo may be new status for not activated (or already resigned) MN??
            return Status::initWaiting;
        }
        mintedBlocks = nodePtr->mintedBlocks;
        if (args.coinbaseScript.empty()) {
            // this is safe because MN was found
            if (tip->nHeight >= chainparams.GetConsensus().DF11FortCanningHeight && nodePtr->rewardAddressType != 0) {
                scriptPubKey = GetScriptForDestination(FromOrDefaultKeyIDToDestination(nodePtr->rewardAddress, TxDestTypeToKeyType(nodePtr->rewardAddressType), KeyType::MNRewardKeyType));
            } else {
                scriptPubKey = GetScriptForDestination(FromOrDefaultKeyIDToDestination(nodePtr->ownerAuthAddress, TxDestTypeToKeyType(nodePtr->ownerType), KeyType::MNOwnerKeyType));
            }
        } else {
            scriptPubKey = args.coinbaseScript;
        }

        blockHeight = tip->nHeight + 1;
        creationHeight = int64_t(nodePtr->creationHeight);
        blockTime = std::max(tip->GetMedianTimePast() + 1, GetAdjustedTime());
        const auto optTimeLock = pcustomcsview->GetTimelock(masternodeID, *nodePtr, blockHeight);
        if (!optTimeLock)
            return Status::stakeWaiting;

        timelock = *optTimeLock;

        // Get block times
        subNodesBlockTime = pcustomcsview->GetBlockTimes(args.operatorID, blockHeight, creationHeight, timelock);
    }

    auto nBits = pos::GetNextWorkRequired(tip, blockTime, chainparams.GetConsensus());
    auto stakeModifier = pos::ComputeStakeModifier(tip->stakeModifier, args.minterKey.GetPubKey().GetID());

    // Set search time if null or last block has changed
    if (!nLastCoinStakeSearchTime || lastBlockSeen != tip->GetBlockHash()) {
        if (Params().NetworkIDString() == CBaseChainParams::REGTEST) {
            // For regtest use previous oldest time
            nLastCoinStakeSearchTime = GetAdjustedTime() - 60;
            if (nLastCoinStakeSearchTime <= tip->GetMedianTimePast()) {
                nLastCoinStakeSearchTime = tip->GetMedianTimePast() + 1;
            }
        } else {
            // Plus one to avoid time-too-old error on exact median time.
            nLastCoinStakeSearchTime = tip->GetMedianTimePast() + 1;
        }

        lastBlockSeen = tip->GetBlockHash();
    }

    withSearchInterval([&](const int64_t currentTime, const int64_t lastSearchTime, const int64_t futureTime) {
        // update last block creation attempt ts for the master node here
        {
            std::unique_lock l{pos::cs_MNLastBlockCreationAttemptTs};
            pos::Staker::mapMNLastBlockCreationAttemptTs[masternodeID] = GetTime();
        }
        CheckContextState ctxState;
        // Search backwards in time first
        if (currentTime > lastSearchTime) {
            for (uint32_t t = 0; t < currentTime - lastSearchTime; ++t) {
                if (ShutdownRequested()) break;

                blockTime = (static_cast<uint32_t>(currentTime) - t);

                if (pos::CheckKernelHash(stakeModifier, nBits, creationHeight, blockTime, blockHeight, masternodeID, chainparams.GetConsensus(),
                        subNodesBlockTime, timelock, ctxState)) {
                    LogPrint(BCLog::STAKING, "MakeStake: kernel found. height: %d time: %d\n", blockHeight, blockTime);

                    found = true;
                    break;
                }

                std::this_thread::yield(); // give a slot to other threads
            }
        }

        if (!found) {
            // Search from current time or lastSearchTime set in the future
            int64_t searchTime = lastSearchTime > currentTime ? lastSearchTime : currentTime;

            // Search forwards in time
            for (uint32_t t = 1; t <= futureTime - searchTime; ++t) {
                if (ShutdownRequested()) break;

                blockTime = (static_cast<uint32_t>(searchTime) + t);

                if (pos::CheckKernelHash(stakeModifier, nBits, creationHeight, blockTime, blockHeight, masternodeID, chainparams.GetConsensus(),
                        subNodesBlockTime, timelock, ctxState)) {
                    LogPrint(BCLog::STAKING, "MakeStake: kernel found. height: %d time: %d\n", blockHeight, blockTime);

                    found = true;
                    break;
                }

                std::this_thread::yield(); // give a slot to other threads
            }
        }
    },
        blockHeight);

    if (!found) {
        return Status::stakeWaiting;
    }

    //
    // Create block template
    //
    auto pubKey = args.minterKey.GetPubKey();
    if (pubKey.IsCompressed()) {
        pubKey.Decompress();
    }
    const auto evmBeneficiary = pubKey.GetEthID().GetHex();
    auto res = BlockAssembler(chainparams).CreateNewBlock(scriptPubKey, blockTime, evmBeneficiary);
    if (!res) {
        LogPrintf("Error: WalletStaker: %s\n", res.msg);
        return Status::stakeWaiting;
    }

    auto& pblocktemplate = *res;
    auto pblock = std::make_shared<CBlock>(pblocktemplate->block);

    pblock->nBits = nBits;
    pblock->mintedBlocks = mintedBlocks + 1;
    pblock->stakeModifier = std::move(stakeModifier);

    LogPrint(BCLog::STAKING, "Running Staker with %u common transactions in block (%u bytes)\n", pblock->vtx.size() - 1,
        ::GetSerializeSize(*pblock, PROTOCOL_VERSION));

    //
    // Trying to sign a block
    //
    auto err = pos::SignPosBlock(pblock, args.minterKey);
    if (err) {
        LogPrint(BCLog::STAKING, "SignPosBlock(): %s \n", *err);
        return Status::stakeWaiting;
    }

    //
    // Final checks
    //
    {
        LOCK(cs_main);
        err = pos::CheckSignedBlock(pblock, tip, chainparams);
        if (err) {
            LogPrint(BCLog::STAKING, "CheckSignedBlock(): %s \n", *err);
            return Status::stakeWaiting;
        }
    }

    if (!ProcessNewBlock(chainparams, pblock, true, nullptr)) {
        LogPrintf("PoS block was checked, but wasn't accepted by ProcessNewBlock\n");
        return Status::stakeWaiting;
    }

    return Status::minted;
}

template <typename F>
void Staker::withSearchInterval(F&& f, int64_t height)
{
    if (height >= Params().GetConsensus().DF10EunosPayaHeight) {
        // Mine up to max future minus 1 second buffer
        nFutureTime = GetAdjustedTime() + (MAX_FUTURE_BLOCK_TIME_EUNOSPAYA - 1); // 29 seconds
    } else {
        // Mine up to max future minus 5 second buffer
        nFutureTime = GetAdjustedTime() + (MAX_FUTURE_BLOCK_TIME_DAKOTACRESCENT - 5); // 295 seconds
    }

    if (nFutureTime > nLastCoinStakeSearchTime) {
        f(GetAdjustedTime(), nLastCoinStakeSearchTime, nFutureTime);
    }
}

void ThreadStaker::operator()(std::vector<ThreadStaker::Args> args, CChainParams chainparams)
{
    std::map<CKeyID, int32_t> nMinted;
    std::map<CKeyID, int32_t> nTried;

    auto wallets = GetWallets();

    for (auto& arg : args) {
        while (true) {
            if (ShutdownRequested()) break;

            bool found = false;
            for (auto wallet : wallets) {
                if (wallet->GetKey(arg.operatorID, arg.minterKey)) {
                    found = true;
                    break;
                }
            }
            if (found) {
                break;
            }
            static std::atomic<uint64_t> time{0};
            if (GetSystemTimeInSeconds() - time > 120) {
                LogPrintf("ThreadStaker: unlock wallet to start minting...\n");
                time = GetSystemTimeInSeconds();
            }
            std::this_thread::sleep_for(std::chrono::milliseconds(100));
        }
    }

    LogPrintf("ThreadStaker: started.\n");

    while (!args.empty()) {
        if (ShutdownRequested()) break;

        while (fImporting || fReindex) {
            if (ShutdownRequested()) break;

            LogPrintf("ThreadStaker: waiting reindex...\n");

            std::this_thread::sleep_for(std::chrono::milliseconds(900));
        }

        for (auto it = args.begin(); it != args.end();) {
            const auto& arg = *it;
            const auto operatorName = arg.operatorID.GetHex();

            if (ShutdownRequested()) break;

            pos::Staker staker;

            try {
                auto status = staker.init(chainparams);
                if (status == Staker::Status::stakeReady) {
                    status = staker.stake(chainparams, arg);
                }
                if (status == Staker::Status::error) {
                    LogPrintf("ThreadStaker: (%s) terminated due to a staking error!\n", operatorName);
                    it = args.erase(it);
                    continue;
                } else if (status == Staker::Status::minted) {
                    LogPrintf("ThreadStaker: (%s) minted a block!\n", operatorName);
                    nMinted[arg.operatorID]++;
                } else if (status == Staker::Status::initWaiting) {
                    LogPrintCategoryOrThreadThrottled(BCLog::STAKING, "init_waiting", 1000 * 60 * 10, "ThreadStaker: (%s) waiting init...\n", operatorName);
                } else if (status == Staker::Status::stakeWaiting) {
                    LogPrintCategoryOrThreadThrottled(BCLog::STAKING, "no_kernel_found", 1000 * 60 * 10, "ThreadStaker: (%s) Staked, but no kernel found yet.\n", operatorName);
                }
            } catch (const std::runtime_error& e) {
                LogPrintf("ThreadStaker: (%s) runtime error: %s\n", e.what(), operatorName);

                // Could be failed TX in mempool, wipe mempool and allow loop to continue.
                LOCK(cs_main);
                mempool.clear();
            }

            auto& tried = nTried[arg.operatorID];
            tried++;

            if ((arg.nMaxTries != -1 && tried >= arg.nMaxTries) || (arg.nMint != -1 && nMinted[arg.operatorID] >= arg.nMint)) {
                it = args.erase(it);
                continue;
            }

            ++it;
        }

        // Set search period to last time set
        Staker::nLastCoinStakeSearchTime = Staker::nFutureTime;

        std::this_thread::sleep_for(std::chrono::milliseconds(900));
    }
}

} // namespace pos<|MERGE_RESOLUTION|>--- conflicted
+++ resolved
@@ -47,12 +47,6 @@
     std::multimap<uint64_t, CTxMemPool::txiter>& failedNonces;
     std::map<uint256, CTxMemPool::FailedNonceIterator>& failedNoncesLookup;
     CTxMemPool::setEntries& failedTxEntries;
-<<<<<<< HEAD
-    const arith_uint256& sortedGasUsed;
-    const arith_uint256& blockGasUsed;
-    const arith_uint256& blockGasLimit;
-=======
->>>>>>> 694def58
 };
 
 int64_t UpdateTime(CBlockHeader* pblock, const Consensus::Params& consensusParams, const CBlockIndex* pindexPrev)
@@ -306,12 +300,7 @@
     }
 
     // TXs for the creationTx field in new tokens created via token split
-<<<<<<< HEAD
-    if (nHeight >= chainparams.GetConsensus().FortCanningCrunchHeight) {
-=======
     if (nHeight >= chainparams.GetConsensus().DF16FortCanningCrunchHeight) {
-        const auto attributes = mnview.GetAttributes();
->>>>>>> 694def58
         if (attributes) {
             CDataStructureV0 splitKey{AttributeTypes::Oracles, OracleIDs::Splits, static_cast<uint32_t>(nHeight)};
             const auto splits = attributes->GetValue(splitKey, OracleSplits{});
@@ -865,18 +854,6 @@
                     break;
                 }
 
-<<<<<<< HEAD
-                if (evmType) {
-                    const auto totalGas = evm_try_unsafe_get_total_gas_used(result, *evmQueueId);
-                    if (!result.ok) {
-                        LogPrintf("Failed to get total gas used in queue %d\n", *evmQueueId);
-                    } else {
-                        sortedGasUsed = UintToArith256(uint256S({totalGas.begin(), totalGas.end()}));
-                    }
-                }
-
-=======
->>>>>>> 694def58
                 // Track checked TXs to avoid double applying
                 checkedDfTxHashSet.insert(tx.GetHash());
             }
@@ -907,12 +884,8 @@
                     // If the first TX in a failed set is not the failed TX
                     // then remove from queue, otherwise it has not been added.
                     if (entryHash != failedCustomTx) {
-<<<<<<< HEAD
+                        CrossBoundaryResult result;
                         evm_try_unsafe_remove_txs_above_hash_in_q(result, *evmQueueId, entryHash.ToString());
-=======
-                        CrossBoundaryResult result;
-                        evm_try_unsafe_remove_txs_above_hash_in_q(result, evmQueueId, entryHash.ToString());
->>>>>>> 694def58
                         if (!result.ok) {
                             LogPrintf("%s: Unable to remove %s from queue. Will result in a block hash mismatch.\n", __func__, entryHash.ToString());
                         }
