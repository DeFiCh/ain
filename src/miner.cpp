--- conflicted
+++ resolved
@@ -268,15 +268,9 @@
     std::map<uint256, CAmount> txFees;
 
     if (timeOrdering) {
-<<<<<<< HEAD
         addPackageTxs<entry_time>(nPackagesSelected, nDescendantsUpdated, nHeight, mnview, txFees, blockCtx);
     } else {
         addPackageTxs<ancestor_score>(nPackagesSelected, nDescendantsUpdated, nHeight, mnview, txFees, blockCtx);
-=======
-        addPackageTxs<entry_time>(nPackagesSelected, nDescendantsUpdated, nHeight, mnview, evmTemplateId, txFees, isEvmEnabledForBlock);
-    } else {
-        addPackageTxs<ancestor_score>(nPackagesSelected, nDescendantsUpdated, nHeight, mnview, evmTemplateId, txFees, isEvmEnabledForBlock);
->>>>>>> 2cc17b7b
     }
 
     XVM xvm{};
@@ -644,11 +638,7 @@
 // mapModifiedTxs with the next transaction in the mempool to decide what
 // transaction package to work on next.
 template <class T>
-<<<<<<< HEAD
 void BlockAssembler::addPackageTxs(int& nPackagesSelected, int& nDescendantsUpdated, int nHeight, CCustomCSView& view, std::map<uint256, CAmount>& txFees, BlockContext& blockCtx)
-=======
-void BlockAssembler::addPackageTxs(int& nPackagesSelected, int& nDescendantsUpdated, int nHeight, CCustomCSView& view, std::shared_ptr<CScopedTemplateID> &evmTemplateId, std::map<uint256, CAmount>& txFees, const bool isEvmEnabledForBlock)
->>>>>>> 2cc17b7b
 {
     // mapModifiedTxSet will store sorted packages after they are modified
     // because some of their txs are already in the block
@@ -839,11 +829,7 @@
                     }
                 }
 
-<<<<<<< HEAD
                 const auto res = ApplyCustomTx(cache, coins, tx, chainparams.GetConsensus(), nHeight, pblock->nTime, nullptr, 0, blockCtx);
-=======
-                const auto res = ApplyCustomTx(cache, coins, tx, chainparams.GetConsensus(), nHeight, pblock->nTime, nullptr, 0, evmTemplateId, isEvmEnabledForBlock, false);
->>>>>>> 2cc17b7b
                 // Not okay invalidate, undo and skip
                 if (!res.ok) {
                     failedTxSet.insert(entry);
