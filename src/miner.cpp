--- conflicted
+++ resolved
@@ -339,11 +339,7 @@
     pblock->deprecatedHeight = pindexPrev->nHeight + 1;
     pblock->nBits          = pos::GetNextWorkRequired(pindexPrev, pblock->nTime, consensus);
     if (myIDs) {
-<<<<<<< HEAD
-        const CKeyID key = nHeight >= consensus.GreatWorldHeight ? nodePtr->ownerAuthAddress : myIDs->first;
-=======
         const CKeyID key = nHeight >= consensus.GrandCentralHeight ? nodePtr->ownerAuthAddress : myIDs->first;
->>>>>>> b38966ff
         pblock->stakeModifier  = pos::ComputeStakeModifier(pindexPrev->stakeModifier, key);
     }
 
@@ -781,11 +777,7 @@
         }
 
         auto nBits = pos::GetNextWorkRequired(tip, blockTime, chainparams.GetConsensus());
-<<<<<<< HEAD
-        const CKeyID key = blockHeight >= chainparams.GetConsensus().GreatWorldHeight ? nodePtr->ownerAuthAddress : args.minterKey.GetPubKey().GetID();
-=======
         const CKeyID key = blockHeight >= chainparams.GetConsensus().GrandCentralHeight ? nodePtr->ownerAuthAddress : args.minterKey.GetPubKey().GetID();
->>>>>>> b38966ff
         auto stakeModifier = pos::ComputeStakeModifier(tip->stakeModifier, key);
 
         // Set search time if null or last block has changed
