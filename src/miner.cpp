--- conflicted
+++ resolved
@@ -337,7 +337,6 @@
             failedTransactions.emplace_back(rust_string.data(), rust_string.length());
         }
 
-<<<<<<< HEAD
         std::set<uint256> failedTransferDomainTxs;
 
         // Get All TransferDomainTxs
@@ -355,9 +354,6 @@
         }
 
         RemoveFromBlock(failedTransferDomainTxs);
-=======
-        RemoveFailedTransactions(failedTransactions, txFees);
->>>>>>> b38fc8d9
     }
 
     // TXs for the creationTx field in new tokens created via token split
@@ -686,98 +682,6 @@
     return nDescendantsUpdated;
 }
 
-<<<<<<< HEAD
-=======
-void BlockAssembler::RemoveEVMTransactions(const std::vector<CTxMemPool::txiter> iters) {
-
-    // Make sure we only remove EVM TXs which have no descendants or TX fees.
-    // Removing others TXs is more complicated and should be handled by RemoveFailedTransactions.
-    for (const auto& iter : iters) {
-        const auto &tx = iter->GetTx();
-        std::vector<unsigned char> metadata;
-        const auto txType = GuessCustomTxType(tx, metadata, false);
-        if (txType != CustomTxType::EvmTx) {
-            continue;
-        }
-
-        for (size_t i = 0; i < pblock->vtx.size();  ++i) {
-            if (pblock->vtx[i] && pblock->vtx[i]->GetHash() == iter->GetTx().GetHash()) {
-                pblock->vtx.erase(pblock->vtx.begin() + i);
-                break;
-            }
-        }
-
-        nBlockWeight -= iter->GetTxWeight();
-        --nBlockTx;
-    }
-}
-
-void BlockAssembler::RemoveFailedTransactions(const std::vector<std::string> &failedTransactions, const std::map<uint256, CAmount> &txFees) {
-    if (failedTransactions.empty()) {
-        return;
-    }
-
-    std::vector<uint256> txsToErase;
-    for (const auto &txStr : failedTransactions) {
-        const auto failedHash = uint256S(txStr);
-        for (const auto &tx : pblock->vtx) {
-            if (tx && tx->GetHash() == failedHash) {
-                std::vector<unsigned char> metadata;
-                const auto txType = GuessCustomTxType(*tx, metadata, false);
-                if (txType == CustomTxType::TransferDomain) {
-                    txsToErase.push_back(failedHash);
-                }
-            }
-        }
-    }
-
-    // Get a copy of the TXs to be erased for restoring to the mempool later
-    std::vector<CTransactionRef> txsToRemove;
-    std::set<uint256> txsToEraseSet(txsToErase.begin(), txsToErase.end());
-
-    for (const auto &tx : pblock->vtx) {
-        if (tx && txsToEraseSet.count(tx->GetHash())) {
-            txsToRemove.push_back(tx);
-        }
-    }
-
-    // Add descendants and in turn add their descendants. This needs to
-    // be done in the order that the TXs are in the block for txsToRemove.
-    auto size = txsToErase.size();
-    for (std::vector<uint256>::size_type i{}; i < size; ++i) {
-        for (const auto &tx : pblock->vtx) {
-            if (tx) {
-                for (const auto &vin : tx->vin) {
-                    if (vin.prevout.hash == txsToErase[i] &&
-                        std::find(txsToErase.begin(), txsToErase.end(), tx->GetHash()) == txsToErase.end())
-                    {
-                        txsToRemove.push_back(tx);
-                        txsToErase.push_back(tx->GetHash());
-                        ++size;
-                    }
-                }
-            }
-        }
-    }
-
-    // Erase TXs from block
-    txsToEraseSet = std::set<uint256>(txsToErase.begin(), txsToErase.end());
-    pblock->vtx.erase(
-            std::remove_if(pblock->vtx.begin(), pblock->vtx.end(),
-                           [&txsToEraseSet](const auto &tx) {
-                return tx && txsToEraseSet.count(tx.get()->GetHash());
-            }),pblock->vtx.end());
-
-    for (const auto &tx : txsToRemove) {
-        // Remove fees.
-        if (txFees.count(tx->GetHash())) {
-            nFees -= txFees.at(tx->GetHash());
-        }
-        --nBlockTx;
-    }
-}
-
->>>>>>> b38fc8d9
 // Skip entries in mapTx that are already in a block or are present
 // in mapModifiedTxSet (which implies that the mapTx ancestor state is
 // stale due to ancestor inclusion in the block)
@@ -905,17 +809,9 @@
     // because some of their txs are already in the block
     indexed_modified_transaction_set mapModifiedTxSet;
     // Keep track of entries that failed inclusion, to avoid duplicate work
-<<<<<<< HEAD
     CTxMemPool::setEntries failedTxSet;
     // Checked DfTxs hashes for tracking
     std::set<uint256> checkedDfTxHashSet;
-=======
-    CTxMemPool::setEntries failedTx;
-    // Keep track of EVM entries that failed nonce check
-    std::multimap<uint64_t, CTxMemPool::txiter> failedNonces;
-    // Used for replacement Eth TXs when a TX in chain pays a higher fee
-    std::multimap<uint64_t, CTxMemPool::txiter> replaceByFee;
->>>>>>> b38fc8d9
 
     // Start by adding all descendants of previously added txs to mapModifiedTxSet
     // and modifying them for their already included ancestors
@@ -932,34 +828,11 @@
 
     // Copy of the view
     CCoinsViewCache coinsView(&::ChainstateActive().CoinsTip());
-<<<<<<< HEAD
     
     // EVM related context for this package
     EvmPackageContext evmPackageContext;
 
     while (mi != mempool.mapTx.get<T>().end() || !mapModifiedTxSet.empty() || !evmPackageContext.failedNonces.empty())
-=======
-
-    // Used to track EVM TXs by sender and nonce.
-    // Key: sender address, nonce
-    // Value: fee
-    std::map<std::pair<std::array<std::uint8_t, 20>, uint64_t>, uint64_t> evmTXFees;
-
-    auto txIters = [](std::map<uint64_t, CTxMemPool::txiter> &iterMap) -> std::vector<CTxMemPool::txiter> {
-        std::vector<CTxMemPool::txiter> txIters;
-        for (const auto& [nonce, it] : iterMap) {
-            txIters.push_back(it);
-        }
-        return txIters;
-    };
-
-    // Used to track EVM TXs by sender
-    // Key: sender address
-    // Value: vector of mempool TX iterator
-    std::map<std::array<std::uint8_t, 20>, std::map<uint64_t, CTxMemPool::txiter>> evmTXs;
-
-    while (mi != mempool.mapTx.get<T>().end() || !mapModifiedTx.empty() || !failedNonces.empty())
->>>>>>> b38fc8d9
     {
         // First try to find a new transaction in mapTx to evaluate.
         if (mi != mempool.mapTx.get<T>().end() &&
@@ -1095,7 +968,6 @@
             // Only check custom TXs
             if (txType != CustomTxType::None) {
                 if (txType == CustomTxType::EvmTx) {
-<<<<<<< HEAD
                     auto evmTxCtx = EvmTxPreApplyContext { 
                         tx,
                         sortedEntries[i],
@@ -1114,65 +986,6 @@
                         customTxPassed = false;
                         break;
                     }
-=======
-                    auto txMessage = customTypeToMessage(txType);
-                    if (!CustomMetadataParse(nHeight, Params().GetConsensus(), metadata, txMessage)) {
-                        customTxPassed = false;
-                        break;
-                    }
-
-                    const auto obj = std::get<CEvmTxMessage>(txMessage);
-
-                    CrossBoundaryResult result;
-                    const auto txResult = evm_try_prevalidate_raw_tx(result, HexStr(obj.evmTx));
-                    if (!result.ok) {
-                        customTxPassed = false;
-                        break;
-                    }
-
-                    const auto evmKey = std::make_pair(txResult.sender, txResult.nonce);
-                    if (evmTXFees.count(evmKey)) {
-                        const auto& gasFees = evmTXFees.at(evmKey);
-                        if (txResult.prepay_fee > gasFees) {
-                            // Higher paying fee. Remove all TXs from sender and add to collection to add them again in order.
-                            RemoveEVMTransactions(txIters(evmTXs[txResult.sender]));
-                            for (auto it = evmTXFees.begin(); it != evmTXFees.end();) {
-                                const auto& [sender, nonce] = it->first;
-                                if (sender == txResult.sender) {
-                                    it = evmTXFees.erase(it);
-                                } else {
-                                    ++it;
-                                }
-                            }
-                            checkedTX.erase(evmTXs[txResult.sender][txResult.nonce]->GetTx().GetHash());
-                            evmTXs[txResult.sender][txResult.nonce] = sortedEntries[i];
-                            auto count{txResult.nonce};
-                            for (const auto& [nonce, entry] : evmTXs[txResult.sender]) {
-                                inBlock.erase(entry);
-                                checkedTX.erase(entry->GetTx().GetHash());
-                                replaceByFee.emplace(count, entry);
-                                ++count;
-                            }
-                            evmTXs.erase(txResult.sender);
-                            evm_remove_txs_by_sender(evmQueueId, txResult.sender);
-                            customTxPassed = false;
-                            break;
-                        }
-                    }
-
-                    const auto nonce = evm_get_next_valid_nonce_in_queue(evmQueueId, txResult.sender);
-                    if (nonce != txResult.nonce) {
-                        // Only add if not already in failed TXs to prevent adding on second attempt.
-                        if (!failedTx.count(iter)) {
-                            failedNonces.emplace(txResult.nonce, iter);
-                        }
-                        customTxPassed = false;
-                        break;
-                    }
-
-                    evmTXFees.emplace(std::make_pair(txResult.sender, txResult.nonce), txResult.prepay_fee);
-                    evmTXs[txResult.sender].emplace(txResult.nonce, sortedEntries[i]);
->>>>>>> b38fc8d9
                 }
 
                 const auto res = ApplyCustomTx(view, coins, tx, chainparams.GetConsensus(), nHeight, pblock->nTime, nullptr, 0, evmQueueId);
