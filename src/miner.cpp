--- conflicted
+++ resolved
@@ -318,11 +318,7 @@
         std::array<uint8_t, 20> beneficiary{};
         std::copy(nodePtr->ownerAuthAddress.begin(), nodePtr->ownerAuthAddress.end(), beneficiary.begin());
         CrossBoundaryResult result;
-<<<<<<< HEAD
-        auto blockResult = evm_try_construct_block(result, evmQueueId, pos::GetNextWorkRequired(pindexPrev, pblock->nTime, consensus), beneficiary, blockTime);
-=======
-        auto blockResult = evm_try_finalize(result, evmQueueId, false, pos::GetNextWorkRequired(pindexPrev, pblock->nTime, consensus), beneficiary, blockTime, nHeight);
->>>>>>> 5bd8d426
+        auto blockResult = evm_try_construct_block(result, evmQueueId, pos::GetNextWorkRequired(pindexPrev, pblock->nTime, consensus), beneficiary, blockTime, nHeight);
         evm_discard_context(evmQueueId);
 
         const auto blockHash = std::vector<uint8_t>(blockResult.block_hash.begin(), blockResult.block_hash.end());
