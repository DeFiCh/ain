// Copyright (c) 2009-2010 Satoshi Nakamoto
// Copyright (c) 2009-2019 The Bitcoin Core developers
// Distributed under the MIT software license, see the accompanying
// file LICENSE or http://www.opensource.org/licenses/mit-license.php.

#include <miner.h>

#include <ain_rs_exports.h>
#include <amount.h>
#include <chain.h>
#include <chainparams.h>
#include <coins.h>
#include <consensus/consensus.h>
#include <consensus/merkle.h>
#include <consensus/tx_check.h>
#include <consensus/tx_verify.h>
#include <consensus/validation.h>
#include <ffi/cxx.h>
#include <masternodes/anchors.h>
#include <masternodes/govvariables/attributes.h>
#include <masternodes/masternodes.h>
#include <masternodes/mn_checks.h>
#include <masternodes/changiintermediates.h>
#include <memory.h>
#include <net.h>
#include <node/transaction.h>
#include <policy/feerate.h>
#include <policy/policy.h>
#include <pos.h>
#include <pos_kernel.h>
#include <primitives/transaction.h>
#include <script/standard.h>
#include <util/moneystr.h>
#include <util/system.h>
#include <util/validation.h>
#include <wallet/wallet.h>

#include <algorithm>
#include <utility>
#include <random>

struct EVM {
    uint32_t version;
    uint256 blockHash;
    uint64_t burntFee;
    uint64_t priorityFee;

    ADD_SERIALIZE_METHODS;

    template <typename Stream, typename Operation>
    inline void SerializationOp(Stream& s, Operation ser_action) {
        READWRITE(version);
        READWRITE(blockHash);
        READWRITE(burntFee);
        READWRITE(priorityFee);
    }
};

struct XVM {
    uint32_t version;
    EVM evm;

    ADD_SERIALIZE_METHODS;

    template <typename Stream, typename Operation>
    inline void SerializationOp(Stream& s, Operation ser_action) {
        READWRITE(version);
        READWRITE(evm);
    }
};

typedef std::array<std::uint8_t, 20> EvmAddress;

struct EvmAddressWithNonce {
    EvmAddress address;
    uint64_t nonce;

    bool operator<(const EvmAddressWithNonce& item) const {
        return std::tie(address, nonce) < std::tie(item.address, item.nonce);
    }
};

struct EvmPackageContext {
    // Used to track EVM TXs by sender and nonce.
    std::map<EvmAddressWithNonce, uint64_t> feeMap;
    // Used to track EVM nonce and TXs by sender
    std::map<EvmAddress, std::map<uint64_t, CTxMemPool::txiter>> addressTxsMap;
    // Keep track of EVM entries that failed nonce check
    std::multimap<uint64_t, CTxMemPool::txiter> failedNonces;
    // Used for replacement Eth TXs when a TX in chain pays a higher fee
    std::map<uint64_t, CTxMemPool::txiter> replaceByFee;
};

struct EvmTxPreApplyContext {
    const CTransaction& tx;
    CTxMemPool::txiter& txIter;
    std::vector<unsigned char>& txMetadata;
    CustomTxType txType;
    int height;
    uint64_t evmQueueId;
    EvmPackageContext& pkgCtx;
    std::set<uint256>& checkedTXEntries;
    CTxMemPool::setEntries& failedTxEntries;
};

int64_t UpdateTime(CBlockHeader* pblock, const Consensus::Params& consensusParams, const CBlockIndex* pindexPrev)
{
    int64_t nOldTime = pblock->nTime;
    int64_t nNewTime = std::max(pindexPrev->GetMedianTimePast()+1, GetAdjustedTime());

    if (nOldTime < nNewTime)
        pblock->nTime = nNewTime;

    // Updating time can change work required on testnet:
    if (consensusParams.pos.fAllowMinDifficultyBlocks)
        pblock->nBits = pos::GetNextWorkRequired(pindexPrev, pblock->nTime, consensusParams);

    return nNewTime - nOldTime;
}

BlockAssembler::Options::Options() {
    blockMinFeeRate = CFeeRate(DEFAULT_BLOCK_MIN_TX_FEE);
    nBlockMaxWeight = DEFAULT_BLOCK_MAX_WEIGHT;
}

BlockAssembler::BlockAssembler(const CChainParams& params, const Options& options) : chainparams(params)
{
    blockMinFeeRate = options.blockMinFeeRate;
    // Limit weight to between 4K and MAX_BLOCK_WEIGHT-4K for sanity:
    nBlockMaxWeight = std::max<size_t>(4000, std::min<size_t>(MAX_BLOCK_WEIGHT - 4000, options.nBlockMaxWeight));
}

static BlockAssembler::Options DefaultOptions()
{
    // Block resource limits
    // If -blockmaxweight is not given, limit to DEFAULT_BLOCK_MAX_WEIGHT
    BlockAssembler::Options options;
    options.nBlockMaxWeight = gArgs.GetArg("-blockmaxweight", DEFAULT_BLOCK_MAX_WEIGHT);
    CAmount n = 0;
    if (gArgs.IsArgSet("-blockmintxfee") && ParseMoney(gArgs.GetArg("-blockmintxfee", ""), n)) {
        options.blockMinFeeRate = CFeeRate(n);
    } else {
        options.blockMinFeeRate = CFeeRate(DEFAULT_BLOCK_MIN_TX_FEE);
    }
    return options;
}

BlockAssembler::BlockAssembler(const CChainParams& params) : BlockAssembler(params, DefaultOptions()) {}

void BlockAssembler::resetBlock()
{
    inBlock.clear();

    // Reserve space for coinbase tx
    nBlockWeight = 4000;
    nBlockSigOpsCost = 400;
    fIncludeWitness = false;

    // These counters do not include coinbase tx
    nBlockTx = 0;
    nFees = 0;
}

std::unique_ptr<CBlockTemplate> BlockAssembler::CreateNewBlock(const CScript& scriptPubKeyIn, int64_t blockTime)
{
    int64_t nTimeStart = GetTimeMicros();

    resetBlock();

    pblocktemplate = std::make_unique<CBlockTemplate>();

    if(!pblocktemplate)
        return nullptr;
    pblock = &pblocktemplate->block; // pointer for convenience

    // Add dummy coinbase tx as first transaction
    pblock->vtx.emplace_back();
    pblocktemplate->vTxFees.push_back(-1); // updated at end
    pblocktemplate->vTxSigOpsCost.push_back(-1); // updated at end

    LOCK2(cs_main, mempool.cs);
    CBlockIndex* pindexPrev = ::ChainActive().Tip();
    assert(pindexPrev != nullptr);
    nHeight = pindexPrev->nHeight + 1;

    const auto myIDs = pcustomcsview->AmIOperator();
    if (!myIDs) {
        return nullptr;
    }
    const auto nodePtr = pcustomcsview->GetMasternode(myIDs->second);
    if (!nodePtr || !nodePtr->IsActive(nHeight, *pcustomcsview)) {
        return nullptr;
    }

    auto consensus = chainparams.GetConsensus();
    pblock->nVersion = ComputeBlockVersion(pindexPrev, consensus);
    // -regtest only: allow overriding block.nVersion with
    // -blockversion=N to test forking scenarios
    if (chainparams.MineBlocksOnDemand())
        pblock->nVersion = gArgs.GetArg("-blockversion", pblock->nVersion);

    pblock->nTime = blockTime;
    const int64_t nMedianTimePast = pindexPrev->GetMedianTimePast();

    nLockTimeCutoff = (STANDARD_LOCKTIME_VERIFY_FLAGS & LOCKTIME_MEDIAN_TIME_PAST)
                       ? nMedianTimePast
                       : pblock->GetBlockTime();

    // Decide whether to include witness transactions
    // This is only needed in case the witness softfork activation is reverted
    // (which would require a very deep reorganization).
    // Note that the mempool would accept transactions with witness data before
    // IsWitnessEnabled, but we would only ever mine blocks after IsWitnessEnabled
    // unless there is a massive block reorganization with the witness softfork
    // not activated.
    // TODO: replace this with a call to main to assess validity of a mempool
    // transaction (which in most cases can be a no-op).
    fIncludeWitness = IsWitnessEnabled(pindexPrev, consensus);

    const auto txVersion = GetTransactionVersion(nHeight);

    // Skip on main as fix to avoid merkle root error. Allow on other networks for testing.
    if (Params().NetworkIDString() != CBaseChainParams::MAIN ||
            (Params().NetworkIDString() == CBaseChainParams::MAIN && nHeight >= chainparams.GetConsensus().EunosKampungHeight)) {
        CTeamView::CTeam currentTeam;
        if (const auto team = pcustomcsview->GetConfirmTeam(pindexPrev->nHeight)) {
            currentTeam = *team;
        }

        auto confirms = panchorAwaitingConfirms->GetQuorumFor(currentTeam);

        bool createAnchorReward{false};

        // No new anchors until we hit fork height, no new confirms should be found before fork.
        if (pindexPrev->nHeight >= consensus.DakotaHeight && confirms.size() > 0) {

            // Make sure anchor block height and hash exist in chain.
            CBlockIndex *anchorIndex = ::ChainActive()[confirms[0].anchorHeight];
            if (anchorIndex && anchorIndex->GetBlockHash() == confirms[0].dfiBlockHash) {
                createAnchorReward = true;
            }
        }

        if (createAnchorReward) {
            CAnchorFinalizationMessagePlus finMsg{confirms[0]};

            for (auto const &msg : confirms) {
                finMsg.sigs.push_back(msg.signature);
            }

            CDataStream metadata(DfAnchorFinalizeTxMarkerPlus, SER_NETWORK, PROTOCOL_VERSION);
            metadata << finMsg;

            CTxDestination destination;
            if (nHeight < consensus.ChangiIntermediateHeight) {
                destination = FromOrDefaultKeyIDToDestination(finMsg.rewardKeyType, finMsg.rewardKeyID, KeyType::MNOwnerKeyType);
            }
            else {
                destination = FromOrDefaultKeyIDToDestination(finMsg.rewardKeyType, finMsg.rewardKeyID, KeyType::MNRewardKeyType);
            }

            if (IsValidDestination(destination)) {
                CMutableTransaction mTx(txVersion);
                mTx.vin.resize(1);
                mTx.vin[0].prevout.SetNull();
                mTx.vin[0].scriptSig = CScript() << nHeight << OP_0;
                mTx.vout.resize(2);
                mTx.vout[0].scriptPubKey = CScript() << OP_RETURN << ToByteVector(metadata);
                mTx.vout[0].nValue = 0;
                mTx.vout[1].scriptPubKey = GetScriptForDestination(destination);
                mTx.vout[1].nValue = pcustomcsview->GetCommunityBalance(
                        CommunityAccountType::AnchorReward); // do not reset it, so it will occur on connectblock

                auto rewardTx = pcustomcsview->GetRewardForAnchor(finMsg.btcTxHash);
                if (!rewardTx) {
                    pblock->vtx.push_back(MakeTransactionRef(std::move(mTx)));
                    pblocktemplate->vTxFees.push_back(0);
                    pblocktemplate->vTxSigOpsCost.push_back(
                            WITNESS_SCALE_FACTOR * GetLegacySigOpCount(*pblock->vtx.back()));
                }
            }
        }
    }

    int nPackagesSelected = 0;
    int nDescendantsUpdated = 0;
    CCustomCSView mnview(*pcustomcsview);
    if (!blockTime) {
        UpdateTime(pblock, consensus, pindexPrev); // update time before tx packaging
    }

    bool timeOrdering{false};
    if (txOrdering == MIXED_ORDERING) {
        std::random_device rd;
        std::mt19937_64 gen(rd());
        std::uniform_int_distribution<unsigned long long> dis;

        if (dis(rd) % 2 == 0)
            timeOrdering = false;
        else
            timeOrdering = true;
    } else if (txOrdering == ENTRYTIME_ORDERING) {
        timeOrdering = true;
    } else if (txOrdering == FEE_ORDERING) {
        timeOrdering = false;
    }

    const auto evmQueueId = evm_get_queue_id();
    std::map<uint256, CAmount> txFees;

    if (timeOrdering) {
        addPackageTxs<entry_time>(nPackagesSelected, nDescendantsUpdated, nHeight, mnview, evmQueueId, txFees);
    } else {
        addPackageTxs<ancestor_score>(nPackagesSelected, nDescendantsUpdated, nHeight, mnview, evmQueueId, txFees);
    }

    XVM xvm{};
    XVMChangiIntermediate xvm_changi{};
    if (IsEVMEnabled(nHeight, mnview, consensus)) {
        std::array<uint8_t, 20> beneficiary{};
        std::copy(nodePtr->ownerAuthAddress.begin(), nodePtr->ownerAuthAddress.end(), beneficiary.begin());
        CrossBoundaryResult result;
        auto blockResult = evm_try_finalize(result, evmQueueId, false, pos::GetNextWorkRequired(pindexPrev, pblock->nTime, consensus), beneficiary, blockTime);
        evm_discard_context(evmQueueId);

        const auto blockHash = std::vector<uint8_t>(blockResult.block_hash.begin(), blockResult.block_hash.end());

        if (nHeight >= consensus.ChangiIntermediateHeight4) {
            xvm = XVM{0,{0, uint256(blockHash), blockResult.total_burnt_fees, blockResult.total_priority_fees}};
        }
        else {
            xvm_changi = XVMChangiIntermediate{0,{0, uint256(blockHash), blockResult.total_burnt_fees}};
        }

        std::set<uint256> failedTransactions;
        for (const auto& txRustStr : blockResult.failed_transactions) {
            auto txStr = std::string(txRustStr.data(), txRustStr.length());
            failedTransactions.insert(uint256S(txStr));
        }

        std::set<uint256> failedTransferDomainTxs;

        // Get All TransferDomainTxs
        for (const auto &hash : failedTransactions) {
            for (const auto &tx : pblock->vtx) {
                if (tx && tx->GetHash() == hash) {
                    std::vector<unsigned char> metadata;
                    const auto txType = GuessCustomTxType(*tx, metadata, false);
                    if (txType == CustomTxType::TransferDomain) {
                        failedTransferDomainTxs.insert(hash);
                    }
                    break;
                }
            }
        }

        RemoveFromBlock(failedTransactions);
    }

    // TXs for the creationTx field in new tokens created via token split
    if (nHeight >= chainparams.GetConsensus().FortCanningCrunchHeight) {
        const auto attributes = mnview.GetAttributes();
        if (attributes) {
            CDataStructureV0 splitKey{AttributeTypes::Oracles, OracleIDs::Splits, static_cast<uint32_t>(nHeight)};
            const auto splits = attributes->GetValue(splitKey, OracleSplits{});

            for (const auto& [id, multiplier] : splits) {
                uint32_t entries{1};
                mnview.ForEachPoolPair([&, id = id](DCT_ID const & poolId, const CPoolPair& pool){
                    if (pool.idTokenA.v == id || pool.idTokenB.v == id) {
                        const auto tokenA = mnview.GetToken(pool.idTokenA);
                        const auto tokenB = mnview.GetToken(pool.idTokenB);
                        assert(tokenA);
                        assert(tokenB);
                        if ((tokenA->destructionHeight == -1 && tokenA->destructionTx == uint256{}) &&
                            (tokenB->destructionHeight == -1 && tokenB->destructionTx == uint256{})) {
                            ++entries;
                        }
                    }
                    return true;
                });

                for (uint32_t i{0}; i < entries; ++i) {
                    CDataStream metadata(DfTokenSplitMarker, SER_NETWORK, PROTOCOL_VERSION);
                    metadata << i << id << multiplier;

                    CMutableTransaction mTx(txVersion);
                    mTx.vin.resize(1);
                    mTx.vin[0].prevout.SetNull();
                    mTx.vin[0].scriptSig = CScript() << nHeight << OP_0;
                    mTx.vout.resize(1);
                    mTx.vout[0].scriptPubKey = CScript() << OP_RETURN << ToByteVector(metadata);
                    mTx.vout[0].nValue = 0;
                    pblock->vtx.push_back(MakeTransactionRef(std::move(mTx)));
                    pblocktemplate->vTxFees.push_back(0);
                    pblocktemplate->vTxSigOpsCost.push_back(WITNESS_SCALE_FACTOR * GetLegacySigOpCount(*pblock->vtx.back()));
                }
            }
        }
    }

    int64_t nTime1 = GetTimeMicros();

    m_last_block_num_txs = nBlockTx;
    m_last_block_weight = nBlockWeight;

    // Create coinbase transaction.
    CMutableTransaction coinbaseTx(txVersion);
    coinbaseTx.vin.resize(1);
    coinbaseTx.vin[0].prevout.SetNull();
    coinbaseTx.vin[0].scriptSig = CScript() << nHeight << OP_0;
    coinbaseTx.vout.resize(1);
    coinbaseTx.vout[0].scriptPubKey = scriptPubKeyIn;
    CAmount blockReward = GetBlockSubsidy(nHeight, consensus);
    coinbaseTx.vout[0].nValue = nFees + blockReward;

    if (nHeight >= consensus.EunosHeight)
    {
        auto foundationValue = CalculateCoinbaseReward(blockReward, consensus.dist.community);
        if (nHeight < consensus.GrandCentralHeight) {
            coinbaseTx.vout.resize(2);
            // Community payment always expected
            coinbaseTx.vout[1].scriptPubKey = consensus.foundationShareScript;
            coinbaseTx.vout[1].nValue = foundationValue;
        }

        // Explicitly set miner reward
        if (nHeight >= consensus.FortCanningHeight) {
            coinbaseTx.vout[0].nValue = nFees + CalculateCoinbaseReward(blockReward, consensus.dist.masternode);
        } else {
            coinbaseTx.vout[0].nValue = CalculateCoinbaseReward(blockReward, consensus.dist.masternode);
        }

        if (IsEVMEnabled(nHeight, mnview, consensus) && (!xvm.evm.blockHash.IsNull() || !xvm_changi.evm.blockHash.IsNull())) {
            const auto headerIndex = coinbaseTx.vout.size();
            coinbaseTx.vout.resize(headerIndex + 1);
            coinbaseTx.vout[headerIndex].nValue = 0;

            CDataStream metadata(SER_NETWORK, PROTOCOL_VERSION);
            if (nHeight >= consensus.ChangiIntermediateHeight4) {
                metadata << xvm;
            }
            else {
                metadata << xvm_changi;
            }

            CScript script;
            script << OP_RETURN << ToByteVector(metadata);

            coinbaseTx.vout[headerIndex].scriptPubKey = script;
        }

        LogPrint(BCLog::STAKING, "%s: post Eunos logic. Block reward %d Miner share %d foundation share %d\n",
                 __func__, blockReward, coinbaseTx.vout[0].nValue, foundationValue);
    }
    else if (nHeight >= consensus.AMKHeight) {
        // assume community non-utxo funding:
        for (const auto& kv : consensus.nonUtxoBlockSubsidies) {
            coinbaseTx.vout[0].nValue -= blockReward * kv.second / COIN;
        }
        // Pinch off foundation share
        if (!consensus.foundationShareScript.empty() && consensus.foundationShareDFIP1 != 0) {
            coinbaseTx.vout.resize(2);
            coinbaseTx.vout[1].scriptPubKey = consensus.foundationShareScript;
            coinbaseTx.vout[1].nValue = blockReward * consensus.foundationShareDFIP1 / COIN; // the main difference is that new FS is a %% from "base" block reward and no fees involved
            coinbaseTx.vout[0].nValue -= coinbaseTx.vout[1].nValue;

            LogPrint(BCLog::STAKING, "%s: post AMK logic, foundation share %d\n", __func__, coinbaseTx.vout[1].nValue);
        }
    }
    else { // pre-AMK logic:
        // Pinch off foundation share
        CAmount foundationsReward = coinbaseTx.vout[0].nValue * consensus.foundationShare / 100;
        if (!consensus.foundationShareScript.empty() && consensus.foundationShare != 0) {
            if (pcustomcsview->GetFoundationsDebt() < foundationsReward) {
                coinbaseTx.vout.resize(2);
                coinbaseTx.vout[1].scriptPubKey = consensus.foundationShareScript;
                coinbaseTx.vout[1].nValue = foundationsReward - pcustomcsview->GetFoundationsDebt();
                coinbaseTx.vout[0].nValue -= coinbaseTx.vout[1].nValue;

                LogPrint(BCLog::STAKING, "%s: pre AMK logic, foundation share %d\n", __func__, coinbaseTx.vout[1].nValue);
            } else {
                pcustomcsview->SetFoundationsDebt(pcustomcsview->GetFoundationsDebt() - foundationsReward);
            }
        }
    }

    pblock->vtx[0] = MakeTransactionRef(std::move(coinbaseTx));

    pblocktemplate->vchCoinbaseCommitment = GenerateCoinbaseCommitment(*pblock, pindexPrev, consensus);
    pblocktemplate->vTxFees[0] = -nFees;

    LogPrint(BCLog::STAKING, "CreateNewBlock(): block weight: %u txs: %u fees: %ld sigops %d\n", GetBlockWeight(*pblock), nBlockTx, nFees, nBlockSigOpsCost);

    // Fill in header
    pblock->hashPrevBlock  = pindexPrev->GetBlockHash();
    pblock->deprecatedHeight = pindexPrev->nHeight + 1;
    pblock->nBits          = pos::GetNextWorkRequired(pindexPrev, pblock->nTime, consensus);
    if (!blockTime) {
        pblock->stakeModifier  = pos::ComputeStakeModifier(pindexPrev->stakeModifier, myIDs->first);
    }

    pblocktemplate->vTxSigOpsCost[0] = WITNESS_SCALE_FACTOR * GetLegacySigOpCount(*pblock->vtx[0]);

    CValidationState state;
    if (!TestBlockValidity(state, chainparams, *pblock, pindexPrev, false)) {
        throw std::runtime_error(strprintf("%s: TestBlockValidity failed: %s", __func__, FormatStateMessage(state)));
    }
    int64_t nTime2 = GetTimeMicros();

    pblock->hashMerkleRoot = BlockMerkleRoot(*pblock);
    if (nHeight >= chainparams.GetConsensus().EunosHeight
    && nHeight < chainparams.GetConsensus().EunosKampungHeight) {
        // includes coinbase account changes
        ApplyGeneralCoinbaseTx(mnview, *(pblock->vtx[0]), nHeight, nFees, chainparams.GetConsensus());
        pblock->hashMerkleRoot = Hash2(pblock->hashMerkleRoot, mnview.MerkleRoot());
    }

    LogPrint(BCLog::BENCH, "CreateNewBlock() packages: %.2fms (%d packages, %d updated descendants), validity: %.2fms (total %.2fms)\n", 0.001 * (nTime1 - nTimeStart), nPackagesSelected, nDescendantsUpdated, 0.001 * (nTime2 - nTime1), 0.001 * (nTime2 - nTimeStart));

    return std::move(pblocktemplate);
}

void BlockAssembler::onlyUnconfirmed(CTxMemPool::setEntries& testSet)
{
    for (CTxMemPool::setEntries::iterator iit = testSet.begin(); iit != testSet.end(); ) {
        // Only test txs not already in the block
        if (inBlock.count(*iit)) {
            testSet.erase(iit++);
        }
        else {
            iit++;
        }
    }
}

bool BlockAssembler::TestPackage(uint64_t packageSize, int64_t packageSigOpsCost) const
{
    // TODO: switch to weight-based accounting for packages instead of vsize-based accounting.
    if (nBlockWeight + WITNESS_SCALE_FACTOR * packageSize >= nBlockMaxWeight)
        return false;
    if (nBlockSigOpsCost + packageSigOpsCost >= MAX_BLOCK_SIGOPS_COST)
        return false;
    return true;
}

// Perform transaction-level checks before adding to block:
// - transaction finality (locktime)
// - premature witness (in case segwit transactions are added to mempool before
//   segwit activation)
bool BlockAssembler::TestPackageTransactions(const CTxMemPool::setEntries& package)
{
    for (CTxMemPool::txiter it : package) {
        if (!IsFinalTx(it->GetTx(), nHeight, nLockTimeCutoff))
            return false;
        if (!fIncludeWitness && it->GetTx().HasWitness())
            return false;
    }
    return true;
}

void BlockAssembler::AddToBlock(CTxMemPool::txiter iter)
{
    pblock->vtx.emplace_back(iter->GetSharedTx());
    pblocktemplate->vTxFees.push_back(iter->GetFee());
    pblocktemplate->vTxSigOpsCost.push_back(iter->GetSigOpCost());
    nBlockWeight += iter->GetTxWeight();
    ++nBlockTx;
    nBlockSigOpsCost += iter->GetSigOpCost();
    nFees += iter->GetFee();
    inBlock.insert(iter);

    bool fPrintPriority = gArgs.GetBoolArg("-printpriority", DEFAULT_PRINTPRIORITY);
    if (fPrintPriority) {
        LogPrintf("fee %s txid %s\n",
                  CFeeRate(iter->GetModifiedFee(), iter->GetTxSize()).ToString(),
                  iter->GetTx().GetHash().ToString());
    }
}

bool BlockAssembler::RemoveFromBlock(CTxMemPool::txiter iter)
{
    const auto &tx = iter->GetTx();
    for (auto blockIt = pblock->vtx.begin(); blockIt != pblock->vtx.end(); ++blockIt) {
        auto current = *blockIt;
        if (!current || current->GetHash() != tx.GetHash()) {
            continue;
        }

        pblock->vtx.erase(blockIt);
        auto& vTxFees = pblocktemplate->vTxFees;
        for (auto it = vTxFees.begin(); it != vTxFees.end(); ++it) {
            if (*it == iter->GetFee()) {
                vTxFees.erase(it);
                break;
            }
        }
        auto& vTxSigOpsCost = pblocktemplate->vTxSigOpsCost;
        for (auto it = vTxSigOpsCost.begin(); it != vTxSigOpsCost.end(); ++it) {
            if (*it == iter->GetSigOpCost()) {
                vTxSigOpsCost.erase(it);
                break;
            }
        }
        nBlockWeight -= iter->GetTxWeight();
        --nBlockTx;
        nBlockSigOpsCost -= iter->GetSigOpCost();
        nFees -= iter->GetFee();
        return true;
    }
    return false;
}

void BlockAssembler::RemoveFromBlock(const CTxMemPool::setEntries &txIterSet) {
    if (txIterSet.empty()) {
        return;
    }
    std::set<uint256> txHashes;
    for (auto iter: txIterSet) {
        RemoveFromBlock(iter);
        txHashes.insert(iter->GetTx().GetHash());
    }
    CTxMemPool::setEntries descendantTxsToErase;
    for (const auto &txIter: inBlock) {
        auto& tx = txIter->GetTx();
        for (const auto &vin : tx.vin) {
            if (txHashes.count(vin.prevout.hash)) {
                descendantTxsToErase.insert(txIter);
            }
        }
    }
    RemoveFromBlock(descendantTxsToErase);
}

void BlockAssembler::RemoveFromBlock(const std::set<uint256> &txHashSet)
{
    if (txHashSet.empty()) {
        return;
    }
    for (auto it = inBlock.begin(); it != inBlock.end();) {
        if (txHashSet.count((*it)->GetTx().GetHash()) && RemoveFromBlock(*it)) {
            it = inBlock.erase(it);
        } else {
            ++it;
        }
    }
    std::set<uint256> descendantTxsToErase;
    for (const auto &tx : pblock->vtx) {
        if (!tx) continue;
        for (const auto &vin : tx->vin) {
            if (txHashSet.count(vin.prevout.hash)) {
                descendantTxsToErase.insert(tx->GetHash());
            }
        }
    }
    RemoveFromBlock(descendantTxsToErase);
}

int BlockAssembler::UpdatePackagesForAdded(const CTxMemPool::setEntries& alreadyAdded,
        indexed_modified_transaction_set &mapModifiedTxSet)
{
    int nDescendantsUpdated = 0;
    for (CTxMemPool::txiter it : alreadyAdded) {
        CTxMemPool::setEntries descendants;
        mempool.CalculateDescendants(it, descendants);
        // Insert all descendants (not yet in block) into the modified set
        for (CTxMemPool::txiter desc : descendants) {
            if (alreadyAdded.count(desc))
                continue;
            ++nDescendantsUpdated;
            modtxiter mit = mapModifiedTxSet.find(desc);
            if (mit == mapModifiedTxSet.end()) {
                CTxMemPoolModifiedEntry modEntry(desc);
                modEntry.nSizeWithAncestors -= it->GetTxSize();
                modEntry.nModFeesWithAncestors -= it->GetModifiedFee();
                modEntry.nSigOpCostWithAncestors -= it->GetSigOpCost();
                mapModifiedTxSet.insert(modEntry);
            } else {
                mapModifiedTxSet.modify(mit, update_for_parent_inclusion(it));
            }
        }
    }
    return nDescendantsUpdated;
}

<<<<<<< HEAD
=======
void BlockAssembler::RemoveTxIters(const std::vector<CTxMemPool::txiter> iters) {
    for (const auto& iter : iters) {
        const auto &tx = iter->GetTx();
        for (size_t i = 0; i < pblock->vtx.size();  ++i) {
            auto current = pblock->vtx[i];
            if (current && current->GetHash() == tx.GetHash()) {
                pblock->vtx.erase(pblock->vtx.begin() + i);
                nBlockWeight -= iter->GetTxWeight();
                nBlockSigOpsCost -= iter->GetSigOpCost();
                nFees -= iter->GetFee();
                --nBlockTx;
                break;
            }
        }
    }
}

void BlockAssembler::RemoveTxs(const std::set<uint256> &txHashSet, const std::map<uint256, CAmount> &txFees) {
    if (txHashSet.empty()) { return; }

    auto &blockFees = nFees;
    auto &blockTxCount = nBlockTx;

    auto removeItem = [&txHashSet, &blockFees, &blockTxCount, &txFees](const auto &tx) {
            auto hash = tx.get()->GetHash();
            if (txHashSet.count(hash) < 1) return false;
            blockFees -= txFees.at(hash);
            --blockTxCount;
            return true;
    };

    pblock->vtx.erase(
        std::remove_if(pblock->vtx.begin(), pblock->vtx.end(), removeItem),
        pblock->vtx.end());

    // Add descendants
    std::set<uint256> descendantTxsToErase;
    for (const auto &hash : txHashSet) {
        for (const auto &tx : pblock->vtx) {
            if (!tx) continue;
            for (const auto &vin : tx->vin) {
                if (vin.prevout.hash == hash) {
                    descendantTxsToErase.insert(hash);
                }
            }
        }
    }

    // Recursively remove descendants
    RemoveTxs(descendantTxsToErase, txFees);
}

>>>>>>> d9d26e93
// Skip entries in mapTx that are already in a block or are present
// in mapModifiedTxSet (which implies that the mapTx ancestor state is
// stale due to ancestor inclusion in the block)
// Also skip transactions that we've already failed to add. This can happen if
// we consider a transaction in mapModifiedTxSet and it fails: we can then
// potentially consider it again while walking mapTx.  It's currently
// guaranteed to fail again, but as a belt-and-suspenders check we put it in
// failedTxSet and avoid re-evaluation, since the re-evaluation would be using
// cached size/sigops/fee values that are not actually correct.
bool BlockAssembler::SkipMapTxEntry(CTxMemPool::txiter it, indexed_modified_transaction_set &mapModifiedTxSet, CTxMemPool::setEntries &failedTxSet)
{
    assert (it != mempool.mapTx.end());
    return mapModifiedTxSet.count(it) || inBlock.count(it) || failedTxSet.count(it);
}

void BlockAssembler::SortForBlock(const CTxMemPool::setEntries& package, std::vector<CTxMemPool::txiter>& sortedEntries)
{
    // Sort package by ancestor count
    // If a transaction A depends on transaction B, then A's ancestor count
    // must be greater than B's.  So this is sufficient to validly order the
    // transactions for block inclusion.
    sortedEntries.clear();
    sortedEntries.insert(sortedEntries.begin(), package.begin(), package.end());
    std::sort(sortedEntries.begin(), sortedEntries.end(), CompareTxIterByEntryTime());
}

bool BlockAssembler::EvmTxPreapply(const EvmTxPreApplyContext& ctx) {
    auto txMessage = customTypeToMessage(ctx.txType);
    auto& txIter = ctx.txIter;
    auto& evmQueueId = ctx.evmQueueId;
    auto& metadata = ctx.txMetadata;
    auto& height = ctx.height;
    auto& pkgCtx = ctx.pkgCtx;
    auto& checkedDfTxHashSet = ctx.checkedTXEntries;
    auto& failedTxSet = ctx.failedTxEntries;
    auto& failedNonces = ctx.pkgCtx.failedNonces;
    auto& replaceByFee = ctx.pkgCtx.replaceByFee;

    auto txIters = [](std::map<uint64_t, CTxMemPool::txiter> &iterMap) -> std::vector<CTxMemPool::txiter> {
        std::vector<CTxMemPool::txiter> txIters;
        for (const auto& [nonce, it] : iterMap) {
            txIters.push_back(it);
        }
        return txIters;
    };

    if (!CustomMetadataParse(height, Params().GetConsensus(), metadata, txMessage)) {
        return false;
    }

    const auto obj = std::get<CEvmTxMessage>(txMessage);

    CrossBoundaryResult result;
    const auto txResult = evm_try_prevalidate_raw_tx(result, HexStr(obj.evmTx));
    if (!result.ok) {
        return false;
    }

    auto& evmFeeMap = pkgCtx.feeMap;
    auto& evmAddressTxsMap = pkgCtx.addressTxsMap;

    const auto addrKey = EvmAddressWithNonce { txResult.sender, txResult.nonce }; 
    if (auto feeEntry = evmFeeMap.find(addrKey); feeEntry != evmFeeMap.end()) {
        // Key already exists. We check to see if we need to prioritize higher fee tx
        const auto& lastFee = feeEntry->second;
        if (txResult.prepay_fee > lastFee) {
            // Higher paying fee. Remove all TXs from sender and add to collection to add them again in order.
            auto addrTxs = evmAddressTxsMap[addrKey.address];
            for (auto iter: txIters(addrTxs)) {
                if (RemoveFromBlock(iter)) {
                    inBlock.erase(iter);
                }
            }
            // Remove all fee entries relating to the address
            for (auto it = evmFeeMap.begin(); it != evmFeeMap.end();) {
                const auto& [sender, nonce] = it->first;
                if (sender == addrKey.address) {
                    it = evmFeeMap.erase(it);
                } else {
                    ++it;
                }
            }
            // Buggy code to fix below:
            checkedDfTxHashSet.erase(addrTxs[addrKey.nonce]->GetTx().GetHash());
            addrTxs[addrKey.nonce] = txIter;
            auto count{addrKey.nonce};
            for (const auto& [nonce, entry] : addrTxs) {
                checkedDfTxHashSet.erase(entry->GetTx().GetHash());
                replaceByFee.emplace(count, entry);
                ++count;
            }
            evmAddressTxsMap.erase(addrKey.address);
            evm_remove_txs_by_sender(evmQueueId, addrKey.address);
            return false;
        }
    }

    const auto nonce = evm_get_next_valid_nonce_in_context(evmQueueId, txResult.sender);
    if (nonce != txResult.nonce) {
        // Only add if not already in failed TXs to prevent adding on second attempt.
        if (!failedTxSet.count(txIter)) {
            failedNonces.emplace(txResult.nonce, txIter);
        }
        return false;
    }

    auto addrNonce = EvmAddressWithNonce { txResult.sender, txResult.nonce };
    evmFeeMap.insert({addrNonce, txResult.prepay_fee});
    evmAddressTxsMap[txResult.sender].emplace(txResult.nonce, txIter);
    return true;
}


// This transaction selection algorithm orders the mempool based
// on feerate of a transaction including all unconfirmed ancestors.
// Since we don't remove transactions from the mempool as we select them
// for block inclusion, we need an alternate method of updating the feerate
// of a transaction with its not-yet-selected ancestors as we go.
// This is accomplished by walking the in-mempool descendants of selected
// transactions and storing a temporary modified state in mapModifiedTxs.
// Each time through the loop, we compare the best transaction in
// mapModifiedTxs with the next transaction in the mempool to decide what
// transaction package to work on next.
template<class T>
void BlockAssembler::addPackageTxs(int &nPackagesSelected, int &nDescendantsUpdated, int nHeight, CCustomCSView &view, const uint64_t evmQueueId, std::map<uint256, CAmount> &txFees)
{
    // mapModifiedTxSet will store sorted packages after they are modified
    // because some of their txs are already in the block
    indexed_modified_transaction_set mapModifiedTxSet;
    // Keep track of entries that failed inclusion, to avoid duplicate work
    CTxMemPool::setEntries failedTxSet;
    // Checked DfTxs hashes for tracking
    std::set<uint256> checkedDfTxHashSet;

    // Start by adding all descendants of previously added txs to mapModifiedTxSet
    // and modifying them for their already included ancestors
    UpdatePackagesForAdded(inBlock, mapModifiedTxSet);

    auto mi = mempool.mapTx.get<T>().begin();
    CTxMemPool::txiter iter;

    // Limit the number of attempts to add transactions to the block when it is
    // close to full; this is just a simple heuristic to finish quickly if the
    // mempool has a lot of entries.
    const int64_t MAX_CONSECUTIVE_FAILURES = 1000;
    int64_t nConsecutiveFailed = 0;

    // Copy of the view
    CCoinsViewCache coinsView(&::ChainstateActive().CoinsTip());
    
    // EVM related context for this package
    EvmPackageContext evmPackageContext;

    while (mi != mempool.mapTx.get<T>().end() || !mapModifiedTxSet.empty() || !evmPackageContext.failedNonces.empty())
    {
        // First try to find a new transaction in mapTx to evaluate.
        if (mi != mempool.mapTx.get<T>().end() &&
                SkipMapTxEntry(mempool.mapTx.project<0>(mi), mapModifiedTxSet, failedTxSet)) {
            ++mi;
            continue;
        }

        // Now that mi is not stale, determine which transaction to evaluate:
        // the next entry from mapTx, or the best from mapModifiedTxSet?
        bool fUsingModified = false;

        // Check wheter we are using Eth replaceByFee
        bool usingReplaceByFee{};

        auto& replaceByFee = evmPackageContext.replaceByFee;
        modtxscoreiter modit = mapModifiedTxSet.get<ancestor_score>().begin();
        if (!replaceByFee.empty()) {
            const auto it = replaceByFee.begin();
            iter = it->second;
            replaceByFee.erase(it);
            usingReplaceByFee = true;
        } else if (mi == mempool.mapTx.get<T>().end() && mapModifiedTxSet.empty()) {
            auto& failedNonces = evmPackageContext.failedNonces;
            const auto it = failedNonces.begin();
            iter = it->second;
            failedNonces.erase(it);
        } else if (mi == mempool.mapTx.get<T>().end()) {
            // We're out of entries in mapTx; use the entry from mapModifiedTxSet
            iter = modit->iter;
            fUsingModified = true;
        } else {
            // Try to compare the mapTx entry to the mapModifiedTxSet entry
            iter = mempool.mapTx.project<0>(mi);
            if (modit != mapModifiedTxSet.get<ancestor_score>().end() &&
                    CompareTxMemPoolEntryByAncestorFee()(*modit, CTxMemPoolModifiedEntry(iter))) {
                // The best entry in mapModifiedTxSet has higher score
                // than the one from mapTx.
                // Switch which transaction (package) to consider
                iter = modit->iter;
                fUsingModified = true;
            } else {
                // Either no entry in mapModifiedTxSet, or it's worse than mapTx.
                // Increment mi for the next loop iteration.
                ++mi;
            }
        }

        // We skip mapTx entries that are inBlock, and mapModifiedTxSet shouldn't
        // contain anything that is inBlock.
        assert(!inBlock.count(iter));

        uint64_t packageSize = iter->GetSizeWithAncestors();
        CAmount packageFees = iter->GetModFeesWithAncestors();
        int64_t packageSigOpsCost = iter->GetSigOpCostWithAncestors();
        if (fUsingModified) {
            packageSize = modit->nSizeWithAncestors;
            packageFees = modit->nModFeesWithAncestors;
            packageSigOpsCost = modit->nSigOpCostWithAncestors;
        }

        if (!IsEVMTx(iter->GetTx()) && packageFees < blockMinFeeRate.GetFee(packageSize)) {
            // Everything else we might consider has a lower fee rate
            break;
        }

        if (!TestPackage(packageSize, packageSigOpsCost)) {
            if (fUsingModified) {
                // Since we always look at the best entry in mapModifiedTxSet,
                // we must erase failed entries so that we can consider the
                // next best entry on the next loop iteration
                mapModifiedTxSet.get<ancestor_score>().erase(modit);
                failedTxSet.insert(iter);
            }

            ++nConsecutiveFailed;

            if (nConsecutiveFailed > MAX_CONSECUTIVE_FAILURES && nBlockWeight >
                    nBlockMaxWeight - 4000) {
                // Give up if we're close to full and haven't succeeded in a while
                break;
            }
            continue;
        }

        CTxMemPool::setEntries ancestors;
        uint64_t nNoLimit = std::numeric_limits<uint64_t>::max();
        std::string dummy;
        mempool.CalculateMemPoolAncestors(*iter, ancestors, nNoLimit, nNoLimit, nNoLimit, nNoLimit, dummy, false);

        onlyUnconfirmed(ancestors);
        ancestors.insert(iter);

        // Test if all tx's are Final
        if (!TestPackageTransactions(ancestors)) {
            if (fUsingModified) {
                mapModifiedTxSet.get<ancestor_score>().erase(modit);
                failedTxSet.insert(iter);
            }
            continue;
        }

        // This transaction will make it in; reset the failed counter.
        nConsecutiveFailed = 0;

        // Package can be added. Sort the entries in a valid order.
        std::vector<CTxMemPool::txiter> sortedEntries;
        SortForBlock(ancestors, sortedEntries);

        // Account check
        bool customTxPassed{true};

        // Apply and check custom TXs in order
        for (size_t i = 0; i < sortedEntries.size(); ++i) {
            const CTransaction& tx = sortedEntries[i]->GetTx();

            // Do not double check already checked custom TX. This will be an ancestor of current TX.
            if (checkedDfTxHashSet.find(tx.GetHash()) != checkedDfTxHashSet.end()) {
                continue;
            }

            // temporary view to ensure failed tx
            // to not be kept in parent view
            CCoinsViewCache coins(&coinsView);

            // allow coin override, tx with same inputs
            // will be removed for block while we connect it
            AddCoins(coins, tx, nHeight, false); // do not check

            std::vector<unsigned char> metadata;
            CustomTxType txType = GuessCustomTxType(tx, metadata, true);

            // Only check custom TXs
            if (txType != CustomTxType::None) {
                if (txType == CustomTxType::EvmTx) {
<<<<<<< HEAD
                    auto evmTxCtx = EvmTxPreApplyContext { 
                        tx,
                        sortedEntries[i],
                        metadata,
                        txType,
                        nHeight, 
                        evmContext, 
                        evmPackageContext,
                        checkedDfTxHashSet,
                        failedTxSet,
                    };
                    auto res = EvmTxPreapply(evmTxCtx);
                    if (res) {
                        customTxPassed = true;
                    } else {
                        customTxPassed = false;
                        break;
                    }
=======
                    auto txMessage = customTypeToMessage(txType);
                    if (!CustomMetadataParse(nHeight, Params().GetConsensus(), metadata, txMessage)) {
                        customTxPassed = false;
                        break;
                    }

                    const auto obj = std::get<CEvmTxMessage>(txMessage);

                    CrossBoundaryResult result;
                    const auto txResult = evm_try_validate_raw_tx(result, HexStr(obj.evmTx), evmQueueId);
                    if (!result.ok) {
                        customTxPassed = false;
                        break;
                    }

                    auto& evmFeeMap = evmPackageContext.feeMap;
                    auto& evmAddressTxsMap = evmPackageContext.addressTxsMap;

                    const auto addrKey = EvmAddressWithNonce { txResult.sender, txResult.nonce };
                    if (auto feeEntry = evmFeeMap.find(addrKey); feeEntry != evmFeeMap.end()) {
                        // Key already exists. We check to see if we need to prioritize higher fee tx
                        const auto& lastFee = feeEntry->second;
                        if (txResult.prepay_fee > lastFee) {
                            // Higher paying fee. Remove all TXs from sender and add to collection to add them again in order.
                            auto addrTxs = evmAddressTxsMap[addrKey.address];
                            RemoveTxIters(txIters(addrTxs));
                            // Remove all fee entries relating to the address
                            for (auto it = evmFeeMap.begin(); it != evmFeeMap.end();) {
                                const auto& [sender, nonce] = it->first;
                                if (sender == addrKey.address) {
                                    it = evmFeeMap.erase(it);
                                } else {
                                    ++it;
                                }
                            }
                            // Buggy code to fix below:
                            checkedTX.erase(addrTxs[addrKey.nonce]->GetTx().GetHash());
                            addrTxs[addrKey.nonce] = sortedEntries[i];
                            auto count{addrKey.nonce};
                            for (const auto& [nonce, entry] : addrTxs) {
                                inBlock.erase(entry);
                                checkedTX.erase(entry->GetTx().GetHash());
                                replaceByFee.emplace(count, entry);
                                ++count;
                            }
                            evmAddressTxsMap.erase(addrKey.address);
                            evm_remove_txs_by_sender(evmQueueId, addrKey.address);
                            customTxPassed = false;
                            break;
                        }
                    }

                    const auto nonce = evm_get_next_valid_nonce_in_queue(evmQueueId, txResult.sender);
                    if (nonce != txResult.nonce) {
                        // Only add if not already in failed TXs to prevent adding on second attempt.
                        if (!failedTx.count(iter)) {
                            failedNonces.emplace(txResult.nonce, iter);
                        }
                        customTxPassed = false;
                        break;
                    }

                    auto addrNonce = EvmAddressWithNonce { txResult.sender, txResult.nonce };
                    evmFeeMap.insert({addrNonce, txResult.prepay_fee});
                    evmAddressTxsMap[txResult.sender].emplace(txResult.nonce, sortedEntries[i]);
>>>>>>> d9d26e93
                }

                const auto res = ApplyCustomTx(view, coins, tx, chainparams.GetConsensus(), nHeight, pblock->nTime, nullptr, 0, evmQueueId);
                // Not okay invalidate, undo and skip
                if (!res.ok) {
                    customTxPassed = false;
                    LogPrintf("%s: Failed %s TX %s: %s\n", __func__, ToString(txType), tx.GetHash().GetHex(), res.msg);
                    break;
                }

                // Track checked TXs to avoid double applying
                checkedDfTxHashSet.insert(tx.GetHash());
            }
            coins.Flush();
        }

        // Failed, let's move on!
        if (!customTxPassed) {
            if (fUsingModified) {
                mapModifiedTxSet.get<ancestor_score>().erase(modit);
            }
            if (usingReplaceByFee) {
                // TX failed in chain so remove the rest of the items
                replaceByFee.clear();
            }
            failedTxSet.insert(iter);
            continue;
        }

        for (size_t i=0; i<sortedEntries.size(); ++i) {
            txFees.emplace(sortedEntries[i]->GetTx().GetHash(), sortedEntries[i]->GetFee());
            AddToBlock(sortedEntries[i]);
            // Erase from the modified set, if present
            mapModifiedTxSet.erase(sortedEntries[i]);
        }

        ++nPackagesSelected;

        // Update transactions that depend on each of these
        nDescendantsUpdated += UpdatePackagesForAdded(ancestors, mapModifiedTxSet);
    }
}

void IncrementExtraNonce(CBlock* pblock, const CBlockIndex* pindexPrev, unsigned int& nExtraNonce)
{
    // Update nExtraNonce
    static uint256 hashPrevBlock;
    if (hashPrevBlock != pblock->hashPrevBlock)
    {
        nExtraNonce = 0;
        hashPrevBlock = pblock->hashPrevBlock;
    }
    ++nExtraNonce;
    unsigned int nHeight = pindexPrev->nHeight+1; // Height first in coinbase required for block.version=2
    CMutableTransaction txCoinbase(*pblock->vtx[0]);
    txCoinbase.vin[0].scriptSig = (CScript() << nHeight << CScriptNum(nExtraNonce)) + COINBASE_FLAGS;
    assert(txCoinbase.vin[0].scriptSig.size() <= 100);

    pblock->vtx[0] = MakeTransactionRef(std::move(txCoinbase));
    pblock->hashMerkleRoot = BlockMerkleRoot(*pblock);
}

namespace pos {

    //initialize static variables here
    std::map<uint256, int64_t> Staker::mapMNLastBlockCreationAttemptTs;
    AtomicMutex cs_MNLastBlockCreationAttemptTs;
    int64_t Staker::nLastCoinStakeSearchTime{0};
    int64_t Staker::nFutureTime{0};
    uint256 Staker::lastBlockSeen{};

    Staker::Status Staker::init(const CChainParams& chainparams) {
        if (!chainparams.GetConsensus().pos.allowMintingWithoutPeers) {
            if(!g_connman)
                throw std::runtime_error("Error: Peer-to-peer functionality missing or disabled");

            if (!chainparams.GetConsensus().pos.allowMintingWithoutPeers && g_connman->GetNodeCount(CConnman::CONNECTIONS_ALL) == 0)
                return Status::initWaiting;

            if (::ChainstateActive().IsInitialBlockDownload())
                return Status::initWaiting;

            if (::ChainstateActive().IsDisconnectingTip())
                return Status::stakeWaiting;
        }
        return Status::stakeReady;
    }

    Staker::Status Staker::stake(const CChainParams& chainparams, const ThreadStaker::Args& args) {

        bool found = false;

        // this part of code stay valid until tip got changed

        uint32_t mintedBlocks(0);
        uint256 masternodeID{};
        int64_t creationHeight;
        CScript scriptPubKey;
        int64_t blockTime;
        CBlockIndex* tip;
        int64_t blockHeight;
        std::vector<int64_t> subNodesBlockTime;
        uint16_t timelock;
        std::optional<CMasternode> nodePtr;

        {
            LOCK(cs_main);
            auto optMasternodeID = pcustomcsview->GetMasternodeIdByOperator(args.operatorID);
            if (!optMasternodeID)
            {
                return Status::initWaiting;
            }
            tip = ::ChainActive().Tip();
            masternodeID = *optMasternodeID;
            nodePtr = pcustomcsview->GetMasternode(masternodeID);
            if (!nodePtr || !nodePtr->IsActive(tip->nHeight + 1, *pcustomcsview))
            {
                /// @todo may be new status for not activated (or already resigned) MN??
                return Status::initWaiting;
            }
            mintedBlocks = nodePtr->mintedBlocks;
            if (args.coinbaseScript.empty()) {
                // this is safe because MN was found
                if (tip->nHeight >= chainparams.GetConsensus().FortCanningHeight && nodePtr->rewardAddressType != 0) {
                    scriptPubKey = GetScriptForDestination(FromOrDefaultKeyIDToDestination(nodePtr->rewardAddressType, nodePtr->rewardAddress, KeyType::MNRewardKeyType));
                }
                else {
                    scriptPubKey = GetScriptForDestination(FromOrDefaultKeyIDToDestination(nodePtr->ownerType, nodePtr->ownerAuthAddress, KeyType::MNOwnerKeyType));
                }
            } else {
                scriptPubKey = args.coinbaseScript;
            }

            blockHeight = tip->nHeight + 1;
            creationHeight = int64_t(nodePtr->creationHeight);
            blockTime = std::max(tip->GetMedianTimePast() + 1, GetAdjustedTime());
            const auto optTimeLock = pcustomcsview->GetTimelock(masternodeID, *nodePtr, blockHeight);
            if (!optTimeLock)
                return Status::stakeWaiting;

            timelock = *optTimeLock;

            // Get block times
            subNodesBlockTime = pcustomcsview->GetBlockTimes(args.operatorID, blockHeight, creationHeight, timelock);
        }

        auto nBits = pos::GetNextWorkRequired(tip, blockTime, chainparams.GetConsensus());
        auto stakeModifier = pos::ComputeStakeModifier(tip->stakeModifier, args.minterKey.GetPubKey().GetID());

        // Set search time if null or last block has changed
        if (!nLastCoinStakeSearchTime || lastBlockSeen != tip->GetBlockHash()) {
            if (Params().NetworkIDString() == CBaseChainParams::REGTEST) {
                // For regtest use previous oldest time
                nLastCoinStakeSearchTime = GetAdjustedTime() - 60;
                if (nLastCoinStakeSearchTime <= tip->GetMedianTimePast()) {
                    nLastCoinStakeSearchTime = tip->GetMedianTimePast() + 1;
                }
            } else {
                // Plus one to avoid time-too-old error on exact median time.
                nLastCoinStakeSearchTime = tip->GetMedianTimePast() + 1;
            }

            lastBlockSeen = tip->GetBlockHash();
        }

        withSearchInterval([&](const int64_t currentTime, const int64_t lastSearchTime, const int64_t futureTime) {
            // update last block creation attempt ts for the master node here
            {
                std::unique_lock l{pos::cs_MNLastBlockCreationAttemptTs};
                pos::Staker::mapMNLastBlockCreationAttemptTs[masternodeID] = GetTime();
            }
            CheckContextState ctxState;
            // Search backwards in time first
            if (currentTime > lastSearchTime) {
                for (uint32_t t = 0; t < currentTime - lastSearchTime; ++t) {
                    if (ShutdownRequested()) break;

                    blockTime = ((uint32_t)currentTime - t);

                    if (pos::CheckKernelHash(stakeModifier, nBits, creationHeight, blockTime, blockHeight, masternodeID, chainparams.GetConsensus(),
                                             subNodesBlockTime, timelock, ctxState))
                    {
                        LogPrintf("MakeStake: kernel found\n");

                        found = true;
                        break;
                    }

                    std::this_thread::yield(); // give a slot to other threads
                }
            }

            if (!found) {
                // Search from current time or lastSearchTime set in the future
                int64_t searchTime = lastSearchTime > currentTime ? lastSearchTime : currentTime;

                // Search forwards in time
                for (uint32_t t = 1; t <= futureTime - searchTime; ++t) {
                    if (ShutdownRequested()) break;

                    blockTime = ((uint32_t)searchTime + t);

                    if (pos::CheckKernelHash(stakeModifier, nBits, creationHeight, blockTime, blockHeight, masternodeID, chainparams.GetConsensus(),
                                             subNodesBlockTime, timelock, ctxState))
                    {
                        LogPrint(BCLog::STAKING, "MakeStake: kernel found\n");

                        found = true;
                        break;
                    }

                    std::this_thread::yield(); // give a slot to other threads
                }
            }
        }, blockHeight);

        if (!found) {
            return Status::stakeWaiting;
        }

        //
        // Create block template
        //
        auto pblocktemplate = BlockAssembler(chainparams).CreateNewBlock(scriptPubKey, blockTime);
        if (!pblocktemplate) {
            LogPrintf("Error: WalletStaker: Keypool ran out, keypoolrefill and restart required\n");
            return Status::stakeWaiting;
        }

        auto pblock = std::make_shared<CBlock>(pblocktemplate->block);

        pblock->nBits = nBits;
        pblock->mintedBlocks = mintedBlocks + 1;
        pblock->stakeModifier = std::move(stakeModifier);

        LogPrint(BCLog::STAKING, "Running Staker with %u common transactions in block (%u bytes)\n", pblock->vtx.size() - 1,
                 ::GetSerializeSize(*pblock, PROTOCOL_VERSION));

        //
        // Trying to sign a block
        //
        auto err = pos::SignPosBlock(pblock, args.minterKey);
        if (err) {
            LogPrint(BCLog::STAKING, "SignPosBlock(): %s \n", *err);
            return Status::stakeWaiting;
        }

        //
        // Final checks
        //
        {
            LOCK(cs_main);
            err = pos::CheckSignedBlock(pblock, tip, chainparams);
            if (err) {
                LogPrint(BCLog::STAKING, "CheckSignedBlock(): %s \n", *err);
                return Status::stakeWaiting;
            }
        }

        if (!ProcessNewBlock(chainparams, pblock, true, nullptr)) {
            LogPrintf("PoS block was checked, but wasn't accepted by ProcessNewBlock\n");
            return Status::stakeWaiting;
        }

        return Status::minted;
    }

    template <typename F>
    void Staker::withSearchInterval(F&& f, int64_t height) {
        if (height >= Params().GetConsensus().EunosPayaHeight) {
            // Mine up to max future minus 1 second buffer
            nFutureTime = GetAdjustedTime() + (MAX_FUTURE_BLOCK_TIME_EUNOSPAYA - 1); // 29 seconds
        } else {
            // Mine up to max future minus 5 second buffer
            nFutureTime = GetAdjustedTime() + (MAX_FUTURE_BLOCK_TIME_DAKOTACRESCENT - 5); // 295 seconds
        }

        if (nFutureTime > nLastCoinStakeSearchTime) {
            f(GetAdjustedTime(), nLastCoinStakeSearchTime, nFutureTime);
        }
    }

void ThreadStaker::operator()(std::vector<ThreadStaker::Args> args, CChainParams chainparams) {

    std::map<CKeyID, int32_t> nMinted;
    std::map<CKeyID, int32_t> nTried;

    auto wallets = GetWallets();

    for (auto& arg : args) {
        while (true) {
            if (ShutdownRequested()) break;

            bool found = false;
            for (auto wallet : wallets) {
                if (wallet->GetKey(arg.operatorID, arg.minterKey)) {
                    found = true;
                    break;
                }
            }
            if (found) {
                break;
            }
            static std::atomic<uint64_t> time{0};
            if (GetSystemTimeInSeconds() - time > 120) {
                LogPrintf("ThreadStaker: unlock wallet to start minting...\n");
                time = GetSystemTimeInSeconds();
            }
            std::this_thread::sleep_for(std::chrono::milliseconds(100));
        }
    }

    LogPrintf("ThreadStaker: started.\n");

    while (!args.empty()) {
        if (ShutdownRequested()) break;

        while (fImporting || fReindex) {
            if (ShutdownRequested()) break;

            LogPrintf("ThreadStaker: waiting reindex...\n");

            std::this_thread::sleep_for(std::chrono::milliseconds(900));
        }

        for (auto it = args.begin(); it != args.end(); ) {
            const auto& arg = *it;
            const auto operatorName = arg.operatorID.GetHex();

            if (ShutdownRequested()) break;

            pos::Staker staker;

            try {
                auto status = staker.init(chainparams);
                if (status == Staker::Status::stakeReady) {
                    status = staker.stake(chainparams, arg);
                }
                if (status == Staker::Status::error) {
                    LogPrintf("ThreadStaker: (%s) terminated due to a staking error!\n", operatorName);
                    it = args.erase(it);
                    continue;
                }
                else if (status == Staker::Status::minted) {
                    LogPrintf("ThreadStaker: (%s) minted a block!\n", operatorName);
                    nMinted[arg.operatorID]++;
                }
                else if (status == Staker::Status::initWaiting) {
                    LogPrintCategoryOrThreadThrottled(BCLog::STAKING, "init_waiting", 1000 * 60 * 10, "ThreadStaker: (%s) waiting init...\n", operatorName);
                }
                else if (status == Staker::Status::stakeWaiting) {
                    LogPrintCategoryOrThreadThrottled(BCLog::STAKING, "no_kernel_found", 1000 * 60 * 10,"ThreadStaker: (%s) Staked, but no kernel found yet.\n", operatorName);
                }
            }
            catch (const std::runtime_error &e) {
                LogPrintf("ThreadStaker: (%s) runtime error: %s\n", e.what(), operatorName);

                // Could be failed TX in mempool, wipe mempool and allow loop to continue.
                LOCK(cs_main);
                mempool.clear();
            }

            auto& tried = nTried[arg.operatorID];
            tried++;

            if ((arg.nMaxTries != -1 && tried >= arg.nMaxTries)
            || (arg.nMint != -1 && nMinted[arg.operatorID] >= arg.nMint)) {
                it = args.erase(it);
                continue;
            }

            ++it;
        }

        // Set search period to last time set
        Staker::nLastCoinStakeSearchTime = Staker::nFutureTime;

        std::this_thread::sleep_for(std::chrono::milliseconds(900));
    }
}

}<|MERGE_RESOLUTION|>--- conflicted
+++ resolved
@@ -683,61 +683,6 @@
     return nDescendantsUpdated;
 }
 
-<<<<<<< HEAD
-=======
-void BlockAssembler::RemoveTxIters(const std::vector<CTxMemPool::txiter> iters) {
-    for (const auto& iter : iters) {
-        const auto &tx = iter->GetTx();
-        for (size_t i = 0; i < pblock->vtx.size();  ++i) {
-            auto current = pblock->vtx[i];
-            if (current && current->GetHash() == tx.GetHash()) {
-                pblock->vtx.erase(pblock->vtx.begin() + i);
-                nBlockWeight -= iter->GetTxWeight();
-                nBlockSigOpsCost -= iter->GetSigOpCost();
-                nFees -= iter->GetFee();
-                --nBlockTx;
-                break;
-            }
-        }
-    }
-}
-
-void BlockAssembler::RemoveTxs(const std::set<uint256> &txHashSet, const std::map<uint256, CAmount> &txFees) {
-    if (txHashSet.empty()) { return; }
-
-    auto &blockFees = nFees;
-    auto &blockTxCount = nBlockTx;
-
-    auto removeItem = [&txHashSet, &blockFees, &blockTxCount, &txFees](const auto &tx) {
-            auto hash = tx.get()->GetHash();
-            if (txHashSet.count(hash) < 1) return false;
-            blockFees -= txFees.at(hash);
-            --blockTxCount;
-            return true;
-    };
-
-    pblock->vtx.erase(
-        std::remove_if(pblock->vtx.begin(), pblock->vtx.end(), removeItem),
-        pblock->vtx.end());
-
-    // Add descendants
-    std::set<uint256> descendantTxsToErase;
-    for (const auto &hash : txHashSet) {
-        for (const auto &tx : pblock->vtx) {
-            if (!tx) continue;
-            for (const auto &vin : tx->vin) {
-                if (vin.prevout.hash == hash) {
-                    descendantTxsToErase.insert(hash);
-                }
-            }
-        }
-    }
-
-    // Recursively remove descendants
-    RemoveTxs(descendantTxsToErase, txFees);
-}
-
->>>>>>> d9d26e93
 // Skip entries in mapTx that are already in a block or are present
 // in mapModifiedTxSet (which implies that the mapTx ancestor state is
 // stale due to ancestor inclusion in the block)
@@ -1027,14 +972,13 @@
             // Only check custom TXs
             if (txType != CustomTxType::None) {
                 if (txType == CustomTxType::EvmTx) {
-<<<<<<< HEAD
                     auto evmTxCtx = EvmTxPreApplyContext { 
                         tx,
                         sortedEntries[i],
                         metadata,
                         txType,
                         nHeight, 
-                        evmContext, 
+                        evmQueueId, 
                         evmPackageContext,
                         checkedDfTxHashSet,
                         failedTxSet,
@@ -1046,73 +990,6 @@
                         customTxPassed = false;
                         break;
                     }
-=======
-                    auto txMessage = customTypeToMessage(txType);
-                    if (!CustomMetadataParse(nHeight, Params().GetConsensus(), metadata, txMessage)) {
-                        customTxPassed = false;
-                        break;
-                    }
-
-                    const auto obj = std::get<CEvmTxMessage>(txMessage);
-
-                    CrossBoundaryResult result;
-                    const auto txResult = evm_try_validate_raw_tx(result, HexStr(obj.evmTx), evmQueueId);
-                    if (!result.ok) {
-                        customTxPassed = false;
-                        break;
-                    }
-
-                    auto& evmFeeMap = evmPackageContext.feeMap;
-                    auto& evmAddressTxsMap = evmPackageContext.addressTxsMap;
-
-                    const auto addrKey = EvmAddressWithNonce { txResult.sender, txResult.nonce };
-                    if (auto feeEntry = evmFeeMap.find(addrKey); feeEntry != evmFeeMap.end()) {
-                        // Key already exists. We check to see if we need to prioritize higher fee tx
-                        const auto& lastFee = feeEntry->second;
-                        if (txResult.prepay_fee > lastFee) {
-                            // Higher paying fee. Remove all TXs from sender and add to collection to add them again in order.
-                            auto addrTxs = evmAddressTxsMap[addrKey.address];
-                            RemoveTxIters(txIters(addrTxs));
-                            // Remove all fee entries relating to the address
-                            for (auto it = evmFeeMap.begin(); it != evmFeeMap.end();) {
-                                const auto& [sender, nonce] = it->first;
-                                if (sender == addrKey.address) {
-                                    it = evmFeeMap.erase(it);
-                                } else {
-                                    ++it;
-                                }
-                            }
-                            // Buggy code to fix below:
-                            checkedTX.erase(addrTxs[addrKey.nonce]->GetTx().GetHash());
-                            addrTxs[addrKey.nonce] = sortedEntries[i];
-                            auto count{addrKey.nonce};
-                            for (const auto& [nonce, entry] : addrTxs) {
-                                inBlock.erase(entry);
-                                checkedTX.erase(entry->GetTx().GetHash());
-                                replaceByFee.emplace(count, entry);
-                                ++count;
-                            }
-                            evmAddressTxsMap.erase(addrKey.address);
-                            evm_remove_txs_by_sender(evmQueueId, addrKey.address);
-                            customTxPassed = false;
-                            break;
-                        }
-                    }
-
-                    const auto nonce = evm_get_next_valid_nonce_in_queue(evmQueueId, txResult.sender);
-                    if (nonce != txResult.nonce) {
-                        // Only add if not already in failed TXs to prevent adding on second attempt.
-                        if (!failedTx.count(iter)) {
-                            failedNonces.emplace(txResult.nonce, iter);
-                        }
-                        customTxPassed = false;
-                        break;
-                    }
-
-                    auto addrNonce = EvmAddressWithNonce { txResult.sender, txResult.nonce };
-                    evmFeeMap.insert({addrNonce, txResult.prepay_fee});
-                    evmAddressTxsMap[txResult.sender].emplace(txResult.nonce, sortedEntries[i]);
->>>>>>> d9d26e93
                 }
 
                 const auto res = ApplyCustomTx(view, coins, tx, chainparams.GetConsensus(), nHeight, pblock->nTime, nullptr, 0, evmQueueId);
