// Copyright (c) 2009-2010 Satoshi Nakamoto
// Copyright (c) 2009-2019 The Bitcoin Core developers
// Distributed under the MIT software license, see the accompanying
// file LICENSE or http://www.opensource.org/licenses/mit-license.php.

#include <miner.h>

#include <ain_rs_exports.h>
#include <amount.h>
#include <chain.h>
#include <chainparams.h>
#include <coins.h>
#include <consensus/consensus.h>
#include <consensus/merkle.h>
#include <consensus/tx_check.h>
#include <consensus/tx_verify.h>
#include <consensus/validation.h>
#include <ffi/cxx.h>
#include <masternodes/anchors.h>
#include <masternodes/govvariables/attributes.h>
#include <masternodes/masternodes.h>
#include <masternodes/mn_checks.h>
#include <masternodes/changiintermediates.h>
#include <memory.h>
#include <net.h>
#include <node/transaction.h>
#include <policy/feerate.h>
#include <policy/policy.h>
#include <pos.h>
#include <pos_kernel.h>
#include <primitives/transaction.h>
#include <script/standard.h>
#include <util/moneystr.h>
#include <util/system.h>
#include <util/validation.h>
#include <wallet/wallet.h>

#include <algorithm>
#include <utility>
#include <random>

struct EVM {
    uint32_t version;
    uint256 blockHash;
    uint64_t burntFee;
    uint64_t priorityFee;

    ADD_SERIALIZE_METHODS;

    template <typename Stream, typename Operation>
    inline void SerializationOp(Stream& s, Operation ser_action) {
        READWRITE(version);
        READWRITE(blockHash);
        READWRITE(burntFee);
        READWRITE(priorityFee);
    }
};

struct XVM {
    uint32_t version;
    EVM evm;

    ADD_SERIALIZE_METHODS;

    template <typename Stream, typename Operation>
    inline void SerializationOp(Stream& s, Operation ser_action) {
        READWRITE(version);
        READWRITE(evm);
    }
};

int64_t UpdateTime(CBlockHeader* pblock, const Consensus::Params& consensusParams, const CBlockIndex* pindexPrev)
{
    int64_t nOldTime = pblock->nTime;
    int64_t nNewTime = std::max(pindexPrev->GetMedianTimePast()+1, GetAdjustedTime());

    if (nOldTime < nNewTime)
        pblock->nTime = nNewTime;

    // Updating time can change work required on testnet:
    if (consensusParams.pos.fAllowMinDifficultyBlocks)
        pblock->nBits = pos::GetNextWorkRequired(pindexPrev, pblock->nTime, consensusParams);

    return nNewTime - nOldTime;
}

BlockAssembler::Options::Options() {
    blockMinFeeRate = CFeeRate(DEFAULT_BLOCK_MIN_TX_FEE);
    nBlockMaxWeight = DEFAULT_BLOCK_MAX_WEIGHT;
}

BlockAssembler::BlockAssembler(const CChainParams& params, const Options& options) : chainparams(params)
{
    blockMinFeeRate = options.blockMinFeeRate;
    // Limit weight to between 4K and MAX_BLOCK_WEIGHT-4K for sanity:
    nBlockMaxWeight = std::max<size_t>(4000, std::min<size_t>(MAX_BLOCK_WEIGHT - 4000, options.nBlockMaxWeight));
}

static BlockAssembler::Options DefaultOptions()
{
    // Block resource limits
    // If -blockmaxweight is not given, limit to DEFAULT_BLOCK_MAX_WEIGHT
    BlockAssembler::Options options;
    options.nBlockMaxWeight = gArgs.GetArg("-blockmaxweight", DEFAULT_BLOCK_MAX_WEIGHT);
    CAmount n = 0;
    if (gArgs.IsArgSet("-blockmintxfee") && ParseMoney(gArgs.GetArg("-blockmintxfee", ""), n)) {
        options.blockMinFeeRate = CFeeRate(n);
    } else {
        options.blockMinFeeRate = CFeeRate(DEFAULT_BLOCK_MIN_TX_FEE);
    }
    return options;
}

BlockAssembler::BlockAssembler(const CChainParams& params) : BlockAssembler(params, DefaultOptions()) {}

void BlockAssembler::resetBlock()
{
    inBlock.clear();

    // Reserve space for coinbase tx
    nBlockWeight = 4000;
    nBlockSigOpsCost = 400;
    fIncludeWitness = false;

    // These counters do not include coinbase tx
    nBlockTx = 0;
    nFees = 0;
}

std::unique_ptr<CBlockTemplate> BlockAssembler::CreateNewBlock(const CScript& scriptPubKeyIn, int64_t blockTime)
{
    int64_t nTimeStart = GetTimeMicros();

    resetBlock();

    pblocktemplate = std::make_unique<CBlockTemplate>();

    if(!pblocktemplate)
        return nullptr;
    pblock = &pblocktemplate->block; // pointer for convenience

    // Add dummy coinbase tx as first transaction
    pblock->vtx.emplace_back();
    pblocktemplate->vTxFees.push_back(-1); // updated at end
    pblocktemplate->vTxSigOpsCost.push_back(-1); // updated at end

    LOCK2(cs_main, mempool.cs);
    CBlockIndex* pindexPrev = ::ChainActive().Tip();
    assert(pindexPrev != nullptr);
    nHeight = pindexPrev->nHeight + 1;

    const auto myIDs = pcustomcsview->AmIOperator();
    if (!myIDs) {
        return nullptr;
    }
    const auto nodePtr = pcustomcsview->GetMasternode(myIDs->second);
    if (!nodePtr || !nodePtr->IsActive(nHeight, *pcustomcsview)) {
        return nullptr;
    }

    auto consensus = chainparams.GetConsensus();
    pblock->nVersion = ComputeBlockVersion(pindexPrev, consensus);
    // -regtest only: allow overriding block.nVersion with
    // -blockversion=N to test forking scenarios
    if (chainparams.MineBlocksOnDemand())
        pblock->nVersion = gArgs.GetArg("-blockversion", pblock->nVersion);

    pblock->nTime = blockTime;
    const int64_t nMedianTimePast = pindexPrev->GetMedianTimePast();

    nLockTimeCutoff = (STANDARD_LOCKTIME_VERIFY_FLAGS & LOCKTIME_MEDIAN_TIME_PAST)
                       ? nMedianTimePast
                       : pblock->GetBlockTime();

    // Decide whether to include witness transactions
    // This is only needed in case the witness softfork activation is reverted
    // (which would require a very deep reorganization).
    // Note that the mempool would accept transactions with witness data before
    // IsWitnessEnabled, but we would only ever mine blocks after IsWitnessEnabled
    // unless there is a massive block reorganization with the witness softfork
    // not activated.
    // TODO: replace this with a call to main to assess validity of a mempool
    // transaction (which in most cases can be a no-op).
    fIncludeWitness = IsWitnessEnabled(pindexPrev, consensus);

    const auto txVersion = GetTransactionVersion(nHeight);

    // Skip on main as fix to avoid merkle root error. Allow on other networks for testing.
    if (Params().NetworkIDString() != CBaseChainParams::MAIN ||
            (Params().NetworkIDString() == CBaseChainParams::MAIN && nHeight >= chainparams.GetConsensus().EunosKampungHeight)) {
        CTeamView::CTeam currentTeam;
        if (const auto team = pcustomcsview->GetConfirmTeam(pindexPrev->nHeight)) {
            currentTeam = *team;
        }

        auto confirms = panchorAwaitingConfirms->GetQuorumFor(currentTeam);

        bool createAnchorReward{false};

        // No new anchors until we hit fork height, no new confirms should be found before fork.
        if (pindexPrev->nHeight >= consensus.DakotaHeight && confirms.size() > 0) {

            // Make sure anchor block height and hash exist in chain.
            CBlockIndex *anchorIndex = ::ChainActive()[confirms[0].anchorHeight];
            if (anchorIndex && anchorIndex->GetBlockHash() == confirms[0].dfiBlockHash) {
                createAnchorReward = true;
            }
        }

        if (createAnchorReward) {
            CAnchorFinalizationMessagePlus finMsg{confirms[0]};

            for (auto const &msg : confirms) {
                finMsg.sigs.push_back(msg.signature);
            }

            CDataStream metadata(DfAnchorFinalizeTxMarkerPlus, SER_NETWORK, PROTOCOL_VERSION);
            metadata << finMsg;

            CTxDestination destination;
            if (nHeight < consensus.ChangiIntermediateHeight) {
                destination = FromOrDefaultKeyIDToDestination(finMsg.rewardKeyType, finMsg.rewardKeyID, KeyType::MNOwnerKeyType);
            }
            else {
                destination = FromOrDefaultKeyIDToDestination(finMsg.rewardKeyType, finMsg.rewardKeyID, KeyType::MNRewardKeyType);
            }

            if (IsValidDestination(destination)) {
                CMutableTransaction mTx(txVersion);
                mTx.vin.resize(1);
                mTx.vin[0].prevout.SetNull();
                mTx.vin[0].scriptSig = CScript() << nHeight << OP_0;
                mTx.vout.resize(2);
                mTx.vout[0].scriptPubKey = CScript() << OP_RETURN << ToByteVector(metadata);
                mTx.vout[0].nValue = 0;
                mTx.vout[1].scriptPubKey = GetScriptForDestination(destination);
                mTx.vout[1].nValue = pcustomcsview->GetCommunityBalance(
                        CommunityAccountType::AnchorReward); // do not reset it, so it will occur on connectblock

                auto rewardTx = pcustomcsview->GetRewardForAnchor(finMsg.btcTxHash);
                if (!rewardTx) {
                    pblock->vtx.push_back(MakeTransactionRef(std::move(mTx)));
                    pblocktemplate->vTxFees.push_back(0);
                    pblocktemplate->vTxSigOpsCost.push_back(
                            WITNESS_SCALE_FACTOR * GetLegacySigOpCount(*pblock->vtx.back()));
                }
            }
        }
    }

    int nPackagesSelected = 0;
    int nDescendantsUpdated = 0;
    CCustomCSView mnview(*pcustomcsview);
    if (!blockTime) {
        UpdateTime(pblock, consensus, pindexPrev); // update time before tx packaging
    }

    bool timeOrdering{false};
    if (txOrdering == MIXED_ORDERING) {
        std::random_device rd;
        std::mt19937_64 gen(rd());
        std::uniform_int_distribution<unsigned long long> dis;

        if (dis(rd) % 2 == 0)
            timeOrdering = false;
        else
            timeOrdering = true;
    } else if (txOrdering == ENTRYTIME_ORDERING) {
        timeOrdering = true;
    } else if (txOrdering == FEE_ORDERING) {
        timeOrdering = false;
    }

    const auto evmContext = evm_get_context();
    std::map<uint256, CAmount> txFees;

    uint32_t evmCount{};
    if (timeOrdering) {
        addPackageTxs<entry_time>(nPackagesSelected, nDescendantsUpdated, nHeight, mnview, evmContext, txFees, evmCount);
    } else {
        addPackageTxs<ancestor_score>(nPackagesSelected, nDescendantsUpdated, nHeight, mnview, evmContext, txFees, evmCount);
    }

    XVM xvm{};
    XVMChangiIntermediate xvm_changi{};
    if (IsEVMEnabled(nHeight, mnview, consensus)) {
        std::array<uint8_t, 20> beneficiary{};
        std::copy(nodePtr->ownerAuthAddress.begin(), nodePtr->ownerAuthAddress.end(), beneficiary.begin());
        CrossBoundaryResult result;
        auto blockResult = evm_try_finalize(result, evmContext, false, pos::GetNextWorkRequired(pindexPrev, pblock->nTime, consensus), beneficiary, blockTime);
        evm_discard_context(evmContext);

        // Make sure that EVM TXs pay fees
        if (evmCount && blockResult.total_priority_fees + blockResult.total_burnt_fees == 0) {
            return nullptr;
        }

        const auto blockHash = std::vector<uint8_t>(blockResult.block_hash.begin(), blockResult.block_hash.end());

        if (nHeight >= consensus.ChangiIntermediateHeight4) {
            xvm = XVM{0,{0, uint256(blockHash), blockResult.total_burnt_fees, blockResult.total_priority_fees}};
        }
        else {
            xvm_changi = XVMChangiIntermediate{0,{0, uint256(blockHash), blockResult.total_burnt_fees}};
        }

        std::vector<std::string> failedTransactions;
        for (const auto& rust_string : blockResult.failed_transactions) {
            failedTransactions.emplace_back(rust_string.data(), rust_string.length());
        }

        RemoveFailedTransactions(failedTransactions, txFees);
    }

    // TXs for the creationTx field in new tokens created via token split
    if (nHeight >= chainparams.GetConsensus().FortCanningCrunchHeight) {
        const auto attributes = mnview.GetAttributes();
        if (attributes) {
            CDataStructureV0 splitKey{AttributeTypes::Oracles, OracleIDs::Splits, static_cast<uint32_t>(nHeight)};
            const auto splits = attributes->GetValue(splitKey, OracleSplits{});

            for (const auto& [id, multiplier] : splits) {
                uint32_t entries{1};
                mnview.ForEachPoolPair([&, id = id](DCT_ID const & poolId, const CPoolPair& pool){
                    if (pool.idTokenA.v == id || pool.idTokenB.v == id) {
                        const auto tokenA = mnview.GetToken(pool.idTokenA);
                        const auto tokenB = mnview.GetToken(pool.idTokenB);
                        assert(tokenA);
                        assert(tokenB);
                        if ((tokenA->destructionHeight == -1 && tokenA->destructionTx == uint256{}) &&
                            (tokenB->destructionHeight == -1 && tokenB->destructionTx == uint256{})) {
                            ++entries;
                        }
                    }
                    return true;
                });

                for (uint32_t i{0}; i < entries; ++i) {
                    CDataStream metadata(DfTokenSplitMarker, SER_NETWORK, PROTOCOL_VERSION);
                    metadata << i << id << multiplier;

                    CMutableTransaction mTx(txVersion);
                    mTx.vin.resize(1);
                    mTx.vin[0].prevout.SetNull();
                    mTx.vin[0].scriptSig = CScript() << nHeight << OP_0;
                    mTx.vout.resize(1);
                    mTx.vout[0].scriptPubKey = CScript() << OP_RETURN << ToByteVector(metadata);
                    mTx.vout[0].nValue = 0;
                    pblock->vtx.push_back(MakeTransactionRef(std::move(mTx)));
                    pblocktemplate->vTxFees.push_back(0);
                    pblocktemplate->vTxSigOpsCost.push_back(WITNESS_SCALE_FACTOR * GetLegacySigOpCount(*pblock->vtx.back()));
                }
            }
        }
    }

    int64_t nTime1 = GetTimeMicros();

    m_last_block_num_txs = nBlockTx;
    m_last_block_weight = nBlockWeight;

    // Create coinbase transaction.
    CMutableTransaction coinbaseTx(txVersion);
    coinbaseTx.vin.resize(1);
    coinbaseTx.vin[0].prevout.SetNull();
    coinbaseTx.vin[0].scriptSig = CScript() << nHeight << OP_0;
    coinbaseTx.vout.resize(1);
    coinbaseTx.vout[0].scriptPubKey = scriptPubKeyIn;
    CAmount blockReward = GetBlockSubsidy(nHeight, consensus);
    coinbaseTx.vout[0].nValue = nFees + blockReward;

    if (nHeight >= consensus.EunosHeight)
    {
        auto foundationValue = CalculateCoinbaseReward(blockReward, consensus.dist.community);
        if (nHeight < consensus.GrandCentralHeight) {
            coinbaseTx.vout.resize(2);
            // Community payment always expected
            coinbaseTx.vout[1].scriptPubKey = consensus.foundationShareScript;
            coinbaseTx.vout[1].nValue = foundationValue;
        }

        // Explicitly set miner reward
        if (nHeight >= consensus.FortCanningHeight) {
            coinbaseTx.vout[0].nValue = nFees + CalculateCoinbaseReward(blockReward, consensus.dist.masternode);
        } else {
            coinbaseTx.vout[0].nValue = CalculateCoinbaseReward(blockReward, consensus.dist.masternode);
        }

        if (IsEVMEnabled(nHeight, mnview, consensus) && (!xvm.evm.blockHash.IsNull() || !xvm_changi.evm.blockHash.IsNull())) {
            const auto headerIndex = coinbaseTx.vout.size();
            coinbaseTx.vout.resize(headerIndex + 1);
            coinbaseTx.vout[headerIndex].nValue = 0;

            CDataStream metadata(SER_NETWORK, PROTOCOL_VERSION);
            if (nHeight >= consensus.ChangiIntermediateHeight4) {
                metadata << xvm;
            }
            else {
                metadata << xvm_changi;
            }

            CScript script;
            script << OP_RETURN << ToByteVector(metadata);

            coinbaseTx.vout[headerIndex].scriptPubKey = script;
        }

        LogPrint(BCLog::STAKING, "%s: post Eunos logic. Block reward %d Miner share %d foundation share %d\n",
                 __func__, blockReward, coinbaseTx.vout[0].nValue, foundationValue);
    }
    else if (nHeight >= consensus.AMKHeight) {
        // assume community non-utxo funding:
        for (const auto& kv : consensus.nonUtxoBlockSubsidies) {
            coinbaseTx.vout[0].nValue -= blockReward * kv.second / COIN;
        }
        // Pinch off foundation share
        if (!consensus.foundationShareScript.empty() && consensus.foundationShareDFIP1 != 0) {
            coinbaseTx.vout.resize(2);
            coinbaseTx.vout[1].scriptPubKey = consensus.foundationShareScript;
            coinbaseTx.vout[1].nValue = blockReward * consensus.foundationShareDFIP1 / COIN; // the main difference is that new FS is a %% from "base" block reward and no fees involved
            coinbaseTx.vout[0].nValue -= coinbaseTx.vout[1].nValue;

            LogPrint(BCLog::STAKING, "%s: post AMK logic, foundation share %d\n", __func__, coinbaseTx.vout[1].nValue);
        }
    }
    else { // pre-AMK logic:
        // Pinch off foundation share
        CAmount foundationsReward = coinbaseTx.vout[0].nValue * consensus.foundationShare / 100;
        if (!consensus.foundationShareScript.empty() && consensus.foundationShare != 0) {
            if (pcustomcsview->GetFoundationsDebt() < foundationsReward) {
                coinbaseTx.vout.resize(2);
                coinbaseTx.vout[1].scriptPubKey = consensus.foundationShareScript;
                coinbaseTx.vout[1].nValue = foundationsReward - pcustomcsview->GetFoundationsDebt();
                coinbaseTx.vout[0].nValue -= coinbaseTx.vout[1].nValue;

                LogPrint(BCLog::STAKING, "%s: pre AMK logic, foundation share %d\n", __func__, coinbaseTx.vout[1].nValue);
            } else {
                pcustomcsview->SetFoundationsDebt(pcustomcsview->GetFoundationsDebt() - foundationsReward);
            }
        }
    }

    pblock->vtx[0] = MakeTransactionRef(std::move(coinbaseTx));

    pblocktemplate->vchCoinbaseCommitment = GenerateCoinbaseCommitment(*pblock, pindexPrev, consensus);
    pblocktemplate->vTxFees[0] = -nFees;

    LogPrint(BCLog::STAKING, "CreateNewBlock(): block weight: %u txs: %u fees: %ld sigops %d\n", GetBlockWeight(*pblock), nBlockTx, nFees, nBlockSigOpsCost);

    // Fill in header
    pblock->hashPrevBlock  = pindexPrev->GetBlockHash();
    pblock->deprecatedHeight = pindexPrev->nHeight + 1;
    pblock->nBits          = pos::GetNextWorkRequired(pindexPrev, pblock->nTime, consensus);
    if (!blockTime) {
        pblock->stakeModifier  = pos::ComputeStakeModifier(pindexPrev->stakeModifier, myIDs->first);
    }

    pblocktemplate->vTxSigOpsCost[0] = WITNESS_SCALE_FACTOR * GetLegacySigOpCount(*pblock->vtx[0]);

    CValidationState state;
    if (!TestBlockValidity(state, chainparams, *pblock, pindexPrev, false)) {
        throw std::runtime_error(strprintf("%s: TestBlockValidity failed: %s", __func__, FormatStateMessage(state)));
    }
    int64_t nTime2 = GetTimeMicros();

    pblock->hashMerkleRoot = BlockMerkleRoot(*pblock);
    if (nHeight >= chainparams.GetConsensus().EunosHeight
    && nHeight < chainparams.GetConsensus().EunosKampungHeight) {
        // includes coinbase account changes
        ApplyGeneralCoinbaseTx(mnview, *(pblock->vtx[0]), nHeight, nFees, chainparams.GetConsensus());
        pblock->hashMerkleRoot = Hash2(pblock->hashMerkleRoot, mnview.MerkleRoot());
    }

    LogPrint(BCLog::BENCH, "CreateNewBlock() packages: %.2fms (%d packages, %d updated descendants), validity: %.2fms (total %.2fms)\n", 0.001 * (nTime1 - nTimeStart), nPackagesSelected, nDescendantsUpdated, 0.001 * (nTime2 - nTime1), 0.001 * (nTime2 - nTimeStart));

    return std::move(pblocktemplate);
}

void BlockAssembler::onlyUnconfirmed(CTxMemPool::setEntries& testSet)
{
    for (CTxMemPool::setEntries::iterator iit = testSet.begin(); iit != testSet.end(); ) {
        // Only test txs not already in the block
        if (inBlock.count(*iit)) {
            testSet.erase(iit++);
        }
        else {
            iit++;
        }
    }
}

bool BlockAssembler::TestPackage(uint64_t packageSize, int64_t packageSigOpsCost) const
{
    // TODO: switch to weight-based accounting for packages instead of vsize-based accounting.
    if (nBlockWeight + WITNESS_SCALE_FACTOR * packageSize >= nBlockMaxWeight)
        return false;
    if (nBlockSigOpsCost + packageSigOpsCost >= MAX_BLOCK_SIGOPS_COST)
        return false;
    return true;
}

// Perform transaction-level checks before adding to block:
// - transaction finality (locktime)
// - premature witness (in case segwit transactions are added to mempool before
//   segwit activation)
bool BlockAssembler::TestPackageTransactions(const CTxMemPool::setEntries& package)
{
    for (CTxMemPool::txiter it : package) {
        if (!IsFinalTx(it->GetTx(), nHeight, nLockTimeCutoff))
            return false;
        if (!fIncludeWitness && it->GetTx().HasWitness())
            return false;
    }
    return true;
}

void BlockAssembler::AddToBlock(CTxMemPool::txiter iter)
{
    pblock->vtx.emplace_back(iter->GetSharedTx());
    pblocktemplate->vTxFees.push_back(iter->GetFee());
    pblocktemplate->vTxSigOpsCost.push_back(iter->GetSigOpCost());
    nBlockWeight += iter->GetTxWeight();
    ++nBlockTx;
    nBlockSigOpsCost += iter->GetSigOpCost();
    nFees += iter->GetFee();
    inBlock.insert(iter);

    bool fPrintPriority = gArgs.GetBoolArg("-printpriority", DEFAULT_PRINTPRIORITY);
    if (fPrintPriority) {
        LogPrintf("fee %s txid %s\n",
                  CFeeRate(iter->GetModifiedFee(), iter->GetTxSize()).ToString(),
                  iter->GetTx().GetHash().ToString());
    }
}

int BlockAssembler::UpdatePackagesForAdded(const CTxMemPool::setEntries& alreadyAdded,
        indexed_modified_transaction_set &mapModifiedTx)
{
    int nDescendantsUpdated = 0;
    for (CTxMemPool::txiter it : alreadyAdded) {
        CTxMemPool::setEntries descendants;
        mempool.CalculateDescendants(it, descendants);
        // Insert all descendants (not yet in block) into the modified set
        for (CTxMemPool::txiter desc : descendants) {
            if (alreadyAdded.count(desc))
                continue;
            ++nDescendantsUpdated;
            modtxiter mit = mapModifiedTx.find(desc);
            if (mit == mapModifiedTx.end()) {
                CTxMemPoolModifiedEntry modEntry(desc);
                modEntry.nSizeWithAncestors -= it->GetTxSize();
                modEntry.nModFeesWithAncestors -= it->GetModifiedFee();
                modEntry.nSigOpCostWithAncestors -= it->GetSigOpCost();
                mapModifiedTx.insert(modEntry);
            } else {
                mapModifiedTx.modify(mit, update_for_parent_inclusion(it));
            }
        }
    }
    return nDescendantsUpdated;
}

void BlockAssembler::RemoveEVMTransactions(const std::vector<CTxMemPool::txiter> iters, uint32_t &evmCount) {

    // Make sure we only remove EVM TXs which have no descendants or TX fees.
    // Removing others TXs is more complicated and should be handled by RemoveFailedTransactions.
    for (const auto& iter : iters) {
        const auto &tx = iter->GetTx();
        std::vector<unsigned char> metadata;
        const auto txType = GuessCustomTxType(tx, metadata, false);
        if (txType != CustomTxType::EvmTx) {
            continue;
        }

        for (size_t i = 0; i < pblock->vtx.size();  ++i) {
            if (pblock->vtx[i] && pblock->vtx[i]->GetHash() == iter->GetTx().GetHash()) {
                pblock->vtx.erase(pblock->vtx.begin() + i);
                --evmCount;
                break;
            }
        }

        nBlockWeight -= iter->GetTxWeight();
        --nBlockTx;
    }
}

void BlockAssembler::RemoveFailedTransactions(const std::vector<std::string> &failedTransactions, const std::map<uint256, CAmount> &txFees) {
    if (failedTransactions.empty()) {
        return;
    }

    std::vector<uint256> txsToErase;
    for (const auto &txStr : failedTransactions) {
        const auto failedHash = uint256S(txStr);
        for (const auto &tx : pblock->vtx) {
            if (tx && tx->GetHash() == failedHash) {
                std::vector<unsigned char> metadata;
                const auto txType = GuessCustomTxType(*tx, metadata, false);
                if (txType == CustomTxType::TransferDomain) {
                    txsToErase.push_back(failedHash);
                }
            }
        }
    }

    // Get a copy of the TXs to be erased for restoring to the mempool later
    std::vector<CTransactionRef> txsToRemove;
    std::set<uint256> txsToEraseSet(txsToErase.begin(), txsToErase.end());

    for (const auto &tx : pblock->vtx) {
        if (tx && txsToEraseSet.count(tx->GetHash())) {
            txsToRemove.push_back(tx);
        }
    }

    // Add descendants and in turn add their descendants. This needs to
    // be done in the order that the TXs are in the block for txsToRemove.
    auto size = txsToErase.size();
    for (std::vector<uint256>::size_type i{}; i < size; ++i) {
        for (const auto &tx : pblock->vtx) {
            if (tx) {
                for (const auto &vin : tx->vin) {
                    if (vin.prevout.hash == txsToErase[i] &&
                        std::find(txsToErase.begin(), txsToErase.end(), tx->GetHash()) == txsToErase.end())
                    {
                        txsToRemove.push_back(tx);
                        txsToErase.push_back(tx->GetHash());
                        ++size;
                    }
                }
            }
        }
    }

    // Erase TXs from block
    txsToEraseSet = std::set<uint256>(txsToErase.begin(), txsToErase.end());
    pblock->vtx.erase(
            std::remove_if(pblock->vtx.begin(), pblock->vtx.end(),
                           [&txsToEraseSet](const auto &tx) {
                return tx && txsToEraseSet.count(tx.get()->GetHash());
            }),pblock->vtx.end());

    for (const auto &tx : txsToRemove) {
        // Remove fees.
        if (txFees.count(tx->GetHash())) {
            nFees -= txFees.at(tx->GetHash());
        }
        --nBlockTx;
    }
}

// Skip entries in mapTx that are already in a block or are present
// in mapModifiedTx (which implies that the mapTx ancestor state is
// stale due to ancestor inclusion in the block)
// Also skip transactions that we've already failed to add. This can happen if
// we consider a transaction in mapModifiedTx and it fails: we can then
// potentially consider it again while walking mapTx.  It's currently
// guaranteed to fail again, but as a belt-and-suspenders check we put it in
// failedTx and avoid re-evaluation, since the re-evaluation would be using
// cached size/sigops/fee values that are not actually correct.
bool BlockAssembler::SkipMapTxEntry(CTxMemPool::txiter it, indexed_modified_transaction_set &mapModifiedTx, CTxMemPool::setEntries &failedTx)
{
    assert (it != mempool.mapTx.end());
    return mapModifiedTx.count(it) || inBlock.count(it) || failedTx.count(it);
}

void BlockAssembler::SortForBlock(const CTxMemPool::setEntries& package, std::vector<CTxMemPool::txiter>& sortedEntries)
{
    // Sort package by ancestor count
    // If a transaction A depends on transaction B, then A's ancestor count
    // must be greater than B's.  So this is sufficient to validly order the
    // transactions for block inclusion.
    sortedEntries.clear();
    sortedEntries.insert(sortedEntries.begin(), package.begin(), package.end());
    std::sort(sortedEntries.begin(), sortedEntries.end(), CompareTxIterByEntryTime());
}

// This transaction selection algorithm orders the mempool based
// on feerate of a transaction including all unconfirmed ancestors.
// Since we don't remove transactions from the mempool as we select them
// for block inclusion, we need an alternate method of updating the feerate
// of a transaction with its not-yet-selected ancestors as we go.
// This is accomplished by walking the in-mempool descendants of selected
// transactions and storing a temporary modified state in mapModifiedTxs.
// Each time through the loop, we compare the best transaction in
// mapModifiedTxs with the next transaction in the mempool to decide what
// transaction package to work on next.
template<class T>
void BlockAssembler::addPackageTxs(int &nPackagesSelected, int &nDescendantsUpdated, int nHeight, CCustomCSView &view, const uint64_t evmContext, std::map<uint256, CAmount> &txFees, uint32_t &evmCount)
{
    // mapModifiedTx will store sorted packages after they are modified
    // because some of their txs are already in the block
    indexed_modified_transaction_set mapModifiedTx;
    // Keep track of entries that failed inclusion, to avoid duplicate work
    CTxMemPool::setEntries failedTx;
    // Keep track of EVM entries that failed nonce check
    std::multimap<uint64_t, CTxMemPool::txiter> failedNonces;
    // Used for replacement Eth TXs when a TX in chain pays a higher fee
    std::map<uint64_t, CTxMemPool::txiter> replaceByFee;

    // Start by adding all descendants of previously added txs to mapModifiedTx
    // and modifying them for their already included ancestors
    UpdatePackagesForAdded(inBlock, mapModifiedTx);

    auto mi = mempool.mapTx.get<T>().begin();
    CTxMemPool::txiter iter;

    // Limit the number of attempts to add transactions to the block when it is
    // close to full; this is just a simple heuristic to finish quickly if the
    // mempool has a lot of entries.
    const int64_t MAX_CONSECUTIVE_FAILURES = 1000;
    int64_t nConsecutiveFailed = 0;

    // Custom TXs to undo at the end
    std::set<uint256> checkedTX;

    // Copy of the view
    CCoinsViewCache coinsView(&::ChainstateActive().CoinsTip());

    // Used to track EVM TXs by sender and nonce.
    // Key: sender address, nonce
    // Value: fee
    std::map<std::pair<std::array<std::uint8_t, 20>, uint64_t>, uint64_t> evmTXFees;

    // Used to track EVM TXs by sender
    // Key: sender address
    // Value: vector of mempool TX iterator
    std::map<std::array<std::uint8_t, 20>, std::vector<CTxMemPool::txiter>> evmTXs;

    while (mi != mempool.mapTx.get<T>().end() || !mapModifiedTx.empty() || !failedNonces.empty())
    {
        // First try to find a new transaction in mapTx to evaluate.
        if (mi != mempool.mapTx.get<T>().end() &&
                SkipMapTxEntry(mempool.mapTx.project<0>(mi), mapModifiedTx, failedTx)) {
            ++mi;
            continue;
        }

        // Now that mi is not stale, determine which transaction to evaluate:
        // the next entry from mapTx, or the best from mapModifiedTx?
        bool fUsingModified = false;

        // Check wheter we are using Eth replaceByFee
        bool usingReplaceByFee{};

        modtxscoreiter modit = mapModifiedTx.get<ancestor_score>().begin();
        if (!replaceByFee.empty()) {
            const auto it = replaceByFee.begin();
            iter = it->second;
            replaceByFee.erase(it);
            usingReplaceByFee = true;
        } else if (mi == mempool.mapTx.get<T>().end() && mapModifiedTx.empty()) {
            const auto it = failedNonces.begin();
            iter = it->second;
            failedNonces.erase(it);
        } else if (mi == mempool.mapTx.get<T>().end()) {
            // We're out of entries in mapTx; use the entry from mapModifiedTx
            iter = modit->iter;
            fUsingModified = true;
        } else {
            // Try to compare the mapTx entry to the mapModifiedTx entry
            iter = mempool.mapTx.project<0>(mi);
            if (modit != mapModifiedTx.get<ancestor_score>().end() &&
                    CompareTxMemPoolEntryByAncestorFee()(*modit, CTxMemPoolModifiedEntry(iter))) {
                // The best entry in mapModifiedTx has higher score
                // than the one from mapTx.
                // Switch which transaction (package) to consider
                iter = modit->iter;
                fUsingModified = true;
            } else {
                // Either no entry in mapModifiedTx, or it's worse than mapTx.
                // Increment mi for the next loop iteration.
                ++mi;
            }
        }

        // We skip mapTx entries that are inBlock, and mapModifiedTx shouldn't
        // contain anything that is inBlock.
        assert(!inBlock.count(iter));

        uint64_t packageSize = iter->GetSizeWithAncestors();
        CAmount packageFees = iter->GetModFeesWithAncestors();
        int64_t packageSigOpsCost = iter->GetSigOpCostWithAncestors();
        if (fUsingModified) {
            packageSize = modit->nSizeWithAncestors;
            packageFees = modit->nModFeesWithAncestors;
            packageSigOpsCost = modit->nSigOpCostWithAncestors;
        }

        if (!IsEVMTx(iter->GetTx()) && packageFees < blockMinFeeRate.GetFee(packageSize)) {
            // Everything else we might consider has a lower fee rate
            break;
        }

        if (!TestPackage(packageSize, packageSigOpsCost)) {
            if (fUsingModified) {
                // Since we always look at the best entry in mapModifiedTx,
                // we must erase failed entries so that we can consider the
                // next best entry on the next loop iteration
                mapModifiedTx.get<ancestor_score>().erase(modit);
                failedTx.insert(iter);
            }

            ++nConsecutiveFailed;

            if (nConsecutiveFailed > MAX_CONSECUTIVE_FAILURES && nBlockWeight >
                    nBlockMaxWeight - 4000) {
                // Give up if we're close to full and haven't succeeded in a while
                break;
            }
            continue;
        }

        CTxMemPool::setEntries ancestors;
        uint64_t nNoLimit = std::numeric_limits<uint64_t>::max();
        std::string dummy;
        mempool.CalculateMemPoolAncestors(*iter, ancestors, nNoLimit, nNoLimit, nNoLimit, nNoLimit, dummy, false);

        onlyUnconfirmed(ancestors);
        ancestors.insert(iter);

        // Test if all tx's are Final
        if (!TestPackageTransactions(ancestors)) {
            if (fUsingModified) {
                mapModifiedTx.get<ancestor_score>().erase(modit);
                failedTx.insert(iter);
            }
            continue;
        }

        // This transaction will make it in; reset the failed counter.
        nConsecutiveFailed = 0;

        // Package can be added. Sort the entries in a valid order.
        std::vector<CTxMemPool::txiter> sortedEntries;
        SortForBlock(ancestors, sortedEntries);

        // Account check
        bool customTxPassed{true};

        // Apply and check custom TXs in order
        for (size_t i = 0; i < sortedEntries.size(); ++i) {
            const CTransaction& tx = sortedEntries[i]->GetTx();

            // Do not double check already checked custom TX. This will be an ancestor of current TX.
            if (checkedTX.find(tx.GetHash()) != checkedTX.end()) {
                continue;
            }

            // temporary view to ensure failed tx
            // to not be kept in parent view
            CCoinsViewCache coins(&coinsView);

            // allow coin override, tx with same inputs
            // will be removed for block while we connect it
            AddCoins(coins, tx, nHeight, false); // do not check

            std::vector<unsigned char> metadata;
            CustomTxType txType = GuessCustomTxType(tx, metadata, true);

            // Only check custom TXs
            if (txType != CustomTxType::None) {
                if (txType == CustomTxType::EvmTx) {
                    auto txMessage = customTypeToMessage(txType);
                    if (!CustomMetadataParse(nHeight, Params().GetConsensus(), metadata, txMessage)) {
                        customTxPassed = false;
                        break;
                    }

                    const auto obj = std::get<CEvmTxMessage>(txMessage);

                    CrossBoundaryResult result;
<<<<<<< HEAD
                    const auto txResult = evm_try_prevalidate_raw_tx(result, HexStr(obj.evmTx), true, evmContext);
                    if (!result.ok || txResult.tx_fees == 0) {
=======
                    const auto txResult = evm_try_validate_raw_tx(result, HexStr(obj.evmTx), evmContext);
                    if (!result.ok) {
>>>>>>> 879955a0
                        customTxPassed = false;
                        break;
                    }

                    const auto evmKey = std::make_pair(txResult.sender, txResult.nonce);
                    if (evmTXFees.count(evmKey)) {
                        const auto& gasFees = evmTXFees.at(evmKey);
                        if (txResult.tx_fees > gasFees) {
                            // Higher paying fee. Remove all TXs from sender and add to collection to add them again in order.
                            RemoveEVMTransactions(evmTXs[txResult.sender], evmCount);
                            for (auto it = evmTXFees.begin(); it != evmTXFees.end();) {
                                const auto& [sender, nonce] = it->first;
                                if (sender == txResult.sender) {
                                    it = evmTXFees.erase(it);
                                } else {
                                    ++it;
                                }
                            }
                            checkedTX.erase(evmTXs[txResult.sender][txResult.nonce]->GetTx().GetHash());
                            evmTXs[txResult.sender][txResult.nonce] = sortedEntries[i];
                            auto count{txResult.nonce};
                            for (const auto& entry : evmTXs[txResult.sender]) {
                                inBlock.erase(entry);
                                checkedTX.erase(entry->GetTx().GetHash());
                                replaceByFee.emplace(count, entry);
                                ++count;
                            }
                            evmTXs.erase(txResult.sender);
                            evm_remove_txs_by_sender(evmContext, txResult.sender);
                            customTxPassed = false;
                            break;
                        }
                    }

                    const auto nonce = evm_get_next_valid_nonce_in_context(evmContext, txResult.sender);
                    if (nonce != txResult.nonce) {
                        // Only add if not already in failed TXs to prevent adding on second attempt.
                        if (!failedTx.count(iter)) {
                            failedNonces.emplace(txResult.nonce, iter);
                        }
                        customTxPassed = false;
                        break;
                    }

                    evmTXFees.emplace(std::make_pair(txResult.sender, txResult.nonce), txResult.tx_fees);
                    evmTXs[txResult.sender].push_back(sortedEntries[i]);
                    ++evmCount;
                }

                uint64_t totalEvmFees{};
                const auto res = ApplyCustomTx(view, coins, tx, chainparams.GetConsensus(), nHeight, totalEvmFees, pblock->nTime, nullptr, 0, evmContext);
                // Not okay invalidate, undo and skip
                if (!res.ok) {
                    customTxPassed = false;
                    LogPrintf("%s: Failed %s TX %s: %s\n", __func__, ToString(txType), tx.GetHash().GetHex(), res.msg);
                    break;
                }

                // Track checked TXs to avoid double applying
                checkedTX.insert(tx.GetHash());
            }
            coins.Flush();
        }

        // Failed, let's move on!
        if (!customTxPassed) {
            if (fUsingModified) {
                mapModifiedTx.get<ancestor_score>().erase(modit);
            }
            if (usingReplaceByFee) {
                // TX failed in chain so remove the rest of the items
                replaceByFee.clear();
            }
            failedTx.insert(iter);
            continue;
        }

        for (size_t i=0; i<sortedEntries.size(); ++i) {
            txFees.emplace(sortedEntries[i]->GetTx().GetHash(), sortedEntries[i]->GetFee());
            AddToBlock(sortedEntries[i]);
            // Erase from the modified set, if present
            mapModifiedTx.erase(sortedEntries[i]);
        }

        ++nPackagesSelected;

        // Update transactions that depend on each of these
        nDescendantsUpdated += UpdatePackagesForAdded(ancestors, mapModifiedTx);
    }
}

void IncrementExtraNonce(CBlock* pblock, const CBlockIndex* pindexPrev, unsigned int& nExtraNonce)
{
    // Update nExtraNonce
    static uint256 hashPrevBlock;
    if (hashPrevBlock != pblock->hashPrevBlock)
    {
        nExtraNonce = 0;
        hashPrevBlock = pblock->hashPrevBlock;
    }
    ++nExtraNonce;
    unsigned int nHeight = pindexPrev->nHeight+1; // Height first in coinbase required for block.version=2
    CMutableTransaction txCoinbase(*pblock->vtx[0]);
    txCoinbase.vin[0].scriptSig = (CScript() << nHeight << CScriptNum(nExtraNonce)) + COINBASE_FLAGS;
    assert(txCoinbase.vin[0].scriptSig.size() <= 100);

    pblock->vtx[0] = MakeTransactionRef(std::move(txCoinbase));
    pblock->hashMerkleRoot = BlockMerkleRoot(*pblock);
}

namespace pos {

    //initialize static variables here
    std::map<uint256, int64_t> Staker::mapMNLastBlockCreationAttemptTs;
    AtomicMutex cs_MNLastBlockCreationAttemptTs;
    int64_t Staker::nLastCoinStakeSearchTime{0};
    int64_t Staker::nFutureTime{0};
    uint256 Staker::lastBlockSeen{};

    Staker::Status Staker::init(const CChainParams& chainparams) {
        if (!chainparams.GetConsensus().pos.allowMintingWithoutPeers) {
            if(!g_connman)
                throw std::runtime_error("Error: Peer-to-peer functionality missing or disabled");

            if (!chainparams.GetConsensus().pos.allowMintingWithoutPeers && g_connman->GetNodeCount(CConnman::CONNECTIONS_ALL) == 0)
                return Status::initWaiting;

            if (::ChainstateActive().IsInitialBlockDownload())
                return Status::initWaiting;

            if (::ChainstateActive().IsDisconnectingTip())
                return Status::stakeWaiting;
        }
        return Status::stakeReady;
    }

    Staker::Status Staker::stake(const CChainParams& chainparams, const ThreadStaker::Args& args) {

        bool found = false;

        // this part of code stay valid until tip got changed

        uint32_t mintedBlocks(0);
        uint256 masternodeID{};
        int64_t creationHeight;
        CScript scriptPubKey;
        int64_t blockTime;
        CBlockIndex* tip;
        int64_t blockHeight;
        std::vector<int64_t> subNodesBlockTime;
        uint16_t timelock;
        std::optional<CMasternode> nodePtr;

        {
            LOCK(cs_main);
            auto optMasternodeID = pcustomcsview->GetMasternodeIdByOperator(args.operatorID);
            if (!optMasternodeID)
            {
                return Status::initWaiting;
            }
            tip = ::ChainActive().Tip();
            masternodeID = *optMasternodeID;
            nodePtr = pcustomcsview->GetMasternode(masternodeID);
            if (!nodePtr || !nodePtr->IsActive(tip->nHeight + 1, *pcustomcsview))
            {
                /// @todo may be new status for not activated (or already resigned) MN??
                return Status::initWaiting;
            }
            mintedBlocks = nodePtr->mintedBlocks;
            if (args.coinbaseScript.empty()) {
                // this is safe because MN was found
                if (tip->nHeight >= chainparams.GetConsensus().FortCanningHeight && nodePtr->rewardAddressType != 0) {
                    scriptPubKey = GetScriptForDestination(FromOrDefaultKeyIDToDestination(nodePtr->rewardAddressType, nodePtr->rewardAddress, KeyType::MNRewardKeyType));
                }
                else {
                    scriptPubKey = GetScriptForDestination(FromOrDefaultKeyIDToDestination(nodePtr->ownerType, nodePtr->ownerAuthAddress, KeyType::MNOwnerKeyType));
                }
            } else {
                scriptPubKey = args.coinbaseScript;
            }

            blockHeight = tip->nHeight + 1;
            creationHeight = int64_t(nodePtr->creationHeight);
            blockTime = std::max(tip->GetMedianTimePast() + 1, GetAdjustedTime());
            const auto optTimeLock = pcustomcsview->GetTimelock(masternodeID, *nodePtr, blockHeight);
            if (!optTimeLock)
                return Status::stakeWaiting;

            timelock = *optTimeLock;

            // Get block times
            subNodesBlockTime = pcustomcsview->GetBlockTimes(args.operatorID, blockHeight, creationHeight, timelock);
        }

        auto nBits = pos::GetNextWorkRequired(tip, blockTime, chainparams.GetConsensus());
        auto stakeModifier = pos::ComputeStakeModifier(tip->stakeModifier, args.minterKey.GetPubKey().GetID());

        // Set search time if null or last block has changed
        if (!nLastCoinStakeSearchTime || lastBlockSeen != tip->GetBlockHash()) {
            if (Params().NetworkIDString() == CBaseChainParams::REGTEST) {
                // For regtest use previous oldest time
                nLastCoinStakeSearchTime = GetAdjustedTime() - 60;
                if (nLastCoinStakeSearchTime <= tip->GetMedianTimePast()) {
                    nLastCoinStakeSearchTime = tip->GetMedianTimePast() + 1;
                }
            } else {
                // Plus one to avoid time-too-old error on exact median time.
                nLastCoinStakeSearchTime = tip->GetMedianTimePast() + 1;
            }

            lastBlockSeen = tip->GetBlockHash();
        }

        withSearchInterval([&](const int64_t currentTime, const int64_t lastSearchTime, const int64_t futureTime) {
            // update last block creation attempt ts for the master node here
            {
                std::unique_lock l{pos::cs_MNLastBlockCreationAttemptTs};
                pos::Staker::mapMNLastBlockCreationAttemptTs[masternodeID] = GetTime();
            }
            CheckContextState ctxState;
            // Search backwards in time first
            if (currentTime > lastSearchTime) {
                for (uint32_t t = 0; t < currentTime - lastSearchTime; ++t) {
                    if (ShutdownRequested()) break;

                    blockTime = ((uint32_t)currentTime - t);

                    if (pos::CheckKernelHash(stakeModifier, nBits, creationHeight, blockTime, blockHeight, masternodeID, chainparams.GetConsensus(),
                                             subNodesBlockTime, timelock, ctxState))
                    {
                        LogPrintf("MakeStake: kernel found\n");

                        found = true;
                        break;
                    }

                    std::this_thread::yield(); // give a slot to other threads
                }
            }

            if (!found) {
                // Search from current time or lastSearchTime set in the future
                int64_t searchTime = lastSearchTime > currentTime ? lastSearchTime : currentTime;

                // Search forwards in time
                for (uint32_t t = 1; t <= futureTime - searchTime; ++t) {
                    if (ShutdownRequested()) break;

                    blockTime = ((uint32_t)searchTime + t);

                    if (pos::CheckKernelHash(stakeModifier, nBits, creationHeight, blockTime, blockHeight, masternodeID, chainparams.GetConsensus(),
                                             subNodesBlockTime, timelock, ctxState))
                    {
                        LogPrint(BCLog::STAKING, "MakeStake: kernel found\n");

                        found = true;
                        break;
                    }

                    std::this_thread::yield(); // give a slot to other threads
                }
            }
        }, blockHeight);

        if (!found) {
            return Status::stakeWaiting;
        }

        //
        // Create block template
        //
        auto pblocktemplate = BlockAssembler(chainparams).CreateNewBlock(scriptPubKey, blockTime);
        if (!pblocktemplate) {
            return Status::stakeWaiting;
        }

        auto pblock = std::make_shared<CBlock>(pblocktemplate->block);

        pblock->nBits = nBits;
        pblock->mintedBlocks = mintedBlocks + 1;
        pblock->stakeModifier = std::move(stakeModifier);

        LogPrint(BCLog::STAKING, "Running Staker with %u common transactions in block (%u bytes)\n", pblock->vtx.size() - 1,
                 ::GetSerializeSize(*pblock, PROTOCOL_VERSION));

        //
        // Trying to sign a block
        //
        auto err = pos::SignPosBlock(pblock, args.minterKey);
        if (err) {
            LogPrint(BCLog::STAKING, "SignPosBlock(): %s \n", *err);
            return Status::stakeWaiting;
        }

        //
        // Final checks
        //
        {
            LOCK(cs_main);
            err = pos::CheckSignedBlock(pblock, tip, chainparams);
            if (err) {
                LogPrint(BCLog::STAKING, "CheckSignedBlock(): %s \n", *err);
                return Status::stakeWaiting;
            }
        }

        if (!ProcessNewBlock(chainparams, pblock, true, nullptr)) {
            LogPrintf("PoS block was checked, but wasn't accepted by ProcessNewBlock\n");
            return Status::stakeWaiting;
        }

        return Status::minted;
    }

    template <typename F>
    void Staker::withSearchInterval(F&& f, int64_t height) {
        if (height >= Params().GetConsensus().EunosPayaHeight) {
            // Mine up to max future minus 1 second buffer
            nFutureTime = GetAdjustedTime() + (MAX_FUTURE_BLOCK_TIME_EUNOSPAYA - 1); // 29 seconds
        } else {
            // Mine up to max future minus 5 second buffer
            nFutureTime = GetAdjustedTime() + (MAX_FUTURE_BLOCK_TIME_DAKOTACRESCENT - 5); // 295 seconds
        }

        if (nFutureTime > nLastCoinStakeSearchTime) {
            f(GetAdjustedTime(), nLastCoinStakeSearchTime, nFutureTime);
        }
    }

void ThreadStaker::operator()(std::vector<ThreadStaker::Args> args, CChainParams chainparams) {

    std::map<CKeyID, int32_t> nMinted;
    std::map<CKeyID, int32_t> nTried;

    auto wallets = GetWallets();

    for (auto& arg : args) {
        while (true) {
            if (ShutdownRequested()) break;

            bool found = false;
            for (auto wallet : wallets) {
                if (wallet->GetKey(arg.operatorID, arg.minterKey)) {
                    found = true;
                    break;
                }
            }
            if (found) {
                break;
            }
            static std::atomic<uint64_t> time{0};
            if (GetSystemTimeInSeconds() - time > 120) {
                LogPrintf("ThreadStaker: unlock wallet to start minting...\n");
                time = GetSystemTimeInSeconds();
            }
            std::this_thread::sleep_for(std::chrono::milliseconds(100));
        }
    }

    LogPrintf("ThreadStaker: started.\n");

    while (!args.empty()) {
        if (ShutdownRequested()) break;

        while (fImporting || fReindex) {
            if (ShutdownRequested()) break;

            LogPrintf("ThreadStaker: waiting reindex...\n");

            std::this_thread::sleep_for(std::chrono::milliseconds(900));
        }

        for (auto it = args.begin(); it != args.end(); ) {
            const auto& arg = *it;
            const auto operatorName = arg.operatorID.GetHex();

            if (ShutdownRequested()) break;

            pos::Staker staker;

            try {
                auto status = staker.init(chainparams);
                if (status == Staker::Status::stakeReady) {
                    status = staker.stake(chainparams, arg);
                }
                if (status == Staker::Status::error) {
                    LogPrintf("ThreadStaker: (%s) terminated due to a staking error!\n", operatorName);
                    it = args.erase(it);
                    continue;
                }
                else if (status == Staker::Status::minted) {
                    LogPrintf("ThreadStaker: (%s) minted a block!\n", operatorName);
                    nMinted[arg.operatorID]++;
                }
                else if (status == Staker::Status::initWaiting) {
                    LogPrintCategoryOrThreadThrottled(BCLog::STAKING, "init_waiting", 1000 * 60 * 10, "ThreadStaker: (%s) waiting init...\n", operatorName);
                }
                else if (status == Staker::Status::stakeWaiting) {
                    LogPrintCategoryOrThreadThrottled(BCLog::STAKING, "no_kernel_found", 1000 * 60 * 10,"ThreadStaker: (%s) Staked, but no kernel found yet.\n", operatorName);
                }
            }
            catch (const std::runtime_error &e) {
                LogPrintf("ThreadStaker: (%s) runtime error: %s\n", e.what(), operatorName);

                // Could be failed TX in mempool, wipe mempool and allow loop to continue.
                LOCK(cs_main);
                mempool.clear();
            }

            auto& tried = nTried[arg.operatorID];
            tried++;

            if ((arg.nMaxTries != -1 && tried >= arg.nMaxTries)
            || (arg.nMint != -1 && nMinted[arg.operatorID] >= arg.nMint)) {
                it = args.erase(it);
                continue;
            }

            ++it;
        }

        // Set search period to last time set
        Staker::nLastCoinStakeSearchTime = Staker::nFutureTime;

        std::this_thread::sleep_for(std::chrono::milliseconds(900));
    }
}

}<|MERGE_RESOLUTION|>--- conflicted
+++ resolved
@@ -871,13 +871,8 @@
                     const auto obj = std::get<CEvmTxMessage>(txMessage);
 
                     CrossBoundaryResult result;
-<<<<<<< HEAD
-                    const auto txResult = evm_try_prevalidate_raw_tx(result, HexStr(obj.evmTx), true, evmContext);
+                    const auto txResult = evm_try_validate_raw_tx(result, HexStr(obj.evmTx), evmContext);
                     if (!result.ok || txResult.tx_fees == 0) {
-=======
-                    const auto txResult = evm_try_validate_raw_tx(result, HexStr(obj.evmTx), evmContext);
-                    if (!result.ok) {
->>>>>>> 879955a0
                         customTxPassed = false;
                         break;
                     }
