--- conflicted
+++ resolved
@@ -433,49 +433,6 @@
         };
     }
 
-<<<<<<< HEAD
-    // TXs for the creationTx field in new tokens created via token split
-    if (nHeight >= chainparams.GetConsensus().DF16FortCanningCrunchHeight) {
-        CDataStructureV0 splitKey{AttributeTypes::Oracles, OracleIDs::Splits, static_cast<uint32_t>(nHeight)};
-        const auto splits = mnview.GetValue(splitKey, OracleSplits{});
-
-        for (const auto &[id, multiplier] : splits) {
-            uint32_t entries{1};
-            mnview.ForEachPoolPair([&, id = id](DCT_ID const &poolId, const CPoolPair &pool) {
-                if (pool.idTokenA.v == id || pool.idTokenB.v == id) {
-                    const auto tokenA = mnview.GetToken(pool.idTokenA);
-                    const auto tokenB = mnview.GetToken(pool.idTokenB);
-                    assert(tokenA);
-                    assert(tokenB);
-                    if ((tokenA->destructionHeight == -1 && tokenA->destructionTx == uint256{}) &&
-                        (tokenB->destructionHeight == -1 && tokenB->destructionTx == uint256{})) {
-                        ++entries;
-                    }
-                }
-                return true;
-            });
-
-            for (uint32_t i{0}; i < entries; ++i) {
-                CDataStream metadata(DfTokenSplitMarker, SER_NETWORK, PROTOCOL_VERSION);
-                metadata << i << id << multiplier;
-
-                CMutableTransaction mTx(txVersion);
-                mTx.vin.resize(1);
-                mTx.vin[0].prevout.SetNull();
-                mTx.vin[0].scriptSig = CScript() << nHeight << OP_0;
-                mTx.vout.resize(1);
-                mTx.vout[0].scriptPubKey = CScript() << OP_RETURN << ToByteVector(metadata);
-                mTx.vout[0].nValue = 0;
-                pblock->vtx.push_back(MakeTransactionRef(std::move(mTx)));
-                pblocktemplate->vTxFees.push_back(0);
-                pblocktemplate->vTxSigOpsCost.push_back(WITNESS_SCALE_FACTOR *
-                                                        GetLegacySigOpCount(*pblock->vtx.back()));
-            }
-        }
-    }
-
-=======
->>>>>>> 1b691c68
     int64_t nTime1 = GetTimeMicros();
 
     m_last_block_num_txs = nBlockTx;
