// Copyright (c) 2009-2010 Satoshi Nakamoto
// Copyright (c) 2009-2019 The Bitcoin Core developers
// Distributed under the MIT software license, see the accompanying
// file LICENSE or http://www.opensource.org/licenses/mit-license.php.

#include <miner.h>

#include <ain_rs_exports.h>
#include <amount.h>
#include <chain.h>
#include <chainparams.h>
#include <coins.h>
#include <consensus/consensus.h>
#include <consensus/merkle.h>
#include <consensus/tx_check.h>
#include <consensus/tx_verify.h>
#include <consensus/validation.h>
#include <masternodes/ffi_temp_stub.h>
#include <masternodes/anchors.h>
#include <masternodes/govvariables/attributes.h>
#include <masternodes/masternodes.h>
#include <masternodes/mn_checks.h>
#include <memory.h>
#include <net.h>
#include <node/transaction.h>
#include <policy/feerate.h>
#include <policy/policy.h>
#include <pos.h>
#include <pos_kernel.h>
#include <primitives/transaction.h>
#include <script/standard.h>
#include <util/moneystr.h>
#include <util/system.h>
#include <util/validation.h>
#include <wallet/wallet.h>

#include <algorithm>
#include <queue>
#include <utility>
#include <random>

int64_t UpdateTime(CBlockHeader* pblock, const Consensus::Params& consensusParams, const CBlockIndex* pindexPrev)
{
    int64_t nOldTime = pblock->nTime;
    int64_t nNewTime = std::max(pindexPrev->GetMedianTimePast()+1, GetAdjustedTime());

    if (nOldTime < nNewTime)
        pblock->nTime = nNewTime;

    // Updating time can change work required on testnet:
    if (consensusParams.pos.fAllowMinDifficultyBlocks)
        pblock->nBits = pos::GetNextWorkRequired(pindexPrev, pblock->nTime, consensusParams);

    return nNewTime - nOldTime;
}

BlockAssembler::Options::Options() {
    blockMinFeeRate = CFeeRate(DEFAULT_BLOCK_MIN_TX_FEE);
    nBlockMaxWeight = DEFAULT_BLOCK_MAX_WEIGHT;
}

BlockAssembler::BlockAssembler(const CChainParams& params, const Options& options) : chainparams(params)
{
    blockMinFeeRate = options.blockMinFeeRate;
    // Limit weight to between 4K and MAX_BLOCK_WEIGHT-4K for sanity:
    nBlockMaxWeight = std::max<size_t>(4000, std::min<size_t>(MAX_BLOCK_WEIGHT - 4000, options.nBlockMaxWeight));
}

static BlockAssembler::Options DefaultOptions()
{
    // Block resource limits
    // If -blockmaxweight is not given, limit to DEFAULT_BLOCK_MAX_WEIGHT
    BlockAssembler::Options options;
    options.nBlockMaxWeight = gArgs.GetArg("-blockmaxweight", DEFAULT_BLOCK_MAX_WEIGHT);
    CAmount n = 0;
    if (gArgs.IsArgSet("-blockmintxfee") && ParseMoney(gArgs.GetArg("-blockmintxfee", ""), n)) {
        options.blockMinFeeRate = CFeeRate(n);
    } else {
        options.blockMinFeeRate = CFeeRate(DEFAULT_BLOCK_MIN_TX_FEE);
    }
    return options;
}

BlockAssembler::BlockAssembler(const CChainParams& params) : BlockAssembler(params, DefaultOptions()) {}

void BlockAssembler::resetBlock()
{
    inBlock.clear();

    // Reserve space for coinbase tx
    nBlockWeight = 4000;
    nBlockSigOpsCost = 400;
    fIncludeWitness = false;

    // These counters do not include coinbase tx
    nBlockTx = 0;
    nFees = 0;
}

std::unique_ptr<CBlockTemplate> BlockAssembler::CreateNewBlock(const CScript& scriptPubKeyIn, int64_t blockTime)
{
    int64_t nTimeStart = GetTimeMicros();

    resetBlock();

    pblocktemplate = std::make_unique<CBlockTemplate>();

    if(!pblocktemplate)
        return nullptr;
    pblock = &pblocktemplate->block; // pointer for convenience

    // Add dummy coinbase tx as first transaction
    pblock->vtx.emplace_back();
    pblocktemplate->vTxFees.push_back(-1); // updated at end
    pblocktemplate->vTxSigOpsCost.push_back(-1); // updated at end

    LOCK2(cs_main, mempool.cs);
    CBlockIndex* pindexPrev = ::ChainActive().Tip();
    assert(pindexPrev != nullptr);
    nHeight = pindexPrev->nHeight + 1;
    // in fact, this may be redundant cause it was checked upthere in the miner
    std::optional<std::pair<CKeyID, uint256>> myIDs;
    std::optional<CMasternode> nodePtr;
    if (!blockTime) {
        myIDs = pcustomcsview->AmIOperator();
        if (!myIDs)
            return nullptr;
        nodePtr = pcustomcsview->GetMasternode(myIDs->second);
        if (!nodePtr || !nodePtr->IsActive(nHeight, *pcustomcsview))
            return nullptr;
    }

    auto consensus = chainparams.GetConsensus();
    pblock->nVersion = ComputeBlockVersion(pindexPrev, consensus);
    // -regtest only: allow overriding block.nVersion with
    // -blockversion=N to test forking scenarios
    if (chainparams.MineBlocksOnDemand())
        pblock->nVersion = gArgs.GetArg("-blockversion", pblock->nVersion);

    pblock->nTime = blockTime;
    const int64_t nMedianTimePast = pindexPrev->GetMedianTimePast();

    nLockTimeCutoff = (STANDARD_LOCKTIME_VERIFY_FLAGS & LOCKTIME_MEDIAN_TIME_PAST)
                       ? nMedianTimePast
                       : pblock->GetBlockTime();

    // Decide whether to include witness transactions
    // This is only needed in case the witness softfork activation is reverted
    // (which would require a very deep reorganization).
    // Note that the mempool would accept transactions with witness data before
    // IsWitnessEnabled, but we would only ever mine blocks after IsWitnessEnabled
    // unless there is a massive block reorganization with the witness softfork
    // not activated.
    // TODO: replace this with a call to main to assess validity of a mempool
    // transaction (which in most cases can be a no-op).
    fIncludeWitness = IsWitnessEnabled(pindexPrev, consensus);

    const auto txVersion = GetTransactionVersion(nHeight);

    // Skip on main as fix to avoid merkle root error. Allow on other networks for testing.
    if (Params().NetworkIDString() != CBaseChainParams::MAIN ||
            (Params().NetworkIDString() == CBaseChainParams::MAIN && nHeight >= chainparams.GetConsensus().EunosKampungHeight)) {
        CTeamView::CTeam currentTeam;
        if (const auto team = pcustomcsview->GetConfirmTeam(pindexPrev->nHeight)) {
            currentTeam = *team;
        }

        auto confirms = panchorAwaitingConfirms->GetQuorumFor(currentTeam);

        bool createAnchorReward{false};

        // No new anchors until we hit fork height, no new confirms should be found before fork.
        if (pindexPrev->nHeight >= consensus.DakotaHeight && confirms.size() > 0) {

            // Make sure anchor block height and hash exist in chain.
            CBlockIndex *anchorIndex = ::ChainActive()[confirms[0].anchorHeight];
            if (anchorIndex && anchorIndex->GetBlockHash() == confirms[0].dfiBlockHash) {
                createAnchorReward = true;
            }
        }

        if (createAnchorReward) {
            CAnchorFinalizationMessagePlus finMsg{confirms[0]};

            for (auto const &msg : confirms) {
                finMsg.sigs.push_back(msg.signature);
            }

            CDataStream metadata(DfAnchorFinalizeTxMarkerPlus, SER_NETWORK, PROTOCOL_VERSION);
            metadata << finMsg;

            CTxDestination destination =
                    finMsg.rewardKeyType == 1 ? CTxDestination(PKHash(finMsg.rewardKeyID)) : CTxDestination(
                            WitnessV0KeyHash(finMsg.rewardKeyID));

            CMutableTransaction mTx(txVersion);
            mTx.vin.resize(1);
            mTx.vin[0].prevout.SetNull();
            mTx.vin[0].scriptSig = CScript() << nHeight << OP_0;
            mTx.vout.resize(2);
            mTx.vout[0].scriptPubKey = CScript() << OP_RETURN << ToByteVector(metadata);
            mTx.vout[0].nValue = 0;
            mTx.vout[1].scriptPubKey = GetScriptForDestination(destination);
            mTx.vout[1].nValue = pcustomcsview->GetCommunityBalance(
                    CommunityAccountType::AnchorReward); // do not reset it, so it will occur on connectblock

            auto rewardTx = pcustomcsview->GetRewardForAnchor(finMsg.btcTxHash);
            if (!rewardTx) {
                pblock->vtx.push_back(MakeTransactionRef(std::move(mTx)));
                pblocktemplate->vTxFees.push_back(0);
                pblocktemplate->vTxSigOpsCost.push_back(
                        WITNESS_SCALE_FACTOR * GetLegacySigOpCount(*pblock->vtx.back()));
            }
        }
    }

    int nPackagesSelected = 0;
    int nDescendantsUpdated = 0;
    CCustomCSView mnview(*pcustomcsview);
    if (!blockTime) {
        UpdateTime(pblock, consensus, pindexPrev); // update time before tx packaging
    }

    bool timeOrdering{false};
    if (txOrdering == MIXED_ORDERING) {
        std::random_device rd;
        std::mt19937_64 gen(rd());
        std::uniform_int_distribution<unsigned long long> dis;

        if (dis(rd) % 2 == 0)
            timeOrdering = false;
        else
            timeOrdering = true;
    } else if (txOrdering == ENTRYTIME_ORDERING) {
        timeOrdering = true;
    } else if (txOrdering == FEE_ORDERING) {
        timeOrdering = false;
    }

    const auto evmContext = evm_get_context();
<<<<<<< HEAD
    std::map<uint256, CAmount> txFees;

    if (timeOrdering) {
        addPackageTxs<entry_time>(nPackagesSelected, nDescendantsUpdated, nHeight, mnview, evmContext, txFees);
    } else {
        addPackageTxs<ancestor_score>(nPackagesSelected, nDescendantsUpdated, nHeight, mnview, evmContext, txFees);
    }

    std::vector<uint8_t> evmHeader{};
    if (IsEVMEnabled(nHeight, mnview)) {
        std::array<uint8_t, 20> dummyAddress{};
        auto blockResult = evm_finalize(evmContext, false, pos::GetNextWorkRequired(pindexPrev, pblock->nTime, consensus), dummyAddress, blockTime);
        evmHeader.resize(blockResult.block_header.size());
        std::copy(blockResult.block_header.begin(), blockResult.block_header.end(), evmHeader.begin());

        std::vector<std::string> failedTransactions;
        for (const auto& rust_string : blockResult.failed_transactions) {
            failedTransactions.emplace_back(rust_string.data(), rust_string.length());
        }

        RemoveFailedTransactions(failedTransactions, txFees);
=======

    if (timeOrdering) {
        addPackageTxs<entry_time>(nPackagesSelected, nDescendantsUpdated, nHeight, mnview, evmContext);
    } else {
        addPackageTxs<ancestor_score>(nPackagesSelected, nDescendantsUpdated, nHeight, mnview, evmContext);
    }

    // TODO Get failed TXs and try to restore to mempool
    std::vector<uint8_t> evmHeader{};
    if (IsEVMEnabled(nHeight, mnview)) {
        std::array<uint8_t, 20> dummyAddress{};
        const auto rustHeader = evm_finalize(evmContext, false, pos::GetNextWorkRequired(pindexPrev, pblock->nTime, consensus), dummyAddress);
        evmHeader.resize(rustHeader.size());
        std::copy(rustHeader.begin(), rustHeader.end(), evmHeader.begin());
>>>>>>> 02a59833
    }

    // TXs for the creationTx field in new tokens created via token split
    if (nHeight >= chainparams.GetConsensus().FortCanningCrunchHeight) {
        const auto attributes = mnview.GetAttributes();
        if (attributes) {
            CDataStructureV0 splitKey{AttributeTypes::Oracles, OracleIDs::Splits, static_cast<uint32_t>(nHeight)};
            const auto splits = attributes->GetValue(splitKey, OracleSplits{});

            for (const auto& [id, multiplier] : splits) {
                uint32_t entries{1};
                mnview.ForEachPoolPair([&, id = id](DCT_ID const & poolId, const CPoolPair& pool){
                    if (pool.idTokenA.v == id || pool.idTokenB.v == id) {
                        const auto tokenA = mnview.GetToken(pool.idTokenA);
                        const auto tokenB = mnview.GetToken(pool.idTokenB);
                        assert(tokenA);
                        assert(tokenB);
                        if ((tokenA->destructionHeight == -1 && tokenA->destructionTx == uint256{}) &&
                            (tokenB->destructionHeight == -1 && tokenB->destructionTx == uint256{})) {
                            ++entries;
                        }
                    }
                    return true;
                });

                for (uint32_t i{0}; i < entries; ++i) {
                    CDataStream metadata(DfTokenSplitMarker, SER_NETWORK, PROTOCOL_VERSION);
                    metadata << i << id << multiplier;

                    CMutableTransaction mTx(txVersion);
                    mTx.vin.resize(1);
                    mTx.vin[0].prevout.SetNull();
                    mTx.vin[0].scriptSig = CScript() << nHeight << OP_0;
                    mTx.vout.resize(1);
                    mTx.vout[0].scriptPubKey = CScript() << OP_RETURN << ToByteVector(metadata);
                    mTx.vout[0].nValue = 0;
                    pblock->vtx.push_back(MakeTransactionRef(std::move(mTx)));
                    pblocktemplate->vTxFees.push_back(0);
                    pblocktemplate->vTxSigOpsCost.push_back(WITNESS_SCALE_FACTOR * GetLegacySigOpCount(*pblock->vtx.back()));
                }
            }
        }
    }

    int64_t nTime1 = GetTimeMicros();

    m_last_block_num_txs = nBlockTx;
    m_last_block_weight = nBlockWeight;

    // Create coinbase transaction.
    CMutableTransaction coinbaseTx(txVersion);
    coinbaseTx.vin.resize(1);
    coinbaseTx.vin[0].prevout.SetNull();
    coinbaseTx.vin[0].scriptSig = CScript() << nHeight << OP_0;
    coinbaseTx.vout.resize(1);
    coinbaseTx.vout[0].scriptPubKey = scriptPubKeyIn;
    CAmount blockReward = GetBlockSubsidy(nHeight, consensus);
    coinbaseTx.vout[0].nValue = nFees + blockReward;

    if (nHeight >= consensus.EunosHeight)
    {
        auto foundationValue = CalculateCoinbaseReward(blockReward, consensus.dist.community);
        if (nHeight < consensus.GrandCentralHeight) {
            coinbaseTx.vout.resize(2);
            // Community payment always expected
            coinbaseTx.vout[1].scriptPubKey = consensus.foundationShareScript;
            coinbaseTx.vout[1].nValue = foundationValue;
        }

        // Explicitly set miner reward
        if (nHeight >= consensus.FortCanningHeight) {
            coinbaseTx.vout[0].nValue = nFees + CalculateCoinbaseReward(blockReward, consensus.dist.masternode);
        } else {
            coinbaseTx.vout[0].nValue = CalculateCoinbaseReward(blockReward, consensus.dist.masternode);
        }

        if (IsEVMEnabled(nHeight, mnview) && !evmHeader.empty()) {
            const auto headerIndex = coinbaseTx.vout.size();
            coinbaseTx.vout.resize(headerIndex + 1);
            coinbaseTx.vout[headerIndex].nValue = 0;

            CScript script;
            script << OP_RETURN << evmHeader;
            coinbaseTx.vout[headerIndex].scriptPubKey = script;
        }

        LogPrint(BCLog::STAKING, "%s: post Eunos logic. Block reward %d Miner share %d foundation share %d\n",
                 __func__, blockReward, coinbaseTx.vout[0].nValue, foundationValue);
    }
    else if (nHeight >= consensus.AMKHeight) {
        // assume community non-utxo funding:
        for (const auto& kv : consensus.nonUtxoBlockSubsidies) {
            coinbaseTx.vout[0].nValue -= blockReward * kv.second / COIN;
        }
        // Pinch off foundation share
        if (!consensus.foundationShareScript.empty() && consensus.foundationShareDFIP1 != 0) {
            coinbaseTx.vout.resize(2);
            coinbaseTx.vout[1].scriptPubKey = consensus.foundationShareScript;
            coinbaseTx.vout[1].nValue = blockReward * consensus.foundationShareDFIP1 / COIN; // the main difference is that new FS is a %% from "base" block reward and no fees involved
            coinbaseTx.vout[0].nValue -= coinbaseTx.vout[1].nValue;

            LogPrint(BCLog::STAKING, "%s: post AMK logic, foundation share %d\n", __func__, coinbaseTx.vout[1].nValue);
        }
    }
    else { // pre-AMK logic:
        // Pinch off foundation share
        CAmount foundationsReward = coinbaseTx.vout[0].nValue * consensus.foundationShare / 100;
        if (!consensus.foundationShareScript.empty() && consensus.foundationShare != 0) {
            if (pcustomcsview->GetFoundationsDebt() < foundationsReward) {
                coinbaseTx.vout.resize(2);
                coinbaseTx.vout[1].scriptPubKey = consensus.foundationShareScript;
                coinbaseTx.vout[1].nValue = foundationsReward - pcustomcsview->GetFoundationsDebt();
                coinbaseTx.vout[0].nValue -= coinbaseTx.vout[1].nValue;

                LogPrint(BCLog::STAKING, "%s: pre AMK logic, foundation share %d\n", __func__, coinbaseTx.vout[1].nValue);
            } else {
                pcustomcsview->SetFoundationsDebt(pcustomcsview->GetFoundationsDebt() - foundationsReward);
            }
        }
    }

    pblock->vtx[0] = MakeTransactionRef(std::move(coinbaseTx));

    pblocktemplate->vchCoinbaseCommitment = GenerateCoinbaseCommitment(*pblock, pindexPrev, consensus);
    pblocktemplate->vTxFees[0] = -nFees;

    LogPrint(BCLog::STAKING, "CreateNewBlock(): block weight: %u txs: %u fees: %ld sigops %d\n", GetBlockWeight(*pblock), nBlockTx, nFees, nBlockSigOpsCost);

    // Fill in header
    pblock->hashPrevBlock  = pindexPrev->GetBlockHash();
    pblock->deprecatedHeight = pindexPrev->nHeight + 1;
    pblock->nBits          = pos::GetNextWorkRequired(pindexPrev, pblock->nTime, consensus);
    if (myIDs) {
        pblock->stakeModifier  = pos::ComputeStakeModifier(pindexPrev->stakeModifier, myIDs->first);
    }

    pblocktemplate->vTxSigOpsCost[0] = WITNESS_SCALE_FACTOR * GetLegacySigOpCount(*pblock->vtx[0]);

    CValidationState state;
    if (!TestBlockValidity(state, chainparams, *pblock, pindexPrev, false)) {
        throw std::runtime_error(strprintf("%s: TestBlockValidity failed: %s", __func__, FormatStateMessage(state)));
    }
    int64_t nTime2 = GetTimeMicros();

    pblock->hashMerkleRoot = BlockMerkleRoot(*pblock);
    if (nHeight >= chainparams.GetConsensus().EunosHeight
    && nHeight < chainparams.GetConsensus().EunosKampungHeight) {
        // includes coinbase account changes
        ApplyGeneralCoinbaseTx(mnview, *(pblock->vtx[0]), nHeight, nFees, chainparams.GetConsensus());
        pblock->hashMerkleRoot = Hash2(pblock->hashMerkleRoot, mnview.MerkleRoot());
    }

    LogPrint(BCLog::BENCH, "CreateNewBlock() packages: %.2fms (%d packages, %d updated descendants), validity: %.2fms (total %.2fms)\n", 0.001 * (nTime1 - nTimeStart), nPackagesSelected, nDescendantsUpdated, 0.001 * (nTime2 - nTime1), 0.001 * (nTime2 - nTimeStart));

    return std::move(pblocktemplate);
}

void BlockAssembler::onlyUnconfirmed(CTxMemPool::setEntries& testSet)
{
    for (CTxMemPool::setEntries::iterator iit = testSet.begin(); iit != testSet.end(); ) {
        // Only test txs not already in the block
        if (inBlock.count(*iit)) {
            testSet.erase(iit++);
        }
        else {
            iit++;
        }
    }
}

bool BlockAssembler::TestPackage(uint64_t packageSize, int64_t packageSigOpsCost) const
{
    // TODO: switch to weight-based accounting for packages instead of vsize-based accounting.
    if (nBlockWeight + WITNESS_SCALE_FACTOR * packageSize >= nBlockMaxWeight)
        return false;
    if (nBlockSigOpsCost + packageSigOpsCost >= MAX_BLOCK_SIGOPS_COST)
        return false;
    return true;
}

// Perform transaction-level checks before adding to block:
// - transaction finality (locktime)
// - premature witness (in case segwit transactions are added to mempool before
//   segwit activation)
bool BlockAssembler::TestPackageTransactions(const CTxMemPool::setEntries& package)
{
    for (CTxMemPool::txiter it : package) {
        if (!IsFinalTx(it->GetTx(), nHeight, nLockTimeCutoff))
            return false;
        if (!fIncludeWitness && it->GetTx().HasWitness())
            return false;
    }
    return true;
}

void BlockAssembler::AddToBlock(CTxMemPool::txiter iter)
{
    pblock->vtx.emplace_back(iter->GetSharedTx());
    pblocktemplate->vTxFees.push_back(iter->GetFee());
    pblocktemplate->vTxSigOpsCost.push_back(iter->GetSigOpCost());
    nBlockWeight += iter->GetTxWeight();
    ++nBlockTx;
    nBlockSigOpsCost += iter->GetSigOpCost();
    nFees += iter->GetFee();
    inBlock.insert(iter);

    bool fPrintPriority = gArgs.GetBoolArg("-printpriority", DEFAULT_PRINTPRIORITY);
    if (fPrintPriority) {
        LogPrintf("fee %s txid %s\n",
                  CFeeRate(iter->GetModifiedFee(), iter->GetTxSize()).ToString(),
                  iter->GetTx().GetHash().ToString());
    }
}

int BlockAssembler::UpdatePackagesForAdded(const CTxMemPool::setEntries& alreadyAdded,
        indexed_modified_transaction_set &mapModifiedTx)
{
    int nDescendantsUpdated = 0;
    for (CTxMemPool::txiter it : alreadyAdded) {
        CTxMemPool::setEntries descendants;
        mempool.CalculateDescendants(it, descendants);
        // Insert all descendants (not yet in block) into the modified set
        for (CTxMemPool::txiter desc : descendants) {
            if (alreadyAdded.count(desc))
                continue;
            ++nDescendantsUpdated;
            modtxiter mit = mapModifiedTx.find(desc);
            if (mit == mapModifiedTx.end()) {
                CTxMemPoolModifiedEntry modEntry(desc);
                modEntry.nSizeWithAncestors -= it->GetTxSize();
                modEntry.nModFeesWithAncestors -= it->GetModifiedFee();
                modEntry.nSigOpCostWithAncestors -= it->GetSigOpCost();
                mapModifiedTx.insert(modEntry);
            } else {
                mapModifiedTx.modify(mit, update_for_parent_inclusion(it));
            }
        }
    }
    return nDescendantsUpdated;
}

void BlockAssembler::RemoveFailedTransactions(const std::vector<std::string> &failedTransactions, const std::map<uint256, CAmount> &txFees) {
    if (failedTransactions.empty()) {
        return;
    }

    std::vector<uint256> txsToErase;
    for (const auto &txStr : failedTransactions) {
        txsToErase.push_back(uint256S(txStr));
    }

    // Get a copy of the TXs to be erased for restoring to the mempool later
    std::vector<CTransactionRef> txsToRestore;
    std::set<uint256> txsToEraseSet(txsToErase.begin(), txsToErase.end());

    for (const auto &tx : pblock->vtx) {
        if (tx && txsToEraseSet.count(tx->GetHash())) {
            txsToRestore.push_back(tx);
        }
    }

    // Add descendants and in turn add their descendants. This needs to
    // be done in the order that the TXs are in the block for txsToRestore.
    auto size = txsToErase.size();
    for (std::vector<uint256>::size_type i{}; i < size; ++i) {
        for (const auto &tx : pblock->vtx) {
            if (tx) {
                for (const auto &vin : tx->vin) {
                    if (vin.prevout.hash == txsToErase[i] &&
                        std::find(txsToErase.begin(), txsToErase.end(), tx->GetHash()) == txsToErase.end())
                    {
                        txsToRestore.push_back(tx);
                        txsToErase.push_back(tx->GetHash());
                        ++size;
                    }
                }
            }
        }
    }

    // Erase TXs from block
    txsToEraseSet = std::set<uint256>(txsToErase.begin(), txsToErase.end());
    pblock->vtx.erase(
            std::remove_if(pblock->vtx.begin(), pblock->vtx.end(),
                           [&txsToEraseSet](const auto &tx) {
                return tx && txsToEraseSet.count(tx.get()->GetHash());
            }),pblock->vtx.end());

    for (const auto &tx : txsToRestore) {
        // Broadcast TXs, this will restore them to the mempool without actually relaying them.
        std::string error;
        std::ignore = BroadcastTransaction(tx, error, {COIN / 10}, false, false);

        // Remove fees.
        if (txFees.count(tx->GetHash())) {
            nFees -= txFees.at(tx->GetHash());
        }
    }
}

// Skip entries in mapTx that are already in a block or are present
// in mapModifiedTx (which implies that the mapTx ancestor state is
// stale due to ancestor inclusion in the block)
// Also skip transactions that we've already failed to add. This can happen if
// we consider a transaction in mapModifiedTx and it fails: we can then
// potentially consider it again while walking mapTx.  It's currently
// guaranteed to fail again, but as a belt-and-suspenders check we put it in
// failedTx and avoid re-evaluation, since the re-evaluation would be using
// cached size/sigops/fee values that are not actually correct.
bool BlockAssembler::SkipMapTxEntry(CTxMemPool::txiter it, indexed_modified_transaction_set &mapModifiedTx, CTxMemPool::setEntries &failedTx)
{
    assert (it != mempool.mapTx.end());
    return mapModifiedTx.count(it) || inBlock.count(it) || failedTx.count(it);
}

void BlockAssembler::SortForBlock(const CTxMemPool::setEntries& package, std::vector<CTxMemPool::txiter>& sortedEntries)
{
    // Sort package by ancestor count
    // If a transaction A depends on transaction B, then A's ancestor count
    // must be greater than B's.  So this is sufficient to validly order the
    // transactions for block inclusion.
    sortedEntries.clear();
    sortedEntries.insert(sortedEntries.begin(), package.begin(), package.end());
    std::sort(sortedEntries.begin(), sortedEntries.end(), CompareTxIterByEntryTime());
}

// This transaction selection algorithm orders the mempool based
// on feerate of a transaction including all unconfirmed ancestors.
// Since we don't remove transactions from the mempool as we select them
// for block inclusion, we need an alternate method of updating the feerate
// of a transaction with its not-yet-selected ancestors as we go.
// This is accomplished by walking the in-mempool descendants of selected
// transactions and storing a temporary modified state in mapModifiedTxs.
// Each time through the loop, we compare the best transaction in
// mapModifiedTxs with the next transaction in the mempool to decide what
// transaction package to work on next.
template<class T>
<<<<<<< HEAD
void BlockAssembler::addPackageTxs(int &nPackagesSelected, int &nDescendantsUpdated, int nHeight, CCustomCSView &view, const uint64_t evmContext, std::map<uint256, CAmount> &txFees)
=======
void BlockAssembler::addPackageTxs(int &nPackagesSelected, int &nDescendantsUpdated, int nHeight, CCustomCSView &view, const uint64_t evmContext)
>>>>>>> 02a59833
{
    // mapModifiedTx will store sorted packages after they are modified
    // because some of their txs are already in the block
    indexed_modified_transaction_set mapModifiedTx;
    // Keep track of entries that failed inclusion, to avoid duplicate work
    CTxMemPool::setEntries failedTx;

    // Start by adding all descendants of previously added txs to mapModifiedTx
    // and modifying them for their already included ancestors
    UpdatePackagesForAdded(inBlock, mapModifiedTx);

    auto mi = mempool.mapTx.get<T>().begin();
    CTxMemPool::txiter iter;

    // Limit the number of attempts to add transactions to the block when it is
    // close to full; this is just a simple heuristic to finish quickly if the
    // mempool has a lot of entries.
    const int64_t MAX_CONSECUTIVE_FAILURES = 1000;
    int64_t nConsecutiveFailed = 0;

    // Custom TXs to undo at the end
    std::set<uint256> checkedTX;

    // Copy of the view
    CCoinsViewCache coinsView(&::ChainstateActive().CoinsTip());

    while (mi != mempool.mapTx.get<T>().end() || !mapModifiedTx.empty())
    {
        // First try to find a new transaction in mapTx to evaluate.
        if (mi != mempool.mapTx.get<T>().end() &&
                SkipMapTxEntry(mempool.mapTx.project<0>(mi), mapModifiedTx, failedTx)) {
            ++mi;
            continue;
        }

        // Now that mi is not stale, determine which transaction to evaluate:
        // the next entry from mapTx, or the best from mapModifiedTx?
        bool fUsingModified = false;

        modtxscoreiter modit = mapModifiedTx.get<ancestor_score>().begin();
        if (mi == mempool.mapTx.get<T>().end()) {
            // We're out of entries in mapTx; use the entry from mapModifiedTx
            iter = modit->iter;
            fUsingModified = true;
        } else {
            // Try to compare the mapTx entry to the mapModifiedTx entry
            iter = mempool.mapTx.project<0>(mi);
            if (modit != mapModifiedTx.get<ancestor_score>().end() &&
                    CompareTxMemPoolEntryByAncestorFee()(*modit, CTxMemPoolModifiedEntry(iter))) {
                // The best entry in mapModifiedTx has higher score
                // than the one from mapTx.
                // Switch which transaction (package) to consider
                iter = modit->iter;
                fUsingModified = true;
            } else {
                // Either no entry in mapModifiedTx, or it's worse than mapTx.
                // Increment mi for the next loop iteration.
                ++mi;
            }
        }

        // We skip mapTx entries that are inBlock, and mapModifiedTx shouldn't
        // contain anything that is inBlock.
        assert(!inBlock.count(iter));

        uint64_t packageSize = iter->GetSizeWithAncestors();
        CAmount packageFees = iter->GetModFeesWithAncestors();
        int64_t packageSigOpsCost = iter->GetSigOpCostWithAncestors();
        if (fUsingModified) {
            packageSize = modit->nSizeWithAncestors;
            packageFees = modit->nModFeesWithAncestors;
            packageSigOpsCost = modit->nSigOpCostWithAncestors;
        }

        if (!IsEVMTx(iter->GetTx()) && packageFees < blockMinFeeRate.GetFee(packageSize)) {
            // Everything else we might consider has a lower fee rate
            break;
        }

        if (!TestPackage(packageSize, packageSigOpsCost)) {
            if (fUsingModified) {
                // Since we always look at the best entry in mapModifiedTx,
                // we must erase failed entries so that we can consider the
                // next best entry on the next loop iteration
                mapModifiedTx.get<ancestor_score>().erase(modit);
                failedTx.insert(iter);
            }

            ++nConsecutiveFailed;

            if (nConsecutiveFailed > MAX_CONSECUTIVE_FAILURES && nBlockWeight >
                    nBlockMaxWeight - 4000) {
                // Give up if we're close to full and haven't succeeded in a while
                break;
            }
            continue;
        }

        CTxMemPool::setEntries ancestors;
        uint64_t nNoLimit = std::numeric_limits<uint64_t>::max();
        std::string dummy;
        mempool.CalculateMemPoolAncestors(*iter, ancestors, nNoLimit, nNoLimit, nNoLimit, nNoLimit, dummy, false);

        onlyUnconfirmed(ancestors);
        ancestors.insert(iter);

        // Test if all tx's are Final
        if (!TestPackageTransactions(ancestors)) {
            if (fUsingModified) {
                mapModifiedTx.get<ancestor_score>().erase(modit);
                failedTx.insert(iter);
            }
            continue;
        }

        // This transaction will make it in; reset the failed counter.
        nConsecutiveFailed = 0;

        // Package can be added. Sort the entries in a valid order.
        std::vector<CTxMemPool::txiter> sortedEntries;
        SortForBlock(ancestors, sortedEntries);

        // Account check
        bool customTxPassed{true};

        // Apply and check custom TXs in order
        for (size_t i = 0; i < sortedEntries.size(); ++i) {
            const CTransaction& tx = sortedEntries[i]->GetTx();

            // Do not double check already checked custom TX. This will be an ancestor of current TX.
            if (checkedTX.find(tx.GetHash()) != checkedTX.end()) {
                continue;
            }

            // temporary view to ensure failed tx
            // to not be kept in parent view
            CCoinsViewCache coins(&coinsView);

            // allow coin override, tx with same inputs
            // will be removed for block while we connect it
            AddCoins(coins, tx, nHeight, false); // do not check

            std::vector<unsigned char> metadata;
            CustomTxType txType = GuessCustomTxType(tx, metadata);

            // Only check custom TXs
            if (txType != CustomTxType::None) {
<<<<<<< HEAD
                const auto res = ApplyCustomTx(view, coins, tx, chainparams.GetConsensus(), nHeight, pblock->nTime, nullptr, 0, evmContext);
=======
                auto res = ApplyCustomTx(view, coins, tx, chainparams.GetConsensus(), nHeight, pblock->nTime, nullptr, 0, evmContext);
>>>>>>> 02a59833

                // Not okay invalidate, undo and skip
                if (!res.ok) {
                    customTxPassed = false;

                    LogPrintf("%s: Failed %s TX %s: %s\n", __func__, ToString(txType), tx.GetHash().GetHex(), res.msg);

                    break;
                }

                // Track checked TXs to avoid double applying
                checkedTX.insert(tx.GetHash());
            }
            coins.Flush();
        }

        // Failed, let's move on!
        if (!customTxPassed) {
            if (fUsingModified) {
                mapModifiedTx.get<ancestor_score>().erase(modit);
            }
            failedTx.insert(iter);
            continue;
        }

        for (size_t i=0; i<sortedEntries.size(); ++i) {
            txFees.emplace(sortedEntries[i]->GetTx().GetHash(), sortedEntries[i]->GetFee());
            AddToBlock(sortedEntries[i]);
            // Erase from the modified set, if present
            mapModifiedTx.erase(sortedEntries[i]);
        }

        ++nPackagesSelected;

        // Update transactions that depend on each of these
        nDescendantsUpdated += UpdatePackagesForAdded(ancestors, mapModifiedTx);
    }
}

void IncrementExtraNonce(CBlock* pblock, const CBlockIndex* pindexPrev, unsigned int& nExtraNonce)
{
    // Update nExtraNonce
    static uint256 hashPrevBlock;
    if (hashPrevBlock != pblock->hashPrevBlock)
    {
        nExtraNonce = 0;
        hashPrevBlock = pblock->hashPrevBlock;
    }
    ++nExtraNonce;
    unsigned int nHeight = pindexPrev->nHeight+1; // Height first in coinbase required for block.version=2
    CMutableTransaction txCoinbase(*pblock->vtx[0]);
    txCoinbase.vin[0].scriptSig = (CScript() << nHeight << CScriptNum(nExtraNonce)) + COINBASE_FLAGS;
    assert(txCoinbase.vin[0].scriptSig.size() <= 100);

    pblock->vtx[0] = MakeTransactionRef(std::move(txCoinbase));
    pblock->hashMerkleRoot = BlockMerkleRoot(*pblock);
}

namespace pos {

    //initialize static variables here
    std::map<uint256, int64_t> Staker::mapMNLastBlockCreationAttemptTs;
    AtomicMutex cs_MNLastBlockCreationAttemptTs;
    int64_t Staker::nLastCoinStakeSearchTime{0};
    int64_t Staker::nFutureTime{0};
    uint256 Staker::lastBlockSeen{};

    Staker::Status Staker::init(const CChainParams& chainparams) {
        if (!chainparams.GetConsensus().pos.allowMintingWithoutPeers) {
            if(!g_connman)
                throw std::runtime_error("Error: Peer-to-peer functionality missing or disabled");

            if (!chainparams.GetConsensus().pos.allowMintingWithoutPeers && g_connman->GetNodeCount(CConnman::CONNECTIONS_ALL) == 0)
                return Status::initWaiting;

            if (::ChainstateActive().IsInitialBlockDownload())
                return Status::initWaiting;

            if (::ChainstateActive().IsDisconnectingTip())
                return Status::stakeWaiting;
        }
        return Status::stakeReady;
    }

    Staker::Status Staker::stake(const CChainParams& chainparams, const ThreadStaker::Args& args) {

        bool found = false;

        // this part of code stay valid until tip got changed

        uint32_t mintedBlocks(0);
        uint256 masternodeID{};
        int64_t creationHeight;
        CScript scriptPubKey;
        int64_t blockTime;
        CBlockIndex* tip;
        int64_t blockHeight;
        std::vector<int64_t> subNodesBlockTime;
        uint16_t timelock;
        std::optional<CMasternode> nodePtr;

        {
            LOCK(cs_main);
            auto optMasternodeID = pcustomcsview->GetMasternodeIdByOperator(args.operatorID);
            if (!optMasternodeID)
            {
                return Status::initWaiting;
            }
            tip = ::ChainActive().Tip();
            masternodeID = *optMasternodeID;
            nodePtr = pcustomcsview->GetMasternode(masternodeID);
            if (!nodePtr || !nodePtr->IsActive(tip->nHeight + 1, *pcustomcsview))
            {
                /// @todo may be new status for not activated (or already resigned) MN??
                return Status::initWaiting;
            }
            mintedBlocks = nodePtr->mintedBlocks;
            if (args.coinbaseScript.empty()) {
                // this is safe cause MN was found
                if (tip->nHeight >= chainparams.GetConsensus().FortCanningHeight && nodePtr->rewardAddressType != 0) {
                    scriptPubKey = GetScriptForDestination(nodePtr->rewardAddressType == PKHashType ?
                        CTxDestination(PKHash(nodePtr->rewardAddress)) :
                        CTxDestination(WitnessV0KeyHash(nodePtr->rewardAddress))
                    );
                }
                else {
                    scriptPubKey = GetScriptForDestination(nodePtr->ownerType == PKHashType ?
                        CTxDestination(PKHash(nodePtr->ownerAuthAddress)) :
                        CTxDestination(WitnessV0KeyHash(nodePtr->ownerAuthAddress))
                    );
                }
            } else {
                scriptPubKey = args.coinbaseScript;
            }

            blockHeight = tip->nHeight + 1;
            creationHeight = int64_t(nodePtr->creationHeight);
            blockTime = std::max(tip->GetMedianTimePast() + 1, GetAdjustedTime());
            const auto optTimeLock = pcustomcsview->GetTimelock(masternodeID, *nodePtr, blockHeight);
            if (!optTimeLock)
                return Status::stakeWaiting;

            timelock = *optTimeLock;

            // Get block times
            subNodesBlockTime = pcustomcsview->GetBlockTimes(args.operatorID, blockHeight, creationHeight, timelock);
        }

        auto nBits = pos::GetNextWorkRequired(tip, blockTime, chainparams.GetConsensus());
        auto stakeModifier = pos::ComputeStakeModifier(tip->stakeModifier, args.minterKey.GetPubKey().GetID());

        // Set search time if null or last block has changed
        if (!nLastCoinStakeSearchTime || lastBlockSeen != tip->GetBlockHash()) {
            if (Params().NetworkIDString() == CBaseChainParams::REGTEST) {
                // For regtest use previous oldest time
                nLastCoinStakeSearchTime = GetAdjustedTime() - 60;
                if (nLastCoinStakeSearchTime <= tip->GetMedianTimePast()) {
                    nLastCoinStakeSearchTime = tip->GetMedianTimePast() + 1;
                }
            } else {
                // Plus one to avoid time-too-old error on exact median time.
                nLastCoinStakeSearchTime = tip->GetMedianTimePast() + 1;
            }

            lastBlockSeen = tip->GetBlockHash();
        }

        withSearchInterval([&](const int64_t currentTime, const int64_t lastSearchTime, const int64_t futureTime) {
            // update last block creation attempt ts for the master node here
            {
                std::unique_lock l{pos::cs_MNLastBlockCreationAttemptTs};
                pos::Staker::mapMNLastBlockCreationAttemptTs[masternodeID] = GetTime();
            }
            CheckContextState ctxState;
            // Search backwards in time first
            if (currentTime > lastSearchTime) {
                for (uint32_t t = 0; t < currentTime - lastSearchTime; ++t) {
                    if (ShutdownRequested()) break;

                    blockTime = ((uint32_t)currentTime - t);

                    if (pos::CheckKernelHash(stakeModifier, nBits, creationHeight, blockTime, blockHeight, masternodeID, chainparams.GetConsensus(),
                                             subNodesBlockTime, timelock, ctxState))
                    {
                        LogPrintf("MakeStake: kernel found\n");

                        found = true;
                        break;
                    }

                    std::this_thread::yield(); // give a slot to other threads
                }
            }

            if (!found) {
                // Search from current time or lastSearchTime set in the future
                int64_t searchTime = lastSearchTime > currentTime ? lastSearchTime : currentTime;

                // Search forwards in time
                for (uint32_t t = 1; t <= futureTime - searchTime; ++t) {
                    if (ShutdownRequested()) break;

                    blockTime = ((uint32_t)searchTime + t);

                    if (pos::CheckKernelHash(stakeModifier, nBits, creationHeight, blockTime, blockHeight, masternodeID, chainparams.GetConsensus(),
                                             subNodesBlockTime, timelock, ctxState))
                    {
                        LogPrint(BCLog::STAKING, "MakeStake: kernel found\n");

                        found = true;
                        break;
                    }

                    std::this_thread::yield(); // give a slot to other threads
                }
            }
        }, blockHeight);

        if (!found) {
            return Status::stakeWaiting;
        }

        //
        // Create block template
        //
        auto pblocktemplate = BlockAssembler(chainparams).CreateNewBlock(scriptPubKey, blockTime);
        if (!pblocktemplate) {
            throw std::runtime_error("Error in WalletStaker: Keypool ran out, please call keypoolrefill before restarting the staking thread");
        }

        auto pblock = std::make_shared<CBlock>(pblocktemplate->block);

        pblock->nBits = nBits;
        pblock->mintedBlocks = mintedBlocks + 1;
        pblock->stakeModifier = std::move(stakeModifier);

        LogPrint(BCLog::STAKING, "Running Staker with %u common transactions in block (%u bytes)\n", pblock->vtx.size() - 1,
                 ::GetSerializeSize(*pblock, PROTOCOL_VERSION));

        //
        // Trying to sign a block
        //
        auto err = pos::SignPosBlock(pblock, args.minterKey);
        if (err) {
            LogPrint(BCLog::STAKING, "SignPosBlock(): %s \n", *err);
            return Status::stakeWaiting;
        }

        //
        // Final checks
        //
        {
            LOCK(cs_main);
            err = pos::CheckSignedBlock(pblock, tip, chainparams);
            if (err) {
                LogPrint(BCLog::STAKING, "CheckSignedBlock(): %s \n", *err);
                return Status::stakeWaiting;
            }
        }

        if (!ProcessNewBlock(chainparams, pblock, true, nullptr)) {
            LogPrintf("PoS block was checked, but wasn't accepted by ProcessNewBlock\n");
            return Status::stakeWaiting;
        }

        return Status::minted;
    }

    template <typename F>
    void Staker::withSearchInterval(F&& f, int64_t height) {
        if (height >= Params().GetConsensus().EunosPayaHeight) {
            // Mine up to max future minus 1 second buffer
            nFutureTime = GetAdjustedTime() + (MAX_FUTURE_BLOCK_TIME_EUNOSPAYA - 1); // 29 seconds
        } else {
            // Mine up to max future minus 5 second buffer
            nFutureTime = GetAdjustedTime() + (MAX_FUTURE_BLOCK_TIME_DAKOTACRESCENT - 5); // 295 seconds
        }

        if (nFutureTime > nLastCoinStakeSearchTime) {
            f(GetAdjustedTime(), nLastCoinStakeSearchTime, nFutureTime);
        }
    }

void ThreadStaker::operator()(std::vector<ThreadStaker::Args> args, CChainParams chainparams) {

    std::map<CKeyID, int32_t> nMinted;
    std::map<CKeyID, int32_t> nTried;

    auto wallets = GetWallets();

    for (auto& arg : args) {
        while (true) {
            if (ShutdownRequested()) break;

            bool found = false;
            for (auto wallet : wallets) {
                if (wallet->GetKey(arg.operatorID, arg.minterKey)) {
                    found = true;
                    break;
                }
            }
            if (found) {
                break;
            }
            static std::atomic<uint64_t> time{0};
            if (GetSystemTimeInSeconds() - time > 120) {
                LogPrintf("ThreadStaker: unlock wallet to start minting...\n");
                time = GetSystemTimeInSeconds();
            }
            std::this_thread::sleep_for(std::chrono::milliseconds(100));
        }
    }

    LogPrintf("ThreadStaker: started.\n");

    while (!args.empty()) {
        if (ShutdownRequested()) break;

        while (fImporting || fReindex) {
            if (ShutdownRequested()) break;

            LogPrintf("ThreadStaker: waiting reindex...\n");

            std::this_thread::sleep_for(std::chrono::milliseconds(900));
        }

        for (auto it = args.begin(); it != args.end(); ) {
            const auto& arg = *it;
            const auto operatorName = arg.operatorID.GetHex();

            if (ShutdownRequested()) break;

            pos::Staker staker;

            try {
                auto status = staker.init(chainparams);
                if (status == Staker::Status::stakeReady) {
                    status = staker.stake(chainparams, arg);
                }
                if (status == Staker::Status::error) {
                    LogPrintf("ThreadStaker: (%s) terminated due to a staking error!\n", operatorName);
                    it = args.erase(it);
                    continue;
                }
                else if (status == Staker::Status::minted) {
                    LogPrintf("ThreadStaker: (%s) minted a block!\n", operatorName);
                    nMinted[arg.operatorID]++;
                }
                else if (status == Staker::Status::initWaiting) {
                    LogPrintCategoryOrThreadThrottled(BCLog::STAKING, "init_waiting", 1000 * 60 * 10, "ThreadStaker: (%s) waiting init...\n", operatorName);
                }
                else if (status == Staker::Status::stakeWaiting) {
                    LogPrintCategoryOrThreadThrottled(BCLog::STAKING, "no_kernel_found", 1000 * 60 * 10,"ThreadStaker: (%s) Staked, but no kernel found yet.\n", operatorName);
                }
            }
            catch (const std::runtime_error &e) {
                LogPrintf("ThreadStaker: (%s) runtime error: %s\n", e.what(), operatorName);

                // Could be failed TX in mempool, wipe mempool and allow loop to continue.
                LOCK(cs_main);
                mempool.clear();
            }

            auto& tried = nTried[arg.operatorID];
            tried++;

            if ((arg.nMaxTries != -1 && tried >= arg.nMaxTries)
            || (arg.nMint != -1 && nMinted[arg.operatorID] >= arg.nMint)) {
                it = args.erase(it);
                continue;
            }

            ++it;
        }

        // Set search period to last time set
        Staker::nLastCoinStakeSearchTime = Staker::nFutureTime;

        std::this_thread::sleep_for(std::chrono::milliseconds(900));
    }
}

}<|MERGE_RESOLUTION|>--- conflicted
+++ resolved
@@ -238,7 +238,6 @@
     }
 
     const auto evmContext = evm_get_context();
-<<<<<<< HEAD
     std::map<uint256, CAmount> txFees;
 
     if (timeOrdering) {
@@ -260,22 +259,6 @@
         }
 
         RemoveFailedTransactions(failedTransactions, txFees);
-=======
-
-    if (timeOrdering) {
-        addPackageTxs<entry_time>(nPackagesSelected, nDescendantsUpdated, nHeight, mnview, evmContext);
-    } else {
-        addPackageTxs<ancestor_score>(nPackagesSelected, nDescendantsUpdated, nHeight, mnview, evmContext);
-    }
-
-    // TODO Get failed TXs and try to restore to mempool
-    std::vector<uint8_t> evmHeader{};
-    if (IsEVMEnabled(nHeight, mnview)) {
-        std::array<uint8_t, 20> dummyAddress{};
-        const auto rustHeader = evm_finalize(evmContext, false, pos::GetNextWorkRequired(pindexPrev, pblock->nTime, consensus), dummyAddress);
-        evmHeader.resize(rustHeader.size());
-        std::copy(rustHeader.begin(), rustHeader.end(), evmHeader.begin());
->>>>>>> 02a59833
     }
 
     // TXs for the creationTx field in new tokens created via token split
@@ -613,11 +596,7 @@
 // mapModifiedTxs with the next transaction in the mempool to decide what
 // transaction package to work on next.
 template<class T>
-<<<<<<< HEAD
 void BlockAssembler::addPackageTxs(int &nPackagesSelected, int &nDescendantsUpdated, int nHeight, CCustomCSView &view, const uint64_t evmContext, std::map<uint256, CAmount> &txFees)
-=======
-void BlockAssembler::addPackageTxs(int &nPackagesSelected, int &nDescendantsUpdated, int nHeight, CCustomCSView &view, const uint64_t evmContext)
->>>>>>> 02a59833
 {
     // mapModifiedTx will store sorted packages after they are modified
     // because some of their txs are already in the block
@@ -765,11 +744,7 @@
 
             // Only check custom TXs
             if (txType != CustomTxType::None) {
-<<<<<<< HEAD
                 const auto res = ApplyCustomTx(view, coins, tx, chainparams.GetConsensus(), nHeight, pblock->nTime, nullptr, 0, evmContext);
-=======
-                auto res = ApplyCustomTx(view, coins, tx, chainparams.GetConsensus(), nHeight, pblock->nTime, nullptr, 0, evmContext);
->>>>>>> 02a59833
 
                 // Not okay invalidate, undo and skip
                 if (!res.ok) {
