--- conflicted
+++ resolved
@@ -763,7 +763,6 @@
 
     static void ProcessOracleEvents(const CBlockIndex* pindex, CCustomCSView& cache, const CChainParams& chainparams);
 
-<<<<<<< HEAD
     static void ProcessRewardEvents(const CBlockIndex* pindex, CCustomCSView& cache, const CChainParams& chainparams);
 
     static void ProcessEunosEvents(const CBlockIndex* pindex, CCustomCSView& cache, const CChainParams& chainparams);
@@ -771,9 +770,8 @@
     static void ProcessGovEvents(const CBlockIndex* pindex, CCustomCSView& cache, const CChainParams& chainparams);
 
     static void ProcessTokenToGovVar(const CBlockIndex *pindex, CCustomCSView &cache, const CChainParams &chainparams);
-=======
+
     static void ProcessFutures(const CBlockIndex* pindex, CCustomCSView& cache, const CChainParams& chainparams);
->>>>>>> fe01050d
 };
 
 /** Mark a block as precious and reorganize.
