--- conflicted
+++ resolved
@@ -774,13 +774,9 @@
 
     static void ProcessTokenToGovVar(const CBlockIndex *pindex, CCustomCSView &cache, const CChainParams &chainparams);
 
-<<<<<<< HEAD
-    static void ProcessFutures(const CBlockIndex* pindex, CCustomCSView& cache, const CChainParams& chainparams);
+    static void ProcessFutures(const CBlockIndex* pindex, CCustomCSView& cache, CFutureSwapView& futureSwapView, const CChainParams& chainparams);
 
     static void ProcessTokenSplits(const CBlock& block, const CBlockIndex* pindex, CCustomCSView& cache, const CChainParams& chainparams);
-=======
-    static void ProcessFutures(const CBlockIndex* pindex, CCustomCSView& cache, CFutureSwapView& futureSwapView, const CChainParams& chainparams);
->>>>>>> ed12d151
 };
 
 /** Mark a block as precious and reorganize.
