// Copyright (c) 2009-2010 Satoshi Nakamoto
// Copyright (c) 2009-2019 The Bitcoin Core developers
// Distributed under the MIT software license, see the accompanying
// file LICENSE or http://www.opensource.org/licenses/mit-license.php.

#ifndef DEFI_VALIDATION_H
#define DEFI_VALIDATION_H

#if defined(HAVE_CONFIG_H)
#include <config/defi-config.h>
#endif

#include <amount.h>
#include <coins.h>
#include <crypto/common.h>  // for ReadLE64
#include <dfi/res.h>
#include <fs.h>
#include <policy/feerate.h>
#include <pos.h>
#include <protocol.h>  // For CMessageHeader::MessageStartChars
#include <script/script_error.h>
#include <sync.h>
#include <txdb.h>
#include <txmempool.h>  // For CTxMemPool::cs
#include <versionbits.h>

#include <stdint.h>
#include <algorithm>
#include <atomic>
#include <exception>
#include <map>
#include <memory>
#include <set>
#include <string>
#include <unordered_set>
#include <utility>
#include <vector>

class CAnchorConfirmMessage;
struct CBalances;
class CChainState;
class CCustomCSView;
class CBlockIndex;
class CBlockTreeDB;
class CBlockUndo;
class CChainParams;
class CInv;
class CConnman;
class CScriptCheck;
class CBlockPolicyEstimator;
class CScopedTemplate;
class CTxMemPool;
class CValidationState;
struct ChainTxData;

struct DisconnectedBlockTransactions;
struct PrecomputedTransactionData;
struct LockPoints;

enum TxOrderings { MIXED_ORDERING, FEE_ORDERING, ENTRYTIME_ORDERING };

/** Default for -minrelaytxfee, minimum relay fee for transactions */
static const unsigned int DEFAULT_MIN_RELAY_TX_FEE = 1000;
/** Default for -limitancestorcount, max number of in-mempool ancestors */
static const unsigned int DEFAULT_ANCESTOR_LIMIT = 25;
/** Default for -limitancestorsize, maximum kilobytes of tx + all in-mempool ancestors */
static const unsigned int DEFAULT_ANCESTOR_SIZE_LIMIT = 101;
/** Default for -limitdescendantcount, max number of in-mempool descendants */
static const unsigned int DEFAULT_DESCENDANT_LIMIT = 25;
/** Default for -limitdescendantsize, maximum kilobytes of in-mempool descendants */
static const unsigned int DEFAULT_DESCENDANT_SIZE_LIMIT = 101;
/**
 * An extra transaction can be added to a package, as long as it only has one
 * ancestor and is no larger than this. Not really any reason to make this
 * configurable as it doesn't materially change DoS parameters.
 */
static const unsigned int EXTRA_DESCENDANT_TX_SIZE_LIMIT = 10000;
/** Default for -mempoolexpiry, expiration time for mempool transactions in hours */
static const unsigned int DEFAULT_MEMPOOL_DVM_EXPIRY = 336;
/** Default for -mempoolexpiryevm, expiration time for mempool transactions in hours */
static const unsigned int DEFAULT_MEMPOOL_EVM_EXPIRY = 3;
/** Limit in the number of Eth TXs from the same sender that is allowed in the mempool */
static const unsigned int MEMPOOL_MAX_ETH_TXS = 64;
/** Limit in the number of Eth TX RBF from the same sender that is allowed in the mempool */
static const unsigned int MEMPOOL_MAX_ETH_RBF = 40;
/** Maximum kilobytes for transactions to store for processing during reorg */
static const unsigned int MAX_DISCONNECTED_TX_POOL_SIZE = 20000;
/** The maximum size of a blk?????.dat file (since 0.8) */
static const unsigned int MAX_BLOCKFILE_SIZE = 0x8000000;  // 128 MiB
/** The pre-allocation chunk size for blk?????.dat files (since 0.8) */
static const unsigned int BLOCKFILE_CHUNK_SIZE = 0x2000000;  // 32 MiB
/** The pre-allocation chunk size for rev?????.dat files (since 0.8) */
static const unsigned int UNDOFILE_CHUNK_SIZE = 0x200000;  // 2 MiB

/** Maximum number of dedicated script-checking threads allowed */
static const int MAX_SCRIPTCHECK_THREADS = 15;
/** -par default (number of script-checking threads, 0 = auto) */
static const int DEFAULT_SCRIPTCHECK_THREADS = 0;
/** Number of blocks that can be requested at any given time from a single peer. */
static const int MAX_BLOCKS_IN_TRANSIT_PER_PEER = 16;
/** Timeout in seconds during which a peer must stall block download progress before being disconnected. */
static const unsigned int BLOCK_STALLING_TIMEOUT = 2;
/** Number of headers sent in one getheaders result. We rely on the assumption that if a peer sends
 *  less than this number, we reached its tip. Changing this value is a protocol upgrade. */
static const unsigned int MAX_HEADERS_RESULTS = 2000;
/** Maximum depth of blocks we're willing to serve as compact blocks to peers
 *  when requested. For older blocks, a regular BLOCK response will be sent. */
static const int MAX_CMPCTBLOCK_DEPTH = 5;
/** Maximum depth of blocks we're willing to respond to GETBLOCKTXN requests for. */
static const int MAX_BLOCKTXN_DEPTH = 10;
/** Size of the "block download window": how far ahead of our current height do we fetch?
 *  Larger windows tolerate larger download speed differences between peer, but increase the potential
 *  degree of disordering of blocks on disk (which make reindexing and pruning harder). We'll probably
 *  want to make this a per-peer adaptive value at some point. */
static const unsigned int BLOCK_DOWNLOAD_WINDOW = 1024;
/** Time to wait (in seconds) between writing blocks/block index to disk. */
static const unsigned int DATABASE_WRITE_INTERVAL = 60 * 60;
/** Time to wait (in seconds) between flushing chainstate to disk. */
static const unsigned int DATABASE_FLUSH_INTERVAL = 24 * 60 * 60;
/** Block download timeout base, expressed in millionths of the block interval (i.e. 10 min) */
static const int64_t BLOCK_DOWNLOAD_TIMEOUT_BASE = 1000000;
/** Additional block download timeout per parallel downloading peer (i.e. 5 min) */
static const int64_t BLOCK_DOWNLOAD_TIMEOUT_PER_PEER = 500000;

static const int64_t DEFAULT_MAX_TIP_AGE = 10 * 60 * 60;

/** Maximum age of our tip in seconds for us to be considered current for fee estimation */
static const int64_t MAX_FEE_ESTIMATION_TIP_AGE = 10 * 60;

static const bool DEFAULT_CHECKPOINTS_ENABLED = true;
static const bool DEFAULT_TXINDEX = false;
static const char *const DEFAULT_BLOCKFILTERINDEX = "0";
static const unsigned int DEFAULT_BANSCORE_THRESHOLD = 100;
/** Default for -persistmempool */
static const bool DEFAULT_PERSIST_MEMPOOL = false;
/** Default for using fee filter */
static const bool DEFAULT_FEEFILTER = true;
/** Default for using live dex in attributes */
static const bool DEFAULT_DEXSTATS = false;
/** Default for tracking amount negated by negative interest in attributes */
static const bool DEFAULT_NEGATIVE_INTEREST = false;
/** Default for using TX fee ordering in blocks */
static const TxOrderings DEFAULT_TX_ORDERING = FEE_ORDERING;

/** Maximum number of headers to announce when relaying blocks with headers message.*/
static const unsigned int MAX_BLOCKS_TO_ANNOUNCE = 8;

/** Maximum number of unconnecting headers announcements before DoS score */
static const int MAX_UNCONNECTING_HEADERS = 10;

/** Default for -stopatheight */
static const int DEFAULT_STOPATHEIGHT = 0;

struct BlockHasher {
    // this used to call `GetCheapHash()` in uint256, which was later moved; the
    // cheap hash function simply calls ReadLE64() however, so the end result is
    // identical
    size_t operator()(const uint256 &hash) const { return ReadLE64(hash.begin()); }
};

extern CScript COINBASE_FLAGS;
extern CCriticalSection cs_main;
extern CBlockPolicyEstimator feeEstimator;
extern CTxMemPool mempool;
typedef std::unordered_map<uint256, CBlockIndex *, BlockHasher> BlockMap;
extern Mutex g_best_block_mutex;
extern std::condition_variable g_best_block_cv;
extern uint256 g_best_block;
/** Whether there are dedicated script-checking threads running.
 * False indicates all script checking is done on the main threadMessageHandler thread.
 */
extern bool g_parallel_script_checks;
extern std::atomic_bool fImporting;
extern std::atomic_bool fReindex;
extern bool fRequireStandard;
extern bool fCheckBlockIndex;

extern bool fInterrupt;
extern std::string fInterruptBlockHash;
extern int fInterruptBlockHeight;

extern size_t nCoinCacheUsage;
extern size_t nCustomMemUsage;
/** A fee rate smaller than this is considered zero fee (for relaying, mining and transaction creation) */
extern CFeeRate minRelayTxFee;
/** If the tip is older than this (in seconds), the node is considered to be in initial block download. */
extern int64_t nMaxTipAge;

/** Block hash whose ancestors we will assume to have valid scripts without checking them. */
extern uint256 hashAssumeValid;

/** Minimum work we will assume exists on some valid chain. */
extern arith_uint256 nMinimumChainWork;

/** Best header we've seen so far (used for getheaders queries' starting points). */
extern CBlockIndex *pindexBestHeader;

/** Pruning-related variables and constants */
/** True if any block files have ever been pruned. */
extern bool fHavePruned;
/** True if we're running in -prune mode. */
extern bool fPruneMode;
/** Number of MiB of block files that we're trying to stay below. */
extern uint64_t nPruneTarget;
/** Flag to skip PoS-related checks (regtest only) */
extern bool fIsFakeNet;

namespace spv {
    class CSpvWrapper;
    extern std::unique_ptr<CSpvWrapper> pspv;
}  // namespace spv

/** Block files containing a block-height within MIN_BLOCKS_TO_KEEP of ::ChainActive().Tip() will not be pruned. */
static const unsigned int MIN_BLOCKS_TO_KEEP = 288;
/** Minimum blocks required to signal NODE_NETWORK_LIMITED */
static const unsigned int NODE_NETWORK_LIMITED_MIN_BLOCKS = 288;

static const signed int DEFAULT_CHECKBLOCKS = 6;
static const unsigned int DEFAULT_CHECKLEVEL = 3;

// Require that user allocate at least 550 MiB for block & undo files (blk???.dat and rev???.dat)
// At 1MB per block, 288 blocks = 288MB.
// Add 15% for Undo data = 331MB
// Add 20% for Orphan block rate = 397MB
// We want the low water mark after pruning to be at least 397 MB and since we prune in
// full block file chunks, we need the high water mark which triggers the prune to be
// one 128MB block file + added 15% undo data = 147MB greater for a total of 545MB
// Setting the target to >= 550 MiB will make it likely we can respect the target.
static const uint64_t MIN_DISK_SPACE_FOR_BLOCK_FILES = 550 * 1024 * 1024;

/**
 * Process an incoming block. This only returns after the best known valid
 * block is made active. Note that it does not, however, guarantee that the
 * specific block passed to it has been checked for validity!
 *
 * If you want to *possibly* get feedback on whether pblock is valid, you must
 * install a CValidationInterface (see validationinterface.h) - this will have
 * its BlockChecked method called whenever *any* block completes validation.
 *
 * Note that we guarantee that either the proof-of-work is valid on pblock, or
 * (and possibly also) BlockChecked will have been called.
 *
 * May not be called in a
 * validationinterface callback.
 *
 * @param[in]   pblock  The block we want to process.
 * @param[in]   fForceProcessing Process this block even if unrequested; used for non-network block sources and
 * whitelisted peers.
 * @param[out]  fNewBlock A boolean which is set to indicate if the block was first received via this call
 * @return True if state.IsValid()
 */
bool ProcessNewBlock(const CChainParams &chainparams,
                     const std::shared_ptr<const CBlock> pblock,
                     bool fForceProcessing,
                     bool *fNewBlock) LOCKS_EXCLUDED(cs_main);

/**
 * Process incoming block headers.
 *
 * May not be called in a
 * validationinterface callback.
 *
 * @param[in]  block The block headers themselves
 * @param[out] state This may be set to an Error state if any error occurred processing them
 * @param[in]  chainparams The params for the chain we want to connect to
 * @param[out] ppindex If set, the pointer will be set to point to the last new block index object for the given headers
 * @param[out] first_invalid First header that fails validation, if one exists
 */
bool ProcessNewBlockHeaders(const std::vector<CBlockHeader> &block,
                            CValidationState &state,
                            const CChainParams &chainparams,
                            const CBlockIndex **ppindex = nullptr,
                            CBlockHeader *first_invalid = nullptr) LOCKS_EXCLUDED(cs_main);

/** Check if transaction is trying to spend a burnt output */
bool CheckBurnSpend(const CTransaction &tx, const CCoinsViewCache &inputs);
/** Open a block file (blk?????.dat) */
FILE *OpenBlockFile(const FlatFilePos &pos, bool fReadOnly = false);
/** Translation to a filesystem path */
fs::path GetBlockPosFilename(const FlatFilePos &pos);
/** Import blocks from an external file */
void LoadExternalBlockFile(const CChainParams &chainparams, FILE *fileIn, FlatFilePos *dbp = nullptr);
/** Ensures we have a genesis block in the block tree, possibly writing one to disk. */
bool LoadGenesisBlock(const CChainParams &chainparams);
/** Load the block tree and coins database from disk,
 * initializing state if we're running with -reindex. */
bool LoadBlockIndex(const CChainParams &chainparams) EXCLUSIVE_LOCKS_REQUIRED(cs_main);
/** Update the chain tip based on database information. */
bool LoadChainTip(const CChainParams &chainparams) EXCLUSIVE_LOCKS_REQUIRED(cs_main);
/** Unload database information */
void UnloadBlockIndex();
/** Run instances of script checking worker threads */
void StartScriptCheckWorkerThreads(int threads_num);
/** Stop all of the script checking worker threads */
void StopScriptCheckWorkerThreads();
/** Retrieve a transaction (from memory pool, or from disk, if possible) */
bool GetTransaction(const uint256 &hash,
                    CTransactionRef &tx,
                    const Consensus::Params &params,
                    uint256 &hashBlock,
                    const CBlockIndex *const blockIndex = nullptr);
/**
 * Find the best known block, and make it the tip of the block chain
 *
 * May not be called with cs_main held. May not be called in a
 * validationinterface callback.
 */
bool ActivateBestChain(CValidationState &state,
                       const CChainParams &chainparams,
                       std::shared_ptr<const CBlock> pblock = std::shared_ptr<const CBlock>());
CAmount GetBlockSubsidy(int nHeight, const Consensus::Params &consensusParams);

/** Guess verification progress (as a fraction between 0.0=genesis and 1.0=current tip). */
double GuessVerificationProgress(const ChainTxData &data, const CBlockIndex *pindex);

/** Calculate the amount of disk space the block & undo files currently use */
uint64_t CalculateCurrentUsage();

/**
 *  Mark one block file as pruned.
 */
void PruneOneBlockFile(const int fileNumber) EXCLUSIVE_LOCKS_REQUIRED(cs_main);

/**
 *  Actually unlink the specified files
 */
void UnlinkPrunedFiles(const std::set<int> &setFilesToPrune);

/** Prune block files up to a given height */
void PruneBlockFilesManual(int nManualPruneHeight);

/** (try to) add transaction to memory pool
 * plTxnReplaced will be appended to with all transactions replaced from mempool **/
bool AcceptToMemoryPool(CTxMemPool &pool,
                        CValidationState &state,
                        const CTransactionRef &tx,
                        bool *pfMissingInputs,
                        std::list<CTransactionRef> *plTxnReplaced,
                        bool bypass_limits,
                        const CAmount nAbsurdFee,
                        bool test_accept = false) EXCLUSIVE_LOCKS_REQUIRED(cs_main);

/** Get the BIP9 state for a given deployment at the current tip. */
ThresholdState VersionBitsTipState(const Consensus::Params &params, Consensus::DeploymentPos pos);

/** Get the numerical statistics for the BIP9 state for a given deployment at the current tip. */
BIP9Stats VersionBitsTipStatistics(const Consensus::Params &params, Consensus::DeploymentPos pos);

/** Get the block height at which the BIP9 deployment switched into the state for the block building on the current tip.
 */
int VersionBitsTipStateSinceHeight(const Consensus::Params &params, Consensus::DeploymentPos pos);

/** Apply the effects of this transaction on the UTXO set represented by view */
void UpdateCoins(const CTransaction &tx, CCoinsViewCache &inputs, int nHeight);

/** Transaction validation functions */

/**
 * Check if transaction will be final in the next block to be created.
 *
 * Calls IsFinalTx() with current block height and appropriate block time.
 *
 * See consensus/consensus.h for flag definitions.
 */
bool CheckFinalTx(const CTransaction &tx, int flags = -1) EXCLUSIVE_LOCKS_REQUIRED(cs_main);

/**
 * Test whether the LockPoints height and time are still valid on the current chain
 */
bool TestLockPointValidity(const LockPoints *lp) EXCLUSIVE_LOCKS_REQUIRED(cs_main);

/**
 * Check if transaction will be BIP 68 final in the next block to be created.
 *
 * Simulates calling SequenceLocks() with data from the tip of the current active chain.
 * Optionally stores in LockPoints the resulting height and time calculated and the hash
 * of the block needed for calculation or skips the calculation and uses the LockPoints
 * passed in for evaluation.
 * The LockPoints should not be considered valid if CheckSequenceLocks returns false.
 *
 * See consensus/consensus.h for flag definitions.
 */
bool CheckSequenceLocks(const CTxMemPool &pool,
                        const CTransaction &tx,
                        int flags,
                        LockPoints *lp = nullptr,
                        bool useExistingLockPoints = false) EXCLUSIVE_LOCKS_REQUIRED(cs_main);

/** Used to get the end of block TXN for account history entries */
uint32_t GetNextAccPosition();

/**
 * Closure representing one script verification
 * Note that this stores references to the spending transaction
 */
class CScriptCheck {
private:
    CTxOut m_tx_out;
    const CTransaction *ptxTo;
    unsigned int nIn;
    unsigned int nFlags;
    bool cacheStore;
    ScriptError error;
    PrecomputedTransactionData *txdata;

public:
    CScriptCheck()
        : ptxTo(nullptr),
          nIn(0),
          nFlags(0),
          cacheStore(false),
          error(SCRIPT_ERR_UNKNOWN_ERROR) {}
    CScriptCheck(const CTxOut &outIn,
                 const CTransaction &txToIn,
                 unsigned int nInIn,
                 unsigned int nFlagsIn,
                 bool cacheIn,
                 PrecomputedTransactionData *txdataIn)
        : m_tx_out(outIn),
          ptxTo(&txToIn),
          nIn(nInIn),
          nFlags(nFlagsIn),
          cacheStore(cacheIn),
          error(SCRIPT_ERR_UNKNOWN_ERROR),
          txdata(txdataIn) {}

    bool operator()();

    void swap(CScriptCheck &check) {
        std::swap(ptxTo, check.ptxTo);
        std::swap(m_tx_out, check.m_tx_out);
        std::swap(nIn, check.nIn);
        std::swap(nFlags, check.nFlags);
        std::swap(cacheStore, check.cacheStore);
        std::swap(error, check.error);
        std::swap(txdata, check.txdata);
    }

    ScriptError GetScriptError() const { return error; }
};

/** Initializes the script-execution cache */
void InitScriptExecutionCache();

/** Functions for disk access for blocks */
bool ReadBlockFromDisk(CBlock &block, const FlatFilePos &pos, const Consensus::Params &consensusParams);
bool ReadBlockFromDisk(CBlock &block, const CBlockIndex *pindex, const Consensus::Params &consensusParams);
bool ReadRawBlockFromDisk(std::vector<uint8_t> &block,
                          const FlatFilePos &pos,
                          const CMessageHeader::MessageStartChars &message_start);
bool ReadRawBlockFromDisk(std::vector<uint8_t> &block,
                          const CBlockIndex *pindex,
                          const CMessageHeader::MessageStartChars &message_start);

bool UndoReadFromDisk(CBlockUndo &blockundo, const CBlockIndex *pindex);

/** Functions for validating blocks and updating the block tree */

/** Context-independent validity checks */
bool CheckBlock(const CBlock &block,
                CValidationState &state,
                const Consensus::Params &consensusParams,
                CheckContextState &ctxState,
                bool fCheckPOS,
                const int height,
                bool fCheckMerkleRoot = true);

/** Check a block is completely valid from start to finish (only works on top of our current best block) */
bool TestBlockValidity(CValidationState &state,
                       const CChainParams &chainparams,
                       const CBlock &block,
                       CBlockIndex *pindexPrev,
                       bool fCheckMerkleRoot = true) EXCLUSIVE_LOCKS_REQUIRED(cs_main);

/** Check whether witness commitments are required for a block, and whether to enforce NULLDUMMY (BIP 147) rules.
 *  Note that transaction witness validation rules are always enforced when P2SH is enforced. */
bool IsWitnessEnabled(const CBlockIndex *pindexPrev, const Consensus::Params &params);

/** When there are blocks in the active chain with missing data, rewind the chainstate and remove them from the block
 * index */
bool RewindBlockIndex(const CChainParams &params) LOCKS_EXCLUDED(cs_main);

/** Update uncommitted block structures (currently: only the witness reserved value). This is safe for submitted blocks.
 */
void UpdateUncommittedBlockStructures(CBlock &block,
                                      const CBlockIndex *pindexPrev,
                                      const Consensus::Params &consensusParams);

/** Produce the necessary coinbase commitment for a block (modifies the hash, don't call for mined blocks). */
std::vector<unsigned char> GenerateCoinbaseCommitment(CBlock &block,
                                                      const CBlockIndex *pindexPrev,
                                                      const Consensus::Params &consensusParams);

/** RAII wrapper for VerifyDB: Verify consistency of the block and coin databases */
class CVerifyDB {
public:
    CVerifyDB();
    ~CVerifyDB();
    bool VerifyDB(const CChainParams &chainparams, CCoinsView *coinsview, int nCheckLevel, int nCheckDepth);
};

/** Replay blocks that aren't fully applied to the database. */
bool ReplayBlocks(const CChainParams &params, CCoinsView *view, CCustomCSView *cache);

CBlockIndex *LookupBlockIndex(const uint256 &hash) EXCLUSIVE_LOCKS_REQUIRED(cs_main);

/** Find the last common block between the parameter chain and a locator. */
CBlockIndex *FindForkInGlobalIndex(const CChain &chain, const CBlockLocator &locator) EXCLUSIVE_LOCKS_REQUIRED(cs_main);

enum DisconnectResult {
    DISCONNECT_OK,       // All good.
    DISCONNECT_UNCLEAN,  // Rolled back, but UTXO set was inconsistent with block.
    DISCONNECT_FAILED    // Something else went wrong.
};

class ConnectTrace;

/** @see CChainState::FlushStateToDisk */
enum class FlushStateMode { NONE, IF_NEEDED, PERIODIC, ALWAYS };

struct CBlockIndexWorkComparator {
    bool operator()(const CBlockIndex *pa, const CBlockIndex *pb) const;
};

/**
 * Maintains a tree of blocks (stored in `m_block_index`) which is consulted
 * to determine where the most-work tip is.
 *
 * This data is used mostly in `CChainState` - information about, e.g.,
 * candidate tips is not maintained here.
 */
class BlockManager {
public:
    BlockMap m_block_index GUARDED_BY(cs_main);

    /** In order to efficiently track invalidity of headers, we keep the set of
     * blocks which we tried to connect and found to be invalid here (ie which
     * were set to BLOCK_FAILED_VALID since the last restart). We can then
     * walk this set and check if a new header is a descendant of something in
     * this set, preventing us from having to walk m_block_index when we try
     * to connect a bad block and fail.
     *
     * While this is more complicated than marking everything which descends
     * from an invalid block as invalid at the time we discover it to be
     * invalid, doing so would require walking all of m_block_index to find all
     * descendants. Since this case should be very rare, keeping track of all
     * BLOCK_FAILED_VALID blocks in a set should be just fine and work just as
     * well.
     *
     * Because we already walk m_block_index in height-order at startup, we go
     * ahead and mark descendants of invalid blocks as FAILED_CHILD at that time,
     * instead of putting things in this set.
     */
    std::set<CBlockIndex *> m_failed_blocks;

    /**
     * All pairs A->B, where A (or one of its ancestors) misses transactions, but B has transactions.
     * Pruned nodes may have entries where B is missing data.
     */
    std::multimap<CBlockIndex *, CBlockIndex *> m_blocks_unlinked;

    /**
     * Load the blocktree off disk and into memory. Populate certain metadata
     * per index entry (nStatus, nChainWork, nTimeMax, etc.) as well as peripheral
     * collections like setDirtyBlockIndex.
     *
     * @param[out] block_index_candidates  Fill this set with any valid blocks for
     *                                     which we've downloaded all transactions.
     */
    bool LoadBlockIndex(const Consensus::Params &consensus_params,
                        CBlockTreeDB &blocktree,
                        std::set<CBlockIndex *, CBlockIndexWorkComparator> &block_index_candidates)
        EXCLUSIVE_LOCKS_REQUIRED(cs_main);

    /** Clear all data members. */
    void Unload() EXCLUSIVE_LOCKS_REQUIRED(cs_main);

    CBlockIndex *AddToBlockIndex(const CBlockHeader &block) EXCLUSIVE_LOCKS_REQUIRED(cs_main);
    /** Create a new block index entry for a given block hash */
    CBlockIndex *InsertBlockIndex(const uint256 &hash) EXCLUSIVE_LOCKS_REQUIRED(cs_main);

    /**
     * If a block header hasn't already been seen, call ContextualCheckProofOfStake on it, ensure
     * that it doesn't descend from an invalid block, and then add it to m_block_index.
     */
    bool AcceptBlockHeader(const CBlockHeader &block,
                           CValidationState &state,
                           const CChainParams &chainparams,
                           CBlockIndex **ppindex) EXCLUSIVE_LOCKS_REQUIRED(cs_main);
};

/**
 * A convenience class for constructing the CCoinsView* hierarchy used
 * to facilitate access to the UTXO set.
 *
 * This class consists of an arrangement of layered CCoinsView objects,
 * preferring to store and retrieve coins in memory via `m_cacheview` but
 * ultimately falling back on cache misses to the canonical store of UTXOs on
 * disk, `m_dbview`.
 */
class CoinsViews {
public:
    //! The lowest level of the CoinsViews cache hierarchy sits in a leveldb database on disk.
    //! All unspent coins reside in this store.
    CCoinsViewDB m_dbview GUARDED_BY(cs_main);

    //! This view wraps access to the leveldb instance and handles read errors gracefully.
    CCoinsViewErrorCatcher m_catcherview GUARDED_BY(cs_main);

    //! This is the top layer of the cache hierarchy - it keeps as many coins in memory as
    //! can fit per the dbcache setting.
    std::unique_ptr<CCoinsViewCache> m_cacheview GUARDED_BY(cs_main);

    //! This constructor initializes CCoinsViewDB and CCoinsViewErrorCatcher instances, but it
    //! *does not* create a CCoinsViewCache instance by default. This is done separately because the
    //! presence of the cache has implications on whether or not we're allowed to flush the cache's
    //! state to disk, which should not be done until the health of the database is verified.
    //!
    //! All arguments forwarded onto CCoinsViewDB.
    CoinsViews(std::string ldb_name, size_t cache_size_bytes, bool in_memory, bool should_wipe);

    //! Initialize the CCoinsViewCache member.
    void InitCache() EXCLUSIVE_LOCKS_REQUIRED(::cs_main);
};

/**
 * CChainState stores and provides an API to update our local knowledge of the
 * current best chain.
 *
 * Eventually, the API here is targeted at being exposed externally as a
 * consumable libconsensus library, so any functions added must only call
 * other class member functions, pure functions in other parts of the consensus
 * library, callbacks via the validation interface, or read/write-to-disk
 * functions (eventually this will also be via callbacks).
 *
 * Anything that is contingent on the current tip of the chain is stored here,
 * whereas block information and metadata independent of the current tip is
 * kept in `BlockMetadataManager`.
 */
class CChainState {
private:
    /**
     * Every received block is assigned a unique and increasing identifier, so we
     * know which one to give priority in case of a fork.
     */
    CCriticalSection cs_nBlockSequenceId;
    /** Blocks loaded from disk are assigned id 0, so start the counter at 1. */
    int32_t nBlockSequenceId = 1;
    /** Decreasing counter (used by subsequent preciousblock calls). */
    int32_t nBlockReverseSequenceId = -1;
    /** chainwork for the last block that preciousblock has been applied to. */
    arith_uint256 nLastPreciousChainwork = 0;

    /**
     * the ChainState CriticalSection
     * A lock that must be held when modifying this ChainState - held in ActivateBestChain()
     */
    CCriticalSection m_cs_chainstate;

    /**
     * Whether this chainstate is undergoing initial block download.
     *
     * Mutable because we need to be able to mark IsInitialBlockDownload()
     * const, which latches this for caching purposes.
     */
    mutable std::atomic<bool> m_cached_finished_ibd{false};

    //! Reference to a BlockManager instance which itself is shared across all
    //! CChainState instances. Keeping a local reference allows us to test more
    //! easily as opposed to referencing a global.
    BlockManager &m_blockman;

    //! Manages the UTXO set, which is a reflection of the contents of `m_chain`.
    std::unique_ptr<CoinsViews> m_coins_views;

    //! Indicates disconneting is in process
    std::atomic_bool m_disconnectTip{false};

public:
    CChainState(BlockManager &blockman)
        : m_blockman(blockman) {}
    CChainState();

    /**
     * Initialize the CoinsViews UTXO set database management data structures. The in-memory
     * cache is initialized separately.
     *
     * All parameters forwarded to CoinsViews.
     */
    void InitCoinsDB(size_t cache_size_bytes,
                     bool in_memory,
                     bool should_wipe,
                     std::string leveldb_name = "chainstate");

    //! Initialize the in-memory coins cache (to be done after the health of the on-disk database
    //! is verified).
    void InitCoinsCache() EXCLUSIVE_LOCKS_REQUIRED(::cs_main);

    //! @returns whether or not the CoinsViews object has been fully initialized and we can
    //!          safely flush this object to disk.
    bool CanFlushToDisk() EXCLUSIVE_LOCKS_REQUIRED(cs_main) { return m_coins_views && m_coins_views->m_cacheview; }

    //! The current chain of blockheaders we consult and build on.
    //! @see CChain, CBlockIndex.
    CChain m_chain;

    /**
     * The set of all CBlockIndex entries with BLOCK_VALID_TRANSACTIONS (for itself and all ancestors) and
     * as good as our current tip or better. Entries may be failed, though, and pruning nodes may be
     * missing the data for the block.
     */
    std::set<CBlockIndex *, CBlockIndexWorkComparator> setBlockIndexCandidates;

    //! @returns A reference to the in-memory cache of the UTXO set.
    CCoinsViewCache &CoinsTip() EXCLUSIVE_LOCKS_REQUIRED(cs_main) {
        assert(m_coins_views->m_cacheview);
        return *m_coins_views->m_cacheview.get();
    }

    //! @returns A reference to the on-disk UTXO set database.
    CCoinsViewDB &CoinsDB() EXCLUSIVE_LOCKS_REQUIRED(cs_main) { return m_coins_views->m_dbview; }

    //! @returns A reference to a wrapped view of the in-memory UTXO set that
    //!     handles disk read errors gracefully.
    CCoinsViewErrorCatcher &CoinsErrorCatcher() EXCLUSIVE_LOCKS_REQUIRED(cs_main) {
        return m_coins_views->m_catcherview;
    }

    //! Destructs all objects related to accessing the UTXO set.
    void ResetCoinsViews() { m_coins_views.reset(); }

    /**
     * Update the on-disk chain state.
     * The caches and indexes are flushed depending on the mode we're called with
     * if they're too large, if it's been a while since the last write,
     * or always and in all cases if we're in prune mode and are deleting files.
     *
     * If FlushStateMode::NONE is used, then FlushStateToDisk(...) won't do anything
     * besides checking if we need to prune.
     */
    bool FlushStateToDisk(const CChainParams &chainparams,
                          CValidationState &state,
                          FlushStateMode mode,
                          int nManualPruneHeight = 0);

    //! Unconditionally flush all changes to disk.
    void ForceFlushStateToDisk();

    //! Prune blockfiles from the disk if necessary and then flush chainstate changes
    //! if we pruned.
    void PruneAndFlush();

    /**
     * Make the best chain active, in multiple steps. The result is either failure
     * or an activated best chain. pblock is either nullptr or a pointer to a block
     * that is already loaded (to avoid loading it again from disk).
     *
     * ActivateBestChain is split into steps (see ActivateBestChainStep) so that
     * we avoid holding cs_main for an extended period of time; the length of this
     * call may be quite long during reindexing or a substantial reorg.
     *
     * May not be called with cs_main held. May not be called in a
     * validationinterface callback.
     *
     * @returns true unless a system error occurred
     */
    bool ActivateBestChain(CValidationState &state,
                           const CChainParams &chainparams,
                           std::shared_ptr<const CBlock> pblock) LOCKS_EXCLUDED(cs_main);

    bool AcceptBlock(const std::shared_ptr<const CBlock> &pblock,
                     CValidationState &state,
                     const CChainParams &chainparams,
                     CBlockIndex **ppindex,
                     bool fRequested,
                     const FlatFilePos *dbp,
                     bool *fNewBlock) EXCLUSIVE_LOCKS_REQUIRED(cs_main);

    // Block (dis)connection on a given view:
    DisconnectResult DisconnectBlock(const CBlock &block,
                                     const CBlockIndex *pindex,
                                     CCoinsViewCache &view,
                                     CCustomCSView &cache,
                                     std::vector<CAnchorConfirmMessage> &disconnectedAnchorConfirms);
    bool ConnectBlock(const CBlock &block,
                      CValidationState &state,
                      CBlockIndex *pindex,
                      CCoinsViewCache &view,
                      CCustomCSView &cache,
                      const CChainParams &chainparams,
                      bool &rewardedAnchors,
                      bool fJustCheck = false) EXCLUSIVE_LOCKS_REQUIRED(cs_main);

    // Apply the effects of a block disconnection on the UTXO set.
    bool DisconnectTip(CValidationState &state,
                       const CChainParams &chainparams,
                       DisconnectedBlockTransactions *disconnectpool) EXCLUSIVE_LOCKS_REQUIRED(cs_main, ::mempool.cs);

    // Manual block validity manipulation:
    bool PreciousBlock(CValidationState &state, const CChainParams &params, CBlockIndex *pindex)
        LOCKS_EXCLUDED(cs_main);
    bool InvalidateBlock(CValidationState &state, const CChainParams &chainparams, CBlockIndex *pindex)
        LOCKS_EXCLUDED(cs_main);
    void ResetBlockFailureFlags(CBlockIndex *pindex) EXCLUSIVE_LOCKS_REQUIRED(cs_main);

    bool ReplayBlocks(const CChainParams &params, CCoinsView *view, CCustomCSView *cache);
    bool RewindBlockIndex(const CChainParams &params) LOCKS_EXCLUDED(cs_main);
    bool LoadGenesisBlock(const CChainParams &chainparams);

    void PruneBlockIndexCandidates();

    void UnloadBlockIndex();

    /** Check whether we are doing an initial block download (synchronizing from disk or network) */
    bool IsInitialBlockDownload() const;

    /** Check whether we are in disconnect process */
    bool IsDisconnectingTip() const;

    /**
     * Make various assertions about the state of the block index.
     *
     * By default this only executes fully when using the Regtest chain; see: fCheckBlockIndex.
     */
    void CheckBlockIndex(const Consensus::Params &consensusParams);

private:
    bool ActivateBestChainStep(CValidationState &state,
                               const CChainParams &chainparams,
                               CBlockIndex *pindexMostWork,
                               const std::shared_ptr<const CBlock> &pblock,
                               bool &fInvalidFound,
                               ConnectTrace &connectTrace) EXCLUSIVE_LOCKS_REQUIRED(cs_main, ::mempool.cs);
    bool ConnectTip(CValidationState &state,
                    const CChainParams &chainparams,
                    CBlockIndex *pindexNew,
                    const std::shared_ptr<const CBlock> &pblock,
                    ConnectTrace &connectTrace,
                    DisconnectedBlockTransactions &disconnectpool) EXCLUSIVE_LOCKS_REQUIRED(cs_main, ::mempool.cs);

    void InvalidBlockFound(CBlockIndex *pindex, const CValidationState &state) EXCLUSIVE_LOCKS_REQUIRED(cs_main);
    CBlockIndex *FindMostWorkChain() EXCLUSIVE_LOCKS_REQUIRED(cs_main);
    void ReceivedBlockTransactions(const CBlock &block,
                                   CBlockIndex *pindexNew,
                                   const FlatFilePos &pos,
                                   const Consensus::Params &consensusParams) EXCLUSIVE_LOCKS_REQUIRED(cs_main);

    bool RollforwardBlock(const CBlockIndex *pindex,
                          CCoinsViewCache &inputs,
                          CCustomCSView &cache,
                          const CChainParams &params) EXCLUSIVE_LOCKS_REQUIRED(cs_main);

    //! Mark a block as not having block data
    void EraseBlockData(CBlockIndex *index) EXCLUSIVE_LOCKS_REQUIRED(cs_main);
};

/** Mark a block as precious and reorganize.
 *
 * May not be called in a
 * validationinterface callback.
 */
bool PreciousBlock(CValidationState &state, const CChainParams &params, CBlockIndex *pindex) LOCKS_EXCLUDED(cs_main);

/** Mark a block as invalid. */
bool InvalidateBlock(CValidationState &state, const CChainParams &chainparams, CBlockIndex *pindex)
    LOCKS_EXCLUDED(cs_main);

/** Remove invalidity status from a block and its descendants. */
void ResetBlockFailureFlags(CBlockIndex *pindex) EXCLUSIVE_LOCKS_REQUIRED(cs_main);

/** @returns the most-work valid chainstate. */
CChainState &ChainstateActive();

/** @returns the most-work chain. */
CChain &ChainActive();

/** @returns the global block index map. */
BlockMap &BlockIndex();

// Most often ::ChainstateActive() should be used instead of this, but some code
// may not be able to assume that this has been initialized yet and so must use it
// directly, e.g. init.cpp.
extern std::unique_ptr<CChainState> g_chainstate;

/** Global variable that points to the active block tree (protected by cs_main) */
extern std::unique_ptr<CBlockTreeDB> pblocktree;

/**
 * Return the spend height, which is one more than the inputs.GetBestBlock().
 * While checking, GetBestBlock() refers to the parent block. (protected by cs_main)
 * This is also true for mempool checks.
 */
int GetSpendHeight(const CCoinsViewCache &inputs);

extern VersionBitsCache versionbitscache;

/**
 * Determine what nVersion a new block should use.
 */
int32_t ComputeBlockVersion(const CBlockIndex *pindexPrev, const Consensus::Params &params);

/** Get block file info entry for one block file */
CBlockFileInfo *GetBlockFileInfo(size_t n);

/** Dump the mempool to disk. */
bool DumpMempool(const CTxMemPool &pool);

/** Load the mempool from disk. */
bool LoadMempool(CTxMemPool &pool);

//! Check whether the block associated with this index entry is pruned or not.
inline bool IsBlockPruned(const CBlockIndex *pblockindex) {
    return (fHavePruned && !(pblockindex->nStatus & BLOCK_HAVE_DATA) && pblockindex->nTx > 0);
}

Res ApplyGeneralCoinbaseTx(CCustomCSView &mnview,
                           const CTransaction &tx,
                           int height,
                           CAmount nFees,
                           const Consensus::Params &consensus);
void ReverseGeneralCoinbaseTx(CCustomCSView &mnview, int height, const Consensus::Params &consensus);

inline CAmount CalculateCoinbaseReward(const CAmount blockReward, const uint32_t percentage) {
    return (blockReward * percentage) / 10000;
}

Res AddNonTxToBurnIndex(const CScript &from, const CBalances &amounts);

void ConsolidateRewards(CCustomCSView &view,
                        int height,
<<<<<<< HEAD
                        const std::set<CScript> &owners,
=======
                        const std::unordered_set<CScript, CScriptHasher> &owners,
>>>>>>> e918c197
                        bool interruptOnShutdown,
                        int numWorkers = 0);

extern std::map<CScript, CBalances> mapBurnAmounts;

extern std::vector<CTransactionRef>::size_type nPhantomBurnTx;

#endif  // DEFI_VALIDATION_H<|MERGE_RESOLUTION|>--- conflicted
+++ resolved
@@ -928,11 +928,7 @@
 
 void ConsolidateRewards(CCustomCSView &view,
                         int height,
-<<<<<<< HEAD
-                        const std::set<CScript> &owners,
-=======
                         const std::unordered_set<CScript, CScriptHasher> &owners,
->>>>>>> e918c197
                         bool interruptOnShutdown,
                         int numWorkers = 0);
 
