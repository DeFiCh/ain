// Copyright (c) 2009-2010 Satoshi Nakamoto
// Copyright (c) 2009-2019 The Bitcoin Core developers
// Distributed under the MIT software license, see the accompanying
// file LICENSE or http://www.opensource.org/licenses/mit-license.php.

#ifndef DEFI_VALIDATION_H
#define DEFI_VALIDATION_H

#if defined(HAVE_CONFIG_H)
#include <config/defi-config.h>
#endif

#include <amount.h>
#include <coins.h>
#include <crypto/common.h> // for ReadLE64
#include <fs.h>
#include <masternodes/res.h>
#include <policy/feerate.h>
#include <protocol.h> // For CMessageHeader::MessageStartChars
#include <script/script_error.h>
#include <sync.h>
#include <txmempool.h> // For CTxMemPool::cs
#include <txdb.h>
#include <versionbits.h>
#include <pos.h>

#include <algorithm>
#include <atomic>
#include <exception>
#include <map>
#include <memory>
#include <set>
#include <stdint.h>
#include <string>
#include <utility>
#include <vector>

class CAnchorConfirmMessage;
struct CBalances;
class CChainState;
class CCustomCSView;
class CBlockIndex;
class CBlockTreeDB;
class CBlockUndo;
class CChainParams;
class CInv;
class CConnman;
class CScriptCheck;
class CBlockPolicyEstimator;
class CTxMemPool;
class CValidationState;
struct ChainTxData;

struct DisconnectedBlockTransactions;
struct PrecomputedTransactionData;
struct LockPoints;

using CreationTxs = std::map<uint32_t, std::pair<uint256, std::vector<std::pair<DCT_ID, uint256>>>>;

/** Default for -minrelaytxfee, minimum relay fee for transactions */
static const unsigned int DEFAULT_MIN_RELAY_TX_FEE = 1000;
/** Default for -limitancestorcount, max number of in-mempool ancestors */
static const unsigned int DEFAULT_ANCESTOR_LIMIT = 25;
/** Default for -limitancestorsize, maximum kilobytes of tx + all in-mempool ancestors */
static const unsigned int DEFAULT_ANCESTOR_SIZE_LIMIT = 101;
/** Default for -limitdescendantcount, max number of in-mempool descendants */
static const unsigned int DEFAULT_DESCENDANT_LIMIT = 25;
/** Default for -limitdescendantsize, maximum kilobytes of in-mempool descendants */
static const unsigned int DEFAULT_DESCENDANT_SIZE_LIMIT = 101;
/**
 * An extra transaction can be added to a package, as long as it only has one
 * ancestor and is no larger than this. Not really any reason to make this
 * configurable as it doesn't materially change DoS parameters.
 */
static const unsigned int EXTRA_DESCENDANT_TX_SIZE_LIMIT = 10000;
/** Default for -mempoolexpiry, expiration time for mempool transactions in hours */
static const unsigned int DEFAULT_MEMPOOL_EXPIRY = 336;
/** Maximum kilobytes for transactions to store for processing during reorg */
static const unsigned int MAX_DISCONNECTED_TX_POOL_SIZE = 20000;
/** The maximum size of a blk?????.dat file (since 0.8) */
static const unsigned int MAX_BLOCKFILE_SIZE = 0x8000000; // 128 MiB
/** The pre-allocation chunk size for blk?????.dat files (since 0.8) */
static const unsigned int BLOCKFILE_CHUNK_SIZE = 0x2000000; // 32 MiB
/** The pre-allocation chunk size for rev?????.dat files (since 0.8) */
static const unsigned int UNDOFILE_CHUNK_SIZE = 0x200000; // 2 MiB

/** Maximum number of dedicated script-checking threads allowed */
static const int MAX_SCRIPTCHECK_THREADS = 15;
/** -par default (number of script-checking threads, 0 = auto) */
static const int DEFAULT_SCRIPTCHECK_THREADS = 0;
/** Number of blocks that can be requested at any given time from a single peer. */
static const int MAX_BLOCKS_IN_TRANSIT_PER_PEER = 16;
/** Timeout in seconds during which a peer must stall block download progress before being disconnected. */
static const unsigned int BLOCK_STALLING_TIMEOUT = 2;
/** Number of headers sent in one getheaders result. We rely on the assumption that if a peer sends
 *  less than this number, we reached its tip. Changing this value is a protocol upgrade. */
static const unsigned int MAX_HEADERS_RESULTS = 2000;
/** Maximum depth of blocks we're willing to serve as compact blocks to peers
 *  when requested. For older blocks, a regular BLOCK response will be sent. */
static const int MAX_CMPCTBLOCK_DEPTH = 5;
/** Maximum depth of blocks we're willing to respond to GETBLOCKTXN requests for. */
static const int MAX_BLOCKTXN_DEPTH = 10;
/** Size of the "block download window": how far ahead of our current height do we fetch?
 *  Larger windows tolerate larger download speed differences between peer, but increase the potential
 *  degree of disordering of blocks on disk (which make reindexing and pruning harder). We'll probably
 *  want to make this a per-peer adaptive value at some point. */
static const unsigned int BLOCK_DOWNLOAD_WINDOW = 1024;
/** Time to wait (in seconds) between writing blocks/block index to disk. */
static const unsigned int DATABASE_WRITE_INTERVAL = 60 * 60;
/** Time to wait (in seconds) between flushing chainstate to disk. */
static const unsigned int DATABASE_FLUSH_INTERVAL = 24 * 60 * 60;
/** Maximum length of reject messages. */
static const unsigned int MAX_REJECT_MESSAGE_LENGTH = 111;
/** Block download timeout base, expressed in millionths of the block interval (i.e. 10 min) */
static const int64_t BLOCK_DOWNLOAD_TIMEOUT_BASE = 1000000;
/** Additional block download timeout per parallel downloading peer (i.e. 5 min) */
static const int64_t BLOCK_DOWNLOAD_TIMEOUT_PER_PEER = 500000;

static const int64_t DEFAULT_MAX_TIP_AGE = 10 * 60 * 60;

/** Maximum age of our tip in seconds for us to be considered current for fee estimation */
static const int64_t MAX_FEE_ESTIMATION_TIP_AGE = 10 * 60;

static const bool DEFAULT_CHECKPOINTS_ENABLED = true;
static const bool DEFAULT_TXINDEX = false;
static const char* const DEFAULT_BLOCKFILTERINDEX = "0";
static const unsigned int DEFAULT_BANSCORE_THRESHOLD = 100;
/** Default for -persistmempool */
static const bool DEFAULT_PERSIST_MEMPOOL = false;
/** Default for using fee filter */
static const bool DEFAULT_FEEFILTER = true;
/** Default for using live dex in attributes */
static const bool DEFAULT_DEXSTATS = false;


/** Maximum number of headers to announce when relaying blocks with headers message.*/
static const unsigned int MAX_BLOCKS_TO_ANNOUNCE = 8;

/** Maximum number of unconnecting headers announcements before DoS score */
static const int MAX_UNCONNECTING_HEADERS = 10;

/** Default for -stopatheight */
static const int DEFAULT_STOPATHEIGHT = 0;

struct BlockHasher
{
    // this used to call `GetCheapHash()` in uint256, which was later moved; the
    // cheap hash function simply calls ReadLE64() however, so the end result is
    // identical
    size_t operator()(const uint256& hash) const { return ReadLE64(hash.begin()); }
};

extern CScript COINBASE_FLAGS;
extern CCriticalSection cs_main;
extern CBlockPolicyEstimator feeEstimator;
extern CTxMemPool mempool;
typedef std::unordered_map<uint256, CBlockIndex*, BlockHasher> BlockMap;
extern Mutex g_best_block_mutex;
extern std::condition_variable g_best_block_cv;
extern uint256 g_best_block;
/** Whether there are dedicated script-checking threads running.
 * False indicates all script checking is done on the main threadMessageHandler thread.
 */
extern bool g_parallel_script_checks;
extern std::atomic_bool fImporting;
extern std::atomic_bool fReindex;
extern bool fRequireStandard;
extern bool fCheckBlockIndex;

extern bool fStopOrInterrupt;
extern std::string fInterruptBlockHash;
extern int fInterruptBlockHeight;
extern std::string fStopBlockHash;
extern int fStopBlockHeight;

extern size_t nCoinCacheUsage;
extern size_t nCustomMemUsage;
/** A fee rate smaller than this is considered zero fee (for relaying, mining and transaction creation) */
extern CFeeRate minRelayTxFee;
/** If the tip is older than this (in seconds), the node is considered to be in initial block download. */
extern int64_t nMaxTipAge;

/** Block hash whose ancestors we will assume to have valid scripts without checking them. */
extern uint256 hashAssumeValid;

/** Minimum work we will assume exists on some valid chain. */
extern arith_uint256 nMinimumChainWork;

/** Best header we've seen so far (used for getheaders queries' starting points). */
extern CBlockIndex *pindexBestHeader;

/** Pruning-related variables and constants */
/** True if any block files have ever been pruned. */
extern bool fHavePruned;
/** True if we're running in -prune mode. */
extern bool fPruneMode;
/** Number of MiB of block files that we're trying to stay below. */
extern uint64_t nPruneTarget;
/** Flag to skip PoS-related checks (regtest only) */
extern bool fIsFakeNet;

namespace spv {
    class CSpvWrapper;
    extern std::unique_ptr<CSpvWrapper> pspv;
}

/** Block files containing a block-height within MIN_BLOCKS_TO_KEEP of ::ChainActive().Tip() will not be pruned. */
static const unsigned int MIN_BLOCKS_TO_KEEP = 288;
/** Minimum blocks required to signal NODE_NETWORK_LIMITED */
static const unsigned int NODE_NETWORK_LIMITED_MIN_BLOCKS = 288;

static const signed int DEFAULT_CHECKBLOCKS = 6;
static const unsigned int DEFAULT_CHECKLEVEL = 3;

// Require that user allocate at least 550 MiB for block & undo files (blk???.dat and rev???.dat)
// At 1MB per block, 288 blocks = 288MB.
// Add 15% for Undo data = 331MB
// Add 20% for Orphan block rate = 397MB
// We want the low water mark after pruning to be at least 397 MB and since we prune in
// full block file chunks, we need the high water mark which triggers the prune to be
// one 128MB block file + added 15% undo data = 147MB greater for a total of 545MB
// Setting the target to >= 550 MiB will make it likely we can respect the target.
static const uint64_t MIN_DISK_SPACE_FOR_BLOCK_FILES = 550 * 1024 * 1024;

/**
 * Process an incoming block. This only returns after the best known valid
 * block is made active. Note that it does not, however, guarantee that the
 * specific block passed to it has been checked for validity!
 *
 * If you want to *possibly* get feedback on whether pblock is valid, you must
 * install a CValidationInterface (see validationinterface.h) - this will have
 * its BlockChecked method called whenever *any* block completes validation.
 *
 * Note that we guarantee that either the proof-of-work is valid on pblock, or
 * (and possibly also) BlockChecked will have been called.
 *
 * May not be called in a
 * validationinterface callback.
 *
 * @param[in]   pblock  The block we want to process.
 * @param[in]   fForceProcessing Process this block even if unrequested; used for non-network block sources and whitelisted peers.
 * @param[out]  fNewBlock A boolean which is set to indicate if the block was first received via this call
 * @return True if state.IsValid()
 */
bool ProcessNewBlock(const CChainParams& chainparams, const std::shared_ptr<const CBlock> pblock, bool fForceProcessing, bool* fNewBlock) LOCKS_EXCLUDED(cs_main);

/**
 * Process incoming block headers.
 *
 * May not be called in a
 * validationinterface callback.
 *
 * @param[in]  block The block headers themselves
 * @param[out] state This may be set to an Error state if any error occurred processing them
 * @param[in]  chainparams The params for the chain we want to connect to
 * @param[out] ppindex If set, the pointer will be set to point to the last new block index object for the given headers
 * @param[out] first_invalid First header that fails validation, if one exists
 */
bool ProcessNewBlockHeaders(const std::vector<CBlockHeader>& block, CValidationState& state, const CChainParams& chainparams, const CBlockIndex** ppindex = nullptr, CBlockHeader* first_invalid = nullptr) LOCKS_EXCLUDED(cs_main);

/** Check if transaction is trying to spend a burnt output */
bool CheckBurnSpend(const CTransaction &tx, const CCoinsViewCache &inputs);
/** Open a block file (blk?????.dat) */
FILE* OpenBlockFile(const FlatFilePos &pos, bool fReadOnly = false);
/** Translation to a filesystem path */
fs::path GetBlockPosFilename(const FlatFilePos &pos);
/** Import blocks from an external file */
void LoadExternalBlockFile(const CChainParams& chainparams, FILE* fileIn, FlatFilePos *dbp = nullptr);
/** Ensures we have a genesis block in the block tree, possibly writing one to disk. */
bool LoadGenesisBlock(const CChainParams& chainparams);
/** Load the block tree and coins database from disk,
 * initializing state if we're running with -reindex. */
bool LoadBlockIndex(const CChainParams& chainparams) EXCLUSIVE_LOCKS_REQUIRED(cs_main);
/** Update the chain tip based on database information. */
bool LoadChainTip(const CChainParams& chainparams) EXCLUSIVE_LOCKS_REQUIRED(cs_main);
/** Unload database information */
void UnloadBlockIndex();
/** Run instances of script checking worker threads */
void StartScriptCheckWorkerThreads(int threads_num);
/** Stop all of the script checking worker threads */
void StopScriptCheckWorkerThreads();
/** Retrieve a transaction (from memory pool, or from disk, if possible) */
bool GetTransaction(const uint256& hash, CTransactionRef& tx, const Consensus::Params& params, uint256& hashBlock, const CBlockIndex* const blockIndex = nullptr);
/**
 * Find the best known block, and make it the tip of the block chain
 *
 * May not be called with cs_main held. May not be called in a
 * validationinterface callback.
 */
bool ActivateBestChain(CValidationState& state, const CChainParams& chainparams, std::shared_ptr<const CBlock> pblock = std::shared_ptr<const CBlock>());
CAmount GetBlockSubsidy(int nHeight, const Consensus::Params& consensusParams);

/** Guess verification progress (as a fraction between 0.0=genesis and 1.0=current tip). */
double GuessVerificationProgress(const ChainTxData& data, const CBlockIndex* pindex);

/** Calculate the amount of disk space the block & undo files currently use */
uint64_t CalculateCurrentUsage();

/**
 *  Mark one block file as pruned.
 */
void PruneOneBlockFile(const int fileNumber) EXCLUSIVE_LOCKS_REQUIRED(cs_main);

/**
 *  Actually unlink the specified files
 */
void UnlinkPrunedFiles(const std::set<int>& setFilesToPrune);

/** Prune block files up to a given height */
void PruneBlockFilesManual(int nManualPruneHeight);

/** (try to) add transaction to memory pool
 * plTxnReplaced will be appended to with all transactions replaced from mempool **/
bool AcceptToMemoryPool(CTxMemPool& pool, CValidationState &state, const CTransactionRef &tx,
                        bool* pfMissingInputs, std::list<CTransactionRef>* plTxnReplaced,
                        bool bypass_limits, const CAmount nAbsurdFee, bool test_accept=false) EXCLUSIVE_LOCKS_REQUIRED(cs_main);

/** Get the BIP9 state for a given deployment at the current tip. */
ThresholdState VersionBitsTipState(const Consensus::Params& params, Consensus::DeploymentPos pos);

/** Get the numerical statistics for the BIP9 state for a given deployment at the current tip. */
BIP9Stats VersionBitsTipStatistics(const Consensus::Params& params, Consensus::DeploymentPos pos);

/** Get the block height at which the BIP9 deployment switched into the state for the block building on the current tip. */
int VersionBitsTipStateSinceHeight(const Consensus::Params& params, Consensus::DeploymentPos pos);


/** Apply the effects of this transaction on the UTXO set represented by view */
void UpdateCoins(const CTransaction& tx, CCoinsViewCache& inputs, int nHeight);

/** Transaction validation functions */

/**
 * Check if transaction will be final in the next block to be created.
 *
 * Calls IsFinalTx() with current block height and appropriate block time.
 *
 * See consensus/consensus.h for flag definitions.
 */
bool CheckFinalTx(const CTransaction &tx, int flags = -1) EXCLUSIVE_LOCKS_REQUIRED(cs_main);

/**
 * Test whether the LockPoints height and time are still valid on the current chain
 */
bool TestLockPointValidity(const LockPoints* lp) EXCLUSIVE_LOCKS_REQUIRED(cs_main);

/**
 * Check if transaction will be BIP 68 final in the next block to be created.
 *
 * Simulates calling SequenceLocks() with data from the tip of the current active chain.
 * Optionally stores in LockPoints the resulting height and time calculated and the hash
 * of the block needed for calculation or skips the calculation and uses the LockPoints
 * passed in for evaluation.
 * The LockPoints should not be considered valid if CheckSequenceLocks returns false.
 *
 * See consensus/consensus.h for flag definitions.
 */
bool CheckSequenceLocks(const CTxMemPool& pool, const CTransaction& tx, int flags, LockPoints* lp = nullptr, bool useExistingLockPoints = false) EXCLUSIVE_LOCKS_REQUIRED(cs_main);

/** Used to get the end of block TXN for account history entries */
uint32_t GetNextAccPosition();

/**
 * Closure representing one script verification
 * Note that this stores references to the spending transaction
 */
class CScriptCheck
{
private:
    CTxOut m_tx_out;
    const CTransaction *ptxTo;
    unsigned int nIn;
    unsigned int nFlags;
    bool cacheStore;
    ScriptError error;
    PrecomputedTransactionData *txdata;

public:
    CScriptCheck(): ptxTo(nullptr), nIn(0), nFlags(0), cacheStore(false), error(SCRIPT_ERR_UNKNOWN_ERROR) {}
    CScriptCheck(const CTxOut& outIn, const CTransaction& txToIn, unsigned int nInIn, unsigned int nFlagsIn, bool cacheIn, PrecomputedTransactionData* txdataIn) :
        m_tx_out(outIn), ptxTo(&txToIn), nIn(nInIn), nFlags(nFlagsIn), cacheStore(cacheIn), error(SCRIPT_ERR_UNKNOWN_ERROR), txdata(txdataIn) { }

    bool operator()();

    void swap(CScriptCheck &check) {
        std::swap(ptxTo, check.ptxTo);
        std::swap(m_tx_out, check.m_tx_out);
        std::swap(nIn, check.nIn);
        std::swap(nFlags, check.nFlags);
        std::swap(cacheStore, check.cacheStore);
        std::swap(error, check.error);
        std::swap(txdata, check.txdata);
    }

    ScriptError GetScriptError() const { return error; }
};

/** Initializes the script-execution cache */
void InitScriptExecutionCache();


/** Functions for disk access for blocks */
bool ReadBlockFromDisk(CBlock& block, const FlatFilePos& pos, const Consensus::Params& consensusParams);
bool ReadBlockFromDisk(CBlock& block, const CBlockIndex* pindex, const Consensus::Params& consensusParams);
bool ReadRawBlockFromDisk(std::vector<uint8_t>& block, const FlatFilePos& pos, const CMessageHeader::MessageStartChars& message_start);
bool ReadRawBlockFromDisk(std::vector<uint8_t>& block, const CBlockIndex* pindex, const CMessageHeader::MessageStartChars& message_start);

bool UndoReadFromDisk(CBlockUndo& blockundo, const CBlockIndex* pindex);

/** Functions for validating blocks and updating the block tree */

/** Context-independent validity checks */
bool CheckBlock(const CBlock& block, CValidationState& state, const Consensus::Params& consensusParams, CheckContextState& ctxState, bool fCheckPOS, const int height, bool fCheckMerkleRoot = true);

/** Check a block is completely valid from start to finish (only works on top of our current best block) */
bool TestBlockValidity(CValidationState& state, const CChainParams& chainparams, const CBlock& block, CBlockIndex* pindexPrev, bool fCheckMerkleRoot = true) EXCLUSIVE_LOCKS_REQUIRED(cs_main);

/** Check whether witness commitments are required for a block, and whether to enforce NULLDUMMY (BIP 147) rules.
 *  Note that transaction witness validation rules are always enforced when P2SH is enforced. */
bool IsWitnessEnabled(const CBlockIndex* pindexPrev, const Consensus::Params& params);

/** When there are blocks in the active chain with missing data, rewind the chainstate and remove them from the block index */
bool RewindBlockIndex(const CChainParams& params) LOCKS_EXCLUDED(cs_main);

/** Update uncommitted block structures (currently: only the witness reserved value). This is safe for submitted blocks. */
void UpdateUncommittedBlockStructures(CBlock& block, const CBlockIndex* pindexPrev, const Consensus::Params& consensusParams);

/** Produce the necessary coinbase commitment for a block (modifies the hash, don't call for mined blocks). */
std::vector<unsigned char> GenerateCoinbaseCommitment(CBlock& block, const CBlockIndex* pindexPrev, const Consensus::Params& consensusParams);

/** RAII wrapper for VerifyDB: Verify consistency of the block and coin databases */
class CVerifyDB {
public:
    CVerifyDB();
    ~CVerifyDB();
    bool VerifyDB(const CChainParams& chainparams, CCoinsView *coinsview, int nCheckLevel, int nCheckDepth);
};

/** Replay blocks that aren't fully applied to the database. */
bool ReplayBlocks(const CChainParams& params, CCoinsView* view, CCustomCSView* cache);

CBlockIndex* LookupBlockIndex(const uint256& hash) EXCLUSIVE_LOCKS_REQUIRED(cs_main);

/** Find the last common block between the parameter chain and a locator. */
CBlockIndex* FindForkInGlobalIndex(const CChain& chain, const CBlockLocator& locator) EXCLUSIVE_LOCKS_REQUIRED(cs_main);

enum DisconnectResult
{
    DISCONNECT_OK,      // All good.
    DISCONNECT_UNCLEAN, // Rolled back, but UTXO set was inconsistent with block.
    DISCONNECT_FAILED   // Something else went wrong.
};

class ConnectTrace;

/** @see CChainState::FlushStateToDisk */
enum class FlushStateMode {
    NONE,
    IF_NEEDED,
    PERIODIC,
    ALWAYS
};

struct CBlockIndexWorkComparator
{
    bool operator()(const CBlockIndex *pa, const CBlockIndex *pb) const;
};

/**
 * Maintains a tree of blocks (stored in `m_block_index`) which is consulted
 * to determine where the most-work tip is.
 *
 * This data is used mostly in `CChainState` - information about, e.g.,
 * candidate tips is not maintained here.
 */
class BlockManager {
public:
    BlockMap m_block_index GUARDED_BY(cs_main);

    /** In order to efficiently track invalidity of headers, we keep the set of
      * blocks which we tried to connect and found to be invalid here (ie which
      * were set to BLOCK_FAILED_VALID since the last restart). We can then
      * walk this set and check if a new header is a descendant of something in
      * this set, preventing us from having to walk m_block_index when we try
      * to connect a bad block and fail.
      *
      * While this is more complicated than marking everything which descends
      * from an invalid block as invalid at the time we discover it to be
      * invalid, doing so would require walking all of m_block_index to find all
      * descendants. Since this case should be very rare, keeping track of all
      * BLOCK_FAILED_VALID blocks in a set should be just fine and work just as
      * well.
      *
      * Because we already walk m_block_index in height-order at startup, we go
      * ahead and mark descendants of invalid blocks as FAILED_CHILD at that time,
      * instead of putting things in this set.
      */
    std::set<CBlockIndex*> m_failed_blocks;

    /**
     * All pairs A->B, where A (or one of its ancestors) misses transactions, but B has transactions.
     * Pruned nodes may have entries where B is missing data.
     */
    std::multimap<CBlockIndex*, CBlockIndex*> m_blocks_unlinked;

    /**
     * Load the blocktree off disk and into memory. Populate certain metadata
     * per index entry (nStatus, nChainWork, nTimeMax, etc.) as well as peripheral
     * collections like setDirtyBlockIndex.
     *
     * @param[out] block_index_candidates  Fill this set with any valid blocks for
     *                                     which we've downloaded all transactions.
     */
    bool LoadBlockIndex(
        const Consensus::Params& consensus_params,
        CBlockTreeDB& blocktree,
        std::set<CBlockIndex*, CBlockIndexWorkComparator>& block_index_candidates)
        EXCLUSIVE_LOCKS_REQUIRED(cs_main);

    /** Clear all data members. */
    void Unload() EXCLUSIVE_LOCKS_REQUIRED(cs_main);

    CBlockIndex* AddToBlockIndex(const CBlockHeader& block) EXCLUSIVE_LOCKS_REQUIRED(cs_main);
    /** Create a new block index entry for a given block hash */
    CBlockIndex* InsertBlockIndex(const uint256& hash) EXCLUSIVE_LOCKS_REQUIRED(cs_main);

    /**
     * If a block header hasn't already been seen, call ContextualCheckProofOfStake on it, ensure
     * that it doesn't descend from an invalid block, and then add it to m_block_index.
     */
    bool AcceptBlockHeader(
        const CBlockHeader& block,
        CValidationState& state,
        const CChainParams& chainparams,
        CBlockIndex** ppindex) EXCLUSIVE_LOCKS_REQUIRED(cs_main);
};

/**
 * A convenience class for constructing the CCoinsView* hierarchy used
 * to facilitate access to the UTXO set.
 *
 * This class consists of an arrangement of layered CCoinsView objects,
 * preferring to store and retrieve coins in memory via `m_cacheview` but
 * ultimately falling back on cache misses to the canonical store of UTXOs on
 * disk, `m_dbview`.
 */
class CoinsViews {

public:
    //! The lowest level of the CoinsViews cache hierarchy sits in a leveldb database on disk.
    //! All unspent coins reside in this store.
    CCoinsViewDB m_dbview GUARDED_BY(cs_main);

    //! This view wraps access to the leveldb instance and handles read errors gracefully.
    CCoinsViewErrorCatcher m_catcherview GUARDED_BY(cs_main);

    //! This is the top layer of the cache hierarchy - it keeps as many coins in memory as
    //! can fit per the dbcache setting.
    std::unique_ptr<CCoinsViewCache> m_cacheview GUARDED_BY(cs_main);

    //! This constructor initializes CCoinsViewDB and CCoinsViewErrorCatcher instances, but it
    //! *does not* create a CCoinsViewCache instance by default. This is done separately because the
    //! presence of the cache has implications on whether or not we're allowed to flush the cache's
    //! state to disk, which should not be done until the health of the database is verified.
    //!
    //! All arguments forwarded onto CCoinsViewDB.
    CoinsViews(std::string ldb_name, size_t cache_size_bytes, bool in_memory, bool should_wipe);

    //! Initialize the CCoinsViewCache member.
    void InitCache() EXCLUSIVE_LOCKS_REQUIRED(::cs_main);
};

/**
 * CChainState stores and provides an API to update our local knowledge of the
 * current best chain.
 *
 * Eventually, the API here is targeted at being exposed externally as a
 * consumable libconsensus library, so any functions added must only call
 * other class member functions, pure functions in other parts of the consensus
 * library, callbacks via the validation interface, or read/write-to-disk
 * functions (eventually this will also be via callbacks).
 *
 * Anything that is contingent on the current tip of the chain is stored here,
 * whereas block information and metadata independent of the current tip is
 * kept in `BlockMetadataManager`.
 */
class CChainState {
private:

    /**
     * Every received block is assigned a unique and increasing identifier, so we
     * know which one to give priority in case of a fork.
     */
    CCriticalSection cs_nBlockSequenceId;
    /** Blocks loaded from disk are assigned id 0, so start the counter at 1. */
    int32_t nBlockSequenceId = 1;
    /** Decreasing counter (used by subsequent preciousblock calls). */
    int32_t nBlockReverseSequenceId = -1;
    /** chainwork for the last block that preciousblock has been applied to. */
    arith_uint256 nLastPreciousChainwork = 0;

    /**
     * the ChainState CriticalSection
     * A lock that must be held when modifying this ChainState - held in ActivateBestChain()
     */
    CCriticalSection m_cs_chainstate;

    /**
     * Whether this chainstate is undergoing initial block download.
     *
     * Mutable because we need to be able to mark IsInitialBlockDownload()
     * const, which latches this for caching purposes.
     */
    mutable std::atomic<bool> m_cached_finished_ibd{false};

    //! Reference to a BlockManager instance which itself is shared across all
    //! CChainState instances. Keeping a local reference allows us to test more
    //! easily as opposed to referencing a global.
    BlockManager& m_blockman;

    //! Manages the UTXO set, which is a reflection of the contents of `m_chain`.
    std::unique_ptr<CoinsViews> m_coins_views;

    //! Indicates disconneting is in process
    std::atomic_bool m_disconnectTip{false};

public:
    CChainState(BlockManager& blockman) : m_blockman(blockman) {}
    CChainState();

    /**
     * Initialize the CoinsViews UTXO set database management data structures. The in-memory
     * cache is initialized separately.
     *
     * All parameters forwarded to CoinsViews.
     */
    void InitCoinsDB(
        size_t cache_size_bytes,
        bool in_memory,
        bool should_wipe,
        std::string leveldb_name = "chainstate");

    //! Initialize the in-memory coins cache (to be done after the health of the on-disk database
    //! is verified).
    void InitCoinsCache() EXCLUSIVE_LOCKS_REQUIRED(::cs_main);

    //! @returns whether or not the CoinsViews object has been fully initialized and we can
    //!          safely flush this object to disk.
    bool CanFlushToDisk() EXCLUSIVE_LOCKS_REQUIRED(cs_main) {
        return m_coins_views && m_coins_views->m_cacheview;
    }

    //! The current chain of blockheaders we consult and build on.
    //! @see CChain, CBlockIndex.
    CChain m_chain;

    /**
     * The set of all CBlockIndex entries with BLOCK_VALID_TRANSACTIONS (for itself and all ancestors) and
     * as good as our current tip or better. Entries may be failed, though, and pruning nodes may be
     * missing the data for the block.
     */
    std::set<CBlockIndex*, CBlockIndexWorkComparator> setBlockIndexCandidates;

    //! @returns A reference to the in-memory cache of the UTXO set.
    CCoinsViewCache& CoinsTip() EXCLUSIVE_LOCKS_REQUIRED(cs_main)
    {
        assert(m_coins_views->m_cacheview);
        return *m_coins_views->m_cacheview.get();
    }

    //! @returns A reference to the on-disk UTXO set database.
    CCoinsViewDB& CoinsDB() EXCLUSIVE_LOCKS_REQUIRED(cs_main)
    {
        return m_coins_views->m_dbview;
    }

    //! @returns A reference to a wrapped view of the in-memory UTXO set that
    //!     handles disk read errors gracefully.
    CCoinsViewErrorCatcher& CoinsErrorCatcher() EXCLUSIVE_LOCKS_REQUIRED(cs_main)
    {
        return m_coins_views->m_catcherview;
    }

    //! Destructs all objects related to accessing the UTXO set.
    void ResetCoinsViews() { m_coins_views.reset(); }

    /**
     * Update the on-disk chain state.
     * The caches and indexes are flushed depending on the mode we're called with
     * if they're too large, if it's been a while since the last write,
     * or always and in all cases if we're in prune mode and are deleting files.
     *
     * If FlushStateMode::NONE is used, then FlushStateToDisk(...) won't do anything
     * besides checking if we need to prune.
     */
    bool FlushStateToDisk(
        const CChainParams& chainparams,
        CValidationState &state,
        FlushStateMode mode,
        int nManualPruneHeight = 0);

    //! Unconditionally flush all changes to disk.
    void ForceFlushStateToDisk();

    //! Prune blockfiles from the disk if necessary and then flush chainstate changes
    //! if we pruned.
    void PruneAndFlush();

    /**
     * Make the best chain active, in multiple steps. The result is either failure
     * or an activated best chain. pblock is either nullptr or a pointer to a block
     * that is already loaded (to avoid loading it again from disk).
     *
     * ActivateBestChain is split into steps (see ActivateBestChainStep) so that
     * we avoid holding cs_main for an extended period of time; the length of this
     * call may be quite long during reindexing or a substantial reorg.
     *
     * May not be called with cs_main held. May not be called in a
     * validationinterface callback.
     *
     * @returns true unless a system error occurred
     */
    bool ActivateBestChain(CValidationState &state, const CChainParams& chainparams, std::shared_ptr<const CBlock> pblock) LOCKS_EXCLUDED(cs_main);

    bool AcceptBlock(const std::shared_ptr<const CBlock>& pblock, CValidationState& state, const CChainParams& chainparams, CBlockIndex** ppindex, bool fRequested, const FlatFilePos* dbp, bool* fNewBlock) EXCLUSIVE_LOCKS_REQUIRED(cs_main);

    // Block (dis)connection on a given view:
    DisconnectResult DisconnectBlock(const CBlock& block, const CBlockIndex* pindex, CCoinsViewCache& view, CCustomCSView& cache, std::vector<CAnchorConfirmMessage> & disconnectedAnchorConfirms);
    bool ConnectBlock(const CBlock& block, CValidationState& state, CBlockIndex* pindex,
                      CCoinsViewCache& view, CCustomCSView& cache, const CChainParams& chainparams, std::vector<uint256> & rewardedAnchors, bool fJustCheck = false) EXCLUSIVE_LOCKS_REQUIRED(cs_main);

    // Apply the effects of a block disconnection on the UTXO set.
    bool DisconnectTip(CValidationState& state, const CChainParams& chainparams, DisconnectedBlockTransactions* disconnectpool) EXCLUSIVE_LOCKS_REQUIRED(cs_main, ::mempool.cs);

    // Manual block validity manipulation:
    bool PreciousBlock(CValidationState& state, const CChainParams& params, CBlockIndex* pindex) LOCKS_EXCLUDED(cs_main);
    bool InvalidateBlock(CValidationState& state, const CChainParams& chainparams, CBlockIndex* pindex) LOCKS_EXCLUDED(cs_main);
    void ResetBlockFailureFlags(CBlockIndex* pindex) EXCLUSIVE_LOCKS_REQUIRED(cs_main);

    bool ReplayBlocks(const CChainParams& params, CCoinsView* view, CCustomCSView* cache);
    bool RewindBlockIndex(const CChainParams& params) LOCKS_EXCLUDED(cs_main);
    bool LoadGenesisBlock(const CChainParams& chainparams);

    void PruneBlockIndexCandidates();

    void UnloadBlockIndex();

    /** Check whether we are doing an initial block download (synchronizing from disk or network) */
    bool IsInitialBlockDownload() const;

    /** Check whether we are in disconnect process */
    bool IsDisconnectingTip() const;

    /**
     * Make various assertions about the state of the block index.
     *
     * By default this only executes fully when using the Regtest chain; see: fCheckBlockIndex.
     */
    void CheckBlockIndex(const Consensus::Params& consensusParams);

private:
    bool ActivateBestChainStep(CValidationState& state, const CChainParams& chainparams, CBlockIndex* pindexMostWork, const std::shared_ptr<const CBlock>& pblock, bool& fInvalidFound, ConnectTrace& connectTrace) EXCLUSIVE_LOCKS_REQUIRED(cs_main, ::mempool.cs);
    bool ConnectTip(CValidationState& state, const CChainParams& chainparams, CBlockIndex* pindexNew, const std::shared_ptr<const CBlock>& pblock, ConnectTrace& connectTrace, DisconnectedBlockTransactions& disconnectpool) EXCLUSIVE_LOCKS_REQUIRED(cs_main, ::mempool.cs);

    void InvalidBlockFound(CBlockIndex *pindex, const CValidationState &state) EXCLUSIVE_LOCKS_REQUIRED(cs_main);
    CBlockIndex* FindMostWorkChain() EXCLUSIVE_LOCKS_REQUIRED(cs_main);
    void ReceivedBlockTransactions(const CBlock& block, CBlockIndex* pindexNew, const FlatFilePos& pos, const Consensus::Params& consensusParams) EXCLUSIVE_LOCKS_REQUIRED(cs_main);

    bool RollforwardBlock(const CBlockIndex* pindex, CCoinsViewCache& inputs, CCustomCSView& cache, const CChainParams& params) EXCLUSIVE_LOCKS_REQUIRED(cs_main);

    //! Mark a block as not having block data
    void EraseBlockData(CBlockIndex* index) EXCLUSIVE_LOCKS_REQUIRED(cs_main);

    static void ProcessICXEvents(const CBlockIndex* pindex, CCustomCSView& cache, const CChainParams& chainparams);

    static void ProcessLoanEvents(const CBlockIndex* pindex, CCustomCSView& cache, const CChainParams& chainparams);

    static void ProcessEunosEvents(const CBlockIndex* pindex, CCustomCSView& cache, const CChainParams& chainparams);

    static void ProcessGovEvents(const CBlockIndex* pindex, CCustomCSView& cache, const CChainParams& chainparams);

    static void ProcessOracleEvents(const CBlockIndex* pindex, CCustomCSView& cache, const CChainParams& chainparams);

    static void ProcessRewardEvents(const CBlockIndex* pindex, CCustomCSView& cache, const CChainParams& chainparams);

    static void ProcessFutures(const CBlockIndex* pindex, CCustomCSView& cache, const CChainParams& chainparams);

    static void ProcessTokenToGovVar(const CBlockIndex *pindex, CCustomCSView &cache, const CChainParams &chainparams);

    static void ProcessTokenSplits(const CBlock& block, const CBlockIndex* pindex, CCustomCSView& cache, const CreationTxs& creationTxs, const CChainParams& chainparams);

    static void ProcessFuturesDUSD(const CBlockIndex* pindex, CCustomCSView& cache, const CChainParams& chainparams);

<<<<<<< HEAD
    static void ProcessProposalEvents(const CBlockIndex* pindex, CCustomCSView& cache, const CChainParams& chainparams);
=======
    static void ProcessMasternodeUpdates(const CBlockIndex* pindex, CCustomCSView& cache, const CCoinsViewCache& view, const CChainParams& chainparams);
>>>>>>> 2df6f72d
};

/** Mark a block as precious and reorganize.
 *
 * May not be called in a
 * validationinterface callback.
 */
bool PreciousBlock(CValidationState& state, const CChainParams& params, CBlockIndex *pindex) LOCKS_EXCLUDED(cs_main);

/** Mark a block as invalid. */
bool InvalidateBlock(CValidationState& state, const CChainParams& chainparams, CBlockIndex* pindex) LOCKS_EXCLUDED(cs_main);

/** Remove invalidity status from a block and its descendants. */
void ResetBlockFailureFlags(CBlockIndex* pindex) EXCLUSIVE_LOCKS_REQUIRED(cs_main);

/** @returns the most-work valid chainstate. */
CChainState& ChainstateActive();

/** @returns the most-work chain. */
CChain& ChainActive();

/** @returns the global block index map. */
BlockMap& BlockIndex();

// Most often ::ChainstateActive() should be used instead of this, but some code
// may not be able to assume that this has been initialized yet and so must use it
// directly, e.g. init.cpp.
extern std::unique_ptr<CChainState> g_chainstate;

/** Global variable that points to the active block tree (protected by cs_main) */
extern std::unique_ptr<CBlockTreeDB> pblocktree;

/**
 * Return the spend height, which is one more than the inputs.GetBestBlock().
 * While checking, GetBestBlock() refers to the parent block. (protected by cs_main)
 * This is also true for mempool checks.
 */
int GetSpendHeight(const CCoinsViewCache& inputs);

extern VersionBitsCache versionbitscache;

/**
 * Determine what nVersion a new block should use.
 */
int32_t ComputeBlockVersion(const CBlockIndex* pindexPrev, const Consensus::Params& params);

/** Reject codes greater or equal to this can be returned by AcceptToMemPool
 * for transactions, to signal internal conditions. They cannot and should not
 * be sent over the P2P network.
 */
static const unsigned int REJECT_INTERNAL = 0x100;
/** Too high fee. Can not be triggered by P2P transactions */
static const unsigned int REJECT_HIGHFEE = 0x100;

/** Get block file info entry for one block file */
CBlockFileInfo* GetBlockFileInfo(size_t n);

/** Dump the mempool to disk. */
bool DumpMempool(const CTxMemPool& pool);

/** Load the mempool from disk. */
bool LoadMempool(CTxMemPool& pool);

//! Check whether the block associated with this index entry is pruned or not.
inline bool IsBlockPruned(const CBlockIndex* pblockindex)
{
    return (fHavePruned && !(pblockindex->nStatus & BLOCK_HAVE_DATA) && pblockindex->nTx > 0);
}

Res ApplyGeneralCoinbaseTx(CCustomCSView & mnview, CTransaction const & tx, int height, CAmount nFees, const Consensus::Params& consensus);
void ReverseGeneralCoinbaseTx(CCustomCSView & mnview, int height);

inline CAmount CalculateCoinbaseReward(const CAmount blockReward, const uint32_t percentage)
{
    return (blockReward  * percentage) / 10000;
}

Res AddNonTxToBurnIndex(const CScript& from, const CBalances& amounts);

void ConsolidateRewards(CCustomCSView& view, int height,
    const std::vector<std::pair<CScript, CAmount>> &items,
    bool interruptOnShutdown, int numWorkers = 0);

#endif // DEFI_VALIDATION_H<|MERGE_RESOLUTION|>--- conflicted
+++ resolved
@@ -791,11 +791,9 @@
 
     static void ProcessFuturesDUSD(const CBlockIndex* pindex, CCustomCSView& cache, const CChainParams& chainparams);
 
-<<<<<<< HEAD
     static void ProcessProposalEvents(const CBlockIndex* pindex, CCustomCSView& cache, const CChainParams& chainparams);
-=======
+
     static void ProcessMasternodeUpdates(const CBlockIndex* pindex, CCustomCSView& cache, const CCoinsViewCache& view, const CChainParams& chainparams);
->>>>>>> 2df6f72d
 };
 
 /** Mark a block as precious and reorganize.
