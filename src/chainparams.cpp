--- conflicted
+++ resolved
@@ -361,8 +361,6 @@
         checkpointData = {
             {
                 {0, consensus.hashGenesisBlock},
-<<<<<<< HEAD
-=======
             }
         };
 
@@ -488,7 +486,6 @@
         checkpointData = {
             {
 //                {546, uint256S("000000002a936ca763904c3c35fce2f3556c559c0214345d31b1bcebf76acb70")},
->>>>>>> 94769ffa
             }
         };
 
