// Copyright (c) 2010 Satoshi Nakamoto
// Copyright (c) 2009-2018 The Bitcoin Core developers
// Distributed under the MIT software license, see the accompanying
// file LICENSE or http://www.opensource.org/licenses/mit-license.php.

#include <core_io.h>

#include <chainparams.h>
#include <chainparamsseeds.h>
#include <consensus/merkle.h>
#include <masternodes/mn_checks.h>
#include <streams.h>
#include <tinyformat.h>
#include <util/system.h>
#include <util/strencodings.h>
#include <versionbitsinfo.h>

#include <algorithm>
#include <cassert>

#include <boost/algorithm/string/classification.hpp>
#include <boost/algorithm/string/split.hpp>

bool fMockNetwork = false;

std::vector<CTransactionRef> CChainParams::CreateGenesisMasternodes()
{
    std::vector<CTransactionRef> mnTxs;
    for (auto const & addrs : vMasternodes)
    {
        CMutableTransaction txNew;
        txNew.nVersion = 1;
        txNew.vin.resize(1);
        txNew.vout.resize(2);
        txNew.vin[0].scriptSig = CScript(); // << 486604799 << CScriptNum(4) << std::vector<unsigned char>((const unsigned char*)pszTimestamp, (const unsigned char*)pszTimestamp + strlen(pszTimestamp));

        CTxDestination operatorDest = DecodeDestination(addrs.operatorAddress, *this);
        assert(operatorDest.index() == PKHashType || operatorDest.index() == WitV0KeyHashType);
        CTxDestination ownerDest = DecodeDestination(addrs.ownerAddress, *this);
        assert(ownerDest.index() == PKHashType || ownerDest.index() == WitV0KeyHashType);

        CKeyID operatorAuthKey = operatorDest.index() == PKHashType ? CKeyID(std::get<PKHash>(operatorDest)) : CKeyID(std::get<WitnessV0KeyHash>(operatorDest)) ;
        genesisTeam.insert(operatorAuthKey);
        CDataStream metadata(DfTxMarker, SER_NETWORK, PROTOCOL_VERSION);
        metadata << static_cast<unsigned char>(CustomTxType::CreateMasternode)
                 << static_cast<char>(operatorDest.index()) << operatorAuthKey;

        CScript scriptMeta;
        scriptMeta << OP_RETURN << ToByteVector(metadata);

        txNew.vout[0] = CTxOut(consensus.mn.creationFee, scriptMeta);
        txNew.vout[1] = CTxOut(consensus.mn.collateralAmount, GetScriptForDestination(ownerDest));

        mnTxs.push_back(MakeTransactionRef(std::move(txNew)));
    }
    return mnTxs;
}

static CBlock CreateGenesisBlock(const char* pszTimestamp, uint32_t nTime, uint32_t nBits, int32_t nVersion, const std::vector<CTxOut> & initdist, std::vector<CTransactionRef> const & extraTxs)
{
    CMutableTransaction txNew;
    txNew.nVersion = 1;
    txNew.vin.resize(1);
    txNew.vout = initdist;
    txNew.vin[0].scriptSig = CScript() << 0 << 486604799 << CScriptNum(4) << std::vector<unsigned char>((const unsigned char*)pszTimestamp, (const unsigned char*)pszTimestamp + strlen(pszTimestamp));

    CBlock genesis;
    genesis.nTime           = nTime;
    genesis.nBits           = nBits;
    genesis.nVersion        = nVersion;
    genesis.deprecatedHeight = 0;
    genesis.stakeModifier   = uint256S("0");
    genesis.mintedBlocks    = 0;
    genesis.vtx.push_back(MakeTransactionRef(std::move(txNew)));

    for (auto tx : extraTxs)
    {
        genesis.vtx.push_back(tx);
    }

    genesis.hashPrevBlock.SetNull();
    genesis.hashMerkleRoot = BlockMerkleRoot(genesis);
    return genesis;
}

/**
 * Build the genesis block. Note that the output of its generation
 * transaction cannot be spent since it did not originally exist in the
 * database.
 *
 * CBlock(hash=000000000019d6, ver=1, hashPrevBlock=00000000000000, hashMerkleRoot=4a5e1e, nTime=1231006505, nBits=1d00ffff, vtx=1)
 *   CTransaction(hash=4a5e1e, ver=1, vin.size=1, vout.size=1, nLockTime=0)
 *     CTxIn(COutPoint(000000, -1), coinbase 04ffff001d0104455468652054696d65732030332f4a616e2f32303039204368616e63656c6c6f72206f6e206272696e6b206f66207365636f6e64206261696c6f757420666f722062616e6b73)
 *     CTxOut(nValue=50.00000000, scriptPubKey=0x5F1DF16B2B704C8A578D0B)
 *   vMerkleTree: 4a5e1e
 */
static CBlock CreateGenesisBlock(uint32_t nTime, uint32_t nBits, int32_t nVersion, const std::vector<CTxOut> & initdist, std::vector<CTransactionRef> const & extraTxs)
{
    const char* pszTimestamp = "Financial Times 23/Mar/2020 The Federal Reserve has gone well past the point of ‘QE infinity’";
//    const CScript genesisOutputScript = CScript() << ParseHex("04678afdb0fe5548271967f1a67130b7105cd6a828e03909a67962e0ea1f61deb649f6bc3f4cef38c4f35504e51ec112de5c384df7ba0b8d578a4c702b6bf11d5f") << OP_CHECKSIG;
//    return CreateGenesisBlock(pszTimestamp, genesisOutputScript, nTime, nBits, nVersion, genesisReward, extraTxs);
    return CreateGenesisBlock(pszTimestamp, nTime, nBits, nVersion, initdist, extraTxs);
}

/**
 * Main network
 */
class CMainParams : public CChainParams {
public:
    CMainParams() {
        strNetworkID = "main";
        consensus.nSubsidyHalvingInterval = 210000; /// @attention totally disabled for main
        consensus.baseBlockSubsidy = 200 * COIN;
        consensus.newBaseBlockSubsidy = 40504000000; // 405.04 DFI
        consensus.emissionReductionPeriod = 32690; // Two weeks
        consensus.emissionReductionAmount = 1658; // 1.658%
        consensus.BIP16Exception = uint256(); //("0x00000000000002dc756eebf4f49723ed8d30cc28a5f108eb94b1ba88ac4f9c22");
        consensus.BIP34Height = 0;
        consensus.BIP34Hash = uint256();
        consensus.BIP65Height = 0; // 000000000000000004c2b624ed5d7756c508d90fd0da2c7c679febfa6c4735f0
        consensus.BIP66Height = 0; // 00000000000000000379eaa19dce8c9b722d46ae6a57c2f1a988119488b50931
        consensus.AMKHeight = 356500; // Oct 12th, 2020.
        consensus.BayfrontHeight = 405000; // Nov 2nd, 2020.
        consensus.BayfrontMarinaHeight = 465150; // Nov 28th, 2020.
        consensus.BayfrontGardensHeight = 488300; // Dec 8th, 2020.
        consensus.ClarkeQuayHeight = 595738; // Jan 24th, 2021.
        consensus.DakotaHeight = 678000; // Mar 1st, 2021.
        consensus.DakotaCrescentHeight = 733000; // Mar 25th, 2021.
        consensus.EunosHeight = 894000; // Jun 3rd, 2021.
        consensus.EunosKampungHeight = 895743; // Jun 4th, 2021.
        consensus.EunosPayaHeight = 1072000; // Aug 5th, 2021.
        consensus.FortCanningHeight = 1367000; // Nov 15th, 2021.
        consensus.FortCanningMuseumHeight = 1430640; // Dec 7th, 2021.
        consensus.FortCanningParkHeight = 1503143; // Jan 2nd, 2022.
        consensus.FortCanningHillHeight = 1604999; // Feb 7th, 2022.
        consensus.FortCanningRoadHeight = 1786000; // April 11th, 2022.
        consensus.FortCanningCrunchHeight = 1936000; // June 2nd, 2022.
        consensus.FortCanningSpringHeight = 2033000; // July 6th, 2022.
        consensus.FortCanningGreatWorldHeight = 2212000; // Sep 7th, 2022.
        consensus.FortCanningEpilogueHeight = 2257500; // Sep 22nd, 2022.
        consensus.GrandCentralHeight = 2479000; // Dec 8th, 2022.
<<<<<<< HEAD
        consensus.DMCGenesisHeight = std::numeric_limits<int>::max();
=======
        consensus.GrandCentralEpilogueHeight = 2574000; // Jan 10th, 2023.
        consensus.NextNetworkUpgradeHeight = std::numeric_limits<int>::max();
>>>>>>> 4c01bdd7

        consensus.pos.diffLimit = uint256S("00000fffffffffffffffffffffffffffffffffffffffffffffffffffffffffff");
//        consensus.pos.nTargetTimespan = 14 * 24 * 60 * 60; // two weeks
//        consensus.pos.nTargetSpacing = 10 * 60; // 10 minutes
        consensus.pos.nTargetTimespan = 5 * 60; // 5 min == 10 blocks
        consensus.pos.nTargetSpacing = 30; // seconds
        consensus.pos.nTargetTimespanV2 = 1008 * consensus.pos.nTargetSpacing; // 1008 blocks
        consensus.pos.nStakeMinAge = 0;
        consensus.pos.nStakeMaxAge = 14 * 24 * 60 * 60; // Two weeks
        consensus.pos.fAllowMinDifficultyBlocks = false; // only for regtest
        consensus.pos.fNoRetargeting = false; // only for regtest

        consensus.pos.allowMintingWithoutPeers = false; // don't mint if no peers connected

        consensus.CSVHeight = 1; // 000000000000000004a1b34462cb8aeebd5799177f7a29cf28f2d1961716b5b5
        consensus.SegwitHeight = 0; // 0000000000000000001c8018d9cb3b742ef25114f27563e3fc4a1902167f9893
        consensus.nRuleChangeActivationThreshold = 9; //1916; // 95% of 2016
        consensus.nMinerConfirmationWindow = 10; //2016; // nTargetTimespan / nTargetSpacing
        consensus.vDeployments[Consensus::DEPLOYMENT_TESTDUMMY].bit = 28;
        consensus.vDeployments[Consensus::DEPLOYMENT_TESTDUMMY].nStartTime = 1199145601; // January 1, 2008
        consensus.vDeployments[Consensus::DEPLOYMENT_TESTDUMMY].nTimeout = 1230767999; // December 31, 2008

        // The best chain should have at least this much work.
        consensus.nMinimumChainWork = uint256S("0x000000000000000000000000000000000000000000003f2949bfe4efc275390c");

        // By default assume that the signatures in ancestors of this block are valid.
        consensus.defaultAssumeValid = uint256S("0x9b257cb88630e422902ef2b17a3627ae2f786a5923df9c3bda4226f9551b1ea8");

        // Masternodes' params
        consensus.mn.activationDelay = 10;
        consensus.mn.newActivationDelay = 1008;
        consensus.mn.resignDelay = 60;
        consensus.mn.newResignDelay = 2 * consensus.mn.newActivationDelay;
        consensus.mn.creationFee = 10 * COIN;
        consensus.mn.collateralAmount = 1000000 * COIN;
        consensus.mn.collateralAmountDakota = 20000 * COIN;
        consensus.mn.anchoringTeamSize = 5;
        consensus.mn.anchoringFrequency = 15;

        consensus.mn.anchoringTimeDepth = 3 * 60 * 60; // 3 hours
        consensus.mn.anchoringAdditionalTimeDepth = 1 * 60 * 60; // 1 hour
        consensus.mn.anchoringTeamChange = 120; // Number of blocks

        consensus.token.creationFee = 100 * COIN;
        consensus.token.collateralAmount = 1 * COIN;

        consensus.spv.anchorSubsidy = 0 * COIN;
        consensus.spv.subsidyIncreasePeriod = 60;
        consensus.spv.subsidyIncreaseValue = 5 * COIN;
        consensus.spv.wallet_xpub = "xpub68vVWYqkpwYT8ZxBhN2buFMTPNFzrJQV19QZmhuwQqKQZHxcXVg36GZCrwPhb7KPpivsGXxvd7g82sJXYnKNqi2ZuHJvhqcwF418YEfGMrv";
        consensus.spv.anchors_address = "1FtZwEZKknoquUb6DyQHFZ6g6oomXJYEcb";
        consensus.spv.minConfirmations = 6;

        consensus.vaultCreationFee = 2 * COIN;

        consensus.props.cfp.fee = COIN / 100; // 1%
        consensus.props.cfp.minimumFee = 10 * COIN; // 10 DFI
        consensus.props.cfp.approvalThreshold = COIN / 2; // vote pass with over 50% majority
        consensus.props.voc.fee = 100 * COIN;
        consensus.props.voc.emergencyFee = 10000 * COIN;
        consensus.props.voc.approvalThreshold = 66670000; // vote pass with over 66.67% majority
        consensus.props.quorum = COIN / 100; // 1% of the masternodes must vote
        consensus.props.votingPeriod = 130000; // tally votes every 130K blocks
        consensus.props.emergencyPeriod = 8640;
        consensus.props.feeBurnPct = COIN / 2;

        consensus.nonUtxoBlockSubsidies.emplace(CommunityAccountType::IncentiveFunding, 45 * COIN / 200); // 45 DFI of 200 per block (rate normalized to (COIN == 100%))
        consensus.nonUtxoBlockSubsidies.emplace(CommunityAccountType::AnchorReward, COIN /10 / 200);       // 0.1 DFI of 200 per block

        // New coinbase reward distribution
        consensus.dist.masternode = 3333; // 33.33%
        consensus.dist.community = 491; // 4.91%
        consensus.dist.anchor = 2; // 0.02%
        consensus.dist.liquidity = 2545; // 25.45%
        consensus.dist.loan = 2468; // 24.68%
        consensus.dist.options = 988; // 9.88%
        consensus.dist.unallocated = 173; // 1.73%

        consensus.newNonUTXOSubsidies.emplace(CommunityAccountType::AnchorReward, consensus.dist.anchor);
        consensus.newNonUTXOSubsidies.emplace(CommunityAccountType::IncentiveFunding, consensus.dist.liquidity);
        consensus.newNonUTXOSubsidies.emplace(CommunityAccountType::Loan, consensus.dist.loan);
        consensus.newNonUTXOSubsidies.emplace(CommunityAccountType::Options, consensus.dist.options);
        consensus.newNonUTXOSubsidies.emplace(CommunityAccountType::Unallocated, consensus.dist.unallocated);
        consensus.newNonUTXOSubsidies.emplace(CommunityAccountType::CommunityDevFunds, consensus.dist.community);

        /**
         * The message start string is designed to be unlikely to occur in normal data.
         * The characters are rarely used upper ASCII, not valid as UTF-8, and produce
         * a large 32-bit integer with any alignment.
         */
        pchMessageStart[0] = 0xf9;
        pchMessageStart[1] = 0xbe;
        pchMessageStart[2] = 0xb4;
        pchMessageStart[3] = 0xd9;
        pchMessageStartPostAMK[0] = 0xe2;
        pchMessageStartPostAMK[1] = 0xaa;
        pchMessageStartPostAMK[2] = 0xc1;
        pchMessageStartPostAMK[3] = 0xe1;
        nDefaultPort = 8555;
        nPruneAfterHeight = 100000;
        m_assumed_blockchain_size = 240;
        m_assumed_chain_state_size = 3;

        base58Prefixes[PUBKEY_ADDRESS] = {0x12}; // '8' (0('1') for bitcoin)
        base58Prefixes[SCRIPT_ADDRESS] = {0x5a}; // 'd' (5('3') for bitcoin)
        base58Prefixes[SECRET_KEY] =     {0x80}; // (128 ('5', 'K' or 'L') for bitcoin)
        base58Prefixes[EXT_PUBLIC_KEY] = {0x04, 0x88, 0xB2, 0x1E};
        base58Prefixes[EXT_SECRET_KEY] = {0x04, 0x88, 0xAD, 0xE4};

        bech32_hrp = "df";

        // (!) after prefixes set
        consensus.foundationShareScript = GetScriptForDestination(DecodeDestination("dZcHjYhKtEM88TtZLjp314H2xZjkztXtRc", *this));
        consensus.foundationShare = 10; // old style - just percents
        consensus.foundationShareDFIP1 = 199 * COIN / 10 / 200; // 19.9 DFI @ 200 per block (rate normalized to (COIN == 100%)

        consensus.foundationMembers.clear();
        consensus.foundationMembers.insert(GetScriptForDestination(DecodeDestination("dJEbxbfufyPF14SC93yxiquECEfq4YSd9L", *this)));
        consensus.foundationMembers.insert(GetScriptForDestination(DecodeDestination("8bL7jZe2Nk5EhqFA6yuf8HPre3M6eewkqj", *this)));
        consensus.foundationMembers.insert(GetScriptForDestination(DecodeDestination("8UhqhhiwtUuEqCD7HsekUsgYRuz115eLiQ", *this)));

        consensus.accountDestruction.clear();
        consensus.accountDestruction.insert(GetScriptForDestination(DecodeDestination("dJEbxbfufyPF14SC93yxiquECEfq4YSd9L", *this)));
        consensus.accountDestruction.insert(GetScriptForDestination(DecodeDestination("8UAhRuUFCyFUHEPD7qvtj8Zy2HxF5HH5nb", *this)));

        consensus.smartContracts.clear();
        consensus.smartContracts[SMART_CONTRACT_DFIP_2201] = GetScriptForDestination(CTxDestination(WitnessV0KeyHash(std::vector<unsigned char>{0,0,0,0,0,0,0,0,0,0,0,0,0,0,0,0,0,0,0,0})));
        consensus.smartContracts[SMART_CONTRACT_DFIP_2203] = GetScriptForDestination(CTxDestination(WitnessV0KeyHash(std::vector<unsigned char>{0,0,0,0,0,0,0,0,0,0,0,0,0,0,0,0,0,0,0,1})));
        consensus.smartContracts[SMART_CONTRACT_DFIP2206F] = GetScriptForDestination(CTxDestination(WitnessV0KeyHash(std::vector<unsigned char>{0,0,0,0,0,0,0,0,0,0,0,0,0,0,0,0,0,0,0,2})));

        // owner base58, operator base58
        vMasternodes.push_back({"8PuErAcazqccCVzRcc8vJ3wFaZGm4vFbLe", "8J846CKFF83Jcj5m4EReJmxiaJ6Jy1Y6Ea"});
        vMasternodes.push_back({"8RPZm7SVUNhGN1RgGY3R92rvRkZBwETrCX", "8bzHwhaF2MaVs4owRvpWtZQVug3mKuJji2"});
        vMasternodes.push_back({"8KRsoeCRKHUFFmAGGJbRBAgraXiUPUVuXn", "8cHaEaqRsz7fgW1eAjeroB5Bau5NfJNbtk"});

        std::vector<CTxOut> initdist;
        initdist.push_back(CTxOut(58800000 * COIN, GetScriptForDestination(DecodeDestination("8ZWWN1nX8drxJBSMG1VS9jH4ciBSvA9nxp", *this))));
        initdist.push_back(CTxOut(44100000 * COIN, GetScriptForDestination(DecodeDestination("8aGPBahDX4oAXx9okpGRzHPS3Td1pZaLgU", *this))));
        initdist.push_back(CTxOut(11760000 * COIN, GetScriptForDestination(DecodeDestination("8RGSkdaft9EmSXXp6b2UFojwttfJ5BY29r", *this))));
        initdist.push_back(CTxOut(11760000 * COIN, GetScriptForDestination(DecodeDestination("8L7qGjjHRa3Agks6incPomWCfLSMPYipmU", *this))));
        initdist.push_back(CTxOut(29400000 * COIN, GetScriptForDestination(DecodeDestination("dcZ3NXrpbNWvx1rhiGvXStM6EQtHLc44c9", *this))));
        initdist.push_back(CTxOut(14700000 * COIN, GetScriptForDestination(DecodeDestination("dMty9CfknKEaXqJuSgYkvvyF6UB6ffrZXG", *this))));
        initdist.push_back(CTxOut(64680000 * COIN, GetScriptForDestination(DecodeDestination("dZcY1ZNm5bkquz2J74smKqokuPoVpPvGWu", *this))));
        initdist.push_back(CTxOut(235200000 * COIN, GetScriptForDestination(DecodeDestination("dP8dvN5pnwbsxFcfN9DyqPVZi1fVHicDd2", *this))));
        initdist.push_back(CTxOut(117600000 * COIN, GetScriptForDestination(DecodeDestination("dMs1xeSGZbGnTJWqTwjR4mcjp2egpEXG6M", *this))));
        {
            CAmount sum_initdist{0};
            for (CTxOut const & out : initdist)
                sum_initdist += out.nValue;
            assert(sum_initdist == 588000000 * COIN);
        }

        consensus.burnAddress = GetScriptForDestination(DecodeDestination("8defichainBurnAddressXXXXXXXdRQkSm", *this));
        consensus.retiredBurnAddress = GetScriptForDestination(DecodeDestination("8defichainDSTBurnAddressXXXXaCAuTq", *this));
        consensus.lockAddress = GetScriptForDestination(DecodeDestination("TODO: DECIDE ON ADDRESS>", *this));

        // Destination for unused emission
        consensus.unusedEmission = GetScriptForDestination(DecodeDestination("df1qlwvtdrh4a4zln3k56rqnx8chu8t0sqx36syaea", *this));

        genesis = CreateGenesisBlock(1587883831, 0x1d00ffff, 1, initdist, CreateGenesisMasternodes()); // old=1231006505
        consensus.hashGenesisBlock = genesis.GetHash();

        assert(consensus.hashGenesisBlock == uint256S("0x279b1a87aedc7b9471d4ad4e5f12967ab6259926cd097ade188dfcf22ebfe72a"));
        assert(genesis.hashMerkleRoot == uint256S("0x03d771953b10d3506b3c3d9511e104d715dd29279be4b072ffc5218bb18adacf"));

        // Note that of those which support the service bits prefix, most only support a subset of
        // possible options.
        // This is fine at runtime as we'll fall back to using them as a oneshot if they don't support the
        // service bits we want, but we should get them updated to support all service bits wanted by any
        // release ASAP to avoid it where possible.
        vSeeds.emplace_back("seed.defichain.io");
        vSeeds.emplace_back("seed.mydeficha.in");

        vFixedSeeds = std::vector<SeedSpec6>(pnSeed6_main, pnSeed6_main + ARRAYLEN(pnSeed6_main));

        fDefaultConsistencyChecks = false;
        fRequireStandard = true;
        m_is_test_chain = false;

        checkpointData = {
            {
                {     0, consensus.hashGenesisBlock},
                { 50000, uint256S("a45e6bf6ae858a287eb39021ea23880b4115c94e882e2b7c0fcfc98c317922cd")},
                {100000, uint256S("3acd556dbd5e6e75bf463a15eeeeb54b6eab4a1f28039bdc343cc8c851cce45c")},
                {150000, uint256S("46b231d42e5b002852708d48dec119bbc2d550fb67908f1e9f35102c1b45b94d")},
                {200000, uint256S("414076e74894aaed3e1b52d64937f23289d59fe80e287c328a1281398bf9cb31")},
                {250000, uint256S("d50a44503fa55cd01a78b98dea125e63b65aac720c96cca696857722e8149d77")},
                {300000, uint256S("351c82cb8f77fba73e24223a9dd50954630560602c3a38f4d1c03dfa5cf1fd10")},
                {350000, uint256S("ebc8737cb2caa77397f446e9a5aff72a2ca9e8305a6a6f8eb4b6c22f389bef08")},
                {400000, uint256S("97c1014a66c9f327e04a59b3e1b4f551122d0698b6b1a98ec99555fffb474e9d")},
                {450000, uint256S("03701a440b02d61b875ba2503bb53f1f1360cf66b4f0cf472e660a6809534379")},
                {500000, uint256S("6a5b285bc68362deb66148069f55f82c02974056e73f5cc96971f7661ecd5880")},
                {550000, uint256S("3f9aab70727d3cc76a3d406f520a71ccc6095aeea2d185e489f563320d429d5b")},
                {597925, uint256S("0ff2aa3749300e3d0b5bc8d48f9d699bc42e222fe718dc011b33913127087c6d")},
                {600000, uint256S("79ddf4537e40cb59335a0551e5edc7bd396e6949aa2864c3200ca66f9c455405")},
                {650000, uint256S("f18d64dd75c53590e833d3068132a65644963d5c5aebb4c73d42cbde8dc28d68")},
                {700000, uint256S("0d0f779d7f43cc3fd9f01e71e136f7e9319d73791f8839720ab495327075e272")},
                {757420, uint256S("8d4918be2b2df30175f9e611d9ceb494215b93f2267075ace3f031e784cbccbe")},
                {800000, uint256S("8d9ade23a54f16a0a5a6ce5d14788f93bfd7e703be8a3a07a85c935b47511f95")},
                {850000, uint256S("2d7d58ae18a74f73b9836a8fffd3f65ce409536e654a6c644ce735215238a004")},
                {875000, uint256S("44d3b3ba8e920cef86b7ec096ab0a2e608d9fedc14a59611a76a5e40aa53145e")},
                {895741, uint256S("61bc1d73c720990dde43a3fec1f703a222ec5c265e6d491efd60eeec1bdb6dc3")},
                {1505965,uint256S("f7474c805de4f05673df2103bd5d8b8dea09b0d22f808ee957a9ceefc0720609")},
            }
        };

        chainTxData = ChainTxData{
            // Data from rpc: getchaintxstats 4096 04aed18435a87754fcccb32734a02cf9ee162292489a476334326e8cf8a1079f
            /* nTime    */ 1611229003,
            /* nTxCount */ 1091894,
            /* dTxRate  */ 0.1841462153145931
        };

        UpdateActivationParametersFromArgs();
    }

    void UpdateActivationParametersFromArgs();
};

/**
 * Testnet (v3)
 */
class CTestNetParams : public CChainParams {
public:
    CTestNetParams() {
        strNetworkID = "test";
        consensus.nSubsidyHalvingInterval = 210000; /// @attention totally disabled for testnet
        consensus.baseBlockSubsidy = 200 * COIN;
        consensus.newBaseBlockSubsidy = 40504000000;
        consensus.emissionReductionPeriod = 32690; // Two weeks
        consensus.emissionReductionAmount = 1658; // 1.658%
        consensus.BIP16Exception = uint256(); //("0x00000000dd30457c001f4095d208cc1296b0eed002427aa599874af7a432b105");
        consensus.BIP34Height = 0;
        consensus.BIP34Hash = uint256();
        consensus.BIP65Height = 0; // 00000000007f6655f22f98e72ed80d8b06dc761d5da09df0fa1dc4be4f861eb6
        consensus.BIP66Height = 0; // 000000002104c8c45e99a8853285a3b592602a3ccde2b832481da85e9e4ba182
        consensus.AMKHeight = 150;
        consensus.BayfrontHeight = 3000;
        consensus.BayfrontMarinaHeight = 90470;
        consensus.BayfrontGardensHeight = 101342;
        consensus.ClarkeQuayHeight = 155000;
        consensus.DakotaHeight = 220680;
        consensus.DakotaCrescentHeight = 287700;
        consensus.EunosHeight = 354950;
        consensus.EunosKampungHeight = consensus.EunosHeight;
        consensus.EunosPayaHeight = 463300;
        consensus.FortCanningHeight = 686200;
        consensus.FortCanningMuseumHeight = 724000;
        consensus.FortCanningParkHeight = 828800;
        consensus.FortCanningHillHeight = 828900;
        consensus.FortCanningRoadHeight = 893700;
        consensus.FortCanningCrunchHeight = 1011600;
        consensus.FortCanningSpringHeight = 1086000;
        consensus.FortCanningGreatWorldHeight = 1223000;
        consensus.FortCanningEpilogueHeight = 1244000;
        consensus.GrandCentralHeight = 1366000;
<<<<<<< HEAD
        consensus.DMCGenesisHeight = std::numeric_limits<int>::max();
=======
        consensus.GrandCentralEpilogueHeight = 1438200;
        consensus.NextNetworkUpgradeHeight = std::numeric_limits<int>::max();
>>>>>>> 4c01bdd7

        consensus.pos.diffLimit = uint256S("00000fffffffffffffffffffffffffffffffffffffffffffffffffffffffffff");
//        consensus.pos.nTargetTimespan = 14 * 24 * 60 * 60; // two weeks
//        consensus.pos.nTargetSpacing = 10 * 60; // 10 minutes
        consensus.pos.nTargetTimespan = 5 * 60; // 5 min == 10 blocks
        consensus.pos.nTargetSpacing = 30;
        consensus.pos.nTargetTimespanV2 = 1008 * consensus.pos.nTargetSpacing; // 1008 blocks
        consensus.pos.nStakeMinAge = 0;
        consensus.pos.nStakeMaxAge = 14 * 24 * 60 * 60; // Two weeks
        consensus.pos.fAllowMinDifficultyBlocks = false;
        consensus.pos.fNoRetargeting = false; // only for regtest

        consensus.pos.allowMintingWithoutPeers = true;

        consensus.CSVHeight = 1; // 00000000025e930139bac5c6c31a403776da130831ab85be56578f3fa75369bb
        consensus.SegwitHeight = 0; // 00000000002b980fcd729daaa248fd9316a5200e9b367f4ff2c42453e84201ca
        consensus.nRuleChangeActivationThreshold = 8; //1512; // 75% for testchains
        consensus.nMinerConfirmationWindow = 10; //2016; // nTargetTimespan / nTargetSpacing
        consensus.vDeployments[Consensus::DEPLOYMENT_TESTDUMMY].bit = 28;
        consensus.vDeployments[Consensus::DEPLOYMENT_TESTDUMMY].nStartTime = 1199145601; // January 1, 2008
        consensus.vDeployments[Consensus::DEPLOYMENT_TESTDUMMY].nTimeout = 1230767999; // December 31, 2008

        // The best chain should have at least this much work.
        consensus.nMinimumChainWork = uint256S("0x00");

        // By default assume that the signatures in ancestors of this block are valid.
        consensus.defaultAssumeValid = uint256S("0x00");

        // Masternodes' params
        consensus.mn.activationDelay = 10;
        consensus.mn.newActivationDelay = 1008;
        consensus.mn.resignDelay = 60;
        consensus.mn.newResignDelay = 2 * consensus.mn.newActivationDelay;
        consensus.mn.creationFee = 10 * COIN;
        consensus.mn.collateralAmount = 1000000 * COIN;
        consensus.mn.collateralAmountDakota = 20000 * COIN;
        consensus.mn.anchoringTeamSize = 5;
        consensus.mn.anchoringFrequency = 15;

        consensus.mn.anchoringTimeDepth = 3 * 60 * 60; // 3 hours
        consensus.mn.anchoringAdditionalTimeDepth = 1 * 60 * 60; // 1 hour
        consensus.mn.anchoringTeamChange = 120; // Number of blocks

        consensus.token.creationFee = 100 * COIN;
        consensus.token.collateralAmount = 1 * COIN;

        consensus.spv.wallet_xpub = "tpubD9RkyYW1ixvD9vXVpYB1ka8rPZJaEQoKraYN7YnxbBxxsRYEMZgRTDRGEo1MzQd7r5KWxH8eRaQDVDaDuT4GnWgGd17xbk6An6JMdN4dwsY";
        consensus.spv.anchors_address = "mpAkq2LyaUvKrJm2agbswrkn3QG9febnqL";
        consensus.spv.anchorSubsidy = 0 * COIN;
        consensus.spv.subsidyIncreasePeriod = 60;
        consensus.spv.subsidyIncreaseValue = 5 * COIN;
        consensus.spv.minConfirmations = 1;

        consensus.vaultCreationFee = 1 * COIN;

        consensus.props.cfp.fee = COIN / 100; // 1%
        consensus.props.cfp.minimumFee = 10 * COIN; // 10 DFI
        consensus.props.cfp.approvalThreshold = COIN / 2; // vote pass with over 50%
        consensus.props.voc.fee = 50 * COIN;
        consensus.props.voc.emergencyFee = 10000 * COIN;
        consensus.props.voc.approvalThreshold = 66670000; // vote pass with over 66.67%
        consensus.props.quorum = COIN / 100; // 1% of the masternodes must vote
        consensus.props.votingPeriod = 70000; // tally votes every 70K blocks
        consensus.props.emergencyPeriod = 8640;
        consensus.props.feeBurnPct = COIN / 2;


        consensus.nonUtxoBlockSubsidies.emplace(CommunityAccountType::IncentiveFunding, 45 * COIN / 200); // 45 DFI @ 200 per block (rate normalized to (COIN == 100%))
        consensus.nonUtxoBlockSubsidies.emplace(CommunityAccountType::AnchorReward, COIN/10 / 200);       // 0.1 DFI @ 200 per block

        // New coinbase reward distribution
        consensus.dist.masternode = 3333; // 33.33%
        consensus.dist.community = 491; // 4.91%
        consensus.dist.anchor = 2; // 0.02%
        consensus.dist.liquidity = 2545; // 25.45%
        consensus.dist.loan = 2468; // 24.68%
        consensus.dist.options = 988; // 9.88%
        consensus.dist.unallocated = 173; // 1.73%

        consensus.newNonUTXOSubsidies.emplace(CommunityAccountType::AnchorReward, consensus.dist.anchor);
        consensus.newNonUTXOSubsidies.emplace(CommunityAccountType::IncentiveFunding, consensus.dist.liquidity);
        consensus.newNonUTXOSubsidies.emplace(CommunityAccountType::Loan, consensus.dist.loan);
        consensus.newNonUTXOSubsidies.emplace(CommunityAccountType::Options, consensus.dist.options);
        consensus.newNonUTXOSubsidies.emplace(CommunityAccountType::Unallocated, consensus.dist.unallocated);
        consensus.newNonUTXOSubsidies.emplace(CommunityAccountType::CommunityDevFunds, consensus.dist.community);

        pchMessageStartPostAMK[0] = pchMessageStart[0] = 0x0b;
        pchMessageStartPostAMK[1] = pchMessageStart[1] = 0x11;
        pchMessageStartPostAMK[2] = pchMessageStart[2] = 0x09;
        pchMessageStartPostAMK[3] = pchMessageStart[3] = 0x07;

        nDefaultPort = 18555;
        nPruneAfterHeight = 1000;
        m_assumed_blockchain_size = 30;
        m_assumed_chain_state_size = 2;

        base58Prefixes[PUBKEY_ADDRESS] = {0xf}; // '7' (111 ('m' or 'n') for bitcoin)
        base58Prefixes[SCRIPT_ADDRESS] = {0x80}; // 't' (196 ('2') for bitcoin)
        base58Prefixes[SECRET_KEY] =     {0xef}; // (239 ('9' or 'c') for bitcoin)
        base58Prefixes[EXT_PUBLIC_KEY] = {0x04, 0x35, 0x87, 0xCF};
        base58Prefixes[EXT_SECRET_KEY] = {0x04, 0x35, 0x83, 0x94};

        bech32_hrp = "tf";

        // (!) after prefixes set
        consensus.foundationShareScript = GetScriptForDestination(DecodeDestination("7Q2nZCcKnxiRiHSNQtLB27RA5efxm2cE7w", *this));
        consensus.foundationShare = 10; // old style - just percents
        consensus.foundationShareDFIP1 = 199 * COIN / 10 / 200; // 19.9 DFI @ 200 per block (rate normalized to (COIN == 100%)

        consensus.foundationMembers.clear();
        consensus.foundationMembers.insert(consensus.foundationShareScript);

        consensus.accountDestruction.clear();
        consensus.accountDestruction.insert(GetScriptForDestination(DecodeDestination("trnZD2qPU1c3WryBi8sWX16mEaq9WkGHeg", *this))); // cVUZfDj1B1o7eVhxuZr8FQLh626KceiGQhZ8G6YCUdeW3CAV49ti
        consensus.accountDestruction.insert(GetScriptForDestination(DecodeDestination("75jrurn8tkDLhZ3YPyzhk6D9kc1a4hBrmM", *this))); // cSmsVpoR6dSW5hPNKeGwC561gXHXcksdQb2yAFQdjbSp5MUyzZqr

        consensus.smartContracts.clear();
        consensus.smartContracts[SMART_CONTRACT_DFIP_2201] = GetScriptForDestination(CTxDestination(WitnessV0KeyHash(std::vector<unsigned char>{0,0,0,0,0,0,0,0,0,0,0,0,0,0,0,0,0,0,0,0})));
        consensus.smartContracts[SMART_CONTRACT_DFIP_2203] = GetScriptForDestination(CTxDestination(WitnessV0KeyHash(std::vector<unsigned char>{0,0,0,0,0,0,0,0,0,0,0,0,0,0,0,0,0,0,0,1})));
        consensus.smartContracts[SMART_CONTRACT_DFIP2206F] = GetScriptForDestination(CTxDestination(WitnessV0KeyHash(std::vector<unsigned char>{0,0,0,0,0,0,0,0,0,0,0,0,0,0,0,0,0,0,0,2})));

        // owner base58, operator base58
        vMasternodes.push_back({"7LMorkhKTDjbES6DfRxX2RiNMbeemUkxmp", "7KEu9JMKCx6aJ9wyg138W3p42rjg19DR5D"});
        vMasternodes.push_back({"7E8Cjn9cqEwnrc3E4zN6c5xKxDSGAyiVUM", "78MWNEcAAJxihddCw1UnZD8T7fMWmUuBro"});
        vMasternodes.push_back({"7GxxMCh7sJsvRK4GXLX5Eyh9B9EteXzuum", "7MYdTGv3bv3z65ai6y5J1NFiARg8PYu4hK"});
        vMasternodes.push_back({"7BQZ67KKYWSmVRukgv57m4HorjbGh7NWrQ", "7GULFtS6LuJfJEikByKKg8psscg84jnfHs"});

        std::vector<CTxOut> initdist;
        initdist.push_back(CTxOut(100000000 * COIN, GetScriptForDestination(DecodeDestination("te7wgg1X9HDJvMbrP2S51uz2Gxm2LPW4Gr", *this))));
        initdist.push_back(CTxOut(100000000 * COIN, GetScriptForDestination(DecodeDestination("tmYVkwmcv73Hth7hhHz15mx5K8mzC1hSef", *this))));
        initdist.push_back(CTxOut(100000000 * COIN, GetScriptForDestination(DecodeDestination("tahuMwb9eX83eJhf2vXL6NPzABy3Ca8DHi", *this))));

        consensus.burnAddress = GetScriptForDestination(DecodeDestination("7DefichainBurnAddressXXXXXXXdMUE5n", *this));
        consensus.retiredBurnAddress = GetScriptForDestination(DecodeDestination("7DefichainDSTBurnAddressXXXXXzS4Hi", *this));
        consensus.lockAddress = GetScriptForDestination(DecodeDestination("TODO: DECIDE ON ADDRESS>", *this));

        // Destination for unused emission
        consensus.unusedEmission = GetScriptForDestination(DecodeDestination("7HYC4WVAjJ5BGVobwbGTEzWJU8tzY3Kcjq", *this));

        genesis = CreateGenesisBlock(1586099762, 0x1d00ffff, 1, initdist, CreateGenesisMasternodes()); // old=1296688602
        consensus.hashGenesisBlock = genesis.GetHash();

        assert(consensus.hashGenesisBlock == uint256S("0x034ac8c88a1a9b846750768c1ad6f295bc4d0dc4b9b418aee5c0ebd609be8f90"));
        assert(genesis.hashMerkleRoot == uint256S("0xb71cfd828e692ca1b27e9df3a859740851047a5b5a68f659a908e8815aa35f38"));

        vFixedSeeds.clear();
        vSeeds.clear();
        // nodes with support for servicebits filtering should be at the top
        vSeeds.emplace_back("testnet-seed.defichain.io");

        vFixedSeeds = std::vector<SeedSpec6>(pnSeed6_test, pnSeed6_test + ARRAYLEN(pnSeed6_test));

        fDefaultConsistencyChecks = false;
        fRequireStandard = false;
        m_is_test_chain = true;


        checkpointData = {
            {
                { 50000, uint256S("74a468206b59bfc2667aba1522471ca2f0a4b7cd807520c47355b040c7735ccc")},
                {100000, uint256S("9896ac2c34c20771742bccda4f00f458229819947e02204022c8ff26093ac81f")},
                {150000, uint256S("af9307f438f5c378d1a49cfd3872173a07ed4362d56155e457daffd1061742d4")},
                {300000, uint256S("205b522772ce34206a08a635c800f99d2fc4e9696ab8c470dad7f5fa51dfea1a")},
            }
        };

        chainTxData = ChainTxData{
            // Data from rpc: getchaintxstats 4096 04aed18435a87754fcccb32734a02cf9ee162292489a476334326e8cf8a1079f
            /* nTime    */ 1611229441,
            /* nTxCount */ 178351,
            /* dTxRate  */ 0.03842042178237066
        };
    }
};

/**
 * Devnet
 */
class CDevNetParams : public CChainParams {
public:
    CDevNetParams() {
        strNetworkID = "devnet";
        consensus.nSubsidyHalvingInterval = 210000; /// @attention totally disabled for devnet
        consensus.baseBlockSubsidy = 200 * COIN;
        consensus.newBaseBlockSubsidy = 40504000000;
        consensus.emissionReductionPeriod = 32690; // Two weeks
        consensus.emissionReductionAmount = 1658; // 1.658%
        consensus.BIP16Exception = uint256();
        consensus.BIP34Height = 0;
        consensus.BIP34Hash = uint256();
        consensus.BIP65Height = 0;
        consensus.BIP66Height = 0;
        consensus.AMKHeight = 150;
        consensus.BayfrontHeight = 3000;
        consensus.BayfrontMarinaHeight = 90470;
        consensus.BayfrontGardensHeight = 101342;
        consensus.ClarkeQuayHeight = 155000;
        consensus.DakotaHeight = 220680;
        consensus.DakotaCrescentHeight = 287700;
        consensus.EunosHeight = 354950;
        consensus.EunosKampungHeight = consensus.EunosHeight;
<<<<<<< HEAD
        consensus.EunosPayaHeight = 300;
        consensus.FortCanningHeight = std::numeric_limits<int>::max();
        consensus.FortCanningMuseumHeight = std::numeric_limits<int>::max();
        consensus.FortCanningParkHeight = std::numeric_limits<int>::max();
        consensus.FortCanningHillHeight = std::numeric_limits<int>::max();
        consensus.FortCanningRoadHeight = std::numeric_limits<int>::max();
        consensus.FortCanningCrunchHeight = std::numeric_limits<int>::max();
        consensus.FortCanningSpringHeight = std::numeric_limits<int>::max();
        consensus.FortCanningGreatWorldHeight = std::numeric_limits<int>::max();
        consensus.FortCanningEpilogueHeight = std::numeric_limits<int>::max();
        consensus.GrandCentralHeight = std::numeric_limits<int>::max();
        consensus.DMCGenesisHeight = std::numeric_limits<int>::max();
=======
        consensus.EunosPayaHeight = 463300;
        consensus.FortCanningHeight = 686200;
        consensus.FortCanningMuseumHeight = 724000;
        consensus.FortCanningParkHeight = 828800;
        consensus.FortCanningHillHeight = 828900;
        consensus.FortCanningRoadHeight = 893700;
        consensus.FortCanningCrunchHeight = 1011600;
        consensus.FortCanningSpringHeight = 1086000;
        consensus.FortCanningGreatWorldHeight = 1223000;
        consensus.FortCanningEpilogueHeight = 1244000;
        consensus.GrandCentralHeight = 1366000;
        consensus.GrandCentralEpilogueHeight = 1438200;
        consensus.NextNetworkUpgradeHeight = std::numeric_limits<int>::max();
>>>>>>> 4c01bdd7

        consensus.pos.diffLimit = uint256S("00000fffffffffffffffffffffffffffffffffffffffffffffffffffffffffff");
        consensus.pos.nTargetTimespan = 5 * 60; // 5 min == 10 blocks
        consensus.pos.nTargetSpacing = 30;
        consensus.pos.nTargetTimespanV2 = 1008 * consensus.pos.nTargetSpacing; // 1008 blocks
        consensus.pos.nStakeMinAge = 0;
        consensus.pos.nStakeMaxAge = 14 * 24 * 60 * 60; // Two weeks
        consensus.pos.fAllowMinDifficultyBlocks = false;
        consensus.pos.fNoRetargeting = false; // only for regtest

        consensus.pos.allowMintingWithoutPeers = true;

        consensus.CSVHeight = 1;
        consensus.SegwitHeight = 0;
        consensus.nRuleChangeActivationThreshold = 8; //1512; // 75% for testchains
        consensus.nMinerConfirmationWindow = 10; //2016; // nTargetTimespan / nTargetSpacing
        consensus.vDeployments[Consensus::DEPLOYMENT_TESTDUMMY].bit = 28;
        consensus.vDeployments[Consensus::DEPLOYMENT_TESTDUMMY].nStartTime = 1199145601; // January 1, 2008
        consensus.vDeployments[Consensus::DEPLOYMENT_TESTDUMMY].nTimeout = 1230767999; // December 31, 2008

        // The best chain should have at least this much work.
        consensus.nMinimumChainWork = uint256S("0x00");

        // By default assume that the signatures in ancestors of this block are valid.
        consensus.defaultAssumeValid = uint256S("0x00");

        // Masternodes' params
        consensus.mn.activationDelay = 10;
        consensus.mn.newActivationDelay = 1008;
        consensus.mn.resignDelay = 60;
        consensus.mn.newResignDelay = 2 * consensus.mn.newActivationDelay;
        consensus.mn.creationFee = 10 * COIN;
        consensus.mn.collateralAmount = 1000000 * COIN;
        consensus.mn.collateralAmountDakota = 20000 * COIN;
        consensus.mn.anchoringTeamSize = 5;
        consensus.mn.anchoringFrequency = 15;

        consensus.mn.anchoringTimeDepth = 3 * 60 * 60; // 3 hours
        consensus.mn.anchoringAdditionalTimeDepth = 1 * 60 * 60; // 1 hour
        consensus.mn.anchoringTeamChange = 120; // Number of blocks

        consensus.token.creationFee = 100 * COIN;
        consensus.token.collateralAmount = 1 * COIN;

        consensus.spv.wallet_xpub = "tpubD9RkyYW1ixvD9vXVpYB1ka8rPZJaEQoKraYN7YnxbBxxsRYEMZgRTDRGEo1MzQd7r5KWxH8eRaQDVDaDuT4GnWgGd17xbk6An6JMdN4dwsY"; /// @note devnet matter
        consensus.spv.anchors_address = "mpAkq2LyaUvKrJm2agbswrkn3QG9febnqL"; /// @note devnet matter
        consensus.spv.anchorSubsidy = 0 * COIN;
        consensus.spv.subsidyIncreasePeriod = 60;
        consensus.spv.subsidyIncreaseValue = 5 * COIN;
        consensus.spv.minConfirmations = 1;

        consensus.vaultCreationFee = 1 * COIN;

        consensus.props.cfp.fee = COIN / 100; // 1%
        consensus.props.cfp.minimumFee = 10 * COIN; // 10 DFI
        consensus.props.cfp.approvalThreshold = COIN / 2; // vote pass with over 50%
        consensus.props.voc.fee = 50 * COIN;
        consensus.props.voc.emergencyFee = 10000 * COIN;
        consensus.props.voc.approvalThreshold = 66670000; // vote pass with over 66.67%
        consensus.props.quorum = COIN / 100; // 1% of the masternodes must vote
        consensus.props.votingPeriod = 70000; // tally votes every 70K blocks
        consensus.props.emergencyPeriod = 8640;
        consensus.props.feeBurnPct = COIN / 2;

        consensus.nonUtxoBlockSubsidies.emplace(CommunityAccountType::IncentiveFunding, 45 * COIN / 200); // 45 DFI @ 200 per block (rate normalized to (COIN == 100%))
        consensus.nonUtxoBlockSubsidies.emplace(CommunityAccountType::AnchorReward, COIN/10 / 200);       // 0.1 DFI @ 200 per block

        // New coinbase reward distribution
        consensus.dist.masternode = 3333; // 33.33%
        consensus.dist.community = 491; // 4.91%
        consensus.dist.anchor = 2; // 0.02%
        consensus.dist.liquidity = 2545; // 25.45%
        consensus.dist.loan = 2468; // 24.68%
        consensus.dist.options = 988; // 9.88%
        consensus.dist.unallocated = 173; // 1.73%

        consensus.newNonUTXOSubsidies.emplace(CommunityAccountType::AnchorReward, consensus.dist.anchor);
        consensus.newNonUTXOSubsidies.emplace(CommunityAccountType::IncentiveFunding, consensus.dist.liquidity);
        consensus.newNonUTXOSubsidies.emplace(CommunityAccountType::Loan, consensus.dist.loan);
        consensus.newNonUTXOSubsidies.emplace(CommunityAccountType::Options, consensus.dist.options);
        consensus.newNonUTXOSubsidies.emplace(CommunityAccountType::Unallocated, consensus.dist.unallocated);
        consensus.newNonUTXOSubsidies.emplace(CommunityAccountType::CommunityDevFunds, consensus.dist.community);

        pchMessageStartPostAMK[0] = pchMessageStart[0] = 0x0c;
        pchMessageStartPostAMK[1] = pchMessageStart[1] = 0x10;
        pchMessageStartPostAMK[2] = pchMessageStart[2] = 0x10;
        pchMessageStartPostAMK[3] = pchMessageStart[3] = 0x08;

        nDefaultPort = 20555; /// @note devnet matter
        nPruneAfterHeight = 1000;
        m_assumed_blockchain_size = 30;
        m_assumed_chain_state_size = 2;

        base58Prefixes[PUBKEY_ADDRESS] = std::vector<unsigned char>(1,15); // '7' (111 ('m' or 'n') for bitcoin)
        base58Prefixes[SCRIPT_ADDRESS] = std::vector<unsigned char>(1,128); // 't' (196 ('2') for bitcoin)
        base58Prefixes[SECRET_KEY] =     std::vector<unsigned char>(1,239); // (239 ('9' or 'c') for bitcoin)
        base58Prefixes[EXT_PUBLIC_KEY] = {0x04, 0x35, 0x87, 0xCF};
        base58Prefixes[EXT_SECRET_KEY] = {0x04, 0x35, 0x83, 0x94};

        bech32_hrp = "tf";

        // (!) after prefixes set
        consensus.foundationShareScript = GetScriptForDestination(DecodeDestination("7Q2nZCcKnxiRiHSNQtLB27RA5efxm2cE7w", *this));
        consensus.foundationShare = 10; // old style - just percents
        consensus.foundationShareDFIP1 = 199 * COIN / 10 / 200; // 19.9 DFI @ 200 per block (rate normalized to (COIN == 100%)

        consensus.foundationMembers.clear();
        consensus.foundationMembers.insert(consensus.foundationShareScript);

        consensus.accountDestruction.clear();
        consensus.accountDestruction.insert(GetScriptForDestination(DecodeDestination("trnZD2qPU1c3WryBi8sWX16mEaq9WkGHeg", *this))); // cVUZfDj1B1o7eVhxuZr8FQLh626KceiGQhZ8G6YCUdeW3CAV49ti
        consensus.accountDestruction.insert(GetScriptForDestination(DecodeDestination("75jrurn8tkDLhZ3YPyzhk6D9kc1a4hBrmM", *this))); // cSmsVpoR6dSW5hPNKeGwC561gXHXcksdQb2yAFQdjbSp5MUyzZqr

        consensus.smartContracts.clear();
        consensus.smartContracts[SMART_CONTRACT_DFIP_2201] = GetScriptForDestination(CTxDestination(WitnessV0KeyHash(std::vector<unsigned char>{0,0,0,0,0,0,0,0,0,0,0,0,0,0,0,0,0,0,0,0})));
        consensus.smartContracts[SMART_CONTRACT_DFIP_2203] = GetScriptForDestination(CTxDestination(WitnessV0KeyHash(std::vector<unsigned char>{0,0,0,0,0,0,0,0,0,0,0,0,0,0,0,0,0,0,0,1})));
        consensus.smartContracts[SMART_CONTRACT_DFIP2206F] = GetScriptForDestination(CTxDestination(WitnessV0KeyHash(std::vector<unsigned char>{0,0,0,0,0,0,0,0,0,0,0,0,0,0,0,0,0,0,0,2})));

        // owner base58, operator base58
        vMasternodes.push_back({"7LMorkhKTDjbES6DfRxX2RiNMbeemUkxmp", "7KEu9JMKCx6aJ9wyg138W3p42rjg19DR5D"});
        vMasternodes.push_back({"7E8Cjn9cqEwnrc3E4zN6c5xKxDSGAyiVUM", "78MWNEcAAJxihddCw1UnZD8T7fMWmUuBro"});
        vMasternodes.push_back({"7GxxMCh7sJsvRK4GXLX5Eyh9B9EteXzuum", "7MYdTGv3bv3z65ai6y5J1NFiARg8PYu4hK"});
        vMasternodes.push_back({"7BQZ67KKYWSmVRukgv57m4HorjbGh7NWrQ", "7GULFtS6LuJfJEikByKKg8psscg84jnfHs"});

        std::vector<CTxOut> initdist;
        initdist.push_back(CTxOut(100000000 * COIN, GetScriptForDestination(DecodeDestination("te7wgg1X9HDJvMbrP2S51uz2Gxm2LPW4Gr", *this))));
        initdist.push_back(CTxOut(100000000 * COIN, GetScriptForDestination(DecodeDestination("tmYVkwmcv73Hth7hhHz15mx5K8mzC1hSef", *this))));
        initdist.push_back(CTxOut(100000000 * COIN, GetScriptForDestination(DecodeDestination("tahuMwb9eX83eJhf2vXL6NPzABy3Ca8DHi", *this))));

        consensus.burnAddress = GetScriptForDestination(DecodeDestination("7DefichainBurnAddressXXXXXXXdMUE5n", *this));
        consensus.retiredBurnAddress = GetScriptForDestination(DecodeDestination("7DefichainDSTBurnAddressXXXXXzS4Hi", *this));
        consensus.lockAddress = GetScriptForDestination(DecodeDestination("TODO: DECIDE ON ADDRESS>", *this));

        // Destination for unused emission
        consensus.unusedEmission = GetScriptForDestination(DecodeDestination("7HYC4WVAjJ5BGVobwbGTEzWJU8tzY3Kcjq", *this));

        genesis = CreateGenesisBlock(1586099762, 0x1d00ffff, 1, initdist, CreateGenesisMasternodes()); // old=1296688602
        consensus.hashGenesisBlock = genesis.GetHash();

        assert(consensus.hashGenesisBlock == uint256S("0x034ac8c88a1a9b846750768c1ad6f295bc4d0dc4b9b418aee5c0ebd609be8f90"));
        assert(genesis.hashMerkleRoot == uint256S("0xb71cfd828e692ca1b27e9df3a859740851047a5b5a68f659a908e8815aa35f38"));

        vFixedSeeds.clear();
        vSeeds.clear();
        // nodes with support for servicebits filtering should be at the top
        vSeeds.emplace_back("35.187.53.161");
        vFixedSeeds = std::vector<SeedSpec6>(pnSeed6_devnet, pnSeed6_devnet + ARRAYLEN(pnSeed6_devnet));

        fDefaultConsistencyChecks = false;
        fRequireStandard = false;
        m_is_test_chain = true;


        checkpointData = {
                {
                        { 50000, uint256S("74a468206b59bfc2667aba1522471ca2f0a4b7cd807520c47355b040c7735ccc")},
                        {100000, uint256S("9896ac2c34c20771742bccda4f00f458229819947e02204022c8ff26093ac81f")},
                        {150000, uint256S("af9307f438f5c378d1a49cfd3872173a07ed4362d56155e457daffd1061742d4")},
                        {300000, uint256S("205b522772ce34206a08a635c800f99d2fc4e9696ab8c470dad7f5fa51dfea1a")},
                }
        };

        chainTxData = ChainTxData{
            /* nTime    */ 0,
            /* nTxCount */ 0,
            /* dTxRate  */ 0
        };

        UpdateActivationParametersFromArgs();
    }

    void UpdateActivationParametersFromArgs();
};

/**
 * Regression test
 */
class CRegTestParams : public CChainParams {
public:
    explicit CRegTestParams() {
        strNetworkID = "regtest";
        bool isJellyfish = false;
        isJellyfish = gArgs.GetBoolArg("-jellyfish_regtest", false);
        consensus.nSubsidyHalvingInterval = (isJellyfish) ? 210000 : 150;
        consensus.baseBlockSubsidy = (isJellyfish) ? 100 * COIN : 50 * COIN;
        consensus.newBaseBlockSubsidy = 40504000000;
        consensus.emissionReductionPeriod = (isJellyfish) ? 32690 : 150;
        consensus.emissionReductionAmount = 1658; // 1.658%
        consensus.BIP16Exception = uint256();
        consensus.BIP34Height = 500; // BIP34 activated on regtest (Used in functional tests)
        consensus.BIP34Hash = uint256();
        consensus.BIP65Height = 1351; // BIP65 activated on regtest (Used in functional tests)
        consensus.BIP66Height = 1251; // BIP66 activated on regtest (Used in functional tests)
        consensus.AMKHeight = 10000000;
        consensus.BayfrontHeight = 10000000;
        consensus.BayfrontMarinaHeight = 10000000;
        consensus.BayfrontGardensHeight = 10000000;
        consensus.ClarkeQuayHeight = 10000000;
        consensus.DakotaHeight = 10000000;
        consensus.DakotaCrescentHeight = 10000000;
        consensus.EunosHeight = 10000000;
        consensus.EunosKampungHeight = 10000000;
        consensus.EunosPayaHeight = 10000000;
        consensus.FortCanningHeight = 10000000;
        consensus.FortCanningMuseumHeight = 10000000;
        consensus.FortCanningParkHeight = 10000000;
        consensus.FortCanningHillHeight = 10000000;
        consensus.FortCanningRoadHeight = 10000000;
        consensus.FortCanningCrunchHeight = 10000000;
        consensus.FortCanningSpringHeight = 10000000;
        consensus.FortCanningGreatWorldHeight = 10000000;
        consensus.FortCanningEpilogueHeight = 10000000;
        consensus.GrandCentralHeight = 10000000;
<<<<<<< HEAD
        consensus.DMCGenesisHeight = 10000000;
=======
        consensus.GrandCentralEpilogueHeight = 10000000;
        consensus.NextNetworkUpgradeHeight = 10000000;
>>>>>>> 4c01bdd7

        consensus.pos.diffLimit = uint256S("00000fffffffffffffffffffffffffffffffffffffffffffffffffffffffffff");
        consensus.pos.nTargetTimespan = 14 * 24 * 60 * 60; // two weeks
        consensus.pos.nTargetTimespanV2 = 14 * 24 * 60 * 60; // two weeks
        consensus.pos.nTargetSpacing = 10 * 60; // 10 minutes
        consensus.pos.nStakeMinAge = 0;
        consensus.pos.nStakeMaxAge = 14 * 24 * 60 * 60; // Two weeks
        consensus.pos.fAllowMinDifficultyBlocks = true; // only for regtest
        consensus.pos.fNoRetargeting = true; // only for regtest

        consensus.pos.allowMintingWithoutPeers = true; // don't mint if no peers connected

        consensus.CSVHeight = 432; // CSV activated on regtest (Used in rpc activation tests)
        consensus.SegwitHeight = 0; // SEGWIT is always activated on regtest unless overridden
        consensus.nRuleChangeActivationThreshold = 108; // 75% for testchains
        consensus.nMinerConfirmationWindow = 144; // Faster than normal for regtest (144 instead of 2016)
        consensus.vDeployments[Consensus::DEPLOYMENT_TESTDUMMY].bit = 28;
        consensus.vDeployments[Consensus::DEPLOYMENT_TESTDUMMY].nStartTime = 0;
        consensus.vDeployments[Consensus::DEPLOYMENT_TESTDUMMY].nTimeout = Consensus::BIP9Deployment::NO_TIMEOUT;

        // The best chain should have at least this much work.
        consensus.nMinimumChainWork = uint256S("0x00");

        // By default assume that the signatures in ancestors of this block are valid.
        consensus.defaultAssumeValid = uint256S("0x00");

        // Masternodes' params
        consensus.mn.activationDelay = 10;
        consensus.mn.newActivationDelay = 20;
        consensus.mn.resignDelay = 10;
        consensus.mn.newResignDelay = 2 * consensus.mn.newActivationDelay;
        consensus.mn.creationFee = 1 * COIN;
        consensus.mn.collateralAmount = 10 * COIN;
        consensus.mn.collateralAmountDakota = 2 * COIN;
        consensus.mn.anchoringTeamSize = 3;
        consensus.mn.anchoringFrequency = 15;

        consensus.mn.anchoringTimeDepth = 3 * 60 * 60;
        consensus.mn.anchoringAdditionalTimeDepth = 15 * 60; // 15 minutes
        consensus.mn.anchoringTeamChange = 15; // Number of blocks

        consensus.token.creationFee = 1 * COIN;
        consensus.token.collateralAmount = 10 * COIN;

        consensus.spv.wallet_xpub = "tpubDA2Mn6LMJ35tYaA1Noxirw2WDzmgKEDKLRbSs2nwF8TTsm2iB6hBJmNjAAEbDqYzZLdThLykWDcytGzKDrjUzR9ZxdmSbFz7rt18vFRYjt9";
        consensus.spv.anchors_address = "n1h1kShnyiw3qRR6MM1FnwShaNVoVwBTnF";
        consensus.spv.anchorSubsidy = 0 * COIN;
        consensus.spv.subsidyIncreasePeriod = 60;
        consensus.spv.subsidyIncreaseValue = 5 * COIN;
        consensus.spv.minConfirmations = 6;

        consensus.props.cfp.fee = COIN / 100; // 1%
        consensus.props.cfp.minimumFee = 10 * COIN; // 10 DFI
        consensus.props.cfp.approvalThreshold = COIN / 2; // vote pass with over 50% majority
        consensus.props.voc.fee = 5 * COIN;
        consensus.props.voc.emergencyFee = 10000 * COIN;
        consensus.props.voc.approvalThreshold = 66670000; // vote pass with over 66.67% majority
        consensus.props.quorum = COIN / 100; // 1% of the masternodes must vote
        consensus.props.votingPeriod = 70; // tally votes every 70 blocks
        consensus.props.emergencyPeriod = 50;
        consensus.props.feeBurnPct = COIN / 2;

        consensus.vaultCreationFee = 1 * COIN;

        consensus.nonUtxoBlockSubsidies.emplace(CommunityAccountType::IncentiveFunding, 10 * COIN / 50); // normalized to (COIN == 100%) // 10 per block
        consensus.nonUtxoBlockSubsidies.emplace(CommunityAccountType::AnchorReward, COIN/10 / 50);       // 0.1 per block

        // New coinbase reward distribution
        consensus.dist.masternode = 3333; // 33.33%
        consensus.dist.community = 491; // 4.91%
        consensus.dist.anchor = 2; // 0.02%
        consensus.dist.liquidity = 2545; // 25.45%
        consensus.dist.loan = 2468; // 24.68%
        consensus.dist.options = 988; // 9.88%
        consensus.dist.unallocated = 173; // 1.73%

        consensus.newNonUTXOSubsidies.emplace(CommunityAccountType::AnchorReward, consensus.dist.anchor);
        consensus.newNonUTXOSubsidies.emplace(CommunityAccountType::IncentiveFunding, consensus.dist.liquidity);
        consensus.newNonUTXOSubsidies.emplace(CommunityAccountType::Loan, consensus.dist.loan);
        consensus.newNonUTXOSubsidies.emplace(CommunityAccountType::Options, consensus.dist.options);
        consensus.newNonUTXOSubsidies.emplace(CommunityAccountType::Unallocated, consensus.dist.unallocated);
        consensus.newNonUTXOSubsidies.emplace(CommunityAccountType::CommunityDevFunds, consensus.dist.community);

        pchMessageStartPostAMK[0] = pchMessageStart[0] = 0xfa;
        pchMessageStartPostAMK[1] = pchMessageStart[1] = 0xbf;
        pchMessageStartPostAMK[2] = pchMessageStart[2] = 0xb5;
        pchMessageStartPostAMK[3] = pchMessageStart[3] = 0xda;
        nDefaultPort = 19555;
        nPruneAfterHeight = 1000;
        m_assumed_blockchain_size = 0;
        m_assumed_chain_state_size = 0;

        UpdateActivationParametersFromArgs();

        base58Prefixes[PUBKEY_ADDRESS] = {0x6f};
        base58Prefixes[SCRIPT_ADDRESS] = {0xc4};
        base58Prefixes[SECRET_KEY] =     {0xef};
        base58Prefixes[EXT_PUBLIC_KEY] = {0x04, 0x35, 0x87, 0xCF};
        base58Prefixes[EXT_SECRET_KEY] = {0x04, 0x35, 0x83, 0x94};

        bech32_hrp = "bcrt";

        // (!) after prefixes set
        consensus.foundationShareScript = GetScriptForDestination(DecodeDestination("2NCWAKfEehP3qibkLKYQjXaWMK23k4EDMVS", *this)); // cMv1JaaZ9Mbb3M3oNmcFvko8p7EcHJ8XD7RCQjzNaMs7BWRVZTyR
        consensus.foundationShare = 0; // old style - just percents // stil zero here to not broke old tests
        consensus.foundationShareDFIP1 = 19 * COIN / 10 / 50; // 1.9 DFI @ 50 per block (rate normalized to (COIN == 100%)

        // now it is for devnet and regtest only, 2 first and 2 last of genesis MNs acts as foundation members
        consensus.foundationMembers.emplace(GetScriptForDestination(DecodeDestination("mwsZw8nF7pKxWH8eoKL9tPxTpaFkz7QeLU", *this)));
        consensus.foundationMembers.emplace(GetScriptForDestination(DecodeDestination("msER9bmJjyEemRpQoS8YYVL21VyZZrSgQ7", *this)));
        consensus.foundationMembers.emplace(GetScriptForDestination(DecodeDestination("bcrt1qyrfrpadwgw7p5eh3e9h3jmu4kwlz4prx73cqny", *this)));
        consensus.foundationMembers.emplace(GetScriptForDestination(DecodeDestination("bcrt1qyeuu9rvq8a67j86pzvh5897afdmdjpyankp4mu", *this)));

        consensus.accountDestruction.clear();
        consensus.accountDestruction.insert(GetScriptForDestination(DecodeDestination("2MxJf6Ak8MGrLoGdekrU6AusW29szZUFphH", *this)));
        consensus.accountDestruction.insert(GetScriptForDestination(DecodeDestination("mxiaFfAnCoXEUy4RW8NgsQM7yU5YRCiFSh", *this)));

        consensus.smartContracts.clear();
        consensus.smartContracts[SMART_CONTRACT_DFIP_2201] = GetScriptForDestination(CTxDestination(WitnessV0KeyHash(std::vector<unsigned char>{0,0,0,0,0,0,0,0,0,0,0,0,0,0,0,0,0,0,0,0})));
        consensus.smartContracts[SMART_CONTRACT_DFIP_2203] = GetScriptForDestination(CTxDestination(WitnessV0KeyHash(std::vector<unsigned char>{0,0,0,0,0,0,0,0,0,0,0,0,0,0,0,0,0,0,0,1})));
        consensus.smartContracts[SMART_CONTRACT_DFIP2206F] = GetScriptForDestination(CTxDestination(WitnessV0KeyHash(std::vector<unsigned char>{0,0,0,0,0,0,0,0,0,0,0,0,0,0,0,0,0,0,0,2})));

        // owner base58, operator base58
        vMasternodes.push_back({"mwsZw8nF7pKxWH8eoKL9tPxTpaFkz7QeLU", "mswsMVsyGMj1FzDMbbxw2QW3KvQAv2FKiy"});
        vMasternodes.push_back({"msER9bmJjyEemRpQoS8YYVL21VyZZrSgQ7", "mps7BdmwEF2vQ9DREDyNPibqsuSRZ8LuwQ"});
        vMasternodes.push_back({"myF3aHuxtEuqqTw44EurtVs6mjyc1QnGUS", "mtbWisYQmw9wcaecvmExeuixG7rYGqKEU4"});
        vMasternodes.push_back({"mwyaBGGE7ka58F7aavH5hjMVdJENP9ZEVz", "n1n6Z5Zdoku4oUnrXeQ2feLz3t7jmVLG9t"});
        vMasternodes.push_back({"mgsE1SqrcfUhvuYuRjqy6rQCKmcCVKNhMu", "mzqdipBJcKX9rXXxcxw2kTHC3Xjzd3siKg"});
        vMasternodes.push_back({"mud4VMfbBqXNpbt8ur33KHKx8pk3npSq8c", "mk5DkY4qcV6CUpuxDVyD3AHzRq5XK9kbRN"});
        vMasternodes.push_back({"bcrt1qyrfrpadwgw7p5eh3e9h3jmu4kwlz4prx73cqny", "bcrt1qmfvw3dp3u6fdvqkdc0y3lr0e596le9cf22vtsv"});
        vMasternodes.push_back({"bcrt1qyeuu9rvq8a67j86pzvh5897afdmdjpyankp4mu", "bcrt1qurwyhta75n2g75u2u5nds9p6w9v62y8wr40d2r"});

        // For testing send after Eunos: 93ViFmLeJVgKSPxWGQHmSdT5RbeGDtGW4bsiwQM2qnQyucChMqQ
        consensus.burnAddress = GetScriptForDestination(DecodeDestination("mfburnZSAM7Gs1hpDeNaMotJXSGA7edosG", *this));
        consensus.retiredBurnAddress = GetScriptForDestination(DecodeDestination("mfdefichainDSTBurnAddressXXXZcE1vs", *this));
        consensus.lockAddress = GetScriptForDestination(DecodeDestination("2N9HiV9k2smL1953raxC4PxqN6kmN28c53D", *this));

        // Destination for unused emission
        consensus.unusedEmission = GetScriptForDestination(DecodeDestination("mkzZWPwBVgdnwLSmXKW5SuUFMpm6C5ZPcJ", *this)); // cUUj4d9tkgJGwGBF7VwFvCpcFMuEpC8tYbduaCDexKMx8A8ntL7C

        if (isJellyfish) {
            std::vector<CTxOut> initdist;
            // first 2 owner & first 2 operator get 100 mill DFI
            initdist.push_back(CTxOut(100000000 * COIN, GetScriptForDestination(DecodeDestination("mwsZw8nF7pKxWH8eoKL9tPxTpaFkz7QeLU", *this))));
            initdist.push_back(CTxOut(100000000 * COIN, GetScriptForDestination(DecodeDestination("mswsMVsyGMj1FzDMbbxw2QW3KvQAv2FKiy", *this))));
            initdist.push_back(CTxOut(100000000 * COIN, GetScriptForDestination(DecodeDestination("msER9bmJjyEemRpQoS8YYVL21VyZZrSgQ7", *this))));
            initdist.push_back(CTxOut(100000000 * COIN, GetScriptForDestination(DecodeDestination("mps7BdmwEF2vQ9DREDyNPibqsuSRZ8LuwQ", *this))));
            initdist.push_back(CTxOut(consensus.baseBlockSubsidy, GetScriptForDestination(DecodeDestination("mud4VMfbBqXNpbt8ur33KHKx8pk3npSq8c", *this))));

            // 6th masternode owner. for initdist tests
            genesis = CreateGenesisBlock(1579045065, 0x207fffff, 1, initdist,CreateGenesisMasternodes()); // old=1296688602
            consensus.hashGenesisBlock = genesis.GetHash();

            assert(consensus.hashGenesisBlock == uint256S("0xd744db74fb70ed42767ae028a129365fb4d7de54ba1b6575fb047490554f8a7b"));
            assert(genesis.hashMerkleRoot == uint256S("0x5615dbbb379da893dd694e02d25a7955e1b7471db55f42bbd82b5d3f5bdb8d38"));
        }
        else {
            genesis = CreateGenesisBlock(1579045065, 0x207fffff, 1, {
                                          CTxOut(consensus.baseBlockSubsidy,
                                          GetScriptForDestination(DecodeDestination("mud4VMfbBqXNpbt8ur33KHKx8pk3npSq8c", *this)) // 6th masternode owner. for initdist tests
                                          )},
                                      CreateGenesisMasternodes()); // old=1296688602
            consensus.hashGenesisBlock = genesis.GetHash();

            assert(consensus.hashGenesisBlock == uint256S("0x0091f00915b263d08eba2091ba70ba40cea75242b3f51ea29f4a1b8d7814cd01"));
            assert(genesis.hashMerkleRoot == uint256S("0xc4b6f1f9a7bbb61121b949b57be05e8651e7a0c55c38eb8aaa6c6602b1abc444"));
        }

        vFixedSeeds.clear(); //!< Regtest mode doesn't have any fixed seeds.
        vSeeds.clear();      //!< Regtest mode doesn't have any DNS seeds.

        fDefaultConsistencyChecks = true;
        fRequireStandard = true;
        m_is_test_chain = true;

        checkpointData = {
            {
                {0, consensus.hashGenesisBlock},
            }
        };

        chainTxData = ChainTxData{
            0,
            0,
            0
        };
    }

    /**
     * Allows modifying the Version Bits regtest parameters.
     */
    void UpdateVersionBitsParameters(Consensus::DeploymentPos d, int64_t nStartTime, int64_t nTimeout)
    {
        consensus.vDeployments[d].nStartTime = nStartTime;
        consensus.vDeployments[d].nTimeout = nTimeout;
    }
    void UpdateActivationParametersFromArgs();
};

/// Check for fork height based flag, validate and set the value to a target var
std::optional<int> UpdateHeightValidation(const std::string& argName, const std::string& argFlag, int& argTarget) {
    if (gArgs.IsArgSet(argFlag)) {
        int64_t height = gArgs.GetArg(argFlag, argTarget);
        if (height < -1 || height >= std::numeric_limits<int>::max()) {
            std::string lowerArgName = ToLower(argFlag);
            throw std::runtime_error(strprintf(
                "Activation height %ld for %s is out of valid range. Use -1 to disable %s.",
                height, argName, lowerArgName));
        } else if (height == -1) {
            LogPrintf("%s disabled for testing\n", argName);
            height = std::numeric_limits<int>::max();
        }
        argTarget = static_cast<int>(height);
        return height;
    }
    return {};
}

void SetupCommonArgActivationParams(Consensus::Params &consensus) {
    UpdateHeightValidation("Segwit", "-segwitheight", consensus.SegwitHeight);
    UpdateHeightValidation("AMK", "-amkheight", consensus.AMKHeight);
    UpdateHeightValidation("Bayfront", "-bayfrontheight", consensus.BayfrontHeight);
    UpdateHeightValidation("Bayfront Gardens", "-bayfrontgardensheight", consensus.BayfrontGardensHeight);
    UpdateHeightValidation("Clarke Quay", "-clarkequayheight", consensus.ClarkeQuayHeight);
    UpdateHeightValidation("Dakota", "-dakotaheight", consensus.DakotaHeight);
    UpdateHeightValidation("Dakota Crescent", "-dakotacrescentheight", consensus.DakotaCrescentHeight);
    auto eunosHeight = UpdateHeightValidation("Eunos", "-eunosheight", consensus.EunosHeight);
    if (eunosHeight.has_value()){
        consensus.EunosKampungHeight = static_cast<int>(eunosHeight.value());
    }
    UpdateHeightValidation("Eunos Paya", "-eunospayaheight", consensus.EunosPayaHeight);
    UpdateHeightValidation("Fort Canning", "-fortcanningheight", consensus.FortCanningHeight);
    UpdateHeightValidation("Fort Canning Museum", "-fortcanningmuseumheight", consensus.FortCanningMuseumHeight);
    UpdateHeightValidation("Fort Canning Park", "-fortcanningparkheight", consensus.FortCanningParkHeight);
    UpdateHeightValidation("Fort Canning Hill", "-fortcanninghillheight", consensus.FortCanningHillHeight);
    UpdateHeightValidation("Fort Canning Road", "-fortcanningroadheight", consensus.FortCanningRoadHeight);
    UpdateHeightValidation("Fort Canning Crunch", "-fortcanningcrunchheight", consensus.FortCanningCrunchHeight);
    UpdateHeightValidation("Fort Canning Spring", "-fortcanningspringheight", consensus.FortCanningSpringHeight);
    UpdateHeightValidation("Fort Canning Great World", "-fortcanninggreatworldheight", consensus.FortCanningGreatWorldHeight);
    UpdateHeightValidation("Fort Canning Great World", "-greatworldheight", consensus.FortCanningGreatWorldHeight);
    UpdateHeightValidation("Fort Canning Epilogue", "-fortcanningepilogueheight", consensus.FortCanningEpilogueHeight);
    UpdateHeightValidation("Grand Central", "-grandcentralheight", consensus.GrandCentralHeight);
<<<<<<< HEAD
    UpdateHeightValidation("DMC Genesis", "-dmcgenesisheight", consensus.DMCGenesisHeight);
=======
    UpdateHeightValidation("Grand Central Epilogue", "-grandcentralepilogueheight", consensus.GrandCentralEpilogueHeight);
    UpdateHeightValidation("Next Network Upgrade", "-nextnetworkupgradeheight", consensus.NextNetworkUpgradeHeight);
>>>>>>> 4c01bdd7

    if (gArgs.GetBoolArg("-simulatemainnet", false)) {
        consensus.pos.nTargetTimespan = 5 * 60; // 5 min == 10 blocks
        consensus.pos.nTargetSpacing = 30; // seconds
        consensus.pos.nTargetTimespanV2 = 1008 * consensus.pos.nTargetSpacing; // 1008 blocks
        LogPrintf("conf: simulatemainnet: true (Re-adjusted: blocktime=%ds, difficultytimespan=%ds)\n",
            consensus.pos.nTargetSpacing, consensus.pos.nTargetTimespanV2);
    }
}


void CMainParams::UpdateActivationParametersFromArgs() {
    fMockNetwork = gArgs.IsArgSet("-mocknet");
    if (fMockNetwork) {
        LogPrintf("============================================\n");
        LogPrintf("WARNING: MOCKNET ACTIVE. THIS IS NOT MAINNET\n");
        LogPrintf("============================================\n");
        auto sMockFoundationPubKey = gArgs.GetArg("-mocknet-key", "");
        auto nMockBlockTimeSecs = gArgs.GetArg("-mocknet-blocktime", 30);
        if (!gArgs.IsArgSet("-maxtipage")) {
            gArgs.ForceSetArg("-maxtipage", "2207520000"); // 10 years
        }

        // End of args. Perform sane set below.
        consensus.pos.nTargetSpacing = nMockBlockTimeSecs;
        consensus.pos.nTargetTimespanV2 = 10 * consensus.pos.nTargetSpacing;
        consensus.pos.allowMintingWithoutPeers = true;

        LogPrintf("mocknet: block-time: %s secs\n", consensus.pos.nTargetSpacing);

        // Add additional foundation members here for testing
        if (!sMockFoundationPubKey.empty()) {
            consensus.foundationMembers.insert(GetScriptForDestination(DecodeDestination(sMockFoundationPubKey, *this)));
            LogPrintf("mocknet: key: %s\n", sMockFoundationPubKey);
        }

        // Do this at the end, to ensure simualte mainnet overrides are in place.
        SetupCommonArgActivationParams(consensus);
    }
}


void CDevNetParams::UpdateActivationParametersFromArgs() {
    if (gArgs.IsArgSet("-devnet-bootstrap")) {
        nDefaultPort = 18555;
        vSeeds.emplace_back("testnet-seed.defichain.io");
        pchMessageStartPostAMK[0] = 0x0b;
        pchMessageStartPostAMK[1] = 0x11;
        pchMessageStartPostAMK[2] = 0x09;
        pchMessageStartPostAMK[3] = 0x07;
    }
}


void CRegTestParams::UpdateActivationParametersFromArgs()
{
    SetupCommonArgActivationParams(consensus);
    if (!gArgs.IsArgSet("-vbparams")) return;

    for (const std::string& strDeployment : gArgs.GetArgs("-vbparams")) {
        std::vector<std::string> vDeploymentParams;
        boost::split(vDeploymentParams, strDeployment, boost::is_any_of(":"));
        if (vDeploymentParams.size() != 3) {
            throw std::runtime_error("Version bits parameters malformed, expecting deployment:start:end");
        }
        int64_t nStartTime, nTimeout;
        if (!ParseInt64(vDeploymentParams[1], &nStartTime)) {
            throw std::runtime_error(strprintf("Invalid nStartTime (%s)", vDeploymentParams[1]));
        }
        if (!ParseInt64(vDeploymentParams[2], &nTimeout)) {
            throw std::runtime_error(strprintf("Invalid nTimeout (%s)", vDeploymentParams[2]));
        }
        bool found = false;
        for (int j=0; j < (int)Consensus::MAX_VERSION_BITS_DEPLOYMENTS; ++j) {
            if (vDeploymentParams[0] == VersionBitsDeploymentInfo[j].name) {
                UpdateVersionBitsParameters(Consensus::DeploymentPos(j), nStartTime, nTimeout);
                found = true;
                LogPrintf("Setting version bits activation parameters for %s to start=%ld, timeout=%ld\n", vDeploymentParams[0], nStartTime, nTimeout);
                break;
            }
        }
        if (!found) {
            throw std::runtime_error(strprintf("Invalid deployment (%s)", vDeploymentParams[0]));
        }
    }
}

static std::unique_ptr<const CChainParams> globalChainParams;

const CChainParams &Params() {
    assert(globalChainParams);
    return *globalChainParams;
}

std::unique_ptr<const CChainParams> CreateChainParams(const std::string& chain)
{
    if (chain == CBaseChainParams::MAIN)
        return std::unique_ptr<CChainParams>(new CMainParams());
    else if (chain == CBaseChainParams::TESTNET)
        return std::unique_ptr<CChainParams>(new CTestNetParams());
    else if (chain == CBaseChainParams::DEVNET)
        return std::unique_ptr<CChainParams>(new CDevNetParams());
    else if (chain == CBaseChainParams::REGTEST)
        return std::unique_ptr<CChainParams>(new CRegTestParams());
    throw std::runtime_error(strprintf("%s: Unknown chain %s.", __func__, chain));
}

void SelectParams(const std::string& network)
{
    SelectBaseParams(network);
    globalChainParams = CreateChainParams(network);
}

void ClearCheckpoints(CChainParams &params) {
    params.checkpointData = {};
}

Res UpdateCheckpointsFromFile(CChainParams &params, const std::string &fileName) {
    std::ifstream file(fileName);
    Require(file.good(), "Could not read %s. Ensure it exists and has read permissions", fileName);

    ClearCheckpoints(params);

    std::string line;
    while (std::getline(file, line)) {
        auto trimmed = trim_ws(line);
        if (trimmed.rfind('#', 0) == 0 || trimmed.find_first_not_of(" \n\r\t") == std::string::npos)
            continue;

        std::istringstream iss(trimmed);
        std::string hashStr, heightStr;
        Require((iss >> heightStr >> hashStr), "Error parsing line %s", trimmed);

        uint256 hash;
        Require(ParseHashStr(hashStr, hash), "Invalid hash: %s", hashStr);

        int32_t height;
        Require(ParseInt32(heightStr, &height), "Invalid height: %s", heightStr);

        params.checkpointData.mapCheckpoints[height] = hash;
    }
    return Res::Ok();
}<|MERGE_RESOLUTION|>--- conflicted
+++ resolved
@@ -139,12 +139,9 @@
         consensus.FortCanningGreatWorldHeight = 2212000; // Sep 7th, 2022.
         consensus.FortCanningEpilogueHeight = 2257500; // Sep 22nd, 2022.
         consensus.GrandCentralHeight = 2479000; // Dec 8th, 2022.
-<<<<<<< HEAD
-        consensus.DMCGenesisHeight = std::numeric_limits<int>::max();
-=======
         consensus.GrandCentralEpilogueHeight = 2574000; // Jan 10th, 2023.
         consensus.NextNetworkUpgradeHeight = std::numeric_limits<int>::max();
->>>>>>> 4c01bdd7
+        consensus.DMCGenesisHeight = std::numeric_limits<int>::max();
 
         consensus.pos.diffLimit = uint256S("00000fffffffffffffffffffffffffffffffffffffffffffffffffffffffffff");
 //        consensus.pos.nTargetTimespan = 14 * 24 * 60 * 60; // two weeks
@@ -401,12 +398,9 @@
         consensus.FortCanningGreatWorldHeight = 1223000;
         consensus.FortCanningEpilogueHeight = 1244000;
         consensus.GrandCentralHeight = 1366000;
-<<<<<<< HEAD
-        consensus.DMCGenesisHeight = std::numeric_limits<int>::max();
-=======
         consensus.GrandCentralEpilogueHeight = 1438200;
         consensus.NextNetworkUpgradeHeight = std::numeric_limits<int>::max();
->>>>>>> 4c01bdd7
+        consensus.DMCGenesisHeight = std::numeric_limits<int>::max();
 
         consensus.pos.diffLimit = uint256S("00000fffffffffffffffffffffffffffffffffffffffffffffffffffffffffff");
 //        consensus.pos.nTargetTimespan = 14 * 24 * 60 * 60; // two weeks
@@ -608,20 +602,6 @@
         consensus.DakotaCrescentHeight = 287700;
         consensus.EunosHeight = 354950;
         consensus.EunosKampungHeight = consensus.EunosHeight;
-<<<<<<< HEAD
-        consensus.EunosPayaHeight = 300;
-        consensus.FortCanningHeight = std::numeric_limits<int>::max();
-        consensus.FortCanningMuseumHeight = std::numeric_limits<int>::max();
-        consensus.FortCanningParkHeight = std::numeric_limits<int>::max();
-        consensus.FortCanningHillHeight = std::numeric_limits<int>::max();
-        consensus.FortCanningRoadHeight = std::numeric_limits<int>::max();
-        consensus.FortCanningCrunchHeight = std::numeric_limits<int>::max();
-        consensus.FortCanningSpringHeight = std::numeric_limits<int>::max();
-        consensus.FortCanningGreatWorldHeight = std::numeric_limits<int>::max();
-        consensus.FortCanningEpilogueHeight = std::numeric_limits<int>::max();
-        consensus.GrandCentralHeight = std::numeric_limits<int>::max();
-        consensus.DMCGenesisHeight = std::numeric_limits<int>::max();
-=======
         consensus.EunosPayaHeight = 463300;
         consensus.FortCanningHeight = 686200;
         consensus.FortCanningMuseumHeight = 724000;
@@ -635,7 +615,7 @@
         consensus.GrandCentralHeight = 1366000;
         consensus.GrandCentralEpilogueHeight = 1438200;
         consensus.NextNetworkUpgradeHeight = std::numeric_limits<int>::max();
->>>>>>> 4c01bdd7
+        consensus.DMCGenesisHeight = std::numeric_limits<int>::max();
 
         consensus.pos.diffLimit = uint256S("00000fffffffffffffffffffffffffffffffffffffffffffffffffffffffffff");
         consensus.pos.nTargetTimespan = 5 * 60; // 5 min == 10 blocks
@@ -849,12 +829,9 @@
         consensus.FortCanningGreatWorldHeight = 10000000;
         consensus.FortCanningEpilogueHeight = 10000000;
         consensus.GrandCentralHeight = 10000000;
-<<<<<<< HEAD
-        consensus.DMCGenesisHeight = 10000000;
-=======
         consensus.GrandCentralEpilogueHeight = 10000000;
         consensus.NextNetworkUpgradeHeight = 10000000;
->>>>>>> 4c01bdd7
+        consensus.DMCGenesisHeight = 10000000;
 
         consensus.pos.diffLimit = uint256S("00000fffffffffffffffffffffffffffffffffffffffffffffffffffffffffff");
         consensus.pos.nTargetTimespan = 14 * 24 * 60 * 60; // two weeks
@@ -1097,12 +1074,9 @@
     UpdateHeightValidation("Fort Canning Great World", "-greatworldheight", consensus.FortCanningGreatWorldHeight);
     UpdateHeightValidation("Fort Canning Epilogue", "-fortcanningepilogueheight", consensus.FortCanningEpilogueHeight);
     UpdateHeightValidation("Grand Central", "-grandcentralheight", consensus.GrandCentralHeight);
-<<<<<<< HEAD
-    UpdateHeightValidation("DMC Genesis", "-dmcgenesisheight", consensus.DMCGenesisHeight);
-=======
     UpdateHeightValidation("Grand Central Epilogue", "-grandcentralepilogueheight", consensus.GrandCentralEpilogueHeight);
     UpdateHeightValidation("Next Network Upgrade", "-nextnetworkupgradeheight", consensus.NextNetworkUpgradeHeight);
->>>>>>> 4c01bdd7
+    UpdateHeightValidation("DMC Genesis", "-dmcgenesisheight", consensus.DMCGenesisHeight);
 
     if (gArgs.GetBoolArg("-simulatemainnet", false)) {
         consensus.pos.nTargetTimespan = 5 * 60; // 5 min == 10 blocks
