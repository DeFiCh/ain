// Copyright (c) 2010 Satoshi Nakamoto
// Copyright (c) 2009-2018 The Bitcoin Core developers
// Distributed under the MIT software license, see the accompanying
// file LICENSE or http://www.opensource.org/licenses/mit-license.php.

#include <chainparams.h>

#include <chainparamsseeds.h>
#include <consensus/merkle.h>
//#include <masternodes/masternodes.h>
#include <masternodes/mn_checks.h>
#include <streams.h>
#include <tinyformat.h>
#include <util/system.h>
#include <util/strencodings.h>
#include <versionbitsinfo.h>

#include <assert.h>

#include <boost/algorithm/string/classification.hpp>
#include <boost/algorithm/string/split.hpp>


std::vector<CTransactionRef> CChainParams::CreateGenesisMasternodes()
{
    std::vector<CTransactionRef> mnTxs;
    for (auto const & addrs : vMasternodes)
    {
        CMutableTransaction txNew;
        txNew.nVersion = 1;
        txNew.vin.resize(1);
        txNew.vout.resize(2);
        txNew.vin[0].scriptSig = CScript(); // << 486604799 << CScriptNum(4) << std::vector<unsigned char>((const unsigned char*)pszTimestamp, (const unsigned char*)pszTimestamp + strlen(pszTimestamp));

        CTxDestination operatorDest = DecodeDestination(addrs.operatorAddress, *this);
        assert(operatorDest.which() == PKHashType || operatorDest.which() == WitV0KeyHashType);
        CTxDestination ownerDest = DecodeDestination(addrs.ownerAddress, *this);
        assert(ownerDest.which() == PKHashType || ownerDest.which() == WitV0KeyHashType);

        CKeyID operatorAuthKey = operatorDest.which() == PKHashType ? CKeyID(*boost::get<PKHash>(&operatorDest)) : CKeyID(*boost::get<WitnessV0KeyHash>(&operatorDest)) ;
        genesisTeam.insert(operatorAuthKey);
        CDataStream metadata(DfTxMarker, SER_NETWORK, PROTOCOL_VERSION);
        metadata << static_cast<unsigned char>(CustomTxType::CreateMasternode)
                 << static_cast<char>(operatorDest.which()) << operatorAuthKey;

        CScript scriptMeta;
        scriptMeta << OP_RETURN << ToByteVector(metadata);

        txNew.vout[0] = CTxOut(consensus.mn.creationFee, scriptMeta);
        txNew.vout[1] = CTxOut(consensus.mn.collateralAmount, GetScriptForDestination(ownerDest));

        mnTxs.push_back(MakeTransactionRef(std::move(txNew)));
    }
    return mnTxs;
}

static CBlock CreateGenesisBlock(const char* pszTimestamp, uint32_t nTime, uint32_t nBits, int32_t nVersion, const std::vector<CTxOut> & initdist, std::vector<CTransactionRef> const & extraTxs)
{
    CMutableTransaction txNew;
    txNew.nVersion = 1;
    txNew.vin.resize(1);
    txNew.vout = initdist;
    txNew.vin[0].scriptSig = CScript() << 0 << 486604799 << CScriptNum(4) << std::vector<unsigned char>((const unsigned char*)pszTimestamp, (const unsigned char*)pszTimestamp + strlen(pszTimestamp));

    CBlock genesis;
    genesis.nTime           = nTime;
    genesis.nBits           = nBits;
    genesis.nVersion        = nVersion;
    genesis.height          = 0;
    genesis.stakeModifier   = uint256S("0");
    genesis.mintedBlocks    = 0;
    genesis.vtx.push_back(MakeTransactionRef(std::move(txNew)));

    for (auto tx : extraTxs)
    {
        genesis.vtx.push_back(tx);
    }

    genesis.hashPrevBlock.SetNull();
    genesis.hashMerkleRoot = BlockMerkleRoot(genesis);
    return genesis;
}

/**
 * Build the genesis block. Note that the output of its generation
 * transaction cannot be spent since it did not originally exist in the
 * database.
 *
 * CBlock(hash=000000000019d6, ver=1, hashPrevBlock=00000000000000, hashMerkleRoot=4a5e1e, nTime=1231006505, nBits=1d00ffff, vtx=1)
 *   CTransaction(hash=4a5e1e, ver=1, vin.size=1, vout.size=1, nLockTime=0)
 *     CTxIn(COutPoint(000000, -1), coinbase 04ffff001d0104455468652054696d65732030332f4a616e2f32303039204368616e63656c6c6f72206f6e206272696e6b206f66207365636f6e64206261696c6f757420666f722062616e6b73)
 *     CTxOut(nValue=50.00000000, scriptPubKey=0x5F1DF16B2B704C8A578D0B)
 *   vMerkleTree: 4a5e1e
 */
static CBlock CreateGenesisBlock(uint32_t nTime, uint32_t nBits, int32_t nVersion, const std::vector<CTxOut> & initdist, std::vector<CTransactionRef> const & extraTxs)
{
    const char* pszTimestamp = "Financial Times 23/Mar/2020 The Federal Reserve has gone well past the point of ‘QE infinity’";
//    const CScript genesisOutputScript = CScript() << ParseHex("04678afdb0fe5548271967f1a67130b7105cd6a828e03909a67962e0ea1f61deb649f6bc3f4cef38c4f35504e51ec112de5c384df7ba0b8d578a4c702b6bf11d5f") << OP_CHECKSIG;
//    return CreateGenesisBlock(pszTimestamp, genesisOutputScript, nTime, nBits, nVersion, genesisReward, extraTxs);
    return CreateGenesisBlock(pszTimestamp, nTime, nBits, nVersion, initdist, extraTxs);
}

/**
 * Main network
 */
class CMainParams : public CChainParams {
public:
    CMainParams() {
        strNetworkID = "main";
        consensus.nSubsidyHalvingInterval = 210000; /// @attention totally disabled for main
        consensus.baseBlockSubsidy = 200 * COIN;
        consensus.BIP16Exception = uint256(); //("0x00000000000002dc756eebf4f49723ed8d30cc28a5f108eb94b1ba88ac4f9c22");
        consensus.BIP34Height = 0;
        consensus.BIP34Hash = uint256();
        consensus.BIP65Height = 0; // 000000000000000004c2b624ed5d7756c508d90fd0da2c7c679febfa6c4735f0
        consensus.BIP66Height = 0; // 00000000000000000379eaa19dce8c9b722d46ae6a57c2f1a988119488b50931
        consensus.AMKHeight = 356500;
        consensus.BayfrontHeight = 405000;
        consensus.BayfrontMarinaHeight = 465150;
        consensus.BayfrontGardensHeight = 488300;
        consensus.ClarkeQuayHeight = 595738;
        consensus.DakotaHeight = 678000; // 1st March 2021
        consensus.DakotaCrescentHeight = 733000; // 25th March 2021
<<<<<<< HEAD
        consensus.EunosHeight = std::numeric_limits<int>::max(); // 30th March 2021
=======
        consensus.EunosHeight = std::numeric_limits<int>::max();
>>>>>>> 776a3a82

        consensus.pos.diffLimit = uint256S("00000fffffffffffffffffffffffffffffffffffffffffffffffffffffffffff");
//        consensus.pos.nTargetTimespan = 14 * 24 * 60 * 60; // two weeks
//        consensus.pos.nTargetSpacing = 10 * 60; // 10 minutes
        consensus.pos.nTargetTimespan = 5 * 60; // 5 min == 10 blocks
        consensus.pos.nTargetSpacing = 30; // seconds
        consensus.pos.nStakeMinAge = 0;
        consensus.pos.nStakeMaxAge = 14 * 24 * 60 * 60; // Two weeks
        consensus.pos.fAllowMinDifficultyBlocks = false; // only for regtest
        consensus.pos.fNoRetargeting = false; // only for regtest

        consensus.pos.coinstakeMaturity = 100;

        consensus.pos.allowMintingWithoutPeers = false; // don't mint if no peers connected

        consensus.CSVHeight = 1; // 000000000000000004a1b34462cb8aeebd5799177f7a29cf28f2d1961716b5b5
        consensus.SegwitHeight = 0; // 0000000000000000001c8018d9cb3b742ef25114f27563e3fc4a1902167f9893
        consensus.nRuleChangeActivationThreshold = 9; //1916; // 95% of 2016
        consensus.nMinerConfirmationWindow = 10; //2016; // nTargetTimespan / nTargetSpacing
        consensus.vDeployments[Consensus::DEPLOYMENT_TESTDUMMY].bit = 28;
        consensus.vDeployments[Consensus::DEPLOYMENT_TESTDUMMY].nStartTime = 1199145601; // January 1, 2008
        consensus.vDeployments[Consensus::DEPLOYMENT_TESTDUMMY].nTimeout = 1230767999; // December 31, 2008

        // The best chain should have at least this much work.
        consensus.nMinimumChainWork = uint256S("0x000000000000000000000000000000000000000000003f2949bfe4efc275390c");

        // By default assume that the signatures in ancestors of this block are valid.
        consensus.defaultAssumeValid = uint256S("0x9b257cb88630e422902ef2b17a3627ae2f786a5923df9c3bda4226f9551b1ea8");

        // Masternodes' params
        consensus.mn.activationDelay = 10;
        consensus.mn.resignDelay = 60;
        consensus.mn.creationFee = 10 * COIN;
        consensus.mn.collateralAmount = 1000000 * COIN;
        consensus.mn.collateralAmountDakota = 20000 * COIN;
        consensus.mn.historyFrame = 300;
        consensus.mn.anchoringTeamSize = 5;
        consensus.mn.anchoringFrequency = 15;

        consensus.mn.anchoringTimeDepth = 3 * 60 * 60; // 3 hours
        consensus.mn.anchoringTeamChange = 120; // Number of blocks

        consensus.token.creationFee = 100 * COIN;
        consensus.token.collateralAmount = 1 * COIN;

        consensus.spv.creationFee = 100000; // should be > bitcoin's dust
        consensus.spv.anchorSubsidy = 0 * COIN;
        consensus.spv.subsidyIncreasePeriod = 60;
        consensus.spv.subsidyIncreaseValue = 5 * COIN;
        consensus.spv.wallet_xpub = "xpub68vVWYqkpwYT8ZxBhN2buFMTPNFzrJQV19QZmhuwQqKQZHxcXVg36GZCrwPhb7KPpivsGXxvd7g82sJXYnKNqi2ZuHJvhqcwF418YEfGMrv";
        consensus.spv.anchors_address = "1FtZwEZKknoquUb6DyQHFZ6g6oomXJYEcb";
        consensus.spv.minConfirmations = 6;

        consensus.nonUtxoBlockSubsidies.emplace(CommunityAccountType::IncentiveFunding, 45 * COIN / 200); // 45 DFI of 200 per block (rate normalized to (COIN == 100%))
        consensus.nonUtxoBlockSubsidies.emplace(CommunityAccountType::AnchorReward, COIN /10 / 200);       // 0.1 DFI of 200 per block

        /**
         * The message start string is designed to be unlikely to occur in normal data.
         * The characters are rarely used upper ASCII, not valid as UTF-8, and produce
         * a large 32-bit integer with any alignment.
         */
        pchMessageStart[0] = 0xf9;
        pchMessageStart[1] = 0xbe;
        pchMessageStart[2] = 0xb4;
        pchMessageStart[3] = 0xd9;
        pchMessageStartPostAMK[0] = 0xe2;
        pchMessageStartPostAMK[1] = 0xaa;
        pchMessageStartPostAMK[2] = 0xc1;
        pchMessageStartPostAMK[3] = 0xe1;
        nDefaultPort = 8555;
        nPruneAfterHeight = 100000;
        m_assumed_blockchain_size = 240;
        m_assumed_chain_state_size = 3;

        base58Prefixes[PUBKEY_ADDRESS] = {0x12}; // '8' (0('1') for bitcoin)
        base58Prefixes[SCRIPT_ADDRESS] = {0x5a}; // 'd' (5('3') for bitcoin)
        base58Prefixes[SECRET_KEY] =     {0x80}; // (128 ('5', 'K' or 'L') for bitcoin)
        base58Prefixes[EXT_PUBLIC_KEY] = {0x04, 0x88, 0xB2, 0x1E};
        base58Prefixes[EXT_SECRET_KEY] = {0x04, 0x88, 0xAD, 0xE4};

        bech32_hrp = "df";

        // (!) after prefixes set
        consensus.foundationShareScript = GetScriptForDestination(DecodeDestination("dZcHjYhKtEM88TtZLjp314H2xZjkztXtRc", *this));
        consensus.foundationShare = 10; // old style - just percents
        consensus.foundationShareDFIP1 = 199 * COIN / 10 / 200; // 19.9 DFI @ 200 per block (rate normalized to (COIN == 100%)

        consensus.foundationMembers.clear();
        consensus.foundationMembers.insert(GetScriptForDestination(DecodeDestination("dJEbxbfufyPF14SC93yxiquECEfq4YSd9L", *this)));
        consensus.foundationMembers.insert(GetScriptForDestination(DecodeDestination("8bL7jZe2Nk5EhqFA6yuf8HPre3M6eewkqj", *this)));
        consensus.foundationMembers.insert(GetScriptForDestination(DecodeDestination("8UhqhhiwtUuEqCD7HsekUsgYRuz115eLiQ", *this)));

        // owner base58, operator base58
        vMasternodes.push_back({"8PuErAcazqccCVzRcc8vJ3wFaZGm4vFbLe", "8J846CKFF83Jcj5m4EReJmxiaJ6Jy1Y6Ea"});
        vMasternodes.push_back({"8RPZm7SVUNhGN1RgGY3R92rvRkZBwETrCX", "8bzHwhaF2MaVs4owRvpWtZQVug3mKuJji2"});
        vMasternodes.push_back({"8KRsoeCRKHUFFmAGGJbRBAgraXiUPUVuXn", "8cHaEaqRsz7fgW1eAjeroB5Bau5NfJNbtk"});

        std::vector<CTxOut> initdist;
        initdist.push_back(CTxOut(58800000 * COIN, GetScriptForDestination(DecodeDestination("8ZWWN1nX8drxJBSMG1VS9jH4ciBSvA9nxp", *this))));
        initdist.push_back(CTxOut(44100000 * COIN, GetScriptForDestination(DecodeDestination("8aGPBahDX4oAXx9okpGRzHPS3Td1pZaLgU", *this))));
        initdist.push_back(CTxOut(11760000 * COIN, GetScriptForDestination(DecodeDestination("8RGSkdaft9EmSXXp6b2UFojwttfJ5BY29r", *this))));
        initdist.push_back(CTxOut(11760000 * COIN, GetScriptForDestination(DecodeDestination("8L7qGjjHRa3Agks6incPomWCfLSMPYipmU", *this))));
        initdist.push_back(CTxOut(29400000 * COIN, GetScriptForDestination(DecodeDestination("dcZ3NXrpbNWvx1rhiGvXStM6EQtHLc44c9", *this))));
        initdist.push_back(CTxOut(14700000 * COIN, GetScriptForDestination(DecodeDestination("dMty9CfknKEaXqJuSgYkvvyF6UB6ffrZXG", *this))));
        initdist.push_back(CTxOut(64680000 * COIN, GetScriptForDestination(DecodeDestination("dZcY1ZNm5bkquz2J74smKqokuPoVpPvGWu", *this))));
        initdist.push_back(CTxOut(235200000 * COIN, GetScriptForDestination(DecodeDestination("dP8dvN5pnwbsxFcfN9DyqPVZi1fVHicDd2", *this))));
        initdist.push_back(CTxOut(117600000 * COIN, GetScriptForDestination(DecodeDestination("dMs1xeSGZbGnTJWqTwjR4mcjp2egpEXG6M", *this))));
        {
            CAmount sum_initdist{0};
            for (CTxOut const & out : initdist)
                sum_initdist += out.nValue;
            assert(sum_initdist == 588000000 * COIN);
        }

        genesis = CreateGenesisBlock(1587883831, 0x1d00ffff, 1, initdist, CreateGenesisMasternodes()); // old=1231006505
        consensus.hashGenesisBlock = genesis.GetHash();

        assert(consensus.hashGenesisBlock == uint256S("0x279b1a87aedc7b9471d4ad4e5f12967ab6259926cd097ade188dfcf22ebfe72a"));
        assert(genesis.hashMerkleRoot == uint256S("0x03d771953b10d3506b3c3d9511e104d715dd29279be4b072ffc5218bb18adacf"));

        // Note that of those which support the service bits prefix, most only support a subset of
        // possible options.
        // This is fine at runtime as we'll fall back to using them as a oneshot if they don't support the
        // service bits we want, but we should get them updated to support all service bits wanted by any
        // release ASAP to avoid it where possible.
        vSeeds.emplace_back("seed.defichain.io");

        vFixedSeeds = std::vector<SeedSpec6>(pnSeed6_main, pnSeed6_main + ARRAYLEN(pnSeed6_main));

        fDefaultConsistencyChecks = false;
        fRequireStandard = true;
        m_is_test_chain = false;

        checkpointData = {
            {
                {     0, consensus.hashGenesisBlock},
                { 50000, uint256S("a45e6bf6ae858a287eb39021ea23880b4115c94e882e2b7c0fcfc98c317922cd")},
                {100000, uint256S("3acd556dbd5e6e75bf463a15eeeeb54b6eab4a1f28039bdc343cc8c851cce45c")},
                {150000, uint256S("46b231d42e5b002852708d48dec119bbc2d550fb67908f1e9f35102c1b45b94d")},
                {200000, uint256S("414076e74894aaed3e1b52d64937f23289d59fe80e287c328a1281398bf9cb31")},
                {250000, uint256S("d50a44503fa55cd01a78b98dea125e63b65aac720c96cca696857722e8149d77")},
                {300000, uint256S("351c82cb8f77fba73e24223a9dd50954630560602c3a38f4d1c03dfa5cf1fd10")},
                {350000, uint256S("ebc8737cb2caa77397f446e9a5aff72a2ca9e8305a6a6f8eb4b6c22f389bef08")},
                {400000, uint256S("97c1014a66c9f327e04a59b3e1b4f551122d0698b6b1a98ec99555fffb474e9d")},
                {450000, uint256S("03701a440b02d61b875ba2503bb53f1f1360cf66b4f0cf472e660a6809534379")},
                {500000, uint256S("6a5b285bc68362deb66148069f55f82c02974056e73f5cc96971f7661ecd5880")},
                {550000, uint256S("3f9aab70727d3cc76a3d406f520a71ccc6095aeea2d185e489f563320d429d5b")},
                {597925, uint256S("0ff2aa3749300e3d0b5bc8d48f9d699bc42e222fe718dc011b33913127087c6d")},
                {600000, uint256S("79ddf4537e40cb59335a0551e5edc7bd396e6949aa2864c3200ca66f9c455405")},
                {650000, uint256S("f18d64dd75c53590e833d3068132a65644963d5c5aebb4c73d42cbde8dc28d68")},
                {757420, uint256S("8d4918be2b2df30175f9e611d9ceb494215b93f2267075ace3f031e784cbccbe")},                
            }
        };

        chainTxData = ChainTxData{
            // Data from rpc: getchaintxstats 4096 04aed18435a87754fcccb32734a02cf9ee162292489a476334326e8cf8a1079f
            /* nTime    */ 1611229003,
            /* nTxCount */ 1091894,
            /* dTxRate  */ 0.1841462153145931
        };
    }
};

/**
 * Testnet (v3)
 */
class CTestNetParams : public CChainParams {
public:
    CTestNetParams() {
        strNetworkID = "test";
        consensus.nSubsidyHalvingInterval = 210000; /// @attention totally disabled for testnet
        consensus.baseBlockSubsidy = 200 * COIN;
        consensus.BIP16Exception = uint256(); //("0x00000000dd30457c001f4095d208cc1296b0eed002427aa599874af7a432b105");
        consensus.BIP34Height = 0;
        consensus.BIP34Hash = uint256();
        consensus.BIP65Height = 0; // 00000000007f6655f22f98e72ed80d8b06dc761d5da09df0fa1dc4be4f861eb6
        consensus.BIP66Height = 0; // 000000002104c8c45e99a8853285a3b592602a3ccde2b832481da85e9e4ba182
        consensus.AMKHeight = 150;
        consensus.BayfrontHeight = 3000;
        consensus.BayfrontMarinaHeight = 90470;
        consensus.BayfrontGardensHeight = 101342;
        consensus.ClarkeQuayHeight = 155000;
        consensus.DakotaHeight = 220680;
        consensus.DakotaCrescentHeight = 287700;
<<<<<<< HEAD
        consensus.EunosHeight = std::numeric_limits<int>::max(); // 30th March 2021
=======
        consensus.EunosHeight = std::numeric_limits<int>::max();
>>>>>>> 776a3a82

        consensus.pos.diffLimit = uint256S("00000fffffffffffffffffffffffffffffffffffffffffffffffffffffffffff");
//        consensus.pos.nTargetTimespan = 14 * 24 * 60 * 60; // two weeks
//        consensus.pos.nTargetSpacing = 10 * 60; // 10 minutes
        consensus.pos.nTargetTimespan = 5 * 60; // 5 min == 10 blocks
        consensus.pos.nTargetSpacing = 30;
        consensus.pos.nStakeMinAge = 0;
        consensus.pos.nStakeMaxAge = 14 * 24 * 60 * 60; // Two weeks
        consensus.pos.fAllowMinDifficultyBlocks = false;
        consensus.pos.fNoRetargeting = false; // only for regtest

        consensus.pos.coinstakeMaturity = 100;

        consensus.pos.allowMintingWithoutPeers = true;

        consensus.CSVHeight = 1; // 00000000025e930139bac5c6c31a403776da130831ab85be56578f3fa75369bb
        consensus.SegwitHeight = 0; // 00000000002b980fcd729daaa248fd9316a5200e9b367f4ff2c42453e84201ca
        consensus.nRuleChangeActivationThreshold = 8; //1512; // 75% for testchains
        consensus.nMinerConfirmationWindow = 10; //2016; // nTargetTimespan / nTargetSpacing
        consensus.vDeployments[Consensus::DEPLOYMENT_TESTDUMMY].bit = 28;
        consensus.vDeployments[Consensus::DEPLOYMENT_TESTDUMMY].nStartTime = 1199145601; // January 1, 2008
        consensus.vDeployments[Consensus::DEPLOYMENT_TESTDUMMY].nTimeout = 1230767999; // December 31, 2008

        // The best chain should have at least this much work.
        consensus.nMinimumChainWork = uint256S("0x00");

        // By default assume that the signatures in ancestors of this block are valid.
        consensus.defaultAssumeValid = uint256S("0x00");

        // Masternodes' params
        consensus.mn.activationDelay = 10;
        consensus.mn.resignDelay = 60;
        consensus.mn.creationFee = 10 * COIN;
        consensus.mn.collateralAmount = 1000000 * COIN;
        consensus.mn.collateralAmountDakota = 20000 * COIN;
        consensus.mn.historyFrame = 300;
        consensus.mn.anchoringTeamSize = 5;
        consensus.mn.anchoringFrequency = 15;

        consensus.mn.anchoringTimeDepth = 3 * 60 * 60; // 3 hours
        consensus.mn.anchoringTeamChange = 120; // Number of blocks

        consensus.token.creationFee = 100 * COIN;
        consensus.token.collateralAmount = 1 * COIN;

        consensus.spv.creationFee = 100000; // should be > bitcoin's dust
        consensus.spv.wallet_xpub = "tpubD9RkyYW1ixvD9vXVpYB1ka8rPZJaEQoKraYN7YnxbBxxsRYEMZgRTDRGEo1MzQd7r5KWxH8eRaQDVDaDuT4GnWgGd17xbk6An6JMdN4dwsY";
        consensus.spv.anchors_address = "mpAkq2LyaUvKrJm2agbswrkn3QG9febnqL";
        consensus.spv.anchorSubsidy = 0 * COIN;
        consensus.spv.subsidyIncreasePeriod = 60;
        consensus.spv.subsidyIncreaseValue = 5 * COIN;
        consensus.spv.minConfirmations = 1;

        consensus.nonUtxoBlockSubsidies.emplace(CommunityAccountType::IncentiveFunding, 45 * COIN / 200); // 45 DFI @ 200 per block (rate normalized to (COIN == 100%))
        consensus.nonUtxoBlockSubsidies.emplace(CommunityAccountType::AnchorReward, COIN/10 / 200);       // 0.1 DFI @ 200 per block

        pchMessageStartPostAMK[0] = pchMessageStart[0] = 0x0b;
        pchMessageStartPostAMK[1] = pchMessageStart[1] = 0x11;
        pchMessageStartPostAMK[2] = pchMessageStart[2] = 0x09;
        pchMessageStartPostAMK[3] = pchMessageStart[3] = 0x07;

        nDefaultPort = 18555;
        nPruneAfterHeight = 1000;
        m_assumed_blockchain_size = 30;
        m_assumed_chain_state_size = 2;

        base58Prefixes[PUBKEY_ADDRESS] = {0xf}; // '7' (111 ('m' or 'n') for bitcoin)
        base58Prefixes[SCRIPT_ADDRESS] = {0x80}; // 't' (196 ('2') for bitcoin)
        base58Prefixes[SECRET_KEY] =     {0xef}; // (239 ('9' or 'c') for bitcoin)
        base58Prefixes[EXT_PUBLIC_KEY] = {0x04, 0x35, 0x87, 0xCF};
        base58Prefixes[EXT_SECRET_KEY] = {0x04, 0x35, 0x83, 0x94};

        bech32_hrp = "tf";

        // (!) after prefixes set
        consensus.foundationShareScript = GetScriptForDestination(DecodeDestination("7Q2nZCcKnxiRiHSNQtLB27RA5efxm2cE7w", *this));
        consensus.foundationShare = 10; // old style - just percents
        consensus.foundationShareDFIP1 = 199 * COIN / 10 / 200; // 19.9 DFI @ 200 per block (rate normalized to (COIN == 100%)

        consensus.foundationMembers.clear();
        consensus.foundationMembers.insert(consensus.foundationShareScript);

        // owner base58, operator base58
        vMasternodes.push_back({"7LMorkhKTDjbES6DfRxX2RiNMbeemUkxmp", "7KEu9JMKCx6aJ9wyg138W3p42rjg19DR5D"});
        vMasternodes.push_back({"7E8Cjn9cqEwnrc3E4zN6c5xKxDSGAyiVUM", "78MWNEcAAJxihddCw1UnZD8T7fMWmUuBro"});
        vMasternodes.push_back({"7GxxMCh7sJsvRK4GXLX5Eyh9B9EteXzuum", "7MYdTGv3bv3z65ai6y5J1NFiARg8PYu4hK"});
        vMasternodes.push_back({"7BQZ67KKYWSmVRukgv57m4HorjbGh7NWrQ", "7GULFtS6LuJfJEikByKKg8psscg84jnfHs"});

        std::vector<CTxOut> initdist;
        initdist.push_back(CTxOut(100000000 * COIN, GetScriptForDestination(DecodeDestination("te7wgg1X9HDJvMbrP2S51uz2Gxm2LPW4Gr", *this))));
        initdist.push_back(CTxOut(100000000 * COIN, GetScriptForDestination(DecodeDestination("tmYVkwmcv73Hth7hhHz15mx5K8mzC1hSef", *this))));
        initdist.push_back(CTxOut(100000000 * COIN, GetScriptForDestination(DecodeDestination("tahuMwb9eX83eJhf2vXL6NPzABy3Ca8DHi", *this))));

        genesis = CreateGenesisBlock(1586099762, 0x1d00ffff, 1, initdist, CreateGenesisMasternodes()); // old=1296688602
        consensus.hashGenesisBlock = genesis.GetHash();

        assert(consensus.hashGenesisBlock == uint256S("0x034ac8c88a1a9b846750768c1ad6f295bc4d0dc4b9b418aee5c0ebd609be8f90"));
        assert(genesis.hashMerkleRoot == uint256S("0xb71cfd828e692ca1b27e9df3a859740851047a5b5a68f659a908e8815aa35f38"));

        vFixedSeeds.clear();
        vSeeds.clear();
        // nodes with support for servicebits filtering should be at the top
        vSeeds.emplace_back("testnet-seed.defichain.io");

        vFixedSeeds = std::vector<SeedSpec6>(pnSeed6_test, pnSeed6_test + ARRAYLEN(pnSeed6_test));

        fDefaultConsistencyChecks = false;
        fRequireStandard = false;
        m_is_test_chain = true;


        checkpointData = {
            {
                { 50000, uint256S("74a468206b59bfc2667aba1522471ca2f0a4b7cd807520c47355b040c7735ccc")},
                {100000, uint256S("9896ac2c34c20771742bccda4f00f458229819947e02204022c8ff26093ac81f")},
                {150000, uint256S("af9307f438f5c378d1a49cfd3872173a07ed4362d56155e457daffd1061742d4")},
            }
        };

        chainTxData = ChainTxData{
            // Data from rpc: getchaintxstats 4096 04aed18435a87754fcccb32734a02cf9ee162292489a476334326e8cf8a1079f
            /* nTime    */ 1611229441,
            /* nTxCount */ 178351,
            /* dTxRate  */ 0.03842042178237066
        };
    }
};

/**
 * Devnet
 */
class CDevNetParams : public CChainParams {
public:
    CDevNetParams() {
        strNetworkID = "devnet";
        consensus.nSubsidyHalvingInterval = 210000; /// @attention totally disabled for devnet
        consensus.baseBlockSubsidy = 200 * COIN;
        consensus.BIP16Exception = uint256();
        consensus.BIP34Height = 0;
        consensus.BIP34Hash = uint256();
        consensus.BIP65Height = 0;
        consensus.BIP66Height = 0;
        consensus.AMKHeight = 0;
        consensus.BayfrontHeight = 0;
        consensus.BayfrontMarinaHeight = 0;
        consensus.BayfrontGardensHeight = 0;
        consensus.ClarkeQuayHeight = 0;
        consensus.DakotaHeight = 0;
        consensus.DakotaCrescentHeight = 0;
        consensus.EunosHeight = 0;

        consensus.pos.diffLimit = uint256S("00000fffffffffffffffffffffffffffffffffffffffffffffffffffffffffff");
        consensus.pos.nTargetTimespan = 5 * 60; // 5 min == 10 blocks
        consensus.pos.nTargetSpacing = 30;
        consensus.pos.nStakeMinAge = 0;
        consensus.pos.nStakeMaxAge = 14 * 24 * 60 * 60; // Two weeks
        consensus.pos.fAllowMinDifficultyBlocks = false;
        consensus.pos.fNoRetargeting = false; // only for regtest

        consensus.pos.coinstakeMaturity = 100;

        consensus.pos.allowMintingWithoutPeers = true;

        consensus.CSVHeight = 1;
        consensus.SegwitHeight = 0;
        consensus.nRuleChangeActivationThreshold = 8; //1512; // 75% for testchains
        consensus.nMinerConfirmationWindow = 10; //2016; // nTargetTimespan / nTargetSpacing
        consensus.vDeployments[Consensus::DEPLOYMENT_TESTDUMMY].bit = 28;
        consensus.vDeployments[Consensus::DEPLOYMENT_TESTDUMMY].nStartTime = 1199145601; // January 1, 2008
        consensus.vDeployments[Consensus::DEPLOYMENT_TESTDUMMY].nTimeout = 1230767999; // December 31, 2008

        // The best chain should have at least this much work.
        consensus.nMinimumChainWork = uint256S("0x00");

        // By default assume that the signatures in ancestors of this block are valid.
        consensus.defaultAssumeValid = uint256S("0x00");

        // Masternodes' params
        consensus.mn.activationDelay = 10;
        consensus.mn.resignDelay = 60;
        consensus.mn.creationFee = 10 * COIN;
        consensus.mn.collateralAmount = 1000000 * COIN;
        consensus.mn.collateralAmountDakota = 20000 * COIN;
        consensus.mn.historyFrame = 300;
        consensus.mn.anchoringTeamSize = 5;
        consensus.mn.anchoringFrequency = 15;

        consensus.mn.anchoringTimeDepth = 3 * 60 * 60; // 3 hours
        consensus.mn.anchoringTeamChange = 120; // Number of blocks

        consensus.spv.creationFee = 100000; // should be > bitcoin's dust
        consensus.spv.wallet_xpub = "tpubD9RkyYW1ixvD9vXVpYB1ka8rPZJaEQoKraYN7YnxbBxxsRYEMZgRTDRGEo1MzQd7r5KWxH8eRaQDVDaDuT4GnWgGd17xbk6An6JMdN4dwsY"; /// @note devnet matter
        consensus.spv.anchors_address = "mpAkq2LyaUvKrJm2agbswrkn3QG9febnqL"; /// @note devnet matter
        consensus.spv.anchorSubsidy = 0 * COIN;
        consensus.spv.subsidyIncreasePeriod = 60;
        consensus.spv.subsidyIncreaseValue = 5 * COIN;
        consensus.spv.minConfirmations = 1;

        consensus.nonUtxoBlockSubsidies.emplace(CommunityAccountType::IncentiveFunding, 45 * COIN / 200); // 45 DFI @ 200 per block (rate normalized to (COIN == 100%))
        consensus.nonUtxoBlockSubsidies.emplace(CommunityAccountType::AnchorReward, COIN/10 / 200);       // 0.1 DFI @ 200 per block

        pchMessageStartPostAMK[0] = pchMessageStart[0] = 0x0b;
        pchMessageStartPostAMK[1] = pchMessageStart[1] = 0x11;
        pchMessageStartPostAMK[2] = pchMessageStart[2] = 0x09;
        pchMessageStartPostAMK[3] = pchMessageStart[3] = 0x07;
        nDefaultPort = 20555; /// @note devnet matter
        nPruneAfterHeight = 1000;
        m_assumed_blockchain_size = 30;
        m_assumed_chain_state_size = 2;

        base58Prefixes[PUBKEY_ADDRESS] = std::vector<unsigned char>(1,15); // '7' (111 ('m' or 'n') for bitcoin)
        base58Prefixes[SCRIPT_ADDRESS] = std::vector<unsigned char>(1,128); // 't' (196 ('2') for bitcoin)
        base58Prefixes[SECRET_KEY] =     std::vector<unsigned char>(1,239); // (239 ('9' or 'c') for bitcoin)
        base58Prefixes[EXT_PUBLIC_KEY] = {0x04, 0x35, 0x87, 0xCF};
        base58Prefixes[EXT_SECRET_KEY] = {0x04, 0x35, 0x83, 0x94};

        bech32_hrp = "tf";

        // (!) after prefixes set
        consensus.foundationShareScript = GetScriptForDestination(DecodeDestination("7Q2nZCcKnxiRiHSNQtLB27RA5efxm2cE7w", *this));
        consensus.foundationShare = 10; // old style - just percents
        consensus.foundationShareDFIP1 = 199 * COIN / 10 / 200; // 19.9 DFI @ 200 per block (rate normalized to (COIN == 100%)

        // now it is for devnet and regtest only, 2 first of genesis MNs acts as foundation members
        consensus.foundationMembers.emplace(GetScriptForDestination(DecodeDestination("7M3g9CSERjLdXisE5pv2qryDbURUj9Vpi1", *this)));
        consensus.foundationMembers.emplace(GetScriptForDestination(DecodeDestination("7L29itepC13pgho1X2y7mcuf4WjkBi7x2w", *this)));

        // owner base58, operator base58
        vMasternodes.push_back({"7M3g9CSERjLdXisE5pv2qryDbURUj9Vpi1", "7Grgx69MZJ4wDKRx1bBxLqTnU9T3quKW7n"});
        vMasternodes.push_back({"7L29itepC13pgho1X2y7mcuf4WjkBi7x2w", "773MiaEtQK2HAwWj55gyuRiU8tSwowRTTW"});
        vMasternodes.push_back({"75Wramp2iARchHedXcn1qRkQtMpSt9Mi3V", "7Ku81yvqbPkxpWjZpZWZZnWydXyzJozZfN"});
        vMasternodes.push_back({"7LfqHbyh9dBQDjWB6MxcWvH2PBC5iY4wPa", "75q6ftr3QGfBT3DBu15fVfetP6duAgfhNH"});

        std::vector<CTxOut> initdist;
        initdist.push_back(CTxOut(100000000 * COIN, GetScriptForDestination(DecodeDestination("7M3g9CSERjLdXisE5pv2qryDbURUj9Vpi1", *this))));
        initdist.push_back(CTxOut(100000000 * COIN, GetScriptForDestination(DecodeDestination("7L29itepC13pgho1X2y7mcuf4WjkBi7x2w", *this))));
        initdist.push_back(CTxOut(100000000 * COIN, GetScriptForDestination(DecodeDestination("75Wramp2iARchHedXcn1qRkQtMpSt9Mi3V", *this))));
        initdist.push_back(CTxOut(100000000 * COIN, GetScriptForDestination(DecodeDestination("7LfqHbyh9dBQDjWB6MxcWvH2PBC5iY4wPa", *this))));

        genesis = CreateGenesisBlock(1585132338, 0x1d00ffff, 1, initdist, CreateGenesisMasternodes()); // old=1296688602
        consensus.hashGenesisBlock = genesis.GetHash();

        assert(consensus.hashGenesisBlock == uint256S("0x0000099a168f636895a019eacfc1798ec54c593c015cfc5aac1f12817f7ddff7"));
        assert(genesis.hashMerkleRoot == uint256S("0x3f327ba2475176bcf8226b10d871f0f992e17ba9e040ff3dbd11d17c1e5914cb"));

        vFixedSeeds.clear();
        vSeeds.clear();
        // nodes with support for servicebits filtering should be at the top
//        vSeeds.emplace_back("testnet-seed.defichain.io");
//        vFixedSeeds = std::vector<SeedSpec6>(pnSeed6_test, pnSeed6_test + ARRAYLEN(pnSeed6_test));

        fDefaultConsistencyChecks = false;
        fRequireStandard = false;
        m_is_test_chain = true;


        checkpointData = {
            {
//                {546, uint256S("000000002a936ca763904c3c35fce2f3556c559c0214345d31b1bcebf76acb70")},
            }
        };

        chainTxData = ChainTxData{
            /* nTime    */ 0,
            /* nTxCount */ 0,
            /* dTxRate  */ 0
        };
    }
};

/**
 * Regression test
 */
class CRegTestParams : public CChainParams {
public:
    explicit CRegTestParams(const ArgsManager& args) {
        strNetworkID = "regtest";
        consensus.nSubsidyHalvingInterval = 150;
        consensus.baseBlockSubsidy = 50 * COIN;
        consensus.BIP16Exception = uint256();
        consensus.BIP34Height = 500; // BIP34 activated on regtest (Used in functional tests)
        consensus.BIP34Hash = uint256();
        consensus.BIP65Height = 1351; // BIP65 activated on regtest (Used in functional tests)
        consensus.BIP66Height = 1251; // BIP66 activated on regtest (Used in functional tests)
        consensus.AMKHeight = 10000000;
        consensus.BayfrontHeight = 10000000;
        consensus.BayfrontMarinaHeight = 10000000;
        consensus.BayfrontGardensHeight = 10000000;
        consensus.ClarkeQuayHeight = 10000000;
        consensus.DakotaHeight = 10000000;
        consensus.DakotaCrescentHeight = 10000000;
        consensus.EunosHeight = 10000000;

        consensus.pos.diffLimit = uint256S("00000fffffffffffffffffffffffffffffffffffffffffffffffffffffffffff");
        consensus.pos.nTargetTimespan = 14 * 24 * 60 * 60; // two weeks
        consensus.pos.nTargetSpacing = 10 * 60; // 10 minutes
        consensus.pos.nStakeMinAge = 0;
        consensus.pos.nStakeMaxAge = 14 * 24 * 60 * 60; // Two weeks
        consensus.pos.fAllowMinDifficultyBlocks = true; // only for regtest
        consensus.pos.fNoRetargeting = true; // only for regtest

        consensus.pos.coinstakeMaturity = 100;

        consensus.pos.allowMintingWithoutPeers = true; // don't mint if no peers connected

        consensus.CSVHeight = 432; // CSV activated on regtest (Used in rpc activation tests)
        consensus.SegwitHeight = 0; // SEGWIT is always activated on regtest unless overridden
        consensus.nRuleChangeActivationThreshold = 108; // 75% for testchains
        consensus.nMinerConfirmationWindow = 144; // Faster than normal for regtest (144 instead of 2016)
        consensus.vDeployments[Consensus::DEPLOYMENT_TESTDUMMY].bit = 28;
        consensus.vDeployments[Consensus::DEPLOYMENT_TESTDUMMY].nStartTime = 0;
        consensus.vDeployments[Consensus::DEPLOYMENT_TESTDUMMY].nTimeout = Consensus::BIP9Deployment::NO_TIMEOUT;

        // The best chain should have at least this much work.
        consensus.nMinimumChainWork = uint256S("0x00");

        // By default assume that the signatures in ancestors of this block are valid.
        consensus.defaultAssumeValid = uint256S("0x00");

        // Masternodes' params
        consensus.mn.activationDelay = 10;
        consensus.mn.resignDelay = 10;
        consensus.mn.creationFee = 1 * COIN;
        consensus.mn.collateralAmount = 10 * COIN;
        consensus.mn.collateralAmountDakota = 2 * COIN;
        consensus.mn.historyFrame = 300;
        consensus.mn.anchoringTeamSize = 3;
        consensus.mn.anchoringFrequency = 15;

        consensus.mn.anchoringTimeDepth = 3 * 60 * 60;
        consensus.mn.anchoringTeamChange = 15; // Number of blocks

        consensus.token.creationFee = 1 * COIN;
        consensus.token.collateralAmount = 10 * COIN;

        consensus.spv.creationFee = 1000; // should be > bitcoin's dust
        consensus.spv.wallet_xpub = "tpubDA2Mn6LMJ35tYaA1Noxirw2WDzmgKEDKLRbSs2nwF8TTsm2iB6hBJmNjAAEbDqYzZLdThLykWDcytGzKDrjUzR9ZxdmSbFz7rt18vFRYjt9";
        consensus.spv.anchors_address = "n1h1kShnyiw3qRR6MM1FnwShaNVoVwBTnF";
        consensus.spv.anchorSubsidy = 0 * COIN;
        consensus.spv.subsidyIncreasePeriod = 60;
        consensus.spv.subsidyIncreaseValue = 5 * COIN;
        consensus.spv.minConfirmations = 6;

        consensus.nonUtxoBlockSubsidies.emplace(CommunityAccountType::IncentiveFunding, 10 * COIN / 50); // normalized to (COIN == 100%) // 10 per block
        consensus.nonUtxoBlockSubsidies.emplace(CommunityAccountType::AnchorReward, COIN/10 / 50);       // 0.1 per block

        pchMessageStartPostAMK[0] = pchMessageStart[0] = 0xfa;
        pchMessageStartPostAMK[1] = pchMessageStart[1] = 0xbf;
        pchMessageStartPostAMK[2] = pchMessageStart[2] = 0xb5;
        pchMessageStartPostAMK[3] = pchMessageStart[3] = 0xda;
        nDefaultPort = 19555;
        nPruneAfterHeight = 1000;
        m_assumed_blockchain_size = 0;
        m_assumed_chain_state_size = 0;

        UpdateActivationParametersFromArgs(args);

        base58Prefixes[PUBKEY_ADDRESS] = {0x6f};
        base58Prefixes[SCRIPT_ADDRESS] = {0xc4};
        base58Prefixes[SECRET_KEY] =     {0xef};
        base58Prefixes[EXT_PUBLIC_KEY] = {0x04, 0x35, 0x87, 0xCF};
        base58Prefixes[EXT_SECRET_KEY] = {0x04, 0x35, 0x83, 0x94};

        bech32_hrp = "bcrt";

        // (!) after prefixes set
        consensus.foundationShareScript = GetScriptForDestination(DecodeDestination("2NCWAKfEehP3qibkLKYQjXaWMK23k4EDMVS", *this)); // cMv1JaaZ9Mbb3M3oNmcFvko8p7EcHJ8XD7RCQjzNaMs7BWRVZTyR
        consensus.foundationShare = 0; // old style - just percents // stil zero here to not broke old tests
        consensus.foundationShareDFIP1 = 19 * COIN / 10 / 50; // 1.9 DFI @ 50 per block (rate normalized to (COIN == 100%)

        // now it is for devnet and regtest only, 2 first and 2 last of genesis MNs acts as foundation members
        consensus.foundationMembers.emplace(GetScriptForDestination(DecodeDestination("mwsZw8nF7pKxWH8eoKL9tPxTpaFkz7QeLU", *this)));
        consensus.foundationMembers.emplace(GetScriptForDestination(DecodeDestination("msER9bmJjyEemRpQoS8YYVL21VyZZrSgQ7", *this)));
        consensus.foundationMembers.emplace(GetScriptForDestination(DecodeDestination("bcrt1qyrfrpadwgw7p5eh3e9h3jmu4kwlz4prx73cqny", *this)));
        consensus.foundationMembers.emplace(GetScriptForDestination(DecodeDestination("bcrt1qyeuu9rvq8a67j86pzvh5897afdmdjpyankp4mu", *this)));

        // owner base58, operator base58
        vMasternodes.push_back({"mwsZw8nF7pKxWH8eoKL9tPxTpaFkz7QeLU", "mswsMVsyGMj1FzDMbbxw2QW3KvQAv2FKiy"});
        vMasternodes.push_back({"msER9bmJjyEemRpQoS8YYVL21VyZZrSgQ7", "mps7BdmwEF2vQ9DREDyNPibqsuSRZ8LuwQ"});
        vMasternodes.push_back({"myF3aHuxtEuqqTw44EurtVs6mjyc1QnGUS", "mtbWisYQmw9wcaecvmExeuixG7rYGqKEU4"});
        vMasternodes.push_back({"mwyaBGGE7ka58F7aavH5hjMVdJENP9ZEVz", "n1n6Z5Zdoku4oUnrXeQ2feLz3t7jmVLG9t"});
        vMasternodes.push_back({"mgsE1SqrcfUhvuYuRjqy6rQCKmcCVKNhMu", "mzqdipBJcKX9rXXxcxw2kTHC3Xjzd3siKg"});
        vMasternodes.push_back({"mud4VMfbBqXNpbt8ur33KHKx8pk3npSq8c", "mk5DkY4qcV6CUpuxDVyD3AHzRq5XK9kbRN"});
        vMasternodes.push_back({"bcrt1qyrfrpadwgw7p5eh3e9h3jmu4kwlz4prx73cqny", "bcrt1qmfvw3dp3u6fdvqkdc0y3lr0e596le9cf22vtsv"});
        vMasternodes.push_back({"bcrt1qyeuu9rvq8a67j86pzvh5897afdmdjpyankp4mu", "bcrt1qurwyhta75n2g75u2u5nds9p6w9v62y8wr40d2r"});

        genesis = CreateGenesisBlock(1579045065, 0x207fffff, 1, {
                                         CTxOut(consensus.baseBlockSubsidy,
                                         GetScriptForDestination(DecodeDestination("mud4VMfbBqXNpbt8ur33KHKx8pk3npSq8c", *this)) // 6th masternode owner. for initdist tests
                                         )},
                                     CreateGenesisMasternodes()); // old=1296688602
        consensus.hashGenesisBlock = genesis.GetHash();

        assert(consensus.hashGenesisBlock == uint256S("0x0091f00915b263d08eba2091ba70ba40cea75242b3f51ea29f4a1b8d7814cd01"));
        assert(genesis.hashMerkleRoot == uint256S("0xc4b6f1f9a7bbb61121b949b57be05e8651e7a0c55c38eb8aaa6c6602b1abc444"));

        vFixedSeeds.clear(); //!< Regtest mode doesn't have any fixed seeds.
        vSeeds.clear();      //!< Regtest mode doesn't have any DNS seeds.

        fDefaultConsistencyChecks = true;
        fRequireStandard = true;
        m_is_test_chain = true;

        checkpointData = {
            {
                {0, consensus.hashGenesisBlock},
            }
        };

        chainTxData = ChainTxData{
            0,
            0,
            0
        };
    }

    /**
     * Allows modifying the Version Bits regtest parameters.
     */
    void UpdateVersionBitsParameters(Consensus::DeploymentPos d, int64_t nStartTime, int64_t nTimeout)
    {
        consensus.vDeployments[d].nStartTime = nStartTime;
        consensus.vDeployments[d].nTimeout = nTimeout;
    }
    void UpdateActivationParametersFromArgs(const ArgsManager& args);
};

void CRegTestParams::UpdateActivationParametersFromArgs(const ArgsManager& args)
{
    if (gArgs.IsArgSet("-segwitheight")) {
        int64_t height = gArgs.GetArg("-segwitheight", consensus.SegwitHeight);
        if (height < -1 || height >= std::numeric_limits<int>::max()) {
            throw std::runtime_error(strprintf("Activation height %ld for segwit is out of valid range. Use -1 to disable segwit.", height));
        } else if (height == -1) {
            LogPrintf("Segwit disabled for testing\n");
            height = std::numeric_limits<int>::max();
        }
        consensus.SegwitHeight = static_cast<int>(height);
    }

    if (gArgs.IsArgSet("-amkheight")) {
        int64_t height = gArgs.GetArg("-amkheight", consensus.AMKHeight);
        if (height < -1 || height >= std::numeric_limits<int>::max()) {
            throw std::runtime_error(strprintf("Activation height %ld for AMK is out of valid range. Use -1 to disable amk features.", height));
        } else if (height == -1) {
            LogPrintf("AMK disabled for testing\n");
            height = std::numeric_limits<int>::max();
        }
        consensus.AMKHeight = static_cast<int>(height);
    }

    if (gArgs.IsArgSet("-bayfrontheight")) {
        int64_t height = gArgs.GetArg("-bayfrontheight", consensus.BayfrontHeight);
        if (height < -1 || height >= std::numeric_limits<int>::max()) {
            throw std::runtime_error(strprintf("Activation height %ld for Bayfront is out of valid range. Use -1 to disable bayfront features.", height));
        } else if (height == -1) {
            LogPrintf("Bayfront disabled for testing\n");
            height = std::numeric_limits<int>::max();
        }
        consensus.BayfrontHeight = static_cast<int>(height);
    }

    if (gArgs.IsArgSet("-bayfrontgardensheight")) {
        int64_t height = gArgs.GetArg("-bayfrontgardensheight", consensus.BayfrontGardensHeight);
        if (height < -1 || height >= std::numeric_limits<int>::max()) {
            throw std::runtime_error(strprintf("Activation height %ld for Bayfront is out of valid range. Use -1 to disable bayfront gardens features.", height));
        } else if (height == -1) {
            LogPrintf("Bayfront disabled for testing\n");
            height = std::numeric_limits<int>::max();
        }
        consensus.BayfrontGardensHeight = static_cast<int>(height);
    }

    if (gArgs.IsArgSet("-clarkequayheight")) {
        int64_t height = gArgs.GetArg("-clarkequayheight", consensus.ClarkeQuayHeight);
        if (height < -1 || height >= std::numeric_limits<int>::max()) {
            throw std::runtime_error(strprintf("Activation height %ld for ClarkeQuay is out of valid range. Use -1 to disable clarkequay features.", height));
        } else if (height == -1) {
            LogPrintf("CQ disabled for testing\n");
            height = std::numeric_limits<int>::max();
        }
        consensus.ClarkeQuayHeight = static_cast<int>(height);
    }

    if (gArgs.IsArgSet("-dakotaheight")) {
        int64_t height = gArgs.GetArg("-dakotaheight", consensus.DakotaHeight);
        if (height < -1 || height >= std::numeric_limits<int>::max()) {
            throw std::runtime_error(strprintf("Activation height %ld for Dakota is out of valid range. Use -1 to disable dakota features.", height));
        } else if (height == -1) {
            LogPrintf("Dakota disabled for testing\n");
            height = std::numeric_limits<int>::max();
        }
        consensus.DakotaHeight = static_cast<int>(height);
    }

    if (gArgs.IsArgSet("-dakotacrescentheight")) {
        int64_t height = gArgs.GetArg("-dakotacrescentheight", consensus.DakotaCrescentHeight);
        if (height < -1 || height >= std::numeric_limits<int>::max()) {
            throw std::runtime_error(strprintf("Activation height %ld for DakotaCrescent is out of valid range. Use -1 to disable dakota features.", height));
        } else if (height == -1) {
            LogPrintf("DakotaCrescent disabled for testing\n");
            height = std::numeric_limits<int>::max();
        }
        consensus.DakotaCrescentHeight = static_cast<int>(height);
    }

    if (gArgs.IsArgSet("-eunosheight")) {
        int64_t height = gArgs.GetArg("-eunosheight", consensus.EunosHeight);
        if (height < -1 || height >= std::numeric_limits<int>::max()) {
            throw std::runtime_error(strprintf("Activation height %ld for Eunos is out of valid range. Use -1 to disable Eunos features.", height));
        } else if (height == -1) {
            LogPrintf("Eunos disabled for testing\n");
            height = std::numeric_limits<int>::max();
        }
        consensus.EunosHeight = static_cast<int>(height);
    }

    if (!args.IsArgSet("-vbparams")) return;

    for (const std::string& strDeployment : args.GetArgs("-vbparams")) {
        std::vector<std::string> vDeploymentParams;
        boost::split(vDeploymentParams, strDeployment, boost::is_any_of(":"));
        if (vDeploymentParams.size() != 3) {
            throw std::runtime_error("Version bits parameters malformed, expecting deployment:start:end");
        }
        int64_t nStartTime, nTimeout;
        if (!ParseInt64(vDeploymentParams[1], &nStartTime)) {
            throw std::runtime_error(strprintf("Invalid nStartTime (%s)", vDeploymentParams[1]));
        }
        if (!ParseInt64(vDeploymentParams[2], &nTimeout)) {
            throw std::runtime_error(strprintf("Invalid nTimeout (%s)", vDeploymentParams[2]));
        }
        bool found = false;
        for (int j=0; j < (int)Consensus::MAX_VERSION_BITS_DEPLOYMENTS; ++j) {
            if (vDeploymentParams[0] == VersionBitsDeploymentInfo[j].name) {
                UpdateVersionBitsParameters(Consensus::DeploymentPos(j), nStartTime, nTimeout);
                found = true;
                LogPrintf("Setting version bits activation parameters for %s to start=%ld, timeout=%ld\n", vDeploymentParams[0], nStartTime, nTimeout);
                break;
            }
        }
        if (!found) {
            throw std::runtime_error(strprintf("Invalid deployment (%s)", vDeploymentParams[0]));
        }
    }
}

static std::unique_ptr<const CChainParams> globalChainParams;

const CChainParams &Params() {
    assert(globalChainParams);
    return *globalChainParams;
}

std::unique_ptr<const CChainParams> CreateChainParams(const std::string& chain)
{
    if (chain == CBaseChainParams::MAIN)
        return std::unique_ptr<CChainParams>(new CMainParams());
    else if (chain == CBaseChainParams::TESTNET)
        return std::unique_ptr<CChainParams>(new CTestNetParams());
    else if (chain == CBaseChainParams::DEVNET)
        return std::unique_ptr<CChainParams>(new CDevNetParams());
    else if (chain == CBaseChainParams::REGTEST)
        return std::unique_ptr<CChainParams>(new CRegTestParams(gArgs));
    throw std::runtime_error(strprintf("%s: Unknown chain %s.", __func__, chain));
}

void SelectParams(const std::string& network)
{
    SelectBaseParams(network);
    globalChainParams = CreateChainParams(network);
}<|MERGE_RESOLUTION|>--- conflicted
+++ resolved
@@ -121,11 +121,7 @@
         consensus.ClarkeQuayHeight = 595738;
         consensus.DakotaHeight = 678000; // 1st March 2021
         consensus.DakotaCrescentHeight = 733000; // 25th March 2021
-<<<<<<< HEAD
-        consensus.EunosHeight = std::numeric_limits<int>::max(); // 30th March 2021
-=======
         consensus.EunosHeight = std::numeric_limits<int>::max();
->>>>>>> 776a3a82
 
         consensus.pos.diffLimit = uint256S("00000fffffffffffffffffffffffffffffffffffffffffffffffffffffffffff");
 //        consensus.pos.nTargetTimespan = 14 * 24 * 60 * 60; // two weeks
@@ -310,11 +306,7 @@
         consensus.ClarkeQuayHeight = 155000;
         consensus.DakotaHeight = 220680;
         consensus.DakotaCrescentHeight = 287700;
-<<<<<<< HEAD
-        consensus.EunosHeight = std::numeric_limits<int>::max(); // 30th March 2021
-=======
         consensus.EunosHeight = std::numeric_limits<int>::max();
->>>>>>> 776a3a82
 
         consensus.pos.diffLimit = uint256S("00000fffffffffffffffffffffffffffffffffffffffffffffffffffffffffff");
 //        consensus.pos.nTargetTimespan = 14 * 24 * 60 * 60; // two weeks
