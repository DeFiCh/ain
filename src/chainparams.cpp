// Copyright (c) 2010 Satoshi Nakamoto
// Copyright (c) 2009-2018 The Bitcoin Core developers
// Distributed under the MIT software license, see the accompanying
// file COPYING or http://www.opensource.org/licenses/mit-license.php.

#include <chainparams.h>

#include <chainparamsseeds.h>
#include <consensus/merkle.h>
//#include <masternodes/masternodes.h>
#include <masternodes/mn_checks.h>
#include <streams.h>
#include <tinyformat.h>
#include <util/system.h>
#include <util/strencodings.h>
#include <versionbitsinfo.h>

#include <assert.h>

#include <boost/algorithm/string/classification.hpp>
#include <boost/algorithm/string/split.hpp>


std::vector<CTransactionRef> CChainParams::CreateGenesisMasternodes()
{
    std::vector<CTransactionRef> mnTxs;
    for (auto const & addrs : vMasternodes)
    {
        CMutableTransaction txNew;
        txNew.nVersion = 1;
        txNew.vin.resize(1);
        txNew.vout.resize(2);
        txNew.vin[0].scriptSig = CScript(); // << 486604799 << CScriptNum(4) << std::vector<unsigned char>((const unsigned char*)pszTimestamp, (const unsigned char*)pszTimestamp + strlen(pszTimestamp));

        CTxDestination operatorDest = DecodeDestination(addrs.operatorAddress, *this);
        assert(operatorDest.which() == 1 || operatorDest.which() == 4);
        CTxDestination ownerDest = DecodeDestination(addrs.ownerAddress, *this);
        assert(ownerDest.which() == 1 || ownerDest.which() == 4);

        CKeyID operatorAuthKey = operatorDest.which() == 1 ? CKeyID(*boost::get<PKHash>(&operatorDest)) : CKeyID(*boost::get<WitnessV0KeyHash>(&operatorDest)) ;
        genesisTeam.insert(operatorAuthKey);
        CDataStream metadata(DfTxMarker, SER_NETWORK, PROTOCOL_VERSION);
        metadata << static_cast<unsigned char>(CustomTxType::CreateMasternode)
                 << static_cast<char>(operatorDest.which()) << operatorAuthKey;

        CScript scriptMeta;
        scriptMeta << OP_RETURN << ToByteVector(metadata);

        txNew.vout[0] = CTxOut(consensus.mn.creationFee, scriptMeta);
        txNew.vout[1] = CTxOut(consensus.mn.collateralAmount, GetScriptForDestination(ownerDest));

        mnTxs.push_back(MakeTransactionRef(std::move(txNew)));
    }
    return mnTxs;
}

static CBlock CreateGenesisBlock(const char* pszTimestamp, uint32_t nTime, uint32_t nBits, int32_t nVersion, const std::vector<CTxOut> & initdist, std::vector<CTransactionRef> const & extraTxs)
{
    CMutableTransaction txNew;
    txNew.nVersion = 1;
    txNew.vin.resize(1);
    txNew.vout = initdist;
    txNew.vin[0].scriptSig = CScript() << 0 << 486604799 << CScriptNum(4) << std::vector<unsigned char>((const unsigned char*)pszTimestamp, (const unsigned char*)pszTimestamp + strlen(pszTimestamp));

    CBlock genesis;
    genesis.nTime           = nTime;
    genesis.nBits           = nBits;
    genesis.nVersion        = nVersion;
    genesis.height          = 0;
    genesis.stakeModifier   = uint256S("0");
    genesis.mintedBlocks    = 0;
    genesis.vtx.push_back(MakeTransactionRef(std::move(txNew)));

    for (auto tx : extraTxs)
    {
        genesis.vtx.push_back(tx);
    }

    genesis.hashPrevBlock.SetNull();
    genesis.hashMerkleRoot = BlockMerkleRoot(genesis);
    return genesis;
}

/**
 * Build the genesis block. Note that the output of its generation
 * transaction cannot be spent since it did not originally exist in the
 * database.
 *
 * CBlock(hash=000000000019d6, ver=1, hashPrevBlock=00000000000000, hashMerkleRoot=4a5e1e, nTime=1231006505, nBits=1d00ffff, vtx=1)
 *   CTransaction(hash=4a5e1e, ver=1, vin.size=1, vout.size=1, nLockTime=0)
 *     CTxIn(COutPoint(000000, -1), coinbase 04ffff001d0104455468652054696d65732030332f4a616e2f32303039204368616e63656c6c6f72206f6e206272696e6b206f66207365636f6e64206261696c6f757420666f722062616e6b73)
 *     CTxOut(nValue=50.00000000, scriptPubKey=0x5F1DF16B2B704C8A578D0B)
 *   vMerkleTree: 4a5e1e
 */
static CBlock CreateGenesisBlock(uint32_t nTime, uint32_t nBits, int32_t nVersion, const std::vector<CTxOut> & initdist, std::vector<CTransactionRef> const & extraTxs)
{
    const char* pszTimestamp = "Financial Times 23/Mar/2020 The Federal Reserve has gone well past the point of ‘QE infinity’";
//    const CScript genesisOutputScript = CScript() << ParseHex("04678afdb0fe5548271967f1a67130b7105cd6a828e03909a67962e0ea1f61deb649f6bc3f4cef38c4f35504e51ec112de5c384df7ba0b8d578a4c702b6bf11d5f") << OP_CHECKSIG;
//    return CreateGenesisBlock(pszTimestamp, genesisOutputScript, nTime, nBits, nVersion, genesisReward, extraTxs);
    return CreateGenesisBlock(pszTimestamp, nTime, nBits, nVersion, initdist, extraTxs);
}

/**
 * Main network
 */
class CMainParams : public CChainParams {
public:
    CMainParams() {
        strNetworkID = "main";
        consensus.nSubsidyHalvingInterval = 210000; /// @attention totally disabled for main
        consensus.baseBlockSubsidy = 200 * COIN;
        consensus.BIP16Exception = uint256(); //("0x00000000000002dc756eebf4f49723ed8d30cc28a5f108eb94b1ba88ac4f9c22");
        consensus.BIP34Height = 0;
        consensus.BIP34Hash = uint256();
        consensus.BIP65Height = 0; // 000000000000000004c2b624ed5d7756c508d90fd0da2c7c679febfa6c4735f0
        consensus.BIP66Height = 0; // 00000000000000000379eaa19dce8c9b722d46ae6a57c2f1a988119488b50931
        consensus.AMKHeight = 351000;

        consensus.pos.diffLimit = uint256S("00000fffffffffffffffffffffffffffffffffffffffffffffffffffffffffff");
//        consensus.pos.nTargetTimespan = 14 * 24 * 60 * 60; // two weeks
//        consensus.pos.nTargetSpacing = 10 * 60; // 10 minutes
        consensus.pos.nTargetTimespan = 5 * 60; // 5 min == 10 blocks
        consensus.pos.nTargetSpacing = 30; // seconds
        consensus.pos.fAllowMinDifficultyBlocks = false; // only for regtest
        consensus.pos.fNoRetargeting = false; // only for regtest

        consensus.pos.coinstakeMaturity = 100;

        consensus.pos.allowMintingWithoutPeers = false; // don't mint if no peers connected

        consensus.CSVHeight = 1; // 000000000000000004a1b34462cb8aeebd5799177f7a29cf28f2d1961716b5b5
        consensus.SegwitHeight = 0; // 0000000000000000001c8018d9cb3b742ef25114f27563e3fc4a1902167f9893
        consensus.nRuleChangeActivationThreshold = 9; //1916; // 95% of 2016
        consensus.nMinerConfirmationWindow = 10; //2016; // nTargetTimespan / nTargetSpacing
        consensus.vDeployments[Consensus::DEPLOYMENT_TESTDUMMY].bit = 28;
        consensus.vDeployments[Consensus::DEPLOYMENT_TESTDUMMY].nStartTime = 1199145601; // January 1, 2008
        consensus.vDeployments[Consensus::DEPLOYMENT_TESTDUMMY].nTimeout = 1230767999; // December 31, 2008

        // The best chain should have at least this much work.
        consensus.nMinimumChainWork = uint256S("0x000000000000000000000000000000000000000000003f2949bfe4efc275390c");

        // By default assume that the signatures in ancestors of this block are valid.
        consensus.defaultAssumeValid = uint256S("0x9b257cb88630e422902ef2b17a3627ae2f786a5923df9c3bda4226f9551b1ea8");

        // Masternodes' params
        consensus.mn.activationDelay = 10;
        consensus.mn.resignDelay = 60;
        consensus.mn.creationFee = 10 * COIN;
        consensus.mn.collateralAmount = 1000000 * COIN;
        consensus.mn.historyFrame = 300;
        consensus.mn.anchoringTeamSize = 5;
        consensus.mn.anchoringFrequency = 15;
        consensus.mn.anchoringLag = 15;

        consensus.token.creationFee = 1 * COIN;
        consensus.token.collateralAmount = 1000 * COIN;

        consensus.spv.creationFee = 100000; // should be > bitcoin's dust
        consensus.spv.anchorSubsidy = 0 * COIN;
        consensus.spv.subsidyIncreasePeriod = 60;
        consensus.spv.subsidyIncreaseValue = 5 * COIN;
        consensus.spv.wallet_xpub = "xpub68vVWYqkpwYT8ZxBhN2buFMTPNFzrJQV19QZmhuwQqKQZHxcXVg36GZCrwPhb7KPpivsGXxvd7g82sJXYnKNqi2ZuHJvhqcwF418YEfGMrv";
        consensus.spv.anchors_address = "1FtZwEZKknoquUb6DyQHFZ6g6oomXJYEcb";
        consensus.spv.minConfirmations = 6;

        consensus.nonUtxoBlockSubsidies.emplace(CommunityAccountType::IncentiveFunding, 45 * COIN / 200); // 45 DFI of 200 per block (rate normalized to (COIN == 100%))
        consensus.nonUtxoBlockSubsidies.emplace(CommunityAccountType::AnchorReward, COIN /10 / 200);       // 0.1 DFI of 200 per block

        /**
         * The message start string is designed to be unlikely to occur in normal data.
         * The characters are rarely used upper ASCII, not valid as UTF-8, and produce
         * a large 32-bit integer with any alignment.
         */
        pchMessageStart[0] = 0xe2;
        pchMessageStart[1] = 0xaa;
        pchMessageStart[2] = 0xc1;
        pchMessageStart[3] = 0xe1;
        nDefaultPort = 8555;
        nPruneAfterHeight = 100000;
        m_assumed_blockchain_size = 240;
        m_assumed_chain_state_size = 3;

        base58Prefixes[PUBKEY_ADDRESS] = {0x12}; // '8' (0('1') for bitcoin)
        base58Prefixes[SCRIPT_ADDRESS] = {0x5a}; // 'd' (5('3') for bitcoin)
        base58Prefixes[SECRET_KEY] =     {0x80}; // (128 ('5', 'K' or 'L') for bitcoin)
        base58Prefixes[EXT_PUBLIC_KEY] = {0x04, 0x88, 0xB2, 0x1E};
        base58Prefixes[EXT_SECRET_KEY] = {0x04, 0x88, 0xAD, 0xE4};

        bech32_hrp = "df";

        // (!) after prefixes set
        consensus.foundationShareScript = GetScriptForDestination(DecodeDestination("dZcHjYhKtEM88TtZLjp314H2xZjkztXtRc", *this));
        consensus.foundationShare = 10; // old style - just percents
        consensus.foundationShareDFIP1 = 199 * COIN / 10 / 200; // 19.9 DFI @ 200 per block (rate normalized to (COIN == 100%)
        /// @todo fill in foundationMembers before deployment
        consensus.foundationMembers.clear();

        // owner base58, operator base58
        vMasternodes.push_back({"8PuErAcazqccCVzRcc8vJ3wFaZGm4vFbLe", "8J846CKFF83Jcj5m4EReJmxiaJ6Jy1Y6Ea"});
        vMasternodes.push_back({"8RPZm7SVUNhGN1RgGY3R92rvRkZBwETrCX", "8bzHwhaF2MaVs4owRvpWtZQVug3mKuJji2"});
        vMasternodes.push_back({"8KRsoeCRKHUFFmAGGJbRBAgraXiUPUVuXn", "8cHaEaqRsz7fgW1eAjeroB5Bau5NfJNbtk"});

        std::vector<CTxOut> initdist;
        initdist.push_back(CTxOut(58800000 * COIN, GetScriptForDestination(DecodeDestination("8ZWWN1nX8drxJBSMG1VS9jH4ciBSvA9nxp", *this))));
        initdist.push_back(CTxOut(44100000 * COIN, GetScriptForDestination(DecodeDestination("8aGPBahDX4oAXx9okpGRzHPS3Td1pZaLgU", *this))));
        initdist.push_back(CTxOut(11760000 * COIN, GetScriptForDestination(DecodeDestination("8RGSkdaft9EmSXXp6b2UFojwttfJ5BY29r", *this))));
        initdist.push_back(CTxOut(11760000 * COIN, GetScriptForDestination(DecodeDestination("8L7qGjjHRa3Agks6incPomWCfLSMPYipmU", *this))));
        initdist.push_back(CTxOut(29400000 * COIN, GetScriptForDestination(DecodeDestination("dcZ3NXrpbNWvx1rhiGvXStM6EQtHLc44c9", *this))));
        initdist.push_back(CTxOut(14700000 * COIN, GetScriptForDestination(DecodeDestination("dMty9CfknKEaXqJuSgYkvvyF6UB6ffrZXG", *this))));
        initdist.push_back(CTxOut(64680000 * COIN, GetScriptForDestination(DecodeDestination("dZcY1ZNm5bkquz2J74smKqokuPoVpPvGWu", *this))));
        initdist.push_back(CTxOut(235200000 * COIN, GetScriptForDestination(DecodeDestination("dP8dvN5pnwbsxFcfN9DyqPVZi1fVHicDd2", *this))));
        initdist.push_back(CTxOut(117600000 * COIN, GetScriptForDestination(DecodeDestination("dMs1xeSGZbGnTJWqTwjR4mcjp2egpEXG6M", *this))));
        {
            CAmount sum_initdist{0};
            for (CTxOut const & out : initdist)
                sum_initdist += out.nValue;
            assert(sum_initdist == 588000000 * COIN);
        }

        genesis = CreateGenesisBlock(1587883831, 0x1d00ffff, 1, initdist, CreateGenesisMasternodes()); // old=1231006505
        consensus.hashGenesisBlock = genesis.GetHash();

        assert(consensus.hashGenesisBlock == uint256S("0x279b1a87aedc7b9471d4ad4e5f12967ab6259926cd097ade188dfcf22ebfe72a"));
        assert(genesis.hashMerkleRoot == uint256S("0x03d771953b10d3506b3c3d9511e104d715dd29279be4b072ffc5218bb18adacf"));

        // Note that of those which support the service bits prefix, most only support a subset of
        // possible options.
        // This is fine at runtime as we'll fall back to using them as a oneshot if they don't support the
        // service bits we want, but we should get them updated to support all service bits wanted by any
        // release ASAP to avoid it where possible.
        vSeeds.emplace_back("seed.defichain.io");

        vFixedSeeds = std::vector<SeedSpec6>(pnSeed6_main, pnSeed6_main + ARRAYLEN(pnSeed6_main));

        fDefaultConsistencyChecks = false;
        fRequireStandard = true;
        m_is_test_chain = false;

        checkpointData = {
            {
                {0, consensus.hashGenesisBlock},
            }
        };

        chainTxData = ChainTxData{
            // Data from rpc: getchaintxstats 4096 0000000000000000000f1c54590ee18d15ec70e68c8cd4cfbadb1b4f11697eee
            /* nTime    */ 1569396815,
            /* nTxCount */ 0,
            /* dTxRate  */ 0
        };
    }
};

/**
 * Testnet (v3)
 */
class CTestNetParams : public CChainParams {
public:
    CTestNetParams() {
        strNetworkID = "test";
        consensus.nSubsidyHalvingInterval = 210000; /// @attention totally disabled for testnet
        consensus.baseBlockSubsidy = 200 * COIN;
        consensus.BIP16Exception = uint256(); //("0x00000000dd30457c001f4095d208cc1296b0eed002427aa599874af7a432b105");
        consensus.BIP34Height = 0;
        consensus.BIP34Hash = uint256();
        consensus.BIP65Height = 0; // 00000000007f6655f22f98e72ed80d8b06dc761d5da09df0fa1dc4be4f861eb6
        consensus.BIP66Height = 0; // 000000002104c8c45e99a8853285a3b592602a3ccde2b832481da85e9e4ba182
        consensus.AMKHeight = 308000;

        consensus.pos.diffLimit = uint256S("00000fffffffffffffffffffffffffffffffffffffffffffffffffffffffffff");
//        consensus.pos.nTargetTimespan = 14 * 24 * 60 * 60; // two weeks
//        consensus.pos.nTargetSpacing = 10 * 60; // 10 minutes
        consensus.pos.nTargetTimespan = 5 * 60; // 5 min == 10 blocks
        consensus.pos.nTargetSpacing = 30;
        consensus.pos.fAllowMinDifficultyBlocks = false;
        consensus.pos.fNoRetargeting = false; // only for regtest

        consensus.pos.coinstakeMaturity = 100;

        consensus.pos.allowMintingWithoutPeers = true;

        consensus.CSVHeight = 1; // 00000000025e930139bac5c6c31a403776da130831ab85be56578f3fa75369bb
        consensus.SegwitHeight = 0; // 00000000002b980fcd729daaa248fd9316a5200e9b367f4ff2c42453e84201ca
        consensus.nRuleChangeActivationThreshold = 8; //1512; // 75% for testchains
        consensus.nMinerConfirmationWindow = 10; //2016; // nTargetTimespan / nTargetSpacing
        consensus.vDeployments[Consensus::DEPLOYMENT_TESTDUMMY].bit = 28;
        consensus.vDeployments[Consensus::DEPLOYMENT_TESTDUMMY].nStartTime = 1199145601; // January 1, 2008
        consensus.vDeployments[Consensus::DEPLOYMENT_TESTDUMMY].nTimeout = 1230767999; // December 31, 2008

        // The best chain should have at least this much work.
        consensus.nMinimumChainWork = uint256S("0x00");

        // By default assume that the signatures in ancestors of this block are valid.
        consensus.defaultAssumeValid = uint256S("0x00");

        // Masternodes' params
        consensus.mn.activationDelay = 10;
        consensus.mn.resignDelay = 60;
        consensus.mn.creationFee = 10 * COIN;
        consensus.mn.collateralAmount = 1000000 * COIN;
        consensus.mn.historyFrame = 300;
        consensus.mn.anchoringTeamSize = 5;
        consensus.mn.anchoringFrequency = 15;
        consensus.mn.anchoringLag = 15;

        consensus.token.creationFee = 1 * COIN;
        consensus.token.collateralAmount = 100 * COIN;

        consensus.spv.creationFee = 100000; // should be > bitcoin's dust
        consensus.spv.wallet_xpub = "tpubD9RkyYW1ixvD9vXVpYB1ka8rPZJaEQoKraYN7YnxbBxxsRYEMZgRTDRGEo1MzQd7r5KWxH8eRaQDVDaDuT4GnWgGd17xbk6An6JMdN4dwsY";
        consensus.spv.anchors_address = "mpAkq2LyaUvKrJm2agbswrkn3QG9febnqL";
        consensus.spv.anchorSubsidy = 0 * COIN;
        consensus.spv.subsidyIncreasePeriod = 60;
        consensus.spv.subsidyIncreaseValue = 5 * COIN;
        consensus.spv.minConfirmations = 1;

<<<<<<< HEAD
        consensus.nonUtxoBlockSubsidies.emplace(CommunityAccountType::IncentiveFunding, 45 * COIN / 200); // 45 DFI @ 200 per block (rate normalized to (COIN == 100%))
        consensus.nonUtxoBlockSubsidies.emplace(CommunityAccountType::AnchorReward, COIN/10 / 200);       // 0.1 DFI @ 200 per block

=======
>>>>>>> 1588f55e
        pchMessageStart[0] = 0x0b;
        pchMessageStart[1] = 0x11;
        pchMessageStart[2] = 0x09;
        pchMessageStart[3] = 0x07;
        nDefaultPort = 18555;
        nPruneAfterHeight = 1000;
        m_assumed_blockchain_size = 30;
        m_assumed_chain_state_size = 2;

        base58Prefixes[PUBKEY_ADDRESS] = {0xf}; // '7' (111 ('m' or 'n') for bitcoin)
        base58Prefixes[SCRIPT_ADDRESS] = {0x80}; // 't' (196 ('2') for bitcoin)
        base58Prefixes[SECRET_KEY] =     {0xef}; // (239 ('9' or 'c') for bitcoin)
        base58Prefixes[EXT_PUBLIC_KEY] = {0x04, 0x35, 0x87, 0xCF};
        base58Prefixes[EXT_SECRET_KEY] = {0x04, 0x35, 0x83, 0x94};

        bech32_hrp = "tf";

        // (!) after prefixes set
        consensus.foundationShareScript = GetScriptForDestination(DecodeDestination("7Q2nZCcKnxiRiHSNQtLB27RA5efxm2cE7w", *this));
        consensus.foundationShare = 10; // old style - just percents
        consensus.foundationShareDFIP1 = 199 * COIN / 10 / 200; // 19.9 DFI @ 200 per block (rate normalized to (COIN == 100%)
        /// @todo fill in foundationMembers before deployment
        consensus.foundationMembers.clear();

        // owner base58, operator base58
        vMasternodes.push_back({"7LMorkhKTDjbES6DfRxX2RiNMbeemUkxmp", "7KEu9JMKCx6aJ9wyg138W3p42rjg19DR5D"});
        vMasternodes.push_back({"7E8Cjn9cqEwnrc3E4zN6c5xKxDSGAyiVUM", "78MWNEcAAJxihddCw1UnZD8T7fMWmUuBro"});
        vMasternodes.push_back({"7GxxMCh7sJsvRK4GXLX5Eyh9B9EteXzuum", "7MYdTGv3bv3z65ai6y5J1NFiARg8PYu4hK"});
        vMasternodes.push_back({"7BQZ67KKYWSmVRukgv57m4HorjbGh7NWrQ", "7GULFtS6LuJfJEikByKKg8psscg84jnfHs"});

        std::vector<CTxOut> initdist;
        initdist.push_back(CTxOut(100000000 * COIN, GetScriptForDestination(DecodeDestination("te7wgg1X9HDJvMbrP2S51uz2Gxm2LPW4Gr", *this))));
        initdist.push_back(CTxOut(100000000 * COIN, GetScriptForDestination(DecodeDestination("tmYVkwmcv73Hth7hhHz15mx5K8mzC1hSef", *this))));
        initdist.push_back(CTxOut(100000000 * COIN, GetScriptForDestination(DecodeDestination("tahuMwb9eX83eJhf2vXL6NPzABy3Ca8DHi", *this))));

        genesis = CreateGenesisBlock(1586099762, 0x1d00ffff, 1, initdist, CreateGenesisMasternodes()); // old=1296688602
        consensus.hashGenesisBlock = genesis.GetHash();

        assert(consensus.hashGenesisBlock == uint256S("0x034ac8c88a1a9b846750768c1ad6f295bc4d0dc4b9b418aee5c0ebd609be8f90"));
        assert(genesis.hashMerkleRoot == uint256S("0xb71cfd828e692ca1b27e9df3a859740851047a5b5a68f659a908e8815aa35f38"));

        vFixedSeeds.clear();
        vSeeds.clear();
        // nodes with support for servicebits filtering should be at the top
        vSeeds.emplace_back("testnet-seed.defichain.io");

        vFixedSeeds = std::vector<SeedSpec6>(pnSeed6_test, pnSeed6_test + ARRAYLEN(pnSeed6_test));

        fDefaultConsistencyChecks = false;
        fRequireStandard = false;
        m_is_test_chain = true;


        checkpointData = {
            {
                {0, consensus.hashGenesisBlock},
            }
        };

        chainTxData = ChainTxData{
            /* nTime    */ 0,
            /* nTxCount */ 0,
            /* dTxRate  */ 0
        };
    }
};

/**
 * Devnet
 */
class CDevNetParams : public CChainParams {
public:
    CDevNetParams() {
        strNetworkID = "devnet";
        consensus.nSubsidyHalvingInterval = 210000; /// @attention totally disabled for devnet
        consensus.baseBlockSubsidy = 200 * COIN;
        consensus.BIP16Exception = uint256();
        consensus.BIP34Height = 0;
        consensus.BIP34Hash = uint256();
        consensus.BIP65Height = 0;
        consensus.BIP66Height = 0;
        consensus.AMKHeight = 20;

        consensus.pos.diffLimit = uint256S("00000fffffffffffffffffffffffffffffffffffffffffffffffffffffffffff");
        consensus.pos.nTargetTimespan = 5 * 60; // 5 min == 10 blocks
        consensus.pos.nTargetSpacing = 30;
        consensus.pos.fAllowMinDifficultyBlocks = false;
        consensus.pos.fNoRetargeting = false; // only for regtest

        consensus.pos.coinstakeMaturity = 100;

        consensus.pos.allowMintingWithoutPeers = true;

        consensus.CSVHeight = 1;
        consensus.SegwitHeight = 0;
        consensus.nRuleChangeActivationThreshold = 8; //1512; // 75% for testchains
        consensus.nMinerConfirmationWindow = 10; //2016; // nTargetTimespan / nTargetSpacing
        consensus.vDeployments[Consensus::DEPLOYMENT_TESTDUMMY].bit = 28;
        consensus.vDeployments[Consensus::DEPLOYMENT_TESTDUMMY].nStartTime = 1199145601; // January 1, 2008
        consensus.vDeployments[Consensus::DEPLOYMENT_TESTDUMMY].nTimeout = 1230767999; // December 31, 2008

        // The best chain should have at least this much work.
        consensus.nMinimumChainWork = uint256S("0x00");

        // By default assume that the signatures in ancestors of this block are valid.
        consensus.defaultAssumeValid = uint256S("0x00");

        // Masternodes' params
        consensus.mn.activationDelay = 10;
        consensus.mn.resignDelay = 60;
        consensus.mn.creationFee = 10 * COIN;
        consensus.mn.collateralAmount = 1000000 * COIN;
        consensus.mn.historyFrame = 300;
        consensus.mn.anchoringTeamSize = 5;
        consensus.mn.anchoringFrequency = 15;
        consensus.mn.anchoringLag = 15;

        consensus.spv.creationFee = 100000; // should be > bitcoin's dust
        consensus.spv.wallet_xpub = ""; /// @note devnet matter
        consensus.spv.anchors_address = ""; /// @note devnet matter
        consensus.spv.anchorSubsidy = 0 * COIN;
        consensus.spv.subsidyIncreasePeriod = 60;
        consensus.spv.subsidyIncreaseValue = 5 * COIN;
        consensus.spv.minConfirmations = 1;

<<<<<<< HEAD
        consensus.nonUtxoBlockSubsidies.emplace(CommunityAccountType::IncentiveFunding, 45 * COIN / 200); // 45 DFI @ 200 per block (rate normalized to (COIN == 100%))
        consensus.nonUtxoBlockSubsidies.emplace(CommunityAccountType::AnchorReward, COIN/10 / 200);       // 0.1 DFI @ 200 per block

=======
>>>>>>> 1588f55e
        pchMessageStart[0] = 0x0b;
        pchMessageStart[1] = 0x11;
        pchMessageStart[2] = 0x09;
        pchMessageStart[3] = 0x07;
        nDefaultPort = 20555; /// @note devnet matter
        nPruneAfterHeight = 1000;
        m_assumed_blockchain_size = 30;
        m_assumed_chain_state_size = 2;

        base58Prefixes[PUBKEY_ADDRESS] = std::vector<unsigned char>(1,15); // '7' (111 ('m' or 'n') for bitcoin)
        base58Prefixes[SCRIPT_ADDRESS] = std::vector<unsigned char>(1,128); // 't' (196 ('2') for bitcoin)
        base58Prefixes[SECRET_KEY] =     std::vector<unsigned char>(1,239); // (239 ('9' or 'c') for bitcoin)
        base58Prefixes[EXT_PUBLIC_KEY] = {0x04, 0x35, 0x87, 0xCF};
        base58Prefixes[EXT_SECRET_KEY] = {0x04, 0x35, 0x83, 0x94};

        bech32_hrp = "tf";

        // (!) after prefixes set
        consensus.foundationShareScript = GetScriptForDestination(DecodeDestination("7Q2nZCcKnxiRiHSNQtLB27RA5efxm2cE7w", *this));
        consensus.foundationShare = 10; // old style - just percents
        consensus.foundationShareDFIP1 = 199 * COIN / 10 / 200; // 19.9 DFI @ 200 per block (rate normalized to (COIN == 100%)

        // now it is for devnet and regtest only, 2 first of genesis MNs acts as foundation members
        consensus.foundationMembers.emplace(GetScriptForDestination(DecodeDestination("7M3g9CSERjLdXisE5pv2qryDbURUj9Vpi1", *this)));
        consensus.foundationMembers.emplace(GetScriptForDestination(DecodeDestination("7L29itepC13pgho1X2y7mcuf4WjkBi7x2w", *this)));

        // owner base58, operator base58
        vMasternodes.push_back({"7M3g9CSERjLdXisE5pv2qryDbURUj9Vpi1", "7Grgx69MZJ4wDKRx1bBxLqTnU9T3quKW7n"});
        vMasternodes.push_back({"7L29itepC13pgho1X2y7mcuf4WjkBi7x2w", "773MiaEtQK2HAwWj55gyuRiU8tSwowRTTW"});
        vMasternodes.push_back({"75Wramp2iARchHedXcn1qRkQtMpSt9Mi3V", "7Ku81yvqbPkxpWjZpZWZZnWydXyzJozZfN"});
        vMasternodes.push_back({"7LfqHbyh9dBQDjWB6MxcWvH2PBC5iY4wPa", "75q6ftr3QGfBT3DBu15fVfetP6duAgfhNH"});

        std::vector<CTxOut> initdist;
        initdist.push_back(CTxOut(100000000 * COIN, GetScriptForDestination(DecodeDestination("7M3g9CSERjLdXisE5pv2qryDbURUj9Vpi1", *this))));
        initdist.push_back(CTxOut(100000000 * COIN, GetScriptForDestination(DecodeDestination("7L29itepC13pgho1X2y7mcuf4WjkBi7x2w", *this))));
        initdist.push_back(CTxOut(100000000 * COIN, GetScriptForDestination(DecodeDestination("75Wramp2iARchHedXcn1qRkQtMpSt9Mi3V", *this))));
        initdist.push_back(CTxOut(100000000 * COIN, GetScriptForDestination(DecodeDestination("7LfqHbyh9dBQDjWB6MxcWvH2PBC5iY4wPa", *this))));

        genesis = CreateGenesisBlock(1585132338, 0x1d00ffff, 1, initdist, CreateGenesisMasternodes()); // old=1296688602
        consensus.hashGenesisBlock = genesis.GetHash();

        assert(consensus.hashGenesisBlock == uint256S("0x0000099a168f636895a019eacfc1798ec54c593c015cfc5aac1f12817f7ddff7"));
        assert(genesis.hashMerkleRoot == uint256S("0x3f327ba2475176bcf8226b10d871f0f992e17ba9e040ff3dbd11d17c1e5914cb"));

        vFixedSeeds.clear();
        vSeeds.clear();
        // nodes with support for servicebits filtering should be at the top
//        vSeeds.emplace_back("testnet-seed.defichain.io");
//        vFixedSeeds = std::vector<SeedSpec6>(pnSeed6_test, pnSeed6_test + ARRAYLEN(pnSeed6_test));

        fDefaultConsistencyChecks = false;
        fRequireStandard = false;
        m_is_test_chain = true;


        checkpointData = {
            {
//                {546, uint256S("000000002a936ca763904c3c35fce2f3556c559c0214345d31b1bcebf76acb70")},
            }
        };

        chainTxData = ChainTxData{
            /* nTime    */ 0,
            /* nTxCount */ 0,
            /* dTxRate  */ 0
        };
    }
};

/**
 * Regression test
 */
class CRegTestParams : public CChainParams {
public:
    explicit CRegTestParams(const ArgsManager& args) {
        strNetworkID = "regtest";
        consensus.nSubsidyHalvingInterval = 150;
        consensus.baseBlockSubsidy = 50 * COIN;
        consensus.BIP16Exception = uint256();
        consensus.BIP34Height = 500; // BIP34 activated on regtest (Used in functional tests)
        consensus.BIP34Hash = uint256();
        consensus.BIP65Height = 1351; // BIP65 activated on regtest (Used in functional tests)
        consensus.BIP66Height = 1251; // BIP66 activated on regtest (Used in functional tests)
        consensus.AMKHeight = 10000000;

        consensus.pos.diffLimit = uint256S("00000fffffffffffffffffffffffffffffffffffffffffffffffffffffffffff");
        consensus.pos.nTargetTimespan = 14 * 24 * 60 * 60; // two weeks
        consensus.pos.nTargetSpacing = 10 * 60; // 10 minutes
        consensus.pos.fAllowMinDifficultyBlocks = true; // only for regtest
        consensus.pos.fNoRetargeting = true; // only for regtest

        consensus.pos.coinstakeMaturity = 100;

        consensus.pos.allowMintingWithoutPeers = true; // don't mint if no peers connected

        consensus.CSVHeight = 432; // CSV activated on regtest (Used in rpc activation tests)
        consensus.SegwitHeight = 0; // SEGWIT is always activated on regtest unless overridden
        consensus.nRuleChangeActivationThreshold = 108; // 75% for testchains
        consensus.nMinerConfirmationWindow = 144; // Faster than normal for regtest (144 instead of 2016)
        consensus.vDeployments[Consensus::DEPLOYMENT_TESTDUMMY].bit = 28;
        consensus.vDeployments[Consensus::DEPLOYMENT_TESTDUMMY].nStartTime = 0;
        consensus.vDeployments[Consensus::DEPLOYMENT_TESTDUMMY].nTimeout = Consensus::BIP9Deployment::NO_TIMEOUT;

        // The best chain should have at least this much work.
        consensus.nMinimumChainWork = uint256S("0x00");

        // By default assume that the signatures in ancestors of this block are valid.
        consensus.defaultAssumeValid = uint256S("0x00");

        // Masternodes' params
        consensus.mn.activationDelay = 10;
        consensus.mn.resignDelay = 10;
        consensus.mn.creationFee = 1 * COIN;
        consensus.mn.collateralAmount = 10 * COIN;
        consensus.mn.historyFrame = 300;
        consensus.mn.anchoringTeamSize = 8;
        consensus.mn.anchoringFrequency = 15;
        consensus.mn.anchoringLag = 15;

        consensus.token.creationFee = 1 * COIN;
        consensus.token.collateralAmount = 10 * COIN;

        consensus.spv.creationFee = 1000; // should be > bitcoin's dust
        consensus.spv.wallet_xpub = "tpubDA2Mn6LMJ35tYaA1Noxirw2WDzmgKEDKLRbSs2nwF8TTsm2iB6hBJmNjAAEbDqYzZLdThLykWDcytGzKDrjUzR9ZxdmSbFz7rt18vFRYjt9";
        consensus.spv.anchors_address = "n1h1kShnyiw3qRR6MM1FnwShaNVoVwBTnF";
        consensus.spv.anchorSubsidy = 0 * COIN;
        consensus.spv.subsidyIncreasePeriod = 60;
        consensus.spv.subsidyIncreaseValue = 5 * COIN;
        consensus.spv.minConfirmations = 1;

        consensus.nonUtxoBlockSubsidies.emplace(CommunityAccountType::IncentiveFunding, 10 * COIN / 50); // normalized to (COIN == 100%) // 10 per block
        consensus.nonUtxoBlockSubsidies.emplace(CommunityAccountType::AnchorReward, COIN/10 / 50);       // 0.1 per block

        pchMessageStart[0] = 0xfa;
        pchMessageStart[1] = 0xbf;
        pchMessageStart[2] = 0xb5;
        pchMessageStart[3] = 0xda;
        nDefaultPort = 19555;
        nPruneAfterHeight = 1000;
        m_assumed_blockchain_size = 0;
        m_assumed_chain_state_size = 0;

        UpdateActivationParametersFromArgs(args);

        base58Prefixes[PUBKEY_ADDRESS] = {0x6f};
        base58Prefixes[SCRIPT_ADDRESS] = {0xc4};
        base58Prefixes[SECRET_KEY] =     {0xef};
        base58Prefixes[EXT_PUBLIC_KEY] = {0x04, 0x35, 0x87, 0xCF};
        base58Prefixes[EXT_SECRET_KEY] = {0x04, 0x35, 0x83, 0x94};

        bech32_hrp = "bcrt";

        // (!) after prefixes set
        consensus.foundationShareScript = GetScriptForDestination(DecodeDestination("2NCWAKfEehP3qibkLKYQjXaWMK23k4EDMVS", *this)); // cMv1JaaZ9Mbb3M3oNmcFvko8p7EcHJ8XD7RCQjzNaMs7BWRVZTyR
        consensus.foundationShare = 0; // old style - just percents // stil zero here to not broke old tests
        consensus.foundationShareDFIP1 = 19 * COIN / 10 / 50; // 1.9 DFI @ 50 per block (rate normalized to (COIN == 100%)

        // now it is for devnet and regtest only, 2 first and 2 last of genesis MNs acts as foundation members
        consensus.foundationMembers.emplace(GetScriptForDestination(DecodeDestination("mwsZw8nF7pKxWH8eoKL9tPxTpaFkz7QeLU", *this)));
        consensus.foundationMembers.emplace(GetScriptForDestination(DecodeDestination("msER9bmJjyEemRpQoS8YYVL21VyZZrSgQ7", *this)));
        consensus.foundationMembers.emplace(GetScriptForDestination(DecodeDestination("bcrt1qyrfrpadwgw7p5eh3e9h3jmu4kwlz4prx73cqny", *this)));
        consensus.foundationMembers.emplace(GetScriptForDestination(DecodeDestination("bcrt1qyeuu9rvq8a67j86pzvh5897afdmdjpyankp4mu", *this)));

        // owner base58, operator base58
        vMasternodes.push_back({"mwsZw8nF7pKxWH8eoKL9tPxTpaFkz7QeLU", "mswsMVsyGMj1FzDMbbxw2QW3KvQAv2FKiy"});
        vMasternodes.push_back({"msER9bmJjyEemRpQoS8YYVL21VyZZrSgQ7", "mps7BdmwEF2vQ9DREDyNPibqsuSRZ8LuwQ"});
        vMasternodes.push_back({"myF3aHuxtEuqqTw44EurtVs6mjyc1QnGUS", "mtbWisYQmw9wcaecvmExeuixG7rYGqKEU4"});
        vMasternodes.push_back({"mwyaBGGE7ka58F7aavH5hjMVdJENP9ZEVz", "n1n6Z5Zdoku4oUnrXeQ2feLz3t7jmVLG9t"});
        vMasternodes.push_back({"mgsE1SqrcfUhvuYuRjqy6rQCKmcCVKNhMu", "mzqdipBJcKX9rXXxcxw2kTHC3Xjzd3siKg"});
        vMasternodes.push_back({"mud4VMfbBqXNpbt8ur33KHKx8pk3npSq8c", "mk5DkY4qcV6CUpuxDVyD3AHzRq5XK9kbRN"});
        vMasternodes.push_back({"bcrt1qyrfrpadwgw7p5eh3e9h3jmu4kwlz4prx73cqny", "bcrt1qmfvw3dp3u6fdvqkdc0y3lr0e596le9cf22vtsv"});
        vMasternodes.push_back({"bcrt1qyeuu9rvq8a67j86pzvh5897afdmdjpyankp4mu", "bcrt1qurwyhta75n2g75u2u5nds9p6w9v62y8wr40d2r"});

        genesis = CreateGenesisBlock(1579045065, 0x207fffff, 1, {
                                         CTxOut(consensus.baseBlockSubsidy,
                                         GetScriptForDestination(DecodeDestination("mud4VMfbBqXNpbt8ur33KHKx8pk3npSq8c", *this)) // 6th masternode owner. for initdist tests
                                         )},
                                     CreateGenesisMasternodes()); // old=1296688602
        consensus.hashGenesisBlock = genesis.GetHash();

        assert(consensus.hashGenesisBlock == uint256S("0x0091f00915b263d08eba2091ba70ba40cea75242b3f51ea29f4a1b8d7814cd01"));
        assert(genesis.hashMerkleRoot == uint256S("0xc4b6f1f9a7bbb61121b949b57be05e8651e7a0c55c38eb8aaa6c6602b1abc444"));

        vFixedSeeds.clear(); //!< Regtest mode doesn't have any fixed seeds.
        vSeeds.clear();      //!< Regtest mode doesn't have any DNS seeds.

        fDefaultConsistencyChecks = true;
        fRequireStandard = true;
        m_is_test_chain = true;

        checkpointData = {
            {
                {0, consensus.hashGenesisBlock},
            }
        };

        chainTxData = ChainTxData{
            0,
            0,
            0
        };
    }

    /**
     * Allows modifying the Version Bits regtest parameters.
     */
    void UpdateVersionBitsParameters(Consensus::DeploymentPos d, int64_t nStartTime, int64_t nTimeout)
    {
        consensus.vDeployments[d].nStartTime = nStartTime;
        consensus.vDeployments[d].nTimeout = nTimeout;
    }
    void UpdateActivationParametersFromArgs(const ArgsManager& args);
};

void CRegTestParams::UpdateActivationParametersFromArgs(const ArgsManager& args)
{
    if (gArgs.IsArgSet("-segwitheight")) {
        int64_t height = gArgs.GetArg("-segwitheight", consensus.SegwitHeight);
        if (height < -1 || height >= std::numeric_limits<int>::max()) {
            throw std::runtime_error(strprintf("Activation height %ld for segwit is out of valid range. Use -1 to disable segwit.", height));
        } else if (height == -1) {
            LogPrintf("Segwit disabled for testing\n");
            height = std::numeric_limits<int>::max();
        }
        consensus.SegwitHeight = static_cast<int>(height);
    }

    if (gArgs.IsArgSet("-amkheight")) {
        int64_t height = gArgs.GetArg("-amkheight", consensus.AMKHeight);
        if (height < -1 || height >= std::numeric_limits<int>::max()) {
            throw std::runtime_error(strprintf("Activation height %ld for AMK is out of valid range. Use -1 to disable segwit.", height));
        } else if (height == -1) {
            LogPrintf("AMK disabled for testing\n");
            height = std::numeric_limits<int>::max();
        }
        consensus.AMKHeight = static_cast<int>(height);
    }

    if (!args.IsArgSet("-vbparams")) return;

    for (const std::string& strDeployment : args.GetArgs("-vbparams")) {
        std::vector<std::string> vDeploymentParams;
        boost::split(vDeploymentParams, strDeployment, boost::is_any_of(":"));
        if (vDeploymentParams.size() != 3) {
            throw std::runtime_error("Version bits parameters malformed, expecting deployment:start:end");
        }
        int64_t nStartTime, nTimeout;
        if (!ParseInt64(vDeploymentParams[1], &nStartTime)) {
            throw std::runtime_error(strprintf("Invalid nStartTime (%s)", vDeploymentParams[1]));
        }
        if (!ParseInt64(vDeploymentParams[2], &nTimeout)) {
            throw std::runtime_error(strprintf("Invalid nTimeout (%s)", vDeploymentParams[2]));
        }
        bool found = false;
        for (int j=0; j < (int)Consensus::MAX_VERSION_BITS_DEPLOYMENTS; ++j) {
            if (vDeploymentParams[0] == VersionBitsDeploymentInfo[j].name) {
                UpdateVersionBitsParameters(Consensus::DeploymentPos(j), nStartTime, nTimeout);
                found = true;
                LogPrintf("Setting version bits activation parameters for %s to start=%ld, timeout=%ld\n", vDeploymentParams[0], nStartTime, nTimeout);
                break;
            }
        }
        if (!found) {
            throw std::runtime_error(strprintf("Invalid deployment (%s)", vDeploymentParams[0]));
        }
    }
}

static std::unique_ptr<const CChainParams> globalChainParams;

const CChainParams &Params() {
    assert(globalChainParams);
    return *globalChainParams;
}

std::unique_ptr<const CChainParams> CreateChainParams(const std::string& chain)
{
    if (chain == CBaseChainParams::MAIN)
        return std::unique_ptr<CChainParams>(new CMainParams());
    else if (chain == CBaseChainParams::TESTNET)
        return std::unique_ptr<CChainParams>(new CTestNetParams());
    else if (chain == CBaseChainParams::DEVNET)
        return std::unique_ptr<CChainParams>(new CDevNetParams());
    else if (chain == CBaseChainParams::REGTEST)
        return std::unique_ptr<CChainParams>(new CRegTestParams(gArgs));
    throw std::runtime_error(strprintf("%s: Unknown chain %s.", __func__, chain));
}

void SelectParams(const std::string& network)
{
    SelectBaseParams(network);
    globalChainParams = CreateChainParams(network);
}<|MERGE_RESOLUTION|>--- conflicted
+++ resolved
@@ -265,7 +265,7 @@
         consensus.BIP34Hash = uint256();
         consensus.BIP65Height = 0; // 00000000007f6655f22f98e72ed80d8b06dc761d5da09df0fa1dc4be4f861eb6
         consensus.BIP66Height = 0; // 000000002104c8c45e99a8853285a3b592602a3ccde2b832481da85e9e4ba182
-        consensus.AMKHeight = 308000;
+        consensus.AMKHeight = 150;// lower height for testing ; 308000;
 
         consensus.pos.diffLimit = uint256S("00000fffffffffffffffffffffffffffffffffffffffffffffffffffffffffff");
 //        consensus.pos.nTargetTimespan = 14 * 24 * 60 * 60; // two weeks
@@ -314,12 +314,9 @@
         consensus.spv.subsidyIncreaseValue = 5 * COIN;
         consensus.spv.minConfirmations = 1;
 
-<<<<<<< HEAD
         consensus.nonUtxoBlockSubsidies.emplace(CommunityAccountType::IncentiveFunding, 45 * COIN / 200); // 45 DFI @ 200 per block (rate normalized to (COIN == 100%))
         consensus.nonUtxoBlockSubsidies.emplace(CommunityAccountType::AnchorReward, COIN/10 / 200);       // 0.1 DFI @ 200 per block
 
-=======
->>>>>>> 1588f55e
         pchMessageStart[0] = 0x0b;
         pchMessageStart[1] = 0x11;
         pchMessageStart[2] = 0x09;
@@ -445,12 +442,9 @@
         consensus.spv.subsidyIncreaseValue = 5 * COIN;
         consensus.spv.minConfirmations = 1;
 
-<<<<<<< HEAD
         consensus.nonUtxoBlockSubsidies.emplace(CommunityAccountType::IncentiveFunding, 45 * COIN / 200); // 45 DFI @ 200 per block (rate normalized to (COIN == 100%))
         consensus.nonUtxoBlockSubsidies.emplace(CommunityAccountType::AnchorReward, COIN/10 / 200);       // 0.1 DFI @ 200 per block
 
-=======
->>>>>>> 1588f55e
         pchMessageStart[0] = 0x0b;
         pchMessageStart[1] = 0x11;
         pchMessageStart[2] = 0x09;
