// Copyright (c) 2010 Satoshi Nakamoto
// Copyright (c) 2009-2018 The Bitcoin Core developers
// Distributed under the MIT software license, see the accompanying
// file LICENSE or http://www.opensource.org/licenses/mit-license.php.

#include <core_io.h>

#include <chainparams.h>
#include <chainparamsseeds.h>
#include <consensus/merkle.h>
#include <masternodes/mn_checks.h>
#include <streams.h>
#include <tinyformat.h>
#include <util/system.h>
#include <util/strencodings.h>
#include <versionbitsinfo.h>

#include <algorithm>
#include <cassert>

#include <boost/algorithm/string/classification.hpp>
#include <boost/algorithm/string/split.hpp>

bool fMockNetwork = false;

std::vector<CTransactionRef> CChainParams::CreateGenesisMasternodes(const CChainParams &params) const
{
    std::vector<CTransactionRef> mnTxs;
    for (auto const & addrs : vMasternodes)
    {
        CMutableTransaction txNew;
        txNew.nVersion = 1;
        txNew.vin.resize(1);
        txNew.vout.resize(2);
        txNew.vin[0].scriptSig = CScript(); // << 486604799 << CScriptNum(4) << std::vector<unsigned char>((const unsigned char*)pszTimestamp, (const unsigned char*)pszTimestamp + strlen(pszTimestamp));

        CTxDestination operatorDest = DecodeDestination(addrs.operatorAddress, *this);
        assert(operatorDest.index() == PKHashType || operatorDest.index() == WitV0KeyHashType);
        CTxDestination ownerDest = DecodeDestination(addrs.ownerAddress, *this);
        assert(ownerDest.index() == PKHashType || ownerDest.index() == WitV0KeyHashType);

        CKeyID operatorAuthKey = operatorDest.index() == PKHashType ? CKeyID(std::get<PKHash>(operatorDest)) : CKeyID(std::get<WitnessV0KeyHash>(operatorDest)) ;
        CDataStream metadata(DfTxMarker, SER_NETWORK, PROTOCOL_VERSION);
        metadata << static_cast<unsigned char>(CustomTxType::CreateMasternode)
                 << static_cast<char>(operatorDest.index()) << operatorAuthKey;

        CScript scriptMeta;
        scriptMeta << OP_RETURN << ToByteVector(metadata);

        txNew.vout[0] = CTxOut(params.NetworkIDString() == "regtest" ? COIN : 10 * COIN, scriptMeta);
        txNew.vout[1] = CTxOut(params.NetworkIDString() == "regtest" ? 10 * COIN : 1000000 * COIN, GetScriptForDestination(ownerDest));

        mnTxs.push_back(MakeTransactionRef(std::move(txNew)));
    }
    return mnTxs;
}

static CBlock CreateGenesisBlock(const char* pszTimestamp, uint32_t nTime, uint32_t nBits, int32_t nVersion, const CChainParams &params)
{
    CMutableTransaction txNew;
    txNew.nVersion = 1;
    txNew.vin.resize(1);
    txNew.vout = params.GetinitialDistribution();
    txNew.vin[0].scriptSig = CScript() << 0 << 486604799 << CScriptNum(4) << std::vector<unsigned char>((const unsigned char*)pszTimestamp, (const unsigned char*)pszTimestamp + strlen(pszTimestamp));

    CBlock genesis;
    genesis.nTime           = nTime;
    genesis.nBits           = nBits;
    genesis.nVersion        = nVersion;
    genesis.deprecatedHeight = 0;
    genesis.stakeModifier   = uint256S("0");
    genesis.mintedBlocks    = 0;
    genesis.vtx.push_back(MakeTransactionRef(std::move(txNew)));

    for (auto tx : params.CreateGenesisMasternodes(params))
    {
        genesis.vtx.push_back(tx);
    }

    genesis.hashPrevBlock.SetNull();
    genesis.hashMerkleRoot = BlockMerkleRoot(genesis);
    return genesis;
}

/**
 * Build the genesis block. Note that the output of its generation
 * transaction cannot be spent since it did not originally exist in the
 * database.
 *
 * CBlock(hash=000000000019d6, ver=1, hashPrevBlock=00000000000000, hashMerkleRoot=4a5e1e, nTime=1231006505, nBits=1d00ffff, vtx=1)
 *   CTransaction(hash=4a5e1e, ver=1, vin.size=1, vout.size=1, nLockTime=0)
 *     CTxIn(COutPoint(000000, -1), coinbase 04ffff001d0104455468652054696d65732030332f4a616e2f32303039204368616e63656c6c6f72206f6e206272696e6b206f66207365636f6e64206261696c6f757420666f722062616e6b73)
 *     CTxOut(nValue=50.00000000, scriptPubKey=0x5F1DF16B2B704C8A578D0B)
 *   vMerkleTree: 4a5e1e
 */
static CBlock CreateGenesisBlock(uint32_t nTime, uint32_t nBits, int32_t nVersion, const CChainParams &params)
{
    const char* pszTimestamp = "Financial Times 23/Mar/2020 The Federal Reserve has gone well past the point of ‘QE infinity’";
    return CreateGenesisBlock(pszTimestamp, nTime, nBits, nVersion, params);
}

/**
 * Main network
 */
class CMainParams : public CChainParams {
public:
    CMainParams() {
        strNetworkID = "main";
        consensus.nSubsidyHalvingInterval = 210000; /// @attention totally disabled for main
        consensus.baseBlockSubsidy = 200 * COIN;
        consensus.newBaseBlockSubsidy = 40504000000; // 405.04 DFI
        consensus.BIP16Exception = uint256(); //("0x00000000000002dc756eebf4f49723ed8d30cc28a5f108eb94b1ba88ac4f9c22");
        consensus.BIP34Height = 0;
        consensus.BIP34Hash = uint256();
        consensus.BIP65Height = 0; // 000000000000000004c2b624ed5d7756c508d90fd0da2c7c679febfa6c4735f0
        consensus.BIP66Height = 0; // 00000000000000000379eaa19dce8c9b722d46ae6a57c2f1a988119488b50931
        consensus.AMKHeight = 356500; // Oct 12th, 2020.
        consensus.BayfrontHeight = 405000; // Nov 2nd, 2020.
        consensus.BayfrontMarinaHeight = 465150; // Nov 28th, 2020.
        consensus.BayfrontGardensHeight = 488300; // Dec 8th, 2020.
        consensus.ClarkeQuayHeight = 595738; // Jan 24th, 2021.
        consensus.DakotaHeight = 678000; // Mar 1st, 2021.
        consensus.DakotaCrescentHeight = 733000; // Mar 25th, 2021.
        consensus.EunosHeight = 894000; // Jun 3rd, 2021.
        consensus.EunosKampungHeight = 895743; // Jun 4th, 2021.
        consensus.EunosPayaHeight = 1072000; // Aug 5th, 2021.
        consensus.FortCanningHeight = 1367000; // Nov 15th, 2021.
        consensus.FortCanningMuseumHeight = 1430640; // Dec 7th, 2021.
        consensus.FortCanningParkHeight = 1503143; // Jan 2nd, 2022.
        consensus.FortCanningHillHeight = 1604999; // Feb 7th, 2022.
        consensus.FortCanningRoadHeight = 1786000; // April 11th, 2022.
        consensus.FortCanningCrunchHeight = 1936000; // June 2nd, 2022.
        consensus.FortCanningSpringHeight = 2033000; // July 6th, 2022.
        consensus.FortCanningGreatWorldHeight = 2212000; // Sep 7th, 2022.
        consensus.FortCanningEpilogueHeight = 2257500; // Sep 22nd, 2022.
        consensus.GrandCentralHeight = 2479000; // Dec 8th, 2022.
        consensus.GrandCentralEpilogueHeight = 2574000; // Jan 10th, 2023.
        consensus.NextNetworkUpgradeHeight = std::numeric_limits<int>::max();

        consensus.CSVHeight = 1; // 000000000000000004a1b34462cb8aeebd5799177f7a29cf28f2d1961716b5b5
        consensus.SegwitHeight = 0; // 0000000000000000001c8018d9cb3b742ef25114f27563e3fc4a1902167f9893
        consensus.nRuleChangeActivationThreshold = 9; //1916; // 95% of 2016
        consensus.nMinerConfirmationWindow = 10; //2016; // nTargetTimespan / nTargetSpacing
        consensus.vDeployments[Consensus::DEPLOYMENT_TESTDUMMY].bit = 28;
        consensus.vDeployments[Consensus::DEPLOYMENT_TESTDUMMY].nStartTime = 1199145601; // January 1, 2008
        consensus.vDeployments[Consensus::DEPLOYMENT_TESTDUMMY].nTimeout = 1230767999; // December 31, 2008

        // The best chain should have at least this much work.
        consensus.nMinimumChainWork = uint256S("0x000000000000000000000000000000000000000000003f2949bfe4efc275390c");

        // By default assume that the signatures in ancestors of this block are valid.
        consensus.defaultAssumeValid = uint256S("0x9b257cb88630e422902ef2b17a3627ae2f786a5923df9c3bda4226f9551b1ea8");

        consensus.vaultCreationFee = 2 * COIN;

<<<<<<< HEAD
=======
        consensus.props.cfp.fee = COIN / 100; // 1%
        consensus.props.cfp.minimumFee = 10 * COIN; // 10 DFI
        consensus.props.cfp.approvalThreshold = COIN / 2; // vote pass with over 50% majority
        consensus.props.voc.fee = 100 * COIN;
        consensus.props.voc.emergencyFee = 10000 * COIN;
        consensus.props.voc.approvalThreshold = 66670000; // vote pass with over 66.67% majority
        consensus.props.quorum = COIN / 100; // 1% of the masternodes must vote
        consensus.props.votingPeriod = 130000; // tally votes every 130K blocks
        consensus.props.emergencyPeriod = 8640;
        consensus.props.feeBurnPct = COIN / 2;

        consensus.nonUtxoBlockSubsidies.emplace(CommunityAccountType::IncentiveFunding, 45 * COIN / 200); // 45 DFI of 200 per block (rate normalized to (COIN == 100%))
        consensus.nonUtxoBlockSubsidies.emplace(CommunityAccountType::AnchorReward, COIN /10 / 200);       // 0.1 DFI of 200 per block

        // New coinbase reward distribution
        consensus.dist.masternode = 3333; // 33.33%
        consensus.dist.community = 491; // 4.91%
        consensus.dist.anchor = 2; // 0.02%
        consensus.dist.liquidity = 2545; // 25.45%
        consensus.dist.loan = 2468; // 24.68%
        consensus.dist.options = 988; // 9.88%
        consensus.dist.unallocated = 173; // 1.73%

        consensus.newNonUTXOSubsidies.emplace(CommunityAccountType::AnchorReward, consensus.dist.anchor);
        consensus.newNonUTXOSubsidies.emplace(CommunityAccountType::IncentiveFunding, consensus.dist.liquidity);
        consensus.newNonUTXOSubsidies.emplace(CommunityAccountType::Loan, consensus.dist.loan);
        consensus.newNonUTXOSubsidies.emplace(CommunityAccountType::Options, consensus.dist.options);
        consensus.newNonUTXOSubsidies.emplace(CommunityAccountType::Unallocated, consensus.dist.unallocated);
        consensus.newNonUTXOSubsidies.emplace(CommunityAccountType::CommunityDevFunds, consensus.dist.community);

        // EVM chain id
        consensus.evmChainId = 1130; // ETH main chain ID

>>>>>>> 82e88328
        /**
         * The message start string is designed to be unlikely to occur in normal data.
         * The characters are rarely used upper ASCII, not valid as UTF-8, and produce
         * a large 32-bit integer with any alignment.
         */
        pchMessageStart[0] = 0xf9;
        pchMessageStart[1] = 0xbe;
        pchMessageStart[2] = 0xb4;
        pchMessageStart[3] = 0xd9;
        pchMessageStartPostAMK[0] = 0xe2;
        pchMessageStartPostAMK[1] = 0xaa;
        pchMessageStartPostAMK[2] = 0xc1;
        pchMessageStartPostAMK[3] = 0xe1;
        nDefaultPort = 8555;
        nPruneAfterHeight = 100000;
        m_assumed_blockchain_size = 240;
        m_assumed_chain_state_size = 3;

        base58Prefixes[PUBKEY_ADDRESS] = {0x12}; // '8' (0('1') for bitcoin)
        base58Prefixes[SCRIPT_ADDRESS] = {0x5a}; // 'd' (5('3') for bitcoin)
        base58Prefixes[SECRET_KEY] =     {0x80}; // (128 ('5', 'K' or 'L') for bitcoin)
        base58Prefixes[EXT_PUBLIC_KEY] = {0x04, 0x88, 0xB2, 0x1E};
        base58Prefixes[EXT_SECRET_KEY] = {0x04, 0x88, 0xAD, 0xE4};

        bech32_hrp = "df";

        // owner base58, operator base58
        vMasternodes.push_back({"8PuErAcazqccCVzRcc8vJ3wFaZGm4vFbLe", "8J846CKFF83Jcj5m4EReJmxiaJ6Jy1Y6Ea"});
        vMasternodes.push_back({"8RPZm7SVUNhGN1RgGY3R92rvRkZBwETrCX", "8bzHwhaF2MaVs4owRvpWtZQVug3mKuJji2"});
        vMasternodes.push_back({"8KRsoeCRKHUFFmAGGJbRBAgraXiUPUVuXn", "8cHaEaqRsz7fgW1eAjeroB5Bau5NfJNbtk"});

        initdist.emplace_back(58800000 * COIN, GetScriptForDestination(DecodeDestination("8ZWWN1nX8drxJBSMG1VS9jH4ciBSvA9nxp", *this)));
        initdist.emplace_back(44100000 * COIN, GetScriptForDestination(DecodeDestination("8aGPBahDX4oAXx9okpGRzHPS3Td1pZaLgU", *this)));
        initdist.emplace_back(11760000 * COIN, GetScriptForDestination(DecodeDestination("8RGSkdaft9EmSXXp6b2UFojwttfJ5BY29r", *this)));
        initdist.emplace_back(11760000 * COIN, GetScriptForDestination(DecodeDestination("8L7qGjjHRa3Agks6incPomWCfLSMPYipmU", *this)));
        initdist.emplace_back(29400000 * COIN, GetScriptForDestination(DecodeDestination("dcZ3NXrpbNWvx1rhiGvXStM6EQtHLc44c9", *this)));
        initdist.emplace_back(14700000 * COIN, GetScriptForDestination(DecodeDestination("dMty9CfknKEaXqJuSgYkvvyF6UB6ffrZXG", *this)));
        initdist.emplace_back(64680000 * COIN, GetScriptForDestination(DecodeDestination("dZcY1ZNm5bkquz2J74smKqokuPoVpPvGWu", *this)));
        initdist.emplace_back(235200000 * COIN, GetScriptForDestination(DecodeDestination("dP8dvN5pnwbsxFcfN9DyqPVZi1fVHicDd2", *this)));
        initdist.emplace_back(117600000 * COIN, GetScriptForDestination(DecodeDestination("dMs1xeSGZbGnTJWqTwjR4mcjp2egpEXG6M", *this)));
        {
            CAmount sum_initdist{0};
            for (CTxOut const & out : initdist)
                sum_initdist += out.nValue;
            assert(sum_initdist == 588000000 * COIN);
        }

        consensus.burnAddress = GetScriptForDestination(DecodeDestination("8defichainBurnAddressXXXXXXXdRQkSm", *this));

        genesis = CreateGenesisBlock(1587883831, 0x1d00ffff, 1, *this); // old=1231006505
        consensus.hashGenesisBlock = genesis.GetHash();

        assert(consensus.hashGenesisBlock == uint256S("0x279b1a87aedc7b9471d4ad4e5f12967ab6259926cd097ade188dfcf22ebfe72a"));
        assert(genesis.hashMerkleRoot == uint256S("0x03d771953b10d3506b3c3d9511e104d715dd29279be4b072ffc5218bb18adacf"));

        // Note that of those which support the service bits prefix, most only support a subset of
        // possible options.
        // This is fine at runtime as we'll fall back to using them as a oneshot if they don't support the
        // service bits we want, but we should get them updated to support all service bits wanted by any
        // release ASAP to avoid it where possible.
        vSeeds.emplace_back("seed.defichain.io");
        vSeeds.emplace_back("seed.mydeficha.in");

        vFixedSeeds = std::vector<SeedSpec6>(pnSeed6_main, pnSeed6_main + ARRAYLEN(pnSeed6_main));

        fDefaultConsistencyChecks = false;
        fRequireStandard = true;
        m_is_test_chain = false;

        checkpointData = {
            {
                {     0, consensus.hashGenesisBlock},
                { 50000, uint256S("a45e6bf6ae858a287eb39021ea23880b4115c94e882e2b7c0fcfc98c317922cd")},
                {100000, uint256S("3acd556dbd5e6e75bf463a15eeeeb54b6eab4a1f28039bdc343cc8c851cce45c")},
                {150000, uint256S("46b231d42e5b002852708d48dec119bbc2d550fb67908f1e9f35102c1b45b94d")},
                {200000, uint256S("414076e74894aaed3e1b52d64937f23289d59fe80e287c328a1281398bf9cb31")},
                {250000, uint256S("d50a44503fa55cd01a78b98dea125e63b65aac720c96cca696857722e8149d77")},
                {300000, uint256S("351c82cb8f77fba73e24223a9dd50954630560602c3a38f4d1c03dfa5cf1fd10")},
                {350000, uint256S("ebc8737cb2caa77397f446e9a5aff72a2ca9e8305a6a6f8eb4b6c22f389bef08")},
                {400000, uint256S("97c1014a66c9f327e04a59b3e1b4f551122d0698b6b1a98ec99555fffb474e9d")},
                {450000, uint256S("03701a440b02d61b875ba2503bb53f1f1360cf66b4f0cf472e660a6809534379")},
                {500000, uint256S("6a5b285bc68362deb66148069f55f82c02974056e73f5cc96971f7661ecd5880")},
                {550000, uint256S("3f9aab70727d3cc76a3d406f520a71ccc6095aeea2d185e489f563320d429d5b")},
                {600000, uint256S("79ddf4537e40cb59335a0551e5edc7bd396e6949aa2864c3200ca66f9c455405")},
                {650000, uint256S("f18d64dd75c53590e833d3068132a65644963d5c5aebb4c73d42cbde8dc28d68")},
                {700000, uint256S("0d0f779d7f43cc3fd9f01e71e136f7e9319d73791f8839720ab495327075e272")},
                {750000, uint256S("d65c1f983b015ad665b2db9a206e2a7a0e8c51789918ea5bfda2f8121adc6f0f")},
                {800000, uint256S("8d9ade23a54f16a0a5a6ce5d14788f93bfd7e703be8a3a07a85c935b47511f95")},
                {850000, uint256S("2d7d58ae18a74f73b9836a8fffd3f65ce409536e654a6c644ce735215238a004")},
                {900000, uint256S("02818c71fe7d8bcba7c778a73832a7e7b6603a8537bf61915ace497d2b0dec40")},
                {1000000, uint256S("253d7137cfcda8d63e5f352ce1162c51a263dba6f9cad7a52f93308c91f04301")},
                {1100000, uint256S("96d30c51e1617a12454a9ffa68a0e5746377063bdf09d1bf80bc5053ef8a392b")},
                {1200000, uint256S("0859876a88c08242c77a1deea7d01757e3c6c1b3155e73bff60e28c8f6e65911")},
                {1300000, uint256S("be6dc303c212243899478b8908c1f7c54217bb735655cdef8d85ae2c3c548229")},
                {1400000, uint256S("a222eb0930af41d1d5a6f367a9532ee319630fd72d72055fde5da6b57feabbc1")},
                {1500000, uint256S("c35a8a2fa6d076208dbb47e37b46b9da2da778bc06e2f224d5d5f370b8d71485")},
                {1600000,uint256S("213c49a84a8c01b412e13169ac0c1e070b828a73fa50b02e7ac18520155cb98a")},
                {1700000,uint256S("724af81603f524a0b54dea8348d8275e329b80e028982a706608099d68d01c9d")},
                {1800000,uint256S("324cafa596501d4dda404727fc466eb493e072b669e00b007508fc1f69443991")},
                {1900000,uint256S("65843174fc86bf26d65d3e10290c3e5f64fc946617ed0c9a391ecb17f55ecad5")},
                {2000000,uint256S("85b935cbac0cfc668033788a6103fd8f72894d34770a95ff72230d69bfa0aea1")},
                {2100000,uint256S("87a29a768d79f40ea79dda558033fb97049f6984d2d60dba481f01944303cd45")},
                {2200000,uint256S("349416f5fcfb72e740fca63e56dec9ba05b5cc7e836859e7bcbb5be6dfb13588")},
                {2300000,uint256S("19d753f1834a282c72daaa2a98841ae84f7f7a97ae78b355b1dd550a813a13fd")},
                {2400000,uint256S("7ffa9f56e9a14002a4fbe8c7f6e0b1a5ce0f75def6124f5907ee2a6c328c9619")},
                {2500000,uint256S("cf1df1124af59b9928fac48947883206dd33d165022086bee9d5001d047395da")},
                {2600000,uint256S("af065074bb15c3583abcd3e7c22035a026cfd8d3fbc72d890fcd8b435cd8b7b4")},
                {2700000,uint256S("3cf74bcaea19d457c7d8e7896177035e3e446f41ee2ac72dbfb25ac2072f49c5")},
            }
        };

        chainTxData = ChainTxData{
            // Data from rpc: getchaintxstats 4096 04aed18435a87754fcccb32734a02cf9ee162292489a476334326e8cf8a1079f
            /* nTime    */ 1611229003,
            /* nTxCount */ 1091894,
            /* dTxRate  */ 0.1841462153145931
        };

        UpdateActivationParametersFromArgs();
    }

    void UpdateActivationParametersFromArgs();
};

/**
 * Testnet (v3)
 */
class CTestNetParams : public CChainParams {
public:
    CTestNetParams() {
        strNetworkID = "test";
        consensus.nSubsidyHalvingInterval = 210000; /// @attention totally disabled for testnet
        consensus.baseBlockSubsidy = 200 * COIN;
        consensus.newBaseBlockSubsidy = 40504000000;
        consensus.BIP16Exception = uint256(); //("0x00000000dd30457c001f4095d208cc1296b0eed002427aa599874af7a432b105");
        consensus.BIP34Height = 0;
        consensus.BIP34Hash = uint256();
        consensus.BIP65Height = 0; // 00000000007f6655f22f98e72ed80d8b06dc761d5da09df0fa1dc4be4f861eb6
        consensus.BIP66Height = 0; // 000000002104c8c45e99a8853285a3b592602a3ccde2b832481da85e9e4ba182
        consensus.AMKHeight = 150;
        consensus.BayfrontHeight = 3000;
        consensus.BayfrontMarinaHeight = 90470;
        consensus.BayfrontGardensHeight = 101342;
        consensus.ClarkeQuayHeight = 155000;
        consensus.DakotaHeight = 220680;
        consensus.DakotaCrescentHeight = 287700;
        consensus.EunosHeight = 354950;
        consensus.EunosKampungHeight = consensus.EunosHeight;
        consensus.EunosPayaHeight = 463300;
        consensus.FortCanningHeight = 686200;
        consensus.FortCanningMuseumHeight = 724000;
        consensus.FortCanningParkHeight = 828800;
        consensus.FortCanningHillHeight = 828900;
        consensus.FortCanningRoadHeight = 893700;
        consensus.FortCanningCrunchHeight = 1011600;
        consensus.FortCanningSpringHeight = 1086000;
        consensus.FortCanningGreatWorldHeight = 1223000;
        consensus.FortCanningEpilogueHeight = 1244000;
        consensus.GrandCentralHeight = 1366000;
        consensus.GrandCentralEpilogueHeight = 1438200;
        consensus.NextNetworkUpgradeHeight = std::numeric_limits<int>::max();

        consensus.CSVHeight = 1; // 00000000025e930139bac5c6c31a403776da130831ab85be56578f3fa75369bb
        consensus.SegwitHeight = 0; // 00000000002b980fcd729daaa248fd9316a5200e9b367f4ff2c42453e84201ca
        consensus.nRuleChangeActivationThreshold = 8; //1512; // 75% for testchains
        consensus.nMinerConfirmationWindow = 10; //2016; // nTargetTimespan / nTargetSpacing
        consensus.vDeployments[Consensus::DEPLOYMENT_TESTDUMMY].bit = 28;
        consensus.vDeployments[Consensus::DEPLOYMENT_TESTDUMMY].nStartTime = 1199145601; // January 1, 2008
        consensus.vDeployments[Consensus::DEPLOYMENT_TESTDUMMY].nTimeout = 1230767999; // December 31, 2008

        // The best chain should have at least this much work.
        consensus.nMinimumChainWork = uint256S("0x00");

        // By default assume that the signatures in ancestors of this block are valid.
        consensus.defaultAssumeValid = uint256S("0x00");

        consensus.vaultCreationFee = 1 * COIN;

<<<<<<< HEAD
=======
        consensus.props.cfp.fee = COIN / 100; // 1%
        consensus.props.cfp.minimumFee = 10 * COIN; // 10 DFI
        consensus.props.cfp.approvalThreshold = COIN / 2; // vote pass with over 50%
        consensus.props.voc.fee = 50 * COIN;
        consensus.props.voc.emergencyFee = 10000 * COIN;
        consensus.props.voc.approvalThreshold = 66670000; // vote pass with over 66.67%
        consensus.props.quorum = COIN / 100; // 1% of the masternodes must vote
        consensus.props.votingPeriod = 70000; // tally votes every 70K blocks
        consensus.props.emergencyPeriod = 8640;
        consensus.props.feeBurnPct = COIN / 2;


        consensus.nonUtxoBlockSubsidies.emplace(CommunityAccountType::IncentiveFunding, 45 * COIN / 200); // 45 DFI @ 200 per block (rate normalized to (COIN == 100%))
        consensus.nonUtxoBlockSubsidies.emplace(CommunityAccountType::AnchorReward, COIN/10 / 200);       // 0.1 DFI @ 200 per block

        // New coinbase reward distribution
        consensus.dist.masternode = 3333; // 33.33%
        consensus.dist.community = 491; // 4.91%
        consensus.dist.anchor = 2; // 0.02%
        consensus.dist.liquidity = 2545; // 25.45%
        consensus.dist.loan = 2468; // 24.68%
        consensus.dist.options = 988; // 9.88%
        consensus.dist.unallocated = 173; // 1.73%

        consensus.newNonUTXOSubsidies.emplace(CommunityAccountType::AnchorReward, consensus.dist.anchor);
        consensus.newNonUTXOSubsidies.emplace(CommunityAccountType::IncentiveFunding, consensus.dist.liquidity);
        consensus.newNonUTXOSubsidies.emplace(CommunityAccountType::Loan, consensus.dist.loan);
        consensus.newNonUTXOSubsidies.emplace(CommunityAccountType::Options, consensus.dist.options);
        consensus.newNonUTXOSubsidies.emplace(CommunityAccountType::Unallocated, consensus.dist.unallocated);
        consensus.newNonUTXOSubsidies.emplace(CommunityAccountType::CommunityDevFunds, consensus.dist.community);

        // EVM chain id
        consensus.evmChainId = 1131; // test chain ID

>>>>>>> 82e88328
        pchMessageStartPostAMK[0] = pchMessageStart[0] = 0x0b;
        pchMessageStartPostAMK[1] = pchMessageStart[1] = 0x11;
        pchMessageStartPostAMK[2] = pchMessageStart[2] = 0x09;
        pchMessageStartPostAMK[3] = pchMessageStart[3] = 0x07;

        nDefaultPort = 18555;
        nPruneAfterHeight = 1000;
        m_assumed_blockchain_size = 30;
        m_assumed_chain_state_size = 2;

        base58Prefixes[PUBKEY_ADDRESS] = {0xf}; // '7' (111 ('m' or 'n') for bitcoin)
        base58Prefixes[SCRIPT_ADDRESS] = {0x80}; // 't' (196 ('2') for bitcoin)
        base58Prefixes[SECRET_KEY] =     {0xef}; // (239 ('9' or 'c') for bitcoin)
        base58Prefixes[EXT_PUBLIC_KEY] = {0x04, 0x35, 0x87, 0xCF};
        base58Prefixes[EXT_SECRET_KEY] = {0x04, 0x35, 0x83, 0x94};

        bech32_hrp = "tf";

        // owner base58, operator base58
        vMasternodes.push_back({"7LMorkhKTDjbES6DfRxX2RiNMbeemUkxmp", "7KEu9JMKCx6aJ9wyg138W3p42rjg19DR5D"});
        vMasternodes.push_back({"7E8Cjn9cqEwnrc3E4zN6c5xKxDSGAyiVUM", "78MWNEcAAJxihddCw1UnZD8T7fMWmUuBro"});
        vMasternodes.push_back({"7GxxMCh7sJsvRK4GXLX5Eyh9B9EteXzuum", "7MYdTGv3bv3z65ai6y5J1NFiARg8PYu4hK"});
        vMasternodes.push_back({"7BQZ67KKYWSmVRukgv57m4HorjbGh7NWrQ", "7GULFtS6LuJfJEikByKKg8psscg84jnfHs"});

        initdist.emplace_back(100000000 * COIN, GetScriptForDestination(DecodeDestination("te7wgg1X9HDJvMbrP2S51uz2Gxm2LPW4Gr", *this)));
        initdist.emplace_back(100000000 * COIN, GetScriptForDestination(DecodeDestination("tmYVkwmcv73Hth7hhHz15mx5K8mzC1hSef", *this)));
        initdist.emplace_back(100000000 * COIN, GetScriptForDestination(DecodeDestination("tahuMwb9eX83eJhf2vXL6NPzABy3Ca8DHi", *this)));

        consensus.burnAddress = GetScriptForDestination(DecodeDestination("7DefichainBurnAddressXXXXXXXdMUE5n", *this));

        genesis = CreateGenesisBlock(1586099762, 0x1d00ffff, 1, *this); // old=1296688602
        consensus.hashGenesisBlock = genesis.GetHash();

        assert(consensus.hashGenesisBlock == uint256S("0x034ac8c88a1a9b846750768c1ad6f295bc4d0dc4b9b418aee5c0ebd609be8f90"));
        assert(genesis.hashMerkleRoot == uint256S("0xb71cfd828e692ca1b27e9df3a859740851047a5b5a68f659a908e8815aa35f38"));

        vFixedSeeds.clear();
        vSeeds.clear();
        // nodes with support for servicebits filtering should be at the top
        vSeeds.emplace_back("testnet-seed.defichain.io");

        vFixedSeeds = std::vector<SeedSpec6>(pnSeed6_test, pnSeed6_test + ARRAYLEN(pnSeed6_test));

        fDefaultConsistencyChecks = false;
        fRequireStandard = false;
        m_is_test_chain = true;


        checkpointData = {
            {
                { 50000, uint256S("74a468206b59bfc2667aba1522471ca2f0a4b7cd807520c47355b040c7735ccc")},
                {100000, uint256S("9896ac2c34c20771742bccda4f00f458229819947e02204022c8ff26093ac81f")},
                {150000, uint256S("af9307f438f5c378d1a49cfd3872173a07ed4362d56155e457daffd1061742d4")},
                {300000, uint256S("205b522772ce34206a08a635c800f99d2fc4e9696ab8c470dad7f5fa51dfea1a")},
                {1445000, uint256S("6fd0cafbbd2262d5cecd2e07e73fe6703bac364e5d4986da3fe512b0eccf944d")},
                {1471000, uint256S("dcf4a5fb69c004d0921710e09a09d10f275b3bc696e45ca03f6c322bb32f41bc")},
            }
        };

        chainTxData = ChainTxData{
            // Data from rpc: getchaintxstats 4096 04aed18435a87754fcccb32734a02cf9ee162292489a476334326e8cf8a1079f
            /* nTime    */ 1611229441,
            /* nTxCount */ 178351,
            /* dTxRate  */ 0.03842042178237066
        };
    }
};

/**
 * Changi
 */
class CChangiParams : public CChainParams {
public:
    CChangiParams() {
        strNetworkID = "changi";
        consensus.nSubsidyHalvingInterval = 210000; /// @attention totally disabled for testnet
        consensus.baseBlockSubsidy = 200 * COIN;
        consensus.newBaseBlockSubsidy = 40504000000;
        consensus.emissionReductionPeriod = 32690; // Two weeks
        consensus.emissionReductionAmount = 1658; // 1.658%
        consensus.BIP16Exception = uint256();
        consensus.BIP34Height = 0;
        consensus.BIP34Hash = uint256();
        consensus.BIP65Height = 0;
        consensus.BIP66Height = 0;
        consensus.AMKHeight = 150;
        consensus.BayfrontHeight = 3000;
        consensus.BayfrontMarinaHeight = 90470;
        consensus.BayfrontGardensHeight = 101342;
        consensus.ClarkeQuayHeight = 155000;
        consensus.DakotaHeight = 220680;
        consensus.DakotaCrescentHeight = 287700;
        consensus.EunosHeight = 354950;
        consensus.EunosKampungHeight = consensus.EunosHeight;
        consensus.EunosPayaHeight = 463300;
        consensus.FortCanningHeight = 686200;
        consensus.FortCanningMuseumHeight = 724000;
        consensus.FortCanningParkHeight = 828800;
        consensus.FortCanningHillHeight = 828900;
        consensus.FortCanningRoadHeight = 893700;
        consensus.FortCanningCrunchHeight = 1011600;
        consensus.FortCanningSpringHeight = 1086000;
        consensus.FortCanningGreatWorldHeight = 1223000;
        consensus.FortCanningEpilogueHeight = 1244000;
        consensus.GrandCentralHeight = 1366000;
        consensus.GrandCentralEpilogueHeight = 1438200;
        consensus.NextNetworkUpgradeHeight = 1586750;

        consensus.pos.diffLimit = uint256S("00000fffffffffffffffffffffffffffffffffffffffffffffffffffffffffff");
        consensus.pos.nTargetTimespan = 5 * 60; // 5 min == 10 blocks
        consensus.pos.nTargetSpacing = 30;
        consensus.pos.nTargetTimespanV2 = 1008 * consensus.pos.nTargetSpacing; // 1008 blocks
        consensus.pos.nStakeMinAge = 0;
        consensus.pos.nStakeMaxAge = 14 * 24 * 60 * 60; // Two weeks
        consensus.pos.fAllowMinDifficultyBlocks = false;
        consensus.pos.fNoRetargeting = false; // only for regtest

        consensus.pos.allowMintingWithoutPeers = true;

        consensus.CSVHeight = 1;
        consensus.SegwitHeight = 0;
        consensus.nRuleChangeActivationThreshold = 8; //1512; // 75% for testchains
        consensus.nMinerConfirmationWindow = 10; //2016; // nTargetTimespan / nTargetSpacing
        consensus.vDeployments[Consensus::DEPLOYMENT_TESTDUMMY].bit = 28;
        consensus.vDeployments[Consensus::DEPLOYMENT_TESTDUMMY].nStartTime = 1199145601; // January 1, 2008
        consensus.vDeployments[Consensus::DEPLOYMENT_TESTDUMMY].nTimeout = 1230767999; // December 31, 2008

        // The best chain should have at least this much work.
        consensus.nMinimumChainWork = uint256S("0x00");

        // By default assume that the signatures in ancestors of this block are valid.
        consensus.defaultAssumeValid = uint256S("0x00");

        // Masternodes' params
        consensus.mn.activationDelay = 10;
        consensus.mn.newActivationDelay = 1008;
        consensus.mn.resignDelay = 60;
        consensus.mn.newResignDelay = 2 * consensus.mn.newActivationDelay;
        consensus.mn.creationFee = 10 * COIN;
        consensus.mn.collateralAmount = 1000000 * COIN;
        consensus.mn.collateralAmountDakota = 20000 * COIN;
        consensus.mn.anchoringTeamSize = 5;
        consensus.mn.anchoringFrequency = 15;

        consensus.mn.anchoringTimeDepth = 3 * 60 * 60; // 3 hours
        consensus.mn.anchoringAdditionalTimeDepth = 1 * 60 * 60; // 1 hour
        consensus.mn.anchoringTeamChange = 120; // Number of blocks

        consensus.token.creationFee = 100 * COIN;
        consensus.token.collateralAmount = 1 * COIN;

        consensus.spv.wallet_xpub = "tpubD9RkyYW1ixvD9vXVpYB1ka8rPZJaEQoKraYN7YnxbBxxsRYEMZgRTDRGEo1MzQd7r5KWxH8eRaQDVDaDuT4GnWgGd17xbk6An6JMdN4dwsY"; /// @note changi matter
        consensus.spv.anchors_address = "mpAkq2LyaUvKrJm2agbswrkn3QG9febnqL"; /// @note changi matter
        consensus.spv.anchorSubsidy = 0 * COIN;
        consensus.spv.subsidyIncreasePeriod = 60;
        consensus.spv.subsidyIncreaseValue = 5 * COIN;
        consensus.spv.minConfirmations = 1;

        consensus.vaultCreationFee = 1 * COIN;

        consensus.props.cfp.fee = COIN / 100; // 1%
        consensus.props.cfp.minimumFee = 10 * COIN; // 10 DFI
        consensus.props.cfp.approvalThreshold = COIN / 2; // vote pass with over 50%
        consensus.props.voc.fee = 50 * COIN;
        consensus.props.voc.emergencyFee = 10000 * COIN;
        consensus.props.voc.approvalThreshold = 66670000; // vote pass with over 66.67%
        consensus.props.quorum = COIN / 100; // 1% of the masternodes must vote
        consensus.props.votingPeriod = 70000; // tally votes every 70K blocks
        consensus.props.emergencyPeriod = 8640;
        consensus.props.feeBurnPct = COIN / 2;

        consensus.nonUtxoBlockSubsidies.emplace(CommunityAccountType::IncentiveFunding, 45 * COIN / 200); // 45 DFI @ 200 per block (rate normalized to (COIN == 100%))
        consensus.nonUtxoBlockSubsidies.emplace(CommunityAccountType::AnchorReward, COIN/10 / 200);       // 0.1 DFI @ 200 per block

        // New coinbase reward distribution
        consensus.dist.masternode = 3333; // 33.33%
        consensus.dist.community = 491; // 4.91%
        consensus.dist.anchor = 2; // 0.02%
        consensus.dist.liquidity = 2545; // 25.45%
        consensus.dist.loan = 2468; // 24.68%
        consensus.dist.options = 988; // 9.88%
        consensus.dist.unallocated = 173; // 1.73%

        consensus.newNonUTXOSubsidies.emplace(CommunityAccountType::AnchorReward, consensus.dist.anchor);
        consensus.newNonUTXOSubsidies.emplace(CommunityAccountType::IncentiveFunding, consensus.dist.liquidity);
        consensus.newNonUTXOSubsidies.emplace(CommunityAccountType::Loan, consensus.dist.loan);
        consensus.newNonUTXOSubsidies.emplace(CommunityAccountType::Options, consensus.dist.options);
        consensus.newNonUTXOSubsidies.emplace(CommunityAccountType::Unallocated, consensus.dist.unallocated);
        consensus.newNonUTXOSubsidies.emplace(CommunityAccountType::CommunityDevFunds, consensus.dist.community);

        // EVM chain id
        consensus.evmChainId = 1133; // changi chain ID

        // Magic numbers
        pchMessageStartPostAMK[0] = pchMessageStart[0] = 0x0d;
        pchMessageStartPostAMK[1] = pchMessageStart[1] = 0x11;
        pchMessageStartPostAMK[2] = pchMessageStart[2] = 0x11;
        pchMessageStartPostAMK[3] = pchMessageStart[3] = 0x09;

        nDefaultPort = 20555; /// @note changi matter
        nPruneAfterHeight = 1000;
        m_assumed_blockchain_size = 30;
        m_assumed_chain_state_size = 2;

        base58Prefixes[PUBKEY_ADDRESS] = std::vector<unsigned char>(1,15); // '7' (111 ('m' or 'n') for bitcoin)
        base58Prefixes[SCRIPT_ADDRESS] = std::vector<unsigned char>(1,128); // 't' (196 ('2') for bitcoin)
        base58Prefixes[SECRET_KEY] =     std::vector<unsigned char>(1,239); // (239 ('9' or 'c') for bitcoin)
        base58Prefixes[EXT_PUBLIC_KEY] = {0x04, 0x35, 0x87, 0xCF};
        base58Prefixes[EXT_SECRET_KEY] = {0x04, 0x35, 0x83, 0x94};

        bech32_hrp = "tf";

        // (!) after prefixes set
        consensus.foundationShareScript = GetScriptForDestination(DecodeDestination("7Q2nZCcKnxiRiHSNQtLB27RA5efxm2cE7w", *this));
        consensus.foundationShare = 10; // old style - just percents
        consensus.foundationShareDFIP1 = 199 * COIN / 10 / 200; // 19.9 DFI @ 200 per block (rate normalized to (COIN == 100%)

        consensus.foundationMembers.clear();
        consensus.foundationMembers.insert(consensus.foundationShareScript);

        consensus.accountDestruction.clear();
        consensus.accountDestruction.insert(GetScriptForDestination(DecodeDestination("trnZD2qPU1c3WryBi8sWX16mEaq9WkGHeg", *this))); // cVUZfDj1B1o7eVhxuZr8FQLh626KceiGQhZ8G6YCUdeW3CAV49ti
        consensus.accountDestruction.insert(GetScriptForDestination(DecodeDestination("75jrurn8tkDLhZ3YPyzhk6D9kc1a4hBrmM", *this))); // cSmsVpoR6dSW5hPNKeGwC561gXHXcksdQb2yAFQdjbSp5MUyzZqr

        consensus.smartContracts.clear();
        consensus.smartContracts[SMART_CONTRACT_DFIP_2201] = GetScriptForDestination(CTxDestination(WitnessV0KeyHash(std::vector<unsigned char>{0,0,0,0,0,0,0,0,0,0,0,0,0,0,0,0,0,0,0,0})));
        consensus.smartContracts[SMART_CONTRACT_DFIP_2203] = GetScriptForDestination(CTxDestination(WitnessV0KeyHash(std::vector<unsigned char>{0,0,0,0,0,0,0,0,0,0,0,0,0,0,0,0,0,0,0,1})));
        consensus.smartContracts[SMART_CONTRACT_DFIP2206F] = GetScriptForDestination(CTxDestination(WitnessV0KeyHash(std::vector<unsigned char>{0,0,0,0,0,0,0,0,0,0,0,0,0,0,0,0,0,0,0,2})));

        // owner base58, operator base58
        vMasternodes.push_back({"7LMorkhKTDjbES6DfRxX2RiNMbeemUkxmp", "7KEu9JMKCx6aJ9wyg138W3p42rjg19DR5D"});
        vMasternodes.push_back({"7E8Cjn9cqEwnrc3E4zN6c5xKxDSGAyiVUM", "78MWNEcAAJxihddCw1UnZD8T7fMWmUuBro"});
        vMasternodes.push_back({"7GxxMCh7sJsvRK4GXLX5Eyh9B9EteXzuum", "7MYdTGv3bv3z65ai6y5J1NFiARg8PYu4hK"});
        vMasternodes.push_back({"7BQZ67KKYWSmVRukgv57m4HorjbGh7NWrQ", "7GULFtS6LuJfJEikByKKg8psscg84jnfHs"});

        std::vector<CTxOut> initdist;
        initdist.push_back(CTxOut(100000000 * COIN, GetScriptForDestination(DecodeDestination("te7wgg1X9HDJvMbrP2S51uz2Gxm2LPW4Gr", *this))));
        initdist.push_back(CTxOut(100000000 * COIN, GetScriptForDestination(DecodeDestination("tmYVkwmcv73Hth7hhHz15mx5K8mzC1hSef", *this))));
        initdist.push_back(CTxOut(100000000 * COIN, GetScriptForDestination(DecodeDestination("tahuMwb9eX83eJhf2vXL6NPzABy3Ca8DHi", *this))));

        consensus.burnAddress = GetScriptForDestination(DecodeDestination("7DefichainBurnAddressXXXXXXXdMUE5n", *this));
        consensus.retiredBurnAddress = GetScriptForDestination(DecodeDestination("7DefichainDSTBurnAddressXXXXXzS4Hi", *this));

        // Destination for unused emission
        consensus.unusedEmission = GetScriptForDestination(DecodeDestination("7HYC4WVAjJ5BGVobwbGTEzWJU8tzY3Kcjq", *this));

        genesis = CreateGenesisBlock(1586099762, 0x1d00ffff, 1, initdist, CreateGenesisMasternodes()); // old=1296688602
        consensus.hashGenesisBlock = genesis.GetHash();

        assert(consensus.hashGenesisBlock == uint256S("0x034ac8c88a1a9b846750768c1ad6f295bc4d0dc4b9b418aee5c0ebd609be8f90"));
        assert(genesis.hashMerkleRoot == uint256S("0xb71cfd828e692ca1b27e9df3a859740851047a5b5a68f659a908e8815aa35f38"));

        vFixedSeeds.clear();
        vSeeds.clear();
        // nodes with support for servicebits filtering should be at the top
        vSeeds.emplace_back("35.187.53.161");
        vSeeds.emplace_back("34.89.47.54");
        vFixedSeeds = std::vector<SeedSpec6>(pnSeed6_changi, pnSeed6_changi + ARRAYLEN(pnSeed6_changi));

        fDefaultConsistencyChecks = false;
        fRequireStandard = false;
        m_is_test_chain = true;

        checkpointData = {
                {
                        { 50000, uint256S("74a468206b59bfc2667aba1522471ca2f0a4b7cd807520c47355b040c7735ccc")},
                        {100000, uint256S("9896ac2c34c20771742bccda4f00f458229819947e02204022c8ff26093ac81f")},
                        {150000, uint256S("af9307f438f5c378d1a49cfd3872173a07ed4362d56155e457daffd1061742d4")},
                        {300000, uint256S("205b522772ce34206a08a635c800f99d2fc4e9696ab8c470dad7f5fa51dfea1a")},
                        {1445000, uint256S("6fd0cafbbd2262d5cecd2e07e73fe6703bac364e5d4986da3fe512b0eccf944d")},
                }
        };

        chainTxData = ChainTxData{
            /* nTime    */ 0,
            /* nTxCount */ 0,
            /* dTxRate  */ 0
        };

        UpdateActivationParametersFromArgs();
    }
    void UpdateActivationParametersFromArgs();
};

/**
 * Devnet
 */
class CDevNetParams : public CChainParams {
public:
    CDevNetParams() {
        strNetworkID = "devnet";
        consensus.nSubsidyHalvingInterval = 210000; /// @attention totally disabled for devnet
        consensus.baseBlockSubsidy = 200 * COIN;
        consensus.newBaseBlockSubsidy = 40504000000;
        consensus.BIP16Exception = uint256();
        consensus.BIP34Height = 0;
        consensus.BIP34Hash = uint256();
        consensus.BIP65Height = 0;
        consensus.BIP66Height = 0;
        consensus.AMKHeight = 150;
        consensus.BayfrontHeight = 3000;
        consensus.BayfrontMarinaHeight = 90470;
        consensus.BayfrontGardensHeight = 101342;
        consensus.ClarkeQuayHeight = 155000;
        consensus.DakotaHeight = 220680;
        consensus.DakotaCrescentHeight = 287700;
        consensus.EunosHeight = 354950;
        consensus.EunosKampungHeight = consensus.EunosHeight;
        consensus.EunosPayaHeight = 463300;
        consensus.FortCanningHeight = 686200;
        consensus.FortCanningMuseumHeight = 724000;
        consensus.FortCanningParkHeight = 828800;
        consensus.FortCanningHillHeight = 828900;
        consensus.FortCanningRoadHeight = 893700;
        consensus.FortCanningCrunchHeight = 1011600;
        consensus.FortCanningSpringHeight = 1086000;
        consensus.FortCanningGreatWorldHeight = 1223000;
        consensus.FortCanningEpilogueHeight = 1244000;
        consensus.GrandCentralHeight = 1366000;
        consensus.GrandCentralEpilogueHeight = 1438200;
        consensus.NextNetworkUpgradeHeight = 1586750;

        consensus.CSVHeight = 1;
        consensus.SegwitHeight = 0;
        consensus.nRuleChangeActivationThreshold = 8; //1512; // 75% for testchains
        consensus.nMinerConfirmationWindow = 10; //2016; // nTargetTimespan / nTargetSpacing
        consensus.vDeployments[Consensus::DEPLOYMENT_TESTDUMMY].bit = 28;
        consensus.vDeployments[Consensus::DEPLOYMENT_TESTDUMMY].nStartTime = 1199145601; // January 1, 2008
        consensus.vDeployments[Consensus::DEPLOYMENT_TESTDUMMY].nTimeout = 1230767999; // December 31, 2008

        // The best chain should have at least this much work.
        consensus.nMinimumChainWork = uint256S("0x00");

        // By default assume that the signatures in ancestors of this block are valid.
        consensus.defaultAssumeValid = uint256S("0x00");

        consensus.vaultCreationFee = 1 * COIN;

<<<<<<< HEAD
=======
        consensus.props.cfp.fee = COIN / 100; // 1%
        consensus.props.cfp.minimumFee = 10 * COIN; // 10 DFI
        consensus.props.cfp.approvalThreshold = COIN / 2; // vote pass with over 50%
        consensus.props.voc.fee = 50 * COIN;
        consensus.props.voc.emergencyFee = 10000 * COIN;
        consensus.props.voc.approvalThreshold = 66670000; // vote pass with over 66.67%
        consensus.props.quorum = COIN / 100; // 1% of the masternodes must vote
        consensus.props.votingPeriod = 70000; // tally votes every 70K blocks
        consensus.props.emergencyPeriod = 8640;
        consensus.props.feeBurnPct = COIN / 2;

        consensus.nonUtxoBlockSubsidies.emplace(CommunityAccountType::IncentiveFunding, 45 * COIN / 200); // 45 DFI @ 200 per block (rate normalized to (COIN == 100%))
        consensus.nonUtxoBlockSubsidies.emplace(CommunityAccountType::AnchorReward, COIN/10 / 200);       // 0.1 DFI @ 200 per block

        // New coinbase reward distribution
        consensus.dist.masternode = 3333; // 33.33%
        consensus.dist.community = 491; // 4.91%
        consensus.dist.anchor = 2; // 0.02%
        consensus.dist.liquidity = 2545; // 25.45%
        consensus.dist.loan = 2468; // 24.68%
        consensus.dist.options = 988; // 9.88%
        consensus.dist.unallocated = 173; // 1.73%

        consensus.newNonUTXOSubsidies.emplace(CommunityAccountType::AnchorReward, consensus.dist.anchor);
        consensus.newNonUTXOSubsidies.emplace(CommunityAccountType::IncentiveFunding, consensus.dist.liquidity);
        consensus.newNonUTXOSubsidies.emplace(CommunityAccountType::Loan, consensus.dist.loan);
        consensus.newNonUTXOSubsidies.emplace(CommunityAccountType::Options, consensus.dist.options);
        consensus.newNonUTXOSubsidies.emplace(CommunityAccountType::Unallocated, consensus.dist.unallocated);
        consensus.newNonUTXOSubsidies.emplace(CommunityAccountType::CommunityDevFunds, consensus.dist.community);

        // EVM chain id
        consensus.evmChainId = 1132; // dev chain ID

>>>>>>> 82e88328
        pchMessageStartPostAMK[0] = pchMessageStart[0] = 0x0c;
        pchMessageStartPostAMK[1] = pchMessageStart[1] = 0x10;
        pchMessageStartPostAMK[2] = pchMessageStart[2] = 0x10;
        pchMessageStartPostAMK[3] = pchMessageStart[3] = 0x08;

        nDefaultPort = 21555; /// @note devnet matter
        nPruneAfterHeight = 1000;
        m_assumed_blockchain_size = 30;
        m_assumed_chain_state_size = 2;

        base58Prefixes[PUBKEY_ADDRESS] = std::vector<unsigned char>(1,15); // '7' (111 ('m' or 'n') for bitcoin)
        base58Prefixes[SCRIPT_ADDRESS] = std::vector<unsigned char>(1,128); // 't' (196 ('2') for bitcoin)
        base58Prefixes[SECRET_KEY] =     std::vector<unsigned char>(1,239); // (239 ('9' or 'c') for bitcoin)
        base58Prefixes[EXT_PUBLIC_KEY] = {0x04, 0x35, 0x87, 0xCF};
        base58Prefixes[EXT_SECRET_KEY] = {0x04, 0x35, 0x83, 0x94};

        bech32_hrp = "tf";

        // owner base58, operator base58
        vMasternodes.push_back({"7LMorkhKTDjbES6DfRxX2RiNMbeemUkxmp", "7KEu9JMKCx6aJ9wyg138W3p42rjg19DR5D"});
        vMasternodes.push_back({"7E8Cjn9cqEwnrc3E4zN6c5xKxDSGAyiVUM", "78MWNEcAAJxihddCw1UnZD8T7fMWmUuBro"});
        vMasternodes.push_back({"7GxxMCh7sJsvRK4GXLX5Eyh9B9EteXzuum", "7MYdTGv3bv3z65ai6y5J1NFiARg8PYu4hK"});
        vMasternodes.push_back({"7BQZ67KKYWSmVRukgv57m4HorjbGh7NWrQ", "7GULFtS6LuJfJEikByKKg8psscg84jnfHs"});

        initdist.emplace_back(100000000 * COIN, GetScriptForDestination(DecodeDestination("te7wgg1X9HDJvMbrP2S51uz2Gxm2LPW4Gr", *this)));
        initdist.emplace_back(100000000 * COIN, GetScriptForDestination(DecodeDestination("tmYVkwmcv73Hth7hhHz15mx5K8mzC1hSef", *this)));
        initdist.emplace_back(100000000 * COIN, GetScriptForDestination(DecodeDestination("tahuMwb9eX83eJhf2vXL6NPzABy3Ca8DHi", *this)));

        consensus.burnAddress = GetScriptForDestination(DecodeDestination("7DefichainBurnAddressXXXXXXXdMUE5n", *this));

        genesis = CreateGenesisBlock(1586099762, 0x1d00ffff, 1, *this); // old=1296688602
        consensus.hashGenesisBlock = genesis.GetHash();

        assert(consensus.hashGenesisBlock == uint256S("0x034ac8c88a1a9b846750768c1ad6f295bc4d0dc4b9b418aee5c0ebd609be8f90"));
        assert(genesis.hashMerkleRoot == uint256S("0xb71cfd828e692ca1b27e9df3a859740851047a5b5a68f659a908e8815aa35f38"));

        vFixedSeeds.clear();
        vSeeds.clear();
        // nodes with support for servicebits filtering should be at the top
        vSeeds.emplace_back("35.187.53.161");
        vSeeds.emplace_back("34.89.47.54");
        vFixedSeeds = std::vector<SeedSpec6>(pnSeed6_devnet, pnSeed6_devnet + ARRAYLEN(pnSeed6_devnet));

        fDefaultConsistencyChecks = false;
        fRequireStandard = false;
        m_is_test_chain = true;


        checkpointData = {
                {
                        { 50000, uint256S("74a468206b59bfc2667aba1522471ca2f0a4b7cd807520c47355b040c7735ccc")},
                        {100000, uint256S("9896ac2c34c20771742bccda4f00f458229819947e02204022c8ff26093ac81f")},
                        {150000, uint256S("af9307f438f5c378d1a49cfd3872173a07ed4362d56155e457daffd1061742d4")},
                        {300000, uint256S("205b522772ce34206a08a635c800f99d2fc4e9696ab8c470dad7f5fa51dfea1a")},
                        {1445000, uint256S("6fd0cafbbd2262d5cecd2e07e73fe6703bac364e5d4986da3fe512b0eccf944d")},
                }
        };

        chainTxData = ChainTxData{
            /* nTime    */ 0,
            /* nTxCount */ 0,
            /* dTxRate  */ 0
        };

        UpdateActivationParametersFromArgs();
    }

    void UpdateActivationParametersFromArgs();
};

/**
 * Regression test
 */
class CRegTestParams : public CChainParams {
public:
    explicit CRegTestParams() {
        strNetworkID = "regtest";
        bool isJellyfish = false;
        isJellyfish = gArgs.GetBoolArg("-jellyfish_regtest", false);
        consensus.nSubsidyHalvingInterval = (isJellyfish) ? 210000 : 150;
        consensus.baseBlockSubsidy = (isJellyfish) ? 100 * COIN : 50 * COIN;
        consensus.newBaseBlockSubsidy = 40504000000;
        consensus.BIP16Exception = uint256();
        consensus.BIP34Height = 500; // BIP34 activated on regtest (Used in functional tests)
        consensus.BIP34Hash = uint256();
        consensus.BIP65Height = 1351; // BIP65 activated on regtest (Used in functional tests)
        consensus.BIP66Height = 1251; // BIP66 activated on regtest (Used in functional tests)
        consensus.AMKHeight = 10000000;
        consensus.BayfrontHeight = 10000000;
        consensus.BayfrontMarinaHeight = 10000000;
        consensus.BayfrontGardensHeight = 10000000;
        consensus.ClarkeQuayHeight = 10000000;
        consensus.DakotaHeight = 10000000;
        consensus.DakotaCrescentHeight = 10000000;
        consensus.EunosHeight = 10000000;
        consensus.EunosKampungHeight = 10000000;
        consensus.EunosPayaHeight = 10000000;
        consensus.FortCanningHeight = 10000000;
        consensus.FortCanningMuseumHeight = 10000000;
        consensus.FortCanningParkHeight = 10000000;
        consensus.FortCanningHillHeight = 10000000;
        consensus.FortCanningRoadHeight = 10000000;
        consensus.FortCanningCrunchHeight = 10000000;
        consensus.FortCanningSpringHeight = 10000000;
        consensus.FortCanningGreatWorldHeight = 10000000;
        consensus.FortCanningEpilogueHeight = 10000000;
        consensus.GrandCentralHeight = 10000000;
        consensus.GrandCentralEpilogueHeight = 10000000;
        consensus.NextNetworkUpgradeHeight = 10000000;

        consensus.CSVHeight = 432; // CSV activated on regtest (Used in rpc activation tests)
        consensus.SegwitHeight = 0; // SEGWIT is always activated on regtest unless overridden
        consensus.nRuleChangeActivationThreshold = 108; // 75% for testchains
        consensus.nMinerConfirmationWindow = 144; // Faster than normal for regtest (144 instead of 2016)
        consensus.vDeployments[Consensus::DEPLOYMENT_TESTDUMMY].bit = 28;
        consensus.vDeployments[Consensus::DEPLOYMENT_TESTDUMMY].nStartTime = 0;
        consensus.vDeployments[Consensus::DEPLOYMENT_TESTDUMMY].nTimeout = Consensus::BIP9Deployment::NO_TIMEOUT;

        // The best chain should have at least this much work.
        consensus.nMinimumChainWork = uint256S("0x00");

        // By default assume that the signatures in ancestors of this block are valid.
        consensus.defaultAssumeValid = uint256S("0x00");

        consensus.vaultCreationFee = 1 * COIN;

<<<<<<< HEAD
=======
        consensus.nonUtxoBlockSubsidies.emplace(CommunityAccountType::IncentiveFunding, 10 * COIN / 50); // normalized to (COIN == 100%) // 10 per block
        consensus.nonUtxoBlockSubsidies.emplace(CommunityAccountType::AnchorReward, COIN/10 / 50);       // 0.1 per block

        // New coinbase reward distribution
        consensus.dist.masternode = 3333; // 33.33%
        consensus.dist.community = 491; // 4.91%
        consensus.dist.anchor = 2; // 0.02%
        consensus.dist.liquidity = 2545; // 25.45%
        consensus.dist.loan = 2468; // 24.68%
        consensus.dist.options = 988; // 9.88%
        consensus.dist.unallocated = 173; // 1.73%

        consensus.newNonUTXOSubsidies.emplace(CommunityAccountType::AnchorReward, consensus.dist.anchor);
        consensus.newNonUTXOSubsidies.emplace(CommunityAccountType::IncentiveFunding, consensus.dist.liquidity);
        consensus.newNonUTXOSubsidies.emplace(CommunityAccountType::Loan, consensus.dist.loan);
        consensus.newNonUTXOSubsidies.emplace(CommunityAccountType::Options, consensus.dist.options);
        consensus.newNonUTXOSubsidies.emplace(CommunityAccountType::Unallocated, consensus.dist.unallocated);
        consensus.newNonUTXOSubsidies.emplace(CommunityAccountType::CommunityDevFunds, consensus.dist.community);

        // EVM chain id
        consensus.evmChainId = 1133; // regtest chain ID

>>>>>>> 82e88328
        pchMessageStartPostAMK[0] = pchMessageStart[0] = 0xfa;
        pchMessageStartPostAMK[1] = pchMessageStart[1] = 0xbf;
        pchMessageStartPostAMK[2] = pchMessageStart[2] = 0xb5;
        pchMessageStartPostAMK[3] = pchMessageStart[3] = 0xda;
        nDefaultPort = 19555;
        nPruneAfterHeight = 1000;
        m_assumed_blockchain_size = 0;
        m_assumed_chain_state_size = 0;

        UpdateActivationParametersFromArgs();

        base58Prefixes[PUBKEY_ADDRESS] = {0x6f};
        base58Prefixes[SCRIPT_ADDRESS] = {0xc4};
        base58Prefixes[SECRET_KEY] =     {0xef};
        base58Prefixes[EXT_PUBLIC_KEY] = {0x04, 0x35, 0x87, 0xCF};
        base58Prefixes[EXT_SECRET_KEY] = {0x04, 0x35, 0x83, 0x94};

        bech32_hrp = "bcrt";

        // owner base58, operator base58
        vMasternodes.push_back({"mwsZw8nF7pKxWH8eoKL9tPxTpaFkz7QeLU", "mswsMVsyGMj1FzDMbbxw2QW3KvQAv2FKiy"});
        vMasternodes.push_back({"msER9bmJjyEemRpQoS8YYVL21VyZZrSgQ7", "mps7BdmwEF2vQ9DREDyNPibqsuSRZ8LuwQ"});
        vMasternodes.push_back({"myF3aHuxtEuqqTw44EurtVs6mjyc1QnGUS", "mtbWisYQmw9wcaecvmExeuixG7rYGqKEU4"});
        vMasternodes.push_back({"mwyaBGGE7ka58F7aavH5hjMVdJENP9ZEVz", "n1n6Z5Zdoku4oUnrXeQ2feLz3t7jmVLG9t"});
        vMasternodes.push_back({"mgsE1SqrcfUhvuYuRjqy6rQCKmcCVKNhMu", "mzqdipBJcKX9rXXxcxw2kTHC3Xjzd3siKg"});
        vMasternodes.push_back({"mud4VMfbBqXNpbt8ur33KHKx8pk3npSq8c", "mk5DkY4qcV6CUpuxDVyD3AHzRq5XK9kbRN"});
        vMasternodes.push_back({"bcrt1qyrfrpadwgw7p5eh3e9h3jmu4kwlz4prx73cqny", "bcrt1qmfvw3dp3u6fdvqkdc0y3lr0e596le9cf22vtsv"});
        vMasternodes.push_back({"bcrt1qyeuu9rvq8a67j86pzvh5897afdmdjpyankp4mu", "bcrt1qurwyhta75n2g75u2u5nds9p6w9v62y8wr40d2r"});

        if (isJellyfish) {
            initdist.emplace_back(100000000 * COIN, GetScriptForDestination(DecodeDestination("mwsZw8nF7pKxWH8eoKL9tPxTpaFkz7QeLU", *this)));
            initdist.emplace_back(100000000 * COIN, GetScriptForDestination(DecodeDestination("mswsMVsyGMj1FzDMbbxw2QW3KvQAv2FKiy", *this)));
            initdist.emplace_back(100000000 * COIN, GetScriptForDestination(DecodeDestination("msER9bmJjyEemRpQoS8YYVL21VyZZrSgQ7", *this)));
            initdist.emplace_back(100000000 * COIN, GetScriptForDestination(DecodeDestination("mps7BdmwEF2vQ9DREDyNPibqsuSRZ8LuwQ", *this)));
            initdist.emplace_back(100 * COIN, GetScriptForDestination(DecodeDestination("mud4VMfbBqXNpbt8ur33KHKx8pk3npSq8c", *this)));
        } else {
            initdist.emplace_back(50 * COIN, GetScriptForDestination(DecodeDestination("mud4VMfbBqXNpbt8ur33KHKx8pk3npSq8c", *this)));
        }

        // For testing send after Eunos: 93ViFmLeJVgKSPxWGQHmSdT5RbeGDtGW4bsiwQM2qnQyucChMqQ
        consensus.burnAddress = GetScriptForDestination(DecodeDestination("mfburnZSAM7Gs1hpDeNaMotJXSGA7edosG", *this));

        genesis = CreateGenesisBlock(1579045065, 0x207fffff, 1, *this); // old=1296688602
        consensus.hashGenesisBlock = genesis.GetHash();

        if (isJellyfish) {
            assert(consensus.hashGenesisBlock == uint256S("0xd744db74fb70ed42767ae028a129365fb4d7de54ba1b6575fb047490554f8a7b"));
            assert(genesis.hashMerkleRoot == uint256S("0x5615dbbb379da893dd694e02d25a7955e1b7471db55f42bbd82b5d3f5bdb8d38"));
        }
        else {
            assert(consensus.hashGenesisBlock == uint256S("0x0091f00915b263d08eba2091ba70ba40cea75242b3f51ea29f4a1b8d7814cd01"));
            assert(genesis.hashMerkleRoot == uint256S("0xc4b6f1f9a7bbb61121b949b57be05e8651e7a0c55c38eb8aaa6c6602b1abc444"));
        }

        vFixedSeeds.clear(); //!< Regtest mode doesn't have any fixed seeds.
        vSeeds.clear();      //!< Regtest mode doesn't have any DNS seeds.

        fDefaultConsistencyChecks = true;
        fRequireStandard = true;
        m_is_test_chain = true;

        checkpointData = {
            {
                {0, consensus.hashGenesisBlock},
            }
        };

        chainTxData = ChainTxData{
            0,
            0,
            0
        };
    }

    /**
     * Allows modifying the Version Bits regtest parameters.
     */
    void UpdateVersionBitsParameters(Consensus::DeploymentPos d, int64_t nStartTime, int64_t nTimeout)
    {
        consensus.vDeployments[d].nStartTime = nStartTime;
        consensus.vDeployments[d].nTimeout = nTimeout;
    }
    void UpdateActivationParametersFromArgs();
};

/// Check for fork height based flag, validate and set the value to a target var
std::optional<int> UpdateHeightValidation(const std::string& argName, const std::string& argFlag, int& argTarget) {
    if (gArgs.IsArgSet(argFlag)) {
        int64_t height = gArgs.GetArg(argFlag, argTarget);
        if (height < -1 || height >= std::numeric_limits<int>::max()) {
            std::string lowerArgName = ToLower(argFlag);
            throw std::runtime_error(strprintf(
                "Activation height %ld for %s is out of valid range. Use -1 to disable %s.",
                height, argName, lowerArgName));
        } else if (height == -1) {
            LogPrintf("%s disabled for testing\n", argName);
            height = std::numeric_limits<int>::max();
        }
        argTarget = static_cast<int>(height);
        return height;
    }
    return {};
}

void SetupCommonArgActivationParams(Consensus::Params &consensus) {
    UpdateHeightValidation("Segwit", "-segwitheight", consensus.SegwitHeight);
    UpdateHeightValidation("AMK", "-amkheight", consensus.AMKHeight);
    UpdateHeightValidation("Bayfront", "-bayfrontheight", consensus.BayfrontHeight);
    UpdateHeightValidation("Bayfront Gardens", "-bayfrontgardensheight", consensus.BayfrontGardensHeight);
    UpdateHeightValidation("Clarke Quay", "-clarkequayheight", consensus.ClarkeQuayHeight);
    UpdateHeightValidation("Dakota", "-dakotaheight", consensus.DakotaHeight);
    UpdateHeightValidation("Dakota Crescent", "-dakotacrescentheight", consensus.DakotaCrescentHeight);
    auto eunosHeight = UpdateHeightValidation("Eunos", "-eunosheight", consensus.EunosHeight);
    if (eunosHeight.has_value()){
        consensus.EunosKampungHeight = static_cast<int>(eunosHeight.value());
    }
    UpdateHeightValidation("Eunos Paya", "-eunospayaheight", consensus.EunosPayaHeight);
    UpdateHeightValidation("Fort Canning", "-fortcanningheight", consensus.FortCanningHeight);
    UpdateHeightValidation("Fort Canning Museum", "-fortcanningmuseumheight", consensus.FortCanningMuseumHeight);
    UpdateHeightValidation("Fort Canning Park", "-fortcanningparkheight", consensus.FortCanningParkHeight);
    UpdateHeightValidation("Fort Canning Hill", "-fortcanninghillheight", consensus.FortCanningHillHeight);
    UpdateHeightValidation("Fort Canning Road", "-fortcanningroadheight", consensus.FortCanningRoadHeight);
    UpdateHeightValidation("Fort Canning Crunch", "-fortcanningcrunchheight", consensus.FortCanningCrunchHeight);
    UpdateHeightValidation("Fort Canning Spring", "-fortcanningspringheight", consensus.FortCanningSpringHeight);
    UpdateHeightValidation("Fort Canning Great World", "-fortcanninggreatworldheight", consensus.FortCanningGreatWorldHeight);
    UpdateHeightValidation("Fort Canning Great World", "-greatworldheight", consensus.FortCanningGreatWorldHeight);
    UpdateHeightValidation("Fort Canning Epilogue", "-fortcanningepilogueheight", consensus.FortCanningEpilogueHeight);
    UpdateHeightValidation("Grand Central", "-grandcentralheight", consensus.GrandCentralHeight);
<<<<<<< HEAD
    UpdateHeightValidation("Grand Central Next", "-grandcentralepilogueheight", consensus.GrandCentralEpilogueHeight);
=======
    UpdateHeightValidation("Grand Central Epilogue", "-grandcentralepilogueheight", consensus.GrandCentralEpilogueHeight);
    UpdateHeightValidation("Next Network Upgrade", "-nextnetworkupgradeheight", consensus.NextNetworkUpgradeHeight);

    if (gArgs.GetBoolArg("-simulatemainnet", false)) {
        consensus.pos.nTargetTimespan = 5 * 60; // 5 min == 10 blocks
        consensus.pos.nTargetSpacing = 30; // seconds
        consensus.pos.nTargetTimespanV2 = 1008 * consensus.pos.nTargetSpacing; // 1008 blocks
        LogPrintf("conf: simulatemainnet: true (Re-adjusted: blocktime=%ds, difficultytimespan=%ds)\n",
            consensus.pos.nTargetSpacing, consensus.pos.nTargetTimespanV2);
    }
>>>>>>> 82e88328
}


void CMainParams::UpdateActivationParametersFromArgs() {
    fMockNetwork = gArgs.IsArgSet("-mocknet");
    if (fMockNetwork) {
        LogPrintf("============================================\n");
        LogPrintf("WARNING: MOCKNET ACTIVE. THIS IS NOT MAINNET\n");
        LogPrintf("============================================\n");
        if (!gArgs.IsArgSet("-maxtipage")) {
            gArgs.ForceSetArg("-maxtipage", "2207520000"); // 10 years
        }

        // Do this at the end, to ensure simualte mainnet overrides are in place.
        SetupCommonArgActivationParams(consensus);
    }
}

void CChangiParams::UpdateActivationParametersFromArgs() {
    if (gArgs.IsArgSet("-changi-bootstrap")) {
        nDefaultPort = 18555;
        vSeeds.emplace_back("changi-seed.defichain.io");
        pchMessageStartPostAMK[0] = 0x0b;
        pchMessageStartPostAMK[1] = 0x11;
        pchMessageStartPostAMK[2] = 0x09;
        pchMessageStartPostAMK[3] = 0x07;
    }
}

void CDevNetParams::UpdateActivationParametersFromArgs() {
    if (gArgs.IsArgSet("-devnet-bootstrap")) {
        nDefaultPort = 18555;
        vSeeds.emplace_back("testnet-seed.defichain.io");
        pchMessageStartPostAMK[0] = 0x0b;
        pchMessageStartPostAMK[1] = 0x11;
        pchMessageStartPostAMK[2] = 0x09;
        pchMessageStartPostAMK[3] = 0x07;
    }
}

void CRegTestParams::UpdateActivationParametersFromArgs()
{
    SetupCommonArgActivationParams(consensus);
    if (!gArgs.IsArgSet("-vbparams")) return;

    for (const std::string& strDeployment : gArgs.GetArgs("-vbparams")) {
        std::vector<std::string> vDeploymentParams;
        boost::split(vDeploymentParams, strDeployment, boost::is_any_of(":"));
        if (vDeploymentParams.size() != 3) {
            throw std::runtime_error("Version bits parameters malformed, expecting deployment:start:end");
        }
        int64_t nStartTime, nTimeout;
        if (!ParseInt64(vDeploymentParams[1], &nStartTime)) {
            throw std::runtime_error(strprintf("Invalid nStartTime (%s)", vDeploymentParams[1]));
        }
        if (!ParseInt64(vDeploymentParams[2], &nTimeout)) {
            throw std::runtime_error(strprintf("Invalid nTimeout (%s)", vDeploymentParams[2]));
        }
        bool found = false;
        for (int j=0; j < (int)Consensus::MAX_VERSION_BITS_DEPLOYMENTS; ++j) {
            if (vDeploymentParams[0] == VersionBitsDeploymentInfo[j].name) {
                UpdateVersionBitsParameters(Consensus::DeploymentPos(j), nStartTime, nTimeout);
                found = true;
                LogPrintf("Setting version bits activation parameters for %s to start=%ld, timeout=%ld\n", vDeploymentParams[0], nStartTime, nTimeout);
                break;
            }
        }
        if (!found) {
            throw std::runtime_error(strprintf("Invalid deployment (%s)", vDeploymentParams[0]));
        }
    }
}

static std::unique_ptr<const CChainParams> globalChainParams;

const CChainParams &Params() {
    assert(globalChainParams);
    return *globalChainParams;
}

std::unique_ptr<const CChainParams> CreateChainParams(const std::string& chain)
{
    if (chain == CBaseChainParams::MAIN)
        return std::unique_ptr<CChainParams>(new CMainParams());
    else if (chain == CBaseChainParams::TESTNET)
        return std::unique_ptr<CChainParams>(new CTestNetParams());
    else if (chain == CBaseChainParams::CHANGI)
        return std::unique_ptr<CChainParams>(new CChangiParams());
    else if (chain == CBaseChainParams::DEVNET)
        return std::unique_ptr<CChainParams>(new CDevNetParams());
    else if (chain == CBaseChainParams::REGTEST)
        return std::unique_ptr<CChainParams>(new CRegTestParams());
    throw std::runtime_error(strprintf("%s: Unknown chain %s.", __func__, chain));
}

void SelectParams(const std::string& network)
{
    SelectBaseParams(network);
    globalChainParams = CreateChainParams(network);
}

void ClearCheckpoints(CChainParams &params) {
    params.checkpointData = {};
}

Res UpdateCheckpointsFromFile(CChainParams &params, const std::string &fileName) {
    std::ifstream file(fileName);
    Require(file.good(), [=]{ return strprintf("Could not read %s. Ensure it exists and has read permissions", fileName); });

    ClearCheckpoints(params);

    std::string line;
    while (std::getline(file, line)) {
        auto trimmed = trim_ws(line);
        if (trimmed.rfind('#', 0) == 0 || trimmed.find_first_not_of(" \n\r\t") == std::string::npos)
            continue;

        std::istringstream iss(trimmed);
        std::string hashStr, heightStr;
        Require((iss >> heightStr >> hashStr), [=]{ return strprintf("Error parsing line %s", trimmed); });

        uint256 hash;
        Require(ParseHashStr(hashStr, hash), [=]{ return strprintf("Invalid hash: %s", hashStr); });

        int32_t height;
        Require(ParseInt32(heightStr, &height), [=]{ return strprintf("Invalid height: %s", heightStr); });

        params.checkpointData.mapCheckpoints[height] = hash;
    }
    return Res::Ok();
}<|MERGE_RESOLUTION|>--- conflicted
+++ resolved
@@ -153,42 +153,9 @@
 
         consensus.vaultCreationFee = 2 * COIN;
 
-<<<<<<< HEAD
-=======
-        consensus.props.cfp.fee = COIN / 100; // 1%
-        consensus.props.cfp.minimumFee = 10 * COIN; // 10 DFI
-        consensus.props.cfp.approvalThreshold = COIN / 2; // vote pass with over 50% majority
-        consensus.props.voc.fee = 100 * COIN;
-        consensus.props.voc.emergencyFee = 10000 * COIN;
-        consensus.props.voc.approvalThreshold = 66670000; // vote pass with over 66.67% majority
-        consensus.props.quorum = COIN / 100; // 1% of the masternodes must vote
-        consensus.props.votingPeriod = 130000; // tally votes every 130K blocks
-        consensus.props.emergencyPeriod = 8640;
-        consensus.props.feeBurnPct = COIN / 2;
-
-        consensus.nonUtxoBlockSubsidies.emplace(CommunityAccountType::IncentiveFunding, 45 * COIN / 200); // 45 DFI of 200 per block (rate normalized to (COIN == 100%))
-        consensus.nonUtxoBlockSubsidies.emplace(CommunityAccountType::AnchorReward, COIN /10 / 200);       // 0.1 DFI of 200 per block
-
-        // New coinbase reward distribution
-        consensus.dist.masternode = 3333; // 33.33%
-        consensus.dist.community = 491; // 4.91%
-        consensus.dist.anchor = 2; // 0.02%
-        consensus.dist.liquidity = 2545; // 25.45%
-        consensus.dist.loan = 2468; // 24.68%
-        consensus.dist.options = 988; // 9.88%
-        consensus.dist.unallocated = 173; // 1.73%
-
-        consensus.newNonUTXOSubsidies.emplace(CommunityAccountType::AnchorReward, consensus.dist.anchor);
-        consensus.newNonUTXOSubsidies.emplace(CommunityAccountType::IncentiveFunding, consensus.dist.liquidity);
-        consensus.newNonUTXOSubsidies.emplace(CommunityAccountType::Loan, consensus.dist.loan);
-        consensus.newNonUTXOSubsidies.emplace(CommunityAccountType::Options, consensus.dist.options);
-        consensus.newNonUTXOSubsidies.emplace(CommunityAccountType::Unallocated, consensus.dist.unallocated);
-        consensus.newNonUTXOSubsidies.emplace(CommunityAccountType::CommunityDevFunds, consensus.dist.community);
-
         // EVM chain id
         consensus.evmChainId = 1130; // ETH main chain ID
 
->>>>>>> 82e88328
         /**
          * The message start string is designed to be unlikely to occur in normal data.
          * The characters are rarely used upper ASCII, not valid as UTF-8, and produce
@@ -367,43 +334,9 @@
 
         consensus.vaultCreationFee = 1 * COIN;
 
-<<<<<<< HEAD
-=======
-        consensus.props.cfp.fee = COIN / 100; // 1%
-        consensus.props.cfp.minimumFee = 10 * COIN; // 10 DFI
-        consensus.props.cfp.approvalThreshold = COIN / 2; // vote pass with over 50%
-        consensus.props.voc.fee = 50 * COIN;
-        consensus.props.voc.emergencyFee = 10000 * COIN;
-        consensus.props.voc.approvalThreshold = 66670000; // vote pass with over 66.67%
-        consensus.props.quorum = COIN / 100; // 1% of the masternodes must vote
-        consensus.props.votingPeriod = 70000; // tally votes every 70K blocks
-        consensus.props.emergencyPeriod = 8640;
-        consensus.props.feeBurnPct = COIN / 2;
-
-
-        consensus.nonUtxoBlockSubsidies.emplace(CommunityAccountType::IncentiveFunding, 45 * COIN / 200); // 45 DFI @ 200 per block (rate normalized to (COIN == 100%))
-        consensus.nonUtxoBlockSubsidies.emplace(CommunityAccountType::AnchorReward, COIN/10 / 200);       // 0.1 DFI @ 200 per block
-
-        // New coinbase reward distribution
-        consensus.dist.masternode = 3333; // 33.33%
-        consensus.dist.community = 491; // 4.91%
-        consensus.dist.anchor = 2; // 0.02%
-        consensus.dist.liquidity = 2545; // 25.45%
-        consensus.dist.loan = 2468; // 24.68%
-        consensus.dist.options = 988; // 9.88%
-        consensus.dist.unallocated = 173; // 1.73%
-
-        consensus.newNonUTXOSubsidies.emplace(CommunityAccountType::AnchorReward, consensus.dist.anchor);
-        consensus.newNonUTXOSubsidies.emplace(CommunityAccountType::IncentiveFunding, consensus.dist.liquidity);
-        consensus.newNonUTXOSubsidies.emplace(CommunityAccountType::Loan, consensus.dist.loan);
-        consensus.newNonUTXOSubsidies.emplace(CommunityAccountType::Options, consensus.dist.options);
-        consensus.newNonUTXOSubsidies.emplace(CommunityAccountType::Unallocated, consensus.dist.unallocated);
-        consensus.newNonUTXOSubsidies.emplace(CommunityAccountType::CommunityDevFunds, consensus.dist.community);
-
         // EVM chain id
         consensus.evmChainId = 1131; // test chain ID
 
->>>>>>> 82e88328
         pchMessageStartPostAMK[0] = pchMessageStart[0] = 0x0b;
         pchMessageStartPostAMK[1] = pchMessageStart[1] = 0x11;
         pchMessageStartPostAMK[2] = pchMessageStart[2] = 0x09;
@@ -742,42 +675,9 @@
 
         consensus.vaultCreationFee = 1 * COIN;
 
-<<<<<<< HEAD
-=======
-        consensus.props.cfp.fee = COIN / 100; // 1%
-        consensus.props.cfp.minimumFee = 10 * COIN; // 10 DFI
-        consensus.props.cfp.approvalThreshold = COIN / 2; // vote pass with over 50%
-        consensus.props.voc.fee = 50 * COIN;
-        consensus.props.voc.emergencyFee = 10000 * COIN;
-        consensus.props.voc.approvalThreshold = 66670000; // vote pass with over 66.67%
-        consensus.props.quorum = COIN / 100; // 1% of the masternodes must vote
-        consensus.props.votingPeriod = 70000; // tally votes every 70K blocks
-        consensus.props.emergencyPeriod = 8640;
-        consensus.props.feeBurnPct = COIN / 2;
-
-        consensus.nonUtxoBlockSubsidies.emplace(CommunityAccountType::IncentiveFunding, 45 * COIN / 200); // 45 DFI @ 200 per block (rate normalized to (COIN == 100%))
-        consensus.nonUtxoBlockSubsidies.emplace(CommunityAccountType::AnchorReward, COIN/10 / 200);       // 0.1 DFI @ 200 per block
-
-        // New coinbase reward distribution
-        consensus.dist.masternode = 3333; // 33.33%
-        consensus.dist.community = 491; // 4.91%
-        consensus.dist.anchor = 2; // 0.02%
-        consensus.dist.liquidity = 2545; // 25.45%
-        consensus.dist.loan = 2468; // 24.68%
-        consensus.dist.options = 988; // 9.88%
-        consensus.dist.unallocated = 173; // 1.73%
-
-        consensus.newNonUTXOSubsidies.emplace(CommunityAccountType::AnchorReward, consensus.dist.anchor);
-        consensus.newNonUTXOSubsidies.emplace(CommunityAccountType::IncentiveFunding, consensus.dist.liquidity);
-        consensus.newNonUTXOSubsidies.emplace(CommunityAccountType::Loan, consensus.dist.loan);
-        consensus.newNonUTXOSubsidies.emplace(CommunityAccountType::Options, consensus.dist.options);
-        consensus.newNonUTXOSubsidies.emplace(CommunityAccountType::Unallocated, consensus.dist.unallocated);
-        consensus.newNonUTXOSubsidies.emplace(CommunityAccountType::CommunityDevFunds, consensus.dist.community);
-
         // EVM chain id
         consensus.evmChainId = 1132; // dev chain ID
 
->>>>>>> 82e88328
         pchMessageStartPostAMK[0] = pchMessageStart[0] = 0x0c;
         pchMessageStartPostAMK[1] = pchMessageStart[1] = 0x10;
         pchMessageStartPostAMK[2] = pchMessageStart[2] = 0x10;
@@ -904,31 +804,9 @@
 
         consensus.vaultCreationFee = 1 * COIN;
 
-<<<<<<< HEAD
-=======
-        consensus.nonUtxoBlockSubsidies.emplace(CommunityAccountType::IncentiveFunding, 10 * COIN / 50); // normalized to (COIN == 100%) // 10 per block
-        consensus.nonUtxoBlockSubsidies.emplace(CommunityAccountType::AnchorReward, COIN/10 / 50);       // 0.1 per block
-
-        // New coinbase reward distribution
-        consensus.dist.masternode = 3333; // 33.33%
-        consensus.dist.community = 491; // 4.91%
-        consensus.dist.anchor = 2; // 0.02%
-        consensus.dist.liquidity = 2545; // 25.45%
-        consensus.dist.loan = 2468; // 24.68%
-        consensus.dist.options = 988; // 9.88%
-        consensus.dist.unallocated = 173; // 1.73%
-
-        consensus.newNonUTXOSubsidies.emplace(CommunityAccountType::AnchorReward, consensus.dist.anchor);
-        consensus.newNonUTXOSubsidies.emplace(CommunityAccountType::IncentiveFunding, consensus.dist.liquidity);
-        consensus.newNonUTXOSubsidies.emplace(CommunityAccountType::Loan, consensus.dist.loan);
-        consensus.newNonUTXOSubsidies.emplace(CommunityAccountType::Options, consensus.dist.options);
-        consensus.newNonUTXOSubsidies.emplace(CommunityAccountType::Unallocated, consensus.dist.unallocated);
-        consensus.newNonUTXOSubsidies.emplace(CommunityAccountType::CommunityDevFunds, consensus.dist.community);
-
         // EVM chain id
         consensus.evmChainId = 1133; // regtest chain ID
 
->>>>>>> 82e88328
         pchMessageStartPostAMK[0] = pchMessageStart[0] = 0xfa;
         pchMessageStartPostAMK[1] = pchMessageStart[1] = 0xbf;
         pchMessageStartPostAMK[2] = pchMessageStart[2] = 0xb5;
@@ -1057,20 +935,8 @@
     UpdateHeightValidation("Fort Canning Great World", "-greatworldheight", consensus.FortCanningGreatWorldHeight);
     UpdateHeightValidation("Fort Canning Epilogue", "-fortcanningepilogueheight", consensus.FortCanningEpilogueHeight);
     UpdateHeightValidation("Grand Central", "-grandcentralheight", consensus.GrandCentralHeight);
-<<<<<<< HEAD
-    UpdateHeightValidation("Grand Central Next", "-grandcentralepilogueheight", consensus.GrandCentralEpilogueHeight);
-=======
     UpdateHeightValidation("Grand Central Epilogue", "-grandcentralepilogueheight", consensus.GrandCentralEpilogueHeight);
     UpdateHeightValidation("Next Network Upgrade", "-nextnetworkupgradeheight", consensus.NextNetworkUpgradeHeight);
-
-    if (gArgs.GetBoolArg("-simulatemainnet", false)) {
-        consensus.pos.nTargetTimespan = 5 * 60; // 5 min == 10 blocks
-        consensus.pos.nTargetSpacing = 30; // seconds
-        consensus.pos.nTargetTimespanV2 = 1008 * consensus.pos.nTargetSpacing; // 1008 blocks
-        LogPrintf("conf: simulatemainnet: true (Re-adjusted: blocktime=%ds, difficultytimespan=%ds)\n",
-            consensus.pos.nTargetSpacing, consensus.pos.nTargetTimespanV2);
-    }
->>>>>>> 82e88328
 }
 
 
