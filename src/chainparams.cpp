// Copyright (c) 2010 Satoshi Nakamoto
// Copyright (c) 2009-2018 The Bitcoin Core developers
// Distributed under the MIT software license, see the accompanying
// file LICENSE or http://www.opensource.org/licenses/mit-license.php.

#include <chainparams.h>

#include <chainparamsseeds.h>
#include <consensus/merkle.h>
#include <masternodes/mn_checks.h>
#include <streams.h>
#include <tinyformat.h>
#include <util/system.h>
#include <util/strencodings.h>
#include <versionbitsinfo.h>

#include <cassert>

#include <boost/algorithm/string/classification.hpp>
#include <boost/algorithm/string/split.hpp>
#include <boost/algorithm/string/case_conv.hpp>

std::vector<CTransactionRef> CChainParams::CreateGenesisMasternodes()
{
    std::vector<CTransactionRef> mnTxs;
    for (auto const & addrs : vMasternodes)
    {
        CMutableTransaction txNew;
        txNew.nVersion = 1;
        txNew.vin.resize(1);
        txNew.vout.resize(2);
        txNew.vin[0].scriptSig = CScript(); // << 486604799 << CScriptNum(4) << std::vector<unsigned char>((const unsigned char*)pszTimestamp, (const unsigned char*)pszTimestamp + strlen(pszTimestamp));

        CTxDestination operatorDest = DecodeDestination(addrs.operatorAddress, *this);
        assert(operatorDest.which() == PKHashType || operatorDest.which() == WitV0KeyHashType);
        CTxDestination ownerDest = DecodeDestination(addrs.ownerAddress, *this);
        assert(ownerDest.which() == PKHashType || ownerDest.which() == WitV0KeyHashType);

        CKeyID operatorAuthKey = operatorDest.which() == PKHashType ? CKeyID(*boost::get<PKHash>(&operatorDest)) : CKeyID(*boost::get<WitnessV0KeyHash>(&operatorDest)) ;
        genesisTeam.insert(operatorAuthKey);
        CDataStream metadata(DfTxMarker, SER_NETWORK, PROTOCOL_VERSION);
        metadata << static_cast<unsigned char>(CustomTxType::CreateMasternode)
                 << static_cast<char>(operatorDest.which()) << operatorAuthKey;

        CScript scriptMeta;
        scriptMeta << OP_RETURN << ToByteVector(metadata);

        txNew.vout[0] = CTxOut(consensus.mn.creationFee, scriptMeta);
        txNew.vout[1] = CTxOut(consensus.mn.collateralAmount, GetScriptForDestination(ownerDest));

        mnTxs.push_back(MakeTransactionRef(std::move(txNew)));
    }
    return mnTxs;
}

static CBlock CreateGenesisBlock(const char* pszTimestamp, uint32_t nTime, uint32_t nBits, int32_t nVersion, const std::vector<CTxOut> & initdist, std::vector<CTransactionRef> const & extraTxs)
{
    CMutableTransaction txNew;
    txNew.nVersion = 1;
    txNew.vin.resize(1);
    txNew.vout = initdist;
    txNew.vin[0].scriptSig = CScript() << 0 << 486604799 << CScriptNum(4) << std::vector<unsigned char>((const unsigned char*)pszTimestamp, (const unsigned char*)pszTimestamp + strlen(pszTimestamp));

    CBlock genesis;
    genesis.nTime           = nTime;
    genesis.nBits           = nBits;
    genesis.nVersion        = nVersion;
    genesis.height          = 0;
    genesis.stakeModifier   = uint256S("0");
    genesis.mintedBlocks    = 0;
    genesis.vtx.push_back(MakeTransactionRef(std::move(txNew)));

    for (auto tx : extraTxs)
    {
        genesis.vtx.push_back(tx);
    }

    genesis.hashPrevBlock.SetNull();
    genesis.hashMerkleRoot = BlockMerkleRoot(genesis);
    return genesis;
}

/**
 * Build the genesis block. Note that the output of its generation
 * transaction cannot be spent since it did not originally exist in the
 * database.
 *
 * CBlock(hash=000000000019d6, ver=1, hashPrevBlock=00000000000000, hashMerkleRoot=4a5e1e, nTime=1231006505, nBits=1d00ffff, vtx=1)
 *   CTransaction(hash=4a5e1e, ver=1, vin.size=1, vout.size=1, nLockTime=0)
 *     CTxIn(COutPoint(000000, -1), coinbase 04ffff001d0104455468652054696d65732030332f4a616e2f32303039204368616e63656c6c6f72206f6e206272696e6b206f66207365636f6e64206261696c6f757420666f722062616e6b73)
 *     CTxOut(nValue=50.00000000, scriptPubKey=0x5F1DF16B2B704C8A578D0B)
 *   vMerkleTree: 4a5e1e
 */
static CBlock CreateGenesisBlock(uint32_t nTime, uint32_t nBits, int32_t nVersion, const std::vector<CTxOut> & initdist, std::vector<CTransactionRef> const & extraTxs)
{
    const char* pszTimestamp = "Financial Times 23/Mar/2020 The Federal Reserve has gone well past the point of ‘QE infinity’";
//    const CScript genesisOutputScript = CScript() << ParseHex("04678afdb0fe5548271967f1a67130b7105cd6a828e03909a67962e0ea1f61deb649f6bc3f4cef38c4f35504e51ec112de5c384df7ba0b8d578a4c702b6bf11d5f") << OP_CHECKSIG;
//    return CreateGenesisBlock(pszTimestamp, genesisOutputScript, nTime, nBits, nVersion, genesisReward, extraTxs);
    return CreateGenesisBlock(pszTimestamp, nTime, nBits, nVersion, initdist, extraTxs);
}

/**
 * Main network
 */
class CMainParams : public CChainParams {
public:
    CMainParams() {
        strNetworkID = "main";
        consensus.nSubsidyHalvingInterval = 210000; /// @attention totally disabled for main
        consensus.baseBlockSubsidy = 200 * COIN;
        consensus.newBaseBlockSubsidy = 40504000000; // 405.04 DFI
        consensus.emissionReductionPeriod = 32690; // Two weeks
        consensus.emissionReductionAmount = 1658; // 1.658%
        consensus.BIP16Exception = uint256(); //("0x00000000000002dc756eebf4f49723ed8d30cc28a5f108eb94b1ba88ac4f9c22");
        consensus.BIP34Height = 0;
        consensus.BIP34Hash = uint256();
        consensus.BIP65Height = 0; // 000000000000000004c2b624ed5d7756c508d90fd0da2c7c679febfa6c4735f0
        consensus.BIP66Height = 0; // 00000000000000000379eaa19dce8c9b722d46ae6a57c2f1a988119488b50931
        consensus.AMKHeight = 356500;
        consensus.BayfrontHeight = 405000;
        consensus.BayfrontMarinaHeight = 465150;
        consensus.BayfrontGardensHeight = 488300;
        consensus.ClarkeQuayHeight = 595738;
        consensus.DakotaHeight = 678000; // 1st March 2021
        consensus.DakotaCrescentHeight = 733000; // 25th March 2021
        consensus.EunosHeight = 894000; // 3rd June 2021
        consensus.EunosKampungHeight = 895743;
<<<<<<< HEAD
        consensus.FortCanningHeight = std::numeric_limits<int>::max();
=======
        consensus.EunosPayaHeight = 1072000; // Aug 05, 2021.
>>>>>>> 225f2941

        consensus.pos.diffLimit = uint256S("00000fffffffffffffffffffffffffffffffffffffffffffffffffffffffffff");
//        consensus.pos.nTargetTimespan = 14 * 24 * 60 * 60; // two weeks
//        consensus.pos.nTargetSpacing = 10 * 60; // 10 minutes
        consensus.pos.nTargetTimespan = 5 * 60; // 5 min == 10 blocks
        consensus.pos.nTargetSpacing = 30; // seconds
        consensus.pos.nTargetTimespanV2 = 1008 * consensus.pos.nTargetSpacing; // 1008 blocks
        consensus.pos.nStakeMinAge = 0;
        consensus.pos.nStakeMaxAge = 14 * 24 * 60 * 60; // Two weeks
        consensus.pos.fAllowMinDifficultyBlocks = false; // only for regtest
        consensus.pos.fNoRetargeting = false; // only for regtest

        consensus.pos.allowMintingWithoutPeers = false; // don't mint if no peers connected

        consensus.CSVHeight = 1; // 000000000000000004a1b34462cb8aeebd5799177f7a29cf28f2d1961716b5b5
        consensus.SegwitHeight = 0; // 0000000000000000001c8018d9cb3b742ef25114f27563e3fc4a1902167f9893
        consensus.nRuleChangeActivationThreshold = 9; //1916; // 95% of 2016
        consensus.nMinerConfirmationWindow = 10; //2016; // nTargetTimespan / nTargetSpacing
        consensus.vDeployments[Consensus::DEPLOYMENT_TESTDUMMY].bit = 28;
        consensus.vDeployments[Consensus::DEPLOYMENT_TESTDUMMY].nStartTime = 1199145601; // January 1, 2008
        consensus.vDeployments[Consensus::DEPLOYMENT_TESTDUMMY].nTimeout = 1230767999; // December 31, 2008

        // The best chain should have at least this much work.
        consensus.nMinimumChainWork = uint256S("0x000000000000000000000000000000000000000000003f2949bfe4efc275390c");

        // By default assume that the signatures in ancestors of this block are valid.
        consensus.defaultAssumeValid = uint256S("0x9b257cb88630e422902ef2b17a3627ae2f786a5923df9c3bda4226f9551b1ea8");

        // Masternodes' params
        consensus.mn.activationDelay = 10;
        consensus.mn.newActivationDelay = 1008;
        consensus.mn.resignDelay = 60;
        consensus.mn.newResignDelay = 2 * consensus.mn.newActivationDelay;
        consensus.mn.creationFee = 10 * COIN;
        consensus.mn.collateralAmount = 1000000 * COIN;
        consensus.mn.collateralAmountDakota = 20000 * COIN;
        consensus.mn.anchoringTeamSize = 5;
        consensus.mn.anchoringFrequency = 15;

        consensus.mn.anchoringTimeDepth = 3 * 60 * 60; // 3 hours
        consensus.mn.anchoringAdditionalTimeDepth = 1 * 60 * 60; // 1 hour
        consensus.mn.anchoringTeamChange = 120; // Number of blocks

        consensus.token.creationFee = 100 * COIN;
        consensus.token.collateralAmount = 1 * COIN;

        consensus.spv.creationFee = 100000; // should be > bitcoin's dust
        consensus.spv.anchorSubsidy = 0 * COIN;
        consensus.spv.subsidyIncreasePeriod = 60;
        consensus.spv.subsidyIncreaseValue = 5 * COIN;
        consensus.spv.wallet_xpub = "xpub68vVWYqkpwYT8ZxBhN2buFMTPNFzrJQV19QZmhuwQqKQZHxcXVg36GZCrwPhb7KPpivsGXxvd7g82sJXYnKNqi2ZuHJvhqcwF418YEfGMrv";
        consensus.spv.anchors_address = "1FtZwEZKknoquUb6DyQHFZ6g6oomXJYEcb";
        consensus.spv.minConfirmations = 6;

        consensus.nonUtxoBlockSubsidies.emplace(CommunityAccountType::IncentiveFunding, 45 * COIN / 200); // 45 DFI of 200 per block (rate normalized to (COIN == 100%))
        consensus.nonUtxoBlockSubsidies.emplace(CommunityAccountType::AnchorReward, COIN /10 / 200);       // 0.1 DFI of 200 per block

        // New coinbase reward distribution
        consensus.dist.masternode = 3333; // 33.33%
        consensus.dist.community = 491; // 4.91%
        consensus.dist.anchor = 2; // 0.02%
        consensus.dist.liquidity = 2545; // 25.45%
        consensus.dist.swap = 1234; // 12.34%
        consensus.dist.futures = 1234; // 12.34%
        consensus.dist.options = 988; // 9.88%
        consensus.dist.unallocated = 173; // 1.73%

        consensus.newNonUTXOSubsidies.emplace(CommunityAccountType::AnchorReward, consensus.dist.anchor);
        consensus.newNonUTXOSubsidies.emplace(CommunityAccountType::IncentiveFunding, consensus.dist.liquidity);
        consensus.newNonUTXOSubsidies.emplace(CommunityAccountType::Swap, consensus.dist.swap);
        consensus.newNonUTXOSubsidies.emplace(CommunityAccountType::Futures, consensus.dist.futures);
        consensus.newNonUTXOSubsidies.emplace(CommunityAccountType::Options, consensus.dist.options);
        consensus.newNonUTXOSubsidies.emplace(CommunityAccountType::Unallocated, consensus.dist.unallocated);

        /**
         * The message start string is designed to be unlikely to occur in normal data.
         * The characters are rarely used upper ASCII, not valid as UTF-8, and produce
         * a large 32-bit integer with any alignment.
         */
        pchMessageStart[0] = 0xf9;
        pchMessageStart[1] = 0xbe;
        pchMessageStart[2] = 0xb4;
        pchMessageStart[3] = 0xd9;
        pchMessageStartPostAMK[0] = 0xe2;
        pchMessageStartPostAMK[1] = 0xaa;
        pchMessageStartPostAMK[2] = 0xc1;
        pchMessageStartPostAMK[3] = 0xe1;
        nDefaultPort = 8555;
        nPruneAfterHeight = 100000;
        m_assumed_blockchain_size = 240;
        m_assumed_chain_state_size = 3;

        base58Prefixes[PUBKEY_ADDRESS] = {0x12}; // '8' (0('1') for bitcoin)
        base58Prefixes[SCRIPT_ADDRESS] = {0x5a}; // 'd' (5('3') for bitcoin)
        base58Prefixes[SECRET_KEY] =     {0x80}; // (128 ('5', 'K' or 'L') for bitcoin)
        base58Prefixes[EXT_PUBLIC_KEY] = {0x04, 0x88, 0xB2, 0x1E};
        base58Prefixes[EXT_SECRET_KEY] = {0x04, 0x88, 0xAD, 0xE4};

        bech32_hrp = "df";

        // (!) after prefixes set
        consensus.foundationShareScript = GetScriptForDestination(DecodeDestination("dZcHjYhKtEM88TtZLjp314H2xZjkztXtRc", *this));
        consensus.foundationShare = 10; // old style - just percents
        consensus.foundationShareDFIP1 = 199 * COIN / 10 / 200; // 19.9 DFI @ 200 per block (rate normalized to (COIN == 100%)

        consensus.foundationMembers.clear();
        consensus.foundationMembers.insert(GetScriptForDestination(DecodeDestination("dJEbxbfufyPF14SC93yxiquECEfq4YSd9L", *this)));
        consensus.foundationMembers.insert(GetScriptForDestination(DecodeDestination("8bL7jZe2Nk5EhqFA6yuf8HPre3M6eewkqj", *this)));
        consensus.foundationMembers.insert(GetScriptForDestination(DecodeDestination("8UhqhhiwtUuEqCD7HsekUsgYRuz115eLiQ", *this)));

        consensus.accountDestruction.clear();
        consensus.accountDestruction.insert(GetScriptForDestination(DecodeDestination("dJEbxbfufyPF14SC93yxiquECEfq4YSd9L", *this)));
        consensus.accountDestruction.insert(GetScriptForDestination(DecodeDestination("8UAhRuUFCyFUHEPD7qvtj8Zy2HxF5HH5nb", *this)));

        // owner base58, operator base58
        vMasternodes.push_back({"8PuErAcazqccCVzRcc8vJ3wFaZGm4vFbLe", "8J846CKFF83Jcj5m4EReJmxiaJ6Jy1Y6Ea"});
        vMasternodes.push_back({"8RPZm7SVUNhGN1RgGY3R92rvRkZBwETrCX", "8bzHwhaF2MaVs4owRvpWtZQVug3mKuJji2"});
        vMasternodes.push_back({"8KRsoeCRKHUFFmAGGJbRBAgraXiUPUVuXn", "8cHaEaqRsz7fgW1eAjeroB5Bau5NfJNbtk"});

        std::vector<CTxOut> initdist;
        initdist.push_back(CTxOut(58800000 * COIN, GetScriptForDestination(DecodeDestination("8ZWWN1nX8drxJBSMG1VS9jH4ciBSvA9nxp", *this))));
        initdist.push_back(CTxOut(44100000 * COIN, GetScriptForDestination(DecodeDestination("8aGPBahDX4oAXx9okpGRzHPS3Td1pZaLgU", *this))));
        initdist.push_back(CTxOut(11760000 * COIN, GetScriptForDestination(DecodeDestination("8RGSkdaft9EmSXXp6b2UFojwttfJ5BY29r", *this))));
        initdist.push_back(CTxOut(11760000 * COIN, GetScriptForDestination(DecodeDestination("8L7qGjjHRa3Agks6incPomWCfLSMPYipmU", *this))));
        initdist.push_back(CTxOut(29400000 * COIN, GetScriptForDestination(DecodeDestination("dcZ3NXrpbNWvx1rhiGvXStM6EQtHLc44c9", *this))));
        initdist.push_back(CTxOut(14700000 * COIN, GetScriptForDestination(DecodeDestination("dMty9CfknKEaXqJuSgYkvvyF6UB6ffrZXG", *this))));
        initdist.push_back(CTxOut(64680000 * COIN, GetScriptForDestination(DecodeDestination("dZcY1ZNm5bkquz2J74smKqokuPoVpPvGWu", *this))));
        initdist.push_back(CTxOut(235200000 * COIN, GetScriptForDestination(DecodeDestination("dP8dvN5pnwbsxFcfN9DyqPVZi1fVHicDd2", *this))));
        initdist.push_back(CTxOut(117600000 * COIN, GetScriptForDestination(DecodeDestination("dMs1xeSGZbGnTJWqTwjR4mcjp2egpEXG6M", *this))));
        {
            CAmount sum_initdist{0};
            for (CTxOut const & out : initdist)
                sum_initdist += out.nValue;
            assert(sum_initdist == 588000000 * COIN);
        }

        consensus.burnAddress = GetScriptForDestination(DecodeDestination("8defichainBurnAddressXXXXXXXdRQkSm", *this));
        consensus.retiredBurnAddress = GetScriptForDestination(DecodeDestination("8defichainDSTBurnAddressXXXXaCAuTq", *this));

        genesis = CreateGenesisBlock(1587883831, 0x1d00ffff, 1, initdist, CreateGenesisMasternodes()); // old=1231006505
        consensus.hashGenesisBlock = genesis.GetHash();

        assert(consensus.hashGenesisBlock == uint256S("0x279b1a87aedc7b9471d4ad4e5f12967ab6259926cd097ade188dfcf22ebfe72a"));
        assert(genesis.hashMerkleRoot == uint256S("0x03d771953b10d3506b3c3d9511e104d715dd29279be4b072ffc5218bb18adacf"));

        // Note that of those which support the service bits prefix, most only support a subset of
        // possible options.
        // This is fine at runtime as we'll fall back to using them as a oneshot if they don't support the
        // service bits we want, but we should get them updated to support all service bits wanted by any
        // release ASAP to avoid it where possible.
        vSeeds.emplace_back("seed.defichain.io");
        vSeeds.emplace_back("seed.mydeficha.in");

        vFixedSeeds = std::vector<SeedSpec6>(pnSeed6_main, pnSeed6_main + ARRAYLEN(pnSeed6_main));

        fDefaultConsistencyChecks = false;
        fRequireStandard = true;
        m_is_test_chain = false;

        checkpointData = {
            {
                {     0, consensus.hashGenesisBlock},
                { 50000, uint256S("a45e6bf6ae858a287eb39021ea23880b4115c94e882e2b7c0fcfc98c317922cd")},
                {100000, uint256S("3acd556dbd5e6e75bf463a15eeeeb54b6eab4a1f28039bdc343cc8c851cce45c")},
                {150000, uint256S("46b231d42e5b002852708d48dec119bbc2d550fb67908f1e9f35102c1b45b94d")},
                {200000, uint256S("414076e74894aaed3e1b52d64937f23289d59fe80e287c328a1281398bf9cb31")},
                {250000, uint256S("d50a44503fa55cd01a78b98dea125e63b65aac720c96cca696857722e8149d77")},
                {300000, uint256S("351c82cb8f77fba73e24223a9dd50954630560602c3a38f4d1c03dfa5cf1fd10")},
                {350000, uint256S("ebc8737cb2caa77397f446e9a5aff72a2ca9e8305a6a6f8eb4b6c22f389bef08")},
                {400000, uint256S("97c1014a66c9f327e04a59b3e1b4f551122d0698b6b1a98ec99555fffb474e9d")},
                {450000, uint256S("03701a440b02d61b875ba2503bb53f1f1360cf66b4f0cf472e660a6809534379")},
                {500000, uint256S("6a5b285bc68362deb66148069f55f82c02974056e73f5cc96971f7661ecd5880")},
                {550000, uint256S("3f9aab70727d3cc76a3d406f520a71ccc6095aeea2d185e489f563320d429d5b")},
                {597925, uint256S("0ff2aa3749300e3d0b5bc8d48f9d699bc42e222fe718dc011b33913127087c6d")},
                {600000, uint256S("79ddf4537e40cb59335a0551e5edc7bd396e6949aa2864c3200ca66f9c455405")},
                {650000, uint256S("f18d64dd75c53590e833d3068132a65644963d5c5aebb4c73d42cbde8dc28d68")},
                {757420, uint256S("8d4918be2b2df30175f9e611d9ceb494215b93f2267075ace3f031e784cbccbe")},
                {850000, uint256S("2d7d58ae18a74f73b9836a8fffd3f65ce409536e654a6c644ce735215238a004")},
                {875000, uint256S("44d3b3ba8e920cef86b7ec096ab0a2e608d9fedc14a59611a76a5e40aa53145e")},
                {895741, uint256S("61bc1d73c720990dde43a3fec1f703a222ec5c265e6d491efd60eeec1bdb6dc3")},
            }
        };

        chainTxData = ChainTxData{
            // Data from rpc: getchaintxstats 4096 04aed18435a87754fcccb32734a02cf9ee162292489a476334326e8cf8a1079f
            /* nTime    */ 1611229003,
            /* nTxCount */ 1091894,
            /* dTxRate  */ 0.1841462153145931
        };
    }
};

/**
 * Testnet (v3)
 */
class CTestNetParams : public CChainParams {
public:
    CTestNetParams() {
        strNetworkID = "test";
        consensus.nSubsidyHalvingInterval = 210000; /// @attention totally disabled for testnet
        consensus.baseBlockSubsidy = 200 * COIN;
        consensus.newBaseBlockSubsidy = 40504000000;
        consensus.emissionReductionPeriod = 32690; // Two weeks
        consensus.emissionReductionAmount = 1658; // 1.658%
        consensus.BIP16Exception = uint256(); //("0x00000000dd30457c001f4095d208cc1296b0eed002427aa599874af7a432b105");
        consensus.BIP34Height = 0;
        consensus.BIP34Hash = uint256();
        consensus.BIP65Height = 0; // 00000000007f6655f22f98e72ed80d8b06dc761d5da09df0fa1dc4be4f861eb6
        consensus.BIP66Height = 0; // 000000002104c8c45e99a8853285a3b592602a3ccde2b832481da85e9e4ba182
        consensus.AMKHeight = 150;
        consensus.BayfrontHeight = 3000;
        consensus.BayfrontMarinaHeight = 90470;
        consensus.BayfrontGardensHeight = 101342;
        consensus.ClarkeQuayHeight = 155000;
        consensus.DakotaHeight = 220680;
        consensus.DakotaCrescentHeight = 287700;
        consensus.EunosHeight = 354950;
        consensus.EunosKampungHeight = consensus.EunosHeight;
<<<<<<< HEAD
        consensus.FortCanningHeight = std::numeric_limits<int>::max();
=======
        consensus.EunosPayaHeight = 463300;
>>>>>>> 225f2941

        consensus.pos.diffLimit = uint256S("00000fffffffffffffffffffffffffffffffffffffffffffffffffffffffffff");
//        consensus.pos.nTargetTimespan = 14 * 24 * 60 * 60; // two weeks
//        consensus.pos.nTargetSpacing = 10 * 60; // 10 minutes
        consensus.pos.nTargetTimespan = 5 * 60; // 5 min == 10 blocks
        consensus.pos.nTargetSpacing = 30;
        consensus.pos.nTargetTimespanV2 = 1008 * consensus.pos.nTargetSpacing; // 1008 blocks
        consensus.pos.nStakeMinAge = 0;
        consensus.pos.nStakeMaxAge = 14 * 24 * 60 * 60; // Two weeks
        consensus.pos.fAllowMinDifficultyBlocks = false;
        consensus.pos.fNoRetargeting = false; // only for regtest

        consensus.pos.allowMintingWithoutPeers = true;

        consensus.CSVHeight = 1; // 00000000025e930139bac5c6c31a403776da130831ab85be56578f3fa75369bb
        consensus.SegwitHeight = 0; // 00000000002b980fcd729daaa248fd9316a5200e9b367f4ff2c42453e84201ca
        consensus.nRuleChangeActivationThreshold = 8; //1512; // 75% for testchains
        consensus.nMinerConfirmationWindow = 10; //2016; // nTargetTimespan / nTargetSpacing
        consensus.vDeployments[Consensus::DEPLOYMENT_TESTDUMMY].bit = 28;
        consensus.vDeployments[Consensus::DEPLOYMENT_TESTDUMMY].nStartTime = 1199145601; // January 1, 2008
        consensus.vDeployments[Consensus::DEPLOYMENT_TESTDUMMY].nTimeout = 1230767999; // December 31, 2008

        // The best chain should have at least this much work.
        consensus.nMinimumChainWork = uint256S("0x00");

        // By default assume that the signatures in ancestors of this block are valid.
        consensus.defaultAssumeValid = uint256S("0x00");

        // Masternodes' params
        consensus.mn.activationDelay = 10;
        consensus.mn.newActivationDelay = 1008;
        consensus.mn.resignDelay = 60;
        consensus.mn.newResignDelay = 2 * consensus.mn.newActivationDelay;
        consensus.mn.creationFee = 10 * COIN;
        consensus.mn.collateralAmount = 1000000 * COIN;
        consensus.mn.collateralAmountDakota = 20000 * COIN;
        consensus.mn.anchoringTeamSize = 5;
        consensus.mn.anchoringFrequency = 15;

        consensus.mn.anchoringTimeDepth = 3 * 60 * 60; // 3 hours
        consensus.mn.anchoringAdditionalTimeDepth = 1 * 60 * 60; // 1 hour
        consensus.mn.anchoringTeamChange = 120; // Number of blocks

        consensus.token.creationFee = 100 * COIN;
        consensus.token.collateralAmount = 1 * COIN;

        consensus.spv.creationFee = 100000; // should be > bitcoin's dust
        consensus.spv.wallet_xpub = "tpubD9RkyYW1ixvD9vXVpYB1ka8rPZJaEQoKraYN7YnxbBxxsRYEMZgRTDRGEo1MzQd7r5KWxH8eRaQDVDaDuT4GnWgGd17xbk6An6JMdN4dwsY";
        consensus.spv.anchors_address = "mpAkq2LyaUvKrJm2agbswrkn3QG9febnqL";
        consensus.spv.anchorSubsidy = 0 * COIN;
        consensus.spv.subsidyIncreasePeriod = 60;
        consensus.spv.subsidyIncreaseValue = 5 * COIN;
        consensus.spv.minConfirmations = 1;

        consensus.nonUtxoBlockSubsidies.emplace(CommunityAccountType::IncentiveFunding, 45 * COIN / 200); // 45 DFI @ 200 per block (rate normalized to (COIN == 100%))
        consensus.nonUtxoBlockSubsidies.emplace(CommunityAccountType::AnchorReward, COIN/10 / 200);       // 0.1 DFI @ 200 per block

        // New coinbase reward distribution
        consensus.dist.masternode = 3333; // 33.33%
        consensus.dist.community = 491; // 4.91%
        consensus.dist.anchor = 2; // 0.02%
        consensus.dist.liquidity = 2545; // 25.45%
        consensus.dist.swap = 1234; // 12.34%
        consensus.dist.futures = 1234; // 12.34%
        consensus.dist.options = 988; // 9.88%
        consensus.dist.unallocated = 173; // 1.73%

        consensus.newNonUTXOSubsidies.emplace(CommunityAccountType::AnchorReward, consensus.dist.anchor);
        consensus.newNonUTXOSubsidies.emplace(CommunityAccountType::IncentiveFunding, consensus.dist.liquidity);
        consensus.newNonUTXOSubsidies.emplace(CommunityAccountType::Swap, consensus.dist.swap);
        consensus.newNonUTXOSubsidies.emplace(CommunityAccountType::Futures, consensus.dist.futures);
        consensus.newNonUTXOSubsidies.emplace(CommunityAccountType::Options, consensus.dist.options);
        consensus.newNonUTXOSubsidies.emplace(CommunityAccountType::Unallocated, consensus.dist.unallocated);

        pchMessageStartPostAMK[0] = pchMessageStart[0] = 0x0b;
        pchMessageStartPostAMK[1] = pchMessageStart[1] = 0x11;
        pchMessageStartPostAMK[2] = pchMessageStart[2] = 0x09;
        pchMessageStartPostAMK[3] = pchMessageStart[3] = 0x07;

        nDefaultPort = 18555;
        nPruneAfterHeight = 1000;
        m_assumed_blockchain_size = 30;
        m_assumed_chain_state_size = 2;

        base58Prefixes[PUBKEY_ADDRESS] = {0xf}; // '7' (111 ('m' or 'n') for bitcoin)
        base58Prefixes[SCRIPT_ADDRESS] = {0x80}; // 't' (196 ('2') for bitcoin)
        base58Prefixes[SECRET_KEY] =     {0xef}; // (239 ('9' or 'c') for bitcoin)
        base58Prefixes[EXT_PUBLIC_KEY] = {0x04, 0x35, 0x87, 0xCF};
        base58Prefixes[EXT_SECRET_KEY] = {0x04, 0x35, 0x83, 0x94};

        bech32_hrp = "tf";

        // (!) after prefixes set
        consensus.foundationShareScript = GetScriptForDestination(DecodeDestination("7Q2nZCcKnxiRiHSNQtLB27RA5efxm2cE7w", *this));
        consensus.foundationShare = 10; // old style - just percents
        consensus.foundationShareDFIP1 = 199 * COIN / 10 / 200; // 19.9 DFI @ 200 per block (rate normalized to (COIN == 100%)

        consensus.foundationMembers.clear();
        consensus.foundationMembers.insert(consensus.foundationShareScript);

        consensus.accountDestruction.clear();
        consensus.accountDestruction.insert(GetScriptForDestination(DecodeDestination("trnZD2qPU1c3WryBi8sWX16mEaq9WkGHeg", *this))); // cVUZfDj1B1o7eVhxuZr8FQLh626KceiGQhZ8G6YCUdeW3CAV49ti
        consensus.accountDestruction.insert(GetScriptForDestination(DecodeDestination("75jrurn8tkDLhZ3YPyzhk6D9kc1a4hBrmM", *this))); // cSmsVpoR6dSW5hPNKeGwC561gXHXcksdQb2yAFQdjbSp5MUyzZqr

        // owner base58, operator base58
        vMasternodes.push_back({"7LMorkhKTDjbES6DfRxX2RiNMbeemUkxmp", "7KEu9JMKCx6aJ9wyg138W3p42rjg19DR5D"});
        vMasternodes.push_back({"7E8Cjn9cqEwnrc3E4zN6c5xKxDSGAyiVUM", "78MWNEcAAJxihddCw1UnZD8T7fMWmUuBro"});
        vMasternodes.push_back({"7GxxMCh7sJsvRK4GXLX5Eyh9B9EteXzuum", "7MYdTGv3bv3z65ai6y5J1NFiARg8PYu4hK"});
        vMasternodes.push_back({"7BQZ67KKYWSmVRukgv57m4HorjbGh7NWrQ", "7GULFtS6LuJfJEikByKKg8psscg84jnfHs"});

        std::vector<CTxOut> initdist;
        initdist.push_back(CTxOut(100000000 * COIN, GetScriptForDestination(DecodeDestination("te7wgg1X9HDJvMbrP2S51uz2Gxm2LPW4Gr", *this))));
        initdist.push_back(CTxOut(100000000 * COIN, GetScriptForDestination(DecodeDestination("tmYVkwmcv73Hth7hhHz15mx5K8mzC1hSef", *this))));
        initdist.push_back(CTxOut(100000000 * COIN, GetScriptForDestination(DecodeDestination("tahuMwb9eX83eJhf2vXL6NPzABy3Ca8DHi", *this))));

        consensus.burnAddress = GetScriptForDestination(DecodeDestination("7DefichainBurnAddressXXXXXXXdMUE5n", *this));
        consensus.retiredBurnAddress = GetScriptForDestination(DecodeDestination("7DefichainDSTBurnAddressXXXXXzS4Hi", *this));

        genesis = CreateGenesisBlock(1586099762, 0x1d00ffff, 1, initdist, CreateGenesisMasternodes()); // old=1296688602
        consensus.hashGenesisBlock = genesis.GetHash();

        assert(consensus.hashGenesisBlock == uint256S("0x034ac8c88a1a9b846750768c1ad6f295bc4d0dc4b9b418aee5c0ebd609be8f90"));
        assert(genesis.hashMerkleRoot == uint256S("0xb71cfd828e692ca1b27e9df3a859740851047a5b5a68f659a908e8815aa35f38"));

        vFixedSeeds.clear();
        vSeeds.clear();
        // nodes with support for servicebits filtering should be at the top
        vSeeds.emplace_back("testnet-seed.defichain.io");

        vFixedSeeds = std::vector<SeedSpec6>(pnSeed6_test, pnSeed6_test + ARRAYLEN(pnSeed6_test));

        fDefaultConsistencyChecks = false;
        fRequireStandard = false;
        m_is_test_chain = true;


        checkpointData = {
            {
                { 50000, uint256S("74a468206b59bfc2667aba1522471ca2f0a4b7cd807520c47355b040c7735ccc")},
                {100000, uint256S("9896ac2c34c20771742bccda4f00f458229819947e02204022c8ff26093ac81f")},
                {150000, uint256S("af9307f438f5c378d1a49cfd3872173a07ed4362d56155e457daffd1061742d4")},
                {300000, uint256S("205b522772ce34206a08a635c800f99d2fc4e9696ab8c470dad7f5fa51dfea1a")},
            }
        };

        chainTxData = ChainTxData{
            // Data from rpc: getchaintxstats 4096 04aed18435a87754fcccb32734a02cf9ee162292489a476334326e8cf8a1079f
            /* nTime    */ 1611229441,
            /* nTxCount */ 178351,
            /* dTxRate  */ 0.03842042178237066
        };
    }
};

/**
 * Devnet
 */
class CDevNetParams : public CChainParams {
public:
    CDevNetParams() {
        strNetworkID = "devnet";
        consensus.nSubsidyHalvingInterval = 210000; /// @attention totally disabled for devnet
        consensus.baseBlockSubsidy = 200 * COIN;
        consensus.newBaseBlockSubsidy = 40504000000;
        consensus.emissionReductionPeriod = 32690; // Two weeks
        consensus.emissionReductionAmount = 1658; // 1.658%
        consensus.BIP16Exception = uint256();
        consensus.BIP34Height = 0;
        consensus.BIP34Hash = uint256();
        consensus.BIP65Height = 0;
        consensus.BIP66Height = 0;
        consensus.AMKHeight = 0;
        consensus.BayfrontHeight = 0;
        consensus.BayfrontMarinaHeight = 0;
        consensus.BayfrontGardensHeight = 0;
        consensus.ClarkeQuayHeight = 0;
        consensus.DakotaHeight = 10;
        consensus.DakotaCrescentHeight = 10;
<<<<<<< HEAD
        consensus.EunosHeight = 125;
        consensus.EunosSimsHeight = 125;
        consensus.EunosKampungHeight = 125;
        consensus.FortCanningHeight = std::numeric_limits<int>::max();
=======
        consensus.EunosHeight = 150;
        consensus.EunosKampungHeight = consensus.EunosHeight;
        consensus.EunosPayaHeight = 300;
>>>>>>> 225f2941

        consensus.pos.diffLimit = uint256S("00000fffffffffffffffffffffffffffffffffffffffffffffffffffffffffff");
        consensus.pos.nTargetTimespan = 5 * 60; // 5 min == 10 blocks
        consensus.pos.nTargetSpacing = 30;
        consensus.pos.nTargetTimespanV2 = 1008 * consensus.pos.nTargetSpacing; // 1008 blocks
        consensus.pos.nStakeMinAge = 0;
        consensus.pos.nStakeMaxAge = 14 * 24 * 60 * 60; // Two weeks
        consensus.pos.fAllowMinDifficultyBlocks = false;
        consensus.pos.fNoRetargeting = false; // only for regtest

        consensus.pos.allowMintingWithoutPeers = true;

        consensus.CSVHeight = 1;
        consensus.SegwitHeight = 0;
        consensus.nRuleChangeActivationThreshold = 8; //1512; // 75% for testchains
        consensus.nMinerConfirmationWindow = 10; //2016; // nTargetTimespan / nTargetSpacing
        consensus.vDeployments[Consensus::DEPLOYMENT_TESTDUMMY].bit = 28;
        consensus.vDeployments[Consensus::DEPLOYMENT_TESTDUMMY].nStartTime = 1199145601; // January 1, 2008
        consensus.vDeployments[Consensus::DEPLOYMENT_TESTDUMMY].nTimeout = 1230767999; // December 31, 2008

        // The best chain should have at least this much work.
        consensus.nMinimumChainWork = uint256S("0x00");

        // By default assume that the signatures in ancestors of this block are valid.
        consensus.defaultAssumeValid = uint256S("0x00");

        // Masternodes' params
        consensus.mn.activationDelay = 10;
        consensus.mn.newActivationDelay = 1008;
        consensus.mn.resignDelay = 60;
        consensus.mn.newResignDelay = 2 * consensus.mn.newActivationDelay;
        consensus.mn.creationFee = 10 * COIN;
        consensus.mn.collateralAmount = 1000000 * COIN;
        consensus.mn.collateralAmountDakota = 20000 * COIN;
        consensus.mn.anchoringTeamSize = 5;
        consensus.mn.anchoringFrequency = 15;

        consensus.mn.anchoringTimeDepth = 3 * 60 * 60; // 3 hours
        consensus.mn.anchoringAdditionalTimeDepth = 1 * 60 * 60; // 1 hour
        consensus.mn.anchoringTeamChange = 120; // Number of blocks

        consensus.token.creationFee = 100 * COIN;
        consensus.token.collateralAmount = 1 * COIN;

        consensus.spv.creationFee = 100000; // should be > bitcoin's dust
        consensus.spv.wallet_xpub = "tpubD9RkyYW1ixvD9vXVpYB1ka8rPZJaEQoKraYN7YnxbBxxsRYEMZgRTDRGEo1MzQd7r5KWxH8eRaQDVDaDuT4GnWgGd17xbk6An6JMdN4dwsY"; /// @note devnet matter
        consensus.spv.anchors_address = "mpAkq2LyaUvKrJm2agbswrkn3QG9febnqL"; /// @note devnet matter
        consensus.spv.anchorSubsidy = 0 * COIN;
        consensus.spv.subsidyIncreasePeriod = 60;
        consensus.spv.subsidyIncreaseValue = 5 * COIN;
        consensus.spv.minConfirmations = 1;

        consensus.nonUtxoBlockSubsidies.emplace(CommunityAccountType::IncentiveFunding, 45 * COIN / 200); // 45 DFI @ 200 per block (rate normalized to (COIN == 100%))
        consensus.nonUtxoBlockSubsidies.emplace(CommunityAccountType::AnchorReward, COIN/10 / 200);       // 0.1 DFI @ 200 per block

        // New coinbase reward distribution
        consensus.dist.masternode = 3333; // 33.33%
        consensus.dist.community = 491; // 4.91%
        consensus.dist.anchor = 2; // 0.02%
        consensus.dist.liquidity = 2545; // 25.45%
        consensus.dist.swap = 1234; // 12.34%
        consensus.dist.futures = 1234; // 12.34%
        consensus.dist.options = 988; // 9.88%
        consensus.dist.unallocated = 173; // 1.73%

        consensus.newNonUTXOSubsidies.emplace(CommunityAccountType::AnchorReward, consensus.dist.anchor);
        consensus.newNonUTXOSubsidies.emplace(CommunityAccountType::IncentiveFunding, consensus.dist.liquidity);
        consensus.newNonUTXOSubsidies.emplace(CommunityAccountType::Swap, consensus.dist.swap);
        consensus.newNonUTXOSubsidies.emplace(CommunityAccountType::Futures, consensus.dist.futures);
        consensus.newNonUTXOSubsidies.emplace(CommunityAccountType::Options, consensus.dist.options);
        consensus.newNonUTXOSubsidies.emplace(CommunityAccountType::Unallocated, consensus.dist.unallocated);

        pchMessageStartPostAMK[0] = pchMessageStart[0] = 0x0b;
        pchMessageStartPostAMK[1] = pchMessageStart[1] = 0x11;
        pchMessageStartPostAMK[2] = pchMessageStart[2] = 0x09;
        pchMessageStartPostAMK[3] = pchMessageStart[3] = 0x07;
        nDefaultPort = 20555; /// @note devnet matter
        nPruneAfterHeight = 1000;
        m_assumed_blockchain_size = 30;
        m_assumed_chain_state_size = 2;

        base58Prefixes[PUBKEY_ADDRESS] = std::vector<unsigned char>(1,15); // '7' (111 ('m' or 'n') for bitcoin)
        base58Prefixes[SCRIPT_ADDRESS] = std::vector<unsigned char>(1,128); // 't' (196 ('2') for bitcoin)
        base58Prefixes[SECRET_KEY] =     std::vector<unsigned char>(1,239); // (239 ('9' or 'c') for bitcoin)
        base58Prefixes[EXT_PUBLIC_KEY] = {0x04, 0x35, 0x87, 0xCF};
        base58Prefixes[EXT_SECRET_KEY] = {0x04, 0x35, 0x83, 0x94};

        bech32_hrp = "tf";

        // (!) after prefixes set
        consensus.foundationShareScript = GetScriptForDestination(DecodeDestination("7Q2nZCcKnxiRiHSNQtLB27RA5efxm2cE7w", *this));
        consensus.foundationShare = 10; // old style - just percents
        consensus.foundationShareDFIP1 = 199 * COIN / 10 / 200; // 19.9 DFI @ 200 per block (rate normalized to (COIN == 100%)

        // now it is for devnet and regtest only, 2 first of genesis MNs acts as foundation members
        consensus.foundationMembers.emplace(GetScriptForDestination(DecodeDestination("7M3g9CSERjLdXisE5pv2qryDbURUj9Vpi1", *this)));
        consensus.foundationMembers.emplace(GetScriptForDestination(DecodeDestination("7L29itepC13pgho1X2y7mcuf4WjkBi7x2w", *this)));

        // owner base58, operator base58
        vMasternodes.push_back({"7M3g9CSERjLdXisE5pv2qryDbURUj9Vpi1", "7Grgx69MZJ4wDKRx1bBxLqTnU9T3quKW7n"});
        vMasternodes.push_back({"7L29itepC13pgho1X2y7mcuf4WjkBi7x2w", "773MiaEtQK2HAwWj55gyuRiU8tSwowRTTW"});
        vMasternodes.push_back({"75Wramp2iARchHedXcn1qRkQtMpSt9Mi3V", "7Ku81yvqbPkxpWjZpZWZZnWydXyzJozZfN"});
        vMasternodes.push_back({"7LfqHbyh9dBQDjWB6MxcWvH2PBC5iY4wPa", "75q6ftr3QGfBT3DBu15fVfetP6duAgfhNH"});

        std::vector<CTxOut> initdist;
        initdist.push_back(CTxOut(100000000 * COIN, GetScriptForDestination(DecodeDestination("7M3g9CSERjLdXisE5pv2qryDbURUj9Vpi1", *this))));
        initdist.push_back(CTxOut(100000000 * COIN, GetScriptForDestination(DecodeDestination("7L29itepC13pgho1X2y7mcuf4WjkBi7x2w", *this))));
        initdist.push_back(CTxOut(100000000 * COIN, GetScriptForDestination(DecodeDestination("75Wramp2iARchHedXcn1qRkQtMpSt9Mi3V", *this))));
        initdist.push_back(CTxOut(100000000 * COIN, GetScriptForDestination(DecodeDestination("7LfqHbyh9dBQDjWB6MxcWvH2PBC5iY4wPa", *this))));

        consensus.burnAddress = GetScriptForDestination(DecodeDestination("7DefichainBurnAddressXXXXXXXdMUE5n", *this));
        consensus.retiredBurnAddress = GetScriptForDestination(DecodeDestination("7DefichainDSTBurnAddressXXXXXzS4Hi", *this));

        genesis = CreateGenesisBlock(1585132338, 0x1d00ffff, 1, initdist, CreateGenesisMasternodes()); // old=1296688602
        consensus.hashGenesisBlock = genesis.GetHash();

        assert(consensus.hashGenesisBlock == uint256S("0x0000099a168f636895a019eacfc1798ec54c593c015cfc5aac1f12817f7ddff7"));
        assert(genesis.hashMerkleRoot == uint256S("0x3f327ba2475176bcf8226b10d871f0f992e17ba9e040ff3dbd11d17c1e5914cb"));

        vFixedSeeds.clear();
        vSeeds.clear();
        // nodes with support for servicebits filtering should be at the top
//        vSeeds.emplace_back("testnet-seed.defichain.io");
        vFixedSeeds = std::vector<SeedSpec6>(pnSeed6_devnet, pnSeed6_devnet + ARRAYLEN(pnSeed6_devnet));

        fDefaultConsistencyChecks = false;
        fRequireStandard = false;
        m_is_test_chain = true;


        checkpointData = {
            {
//                {546, uint256S("000000002a936ca763904c3c35fce2f3556c559c0214345d31b1bcebf76acb70")},
            }
        };

        chainTxData = ChainTxData{
            /* nTime    */ 0,
            /* nTxCount */ 0,
            /* dTxRate  */ 0
        };
    }
};

/**
 * Regression test
 */
class CRegTestParams : public CChainParams {
public:
    explicit CRegTestParams(const ArgsManager& args) {
        strNetworkID = "regtest";
        bool isJellyfish = false;
        isJellyfish = gArgs.GetBoolArg("-jellyfish_regtest", false);
        consensus.nSubsidyHalvingInterval = (isJellyfish) ? 210000 : 150;
        consensus.baseBlockSubsidy = (isJellyfish) ? 100 * COIN : 50 * COIN;
        consensus.newBaseBlockSubsidy = 40504000000;
        consensus.emissionReductionPeriod = (isJellyfish) ? 32690 : 150;
        consensus.emissionReductionAmount = 1658; // 1.658%
        consensus.BIP16Exception = uint256();
        consensus.BIP34Height = 500; // BIP34 activated on regtest (Used in functional tests)
        consensus.BIP34Hash = uint256();
        consensus.BIP65Height = 1351; // BIP65 activated on regtest (Used in functional tests)
        consensus.BIP66Height = 1251; // BIP66 activated on regtest (Used in functional tests)
        consensus.AMKHeight = 10000000;
        consensus.BayfrontHeight = 10000000;
        consensus.BayfrontMarinaHeight = 10000000;
        consensus.BayfrontGardensHeight = 10000000;
        consensus.ClarkeQuayHeight = 10000000;
        consensus.DakotaHeight = 10000000;
        consensus.DakotaCrescentHeight = 10000000;
        consensus.EunosHeight = 10000000;
        consensus.EunosKampungHeight = 10000000;
<<<<<<< HEAD
        consensus.FortCanningHeight = 10000000;
=======
        consensus.EunosPayaHeight = 10000000;
>>>>>>> 225f2941

        consensus.pos.diffLimit = uint256S("00000fffffffffffffffffffffffffffffffffffffffffffffffffffffffffff");
        consensus.pos.nTargetTimespan = 14 * 24 * 60 * 60; // two weeks
        consensus.pos.nTargetTimespanV2 = 14 * 24 * 60 * 60; // two weeks
        consensus.pos.nTargetSpacing = 10 * 60; // 10 minutes
        consensus.pos.nStakeMinAge = 0;
        consensus.pos.nStakeMaxAge = 14 * 24 * 60 * 60; // Two weeks
        consensus.pos.fAllowMinDifficultyBlocks = true; // only for regtest
        consensus.pos.fNoRetargeting = true; // only for regtest

        consensus.pos.allowMintingWithoutPeers = true; // don't mint if no peers connected

        consensus.CSVHeight = 432; // CSV activated on regtest (Used in rpc activation tests)
        consensus.SegwitHeight = 0; // SEGWIT is always activated on regtest unless overridden
        consensus.nRuleChangeActivationThreshold = 108; // 75% for testchains
        consensus.nMinerConfirmationWindow = 144; // Faster than normal for regtest (144 instead of 2016)
        consensus.vDeployments[Consensus::DEPLOYMENT_TESTDUMMY].bit = 28;
        consensus.vDeployments[Consensus::DEPLOYMENT_TESTDUMMY].nStartTime = 0;
        consensus.vDeployments[Consensus::DEPLOYMENT_TESTDUMMY].nTimeout = Consensus::BIP9Deployment::NO_TIMEOUT;

        // The best chain should have at least this much work.
        consensus.nMinimumChainWork = uint256S("0x00");

        // By default assume that the signatures in ancestors of this block are valid.
        consensus.defaultAssumeValid = uint256S("0x00");

        // Masternodes' params
        consensus.mn.activationDelay = 10;
        consensus.mn.newActivationDelay = 20;
        consensus.mn.resignDelay = 10;
        consensus.mn.newResignDelay = 2 * consensus.mn.newActivationDelay;
        consensus.mn.creationFee = 1 * COIN;
        consensus.mn.collateralAmount = 10 * COIN;
        consensus.mn.collateralAmountDakota = 2 * COIN;
        consensus.mn.anchoringTeamSize = 3;
        consensus.mn.anchoringFrequency = 15;

        consensus.mn.anchoringTimeDepth = 3 * 60 * 60;
        consensus.mn.anchoringAdditionalTimeDepth = 15 * 60; // 15 minutes
        consensus.mn.anchoringTeamChange = 15; // Number of blocks

        consensus.token.creationFee = 1 * COIN;
        consensus.token.collateralAmount = 10 * COIN;

        consensus.spv.creationFee = 1000; // should be > bitcoin's dust
        consensus.spv.wallet_xpub = "tpubDA2Mn6LMJ35tYaA1Noxirw2WDzmgKEDKLRbSs2nwF8TTsm2iB6hBJmNjAAEbDqYzZLdThLykWDcytGzKDrjUzR9ZxdmSbFz7rt18vFRYjt9";
        consensus.spv.anchors_address = "n1h1kShnyiw3qRR6MM1FnwShaNVoVwBTnF";
        consensus.spv.anchorSubsidy = 0 * COIN;
        consensus.spv.subsidyIncreasePeriod = 60;
        consensus.spv.subsidyIncreaseValue = 5 * COIN;
        consensus.spv.minConfirmations = 6;

        consensus.nonUtxoBlockSubsidies.emplace(CommunityAccountType::IncentiveFunding, 10 * COIN / 50); // normalized to (COIN == 100%) // 10 per block
        consensus.nonUtxoBlockSubsidies.emplace(CommunityAccountType::AnchorReward, COIN/10 / 50);       // 0.1 per block

        // New coinbase reward distribution
        consensus.dist.masternode = 3333; // 33.33%
        consensus.dist.community = 491; // 4.91%
        consensus.dist.anchor = 2; // 0.02%
        consensus.dist.liquidity = 2545; // 25.45%
        consensus.dist.swap = 1234; // 12.34%
        consensus.dist.futures = 1234; // 12.34%
        consensus.dist.options = 988; // 9.88%
        consensus.dist.unallocated = 173; // 1.73%

        consensus.newNonUTXOSubsidies.emplace(CommunityAccountType::AnchorReward, consensus.dist.anchor);
        consensus.newNonUTXOSubsidies.emplace(CommunityAccountType::IncentiveFunding, consensus.dist.liquidity);
        consensus.newNonUTXOSubsidies.emplace(CommunityAccountType::Swap, consensus.dist.swap);
        consensus.newNonUTXOSubsidies.emplace(CommunityAccountType::Futures, consensus.dist.futures);
        consensus.newNonUTXOSubsidies.emplace(CommunityAccountType::Options, consensus.dist.options);
        consensus.newNonUTXOSubsidies.emplace(CommunityAccountType::Unallocated, consensus.dist.unallocated);

        pchMessageStartPostAMK[0] = pchMessageStart[0] = 0xfa;
        pchMessageStartPostAMK[1] = pchMessageStart[1] = 0xbf;
        pchMessageStartPostAMK[2] = pchMessageStart[2] = 0xb5;
        pchMessageStartPostAMK[3] = pchMessageStart[3] = 0xda;
        nDefaultPort = 19555;
        nPruneAfterHeight = 1000;
        m_assumed_blockchain_size = 0;
        m_assumed_chain_state_size = 0;

        UpdateActivationParametersFromArgs(args);

        base58Prefixes[PUBKEY_ADDRESS] = {0x6f};
        base58Prefixes[SCRIPT_ADDRESS] = {0xc4};
        base58Prefixes[SECRET_KEY] =     {0xef};
        base58Prefixes[EXT_PUBLIC_KEY] = {0x04, 0x35, 0x87, 0xCF};
        base58Prefixes[EXT_SECRET_KEY] = {0x04, 0x35, 0x83, 0x94};

        bech32_hrp = "bcrt";

        // (!) after prefixes set
        consensus.foundationShareScript = GetScriptForDestination(DecodeDestination("2NCWAKfEehP3qibkLKYQjXaWMK23k4EDMVS", *this)); // cMv1JaaZ9Mbb3M3oNmcFvko8p7EcHJ8XD7RCQjzNaMs7BWRVZTyR
        consensus.foundationShare = 0; // old style - just percents // stil zero here to not broke old tests
        consensus.foundationShareDFIP1 = 19 * COIN / 10 / 50; // 1.9 DFI @ 50 per block (rate normalized to (COIN == 100%)

        // now it is for devnet and regtest only, 2 first and 2 last of genesis MNs acts as foundation members
        consensus.foundationMembers.emplace(GetScriptForDestination(DecodeDestination("mwsZw8nF7pKxWH8eoKL9tPxTpaFkz7QeLU", *this)));
        consensus.foundationMembers.emplace(GetScriptForDestination(DecodeDestination("msER9bmJjyEemRpQoS8YYVL21VyZZrSgQ7", *this)));
        consensus.foundationMembers.emplace(GetScriptForDestination(DecodeDestination("bcrt1qyrfrpadwgw7p5eh3e9h3jmu4kwlz4prx73cqny", *this)));
        consensus.foundationMembers.emplace(GetScriptForDestination(DecodeDestination("bcrt1qyeuu9rvq8a67j86pzvh5897afdmdjpyankp4mu", *this)));

        consensus.accountDestruction.clear();
        consensus.accountDestruction.insert(GetScriptForDestination(DecodeDestination("2MxJf6Ak8MGrLoGdekrU6AusW29szZUFphH", *this)));
        consensus.accountDestruction.insert(GetScriptForDestination(DecodeDestination("mxiaFfAnCoXEUy4RW8NgsQM7yU5YRCiFSh", *this)));

        // owner base58, operator base58
        vMasternodes.push_back({"mwsZw8nF7pKxWH8eoKL9tPxTpaFkz7QeLU", "mswsMVsyGMj1FzDMbbxw2QW3KvQAv2FKiy"});
        vMasternodes.push_back({"msER9bmJjyEemRpQoS8YYVL21VyZZrSgQ7", "mps7BdmwEF2vQ9DREDyNPibqsuSRZ8LuwQ"});
        vMasternodes.push_back({"myF3aHuxtEuqqTw44EurtVs6mjyc1QnGUS", "mtbWisYQmw9wcaecvmExeuixG7rYGqKEU4"});
        vMasternodes.push_back({"mwyaBGGE7ka58F7aavH5hjMVdJENP9ZEVz", "n1n6Z5Zdoku4oUnrXeQ2feLz3t7jmVLG9t"});
        vMasternodes.push_back({"mgsE1SqrcfUhvuYuRjqy6rQCKmcCVKNhMu", "mzqdipBJcKX9rXXxcxw2kTHC3Xjzd3siKg"});
        vMasternodes.push_back({"mud4VMfbBqXNpbt8ur33KHKx8pk3npSq8c", "mk5DkY4qcV6CUpuxDVyD3AHzRq5XK9kbRN"});
        vMasternodes.push_back({"bcrt1qyrfrpadwgw7p5eh3e9h3jmu4kwlz4prx73cqny", "bcrt1qmfvw3dp3u6fdvqkdc0y3lr0e596le9cf22vtsv"});
        vMasternodes.push_back({"bcrt1qyeuu9rvq8a67j86pzvh5897afdmdjpyankp4mu", "bcrt1qurwyhta75n2g75u2u5nds9p6w9v62y8wr40d2r"});

        // For testing send after Eunos: 93ViFmLeJVgKSPxWGQHmSdT5RbeGDtGW4bsiwQM2qnQyucChMqQ
        consensus.burnAddress = GetScriptForDestination(DecodeDestination("mfburnZSAM7Gs1hpDeNaMotJXSGA7edosG", *this));
        consensus.retiredBurnAddress = GetScriptForDestination(DecodeDestination("mfdefichainDSTBurnAddressXXXZcE1vs", *this));

        if (isJellyfish) {
            std::vector<CTxOut> initdist;
            // first 2 owner & first 2 operator get 100 mill DFI
            initdist.push_back(CTxOut(100000000 * COIN, GetScriptForDestination(DecodeDestination("mwsZw8nF7pKxWH8eoKL9tPxTpaFkz7QeLU", *this))));
            initdist.push_back(CTxOut(100000000 * COIN, GetScriptForDestination(DecodeDestination("mswsMVsyGMj1FzDMbbxw2QW3KvQAv2FKiy", *this))));
            initdist.push_back(CTxOut(100000000 * COIN, GetScriptForDestination(DecodeDestination("msER9bmJjyEemRpQoS8YYVL21VyZZrSgQ7", *this))));
            initdist.push_back(CTxOut(100000000 * COIN, GetScriptForDestination(DecodeDestination("mps7BdmwEF2vQ9DREDyNPibqsuSRZ8LuwQ", *this))));
            initdist.push_back(CTxOut(consensus.baseBlockSubsidy, GetScriptForDestination(DecodeDestination("mud4VMfbBqXNpbt8ur33KHKx8pk3npSq8c", *this))));

            // 6th masternode owner. for initdist tests
            genesis = CreateGenesisBlock(1579045065, 0x207fffff, 1, initdist,CreateGenesisMasternodes()); // old=1296688602
            consensus.hashGenesisBlock = genesis.GetHash();

            assert(consensus.hashGenesisBlock == uint256S("0xd744db74fb70ed42767ae028a129365fb4d7de54ba1b6575fb047490554f8a7b"));
            assert(genesis.hashMerkleRoot == uint256S("0x5615dbbb379da893dd694e02d25a7955e1b7471db55f42bbd82b5d3f5bdb8d38"));
        }
        else {
            genesis = CreateGenesisBlock(1579045065, 0x207fffff, 1, {
                                          CTxOut(consensus.baseBlockSubsidy,
                                          GetScriptForDestination(DecodeDestination("mud4VMfbBqXNpbt8ur33KHKx8pk3npSq8c", *this)) // 6th masternode owner. for initdist tests
                                          )},
                                      CreateGenesisMasternodes()); // old=1296688602
            consensus.hashGenesisBlock = genesis.GetHash();

            assert(consensus.hashGenesisBlock == uint256S("0x0091f00915b263d08eba2091ba70ba40cea75242b3f51ea29f4a1b8d7814cd01"));
            assert(genesis.hashMerkleRoot == uint256S("0xc4b6f1f9a7bbb61121b949b57be05e8651e7a0c55c38eb8aaa6c6602b1abc444"));
        }

        vFixedSeeds.clear(); //!< Regtest mode doesn't have any fixed seeds.
        vSeeds.clear();      //!< Regtest mode doesn't have any DNS seeds.

        fDefaultConsistencyChecks = true;
        fRequireStandard = true;
        m_is_test_chain = true;

        checkpointData = {
            {
                {0, consensus.hashGenesisBlock},
            }
        };

        chainTxData = ChainTxData{
            0,
            0,
            0
        };
    }

    /**
     * Allows modifying the Version Bits regtest parameters.
     */
    void UpdateVersionBitsParameters(Consensus::DeploymentPos d, int64_t nStartTime, int64_t nTimeout)
    {
        consensus.vDeployments[d].nStartTime = nStartTime;
        consensus.vDeployments[d].nTimeout = nTimeout;
    }
    void UpdateActivationParametersFromArgs(const ArgsManager& args);
};

/// Check for fork height based flag, validate and set the value to a target var
boost::optional<int> UpdateHeightValidation(const std::string& argName, const std::string& argFlag, int& argTarget) {
    if (gArgs.IsArgSet(argFlag)) {
        int64_t height = gArgs.GetArg(argFlag, argTarget);
        if (height < -1 || height >= std::numeric_limits<int>::max()) {
            auto lowerArgName = boost::to_lower_copy(argName);
            throw std::runtime_error(strprintf(
                "Activation height %ld for %s is out of valid range. Use -1 to disable %s.",
                height, argName, lowerArgName));
        } else if (height == -1) {
            LogPrintf("%s disabled for testing\n", argName);
            height = std::numeric_limits<int>::max();
        }
        argTarget = static_cast<int>(height);
        return height;
    }
    return {};
}

void CRegTestParams::UpdateActivationParametersFromArgs(const ArgsManager& args)
{
    UpdateHeightValidation("Segwit", "-segwitheight", consensus.SegwitHeight);
    UpdateHeightValidation("AMK", "-amkheight", consensus.AMKHeight);
    UpdateHeightValidation("Bayfront", "-bayfrontheight", consensus.BayfrontHeight);
    UpdateHeightValidation("Bayfront Gardens", "-bayfrontgardensheight", consensus.BayfrontGardensHeight);
    UpdateHeightValidation("Clarke Quay", "-clarkequayheight", consensus.ClarkeQuayHeight);
    UpdateHeightValidation("Dakota", "-dakotaheight", consensus.DakotaHeight);
    UpdateHeightValidation("Dakota Crescent", "-dakotacrescentheight", consensus.DakotaCrescentHeight);
    auto eunosHeight = UpdateHeightValidation("Eunos", "-eunosheight", consensus.EunosHeight);
    if (eunosHeight.has_value()){
        consensus.EunosKampungHeight = static_cast<int>(eunosHeight.get());
    }
    UpdateHeightValidation("Eunos Paya", "-eunospayaheight", consensus.EunosPayaHeight);

    if (gArgs.IsArgSet("-fortcanningheight")) {
        int64_t height = gArgs.GetArg("-fortcanningheight", consensus.FortCanningHeight);
        if (height < -1 || height >= std::numeric_limits<int>::max()) {
            throw std::runtime_error(strprintf("Activation height %ld for Fort Canning is out of valid range. Use -1 to disable Fort Canning features.", height));
        } else if (height == -1) {
            LogPrintf("Fort Canning disabled for testing\n");
            height = std::numeric_limits<int>::max();
        }
        consensus.FortCanningHeight = static_cast<int>(height);
    }

    if (!args.IsArgSet("-vbparams")) return;

    for (const std::string& strDeployment : args.GetArgs("-vbparams")) {
        std::vector<std::string> vDeploymentParams;
        boost::split(vDeploymentParams, strDeployment, boost::is_any_of(":"));
        if (vDeploymentParams.size() != 3) {
            throw std::runtime_error("Version bits parameters malformed, expecting deployment:start:end");
        }
        int64_t nStartTime, nTimeout;
        if (!ParseInt64(vDeploymentParams[1], &nStartTime)) {
            throw std::runtime_error(strprintf("Invalid nStartTime (%s)", vDeploymentParams[1]));
        }
        if (!ParseInt64(vDeploymentParams[2], &nTimeout)) {
            throw std::runtime_error(strprintf("Invalid nTimeout (%s)", vDeploymentParams[2]));
        }
        bool found = false;
        for (int j=0; j < (int)Consensus::MAX_VERSION_BITS_DEPLOYMENTS; ++j) {
            if (vDeploymentParams[0] == VersionBitsDeploymentInfo[j].name) {
                UpdateVersionBitsParameters(Consensus::DeploymentPos(j), nStartTime, nTimeout);
                found = true;
                LogPrintf("Setting version bits activation parameters for %s to start=%ld, timeout=%ld\n", vDeploymentParams[0], nStartTime, nTimeout);
                break;
            }
        }
        if (!found) {
            throw std::runtime_error(strprintf("Invalid deployment (%s)", vDeploymentParams[0]));
        }
    }
}

static std::unique_ptr<const CChainParams> globalChainParams;

const CChainParams &Params() {
    assert(globalChainParams);
    return *globalChainParams;
}

std::unique_ptr<const CChainParams> CreateChainParams(const std::string& chain)
{
    if (chain == CBaseChainParams::MAIN)
        return std::unique_ptr<CChainParams>(new CMainParams());
    else if (chain == CBaseChainParams::TESTNET)
        return std::unique_ptr<CChainParams>(new CTestNetParams());
    else if (chain == CBaseChainParams::DEVNET)
        return std::unique_ptr<CChainParams>(new CDevNetParams());
    else if (chain == CBaseChainParams::REGTEST)
        return std::unique_ptr<CChainParams>(new CRegTestParams(gArgs));
    throw std::runtime_error(strprintf("%s: Unknown chain %s.", __func__, chain));
}

void SelectParams(const std::string& network)
{
    SelectBaseParams(network);
    globalChainParams = CreateChainParams(network);
}<|MERGE_RESOLUTION|>--- conflicted
+++ resolved
@@ -125,11 +125,8 @@
         consensus.DakotaCrescentHeight = 733000; // 25th March 2021
         consensus.EunosHeight = 894000; // 3rd June 2021
         consensus.EunosKampungHeight = 895743;
-<<<<<<< HEAD
+        consensus.EunosPayaHeight = 1072000; // Aug 05, 2021.
         consensus.FortCanningHeight = std::numeric_limits<int>::max();
-=======
-        consensus.EunosPayaHeight = 1072000; // Aug 05, 2021.
->>>>>>> 225f2941
 
         consensus.pos.diffLimit = uint256S("00000fffffffffffffffffffffffffffffffffffffffffffffffffffffffffff");
 //        consensus.pos.nTargetTimespan = 14 * 24 * 60 * 60; // two weeks
@@ -348,11 +345,8 @@
         consensus.DakotaCrescentHeight = 287700;
         consensus.EunosHeight = 354950;
         consensus.EunosKampungHeight = consensus.EunosHeight;
-<<<<<<< HEAD
+        consensus.EunosPayaHeight = 463300;
         consensus.FortCanningHeight = std::numeric_limits<int>::max();
-=======
-        consensus.EunosPayaHeight = 463300;
->>>>>>> 225f2941
 
         consensus.pos.diffLimit = uint256S("00000fffffffffffffffffffffffffffffffffffffffffffffffffffffffffff");
 //        consensus.pos.nTargetTimespan = 14 * 24 * 60 * 60; // two weeks
@@ -531,16 +525,10 @@
         consensus.ClarkeQuayHeight = 0;
         consensus.DakotaHeight = 10;
         consensus.DakotaCrescentHeight = 10;
-<<<<<<< HEAD
-        consensus.EunosHeight = 125;
-        consensus.EunosSimsHeight = 125;
-        consensus.EunosKampungHeight = 125;
-        consensus.FortCanningHeight = std::numeric_limits<int>::max();
-=======
         consensus.EunosHeight = 150;
         consensus.EunosKampungHeight = consensus.EunosHeight;
         consensus.EunosPayaHeight = 300;
->>>>>>> 225f2941
+        consensus.FortCanningHeight = std::numeric_limits<int>::max();
 
         consensus.pos.diffLimit = uint256S("00000fffffffffffffffffffffffffffffffffffffffffffffffffffffffffff");
         consensus.pos.nTargetTimespan = 5 * 60; // 5 min == 10 blocks
@@ -713,11 +701,8 @@
         consensus.DakotaCrescentHeight = 10000000;
         consensus.EunosHeight = 10000000;
         consensus.EunosKampungHeight = 10000000;
-<<<<<<< HEAD
+        consensus.EunosPayaHeight = 10000000;
         consensus.FortCanningHeight = 10000000;
-=======
-        consensus.EunosPayaHeight = 10000000;
->>>>>>> 225f2941
 
         consensus.pos.diffLimit = uint256S("00000fffffffffffffffffffffffffffffffffffffffffffffffffffffffffff");
         consensus.pos.nTargetTimespan = 14 * 24 * 60 * 60; // two weeks
