// Copyright (c) 2010 Satoshi Nakamoto
// Copyright (c) 2009-2018 The Bitcoin Core developers
// Distributed under the MIT software license, see the accompanying
// file LICENSE or http://www.opensource.org/licenses/mit-license.php.

#include <core_io.h>

#include <chainparams.h>
#include <chainparamsseeds.h>
#include <consensus/merkle.h>
#include <masternodes/mn_checks.h>
#include <streams.h>
#include <tinyformat.h>
#include <util/system.h>
#include <util/strencodings.h>
#include <versionbitsinfo.h>

#include <algorithm>
#include <cassert>

#include <boost/algorithm/string/classification.hpp>
#include <boost/algorithm/string/split.hpp>

bool fMockNetwork = false;

std::vector<CTransactionRef> CChainParams::CreateGenesisMasternodes()
{
    std::vector<CTransactionRef> mnTxs;
    for (auto const & addrs : vMasternodes)
    {
        CMutableTransaction txNew;
        txNew.nVersion = 1;
        txNew.vin.resize(1);
        txNew.vout.resize(2);
        txNew.vin[0].scriptSig = CScript(); // << 486604799 << CScriptNum(4) << std::vector<unsigned char>((const unsigned char*)pszTimestamp, (const unsigned char*)pszTimestamp + strlen(pszTimestamp));

        CTxDestination operatorDest = DecodeDestination(addrs.operatorAddress, *this);
        assert(operatorDest.index() == PKHashType || operatorDest.index() == WitV0KeyHashType);
        CTxDestination ownerDest = DecodeDestination(addrs.ownerAddress, *this);
        assert(ownerDest.index() == PKHashType || ownerDest.index() == WitV0KeyHashType);

        CKeyID operatorAuthKey = operatorDest.index() == PKHashType ? CKeyID(std::get<PKHash>(operatorDest)) : CKeyID(std::get<WitnessV0KeyHash>(operatorDest)) ;
        genesisTeam.insert(operatorAuthKey);
        CDataStream metadata(DfTxMarker, SER_NETWORK, PROTOCOL_VERSION);
        metadata << static_cast<unsigned char>(CustomTxType::CreateMasternode)
                 << static_cast<char>(operatorDest.index()) << operatorAuthKey;

        CScript scriptMeta;
        scriptMeta << OP_RETURN << ToByteVector(metadata);

        txNew.vout[0] = CTxOut(consensus.mn.creationFee, scriptMeta);
        txNew.vout[1] = CTxOut(consensus.mn.collateralAmount, GetScriptForDestination(ownerDest));

        mnTxs.push_back(MakeTransactionRef(std::move(txNew)));
    }
    return mnTxs;
}

static CBlock CreateGenesisBlock(const char* pszTimestamp, uint32_t nTime, uint32_t nBits, int32_t nVersion, const std::vector<CTxOut> & initdist, std::vector<CTransactionRef> const & extraTxs)
{
    CMutableTransaction txNew;
    txNew.nVersion = 1;
    txNew.vin.resize(1);
    txNew.vout = initdist;
    txNew.vin[0].scriptSig = CScript() << 0 << 486604799 << CScriptNum(4) << std::vector<unsigned char>((const unsigned char*)pszTimestamp, (const unsigned char*)pszTimestamp + strlen(pszTimestamp));

    CBlock genesis;
    genesis.nTime           = nTime;
    genesis.nBits           = nBits;
    genesis.nVersion        = nVersion;
    genesis.deprecatedHeight = 0;
    genesis.stakeModifier   = uint256S("0");
    genesis.mintedBlocks    = 0;
    genesis.vtx.push_back(MakeTransactionRef(std::move(txNew)));

    for (auto tx : extraTxs)
    {
        genesis.vtx.push_back(tx);
    }

    genesis.hashPrevBlock.SetNull();
    genesis.hashMerkleRoot = BlockMerkleRoot(genesis);
    return genesis;
}

/**
 * Build the genesis block. Note that the output of its generation
 * transaction cannot be spent since it did not originally exist in the
 * database.
 *
 * CBlock(hash=000000000019d6, ver=1, hashPrevBlock=00000000000000, hashMerkleRoot=4a5e1e, nTime=1231006505, nBits=1d00ffff, vtx=1)
 *   CTransaction(hash=4a5e1e, ver=1, vin.size=1, vout.size=1, nLockTime=0)
 *     CTxIn(COutPoint(000000, -1), coinbase 04ffff001d0104455468652054696d65732030332f4a616e2f32303039204368616e63656c6c6f72206f6e206272696e6b206f66207365636f6e64206261696c6f757420666f722062616e6b73)
 *     CTxOut(nValue=50.00000000, scriptPubKey=0x5F1DF16B2B704C8A578D0B)
 *   vMerkleTree: 4a5e1e
 */
static CBlock CreateGenesisBlock(uint32_t nTime, uint32_t nBits, int32_t nVersion, const std::vector<CTxOut> & initdist, std::vector<CTransactionRef> const & extraTxs)
{
    const char* pszTimestamp = "Financial Times 23/Mar/2020 The Federal Reserve has gone well past the point of ‘QE infinity’";
//    const CScript genesisOutputScript = CScript() << ParseHex("04678afdb0fe5548271967f1a67130b7105cd6a828e03909a67962e0ea1f61deb649f6bc3f4cef38c4f35504e51ec112de5c384df7ba0b8d578a4c702b6bf11d5f") << OP_CHECKSIG;
//    return CreateGenesisBlock(pszTimestamp, genesisOutputScript, nTime, nBits, nVersion, genesisReward, extraTxs);
    return CreateGenesisBlock(pszTimestamp, nTime, nBits, nVersion, initdist, extraTxs);
}

/**
 * Main network
 */
class CMainParams : public CChainParams {
public:
    CMainParams() {
        strNetworkID = "main";
        consensus.nSubsidyHalvingInterval = 210000; /// @attention totally disabled for main
        consensus.baseBlockSubsidy = 200 * COIN;
        consensus.newBaseBlockSubsidy = 40504000000; // 405.04 DFI
        consensus.emissionReductionPeriod = 32690; // Two weeks
        consensus.emissionReductionAmount = 1658; // 1.658%
        consensus.BIP16Exception = uint256(); //("0x00000000000002dc756eebf4f49723ed8d30cc28a5f108eb94b1ba88ac4f9c22");
        consensus.BIP34Height = 0;
        consensus.BIP34Hash = uint256();
        consensus.BIP65Height = 0; // 000000000000000004c2b624ed5d7756c508d90fd0da2c7c679febfa6c4735f0
        consensus.BIP66Height = 0; // 00000000000000000379eaa19dce8c9b722d46ae6a57c2f1a988119488b50931
        consensus.AMKHeight = 356500;
        consensus.BayfrontHeight = 405000;
        consensus.BayfrontMarinaHeight = 465150;
        consensus.BayfrontGardensHeight = 488300;
        consensus.ClarkeQuayHeight = 595738;
        consensus.DakotaHeight = 678000; // 1st March 2021
        consensus.DakotaCrescentHeight = 733000; // 25th March 2021
        consensus.EunosHeight = 894000; // 3rd June 2021
        consensus.EunosKampungHeight = 895743;
        consensus.EunosPayaHeight = 1072000; // Aug 05, 2021.
        consensus.FortCanningHeight = 1367000; // Nov 15, 2021.
        consensus.FortCanningMuseumHeight = 1430640;
        consensus.FortCanningParkHeight = 1503143;
        consensus.FortCanningHillHeight = 1604999; // Feb 7, 2022.
        consensus.FortCanningRoadHeight = 1786000; // April 11, 2022.
        consensus.FortCanningCrunchHeight = 1936000; // June 2, 2022.
        consensus.FortCanningSpringHeight = 2033000; // July 6, 2022.
        consensus.FortCanningGreatWorldHeight = 2212000; // Sep 7th, 2022.
        consensus.FortCanningEpilogueHeight = 2257500; // Sep 22nd, 2022.
        consensus.GrandCentralHeight = 2479000; // Dec 8th, 2022.
        consensus.GrandCentralEpilogueHeight = std::numeric_limits<int>::max();

        consensus.pos.diffLimit = uint256S("00000fffffffffffffffffffffffffffffffffffffffffffffffffffffffffff");
//        consensus.pos.nTargetTimespan = 14 * 24 * 60 * 60; // two weeks
//        consensus.pos.nTargetSpacing = 10 * 60; // 10 minutes
        consensus.pos.nTargetTimespan = 5 * 60; // 5 min == 10 blocks
        consensus.pos.nTargetSpacing = 30; // seconds
        consensus.pos.nTargetTimespanV2 = 1008 * consensus.pos.nTargetSpacing; // 1008 blocks
        consensus.pos.nStakeMinAge = 0;
        consensus.pos.nStakeMaxAge = 14 * 24 * 60 * 60; // Two weeks
        consensus.pos.fAllowMinDifficultyBlocks = false; // only for regtest
        consensus.pos.fNoRetargeting = false; // only for regtest

        consensus.pos.allowMintingWithoutPeers = false; // don't mint if no peers connected

        consensus.CSVHeight = 1; // 000000000000000004a1b34462cb8aeebd5799177f7a29cf28f2d1961716b5b5
        consensus.SegwitHeight = 0; // 0000000000000000001c8018d9cb3b742ef25114f27563e3fc4a1902167f9893
        consensus.nRuleChangeActivationThreshold = 9; //1916; // 95% of 2016
        consensus.nMinerConfirmationWindow = 10; //2016; // nTargetTimespan / nTargetSpacing
        consensus.vDeployments[Consensus::DEPLOYMENT_TESTDUMMY].bit = 28;
        consensus.vDeployments[Consensus::DEPLOYMENT_TESTDUMMY].nStartTime = 1199145601; // January 1, 2008
        consensus.vDeployments[Consensus::DEPLOYMENT_TESTDUMMY].nTimeout = 1230767999; // December 31, 2008

        // The best chain should have at least this much work.
        consensus.nMinimumChainWork = uint256S("0x000000000000000000000000000000000000000000003f2949bfe4efc275390c");

        // By default assume that the signatures in ancestors of this block are valid.
        consensus.defaultAssumeValid = uint256S("0x9b257cb88630e422902ef2b17a3627ae2f786a5923df9c3bda4226f9551b1ea8");

        // Masternodes' params
        consensus.mn.activationDelay = 10;
        consensus.mn.newActivationDelay = 1008;
        consensus.mn.resignDelay = 60;
        consensus.mn.newResignDelay = 2 * consensus.mn.newActivationDelay;
        consensus.mn.creationFee = 10 * COIN;
        consensus.mn.collateralAmount = 1000000 * COIN;
        consensus.mn.collateralAmountDakota = 20000 * COIN;
        consensus.mn.anchoringTeamSize = 5;
        consensus.mn.anchoringFrequency = 15;

        consensus.mn.anchoringTimeDepth = 3 * 60 * 60; // 3 hours
        consensus.mn.anchoringAdditionalTimeDepth = 1 * 60 * 60; // 1 hour
        consensus.mn.anchoringTeamChange = 120; // Number of blocks

        consensus.token.creationFee = 100 * COIN;
        consensus.token.collateralAmount = 1 * COIN;

        consensus.spv.anchorSubsidy = 0 * COIN;
        consensus.spv.subsidyIncreasePeriod = 60;
        consensus.spv.subsidyIncreaseValue = 5 * COIN;
        consensus.spv.wallet_xpub = "xpub68vVWYqkpwYT8ZxBhN2buFMTPNFzrJQV19QZmhuwQqKQZHxcXVg36GZCrwPhb7KPpivsGXxvd7g82sJXYnKNqi2ZuHJvhqcwF418YEfGMrv";
        consensus.spv.anchors_address = "1FtZwEZKknoquUb6DyQHFZ6g6oomXJYEcb";
        consensus.spv.minConfirmations = 6;

        consensus.vaultCreationFee = 2 * COIN;

        consensus.props.cfp.fee = COIN / 100; // 1%
        consensus.props.cfp.minimumFee = 10 * COIN; // 10 DFI
        consensus.props.cfp.approvalThreshold = COIN / 2; // vote pass with over 50% majority
        consensus.props.voc.fee = 100 * COIN;
        consensus.props.voc.emergencyFee = 10000 * COIN;
        consensus.props.voc.approvalThreshold = 66670000; // vote pass with over 66.67% majority
        consensus.props.quorum = COIN / 100; // 1% of the masternodes must vote
        consensus.props.votingPeriod = 130000; // tally votes every 130K blocks
        consensus.props.emergencyPeriod = 8640;
        consensus.props.feeBurnPct = COIN / 2;

        consensus.nonUtxoBlockSubsidies.emplace(CommunityAccountType::IncentiveFunding, 45 * COIN / 200); // 45 DFI of 200 per block (rate normalized to (COIN == 100%))
        consensus.nonUtxoBlockSubsidies.emplace(CommunityAccountType::AnchorReward, COIN /10 / 200);       // 0.1 DFI of 200 per block

        // New coinbase reward distribution
        consensus.dist.masternode = 3333; // 33.33%
        consensus.dist.community = 491; // 4.91%
        consensus.dist.anchor = 2; // 0.02%
        consensus.dist.liquidity = 2545; // 25.45%
        consensus.dist.loan = 2468; // 24.68%
        consensus.dist.options = 988; // 9.88%
        consensus.dist.unallocated = 173; // 1.73%

        consensus.newNonUTXOSubsidies.emplace(CommunityAccountType::AnchorReward, consensus.dist.anchor);
        consensus.newNonUTXOSubsidies.emplace(CommunityAccountType::IncentiveFunding, consensus.dist.liquidity);
        consensus.newNonUTXOSubsidies.emplace(CommunityAccountType::Loan, consensus.dist.loan);
        consensus.newNonUTXOSubsidies.emplace(CommunityAccountType::Options, consensus.dist.options);
        consensus.newNonUTXOSubsidies.emplace(CommunityAccountType::Unallocated, consensus.dist.unallocated);
        consensus.newNonUTXOSubsidies.emplace(CommunityAccountType::CommunityDevFunds, consensus.dist.community);

        /**
         * The message start string is designed to be unlikely to occur in normal data.
         * The characters are rarely used upper ASCII, not valid as UTF-8, and produce
         * a large 32-bit integer with any alignment.
         */
        pchMessageStart[0] = 0xf9;
        pchMessageStart[1] = 0xbe;
        pchMessageStart[2] = 0xb4;
        pchMessageStart[3] = 0xd9;
        pchMessageStartPostAMK[0] = 0xe2;
        pchMessageStartPostAMK[1] = 0xaa;
        pchMessageStartPostAMK[2] = 0xc1;
        pchMessageStartPostAMK[3] = 0xe1;
        nDefaultPort = 8555;
        nPruneAfterHeight = 100000;
        m_assumed_blockchain_size = 240;
        m_assumed_chain_state_size = 3;

        base58Prefixes[PUBKEY_ADDRESS] = {0x12}; // '8' (0('1') for bitcoin)
        base58Prefixes[SCRIPT_ADDRESS] = {0x5a}; // 'd' (5('3') for bitcoin)
        base58Prefixes[SECRET_KEY] =     {0x80}; // (128 ('5', 'K' or 'L') for bitcoin)
        base58Prefixes[EXT_PUBLIC_KEY] = {0x04, 0x88, 0xB2, 0x1E};
        base58Prefixes[EXT_SECRET_KEY] = {0x04, 0x88, 0xAD, 0xE4};

        bech32_hrp = "df";

        // (!) after prefixes set
        consensus.foundationShareScript = GetScriptForDestination(DecodeDestination("dZcHjYhKtEM88TtZLjp314H2xZjkztXtRc", *this));
        consensus.foundationShare = 10; // old style - just percents
        consensus.foundationShareDFIP1 = 199 * COIN / 10 / 200; // 19.9 DFI @ 200 per block (rate normalized to (COIN == 100%)

        consensus.foundationMembers.clear();
        consensus.foundationMembers.insert(GetScriptForDestination(DecodeDestination("dJEbxbfufyPF14SC93yxiquECEfq4YSd9L", *this)));
        consensus.foundationMembers.insert(GetScriptForDestination(DecodeDestination("8bL7jZe2Nk5EhqFA6yuf8HPre3M6eewkqj", *this)));
        consensus.foundationMembers.insert(GetScriptForDestination(DecodeDestination("8UhqhhiwtUuEqCD7HsekUsgYRuz115eLiQ", *this)));

        consensus.accountDestruction.clear();
        consensus.accountDestruction.insert(GetScriptForDestination(DecodeDestination("dJEbxbfufyPF14SC93yxiquECEfq4YSd9L", *this)));
        consensus.accountDestruction.insert(GetScriptForDestination(DecodeDestination("8UAhRuUFCyFUHEPD7qvtj8Zy2HxF5HH5nb", *this)));

        consensus.smartContracts.clear();
        consensus.smartContracts[SMART_CONTRACT_DFIP_2201] = GetScriptForDestination(CTxDestination(WitnessV0KeyHash(std::vector<unsigned char>{0,0,0,0,0,0,0,0,0,0,0,0,0,0,0,0,0,0,0,0})));
        consensus.smartContracts[SMART_CONTRACT_DFIP_2203] = GetScriptForDestination(CTxDestination(WitnessV0KeyHash(std::vector<unsigned char>{0,0,0,0,0,0,0,0,0,0,0,0,0,0,0,0,0,0,0,1})));
        consensus.smartContracts[SMART_CONTRACT_DFIP2206F] = GetScriptForDestination(CTxDestination(WitnessV0KeyHash(std::vector<unsigned char>{0,0,0,0,0,0,0,0,0,0,0,0,0,0,0,0,0,0,0,2})));

        // owner base58, operator base58
        vMasternodes.push_back({"8PuErAcazqccCVzRcc8vJ3wFaZGm4vFbLe", "8J846CKFF83Jcj5m4EReJmxiaJ6Jy1Y6Ea"});
        vMasternodes.push_back({"8RPZm7SVUNhGN1RgGY3R92rvRkZBwETrCX", "8bzHwhaF2MaVs4owRvpWtZQVug3mKuJji2"});
        vMasternodes.push_back({"8KRsoeCRKHUFFmAGGJbRBAgraXiUPUVuXn", "8cHaEaqRsz7fgW1eAjeroB5Bau5NfJNbtk"});

        std::vector<CTxOut> initdist;
        initdist.push_back(CTxOut(58800000 * COIN, GetScriptForDestination(DecodeDestination("8ZWWN1nX8drxJBSMG1VS9jH4ciBSvA9nxp", *this))));
        initdist.push_back(CTxOut(44100000 * COIN, GetScriptForDestination(DecodeDestination("8aGPBahDX4oAXx9okpGRzHPS3Td1pZaLgU", *this))));
        initdist.push_back(CTxOut(11760000 * COIN, GetScriptForDestination(DecodeDestination("8RGSkdaft9EmSXXp6b2UFojwttfJ5BY29r", *this))));
        initdist.push_back(CTxOut(11760000 * COIN, GetScriptForDestination(DecodeDestination("8L7qGjjHRa3Agks6incPomWCfLSMPYipmU", *this))));
        initdist.push_back(CTxOut(29400000 * COIN, GetScriptForDestination(DecodeDestination("dcZ3NXrpbNWvx1rhiGvXStM6EQtHLc44c9", *this))));
        initdist.push_back(CTxOut(14700000 * COIN, GetScriptForDestination(DecodeDestination("dMty9CfknKEaXqJuSgYkvvyF6UB6ffrZXG", *this))));
        initdist.push_back(CTxOut(64680000 * COIN, GetScriptForDestination(DecodeDestination("dZcY1ZNm5bkquz2J74smKqokuPoVpPvGWu", *this))));
        initdist.push_back(CTxOut(235200000 * COIN, GetScriptForDestination(DecodeDestination("dP8dvN5pnwbsxFcfN9DyqPVZi1fVHicDd2", *this))));
        initdist.push_back(CTxOut(117600000 * COIN, GetScriptForDestination(DecodeDestination("dMs1xeSGZbGnTJWqTwjR4mcjp2egpEXG6M", *this))));
        {
            CAmount sum_initdist{0};
            for (CTxOut const & out : initdist)
                sum_initdist += out.nValue;
            assert(sum_initdist == 588000000 * COIN);
        }

        consensus.burnAddress = GetScriptForDestination(DecodeDestination("8defichainBurnAddressXXXXXXXdRQkSm", *this));
        consensus.retiredBurnAddress = GetScriptForDestination(DecodeDestination("8defichainDSTBurnAddressXXXXaCAuTq", *this));

        // Destination for unused emission
        consensus.unusedEmission = GetScriptForDestination(DecodeDestination("df1qlwvtdrh4a4zln3k56rqnx8chu8t0sqx36syaea", *this));

        genesis = CreateGenesisBlock(1587883831, 0x1d00ffff, 1, initdist, CreateGenesisMasternodes()); // old=1231006505
        consensus.hashGenesisBlock = genesis.GetHash();

        assert(consensus.hashGenesisBlock == uint256S("0x279b1a87aedc7b9471d4ad4e5f12967ab6259926cd097ade188dfcf22ebfe72a"));
        assert(genesis.hashMerkleRoot == uint256S("0x03d771953b10d3506b3c3d9511e104d715dd29279be4b072ffc5218bb18adacf"));

        // Note that of those which support the service bits prefix, most only support a subset of
        // possible options.
        // This is fine at runtime as we'll fall back to using them as a oneshot if they don't support the
        // service bits we want, but we should get them updated to support all service bits wanted by any
        // release ASAP to avoid it where possible.
        vSeeds.emplace_back("seed.defichain.io");
        vSeeds.emplace_back("seed.mydeficha.in");

        vFixedSeeds = std::vector<SeedSpec6>(pnSeed6_main, pnSeed6_main + ARRAYLEN(pnSeed6_main));

        fDefaultConsistencyChecks = false;
        fRequireStandard = true;
        m_is_test_chain = false;

        checkpointData = {
            {
                {     0, consensus.hashGenesisBlock},
                { 50000, uint256S("a45e6bf6ae858a287eb39021ea23880b4115c94e882e2b7c0fcfc98c317922cd")},
                {100000, uint256S("3acd556dbd5e6e75bf463a15eeeeb54b6eab4a1f28039bdc343cc8c851cce45c")},
                {150000, uint256S("46b231d42e5b002852708d48dec119bbc2d550fb67908f1e9f35102c1b45b94d")},
                {200000, uint256S("414076e74894aaed3e1b52d64937f23289d59fe80e287c328a1281398bf9cb31")},
                {250000, uint256S("d50a44503fa55cd01a78b98dea125e63b65aac720c96cca696857722e8149d77")},
                {300000, uint256S("351c82cb8f77fba73e24223a9dd50954630560602c3a38f4d1c03dfa5cf1fd10")},
                {350000, uint256S("ebc8737cb2caa77397f446e9a5aff72a2ca9e8305a6a6f8eb4b6c22f389bef08")},
                {400000, uint256S("97c1014a66c9f327e04a59b3e1b4f551122d0698b6b1a98ec99555fffb474e9d")},
                {450000, uint256S("03701a440b02d61b875ba2503bb53f1f1360cf66b4f0cf472e660a6809534379")},
                {500000, uint256S("6a5b285bc68362deb66148069f55f82c02974056e73f5cc96971f7661ecd5880")},
                {550000, uint256S("3f9aab70727d3cc76a3d406f520a71ccc6095aeea2d185e489f563320d429d5b")},
                {597925, uint256S("0ff2aa3749300e3d0b5bc8d48f9d699bc42e222fe718dc011b33913127087c6d")},
                {600000, uint256S("79ddf4537e40cb59335a0551e5edc7bd396e6949aa2864c3200ca66f9c455405")},
                {650000, uint256S("f18d64dd75c53590e833d3068132a65644963d5c5aebb4c73d42cbde8dc28d68")},
                {700000, uint256S("0d0f779d7f43cc3fd9f01e71e136f7e9319d73791f8839720ab495327075e272")},
                {757420, uint256S("8d4918be2b2df30175f9e611d9ceb494215b93f2267075ace3f031e784cbccbe")},
                {800000, uint256S("8d9ade23a54f16a0a5a6ce5d14788f93bfd7e703be8a3a07a85c935b47511f95")},
                {850000, uint256S("2d7d58ae18a74f73b9836a8fffd3f65ce409536e654a6c644ce735215238a004")},
                {875000, uint256S("44d3b3ba8e920cef86b7ec096ab0a2e608d9fedc14a59611a76a5e40aa53145e")},
                {895741, uint256S("61bc1d73c720990dde43a3fec1f703a222ec5c265e6d491efd60eeec1bdb6dc3")},
                {1505965,uint256S("f7474c805de4f05673df2103bd5d8b8dea09b0d22f808ee957a9ceefc0720609")},
            }
        };

        chainTxData = ChainTxData{
            // Data from rpc: getchaintxstats 4096 04aed18435a87754fcccb32734a02cf9ee162292489a476334326e8cf8a1079f
            /* nTime    */ 1611229003,
            /* nTxCount */ 1091894,
            /* dTxRate  */ 0.1841462153145931
        };

        UpdateActivationParametersFromArgs();
    }

    void UpdateActivationParametersFromArgs();
};

/**
 * Testnet (v3)
 */
class CTestNetParams : public CChainParams {
public:
    CTestNetParams() {
        strNetworkID = "test";
        consensus.nSubsidyHalvingInterval = 210000; /// @attention totally disabled for testnet
        consensus.baseBlockSubsidy = 200 * COIN;
        consensus.newBaseBlockSubsidy = 40504000000;
        consensus.emissionReductionPeriod = 32690; // Two weeks
        consensus.emissionReductionAmount = 1658; // 1.658%
        consensus.BIP16Exception = uint256(); //("0x00000000dd30457c001f4095d208cc1296b0eed002427aa599874af7a432b105");
        consensus.BIP34Height = 0;
        consensus.BIP34Hash = uint256();
        consensus.BIP65Height = 0; // 00000000007f6655f22f98e72ed80d8b06dc761d5da09df0fa1dc4be4f861eb6
        consensus.BIP66Height = 0; // 000000002104c8c45e99a8853285a3b592602a3ccde2b832481da85e9e4ba182
        consensus.AMKHeight = 150;
        consensus.BayfrontHeight = 3000;
        consensus.BayfrontMarinaHeight = 90470;
        consensus.BayfrontGardensHeight = 101342;
        consensus.ClarkeQuayHeight = 155000;
        consensus.DakotaHeight = 220680;
        consensus.DakotaCrescentHeight = 287700;
        consensus.EunosHeight = 354950;
        consensus.EunosKampungHeight = consensus.EunosHeight;
        consensus.EunosPayaHeight = 463300;
        consensus.FortCanningHeight = 686200;
        consensus.FortCanningMuseumHeight = 724000;
        consensus.FortCanningParkHeight = 828800;
        consensus.FortCanningHillHeight = 828900;
        consensus.FortCanningRoadHeight = 893700;
        consensus.FortCanningCrunchHeight = 1011600;
        consensus.FortCanningSpringHeight = 1086000;
        consensus.FortCanningGreatWorldHeight = 1223000;
        consensus.FortCanningEpilogueHeight = 1244000;
        consensus.GrandCentralHeight = 1366000;
        consensus.GrandCentralEpilogueHeight = std::numeric_limits<int>::max();

        consensus.pos.diffLimit = uint256S("00000fffffffffffffffffffffffffffffffffffffffffffffffffffffffffff");
//        consensus.pos.nTargetTimespan = 14 * 24 * 60 * 60; // two weeks
//        consensus.pos.nTargetSpacing = 10 * 60; // 10 minutes
        consensus.pos.nTargetTimespan = 5 * 60; // 5 min == 10 blocks
        consensus.pos.nTargetSpacing = 30;
        consensus.pos.nTargetTimespanV2 = 1008 * consensus.pos.nTargetSpacing; // 1008 blocks
        consensus.pos.nStakeMinAge = 0;
        consensus.pos.nStakeMaxAge = 14 * 24 * 60 * 60; // Two weeks
        consensus.pos.fAllowMinDifficultyBlocks = false;
        consensus.pos.fNoRetargeting = false; // only for regtest

        consensus.pos.allowMintingWithoutPeers = true;

        consensus.CSVHeight = 1; // 00000000025e930139bac5c6c31a403776da130831ab85be56578f3fa75369bb
        consensus.SegwitHeight = 0; // 00000000002b980fcd729daaa248fd9316a5200e9b367f4ff2c42453e84201ca
        consensus.nRuleChangeActivationThreshold = 8; //1512; // 75% for testchains
        consensus.nMinerConfirmationWindow = 10; //2016; // nTargetTimespan / nTargetSpacing
        consensus.vDeployments[Consensus::DEPLOYMENT_TESTDUMMY].bit = 28;
        consensus.vDeployments[Consensus::DEPLOYMENT_TESTDUMMY].nStartTime = 1199145601; // January 1, 2008
        consensus.vDeployments[Consensus::DEPLOYMENT_TESTDUMMY].nTimeout = 1230767999; // December 31, 2008

        // The best chain should have at least this much work.
        consensus.nMinimumChainWork = uint256S("0x00");

        // By default assume that the signatures in ancestors of this block are valid.
        consensus.defaultAssumeValid = uint256S("0x00");

        // Masternodes' params
        consensus.mn.activationDelay = 10;
        consensus.mn.newActivationDelay = 1008;
        consensus.mn.resignDelay = 60;
        consensus.mn.newResignDelay = 2 * consensus.mn.newActivationDelay;
        consensus.mn.creationFee = 10 * COIN;
        consensus.mn.collateralAmount = 1000000 * COIN;
        consensus.mn.collateralAmountDakota = 20000 * COIN;
        consensus.mn.anchoringTeamSize = 5;
        consensus.mn.anchoringFrequency = 15;

        consensus.mn.anchoringTimeDepth = 3 * 60 * 60; // 3 hours
        consensus.mn.anchoringAdditionalTimeDepth = 1 * 60 * 60; // 1 hour
        consensus.mn.anchoringTeamChange = 120; // Number of blocks

        consensus.token.creationFee = 100 * COIN;
        consensus.token.collateralAmount = 1 * COIN;

        consensus.spv.wallet_xpub = "tpubD9RkyYW1ixvD9vXVpYB1ka8rPZJaEQoKraYN7YnxbBxxsRYEMZgRTDRGEo1MzQd7r5KWxH8eRaQDVDaDuT4GnWgGd17xbk6An6JMdN4dwsY";
        consensus.spv.anchors_address = "mpAkq2LyaUvKrJm2agbswrkn3QG9febnqL";
        consensus.spv.anchorSubsidy = 0 * COIN;
        consensus.spv.subsidyIncreasePeriod = 60;
        consensus.spv.subsidyIncreaseValue = 5 * COIN;
        consensus.spv.minConfirmations = 1;

        consensus.vaultCreationFee = 1 * COIN;

        consensus.props.cfp.fee = COIN / 100; // 1%
        consensus.props.cfp.minimumFee = 10 * COIN; // 10 DFI
        consensus.props.cfp.approvalThreshold = COIN / 2; // vote pass with over 50%
        consensus.props.voc.fee = 50 * COIN;
        consensus.props.voc.emergencyFee = 10000 * COIN;
        consensus.props.voc.approvalThreshold = 66670000; // vote pass with over 66.67%
        consensus.props.quorum = COIN / 100; // 1% of the masternodes must vote
        consensus.props.votingPeriod = 70000; // tally votes every 70K blocks
        consensus.props.emergencyPeriod = 8640;
        consensus.props.feeBurnPct = COIN / 2;


        consensus.nonUtxoBlockSubsidies.emplace(CommunityAccountType::IncentiveFunding, 45 * COIN / 200); // 45 DFI @ 200 per block (rate normalized to (COIN == 100%))
        consensus.nonUtxoBlockSubsidies.emplace(CommunityAccountType::AnchorReward, COIN/10 / 200);       // 0.1 DFI @ 200 per block

        // New coinbase reward distribution
        consensus.dist.masternode = 3333; // 33.33%
        consensus.dist.community = 491; // 4.91%
        consensus.dist.anchor = 2; // 0.02%
        consensus.dist.liquidity = 2545; // 25.45%
        consensus.dist.loan = 2468; // 24.68%
        consensus.dist.options = 988; // 9.88%
        consensus.dist.unallocated = 173; // 1.73%

        consensus.newNonUTXOSubsidies.emplace(CommunityAccountType::AnchorReward, consensus.dist.anchor);
        consensus.newNonUTXOSubsidies.emplace(CommunityAccountType::IncentiveFunding, consensus.dist.liquidity);
        consensus.newNonUTXOSubsidies.emplace(CommunityAccountType::Loan, consensus.dist.loan);
        consensus.newNonUTXOSubsidies.emplace(CommunityAccountType::Options, consensus.dist.options);
        consensus.newNonUTXOSubsidies.emplace(CommunityAccountType::Unallocated, consensus.dist.unallocated);
        consensus.newNonUTXOSubsidies.emplace(CommunityAccountType::CommunityDevFunds, consensus.dist.community);

        pchMessageStartPostAMK[0] = pchMessageStart[0] = 0x0b;
        pchMessageStartPostAMK[1] = pchMessageStart[1] = 0x11;
        pchMessageStartPostAMK[2] = pchMessageStart[2] = 0x09;
        pchMessageStartPostAMK[3] = pchMessageStart[3] = 0x07;

        nDefaultPort = 18555;
        nPruneAfterHeight = 1000;
        m_assumed_blockchain_size = 30;
        m_assumed_chain_state_size = 2;

        base58Prefixes[PUBKEY_ADDRESS] = {0xf}; // '7' (111 ('m' or 'n') for bitcoin)
        base58Prefixes[SCRIPT_ADDRESS] = {0x80}; // 't' (196 ('2') for bitcoin)
        base58Prefixes[SECRET_KEY] =     {0xef}; // (239 ('9' or 'c') for bitcoin)
        base58Prefixes[EXT_PUBLIC_KEY] = {0x04, 0x35, 0x87, 0xCF};
        base58Prefixes[EXT_SECRET_KEY] = {0x04, 0x35, 0x83, 0x94};

        bech32_hrp = "tf";

        // (!) after prefixes set
        consensus.foundationShareScript = GetScriptForDestination(DecodeDestination("7Q2nZCcKnxiRiHSNQtLB27RA5efxm2cE7w", *this));
        consensus.foundationShare = 10; // old style - just percents
        consensus.foundationShareDFIP1 = 199 * COIN / 10 / 200; // 19.9 DFI @ 200 per block (rate normalized to (COIN == 100%)

        consensus.foundationMembers.clear();
        consensus.foundationMembers.insert(consensus.foundationShareScript);

        consensus.accountDestruction.clear();
        consensus.accountDestruction.insert(GetScriptForDestination(DecodeDestination("trnZD2qPU1c3WryBi8sWX16mEaq9WkGHeg", *this))); // cVUZfDj1B1o7eVhxuZr8FQLh626KceiGQhZ8G6YCUdeW3CAV49ti
        consensus.accountDestruction.insert(GetScriptForDestination(DecodeDestination("75jrurn8tkDLhZ3YPyzhk6D9kc1a4hBrmM", *this))); // cSmsVpoR6dSW5hPNKeGwC561gXHXcksdQb2yAFQdjbSp5MUyzZqr

        consensus.smartContracts.clear();
        consensus.smartContracts[SMART_CONTRACT_DFIP_2201] = GetScriptForDestination(CTxDestination(WitnessV0KeyHash(std::vector<unsigned char>{0,0,0,0,0,0,0,0,0,0,0,0,0,0,0,0,0,0,0,0})));
        consensus.smartContracts[SMART_CONTRACT_DFIP_2203] = GetScriptForDestination(CTxDestination(WitnessV0KeyHash(std::vector<unsigned char>{0,0,0,0,0,0,0,0,0,0,0,0,0,0,0,0,0,0,0,1})));
        consensus.smartContracts[SMART_CONTRACT_DFIP2206F] = GetScriptForDestination(CTxDestination(WitnessV0KeyHash(std::vector<unsigned char>{0,0,0,0,0,0,0,0,0,0,0,0,0,0,0,0,0,0,0,2})));

        // owner base58, operator base58
        vMasternodes.push_back({"7LMorkhKTDjbES6DfRxX2RiNMbeemUkxmp", "7KEu9JMKCx6aJ9wyg138W3p42rjg19DR5D"});
        vMasternodes.push_back({"7E8Cjn9cqEwnrc3E4zN6c5xKxDSGAyiVUM", "78MWNEcAAJxihddCw1UnZD8T7fMWmUuBro"});
        vMasternodes.push_back({"7GxxMCh7sJsvRK4GXLX5Eyh9B9EteXzuum", "7MYdTGv3bv3z65ai6y5J1NFiARg8PYu4hK"});
        vMasternodes.push_back({"7BQZ67KKYWSmVRukgv57m4HorjbGh7NWrQ", "7GULFtS6LuJfJEikByKKg8psscg84jnfHs"});

        std::vector<CTxOut> initdist;
        initdist.push_back(CTxOut(100000000 * COIN, GetScriptForDestination(DecodeDestination("te7wgg1X9HDJvMbrP2S51uz2Gxm2LPW4Gr", *this))));
        initdist.push_back(CTxOut(100000000 * COIN, GetScriptForDestination(DecodeDestination("tmYVkwmcv73Hth7hhHz15mx5K8mzC1hSef", *this))));
        initdist.push_back(CTxOut(100000000 * COIN, GetScriptForDestination(DecodeDestination("tahuMwb9eX83eJhf2vXL6NPzABy3Ca8DHi", *this))));

        consensus.burnAddress = GetScriptForDestination(DecodeDestination("7DefichainBurnAddressXXXXXXXdMUE5n", *this));
        consensus.retiredBurnAddress = GetScriptForDestination(DecodeDestination("7DefichainDSTBurnAddressXXXXXzS4Hi", *this));

        // Destination for unused emission
        consensus.unusedEmission = GetScriptForDestination(DecodeDestination("7HYC4WVAjJ5BGVobwbGTEzWJU8tzY3Kcjq", *this));

        genesis = CreateGenesisBlock(1586099762, 0x1d00ffff, 1, initdist, CreateGenesisMasternodes()); // old=1296688602
        consensus.hashGenesisBlock = genesis.GetHash();

        assert(consensus.hashGenesisBlock == uint256S("0x034ac8c88a1a9b846750768c1ad6f295bc4d0dc4b9b418aee5c0ebd609be8f90"));
        assert(genesis.hashMerkleRoot == uint256S("0xb71cfd828e692ca1b27e9df3a859740851047a5b5a68f659a908e8815aa35f38"));

        vFixedSeeds.clear();
        vSeeds.clear();
        // nodes with support for servicebits filtering should be at the top
        vSeeds.emplace_back("testnet-seed.defichain.io");

        vFixedSeeds = std::vector<SeedSpec6>(pnSeed6_test, pnSeed6_test + ARRAYLEN(pnSeed6_test));

        fDefaultConsistencyChecks = false;
        fRequireStandard = false;
        m_is_test_chain = true;


        checkpointData = {
            {
                { 50000, uint256S("74a468206b59bfc2667aba1522471ca2f0a4b7cd807520c47355b040c7735ccc")},
                {100000, uint256S("9896ac2c34c20771742bccda4f00f458229819947e02204022c8ff26093ac81f")},
                {150000, uint256S("af9307f438f5c378d1a49cfd3872173a07ed4362d56155e457daffd1061742d4")},
                {300000, uint256S("205b522772ce34206a08a635c800f99d2fc4e9696ab8c470dad7f5fa51dfea1a")},
            }
        };

        chainTxData = ChainTxData{
            // Data from rpc: getchaintxstats 4096 04aed18435a87754fcccb32734a02cf9ee162292489a476334326e8cf8a1079f
            /* nTime    */ 1611229441,
            /* nTxCount */ 178351,
            /* dTxRate  */ 0.03842042178237066
        };
    }
};

/**
 * Devnet
 */
class CDevNetParams : public CChainParams {
public:
    CDevNetParams() {
        strNetworkID = "devnet";
        consensus.nSubsidyHalvingInterval = 210000; /// @attention totally disabled for devnet
        consensus.baseBlockSubsidy = 200 * COIN;
        consensus.newBaseBlockSubsidy = 40504000000;
        consensus.emissionReductionPeriod = 32690; // Two weeks
        consensus.emissionReductionAmount = 1658; // 1.658%
        consensus.BIP16Exception = uint256();
        consensus.BIP34Height = 0;
        consensus.BIP34Hash = uint256();
        consensus.BIP65Height = 0;
        consensus.BIP66Height = 0;
        consensus.AMKHeight = 150;
        consensus.BayfrontHeight = 3000;
        consensus.BayfrontMarinaHeight = 90470;
        consensus.BayfrontGardensHeight = 101342;
        consensus.ClarkeQuayHeight = 155000;
        consensus.DakotaHeight = 220680;
        consensus.DakotaCrescentHeight = 287700;
        consensus.EunosHeight = 354950;
        consensus.EunosKampungHeight = consensus.EunosHeight;
<<<<<<< HEAD
        consensus.EunosPayaHeight = 300;
        consensus.FortCanningHeight = std::numeric_limits<int>::max();
        consensus.FortCanningMuseumHeight = std::numeric_limits<int>::max();
        consensus.FortCanningParkHeight = std::numeric_limits<int>::max();
        consensus.FortCanningHillHeight = std::numeric_limits<int>::max();
        consensus.FortCanningRoadHeight = std::numeric_limits<int>::max();
        consensus.FortCanningCrunchHeight = std::numeric_limits<int>::max();
        consensus.FortCanningSpringHeight = std::numeric_limits<int>::max();
        consensus.FortCanningGreatWorldHeight = std::numeric_limits<int>::max();
        consensus.FortCanningEpilogueHeight = std::numeric_limits<int>::max();
        consensus.GrandCentralHeight = std::numeric_limits<int>::max();
        consensus.GrandCentralEpilogueHeight = std::numeric_limits<int>::max();
=======
        consensus.EunosPayaHeight = 463300;
        consensus.FortCanningHeight = 686200;
        consensus.FortCanningMuseumHeight = 724000;
        consensus.FortCanningParkHeight = 828800;
        consensus.FortCanningHillHeight = 828900;
        consensus.FortCanningRoadHeight = 893700;
        consensus.FortCanningCrunchHeight = 1011600;
        consensus.FortCanningSpringHeight = 1086000;
        consensus.FortCanningGreatWorldHeight = 1223000;
        consensus.FortCanningEpilogueHeight = 1244000;
        consensus.GrandCentralHeight = 1366000;
        consensus.GrandCentralNextHeight = std::numeric_limits<int>::max();
>>>>>>> b2e574c5

        consensus.pos.diffLimit = uint256S("00000fffffffffffffffffffffffffffffffffffffffffffffffffffffffffff");
        consensus.pos.nTargetTimespan = 5 * 60; // 5 min == 10 blocks
        consensus.pos.nTargetSpacing = 30;
        consensus.pos.nTargetTimespanV2 = 1008 * consensus.pos.nTargetSpacing; // 1008 blocks
        consensus.pos.nStakeMinAge = 0;
        consensus.pos.nStakeMaxAge = 14 * 24 * 60 * 60; // Two weeks
        consensus.pos.fAllowMinDifficultyBlocks = false;
        consensus.pos.fNoRetargeting = false; // only for regtest

        consensus.pos.allowMintingWithoutPeers = true;

        consensus.CSVHeight = 1;
        consensus.SegwitHeight = 0;
        consensus.nRuleChangeActivationThreshold = 8; //1512; // 75% for testchains
        consensus.nMinerConfirmationWindow = 10; //2016; // nTargetTimespan / nTargetSpacing
        consensus.vDeployments[Consensus::DEPLOYMENT_TESTDUMMY].bit = 28;
        consensus.vDeployments[Consensus::DEPLOYMENT_TESTDUMMY].nStartTime = 1199145601; // January 1, 2008
        consensus.vDeployments[Consensus::DEPLOYMENT_TESTDUMMY].nTimeout = 1230767999; // December 31, 2008

        // The best chain should have at least this much work.
        consensus.nMinimumChainWork = uint256S("0x00");

        // By default assume that the signatures in ancestors of this block are valid.
        consensus.defaultAssumeValid = uint256S("0x00");

        // Masternodes' params
        consensus.mn.activationDelay = 10;
        consensus.mn.newActivationDelay = 1008;
        consensus.mn.resignDelay = 60;
        consensus.mn.newResignDelay = 2 * consensus.mn.newActivationDelay;
        consensus.mn.creationFee = 10 * COIN;
        consensus.mn.collateralAmount = 1000000 * COIN;
        consensus.mn.collateralAmountDakota = 20000 * COIN;
        consensus.mn.anchoringTeamSize = 5;
        consensus.mn.anchoringFrequency = 15;

        consensus.mn.anchoringTimeDepth = 3 * 60 * 60; // 3 hours
        consensus.mn.anchoringAdditionalTimeDepth = 1 * 60 * 60; // 1 hour
        consensus.mn.anchoringTeamChange = 120; // Number of blocks

        consensus.token.creationFee = 100 * COIN;
        consensus.token.collateralAmount = 1 * COIN;

        consensus.spv.wallet_xpub = "tpubD9RkyYW1ixvD9vXVpYB1ka8rPZJaEQoKraYN7YnxbBxxsRYEMZgRTDRGEo1MzQd7r5KWxH8eRaQDVDaDuT4GnWgGd17xbk6An6JMdN4dwsY"; /// @note devnet matter
        consensus.spv.anchors_address = "mpAkq2LyaUvKrJm2agbswrkn3QG9febnqL"; /// @note devnet matter
        consensus.spv.anchorSubsidy = 0 * COIN;
        consensus.spv.subsidyIncreasePeriod = 60;
        consensus.spv.subsidyIncreaseValue = 5 * COIN;
        consensus.spv.minConfirmations = 1;

        consensus.vaultCreationFee = 1 * COIN;

        consensus.props.cfp.fee = COIN / 100; // 1%
        consensus.props.cfp.minimumFee = 10 * COIN; // 10 DFI
        consensus.props.cfp.approvalThreshold = COIN / 2; // vote pass with over 50%
        consensus.props.voc.fee = 50 * COIN;
        consensus.props.voc.emergencyFee = 10000 * COIN;
        consensus.props.voc.approvalThreshold = 66670000; // vote pass with over 66.67%
        consensus.props.quorum = COIN / 100; // 1% of the masternodes must vote
        consensus.props.votingPeriod = 70000; // tally votes every 70K blocks
        consensus.props.emergencyPeriod = 8640;
        consensus.props.feeBurnPct = COIN / 2;

        consensus.nonUtxoBlockSubsidies.emplace(CommunityAccountType::IncentiveFunding, 45 * COIN / 200); // 45 DFI @ 200 per block (rate normalized to (COIN == 100%))
        consensus.nonUtxoBlockSubsidies.emplace(CommunityAccountType::AnchorReward, COIN/10 / 200);       // 0.1 DFI @ 200 per block

        // New coinbase reward distribution
        consensus.dist.masternode = 3333; // 33.33%
        consensus.dist.community = 491; // 4.91%
        consensus.dist.anchor = 2; // 0.02%
        consensus.dist.liquidity = 2545; // 25.45%
        consensus.dist.loan = 2468; // 24.68%
        consensus.dist.options = 988; // 9.88%
        consensus.dist.unallocated = 173; // 1.73%

        consensus.newNonUTXOSubsidies.emplace(CommunityAccountType::AnchorReward, consensus.dist.anchor);
        consensus.newNonUTXOSubsidies.emplace(CommunityAccountType::IncentiveFunding, consensus.dist.liquidity);
        consensus.newNonUTXOSubsidies.emplace(CommunityAccountType::Loan, consensus.dist.loan);
        consensus.newNonUTXOSubsidies.emplace(CommunityAccountType::Options, consensus.dist.options);
        consensus.newNonUTXOSubsidies.emplace(CommunityAccountType::Unallocated, consensus.dist.unallocated);
        consensus.newNonUTXOSubsidies.emplace(CommunityAccountType::CommunityDevFunds, consensus.dist.community);

        pchMessageStartPostAMK[0] = pchMessageStart[0] = 0x0c;
        pchMessageStartPostAMK[1] = pchMessageStart[1] = 0x10;
        pchMessageStartPostAMK[2] = pchMessageStart[2] = 0x10;
        pchMessageStartPostAMK[3] = pchMessageStart[3] = 0x08;

        nDefaultPort = 20555; /// @note devnet matter
        nPruneAfterHeight = 1000;
        m_assumed_blockchain_size = 30;
        m_assumed_chain_state_size = 2;

        base58Prefixes[PUBKEY_ADDRESS] = std::vector<unsigned char>(1,15); // '7' (111 ('m' or 'n') for bitcoin)
        base58Prefixes[SCRIPT_ADDRESS] = std::vector<unsigned char>(1,128); // 't' (196 ('2') for bitcoin)
        base58Prefixes[SECRET_KEY] =     std::vector<unsigned char>(1,239); // (239 ('9' or 'c') for bitcoin)
        base58Prefixes[EXT_PUBLIC_KEY] = {0x04, 0x35, 0x87, 0xCF};
        base58Prefixes[EXT_SECRET_KEY] = {0x04, 0x35, 0x83, 0x94};

        bech32_hrp = "tf";

        // (!) after prefixes set
        consensus.foundationShareScript = GetScriptForDestination(DecodeDestination("7Q2nZCcKnxiRiHSNQtLB27RA5efxm2cE7w", *this));
        consensus.foundationShare = 10; // old style - just percents
        consensus.foundationShareDFIP1 = 199 * COIN / 10 / 200; // 19.9 DFI @ 200 per block (rate normalized to (COIN == 100%)

        consensus.foundationMembers.clear();
        consensus.foundationMembers.insert(consensus.foundationShareScript);

        consensus.accountDestruction.clear();
        consensus.accountDestruction.insert(GetScriptForDestination(DecodeDestination("trnZD2qPU1c3WryBi8sWX16mEaq9WkGHeg", *this))); // cVUZfDj1B1o7eVhxuZr8FQLh626KceiGQhZ8G6YCUdeW3CAV49ti
        consensus.accountDestruction.insert(GetScriptForDestination(DecodeDestination("75jrurn8tkDLhZ3YPyzhk6D9kc1a4hBrmM", *this))); // cSmsVpoR6dSW5hPNKeGwC561gXHXcksdQb2yAFQdjbSp5MUyzZqr

        consensus.smartContracts.clear();
        consensus.smartContracts[SMART_CONTRACT_DFIP_2201] = GetScriptForDestination(CTxDestination(WitnessV0KeyHash(std::vector<unsigned char>{0,0,0,0,0,0,0,0,0,0,0,0,0,0,0,0,0,0,0,0})));
        consensus.smartContracts[SMART_CONTRACT_DFIP_2203] = GetScriptForDestination(CTxDestination(WitnessV0KeyHash(std::vector<unsigned char>{0,0,0,0,0,0,0,0,0,0,0,0,0,0,0,0,0,0,0,1})));
        consensus.smartContracts[SMART_CONTRACT_DFIP2206F] = GetScriptForDestination(CTxDestination(WitnessV0KeyHash(std::vector<unsigned char>{0,0,0,0,0,0,0,0,0,0,0,0,0,0,0,0,0,0,0,2})));

        // owner base58, operator base58
        vMasternodes.push_back({"7LMorkhKTDjbES6DfRxX2RiNMbeemUkxmp", "7KEu9JMKCx6aJ9wyg138W3p42rjg19DR5D"});
        vMasternodes.push_back({"7E8Cjn9cqEwnrc3E4zN6c5xKxDSGAyiVUM", "78MWNEcAAJxihddCw1UnZD8T7fMWmUuBro"});
        vMasternodes.push_back({"7GxxMCh7sJsvRK4GXLX5Eyh9B9EteXzuum", "7MYdTGv3bv3z65ai6y5J1NFiARg8PYu4hK"});
        vMasternodes.push_back({"7BQZ67KKYWSmVRukgv57m4HorjbGh7NWrQ", "7GULFtS6LuJfJEikByKKg8psscg84jnfHs"});

        std::vector<CTxOut> initdist;
        initdist.push_back(CTxOut(100000000 * COIN, GetScriptForDestination(DecodeDestination("te7wgg1X9HDJvMbrP2S51uz2Gxm2LPW4Gr", *this))));
        initdist.push_back(CTxOut(100000000 * COIN, GetScriptForDestination(DecodeDestination("tmYVkwmcv73Hth7hhHz15mx5K8mzC1hSef", *this))));
        initdist.push_back(CTxOut(100000000 * COIN, GetScriptForDestination(DecodeDestination("tahuMwb9eX83eJhf2vXL6NPzABy3Ca8DHi", *this))));

        consensus.burnAddress = GetScriptForDestination(DecodeDestination("7DefichainBurnAddressXXXXXXXdMUE5n", *this));
        consensus.retiredBurnAddress = GetScriptForDestination(DecodeDestination("7DefichainDSTBurnAddressXXXXXzS4Hi", *this));

        // Destination for unused emission
        consensus.unusedEmission = GetScriptForDestination(DecodeDestination("7HYC4WVAjJ5BGVobwbGTEzWJU8tzY3Kcjq", *this));

        genesis = CreateGenesisBlock(1586099762, 0x1d00ffff, 1, initdist, CreateGenesisMasternodes()); // old=1296688602
        consensus.hashGenesisBlock = genesis.GetHash();

        assert(consensus.hashGenesisBlock == uint256S("0x034ac8c88a1a9b846750768c1ad6f295bc4d0dc4b9b418aee5c0ebd609be8f90"));
        assert(genesis.hashMerkleRoot == uint256S("0xb71cfd828e692ca1b27e9df3a859740851047a5b5a68f659a908e8815aa35f38"));

        vFixedSeeds.clear();
        vSeeds.clear();
        // nodes with support for servicebits filtering should be at the top
//        vSeeds.emplace_back("testnet-seed.defichain.io");
        vFixedSeeds = std::vector<SeedSpec6>(pnSeed6_devnet, pnSeed6_devnet + ARRAYLEN(pnSeed6_devnet));

        fDefaultConsistencyChecks = false;
        fRequireStandard = false;
        m_is_test_chain = true;


        checkpointData = {
                {
                        { 50000, uint256S("74a468206b59bfc2667aba1522471ca2f0a4b7cd807520c47355b040c7735ccc")},
                        {100000, uint256S("9896ac2c34c20771742bccda4f00f458229819947e02204022c8ff26093ac81f")},
                        {150000, uint256S("af9307f438f5c378d1a49cfd3872173a07ed4362d56155e457daffd1061742d4")},
                        {300000, uint256S("205b522772ce34206a08a635c800f99d2fc4e9696ab8c470dad7f5fa51dfea1a")},
                }
        };

        chainTxData = ChainTxData{
            /* nTime    */ 0,
            /* nTxCount */ 0,
            /* dTxRate  */ 0
        };

        UpdateActivationParametersFromArgs();
    }

    void UpdateActivationParametersFromArgs();
};

/**
 * Regression test
 */
class CRegTestParams : public CChainParams {
public:
    explicit CRegTestParams() {
        strNetworkID = "regtest";
        bool isJellyfish = false;
        isJellyfish = gArgs.GetBoolArg("-jellyfish_regtest", false);
        consensus.nSubsidyHalvingInterval = (isJellyfish) ? 210000 : 150;
        consensus.baseBlockSubsidy = (isJellyfish) ? 100 * COIN : 50 * COIN;
        consensus.newBaseBlockSubsidy = 40504000000;
        consensus.emissionReductionPeriod = (isJellyfish) ? 32690 : 150;
        consensus.emissionReductionAmount = 1658; // 1.658%
        consensus.BIP16Exception = uint256();
        consensus.BIP34Height = 500; // BIP34 activated on regtest (Used in functional tests)
        consensus.BIP34Hash = uint256();
        consensus.BIP65Height = 1351; // BIP65 activated on regtest (Used in functional tests)
        consensus.BIP66Height = 1251; // BIP66 activated on regtest (Used in functional tests)
        consensus.AMKHeight = 10000000;
        consensus.BayfrontHeight = 10000000;
        consensus.BayfrontMarinaHeight = 10000000;
        consensus.BayfrontGardensHeight = 10000000;
        consensus.ClarkeQuayHeight = 10000000;
        consensus.DakotaHeight = 10000000;
        consensus.DakotaCrescentHeight = 10000000;
        consensus.EunosHeight = 10000000;
        consensus.EunosKampungHeight = 10000000;
        consensus.EunosPayaHeight = 10000000;
        consensus.FortCanningHeight = 10000000;
        consensus.FortCanningMuseumHeight = 10000000;
        consensus.FortCanningParkHeight = 10000000;
        consensus.FortCanningHillHeight = 10000000;
        consensus.FortCanningRoadHeight = 10000000;
        consensus.FortCanningCrunchHeight = 10000000;
        consensus.FortCanningSpringHeight = 10000000;
        consensus.FortCanningGreatWorldHeight = 10000000;
        consensus.FortCanningEpilogueHeight = 10000000;
        consensus.GrandCentralHeight = 10000000;
        consensus.GrandCentralEpilogueHeight = 10000000;

        consensus.pos.diffLimit = uint256S("00000fffffffffffffffffffffffffffffffffffffffffffffffffffffffffff");
        consensus.pos.nTargetTimespan = 14 * 24 * 60 * 60; // two weeks
        consensus.pos.nTargetTimespanV2 = 14 * 24 * 60 * 60; // two weeks
        consensus.pos.nTargetSpacing = 10 * 60; // 10 minutes
        consensus.pos.nStakeMinAge = 0;
        consensus.pos.nStakeMaxAge = 14 * 24 * 60 * 60; // Two weeks
        consensus.pos.fAllowMinDifficultyBlocks = true; // only for regtest
        consensus.pos.fNoRetargeting = true; // only for regtest

        consensus.pos.allowMintingWithoutPeers = true; // don't mint if no peers connected

        consensus.CSVHeight = 432; // CSV activated on regtest (Used in rpc activation tests)
        consensus.SegwitHeight = 0; // SEGWIT is always activated on regtest unless overridden
        consensus.nRuleChangeActivationThreshold = 108; // 75% for testchains
        consensus.nMinerConfirmationWindow = 144; // Faster than normal for regtest (144 instead of 2016)
        consensus.vDeployments[Consensus::DEPLOYMENT_TESTDUMMY].bit = 28;
        consensus.vDeployments[Consensus::DEPLOYMENT_TESTDUMMY].nStartTime = 0;
        consensus.vDeployments[Consensus::DEPLOYMENT_TESTDUMMY].nTimeout = Consensus::BIP9Deployment::NO_TIMEOUT;

        // The best chain should have at least this much work.
        consensus.nMinimumChainWork = uint256S("0x00");

        // By default assume that the signatures in ancestors of this block are valid.
        consensus.defaultAssumeValid = uint256S("0x00");

        // Masternodes' params
        consensus.mn.activationDelay = 10;
        consensus.mn.newActivationDelay = 20;
        consensus.mn.resignDelay = 10;
        consensus.mn.newResignDelay = 2 * consensus.mn.newActivationDelay;
        consensus.mn.creationFee = 1 * COIN;
        consensus.mn.collateralAmount = 10 * COIN;
        consensus.mn.collateralAmountDakota = 2 * COIN;
        consensus.mn.anchoringTeamSize = 3;
        consensus.mn.anchoringFrequency = 15;

        consensus.mn.anchoringTimeDepth = 3 * 60 * 60;
        consensus.mn.anchoringAdditionalTimeDepth = 15 * 60; // 15 minutes
        consensus.mn.anchoringTeamChange = 15; // Number of blocks

        consensus.token.creationFee = 1 * COIN;
        consensus.token.collateralAmount = 10 * COIN;

        consensus.spv.wallet_xpub = "tpubDA2Mn6LMJ35tYaA1Noxirw2WDzmgKEDKLRbSs2nwF8TTsm2iB6hBJmNjAAEbDqYzZLdThLykWDcytGzKDrjUzR9ZxdmSbFz7rt18vFRYjt9";
        consensus.spv.anchors_address = "n1h1kShnyiw3qRR6MM1FnwShaNVoVwBTnF";
        consensus.spv.anchorSubsidy = 0 * COIN;
        consensus.spv.subsidyIncreasePeriod = 60;
        consensus.spv.subsidyIncreaseValue = 5 * COIN;
        consensus.spv.minConfirmations = 6;

        consensus.props.cfp.fee = COIN / 100; // 1%
        consensus.props.cfp.minimumFee = 10 * COIN; // 10 DFI
        consensus.props.cfp.approvalThreshold = COIN / 2; // vote pass with over 50% majority
        consensus.props.voc.fee = 5 * COIN;
        consensus.props.voc.emergencyFee = 10000 * COIN;
        consensus.props.voc.approvalThreshold = 66670000; // vote pass with over 66.67% majority
        consensus.props.quorum = COIN / 100; // 1% of the masternodes must vote
        consensus.props.votingPeriod = 70; // tally votes every 70 blocks
        consensus.props.emergencyPeriod = 50;
        consensus.props.feeBurnPct = COIN / 2;

        consensus.vaultCreationFee = 1 * COIN;

        consensus.nonUtxoBlockSubsidies.emplace(CommunityAccountType::IncentiveFunding, 10 * COIN / 50); // normalized to (COIN == 100%) // 10 per block
        consensus.nonUtxoBlockSubsidies.emplace(CommunityAccountType::AnchorReward, COIN/10 / 50);       // 0.1 per block

        // New coinbase reward distribution
        consensus.dist.masternode = 3333; // 33.33%
        consensus.dist.community = 491; // 4.91%
        consensus.dist.anchor = 2; // 0.02%
        consensus.dist.liquidity = 2545; // 25.45%
        consensus.dist.loan = 2468; // 24.68%
        consensus.dist.options = 988; // 9.88%
        consensus.dist.unallocated = 173; // 1.73%

        consensus.newNonUTXOSubsidies.emplace(CommunityAccountType::AnchorReward, consensus.dist.anchor);
        consensus.newNonUTXOSubsidies.emplace(CommunityAccountType::IncentiveFunding, consensus.dist.liquidity);
        consensus.newNonUTXOSubsidies.emplace(CommunityAccountType::Loan, consensus.dist.loan);
        consensus.newNonUTXOSubsidies.emplace(CommunityAccountType::Options, consensus.dist.options);
        consensus.newNonUTXOSubsidies.emplace(CommunityAccountType::Unallocated, consensus.dist.unallocated);
        consensus.newNonUTXOSubsidies.emplace(CommunityAccountType::CommunityDevFunds, consensus.dist.community);

        pchMessageStartPostAMK[0] = pchMessageStart[0] = 0xfa;
        pchMessageStartPostAMK[1] = pchMessageStart[1] = 0xbf;
        pchMessageStartPostAMK[2] = pchMessageStart[2] = 0xb5;
        pchMessageStartPostAMK[3] = pchMessageStart[3] = 0xda;
        nDefaultPort = 19555;
        nPruneAfterHeight = 1000;
        m_assumed_blockchain_size = 0;
        m_assumed_chain_state_size = 0;

        UpdateActivationParametersFromArgs();

        base58Prefixes[PUBKEY_ADDRESS] = {0x6f};
        base58Prefixes[SCRIPT_ADDRESS] = {0xc4};
        base58Prefixes[SECRET_KEY] =     {0xef};
        base58Prefixes[EXT_PUBLIC_KEY] = {0x04, 0x35, 0x87, 0xCF};
        base58Prefixes[EXT_SECRET_KEY] = {0x04, 0x35, 0x83, 0x94};

        bech32_hrp = "bcrt";

        // (!) after prefixes set
        consensus.foundationShareScript = GetScriptForDestination(DecodeDestination("2NCWAKfEehP3qibkLKYQjXaWMK23k4EDMVS", *this)); // cMv1JaaZ9Mbb3M3oNmcFvko8p7EcHJ8XD7RCQjzNaMs7BWRVZTyR
        consensus.foundationShare = 0; // old style - just percents // stil zero here to not broke old tests
        consensus.foundationShareDFIP1 = 19 * COIN / 10 / 50; // 1.9 DFI @ 50 per block (rate normalized to (COIN == 100%)

        // now it is for devnet and regtest only, 2 first and 2 last of genesis MNs acts as foundation members
        consensus.foundationMembers.emplace(GetScriptForDestination(DecodeDestination("mwsZw8nF7pKxWH8eoKL9tPxTpaFkz7QeLU", *this)));
        consensus.foundationMembers.emplace(GetScriptForDestination(DecodeDestination("msER9bmJjyEemRpQoS8YYVL21VyZZrSgQ7", *this)));
        consensus.foundationMembers.emplace(GetScriptForDestination(DecodeDestination("bcrt1qyrfrpadwgw7p5eh3e9h3jmu4kwlz4prx73cqny", *this)));
        consensus.foundationMembers.emplace(GetScriptForDestination(DecodeDestination("bcrt1qyeuu9rvq8a67j86pzvh5897afdmdjpyankp4mu", *this)));

        consensus.accountDestruction.clear();
        consensus.accountDestruction.insert(GetScriptForDestination(DecodeDestination("2MxJf6Ak8MGrLoGdekrU6AusW29szZUFphH", *this)));
        consensus.accountDestruction.insert(GetScriptForDestination(DecodeDestination("mxiaFfAnCoXEUy4RW8NgsQM7yU5YRCiFSh", *this)));

        consensus.smartContracts.clear();
        consensus.smartContracts[SMART_CONTRACT_DFIP_2201] = GetScriptForDestination(CTxDestination(WitnessV0KeyHash(std::vector<unsigned char>{0,0,0,0,0,0,0,0,0,0,0,0,0,0,0,0,0,0,0,0})));
        consensus.smartContracts[SMART_CONTRACT_DFIP_2203] = GetScriptForDestination(CTxDestination(WitnessV0KeyHash(std::vector<unsigned char>{0,0,0,0,0,0,0,0,0,0,0,0,0,0,0,0,0,0,0,1})));
        consensus.smartContracts[SMART_CONTRACT_DFIP2206F] = GetScriptForDestination(CTxDestination(WitnessV0KeyHash(std::vector<unsigned char>{0,0,0,0,0,0,0,0,0,0,0,0,0,0,0,0,0,0,0,2})));

        // owner base58, operator base58
        vMasternodes.push_back({"mwsZw8nF7pKxWH8eoKL9tPxTpaFkz7QeLU", "mswsMVsyGMj1FzDMbbxw2QW3KvQAv2FKiy"});
        vMasternodes.push_back({"msER9bmJjyEemRpQoS8YYVL21VyZZrSgQ7", "mps7BdmwEF2vQ9DREDyNPibqsuSRZ8LuwQ"});
        vMasternodes.push_back({"myF3aHuxtEuqqTw44EurtVs6mjyc1QnGUS", "mtbWisYQmw9wcaecvmExeuixG7rYGqKEU4"});
        vMasternodes.push_back({"mwyaBGGE7ka58F7aavH5hjMVdJENP9ZEVz", "n1n6Z5Zdoku4oUnrXeQ2feLz3t7jmVLG9t"});
        vMasternodes.push_back({"mgsE1SqrcfUhvuYuRjqy6rQCKmcCVKNhMu", "mzqdipBJcKX9rXXxcxw2kTHC3Xjzd3siKg"});
        vMasternodes.push_back({"mud4VMfbBqXNpbt8ur33KHKx8pk3npSq8c", "mk5DkY4qcV6CUpuxDVyD3AHzRq5XK9kbRN"});
        vMasternodes.push_back({"bcrt1qyrfrpadwgw7p5eh3e9h3jmu4kwlz4prx73cqny", "bcrt1qmfvw3dp3u6fdvqkdc0y3lr0e596le9cf22vtsv"});
        vMasternodes.push_back({"bcrt1qyeuu9rvq8a67j86pzvh5897afdmdjpyankp4mu", "bcrt1qurwyhta75n2g75u2u5nds9p6w9v62y8wr40d2r"});

        // For testing send after Eunos: 93ViFmLeJVgKSPxWGQHmSdT5RbeGDtGW4bsiwQM2qnQyucChMqQ
        consensus.burnAddress = GetScriptForDestination(DecodeDestination("mfburnZSAM7Gs1hpDeNaMotJXSGA7edosG", *this));
        consensus.retiredBurnAddress = GetScriptForDestination(DecodeDestination("mfdefichainDSTBurnAddressXXXZcE1vs", *this));

        // Destination for unused emission
        consensus.unusedEmission = GetScriptForDestination(DecodeDestination("mkzZWPwBVgdnwLSmXKW5SuUFMpm6C5ZPcJ", *this)); // cUUj4d9tkgJGwGBF7VwFvCpcFMuEpC8tYbduaCDexKMx8A8ntL7C

        if (isJellyfish) {
            std::vector<CTxOut> initdist;
            // first 2 owner & first 2 operator get 100 mill DFI
            initdist.push_back(CTxOut(100000000 * COIN, GetScriptForDestination(DecodeDestination("mwsZw8nF7pKxWH8eoKL9tPxTpaFkz7QeLU", *this))));
            initdist.push_back(CTxOut(100000000 * COIN, GetScriptForDestination(DecodeDestination("mswsMVsyGMj1FzDMbbxw2QW3KvQAv2FKiy", *this))));
            initdist.push_back(CTxOut(100000000 * COIN, GetScriptForDestination(DecodeDestination("msER9bmJjyEemRpQoS8YYVL21VyZZrSgQ7", *this))));
            initdist.push_back(CTxOut(100000000 * COIN, GetScriptForDestination(DecodeDestination("mps7BdmwEF2vQ9DREDyNPibqsuSRZ8LuwQ", *this))));
            initdist.push_back(CTxOut(consensus.baseBlockSubsidy, GetScriptForDestination(DecodeDestination("mud4VMfbBqXNpbt8ur33KHKx8pk3npSq8c", *this))));

            // 6th masternode owner. for initdist tests
            genesis = CreateGenesisBlock(1579045065, 0x207fffff, 1, initdist,CreateGenesisMasternodes()); // old=1296688602
            consensus.hashGenesisBlock = genesis.GetHash();

            assert(consensus.hashGenesisBlock == uint256S("0xd744db74fb70ed42767ae028a129365fb4d7de54ba1b6575fb047490554f8a7b"));
            assert(genesis.hashMerkleRoot == uint256S("0x5615dbbb379da893dd694e02d25a7955e1b7471db55f42bbd82b5d3f5bdb8d38"));
        }
        else {
            genesis = CreateGenesisBlock(1579045065, 0x207fffff, 1, {
                                          CTxOut(consensus.baseBlockSubsidy,
                                          GetScriptForDestination(DecodeDestination("mud4VMfbBqXNpbt8ur33KHKx8pk3npSq8c", *this)) // 6th masternode owner. for initdist tests
                                          )},
                                      CreateGenesisMasternodes()); // old=1296688602
            consensus.hashGenesisBlock = genesis.GetHash();

            assert(consensus.hashGenesisBlock == uint256S("0x0091f00915b263d08eba2091ba70ba40cea75242b3f51ea29f4a1b8d7814cd01"));
            assert(genesis.hashMerkleRoot == uint256S("0xc4b6f1f9a7bbb61121b949b57be05e8651e7a0c55c38eb8aaa6c6602b1abc444"));
        }

        vFixedSeeds.clear(); //!< Regtest mode doesn't have any fixed seeds.
        vSeeds.clear();      //!< Regtest mode doesn't have any DNS seeds.

        fDefaultConsistencyChecks = true;
        fRequireStandard = true;
        m_is_test_chain = true;

        checkpointData = {
            {
                {0, consensus.hashGenesisBlock},
            }
        };

        chainTxData = ChainTxData{
            0,
            0,
            0
        };
    }

    /**
     * Allows modifying the Version Bits regtest parameters.
     */
    void UpdateVersionBitsParameters(Consensus::DeploymentPos d, int64_t nStartTime, int64_t nTimeout)
    {
        consensus.vDeployments[d].nStartTime = nStartTime;
        consensus.vDeployments[d].nTimeout = nTimeout;
    }
    void UpdateActivationParametersFromArgs();
};

/// Check for fork height based flag, validate and set the value to a target var
std::optional<int> UpdateHeightValidation(const std::string& argName, const std::string& argFlag, int& argTarget) {
    if (gArgs.IsArgSet(argFlag)) {
        int64_t height = gArgs.GetArg(argFlag, argTarget);
        if (height < -1 || height >= std::numeric_limits<int>::max()) {
            std::string lowerArgName = ToLower(argFlag);
            throw std::runtime_error(strprintf(
                "Activation height %ld for %s is out of valid range. Use -1 to disable %s.",
                height, argName, lowerArgName));
        } else if (height == -1) {
            LogPrintf("%s disabled for testing\n", argName);
            height = std::numeric_limits<int>::max();
        }
        argTarget = static_cast<int>(height);
        return height;
    }
    return {};
}

void SetupCommonArgActivationParams(Consensus::Params &consensus) {
    UpdateHeightValidation("Segwit", "-segwitheight", consensus.SegwitHeight);
    UpdateHeightValidation("AMK", "-amkheight", consensus.AMKHeight);
    UpdateHeightValidation("Bayfront", "-bayfrontheight", consensus.BayfrontHeight);
    UpdateHeightValidation("Bayfront Gardens", "-bayfrontgardensheight", consensus.BayfrontGardensHeight);
    UpdateHeightValidation("Clarke Quay", "-clarkequayheight", consensus.ClarkeQuayHeight);
    UpdateHeightValidation("Dakota", "-dakotaheight", consensus.DakotaHeight);
    UpdateHeightValidation("Dakota Crescent", "-dakotacrescentheight", consensus.DakotaCrescentHeight);
    auto eunosHeight = UpdateHeightValidation("Eunos", "-eunosheight", consensus.EunosHeight);
    if (eunosHeight.has_value()){
        consensus.EunosKampungHeight = static_cast<int>(eunosHeight.value());
    }
    UpdateHeightValidation("Eunos Paya", "-eunospayaheight", consensus.EunosPayaHeight);
    UpdateHeightValidation("Fort Canning", "-fortcanningheight", consensus.FortCanningHeight);
    UpdateHeightValidation("Fort Canning Museum", "-fortcanningmuseumheight", consensus.FortCanningMuseumHeight);
    UpdateHeightValidation("Fort Canning Park", "-fortcanningparkheight", consensus.FortCanningParkHeight);
    UpdateHeightValidation("Fort Canning Hill", "-fortcanninghillheight", consensus.FortCanningHillHeight);
    UpdateHeightValidation("Fort Canning Road", "-fortcanningroadheight", consensus.FortCanningRoadHeight);
    UpdateHeightValidation("Fort Canning Crunch", "-fortcanningcrunchheight", consensus.FortCanningCrunchHeight);
    UpdateHeightValidation("Fort Canning Spring", "-fortcanningspringheight", consensus.FortCanningSpringHeight);
    UpdateHeightValidation("Fort Canning Great World", "-fortcanninggreatworldheight", consensus.FortCanningGreatWorldHeight);
    UpdateHeightValidation("Fort Canning Great World", "-greatworldheight", consensus.FortCanningGreatWorldHeight);
    UpdateHeightValidation("Fort Canning Epilogue", "-fortcanningepilogueheight", consensus.FortCanningEpilogueHeight);
    UpdateHeightValidation("Grand Central", "-grandcentralheight", consensus.GrandCentralHeight);
    UpdateHeightValidation("Grand Central Next", "-grandcentralepilogueheight", consensus.GrandCentralEpilogueHeight);

    if (gArgs.GetBoolArg("-simulatemainnet", false)) {
        consensus.pos.nTargetTimespan = 5 * 60; // 5 min == 10 blocks
        consensus.pos.nTargetSpacing = 30; // seconds
        consensus.pos.nTargetTimespanV2 = 1008 * consensus.pos.nTargetSpacing; // 1008 blocks
        LogPrintf("conf: simulatemainnet: true (Re-adjusted: blocktime=%ds, difficultytimespan=%ds)\n",
            consensus.pos.nTargetSpacing, consensus.pos.nTargetTimespanV2);
    }
}


void CMainParams::UpdateActivationParametersFromArgs() {
    fMockNetwork = gArgs.IsArgSet("-mocknet");
    if (fMockNetwork) {
        LogPrintf("============================================\n");
        LogPrintf("WARNING: MOCKNET ACTIVE. THIS IS NOT MAINNET\n");
        LogPrintf("============================================\n");
        auto sMockFoundationPubKey = gArgs.GetArg("-mocknet-key", "");
        auto nMockBlockTimeSecs = gArgs.GetArg("-mocknet-blocktime", 30);
        if (!gArgs.IsArgSet("-maxtipage")) {
            gArgs.ForceSetArg("-maxtipage", "2207520000"); // 10 years
        }

        // End of args. Perform sane set below.
        consensus.pos.nTargetSpacing = nMockBlockTimeSecs;
        consensus.pos.nTargetTimespanV2 = 10 * consensus.pos.nTargetSpacing;
        consensus.pos.allowMintingWithoutPeers = true;

        LogPrintf("mocknet: block-time: %s secs\n", consensus.pos.nTargetSpacing);

        // Add additional foundation members here for testing
        if (!sMockFoundationPubKey.empty()) {
            consensus.foundationMembers.insert(GetScriptForDestination(DecodeDestination(sMockFoundationPubKey, *this)));
            LogPrintf("mocknet: key: %s\n", sMockFoundationPubKey);
        }

        // Do this at the end, to ensure simualte mainnet overrides are in place.
        SetupCommonArgActivationParams(consensus);
    }
}


void CDevNetParams::UpdateActivationParametersFromArgs() {
    if (gArgs.IsArgSet("-devnet-bootstrap")) {
        nDefaultPort = 18555;
        vSeeds.emplace_back("testnet-seed.defichain.io");
        pchMessageStartPostAMK[0] = 0x0b;
        pchMessageStartPostAMK[1] = 0x11;
        pchMessageStartPostAMK[2] = 0x09;
        pchMessageStartPostAMK[3] = 0x07;
    }
}


void CRegTestParams::UpdateActivationParametersFromArgs()
{
    SetupCommonArgActivationParams(consensus);
    if (!gArgs.IsArgSet("-vbparams")) return;

    for (const std::string& strDeployment : gArgs.GetArgs("-vbparams")) {
        std::vector<std::string> vDeploymentParams;
        boost::split(vDeploymentParams, strDeployment, boost::is_any_of(":"));
        if (vDeploymentParams.size() != 3) {
            throw std::runtime_error("Version bits parameters malformed, expecting deployment:start:end");
        }
        int64_t nStartTime, nTimeout;
        if (!ParseInt64(vDeploymentParams[1], &nStartTime)) {
            throw std::runtime_error(strprintf("Invalid nStartTime (%s)", vDeploymentParams[1]));
        }
        if (!ParseInt64(vDeploymentParams[2], &nTimeout)) {
            throw std::runtime_error(strprintf("Invalid nTimeout (%s)", vDeploymentParams[2]));
        }
        bool found = false;
        for (int j=0; j < (int)Consensus::MAX_VERSION_BITS_DEPLOYMENTS; ++j) {
            if (vDeploymentParams[0] == VersionBitsDeploymentInfo[j].name) {
                UpdateVersionBitsParameters(Consensus::DeploymentPos(j), nStartTime, nTimeout);
                found = true;
                LogPrintf("Setting version bits activation parameters for %s to start=%ld, timeout=%ld\n", vDeploymentParams[0], nStartTime, nTimeout);
                break;
            }
        }
        if (!found) {
            throw std::runtime_error(strprintf("Invalid deployment (%s)", vDeploymentParams[0]));
        }
    }
}

static std::unique_ptr<const CChainParams> globalChainParams;

const CChainParams &Params() {
    assert(globalChainParams);
    return *globalChainParams;
}

std::unique_ptr<const CChainParams> CreateChainParams(const std::string& chain)
{
    if (chain == CBaseChainParams::MAIN)
        return std::unique_ptr<CChainParams>(new CMainParams());
    else if (chain == CBaseChainParams::TESTNET)
        return std::unique_ptr<CChainParams>(new CTestNetParams());
    else if (chain == CBaseChainParams::DEVNET)
        return std::unique_ptr<CChainParams>(new CDevNetParams());
    else if (chain == CBaseChainParams::REGTEST)
        return std::unique_ptr<CChainParams>(new CRegTestParams());
    throw std::runtime_error(strprintf("%s: Unknown chain %s.", __func__, chain));
}

void SelectParams(const std::string& network)
{
    SelectBaseParams(network);
    globalChainParams = CreateChainParams(network);
}

void ClearCheckpoints(CChainParams &params) {
    params.checkpointData = {};
}

Res UpdateCheckpointsFromFile(CChainParams &params, const std::string &fileName) {
    std::ifstream file(fileName);
    if (!file.good()) {
        return Res::Err("Could not read %s. Ensure it exists and has read permissions", fileName);
    }

    ClearCheckpoints(params);

    std::string line;
    while (std::getline(file, line)) {
        auto trimmed = trim_ws(line);
        if (trimmed.rfind('#', 0) == 0 || trimmed.find_first_not_of(" \n\r\t") == std::string::npos)
            continue;

        std::istringstream iss(trimmed);
        std::string hashStr, heightStr;
        if (!(iss >> heightStr >> hashStr)) {
            return Res::Err("Error parsing line %s", trimmed);
        }

        uint256 hash;
        if (!ParseHashStr(hashStr, hash)) {
            return Res::Err("Invalid hash: %s", hashStr);
        }

        int32_t height;
        if (!ParseInt32(heightStr, &height)) {
            return Res::Err("Invalid height: %s", heightStr);
        }

        params.checkpointData.mapCheckpoints[height] = hash;
    }
    return Res::Ok();
}<|MERGE_RESOLUTION|>--- conflicted
+++ resolved
@@ -596,20 +596,6 @@
         consensus.DakotaCrescentHeight = 287700;
         consensus.EunosHeight = 354950;
         consensus.EunosKampungHeight = consensus.EunosHeight;
-<<<<<<< HEAD
-        consensus.EunosPayaHeight = 300;
-        consensus.FortCanningHeight = std::numeric_limits<int>::max();
-        consensus.FortCanningMuseumHeight = std::numeric_limits<int>::max();
-        consensus.FortCanningParkHeight = std::numeric_limits<int>::max();
-        consensus.FortCanningHillHeight = std::numeric_limits<int>::max();
-        consensus.FortCanningRoadHeight = std::numeric_limits<int>::max();
-        consensus.FortCanningCrunchHeight = std::numeric_limits<int>::max();
-        consensus.FortCanningSpringHeight = std::numeric_limits<int>::max();
-        consensus.FortCanningGreatWorldHeight = std::numeric_limits<int>::max();
-        consensus.FortCanningEpilogueHeight = std::numeric_limits<int>::max();
-        consensus.GrandCentralHeight = std::numeric_limits<int>::max();
-        consensus.GrandCentralEpilogueHeight = std::numeric_limits<int>::max();
-=======
         consensus.EunosPayaHeight = 463300;
         consensus.FortCanningHeight = 686200;
         consensus.FortCanningMuseumHeight = 724000;
@@ -621,8 +607,7 @@
         consensus.FortCanningGreatWorldHeight = 1223000;
         consensus.FortCanningEpilogueHeight = 1244000;
         consensus.GrandCentralHeight = 1366000;
-        consensus.GrandCentralNextHeight = std::numeric_limits<int>::max();
->>>>>>> b2e574c5
+        consensus.GrandCentralEpilogueHeight = std::numeric_limits<int>::max();
 
         consensus.pos.diffLimit = uint256S("00000fffffffffffffffffffffffffffffffffffffffffffffffffffffffffff");
         consensus.pos.nTargetTimespan = 5 * 60; // 5 min == 10 blocks
