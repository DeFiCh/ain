--- conflicted
+++ resolved
@@ -114,11 +114,7 @@
         consensus.BIP34Hash = uint256();
         consensus.BIP65Height = 0; // 000000000000000004c2b624ed5d7756c508d90fd0da2c7c679febfa6c4735f0
         consensus.BIP66Height = 0; // 00000000000000000379eaa19dce8c9b722d46ae6a57c2f1a988119488b50931
-<<<<<<< HEAD
-        consensus.DIP1Height = 10000000;
-=======
         consensus.AMKHeight = 356500;
->>>>>>> aae693e6
 
         consensus.pos.diffLimit = uint256S("00000fffffffffffffffffffffffffffffffffffffffffffffffffffffffffff");
 //        consensus.pos.nTargetTimespan = 14 * 24 * 60 * 60; // two weeks
@@ -168,20 +164,16 @@
         consensus.spv.minConfirmations = 6;
 
         consensus.nonUtxoBlockSubsidies.emplace(CommunityAccountType::IncentiveFunding, 45 * COIN / 200); // 45 DFI of 200 per block (rate normalized to (COIN == 100%))
-<<<<<<< HEAD
-        consensus.nonUtxoBlockSubsidies.emplace(CommunityAccountType::AnchorReward, COIN/10 / 200);       // 0.1 DFI of 200 per block
-=======
         consensus.nonUtxoBlockSubsidies.emplace(CommunityAccountType::AnchorReward, COIN /10 / 200);       // 0.1 DFI of 200 per block
->>>>>>> aae693e6
 
         /**
          * The message start string is designed to be unlikely to occur in normal data.
          * The characters are rarely used upper ASCII, not valid as UTF-8, and produce
          * a large 32-bit integer with any alignment.
-         */
+         */        
         pchMessageStart[0] = 0xf9;
-        pchMessageStart[1] = 0xbe;
-        pchMessageStart[2] = 0xb4;
+        pchMessageStart[1] = 0xbe;	        
+        pchMessageStart[2] = 0xb4;	        
         pchMessageStart[3] = 0xd9;
         pchMessageStartPostAMK[0] = 0xe2;
         pchMessageStartPostAMK[1] = 0xaa;
@@ -203,11 +195,7 @@
         // (!) after prefixes set
         consensus.foundationShareScript = GetScriptForDestination(DecodeDestination("dZcHjYhKtEM88TtZLjp314H2xZjkztXtRc", *this));
         consensus.foundationShare = 10; // old style - just percents
-<<<<<<< HEAD
-        consensus.foundationShareDIP1 = 199 * COIN / 10 / 200; // 19.9 DFI @ 200 per block (rate normalized to (COIN == 100%)
-=======
         consensus.foundationShareDFIP1 = 199 * COIN / 10 / 200; // 19.9 DFI @ 200 per block (rate normalized to (COIN == 100%)
->>>>>>> aae693e6
         /// @todo fill in foundationMembers before deployment
         consensus.foundationMembers.clear();
 
@@ -281,11 +269,7 @@
         consensus.BIP34Hash = uint256();
         consensus.BIP65Height = 0; // 00000000007f6655f22f98e72ed80d8b06dc761d5da09df0fa1dc4be4f861eb6
         consensus.BIP66Height = 0; // 000000002104c8c45e99a8853285a3b592602a3ccde2b832481da85e9e4ba182
-<<<<<<< HEAD
-        consensus.DIP1Height = 10000000;
-=======
         consensus.AMKHeight = 324500;
->>>>>>> aae693e6
 
         consensus.pos.diffLimit = uint256S("00000fffffffffffffffffffffffffffffffffffffffffffffffffffffffffff");
 //        consensus.pos.nTargetTimespan = 14 * 24 * 60 * 60; // two weeks
@@ -358,11 +342,7 @@
         // (!) after prefixes set
         consensus.foundationShareScript = GetScriptForDestination(DecodeDestination("7Q2nZCcKnxiRiHSNQtLB27RA5efxm2cE7w", *this));
         consensus.foundationShare = 10; // old style - just percents
-<<<<<<< HEAD
-        consensus.foundationShareDIP1 = 199 * COIN / 10 / 200; // 19.9 DFI @ 200 per block (rate normalized to (COIN == 100%)
-=======
         consensus.foundationShareDFIP1 = 199 * COIN / 10 / 200; // 19.9 DFI @ 200 per block (rate normalized to (COIN == 100%)
->>>>>>> aae693e6
         /// @todo fill in foundationMembers before deployment
         consensus.foundationMembers.clear();
 
@@ -423,11 +403,7 @@
         consensus.BIP34Hash = uint256();
         consensus.BIP65Height = 0;
         consensus.BIP66Height = 0;
-<<<<<<< HEAD
-        consensus.DIP1Height = 10000000;
-=======
         consensus.AMKHeight = 20;
->>>>>>> aae693e6
 
         consensus.pos.diffLimit = uint256S("00000fffffffffffffffffffffffffffffffffffffffffffffffffffffffffff");
         consensus.pos.nTargetTimespan = 5 * 60; // 5 min == 10 blocks
@@ -494,11 +470,7 @@
         // (!) after prefixes set
         consensus.foundationShareScript = GetScriptForDestination(DecodeDestination("7Q2nZCcKnxiRiHSNQtLB27RA5efxm2cE7w", *this));
         consensus.foundationShare = 10; // old style - just percents
-<<<<<<< HEAD
-        consensus.foundationShareDIP1 = 199 * COIN / 10 / 200; // 19.9 DFI @ 200 per block (rate normalized to (COIN == 100%)
-=======
         consensus.foundationShareDFIP1 = 199 * COIN / 10 / 200; // 19.9 DFI @ 200 per block (rate normalized to (COIN == 100%)
->>>>>>> aae693e6
 
         // now it is for devnet and regtest only, 2 first of genesis MNs acts as foundation members
         consensus.foundationMembers.emplace(GetScriptForDestination(DecodeDestination("7M3g9CSERjLdXisE5pv2qryDbURUj9Vpi1", *this)));
@@ -561,11 +533,7 @@
         consensus.BIP34Hash = uint256();
         consensus.BIP65Height = 1351; // BIP65 activated on regtest (Used in functional tests)
         consensus.BIP66Height = 1251; // BIP66 activated on regtest (Used in functional tests)
-<<<<<<< HEAD
-        consensus.DIP1Height = 10000000;
-=======
         consensus.AMKHeight = 10000000;
->>>>>>> aae693e6
 
         consensus.pos.diffLimit = uint256S("00000fffffffffffffffffffffffffffffffffffffffffffffffffffffffffff");
         consensus.pos.nTargetTimespan = 14 * 24 * 60 * 60; // two weeks
@@ -637,11 +605,7 @@
         // (!) after prefixes set
         consensus.foundationShareScript = GetScriptForDestination(DecodeDestination("2NCWAKfEehP3qibkLKYQjXaWMK23k4EDMVS", *this)); // cMv1JaaZ9Mbb3M3oNmcFvko8p7EcHJ8XD7RCQjzNaMs7BWRVZTyR
         consensus.foundationShare = 0; // old style - just percents // stil zero here to not broke old tests
-<<<<<<< HEAD
-        consensus.foundationShareDIP1 = 19 * COIN / 10 / 50; // 1.9 DFI @ 50 per block (rate normalized to (COIN == 100%)
-=======
         consensus.foundationShareDFIP1 = 19 * COIN / 10 / 50; // 1.9 DFI @ 50 per block (rate normalized to (COIN == 100%)
->>>>>>> aae693e6
 
         // now it is for devnet and regtest only, 2 first and 2 last of genesis MNs acts as foundation members
         consensus.foundationMembers.emplace(GetScriptForDestination(DecodeDestination("mwsZw8nF7pKxWH8eoKL9tPxTpaFkz7QeLU", *this)));
@@ -713,17 +677,6 @@
         consensus.SegwitHeight = static_cast<int>(height);
     }
 
-<<<<<<< HEAD
-    if (gArgs.IsArgSet("-dip1height")) {
-        int64_t height = gArgs.GetArg("-dip1height", consensus.DIP1Height);
-        if (height < -1 || height >= std::numeric_limits<int>::max()) {
-            throw std::runtime_error(strprintf("Activation height %ld for DIP1 is out of valid range. Use -1 to disable segwit.", height));
-        } else if (height == -1) {
-            LogPrintf("DIP1 disabled for testing\n");
-            height = std::numeric_limits<int>::max();
-        }
-        consensus.DIP1Height = static_cast<int>(height);
-=======
     if (gArgs.IsArgSet("-amkheight")) {
         int64_t height = gArgs.GetArg("-amkheight", consensus.AMKHeight);
         if (height < -1 || height >= std::numeric_limits<int>::max()) {
@@ -733,7 +686,6 @@
             height = std::numeric_limits<int>::max();
         }
         consensus.AMKHeight = static_cast<int>(height);
->>>>>>> aae693e6
     }
 
     if (!args.IsArgSet("-vbparams")) return;
