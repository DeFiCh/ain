--- conflicted
+++ resolved
@@ -919,15 +919,9 @@
         consensus.EunosKampungHeight = static_cast<int>(eunosHeight.get());
     }
     UpdateHeightValidation("Eunos Paya", "-eunospayaheight", consensus.EunosPayaHeight);
-<<<<<<< HEAD
-    UpdateHeightValidation("Fork canning", "-fortcanningheight", consensus.FortCanningHeight);
-    UpdateHeightValidation("Fork canning museum", "-fortcanningmuseumheight", consensus.FortCanningMuseumHeight);
-    UpdateHeightValidation("Fork canning new", "-fortcanninghillheight", consensus.FortCanningHillHeight);
-=======
     UpdateHeightValidation("Fort canning", "-fortcanningheight", consensus.FortCanningHeight);
     UpdateHeightValidation("Fort canning museum", "-fortcanningmuseumheight", consensus.FortCanningMuseumHeight);
     UpdateHeightValidation("Fort canning hill", "-fortcanninghillheight", consensus.FortCanningHillHeight);
->>>>>>> 0b63d4f4
 
     if (!args.IsArgSet("-vbparams")) return;
 
