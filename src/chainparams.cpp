// Copyright (c) 2010 Satoshi Nakamoto
// Copyright (c) 2009-2018 The Bitcoin Core developers
// Distributed under the MIT software license, see the accompanying
// file LICENSE or http://www.opensource.org/licenses/mit-license.php.

#include <core_io.h>

#include <chainparams.h>
#include <chainparamsseeds.h>
#include <consensus/merkle.h>
#include <masternodes/mn_checks.h>
#include <streams.h>
#include <tinyformat.h>
#include <util/system.h>
#include <util/strencodings.h>
#include <versionbitsinfo.h>

#include <algorithm>
#include <cassert>

#include <boost/algorithm/string/classification.hpp>
#include <boost/algorithm/string/split.hpp>

bool fMockNetwork = false;

std::vector<CTransactionRef> CChainParams::CreateGenesisMasternodes()
{
    std::vector<CTransactionRef> mnTxs;
    for (auto const & addrs : vMasternodes)
    {
        CMutableTransaction txNew;
        txNew.nVersion = 1;
        txNew.vin.resize(1);
        txNew.vout.resize(2);
        txNew.vin[0].scriptSig = CScript(); // << 486604799 << CScriptNum(4) << std::vector<unsigned char>((const unsigned char*)pszTimestamp, (const unsigned char*)pszTimestamp + strlen(pszTimestamp));

        CTxDestination operatorDest = DecodeDestination(addrs.operatorAddress, *this);
        assert(operatorDest.index() == PKHashType || operatorDest.index() == WitV0KeyHashType);
        CTxDestination ownerDest = DecodeDestination(addrs.ownerAddress, *this);
        assert(ownerDest.index() == PKHashType || ownerDest.index() == WitV0KeyHashType);

        CKeyID operatorAuthKey = operatorDest.index() == PKHashType ? CKeyID(std::get<PKHash>(operatorDest)) : CKeyID(std::get<WitnessV0KeyHash>(operatorDest)) ;
        genesisTeam.insert(operatorAuthKey);
        CDataStream metadata(DfTxMarker, SER_NETWORK, PROTOCOL_VERSION);
        metadata << static_cast<unsigned char>(CustomTxType::CreateMasternode)
                 << static_cast<char>(operatorDest.index()) << operatorAuthKey;

        CScript scriptMeta;
        scriptMeta << OP_RETURN << ToByteVector(metadata);

        txNew.vout[0] = CTxOut(consensus.mn.creationFee, scriptMeta);
        txNew.vout[1] = CTxOut(consensus.mn.collateralAmount, GetScriptForDestination(ownerDest));

        mnTxs.push_back(MakeTransactionRef(std::move(txNew)));
    }
    return mnTxs;
}

static CBlock CreateGenesisBlock(const char* pszTimestamp, uint32_t nTime, uint32_t nBits, int32_t nVersion, const std::vector<CTxOut> & initdist, std::vector<CTransactionRef> const & extraTxs)
{
    CMutableTransaction txNew;
    txNew.nVersion = 1;
    txNew.vin.resize(1);
    txNew.vout = initdist;
    txNew.vin[0].scriptSig = CScript() << 0 << 486604799 << CScriptNum(4) << std::vector<unsigned char>((const unsigned char*)pszTimestamp, (const unsigned char*)pszTimestamp + strlen(pszTimestamp));

    CBlock genesis;
    genesis.nTime           = nTime;
    genesis.nBits           = nBits;
    genesis.nVersion        = nVersion;
    genesis.deprecatedHeight = 0;
    genesis.stakeModifier   = uint256S("0");
    genesis.mintedBlocks    = 0;
    genesis.vtx.push_back(MakeTransactionRef(std::move(txNew)));

    for (auto tx : extraTxs)
    {
        genesis.vtx.push_back(tx);
    }

    genesis.hashPrevBlock.SetNull();
    genesis.hashMerkleRoot = BlockMerkleRoot(genesis);
    return genesis;
}

/**
 * Build the genesis block. Note that the output of its generation
 * transaction cannot be spent since it did not originally exist in the
 * database.
 *
 * CBlock(hash=000000000019d6, ver=1, hashPrevBlock=00000000000000, hashMerkleRoot=4a5e1e, nTime=1231006505, nBits=1d00ffff, vtx=1)
 *   CTransaction(hash=4a5e1e, ver=1, vin.size=1, vout.size=1, nLockTime=0)
 *     CTxIn(COutPoint(000000, -1), coinbase 04ffff001d0104455468652054696d65732030332f4a616e2f32303039204368616e63656c6c6f72206f6e206272696e6b206f66207365636f6e64206261696c6f757420666f722062616e6b73)
 *     CTxOut(nValue=50.00000000, scriptPubKey=0x5F1DF16B2B704C8A578D0B)
 *   vMerkleTree: 4a5e1e
 */
static CBlock CreateGenesisBlock(uint32_t nTime, uint32_t nBits, int32_t nVersion, const std::vector<CTxOut> & initdist, std::vector<CTransactionRef> const & extraTxs)
{
    const char* pszTimestamp = "Financial Times 23/Mar/2020 The Federal Reserve has gone well past the point of ‘QE infinity’";
//    const CScript genesisOutputScript = CScript() << ParseHex("04678afdb0fe5548271967f1a67130b7105cd6a828e03909a67962e0ea1f61deb649f6bc3f4cef38c4f35504e51ec112de5c384df7ba0b8d578a4c702b6bf11d5f") << OP_CHECKSIG;
//    return CreateGenesisBlock(pszTimestamp, genesisOutputScript, nTime, nBits, nVersion, genesisReward, extraTxs);
    return CreateGenesisBlock(pszTimestamp, nTime, nBits, nVersion, initdist, extraTxs);
}

/**
 * Main network
 */
class CMainParams : public CChainParams {
public:
    CMainParams() {
        strNetworkID = "main";
        consensus.nSubsidyHalvingInterval = 210000; /// @attention totally disabled for main
        consensus.baseBlockSubsidy = 200 * COIN;
        consensus.newBaseBlockSubsidy = 40504000000; // 405.04 DFI
        consensus.emissionReductionPeriod = 32690; // Two weeks
        consensus.emissionReductionAmount = 1658; // 1.658%
        consensus.BIP16Exception = uint256(); //("0x00000000000002dc756eebf4f49723ed8d30cc28a5f108eb94b1ba88ac4f9c22");
        consensus.BIP34Height = 0;
        consensus.BIP34Hash = uint256();
        consensus.BIP65Height = 0; // 000000000000000004c2b624ed5d7756c508d90fd0da2c7c679febfa6c4735f0
        consensus.BIP66Height = 0; // 00000000000000000379eaa19dce8c9b722d46ae6a57c2f1a988119488b50931
        consensus.AMKHeight = 356500;
        consensus.BayfrontHeight = 405000;
        consensus.BayfrontMarinaHeight = 465150;
        consensus.BayfrontGardensHeight = 488300;
        consensus.ClarkeQuayHeight = 595738;
        consensus.DakotaHeight = 678000; // 1st March 2021
        consensus.DakotaCrescentHeight = 733000; // 25th March 2021
        consensus.EunosHeight = 894000; // 3rd June 2021
        consensus.EunosKampungHeight = 895743;
        consensus.EunosPayaHeight = 1072000; // Aug 05, 2021.
        consensus.FortCanningHeight = 1367000; // Nov 15, 2021.
        consensus.FortCanningMuseumHeight = 1430640;
        consensus.FortCanningParkHeight = 1503143;
        consensus.FortCanningHillHeight = 1604999; // Feb 7, 2022.
        consensus.FortCanningRoadHeight = 1786000; // April 11, 2022.
        consensus.FortCanningCrunchHeight = 1936000; // June 2, 2022.
        consensus.FortCanningSpringHeight = 2033000; // July 6, 2022.
        consensus.FortCanningGreatWorldHeight = 2212000; // Sep 7th, 2022.
<<<<<<< HEAD
        consensus.GrandCentralHeight = std::numeric_limits<int>::max();
=======
        consensus.FortCanningEpilogueHeight = std::numeric_limits<int>::max();
>>>>>>> 28f2b9ea

        consensus.pos.diffLimit = uint256S("00000fffffffffffffffffffffffffffffffffffffffffffffffffffffffffff");
//        consensus.pos.nTargetTimespan = 14 * 24 * 60 * 60; // two weeks
//        consensus.pos.nTargetSpacing = 10 * 60; // 10 minutes
        consensus.pos.nTargetTimespan = 5 * 60; // 5 min == 10 blocks
        consensus.pos.nTargetSpacing = 30; // seconds
        consensus.pos.nTargetTimespanV2 = 1008 * consensus.pos.nTargetSpacing; // 1008 blocks
        consensus.pos.nStakeMinAge = 0;
        consensus.pos.nStakeMaxAge = 14 * 24 * 60 * 60; // Two weeks
        consensus.pos.fAllowMinDifficultyBlocks = false; // only for regtest
        consensus.pos.fNoRetargeting = false; // only for regtest

        consensus.pos.allowMintingWithoutPeers = false; // don't mint if no peers connected

        consensus.CSVHeight = 1; // 000000000000000004a1b34462cb8aeebd5799177f7a29cf28f2d1961716b5b5
        consensus.SegwitHeight = 0; // 0000000000000000001c8018d9cb3b742ef25114f27563e3fc4a1902167f9893
        consensus.nRuleChangeActivationThreshold = 9; //1916; // 95% of 2016
        consensus.nMinerConfirmationWindow = 10; //2016; // nTargetTimespan / nTargetSpacing
        consensus.vDeployments[Consensus::DEPLOYMENT_TESTDUMMY].bit = 28;
        consensus.vDeployments[Consensus::DEPLOYMENT_TESTDUMMY].nStartTime = 1199145601; // January 1, 2008
        consensus.vDeployments[Consensus::DEPLOYMENT_TESTDUMMY].nTimeout = 1230767999; // December 31, 2008

        // The best chain should have at least this much work.
        consensus.nMinimumChainWork = uint256S("0x000000000000000000000000000000000000000000003f2949bfe4efc275390c");

        // By default assume that the signatures in ancestors of this block are valid.
        consensus.defaultAssumeValid = uint256S("0x9b257cb88630e422902ef2b17a3627ae2f786a5923df9c3bda4226f9551b1ea8");

        // Masternodes' params
        consensus.mn.activationDelay = 10;
        consensus.mn.newActivationDelay = 1008;
        consensus.mn.resignDelay = 60;
        consensus.mn.newResignDelay = 2 * consensus.mn.newActivationDelay;
        consensus.mn.creationFee = 10 * COIN;
        consensus.mn.collateralAmount = 1000000 * COIN;
        consensus.mn.collateralAmountDakota = 20000 * COIN;
        consensus.mn.anchoringTeamSize = 5;
        consensus.mn.anchoringFrequency = 15;

        consensus.mn.anchoringTimeDepth = 3 * 60 * 60; // 3 hours
        consensus.mn.anchoringAdditionalTimeDepth = 1 * 60 * 60; // 1 hour
        consensus.mn.anchoringTeamChange = 120; // Number of blocks

        consensus.token.creationFee = 100 * COIN;
        consensus.token.collateralAmount = 1 * COIN;

        consensus.spv.anchorSubsidy = 0 * COIN;
        consensus.spv.subsidyIncreasePeriod = 60;
        consensus.spv.subsidyIncreaseValue = 5 * COIN;
        consensus.spv.wallet_xpub = "xpub68vVWYqkpwYT8ZxBhN2buFMTPNFzrJQV19QZmhuwQqKQZHxcXVg36GZCrwPhb7KPpivsGXxvd7g82sJXYnKNqi2ZuHJvhqcwF418YEfGMrv";
        consensus.spv.anchors_address = "1FtZwEZKknoquUb6DyQHFZ6g6oomXJYEcb";
        consensus.spv.minConfirmations = 6;

        consensus.vaultCreationFee = 2 * COIN;

        consensus.nonUtxoBlockSubsidies.emplace(CommunityAccountType::IncentiveFunding, 45 * COIN / 200); // 45 DFI of 200 per block (rate normalized to (COIN == 100%))
        consensus.nonUtxoBlockSubsidies.emplace(CommunityAccountType::AnchorReward, COIN /10 / 200);       // 0.1 DFI of 200 per block

        // New coinbase reward distribution
        consensus.dist.masternode = 3333; // 33.33%
        consensus.dist.community = 491; // 4.91%
        consensus.dist.anchor = 2; // 0.02%
        consensus.dist.liquidity = 2545; // 25.45%
        consensus.dist.loan = 2468; // 24.68%
        consensus.dist.options = 988; // 9.88%
        consensus.dist.unallocated = 173; // 1.73%

        consensus.newNonUTXOSubsidies.emplace(CommunityAccountType::AnchorReward, consensus.dist.anchor);
        consensus.newNonUTXOSubsidies.emplace(CommunityAccountType::IncentiveFunding, consensus.dist.liquidity);
        consensus.newNonUTXOSubsidies.emplace(CommunityAccountType::Loan, consensus.dist.loan);
        consensus.newNonUTXOSubsidies.emplace(CommunityAccountType::Options, consensus.dist.options);
        consensus.newNonUTXOSubsidies.emplace(CommunityAccountType::Unallocated, consensus.dist.unallocated);

        /**
         * The message start string is designed to be unlikely to occur in normal data.
         * The characters are rarely used upper ASCII, not valid as UTF-8, and produce
         * a large 32-bit integer with any alignment.
         */
        pchMessageStart[0] = 0xf9;
        pchMessageStart[1] = 0xbe;
        pchMessageStart[2] = 0xb4;
        pchMessageStart[3] = 0xd9;
        pchMessageStartPostAMK[0] = 0xe2;
        pchMessageStartPostAMK[1] = 0xaa;
        pchMessageStartPostAMK[2] = 0xc1;
        pchMessageStartPostAMK[3] = 0xe1;
        nDefaultPort = 8555;
        nPruneAfterHeight = 100000;
        m_assumed_blockchain_size = 240;
        m_assumed_chain_state_size = 3;

        base58Prefixes[PUBKEY_ADDRESS] = {0x12}; // '8' (0('1') for bitcoin)
        base58Prefixes[SCRIPT_ADDRESS] = {0x5a}; // 'd' (5('3') for bitcoin)
        base58Prefixes[SECRET_KEY] =     {0x80}; // (128 ('5', 'K' or 'L') for bitcoin)
        base58Prefixes[EXT_PUBLIC_KEY] = {0x04, 0x88, 0xB2, 0x1E};
        base58Prefixes[EXT_SECRET_KEY] = {0x04, 0x88, 0xAD, 0xE4};

        bech32_hrp = "df";

        // (!) after prefixes set
        consensus.foundationShareScript = GetScriptForDestination(DecodeDestination("dZcHjYhKtEM88TtZLjp314H2xZjkztXtRc", *this));
        consensus.foundationShare = 10; // old style - just percents
        consensus.foundationShareDFIP1 = 199 * COIN / 10 / 200; // 19.9 DFI @ 200 per block (rate normalized to (COIN == 100%)

        consensus.foundationMembers.clear();
        consensus.foundationMembers.insert(GetScriptForDestination(DecodeDestination("dJEbxbfufyPF14SC93yxiquECEfq4YSd9L", *this)));
        consensus.foundationMembers.insert(GetScriptForDestination(DecodeDestination("8bL7jZe2Nk5EhqFA6yuf8HPre3M6eewkqj", *this)));
        consensus.foundationMembers.insert(GetScriptForDestination(DecodeDestination("8UhqhhiwtUuEqCD7HsekUsgYRuz115eLiQ", *this)));

        consensus.accountDestruction.clear();
        consensus.accountDestruction.insert(GetScriptForDestination(DecodeDestination("dJEbxbfufyPF14SC93yxiquECEfq4YSd9L", *this)));
        consensus.accountDestruction.insert(GetScriptForDestination(DecodeDestination("8UAhRuUFCyFUHEPD7qvtj8Zy2HxF5HH5nb", *this)));

        consensus.smartContracts.clear();
        consensus.smartContracts[SMART_CONTRACT_DFIP_2201] = GetScriptForDestination(CTxDestination(WitnessV0KeyHash(std::vector<unsigned char>{0,0,0,0,0,0,0,0,0,0,0,0,0,0,0,0,0,0,0,0})));
        consensus.smartContracts[SMART_CONTRACT_DFIP_2203] = GetScriptForDestination(CTxDestination(WitnessV0KeyHash(std::vector<unsigned char>{0,0,0,0,0,0,0,0,0,0,0,0,0,0,0,0,0,0,0,1})));
        consensus.smartContracts[SMART_CONTRACT_DFIP2206F] = GetScriptForDestination(CTxDestination(WitnessV0KeyHash(std::vector<unsigned char>{0,0,0,0,0,0,0,0,0,0,0,0,0,0,0,0,0,0,0,2})));

        // owner base58, operator base58
        vMasternodes.push_back({"8PuErAcazqccCVzRcc8vJ3wFaZGm4vFbLe", "8J846CKFF83Jcj5m4EReJmxiaJ6Jy1Y6Ea"});
        vMasternodes.push_back({"8RPZm7SVUNhGN1RgGY3R92rvRkZBwETrCX", "8bzHwhaF2MaVs4owRvpWtZQVug3mKuJji2"});
        vMasternodes.push_back({"8KRsoeCRKHUFFmAGGJbRBAgraXiUPUVuXn", "8cHaEaqRsz7fgW1eAjeroB5Bau5NfJNbtk"});

        std::vector<CTxOut> initdist;
        initdist.push_back(CTxOut(58800000 * COIN, GetScriptForDestination(DecodeDestination("8ZWWN1nX8drxJBSMG1VS9jH4ciBSvA9nxp", *this))));
        initdist.push_back(CTxOut(44100000 * COIN, GetScriptForDestination(DecodeDestination("8aGPBahDX4oAXx9okpGRzHPS3Td1pZaLgU", *this))));
        initdist.push_back(CTxOut(11760000 * COIN, GetScriptForDestination(DecodeDestination("8RGSkdaft9EmSXXp6b2UFojwttfJ5BY29r", *this))));
        initdist.push_back(CTxOut(11760000 * COIN, GetScriptForDestination(DecodeDestination("8L7qGjjHRa3Agks6incPomWCfLSMPYipmU", *this))));
        initdist.push_back(CTxOut(29400000 * COIN, GetScriptForDestination(DecodeDestination("dcZ3NXrpbNWvx1rhiGvXStM6EQtHLc44c9", *this))));
        initdist.push_back(CTxOut(14700000 * COIN, GetScriptForDestination(DecodeDestination("dMty9CfknKEaXqJuSgYkvvyF6UB6ffrZXG", *this))));
        initdist.push_back(CTxOut(64680000 * COIN, GetScriptForDestination(DecodeDestination("dZcY1ZNm5bkquz2J74smKqokuPoVpPvGWu", *this))));
        initdist.push_back(CTxOut(235200000 * COIN, GetScriptForDestination(DecodeDestination("dP8dvN5pnwbsxFcfN9DyqPVZi1fVHicDd2", *this))));
        initdist.push_back(CTxOut(117600000 * COIN, GetScriptForDestination(DecodeDestination("dMs1xeSGZbGnTJWqTwjR4mcjp2egpEXG6M", *this))));
        {
            CAmount sum_initdist{0};
            for (CTxOut const & out : initdist)
                sum_initdist += out.nValue;
            assert(sum_initdist == 588000000 * COIN);
        }

        consensus.burnAddress = GetScriptForDestination(DecodeDestination("8defichainBurnAddressXXXXXXXdRQkSm", *this));
        consensus.retiredBurnAddress = GetScriptForDestination(DecodeDestination("8defichainDSTBurnAddressXXXXaCAuTq", *this));

        genesis = CreateGenesisBlock(1587883831, 0x1d00ffff, 1, initdist, CreateGenesisMasternodes()); // old=1231006505
        consensus.hashGenesisBlock = genesis.GetHash();

        assert(consensus.hashGenesisBlock == uint256S("0x279b1a87aedc7b9471d4ad4e5f12967ab6259926cd097ade188dfcf22ebfe72a"));
        assert(genesis.hashMerkleRoot == uint256S("0x03d771953b10d3506b3c3d9511e104d715dd29279be4b072ffc5218bb18adacf"));

        // Note that of those which support the service bits prefix, most only support a subset of
        // possible options.
        // This is fine at runtime as we'll fall back to using them as a oneshot if they don't support the
        // service bits we want, but we should get them updated to support all service bits wanted by any
        // release ASAP to avoid it where possible.
        vSeeds.emplace_back("seed.defichain.io");
        vSeeds.emplace_back("seed.mydeficha.in");

        vFixedSeeds = std::vector<SeedSpec6>(pnSeed6_main, pnSeed6_main + ARRAYLEN(pnSeed6_main));

        fDefaultConsistencyChecks = false;
        fRequireStandard = true;
        m_is_test_chain = false;

        checkpointData = {
            {
                {     0, consensus.hashGenesisBlock},
                { 50000, uint256S("a45e6bf6ae858a287eb39021ea23880b4115c94e882e2b7c0fcfc98c317922cd")},
                {100000, uint256S("3acd556dbd5e6e75bf463a15eeeeb54b6eab4a1f28039bdc343cc8c851cce45c")},
                {150000, uint256S("46b231d42e5b002852708d48dec119bbc2d550fb67908f1e9f35102c1b45b94d")},
                {200000, uint256S("414076e74894aaed3e1b52d64937f23289d59fe80e287c328a1281398bf9cb31")},
                {250000, uint256S("d50a44503fa55cd01a78b98dea125e63b65aac720c96cca696857722e8149d77")},
                {300000, uint256S("351c82cb8f77fba73e24223a9dd50954630560602c3a38f4d1c03dfa5cf1fd10")},
                {350000, uint256S("ebc8737cb2caa77397f446e9a5aff72a2ca9e8305a6a6f8eb4b6c22f389bef08")},
                {400000, uint256S("97c1014a66c9f327e04a59b3e1b4f551122d0698b6b1a98ec99555fffb474e9d")},
                {450000, uint256S("03701a440b02d61b875ba2503bb53f1f1360cf66b4f0cf472e660a6809534379")},
                {500000, uint256S("6a5b285bc68362deb66148069f55f82c02974056e73f5cc96971f7661ecd5880")},
                {550000, uint256S("3f9aab70727d3cc76a3d406f520a71ccc6095aeea2d185e489f563320d429d5b")},
                {597925, uint256S("0ff2aa3749300e3d0b5bc8d48f9d699bc42e222fe718dc011b33913127087c6d")},
                {600000, uint256S("79ddf4537e40cb59335a0551e5edc7bd396e6949aa2864c3200ca66f9c455405")},
                {650000, uint256S("f18d64dd75c53590e833d3068132a65644963d5c5aebb4c73d42cbde8dc28d68")},
                {700000, uint256S("0d0f779d7f43cc3fd9f01e71e136f7e9319d73791f8839720ab495327075e272")},
                {757420, uint256S("8d4918be2b2df30175f9e611d9ceb494215b93f2267075ace3f031e784cbccbe")},
                {800000, uint256S("8d9ade23a54f16a0a5a6ce5d14788f93bfd7e703be8a3a07a85c935b47511f95")},
                {850000, uint256S("2d7d58ae18a74f73b9836a8fffd3f65ce409536e654a6c644ce735215238a004")},
                {875000, uint256S("44d3b3ba8e920cef86b7ec096ab0a2e608d9fedc14a59611a76a5e40aa53145e")},
                {895741, uint256S("61bc1d73c720990dde43a3fec1f703a222ec5c265e6d491efd60eeec1bdb6dc3")},
                {1505965,uint256S("f7474c805de4f05673df2103bd5d8b8dea09b0d22f808ee957a9ceefc0720609")},
            }
        };

        chainTxData = ChainTxData{
            // Data from rpc: getchaintxstats 4096 04aed18435a87754fcccb32734a02cf9ee162292489a476334326e8cf8a1079f
            /* nTime    */ 1611229003,
            /* nTxCount */ 1091894,
            /* dTxRate  */ 0.1841462153145931
        };

        UpdateActivationParametersFromArgs();
    }

    void UpdateActivationParametersFromArgs();
};

/**
 * Testnet (v3)
 */
class CTestNetParams : public CChainParams {
public:
    CTestNetParams() {
        strNetworkID = "test";
        consensus.nSubsidyHalvingInterval = 210000; /// @attention totally disabled for testnet
        consensus.baseBlockSubsidy = 200 * COIN;
        consensus.newBaseBlockSubsidy = 40504000000;
        consensus.emissionReductionPeriod = 32690; // Two weeks
        consensus.emissionReductionAmount = 1658; // 1.658%
        consensus.BIP16Exception = uint256(); //("0x00000000dd30457c001f4095d208cc1296b0eed002427aa599874af7a432b105");
        consensus.BIP34Height = 0;
        consensus.BIP34Hash = uint256();
        consensus.BIP65Height = 0; // 00000000007f6655f22f98e72ed80d8b06dc761d5da09df0fa1dc4be4f861eb6
        consensus.BIP66Height = 0; // 000000002104c8c45e99a8853285a3b592602a3ccde2b832481da85e9e4ba182
        consensus.AMKHeight = 150;
        consensus.BayfrontHeight = 3000;
        consensus.BayfrontMarinaHeight = 90470;
        consensus.BayfrontGardensHeight = 101342;
        consensus.ClarkeQuayHeight = 155000;
        consensus.DakotaHeight = 220680;
        consensus.DakotaCrescentHeight = 287700;
        consensus.EunosHeight = 354950;
        consensus.EunosKampungHeight = consensus.EunosHeight;
        consensus.EunosPayaHeight = 463300;
        consensus.FortCanningHeight = 686200;
        consensus.FortCanningMuseumHeight = 724000;
        consensus.FortCanningParkHeight = 828800;
        consensus.FortCanningHillHeight = 828900;
        consensus.FortCanningRoadHeight = 893700;
        consensus.FortCanningCrunchHeight = 1011600;
        consensus.FortCanningSpringHeight = 1086000;
        consensus.FortCanningGreatWorldHeight = 1223000;
<<<<<<< HEAD
        consensus.GrandCentralHeight = std::numeric_limits<int>::max();
=======
        consensus.FortCanningEpilogueHeight = 1244000;
>>>>>>> 28f2b9ea

        consensus.pos.diffLimit = uint256S("00000fffffffffffffffffffffffffffffffffffffffffffffffffffffffffff");
//        consensus.pos.nTargetTimespan = 14 * 24 * 60 * 60; // two weeks
//        consensus.pos.nTargetSpacing = 10 * 60; // 10 minutes
        consensus.pos.nTargetTimespan = 5 * 60; // 5 min == 10 blocks
        consensus.pos.nTargetSpacing = 30;
        consensus.pos.nTargetTimespanV2 = 1008 * consensus.pos.nTargetSpacing; // 1008 blocks
        consensus.pos.nStakeMinAge = 0;
        consensus.pos.nStakeMaxAge = 14 * 24 * 60 * 60; // Two weeks
        consensus.pos.fAllowMinDifficultyBlocks = false;
        consensus.pos.fNoRetargeting = false; // only for regtest

        consensus.pos.allowMintingWithoutPeers = true;

        consensus.CSVHeight = 1; // 00000000025e930139bac5c6c31a403776da130831ab85be56578f3fa75369bb
        consensus.SegwitHeight = 0; // 00000000002b980fcd729daaa248fd9316a5200e9b367f4ff2c42453e84201ca
        consensus.nRuleChangeActivationThreshold = 8; //1512; // 75% for testchains
        consensus.nMinerConfirmationWindow = 10; //2016; // nTargetTimespan / nTargetSpacing
        consensus.vDeployments[Consensus::DEPLOYMENT_TESTDUMMY].bit = 28;
        consensus.vDeployments[Consensus::DEPLOYMENT_TESTDUMMY].nStartTime = 1199145601; // January 1, 2008
        consensus.vDeployments[Consensus::DEPLOYMENT_TESTDUMMY].nTimeout = 1230767999; // December 31, 2008

        // The best chain should have at least this much work.
        consensus.nMinimumChainWork = uint256S("0x00");

        // By default assume that the signatures in ancestors of this block are valid.
        consensus.defaultAssumeValid = uint256S("0x00");

        // Masternodes' params
        consensus.mn.activationDelay = 10;
        consensus.mn.newActivationDelay = 1008;
        consensus.mn.resignDelay = 60;
        consensus.mn.newResignDelay = 2 * consensus.mn.newActivationDelay;
        consensus.mn.creationFee = 10 * COIN;
        consensus.mn.collateralAmount = 1000000 * COIN;
        consensus.mn.collateralAmountDakota = 20000 * COIN;
        consensus.mn.anchoringTeamSize = 5;
        consensus.mn.anchoringFrequency = 15;

        consensus.mn.anchoringTimeDepth = 3 * 60 * 60; // 3 hours
        consensus.mn.anchoringAdditionalTimeDepth = 1 * 60 * 60; // 1 hour
        consensus.mn.anchoringTeamChange = 120; // Number of blocks

        consensus.token.creationFee = 100 * COIN;
        consensus.token.collateralAmount = 1 * COIN;

        consensus.spv.wallet_xpub = "tpubD9RkyYW1ixvD9vXVpYB1ka8rPZJaEQoKraYN7YnxbBxxsRYEMZgRTDRGEo1MzQd7r5KWxH8eRaQDVDaDuT4GnWgGd17xbk6An6JMdN4dwsY";
        consensus.spv.anchors_address = "mpAkq2LyaUvKrJm2agbswrkn3QG9febnqL";
        consensus.spv.anchorSubsidy = 0 * COIN;
        consensus.spv.subsidyIncreasePeriod = 60;
        consensus.spv.subsidyIncreaseValue = 5 * COIN;
        consensus.spv.minConfirmations = 1;

        consensus.vaultCreationFee = 1 * COIN;

        consensus.nonUtxoBlockSubsidies.emplace(CommunityAccountType::IncentiveFunding, 45 * COIN / 200); // 45 DFI @ 200 per block (rate normalized to (COIN == 100%))
        consensus.nonUtxoBlockSubsidies.emplace(CommunityAccountType::AnchorReward, COIN/10 / 200);       // 0.1 DFI @ 200 per block

        // New coinbase reward distribution
        consensus.dist.masternode = 3333; // 33.33%
        consensus.dist.community = 491; // 4.91%
        consensus.dist.anchor = 2; // 0.02%
        consensus.dist.liquidity = 2545; // 25.45%
        consensus.dist.loan = 2468; // 24.68%
        consensus.dist.options = 988; // 9.88%
        consensus.dist.unallocated = 173; // 1.73%

        consensus.newNonUTXOSubsidies.emplace(CommunityAccountType::AnchorReward, consensus.dist.anchor);
        consensus.newNonUTXOSubsidies.emplace(CommunityAccountType::IncentiveFunding, consensus.dist.liquidity);
        consensus.newNonUTXOSubsidies.emplace(CommunityAccountType::Loan, consensus.dist.loan);
        consensus.newNonUTXOSubsidies.emplace(CommunityAccountType::Options, consensus.dist.options);
        consensus.newNonUTXOSubsidies.emplace(CommunityAccountType::Unallocated, consensus.dist.unallocated);

        pchMessageStartPostAMK[0] = pchMessageStart[0] = 0x0b;
        pchMessageStartPostAMK[1] = pchMessageStart[1] = 0x11;
        pchMessageStartPostAMK[2] = pchMessageStart[2] = 0x09;
        pchMessageStartPostAMK[3] = pchMessageStart[3] = 0x07;

        nDefaultPort = 18555;
        nPruneAfterHeight = 1000;
        m_assumed_blockchain_size = 30;
        m_assumed_chain_state_size = 2;

        base58Prefixes[PUBKEY_ADDRESS] = {0xf}; // '7' (111 ('m' or 'n') for bitcoin)
        base58Prefixes[SCRIPT_ADDRESS] = {0x80}; // 't' (196 ('2') for bitcoin)
        base58Prefixes[SECRET_KEY] =     {0xef}; // (239 ('9' or 'c') for bitcoin)
        base58Prefixes[EXT_PUBLIC_KEY] = {0x04, 0x35, 0x87, 0xCF};
        base58Prefixes[EXT_SECRET_KEY] = {0x04, 0x35, 0x83, 0x94};

        bech32_hrp = "tf";

        // (!) after prefixes set
        consensus.foundationShareScript = GetScriptForDestination(DecodeDestination("7Q2nZCcKnxiRiHSNQtLB27RA5efxm2cE7w", *this));
        consensus.foundationShare = 10; // old style - just percents
        consensus.foundationShareDFIP1 = 199 * COIN / 10 / 200; // 19.9 DFI @ 200 per block (rate normalized to (COIN == 100%)

        consensus.foundationMembers.clear();
        consensus.foundationMembers.insert(consensus.foundationShareScript);

        consensus.accountDestruction.clear();
        consensus.accountDestruction.insert(GetScriptForDestination(DecodeDestination("trnZD2qPU1c3WryBi8sWX16mEaq9WkGHeg", *this))); // cVUZfDj1B1o7eVhxuZr8FQLh626KceiGQhZ8G6YCUdeW3CAV49ti
        consensus.accountDestruction.insert(GetScriptForDestination(DecodeDestination("75jrurn8tkDLhZ3YPyzhk6D9kc1a4hBrmM", *this))); // cSmsVpoR6dSW5hPNKeGwC561gXHXcksdQb2yAFQdjbSp5MUyzZqr

        consensus.smartContracts.clear();
        consensus.smartContracts[SMART_CONTRACT_DFIP_2201] = GetScriptForDestination(CTxDestination(WitnessV0KeyHash(std::vector<unsigned char>{0,0,0,0,0,0,0,0,0,0,0,0,0,0,0,0,0,0,0,0})));
        consensus.smartContracts[SMART_CONTRACT_DFIP_2203] = GetScriptForDestination(CTxDestination(WitnessV0KeyHash(std::vector<unsigned char>{0,0,0,0,0,0,0,0,0,0,0,0,0,0,0,0,0,0,0,1})));
        consensus.smartContracts[SMART_CONTRACT_DFIP2206F] = GetScriptForDestination(CTxDestination(WitnessV0KeyHash(std::vector<unsigned char>{0,0,0,0,0,0,0,0,0,0,0,0,0,0,0,0,0,0,0,2})));

        // owner base58, operator base58
        vMasternodes.push_back({"7LMorkhKTDjbES6DfRxX2RiNMbeemUkxmp", "7KEu9JMKCx6aJ9wyg138W3p42rjg19DR5D"});
        vMasternodes.push_back({"7E8Cjn9cqEwnrc3E4zN6c5xKxDSGAyiVUM", "78MWNEcAAJxihddCw1UnZD8T7fMWmUuBro"});
        vMasternodes.push_back({"7GxxMCh7sJsvRK4GXLX5Eyh9B9EteXzuum", "7MYdTGv3bv3z65ai6y5J1NFiARg8PYu4hK"});
        vMasternodes.push_back({"7BQZ67KKYWSmVRukgv57m4HorjbGh7NWrQ", "7GULFtS6LuJfJEikByKKg8psscg84jnfHs"});

        std::vector<CTxOut> initdist;
        initdist.push_back(CTxOut(100000000 * COIN, GetScriptForDestination(DecodeDestination("te7wgg1X9HDJvMbrP2S51uz2Gxm2LPW4Gr", *this))));
        initdist.push_back(CTxOut(100000000 * COIN, GetScriptForDestination(DecodeDestination("tmYVkwmcv73Hth7hhHz15mx5K8mzC1hSef", *this))));
        initdist.push_back(CTxOut(100000000 * COIN, GetScriptForDestination(DecodeDestination("tahuMwb9eX83eJhf2vXL6NPzABy3Ca8DHi", *this))));

        consensus.burnAddress = GetScriptForDestination(DecodeDestination("7DefichainBurnAddressXXXXXXXdMUE5n", *this));
        consensus.retiredBurnAddress = GetScriptForDestination(DecodeDestination("7DefichainDSTBurnAddressXXXXXzS4Hi", *this));

        genesis = CreateGenesisBlock(1586099762, 0x1d00ffff, 1, initdist, CreateGenesisMasternodes()); // old=1296688602
        consensus.hashGenesisBlock = genesis.GetHash();

        assert(consensus.hashGenesisBlock == uint256S("0x034ac8c88a1a9b846750768c1ad6f295bc4d0dc4b9b418aee5c0ebd609be8f90"));
        assert(genesis.hashMerkleRoot == uint256S("0xb71cfd828e692ca1b27e9df3a859740851047a5b5a68f659a908e8815aa35f38"));

        vFixedSeeds.clear();
        vSeeds.clear();
        // nodes with support for servicebits filtering should be at the top
        vSeeds.emplace_back("testnet-seed.defichain.io");

        vFixedSeeds = std::vector<SeedSpec6>(pnSeed6_test, pnSeed6_test + ARRAYLEN(pnSeed6_test));

        fDefaultConsistencyChecks = false;
        fRequireStandard = false;
        m_is_test_chain = true;


        checkpointData = {
            {
                { 50000, uint256S("74a468206b59bfc2667aba1522471ca2f0a4b7cd807520c47355b040c7735ccc")},
                {100000, uint256S("9896ac2c34c20771742bccda4f00f458229819947e02204022c8ff26093ac81f")},
                {150000, uint256S("af9307f438f5c378d1a49cfd3872173a07ed4362d56155e457daffd1061742d4")},
                {300000, uint256S("205b522772ce34206a08a635c800f99d2fc4e9696ab8c470dad7f5fa51dfea1a")},
            }
        };

        chainTxData = ChainTxData{
            // Data from rpc: getchaintxstats 4096 04aed18435a87754fcccb32734a02cf9ee162292489a476334326e8cf8a1079f
            /* nTime    */ 1611229441,
            /* nTxCount */ 178351,
            /* dTxRate  */ 0.03842042178237066
        };
    }
};

/**
 * Devnet
 */
class CDevNetParams : public CChainParams {
public:
    CDevNetParams() {
        strNetworkID = "devnet";
        consensus.nSubsidyHalvingInterval = 210000; /// @attention totally disabled for devnet
        consensus.baseBlockSubsidy = 200 * COIN;
        consensus.newBaseBlockSubsidy = 40504000000;
        consensus.emissionReductionPeriod = 32690; // Two weeks
        consensus.emissionReductionAmount = 1658; // 1.658%
        consensus.BIP16Exception = uint256();
        consensus.BIP34Height = 0;
        consensus.BIP34Hash = uint256();
        consensus.BIP65Height = 0;
        consensus.BIP66Height = 0;
        consensus.AMKHeight = 0;
        consensus.BayfrontHeight = 0;
        consensus.BayfrontMarinaHeight = 0;
        consensus.BayfrontGardensHeight = 0;
        consensus.ClarkeQuayHeight = 0;
        consensus.DakotaHeight = 10;
        consensus.DakotaCrescentHeight = 10;
        consensus.EunosHeight = 150;
        consensus.EunosKampungHeight = consensus.EunosHeight;
        consensus.EunosPayaHeight = 300;
        consensus.FortCanningHeight = std::numeric_limits<int>::max();
        consensus.FortCanningMuseumHeight = std::numeric_limits<int>::max();
        consensus.FortCanningParkHeight = std::numeric_limits<int>::max();
        consensus.FortCanningHillHeight = std::numeric_limits<int>::max();
        consensus.FortCanningRoadHeight = std::numeric_limits<int>::max();
        consensus.FortCanningCrunchHeight = std::numeric_limits<int>::max();
        consensus.FortCanningSpringHeight = std::numeric_limits<int>::max();
        consensus.FortCanningGreatWorldHeight = std::numeric_limits<int>::max();
<<<<<<< HEAD
        consensus.GrandCentralHeight = std::numeric_limits<int>::max();
=======
        consensus.FortCanningEpilogueHeight = std::numeric_limits<int>::max();
>>>>>>> 28f2b9ea

        consensus.pos.diffLimit = uint256S("00000fffffffffffffffffffffffffffffffffffffffffffffffffffffffffff");
        consensus.pos.nTargetTimespan = 5 * 60; // 5 min == 10 blocks
        consensus.pos.nTargetSpacing = 30;
        consensus.pos.nTargetTimespanV2 = 1008 * consensus.pos.nTargetSpacing; // 1008 blocks
        consensus.pos.nStakeMinAge = 0;
        consensus.pos.nStakeMaxAge = 14 * 24 * 60 * 60; // Two weeks
        consensus.pos.fAllowMinDifficultyBlocks = false;
        consensus.pos.fNoRetargeting = false; // only for regtest

        consensus.pos.allowMintingWithoutPeers = true;

        consensus.CSVHeight = 1;
        consensus.SegwitHeight = 0;
        consensus.nRuleChangeActivationThreshold = 8; //1512; // 75% for testchains
        consensus.nMinerConfirmationWindow = 10; //2016; // nTargetTimespan / nTargetSpacing
        consensus.vDeployments[Consensus::DEPLOYMENT_TESTDUMMY].bit = 28;
        consensus.vDeployments[Consensus::DEPLOYMENT_TESTDUMMY].nStartTime = 1199145601; // January 1, 2008
        consensus.vDeployments[Consensus::DEPLOYMENT_TESTDUMMY].nTimeout = 1230767999; // December 31, 2008

        // The best chain should have at least this much work.
        consensus.nMinimumChainWork = uint256S("0x00");

        // By default assume that the signatures in ancestors of this block are valid.
        consensus.defaultAssumeValid = uint256S("0x00");

        // Masternodes' params
        consensus.mn.activationDelay = 10;
        consensus.mn.newActivationDelay = 1008;
        consensus.mn.resignDelay = 60;
        consensus.mn.newResignDelay = 2 * consensus.mn.newActivationDelay;
        consensus.mn.creationFee = 10 * COIN;
        consensus.mn.collateralAmount = 1000000 * COIN;
        consensus.mn.collateralAmountDakota = 20000 * COIN;
        consensus.mn.anchoringTeamSize = 5;
        consensus.mn.anchoringFrequency = 15;

        consensus.mn.anchoringTimeDepth = 3 * 60 * 60; // 3 hours
        consensus.mn.anchoringAdditionalTimeDepth = 1 * 60 * 60; // 1 hour
        consensus.mn.anchoringTeamChange = 120; // Number of blocks

        consensus.token.creationFee = 100 * COIN;
        consensus.token.collateralAmount = 1 * COIN;

        consensus.spv.wallet_xpub = "tpubD9RkyYW1ixvD9vXVpYB1ka8rPZJaEQoKraYN7YnxbBxxsRYEMZgRTDRGEo1MzQd7r5KWxH8eRaQDVDaDuT4GnWgGd17xbk6An6JMdN4dwsY"; /// @note devnet matter
        consensus.spv.anchors_address = "mpAkq2LyaUvKrJm2agbswrkn3QG9febnqL"; /// @note devnet matter
        consensus.spv.anchorSubsidy = 0 * COIN;
        consensus.spv.subsidyIncreasePeriod = 60;
        consensus.spv.subsidyIncreaseValue = 5 * COIN;
        consensus.spv.minConfirmations = 1;

        consensus.vaultCreationFee = 1 * COIN;

        consensus.nonUtxoBlockSubsidies.emplace(CommunityAccountType::IncentiveFunding, 45 * COIN / 200); // 45 DFI @ 200 per block (rate normalized to (COIN == 100%))
        consensus.nonUtxoBlockSubsidies.emplace(CommunityAccountType::AnchorReward, COIN/10 / 200);       // 0.1 DFI @ 200 per block

        // New coinbase reward distribution
        consensus.dist.masternode = 3333; // 33.33%
        consensus.dist.community = 491; // 4.91%
        consensus.dist.anchor = 2; // 0.02%
        consensus.dist.liquidity = 2545; // 25.45%
        consensus.dist.loan = 2468; // 24.68%
        consensus.dist.options = 988; // 9.88%
        consensus.dist.unallocated = 173; // 1.73%

        consensus.newNonUTXOSubsidies.emplace(CommunityAccountType::AnchorReward, consensus.dist.anchor);
        consensus.newNonUTXOSubsidies.emplace(CommunityAccountType::IncentiveFunding, consensus.dist.liquidity);
        consensus.newNonUTXOSubsidies.emplace(CommunityAccountType::Loan, consensus.dist.loan);
        consensus.newNonUTXOSubsidies.emplace(CommunityAccountType::Options, consensus.dist.options);
        consensus.newNonUTXOSubsidies.emplace(CommunityAccountType::Unallocated, consensus.dist.unallocated);

        pchMessageStartPostAMK[0] = pchMessageStart[0] = 0x0b;
        pchMessageStartPostAMK[1] = pchMessageStart[1] = 0x11;
        pchMessageStartPostAMK[2] = pchMessageStart[2] = 0x09;
        pchMessageStartPostAMK[3] = pchMessageStart[3] = 0x07;
        nDefaultPort = 20555; /// @note devnet matter
        nPruneAfterHeight = 1000;
        m_assumed_blockchain_size = 30;
        m_assumed_chain_state_size = 2;

        base58Prefixes[PUBKEY_ADDRESS] = std::vector<unsigned char>(1,15); // '7' (111 ('m' or 'n') for bitcoin)
        base58Prefixes[SCRIPT_ADDRESS] = std::vector<unsigned char>(1,128); // 't' (196 ('2') for bitcoin)
        base58Prefixes[SECRET_KEY] =     std::vector<unsigned char>(1,239); // (239 ('9' or 'c') for bitcoin)
        base58Prefixes[EXT_PUBLIC_KEY] = {0x04, 0x35, 0x87, 0xCF};
        base58Prefixes[EXT_SECRET_KEY] = {0x04, 0x35, 0x83, 0x94};

        bech32_hrp = "tf";

        // (!) after prefixes set
        consensus.foundationShareScript = GetScriptForDestination(DecodeDestination("7Q2nZCcKnxiRiHSNQtLB27RA5efxm2cE7w", *this));
        consensus.foundationShare = 10; // old style - just percents
        consensus.foundationShareDFIP1 = 199 * COIN / 10 / 200; // 19.9 DFI @ 200 per block (rate normalized to (COIN == 100%)

        // now it is for devnet and regtest only, 2 first of genesis MNs acts as foundation members
        consensus.foundationMembers.emplace(GetScriptForDestination(DecodeDestination("7M3g9CSERjLdXisE5pv2qryDbURUj9Vpi1", *this)));
        consensus.foundationMembers.emplace(GetScriptForDestination(DecodeDestination("7L29itepC13pgho1X2y7mcuf4WjkBi7x2w", *this)));

        consensus.smartContracts.clear();
        consensus.smartContracts[SMART_CONTRACT_DFIP_2201] = GetScriptForDestination(CTxDestination(WitnessV0KeyHash(std::vector<unsigned char>{0,0,0,0,0,0,0,0,0,0,0,0,0,0,0,0,0,0,0,0})));
        consensus.smartContracts[SMART_CONTRACT_DFIP_2203] = GetScriptForDestination(CTxDestination(WitnessV0KeyHash(std::vector<unsigned char>{0,0,0,0,0,0,0,0,0,0,0,0,0,0,0,0,0,0,0,1})));
        consensus.smartContracts[SMART_CONTRACT_DFIP2206F] = GetScriptForDestination(CTxDestination(WitnessV0KeyHash(std::vector<unsigned char>{0,0,0,0,0,0,0,0,0,0,0,0,0,0,0,0,0,0,0,2})));

        // owner base58, operator base58
        vMasternodes.push_back({"7M3g9CSERjLdXisE5pv2qryDbURUj9Vpi1", "7Grgx69MZJ4wDKRx1bBxLqTnU9T3quKW7n"});
        vMasternodes.push_back({"7L29itepC13pgho1X2y7mcuf4WjkBi7x2w", "773MiaEtQK2HAwWj55gyuRiU8tSwowRTTW"});
        vMasternodes.push_back({"75Wramp2iARchHedXcn1qRkQtMpSt9Mi3V", "7Ku81yvqbPkxpWjZpZWZZnWydXyzJozZfN"});
        vMasternodes.push_back({"7LfqHbyh9dBQDjWB6MxcWvH2PBC5iY4wPa", "75q6ftr3QGfBT3DBu15fVfetP6duAgfhNH"});

        std::vector<CTxOut> initdist;
        initdist.push_back(CTxOut(100000000 * COIN, GetScriptForDestination(DecodeDestination("7M3g9CSERjLdXisE5pv2qryDbURUj9Vpi1", *this))));
        initdist.push_back(CTxOut(100000000 * COIN, GetScriptForDestination(DecodeDestination("7L29itepC13pgho1X2y7mcuf4WjkBi7x2w", *this))));
        initdist.push_back(CTxOut(100000000 * COIN, GetScriptForDestination(DecodeDestination("75Wramp2iARchHedXcn1qRkQtMpSt9Mi3V", *this))));
        initdist.push_back(CTxOut(100000000 * COIN, GetScriptForDestination(DecodeDestination("7LfqHbyh9dBQDjWB6MxcWvH2PBC5iY4wPa", *this))));

        consensus.burnAddress = GetScriptForDestination(DecodeDestination("7DefichainBurnAddressXXXXXXXdMUE5n", *this));
        consensus.retiredBurnAddress = GetScriptForDestination(DecodeDestination("7DefichainDSTBurnAddressXXXXXzS4Hi", *this));

        genesis = CreateGenesisBlock(1585132338, 0x1d00ffff, 1, initdist, CreateGenesisMasternodes()); // old=1296688602
        consensus.hashGenesisBlock = genesis.GetHash();

        assert(consensus.hashGenesisBlock == uint256S("0x0000099a168f636895a019eacfc1798ec54c593c015cfc5aac1f12817f7ddff7"));
        assert(genesis.hashMerkleRoot == uint256S("0x3f327ba2475176bcf8226b10d871f0f992e17ba9e040ff3dbd11d17c1e5914cb"));

        vFixedSeeds.clear();
        vSeeds.clear();
        // nodes with support for servicebits filtering should be at the top
//        vSeeds.emplace_back("testnet-seed.defichain.io");
        vFixedSeeds = std::vector<SeedSpec6>(pnSeed6_devnet, pnSeed6_devnet + ARRAYLEN(pnSeed6_devnet));

        fDefaultConsistencyChecks = false;
        fRequireStandard = false;
        m_is_test_chain = true;


        checkpointData = {
            {
//                {546, uint256S("000000002a936ca763904c3c35fce2f3556c559c0214345d31b1bcebf76acb70")},
            }
        };

        chainTxData = ChainTxData{
            /* nTime    */ 0,
            /* nTxCount */ 0,
            /* dTxRate  */ 0
        };
    }
};

/**
 * Regression test
 */
class CRegTestParams : public CChainParams {
public:
    explicit CRegTestParams() {
        strNetworkID = "regtest";
        bool isJellyfish = false;
        isJellyfish = gArgs.GetBoolArg("-jellyfish_regtest", false);
        consensus.nSubsidyHalvingInterval = (isJellyfish) ? 210000 : 150;
        consensus.baseBlockSubsidy = (isJellyfish) ? 100 * COIN : 50 * COIN;
        consensus.newBaseBlockSubsidy = 40504000000;
        consensus.emissionReductionPeriod = (isJellyfish) ? 32690 : 150;
        consensus.emissionReductionAmount = 1658; // 1.658%
        consensus.BIP16Exception = uint256();
        consensus.BIP34Height = 500; // BIP34 activated on regtest (Used in functional tests)
        consensus.BIP34Hash = uint256();
        consensus.BIP65Height = 1351; // BIP65 activated on regtest (Used in functional tests)
        consensus.BIP66Height = 1251; // BIP66 activated on regtest (Used in functional tests)
        consensus.AMKHeight = 10000000;
        consensus.BayfrontHeight = 10000000;
        consensus.BayfrontMarinaHeight = 10000000;
        consensus.BayfrontGardensHeight = 10000000;
        consensus.ClarkeQuayHeight = 10000000;
        consensus.DakotaHeight = 10000000;
        consensus.DakotaCrescentHeight = 10000000;
        consensus.EunosHeight = 10000000;
        consensus.EunosKampungHeight = 10000000;
        consensus.EunosPayaHeight = 10000000;
        consensus.FortCanningHeight = 10000000;
        consensus.FortCanningMuseumHeight = 10000000;
        consensus.FortCanningParkHeight = 10000000;
        consensus.FortCanningHillHeight = 10000000;
        consensus.FortCanningRoadHeight = 10000000;
        consensus.FortCanningCrunchHeight = 10000000;
        consensus.FortCanningSpringHeight = 10000000;
        consensus.FortCanningGreatWorldHeight = 10000000;
<<<<<<< HEAD
        consensus.GrandCentralHeight = 10000000;
=======
        consensus.FortCanningEpilogueHeight = 10000000;
>>>>>>> 28f2b9ea

        consensus.pos.diffLimit = uint256S("00000fffffffffffffffffffffffffffffffffffffffffffffffffffffffffff");
        consensus.pos.nTargetTimespan = 14 * 24 * 60 * 60; // two weeks
        consensus.pos.nTargetTimespanV2 = 14 * 24 * 60 * 60; // two weeks
        consensus.pos.nTargetSpacing = 10 * 60; // 10 minutes
        consensus.pos.nStakeMinAge = 0;
        consensus.pos.nStakeMaxAge = 14 * 24 * 60 * 60; // Two weeks
        consensus.pos.fAllowMinDifficultyBlocks = true; // only for regtest
        consensus.pos.fNoRetargeting = true; // only for regtest

        consensus.pos.allowMintingWithoutPeers = true; // don't mint if no peers connected

        consensus.CSVHeight = 432; // CSV activated on regtest (Used in rpc activation tests)
        consensus.SegwitHeight = 0; // SEGWIT is always activated on regtest unless overridden
        consensus.nRuleChangeActivationThreshold = 108; // 75% for testchains
        consensus.nMinerConfirmationWindow = 144; // Faster than normal for regtest (144 instead of 2016)
        consensus.vDeployments[Consensus::DEPLOYMENT_TESTDUMMY].bit = 28;
        consensus.vDeployments[Consensus::DEPLOYMENT_TESTDUMMY].nStartTime = 0;
        consensus.vDeployments[Consensus::DEPLOYMENT_TESTDUMMY].nTimeout = Consensus::BIP9Deployment::NO_TIMEOUT;

        // The best chain should have at least this much work.
        consensus.nMinimumChainWork = uint256S("0x00");

        // By default assume that the signatures in ancestors of this block are valid.
        consensus.defaultAssumeValid = uint256S("0x00");

        // Masternodes' params
        consensus.mn.activationDelay = 10;
        consensus.mn.newActivationDelay = 20;
        consensus.mn.resignDelay = 10;
        consensus.mn.newResignDelay = 2 * consensus.mn.newActivationDelay;
        consensus.mn.creationFee = 1 * COIN;
        consensus.mn.collateralAmount = 10 * COIN;
        consensus.mn.collateralAmountDakota = 2 * COIN;
        consensus.mn.anchoringTeamSize = 3;
        consensus.mn.anchoringFrequency = 15;

        consensus.mn.anchoringTimeDepth = 3 * 60 * 60;
        consensus.mn.anchoringAdditionalTimeDepth = 15 * 60; // 15 minutes
        consensus.mn.anchoringTeamChange = 15; // Number of blocks

        consensus.token.creationFee = 1 * COIN;
        consensus.token.collateralAmount = 10 * COIN;

        consensus.spv.wallet_xpub = "tpubDA2Mn6LMJ35tYaA1Noxirw2WDzmgKEDKLRbSs2nwF8TTsm2iB6hBJmNjAAEbDqYzZLdThLykWDcytGzKDrjUzR9ZxdmSbFz7rt18vFRYjt9";
        consensus.spv.anchors_address = "n1h1kShnyiw3qRR6MM1FnwShaNVoVwBTnF";
        consensus.spv.anchorSubsidy = 0 * COIN;
        consensus.spv.subsidyIncreasePeriod = 60;
        consensus.spv.subsidyIncreaseValue = 5 * COIN;
        consensus.spv.minConfirmations = 6;

        consensus.vaultCreationFee = 1 * COIN;

        consensus.nonUtxoBlockSubsidies.emplace(CommunityAccountType::IncentiveFunding, 10 * COIN / 50); // normalized to (COIN == 100%) // 10 per block
        consensus.nonUtxoBlockSubsidies.emplace(CommunityAccountType::AnchorReward, COIN/10 / 50);       // 0.1 per block

        // New coinbase reward distribution
        consensus.dist.masternode = 3333; // 33.33%
        consensus.dist.community = 491; // 4.91%
        consensus.dist.anchor = 2; // 0.02%
        consensus.dist.liquidity = 2545; // 25.45%
        consensus.dist.loan = 2468; // 24.68%
        consensus.dist.options = 988; // 9.88%
        consensus.dist.unallocated = 173; // 1.73%

        consensus.newNonUTXOSubsidies.emplace(CommunityAccountType::AnchorReward, consensus.dist.anchor);
        consensus.newNonUTXOSubsidies.emplace(CommunityAccountType::IncentiveFunding, consensus.dist.liquidity);
        consensus.newNonUTXOSubsidies.emplace(CommunityAccountType::Loan, consensus.dist.loan);
        consensus.newNonUTXOSubsidies.emplace(CommunityAccountType::Options, consensus.dist.options);
        consensus.newNonUTXOSubsidies.emplace(CommunityAccountType::Unallocated, consensus.dist.unallocated);

        pchMessageStartPostAMK[0] = pchMessageStart[0] = 0xfa;
        pchMessageStartPostAMK[1] = pchMessageStart[1] = 0xbf;
        pchMessageStartPostAMK[2] = pchMessageStart[2] = 0xb5;
        pchMessageStartPostAMK[3] = pchMessageStart[3] = 0xda;
        nDefaultPort = 19555;
        nPruneAfterHeight = 1000;
        m_assumed_blockchain_size = 0;
        m_assumed_chain_state_size = 0;

        UpdateActivationParametersFromArgs();

        base58Prefixes[PUBKEY_ADDRESS] = {0x6f};
        base58Prefixes[SCRIPT_ADDRESS] = {0xc4};
        base58Prefixes[SECRET_KEY] =     {0xef};
        base58Prefixes[EXT_PUBLIC_KEY] = {0x04, 0x35, 0x87, 0xCF};
        base58Prefixes[EXT_SECRET_KEY] = {0x04, 0x35, 0x83, 0x94};

        bech32_hrp = "bcrt";

        // (!) after prefixes set
        consensus.foundationShareScript = GetScriptForDestination(DecodeDestination("2NCWAKfEehP3qibkLKYQjXaWMK23k4EDMVS", *this)); // cMv1JaaZ9Mbb3M3oNmcFvko8p7EcHJ8XD7RCQjzNaMs7BWRVZTyR
        consensus.foundationShare = 0; // old style - just percents // stil zero here to not broke old tests
        consensus.foundationShareDFIP1 = 19 * COIN / 10 / 50; // 1.9 DFI @ 50 per block (rate normalized to (COIN == 100%)

        // now it is for devnet and regtest only, 2 first and 2 last of genesis MNs acts as foundation members
        consensus.foundationMembers.emplace(GetScriptForDestination(DecodeDestination("mwsZw8nF7pKxWH8eoKL9tPxTpaFkz7QeLU", *this)));
        consensus.foundationMembers.emplace(GetScriptForDestination(DecodeDestination("msER9bmJjyEemRpQoS8YYVL21VyZZrSgQ7", *this)));
        consensus.foundationMembers.emplace(GetScriptForDestination(DecodeDestination("bcrt1qyrfrpadwgw7p5eh3e9h3jmu4kwlz4prx73cqny", *this)));
        consensus.foundationMembers.emplace(GetScriptForDestination(DecodeDestination("bcrt1qyeuu9rvq8a67j86pzvh5897afdmdjpyankp4mu", *this)));

        consensus.accountDestruction.clear();
        consensus.accountDestruction.insert(GetScriptForDestination(DecodeDestination("2MxJf6Ak8MGrLoGdekrU6AusW29szZUFphH", *this)));
        consensus.accountDestruction.insert(GetScriptForDestination(DecodeDestination("mxiaFfAnCoXEUy4RW8NgsQM7yU5YRCiFSh", *this)));

        consensus.smartContracts.clear();
        consensus.smartContracts[SMART_CONTRACT_DFIP_2201] = GetScriptForDestination(CTxDestination(WitnessV0KeyHash(std::vector<unsigned char>{0,0,0,0,0,0,0,0,0,0,0,0,0,0,0,0,0,0,0,0})));
        consensus.smartContracts[SMART_CONTRACT_DFIP_2203] = GetScriptForDestination(CTxDestination(WitnessV0KeyHash(std::vector<unsigned char>{0,0,0,0,0,0,0,0,0,0,0,0,0,0,0,0,0,0,0,1})));
        consensus.smartContracts[SMART_CONTRACT_DFIP2206F] = GetScriptForDestination(CTxDestination(WitnessV0KeyHash(std::vector<unsigned char>{0,0,0,0,0,0,0,0,0,0,0,0,0,0,0,0,0,0,0,2})));

        // owner base58, operator base58
        vMasternodes.push_back({"mwsZw8nF7pKxWH8eoKL9tPxTpaFkz7QeLU", "mswsMVsyGMj1FzDMbbxw2QW3KvQAv2FKiy"});
        vMasternodes.push_back({"msER9bmJjyEemRpQoS8YYVL21VyZZrSgQ7", "mps7BdmwEF2vQ9DREDyNPibqsuSRZ8LuwQ"});
        vMasternodes.push_back({"myF3aHuxtEuqqTw44EurtVs6mjyc1QnGUS", "mtbWisYQmw9wcaecvmExeuixG7rYGqKEU4"});
        vMasternodes.push_back({"mwyaBGGE7ka58F7aavH5hjMVdJENP9ZEVz", "n1n6Z5Zdoku4oUnrXeQ2feLz3t7jmVLG9t"});
        vMasternodes.push_back({"mgsE1SqrcfUhvuYuRjqy6rQCKmcCVKNhMu", "mzqdipBJcKX9rXXxcxw2kTHC3Xjzd3siKg"});
        vMasternodes.push_back({"mud4VMfbBqXNpbt8ur33KHKx8pk3npSq8c", "mk5DkY4qcV6CUpuxDVyD3AHzRq5XK9kbRN"});
        vMasternodes.push_back({"bcrt1qyrfrpadwgw7p5eh3e9h3jmu4kwlz4prx73cqny", "bcrt1qmfvw3dp3u6fdvqkdc0y3lr0e596le9cf22vtsv"});
        vMasternodes.push_back({"bcrt1qyeuu9rvq8a67j86pzvh5897afdmdjpyankp4mu", "bcrt1qurwyhta75n2g75u2u5nds9p6w9v62y8wr40d2r"});

        // For testing send after Eunos: 93ViFmLeJVgKSPxWGQHmSdT5RbeGDtGW4bsiwQM2qnQyucChMqQ
        consensus.burnAddress = GetScriptForDestination(DecodeDestination("mfburnZSAM7Gs1hpDeNaMotJXSGA7edosG", *this));
        consensus.retiredBurnAddress = GetScriptForDestination(DecodeDestination("mfdefichainDSTBurnAddressXXXZcE1vs", *this));

        if (isJellyfish) {
            std::vector<CTxOut> initdist;
            // first 2 owner & first 2 operator get 100 mill DFI
            initdist.push_back(CTxOut(100000000 * COIN, GetScriptForDestination(DecodeDestination("mwsZw8nF7pKxWH8eoKL9tPxTpaFkz7QeLU", *this))));
            initdist.push_back(CTxOut(100000000 * COIN, GetScriptForDestination(DecodeDestination("mswsMVsyGMj1FzDMbbxw2QW3KvQAv2FKiy", *this))));
            initdist.push_back(CTxOut(100000000 * COIN, GetScriptForDestination(DecodeDestination("msER9bmJjyEemRpQoS8YYVL21VyZZrSgQ7", *this))));
            initdist.push_back(CTxOut(100000000 * COIN, GetScriptForDestination(DecodeDestination("mps7BdmwEF2vQ9DREDyNPibqsuSRZ8LuwQ", *this))));
            initdist.push_back(CTxOut(consensus.baseBlockSubsidy, GetScriptForDestination(DecodeDestination("mud4VMfbBqXNpbt8ur33KHKx8pk3npSq8c", *this))));

            // 6th masternode owner. for initdist tests
            genesis = CreateGenesisBlock(1579045065, 0x207fffff, 1, initdist,CreateGenesisMasternodes()); // old=1296688602
            consensus.hashGenesisBlock = genesis.GetHash();

            assert(consensus.hashGenesisBlock == uint256S("0xd744db74fb70ed42767ae028a129365fb4d7de54ba1b6575fb047490554f8a7b"));
            assert(genesis.hashMerkleRoot == uint256S("0x5615dbbb379da893dd694e02d25a7955e1b7471db55f42bbd82b5d3f5bdb8d38"));
        }
        else {
            genesis = CreateGenesisBlock(1579045065, 0x207fffff, 1, {
                                          CTxOut(consensus.baseBlockSubsidy,
                                          GetScriptForDestination(DecodeDestination("mud4VMfbBqXNpbt8ur33KHKx8pk3npSq8c", *this)) // 6th masternode owner. for initdist tests
                                          )},
                                      CreateGenesisMasternodes()); // old=1296688602
            consensus.hashGenesisBlock = genesis.GetHash();

            assert(consensus.hashGenesisBlock == uint256S("0x0091f00915b263d08eba2091ba70ba40cea75242b3f51ea29f4a1b8d7814cd01"));
            assert(genesis.hashMerkleRoot == uint256S("0xc4b6f1f9a7bbb61121b949b57be05e8651e7a0c55c38eb8aaa6c6602b1abc444"));
        }

        vFixedSeeds.clear(); //!< Regtest mode doesn't have any fixed seeds.
        vSeeds.clear();      //!< Regtest mode doesn't have any DNS seeds.

        fDefaultConsistencyChecks = true;
        fRequireStandard = true;
        m_is_test_chain = true;

        checkpointData = {
            {
                {0, consensus.hashGenesisBlock},
            }
        };

        chainTxData = ChainTxData{
            0,
            0,
            0
        };
    }

    /**
     * Allows modifying the Version Bits regtest parameters.
     */
    void UpdateVersionBitsParameters(Consensus::DeploymentPos d, int64_t nStartTime, int64_t nTimeout)
    {
        consensus.vDeployments[d].nStartTime = nStartTime;
        consensus.vDeployments[d].nTimeout = nTimeout;
    }
    void UpdateActivationParametersFromArgs();
};

/// Check for fork height based flag, validate and set the value to a target var
std::optional<int> UpdateHeightValidation(const std::string& argName, const std::string& argFlag, int& argTarget) {
    if (gArgs.IsArgSet(argFlag)) {
        int64_t height = gArgs.GetArg(argFlag, argTarget);
        if (height < -1 || height >= std::numeric_limits<int>::max()) {
            std::string lowerArgName = ToLower(argFlag);
            throw std::runtime_error(strprintf(
                "Activation height %ld for %s is out of valid range. Use -1 to disable %s.",
                height, argName, lowerArgName));
        } else if (height == -1) {
            LogPrintf("%s disabled for testing\n", argName);
            height = std::numeric_limits<int>::max();
        }
        argTarget = static_cast<int>(height);
        return height;
    }
    return {};
}

void SetupCommonArgActivationParams(Consensus::Params &consensus) {
    UpdateHeightValidation("Segwit", "-segwitheight", consensus.SegwitHeight);
    UpdateHeightValidation("AMK", "-amkheight", consensus.AMKHeight);
    UpdateHeightValidation("Bayfront", "-bayfrontheight", consensus.BayfrontHeight);
    UpdateHeightValidation("Bayfront Gardens", "-bayfrontgardensheight", consensus.BayfrontGardensHeight);
    UpdateHeightValidation("Clarke Quay", "-clarkequayheight", consensus.ClarkeQuayHeight);
    UpdateHeightValidation("Dakota", "-dakotaheight", consensus.DakotaHeight);
    UpdateHeightValidation("Dakota Crescent", "-dakotacrescentheight", consensus.DakotaCrescentHeight);
    auto eunosHeight = UpdateHeightValidation("Eunos", "-eunosheight", consensus.EunosHeight);
    if (eunosHeight.has_value()){
        consensus.EunosKampungHeight = static_cast<int>(eunosHeight.value());
    }
    UpdateHeightValidation("Eunos Paya", "-eunospayaheight", consensus.EunosPayaHeight);
    UpdateHeightValidation("Fort Canning", "-fortcanningheight", consensus.FortCanningHeight);
    UpdateHeightValidation("Fort Canning Museum", "-fortcanningmuseumheight", consensus.FortCanningMuseumHeight);
    UpdateHeightValidation("Fort Canning Park", "-fortcanningparkheight", consensus.FortCanningParkHeight);
    UpdateHeightValidation("Fort Canning Hill", "-fortcanninghillheight", consensus.FortCanningHillHeight);
    UpdateHeightValidation("Fort Canning Road", "-fortcanningroadheight", consensus.FortCanningRoadHeight);
    UpdateHeightValidation("Fort Canning Crunch", "-fortcanningcrunchheight", consensus.FortCanningCrunchHeight);
    UpdateHeightValidation("Fort Canning Spring", "-fortcanningspringheight", consensus.FortCanningSpringHeight);
    UpdateHeightValidation("Fort Canning Great World", "-fortcanninggreatworldheight", consensus.FortCanningGreatWorldHeight);
<<<<<<< HEAD
    UpdateHeightValidation("Grand Central", "-grandcentralheight", consensus.GrandCentralHeight);
=======
    UpdateHeightValidation("Fort Canning Great World", "-greatworldheight", consensus.FortCanningGreatWorldHeight);
    UpdateHeightValidation("Fort Canning Epilogue", "-fortcanningepilogueheight", consensus.FortCanningEpilogueHeight);
>>>>>>> 28f2b9ea

    if (gArgs.GetBoolArg("-simulatemainnet", false)) {
        consensus.pos.nTargetTimespan = 5 * 60; // 5 min == 10 blocks
        consensus.pos.nTargetSpacing = 30; // seconds
        consensus.pos.nTargetTimespanV2 = 1008 * consensus.pos.nTargetSpacing; // 1008 blocks
        LogPrintf("conf: simulatemainnet: true (Re-adjusted: blocktime=%ds, difficultytimespan=%ds)\n",
            consensus.pos.nTargetSpacing, consensus.pos.nTargetTimespanV2);
    }
}


void CMainParams::UpdateActivationParametersFromArgs() {
    fMockNetwork = gArgs.IsArgSet("-mocknet");
    if (fMockNetwork) {
        LogPrintf("============================================\n");
        LogPrintf("WARNING: MOCKNET ACTIVE. THIS IS NOT MAINNET\n");
        LogPrintf("============================================\n");
        auto sMockFoundationPubKey = gArgs.GetArg("-mocknet-key", "");
        auto nMockBlockTimeSecs = gArgs.GetArg("-mocknet-blocktime", 30);
        if (!gArgs.IsArgSet("-maxtipage")) {
            gArgs.ForceSetArg("-maxtipage", "2207520000"); // 10 years
        }

        // End of args. Perform sane set below.
        consensus.pos.nTargetSpacing = nMockBlockTimeSecs;
        consensus.pos.nTargetTimespanV2 = 10 * consensus.pos.nTargetSpacing;
        consensus.pos.allowMintingWithoutPeers = true;

        LogPrintf("mocknet: block-time: %s secs\n", consensus.pos.nTargetSpacing);

        // Add additional foundation members here for testing
        if (!sMockFoundationPubKey.empty()) {
            consensus.foundationMembers.insert(GetScriptForDestination(DecodeDestination(sMockFoundationPubKey, *this)));
            LogPrintf("mocknet: key: %s\n", sMockFoundationPubKey);
        }

        // Do this at the end, to ensure simualte mainnet overrides are in place.
        SetupCommonArgActivationParams(consensus);
    }
}


void CRegTestParams::UpdateActivationParametersFromArgs()
{
    SetupCommonArgActivationParams(consensus);
    if (!gArgs.IsArgSet("-vbparams")) return;

    for (const std::string& strDeployment : gArgs.GetArgs("-vbparams")) {
        std::vector<std::string> vDeploymentParams;
        boost::split(vDeploymentParams, strDeployment, boost::is_any_of(":"));
        if (vDeploymentParams.size() != 3) {
            throw std::runtime_error("Version bits parameters malformed, expecting deployment:start:end");
        }
        int64_t nStartTime, nTimeout;
        if (!ParseInt64(vDeploymentParams[1], &nStartTime)) {
            throw std::runtime_error(strprintf("Invalid nStartTime (%s)", vDeploymentParams[1]));
        }
        if (!ParseInt64(vDeploymentParams[2], &nTimeout)) {
            throw std::runtime_error(strprintf("Invalid nTimeout (%s)", vDeploymentParams[2]));
        }
        bool found = false;
        for (int j=0; j < (int)Consensus::MAX_VERSION_BITS_DEPLOYMENTS; ++j) {
            if (vDeploymentParams[0] == VersionBitsDeploymentInfo[j].name) {
                UpdateVersionBitsParameters(Consensus::DeploymentPos(j), nStartTime, nTimeout);
                found = true;
                LogPrintf("Setting version bits activation parameters for %s to start=%ld, timeout=%ld\n", vDeploymentParams[0], nStartTime, nTimeout);
                break;
            }
        }
        if (!found) {
            throw std::runtime_error(strprintf("Invalid deployment (%s)", vDeploymentParams[0]));
        }
    }
}

static std::unique_ptr<const CChainParams> globalChainParams;

const CChainParams &Params() {
    assert(globalChainParams);
    return *globalChainParams;
}

std::unique_ptr<const CChainParams> CreateChainParams(const std::string& chain)
{
    if (chain == CBaseChainParams::MAIN)
        return std::unique_ptr<CChainParams>(new CMainParams());
    else if (chain == CBaseChainParams::TESTNET)
        return std::unique_ptr<CChainParams>(new CTestNetParams());
    else if (chain == CBaseChainParams::DEVNET)
        return std::unique_ptr<CChainParams>(new CDevNetParams());
    else if (chain == CBaseChainParams::REGTEST)
        return std::unique_ptr<CChainParams>(new CRegTestParams());
    throw std::runtime_error(strprintf("%s: Unknown chain %s.", __func__, chain));
}

void SelectParams(const std::string& network)
{
    SelectBaseParams(network);
    globalChainParams = CreateChainParams(network);
}

void ClearCheckpoints(CChainParams &params) {
    params.checkpointData = {};
}

Res UpdateCheckpointsFromFile(CChainParams &params, const std::string &fileName) {
    std::ifstream file(fileName);
    if (!file.good()) {
        return Res::Err("Could not read %s. Ensure it exists and has read permissions", fileName);
    }

    ClearCheckpoints(params);

    std::string line;
    while (std::getline(file, line)) {
        auto trimmed = trim_ws(line);
        if (trimmed.rfind('#', 0) == 0 || trimmed.find_first_not_of(" \n\r\t") == std::string::npos)
            continue;

        std::istringstream iss(trimmed);
        std::string hashStr, heightStr;
        if (!(iss >> heightStr >> hashStr)) {
            return Res::Err("Error parsing line %s", trimmed);
        }

        uint256 hash;
        if (!ParseHashStr(hashStr, hash)) {
            return Res::Err("Invalid hash: %s", hashStr);
        }

        int32_t height;
        if (!ParseInt32(heightStr, &height)) {
            return Res::Err("Invalid height: %s", heightStr);
        }

        params.checkpointData.mapCheckpoints[height] = hash;
    }
    return Res::Ok();
}<|MERGE_RESOLUTION|>--- conflicted
+++ resolved
@@ -137,11 +137,8 @@
         consensus.FortCanningCrunchHeight = 1936000; // June 2, 2022.
         consensus.FortCanningSpringHeight = 2033000; // July 6, 2022.
         consensus.FortCanningGreatWorldHeight = 2212000; // Sep 7th, 2022.
-<<<<<<< HEAD
+        consensus.FortCanningEpilogueHeight = std::numeric_limits<int>::max();
         consensus.GrandCentralHeight = std::numeric_limits<int>::max();
-=======
-        consensus.FortCanningEpilogueHeight = std::numeric_limits<int>::max();
->>>>>>> 28f2b9ea
 
         consensus.pos.diffLimit = uint256S("00000fffffffffffffffffffffffffffffffffffffffffffffffffffffffffff");
 //        consensus.pos.nTargetTimespan = 14 * 24 * 60 * 60; // two weeks
@@ -380,11 +377,8 @@
         consensus.FortCanningCrunchHeight = 1011600;
         consensus.FortCanningSpringHeight = 1086000;
         consensus.FortCanningGreatWorldHeight = 1223000;
-<<<<<<< HEAD
+        consensus.FortCanningEpilogueHeight = 1244000;
         consensus.GrandCentralHeight = std::numeric_limits<int>::max();
-=======
-        consensus.FortCanningEpilogueHeight = 1244000;
->>>>>>> 28f2b9ea
 
         consensus.pos.diffLimit = uint256S("00000fffffffffffffffffffffffffffffffffffffffffffffffffffffffffff");
 //        consensus.pos.nTargetTimespan = 14 * 24 * 60 * 60; // two weeks
@@ -578,11 +572,8 @@
         consensus.FortCanningCrunchHeight = std::numeric_limits<int>::max();
         consensus.FortCanningSpringHeight = std::numeric_limits<int>::max();
         consensus.FortCanningGreatWorldHeight = std::numeric_limits<int>::max();
-<<<<<<< HEAD
+        consensus.FortCanningEpilogueHeight = std::numeric_limits<int>::max();
         consensus.GrandCentralHeight = std::numeric_limits<int>::max();
-=======
-        consensus.FortCanningEpilogueHeight = std::numeric_limits<int>::max();
->>>>>>> 28f2b9ea
 
         consensus.pos.diffLimit = uint256S("00000fffffffffffffffffffffffffffffffffffffffffffffffffffffffffff");
         consensus.pos.nTargetTimespan = 5 * 60; // 5 min == 10 blocks
@@ -768,11 +759,8 @@
         consensus.FortCanningCrunchHeight = 10000000;
         consensus.FortCanningSpringHeight = 10000000;
         consensus.FortCanningGreatWorldHeight = 10000000;
-<<<<<<< HEAD
+        consensus.FortCanningEpilogueHeight = 10000000;
         consensus.GrandCentralHeight = 10000000;
-=======
-        consensus.FortCanningEpilogueHeight = 10000000;
->>>>>>> 28f2b9ea
 
         consensus.pos.diffLimit = uint256S("00000fffffffffffffffffffffffffffffffffffffffffffffffffffffffffff");
         consensus.pos.nTargetTimespan = 14 * 24 * 60 * 60; // two weeks
@@ -996,12 +984,9 @@
     UpdateHeightValidation("Fort Canning Crunch", "-fortcanningcrunchheight", consensus.FortCanningCrunchHeight);
     UpdateHeightValidation("Fort Canning Spring", "-fortcanningspringheight", consensus.FortCanningSpringHeight);
     UpdateHeightValidation("Fort Canning Great World", "-fortcanninggreatworldheight", consensus.FortCanningGreatWorldHeight);
-<<<<<<< HEAD
-    UpdateHeightValidation("Grand Central", "-grandcentralheight", consensus.GrandCentralHeight);
-=======
     UpdateHeightValidation("Fort Canning Great World", "-greatworldheight", consensus.FortCanningGreatWorldHeight);
     UpdateHeightValidation("Fort Canning Epilogue", "-fortcanningepilogueheight", consensus.FortCanningEpilogueHeight);
->>>>>>> 28f2b9ea
+    UpdateHeightValidation("Grand Central", "-grandcentralheight", consensus.GrandCentralHeight);
 
     if (gArgs.GetBoolArg("-simulatemainnet", false)) {
         consensus.pos.nTargetTimespan = 5 * 60; // 5 min == 10 blocks
