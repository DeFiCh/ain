// Copyright (c) 2010 Satoshi Nakamoto
// Copyright (c) 2009-2018 The Bitcoin Core developers
// Distributed under the MIT software license, see the accompanying
// file COPYING or http://www.opensource.org/licenses/mit-license.php.

#include <chainparams.h>

#include <chainparamsseeds.h>
#include <consensus/merkle.h>
//#include <masternodes/masternodes.h>
#include <masternodes/mn_checks.h>
#include <streams.h>
#include <tinyformat.h>
#include <util/system.h>
#include <util/strencodings.h>
#include <versionbitsinfo.h>

#include <assert.h>

#include <boost/algorithm/string/classification.hpp>
#include <boost/algorithm/string/split.hpp>


std::vector<CTransactionRef> CChainParams::CreateGenesisMasternodes()
{
    std::vector<CTransactionRef> mnTxs;
    for (auto const & addrs : vMasternodes)
    {
        CMutableTransaction txNew;
        txNew.nVersion = 1;
        txNew.vin.resize(1);
        txNew.vout.resize(2);
        txNew.vin[0].scriptSig = CScript(); // << 486604799 << CScriptNum(4) << std::vector<unsigned char>((const unsigned char*)pszTimestamp, (const unsigned char*)pszTimestamp + strlen(pszTimestamp));

        CTxDestination operatorDest = DecodeDestination(addrs.operatorAddress, *this);
        assert(operatorDest.which() == 1 || operatorDest.which() == 4);
        CTxDestination ownerDest = DecodeDestination(addrs.ownerAddress, *this);
        assert(ownerDest.which() == 1 || ownerDest.which() == 4);

        CKeyID operatorAuthKey = operatorDest.which() == 1 ? CKeyID(*boost::get<PKHash>(&operatorDest)) : CKeyID(*boost::get<WitnessV0KeyHash>(&operatorDest)) ;
        genesisTeam.insert(operatorAuthKey);
        CDataStream metadata(DfTxMarker, SER_NETWORK, PROTOCOL_VERSION);
        metadata << static_cast<unsigned char>(CustomTxType::CreateMasternode)
                 << static_cast<char>(operatorDest.which()) << operatorAuthKey;

        CScript scriptMeta;
        scriptMeta << OP_RETURN << ToByteVector(metadata);

        txNew.vout[0] = CTxOut(consensus.mn.creationFee, scriptMeta);
        txNew.vout[1] = CTxOut(consensus.mn.collateralAmount, GetScriptForDestination(ownerDest));

        mnTxs.push_back(MakeTransactionRef(std::move(txNew)));
    }
    return mnTxs;
}

static CBlock CreateGenesisBlock(const char* pszTimestamp, uint32_t nTime, uint32_t nBits, int32_t nVersion, const std::vector<CTxOut> & initdist, std::vector<CTransactionRef> const & extraTxs)
{
    CMutableTransaction txNew;
    txNew.nVersion = 1;
    txNew.vin.resize(1);
    txNew.vout = initdist;
    txNew.vin[0].scriptSig = CScript() << 0 << 486604799 << CScriptNum(4) << std::vector<unsigned char>((const unsigned char*)pszTimestamp, (const unsigned char*)pszTimestamp + strlen(pszTimestamp));

    CBlock genesis;
    genesis.nTime           = nTime;
    genesis.nBits           = nBits;
    genesis.nVersion        = nVersion;
    genesis.height          = 0;
    genesis.stakeModifier   = uint256S("0");
    genesis.mintedBlocks    = 0;
    genesis.vtx.push_back(MakeTransactionRef(std::move(txNew)));

    for (auto tx : extraTxs)
    {
        genesis.vtx.push_back(tx);
    }

    genesis.hashPrevBlock.SetNull();
    genesis.hashMerkleRoot = BlockMerkleRoot(genesis);
    return genesis;
}

/**
 * Build the genesis block. Note that the output of its generation
 * transaction cannot be spent since it did not originally exist in the
 * database.
 *
 * CBlock(hash=000000000019d6, ver=1, hashPrevBlock=00000000000000, hashMerkleRoot=4a5e1e, nTime=1231006505, nBits=1d00ffff, vtx=1)
 *   CTransaction(hash=4a5e1e, ver=1, vin.size=1, vout.size=1, nLockTime=0)
 *     CTxIn(COutPoint(000000, -1), coinbase 04ffff001d0104455468652054696d65732030332f4a616e2f32303039204368616e63656c6c6f72206f6e206272696e6b206f66207365636f6e64206261696c6f757420666f722062616e6b73)
 *     CTxOut(nValue=50.00000000, scriptPubKey=0x5F1DF16B2B704C8A578D0B)
 *   vMerkleTree: 4a5e1e
 */
static CBlock CreateGenesisBlock(uint32_t nTime, uint32_t nBits, int32_t nVersion, const std::vector<CTxOut> & initdist, std::vector<CTransactionRef> const & extraTxs)
{
    const char* pszTimestamp = "Financial Times 23/Mar/2020 The Federal Reserve has gone well past the point of ‘QE infinity’";
//    const CScript genesisOutputScript = CScript() << ParseHex("04678afdb0fe5548271967f1a67130b7105cd6a828e03909a67962e0ea1f61deb649f6bc3f4cef38c4f35504e51ec112de5c384df7ba0b8d578a4c702b6bf11d5f") << OP_CHECKSIG;
//    return CreateGenesisBlock(pszTimestamp, genesisOutputScript, nTime, nBits, nVersion, genesisReward, extraTxs);
    return CreateGenesisBlock(pszTimestamp, nTime, nBits, nVersion, initdist, extraTxs);
}

/**
 * Main network
 */
class CMainParams : public CChainParams {
public:
    CMainParams() {
        strNetworkID = "main";
        consensus.nSubsidyHalvingInterval = 210000; /// @attention totally disabled for main
        consensus.baseBlockSubsidy = 200 * COIN;
        consensus.BIP16Exception = uint256(); //("0x00000000000002dc756eebf4f49723ed8d30cc28a5f108eb94b1ba88ac4f9c22");
        consensus.BIP34Height = 0;
        consensus.BIP34Hash = uint256();
        consensus.BIP65Height = 0; // 000000000000000004c2b624ed5d7756c508d90fd0da2c7c679febfa6c4735f0
        consensus.BIP66Height = 0; // 00000000000000000379eaa19dce8c9b722d46ae6a57c2f1a988119488b50931
        consensus.DIP1Height = 10000000;

        consensus.pos.diffLimit = uint256S("00000fffffffffffffffffffffffffffffffffffffffffffffffffffffffffff");
//        consensus.pos.nTargetTimespan = 14 * 24 * 60 * 60; // two weeks
//        consensus.pos.nTargetSpacing = 10 * 60; // 10 minutes
        consensus.pos.nTargetTimespan = 5 * 60; // 5 min == 10 blocks
        consensus.pos.nTargetSpacing = 30; // seconds
        consensus.pos.fAllowMinDifficultyBlocks = false; // only for regtest
        consensus.pos.fNoRetargeting = false; // only for regtest

        consensus.pos.coinstakeMaturity = 100;

        consensus.pos.allowMintingWithoutPeers = false; // don't mint if no peers connected

        consensus.CSVHeight = 1; // 000000000000000004a1b34462cb8aeebd5799177f7a29cf28f2d1961716b5b5
        consensus.SegwitHeight = 0; // 0000000000000000001c8018d9cb3b742ef25114f27563e3fc4a1902167f9893
        consensus.nRuleChangeActivationThreshold = 9; //1916; // 95% of 2016
        consensus.nMinerConfirmationWindow = 10; //2016; // nTargetTimespan / nTargetSpacing
        consensus.vDeployments[Consensus::DEPLOYMENT_TESTDUMMY].bit = 28;
        consensus.vDeployments[Consensus::DEPLOYMENT_TESTDUMMY].nStartTime = 1199145601; // January 1, 2008
        consensus.vDeployments[Consensus::DEPLOYMENT_TESTDUMMY].nTimeout = 1230767999; // December 31, 2008

        // The best chain should have at least this much work.
        consensus.nMinimumChainWork = uint256S("0x000000000000000000000000000000000000000000003f2949bfe4efc275390c");

        // By default assume that the signatures in ancestors of this block are valid.
        consensus.defaultAssumeValid = uint256S("0x9b257cb88630e422902ef2b17a3627ae2f786a5923df9c3bda4226f9551b1ea8");

        // Masternodes' params
        consensus.mn.activationDelay = 10;
        consensus.mn.resignDelay = 60;
        consensus.mn.creationFee = 10 * COIN;
        consensus.mn.collateralAmount = 1000000 * COIN;
        consensus.mn.historyFrame = 300;
        consensus.mn.anchoringTeamSize = 5;
        consensus.mn.anchoringFrequency = 15;
        consensus.mn.anchoringLag = 15;

        consensus.token.creationFee = 1 * COIN;
        consensus.token.collateralAmount = 1000 * COIN;

        consensus.spv.creationFee = 100000; // should be > bitcoin's dust
        consensus.spv.anchorSubsidy = 0 * COIN;
        consensus.spv.subsidyIncreasePeriod = 60;
        consensus.spv.subsidyIncreaseValue = 5 * COIN;
        consensus.spv.wallet_xpub = "xpub68vVWYqkpwYT8ZxBhN2buFMTPNFzrJQV19QZmhuwQqKQZHxcXVg36GZCrwPhb7KPpivsGXxvd7g82sJXYnKNqi2ZuHJvhqcwF418YEfGMrv";
        consensus.spv.anchors_address = "1FtZwEZKknoquUb6DyQHFZ6g6oomXJYEcb";
        consensus.spv.minConfirmations = 6;

        consensus.nonUtxoBlockSubsidies.emplace(CommunityAccountType::IncentiveFunding, 45 * COIN / 200); // 45 DFI of 200 per block (rate normalized to (COIN == 100%))
        consensus.nonUtxoBlockSubsidies.emplace(CommunityAccountType::AnchorReward, COIN/10 / 200);       // 0.1 DFI of 200 per block

        /**
         * The message start string is designed to be unlikely to occur in normal data.
         * The characters are rarely used upper ASCII, not valid as UTF-8, and produce
         * a large 32-bit integer with any alignment.
         */        
        pchMessageStart[0] = 0xf9;
        pchMessageStart[1] = 0xbe;	        
        pchMessageStart[2] = 0xb4;	        
        pchMessageStart[3] = 0xd9;
        pchMessageStartPostAMK[0] = 0xe2;
        pchMessageStartPostAMK[1] = 0xaa;
        pchMessageStartPostAMK[2] = 0xc1;
        pchMessageStartPostAMK[3] = 0xe1;
        nDefaultPort = 8555;
        nPruneAfterHeight = 100000;
        m_assumed_blockchain_size = 240;
        m_assumed_chain_state_size = 3;

        base58Prefixes[PUBKEY_ADDRESS] = {0x12}; // '8' (0('1') for bitcoin)
        base58Prefixes[SCRIPT_ADDRESS] = {0x5a}; // 'd' (5('3') for bitcoin)
        base58Prefixes[SECRET_KEY] =     {0x80}; // (128 ('5', 'K' or 'L') for bitcoin)
        base58Prefixes[EXT_PUBLIC_KEY] = {0x04, 0x88, 0xB2, 0x1E};
        base58Prefixes[EXT_SECRET_KEY] = {0x04, 0x88, 0xAD, 0xE4};

        bech32_hrp = "df";

        // (!) after prefixes set
        consensus.foundationShareScript = GetScriptForDestination(DecodeDestination("dZcHjYhKtEM88TtZLjp314H2xZjkztXtRc", *this));
<<<<<<< HEAD
        consensus.foundationShare = 10; // old style - just percents
        consensus.foundationShareDIP1 = 199 * COIN / 10 / 200; // 19.9 DFI @ 200 per block (rate normalized to (COIN == 100%)
        /// @todo fill in foundationMembers before deployment
=======
        consensus.foundationShare = 10;
>>>>>>> 15b26852
        consensus.foundationMembers.clear();

        // owner base58, operator base58
        vMasternodes.push_back({"8PuErAcazqccCVzRcc8vJ3wFaZGm4vFbLe", "8J846CKFF83Jcj5m4EReJmxiaJ6Jy1Y6Ea"});
        vMasternodes.push_back({"8RPZm7SVUNhGN1RgGY3R92rvRkZBwETrCX", "8bzHwhaF2MaVs4owRvpWtZQVug3mKuJji2"});
        vMasternodes.push_back({"8KRsoeCRKHUFFmAGGJbRBAgraXiUPUVuXn", "8cHaEaqRsz7fgW1eAjeroB5Bau5NfJNbtk"});

        std::vector<CTxOut> initdist;
        initdist.push_back(CTxOut(58800000 * COIN, GetScriptForDestination(DecodeDestination("8ZWWN1nX8drxJBSMG1VS9jH4ciBSvA9nxp", *this))));
        initdist.push_back(CTxOut(44100000 * COIN, GetScriptForDestination(DecodeDestination("8aGPBahDX4oAXx9okpGRzHPS3Td1pZaLgU", *this))));
        initdist.push_back(CTxOut(11760000 * COIN, GetScriptForDestination(DecodeDestination("8RGSkdaft9EmSXXp6b2UFojwttfJ5BY29r", *this))));
        initdist.push_back(CTxOut(11760000 * COIN, GetScriptForDestination(DecodeDestination("8L7qGjjHRa3Agks6incPomWCfLSMPYipmU", *this))));
        initdist.push_back(CTxOut(29400000 * COIN, GetScriptForDestination(DecodeDestination("dcZ3NXrpbNWvx1rhiGvXStM6EQtHLc44c9", *this))));
        initdist.push_back(CTxOut(14700000 * COIN, GetScriptForDestination(DecodeDestination("dMty9CfknKEaXqJuSgYkvvyF6UB6ffrZXG", *this))));
        initdist.push_back(CTxOut(64680000 * COIN, GetScriptForDestination(DecodeDestination("dZcY1ZNm5bkquz2J74smKqokuPoVpPvGWu", *this))));
        initdist.push_back(CTxOut(235200000 * COIN, GetScriptForDestination(DecodeDestination("dP8dvN5pnwbsxFcfN9DyqPVZi1fVHicDd2", *this))));
        initdist.push_back(CTxOut(117600000 * COIN, GetScriptForDestination(DecodeDestination("dMs1xeSGZbGnTJWqTwjR4mcjp2egpEXG6M", *this))));
        {
            CAmount sum_initdist{0};
            for (CTxOut const & out : initdist)
                sum_initdist += out.nValue;
            assert(sum_initdist == 588000000 * COIN);
        }

        genesis = CreateGenesisBlock(1587883831, 0x1d00ffff, 1, initdist, CreateGenesisMasternodes()); // old=1231006505
        consensus.hashGenesisBlock = genesis.GetHash();

        assert(consensus.hashGenesisBlock == uint256S("0x279b1a87aedc7b9471d4ad4e5f12967ab6259926cd097ade188dfcf22ebfe72a"));
        assert(genesis.hashMerkleRoot == uint256S("0x03d771953b10d3506b3c3d9511e104d715dd29279be4b072ffc5218bb18adacf"));

        // Note that of those which support the service bits prefix, most only support a subset of
        // possible options.
        // This is fine at runtime as we'll fall back to using them as a oneshot if they don't support the
        // service bits we want, but we should get them updated to support all service bits wanted by any
        // release ASAP to avoid it where possible.
        vSeeds.emplace_back("seed.defichain.io");

        vFixedSeeds = std::vector<SeedSpec6>(pnSeed6_main, pnSeed6_main + ARRAYLEN(pnSeed6_main));

        fDefaultConsistencyChecks = false;
        fRequireStandard = true;
        m_is_test_chain = false;

        checkpointData = {
            {
                {0, consensus.hashGenesisBlock},
            }
        };

        chainTxData = ChainTxData{
            // Data from rpc: getchaintxstats 4096 0000000000000000000f1c54590ee18d15ec70e68c8cd4cfbadb1b4f11697eee
            /* nTime    */ 1569396815,
            /* nTxCount */ 0,
            /* dTxRate  */ 0
        };
    }
};

/**
 * Testnet (v3)
 */
class CTestNetParams : public CChainParams {
public:
    CTestNetParams() {
        strNetworkID = "test";
        consensus.nSubsidyHalvingInterval = 210000; /// @attention totally disabled for testnet
        consensus.baseBlockSubsidy = 200 * COIN;
        consensus.BIP16Exception = uint256(); //("0x00000000dd30457c001f4095d208cc1296b0eed002427aa599874af7a432b105");
        consensus.BIP34Height = 0;
        consensus.BIP34Hash = uint256();
        consensus.BIP65Height = 0; // 00000000007f6655f22f98e72ed80d8b06dc761d5da09df0fa1dc4be4f861eb6
        consensus.BIP66Height = 0; // 000000002104c8c45e99a8853285a3b592602a3ccde2b832481da85e9e4ba182
        consensus.DIP1Height = 10000000;

        consensus.pos.diffLimit = uint256S("00000fffffffffffffffffffffffffffffffffffffffffffffffffffffffffff");
//        consensus.pos.nTargetTimespan = 14 * 24 * 60 * 60; // two weeks
//        consensus.pos.nTargetSpacing = 10 * 60; // 10 minutes
        consensus.pos.nTargetTimespan = 5 * 60; // 5 min == 10 blocks
        consensus.pos.nTargetSpacing = 30;
        consensus.pos.fAllowMinDifficultyBlocks = false;
        consensus.pos.fNoRetargeting = false; // only for regtest

        consensus.pos.coinstakeMaturity = 100;

        consensus.pos.allowMintingWithoutPeers = true;

        consensus.CSVHeight = 1; // 00000000025e930139bac5c6c31a403776da130831ab85be56578f3fa75369bb
        consensus.SegwitHeight = 0; // 00000000002b980fcd729daaa248fd9316a5200e9b367f4ff2c42453e84201ca
        consensus.nRuleChangeActivationThreshold = 8; //1512; // 75% for testchains
        consensus.nMinerConfirmationWindow = 10; //2016; // nTargetTimespan / nTargetSpacing
        consensus.vDeployments[Consensus::DEPLOYMENT_TESTDUMMY].bit = 28;
        consensus.vDeployments[Consensus::DEPLOYMENT_TESTDUMMY].nStartTime = 1199145601; // January 1, 2008
        consensus.vDeployments[Consensus::DEPLOYMENT_TESTDUMMY].nTimeout = 1230767999; // December 31, 2008

        // The best chain should have at least this much work.
        consensus.nMinimumChainWork = uint256S("0x00");

        // By default assume that the signatures in ancestors of this block are valid.
        consensus.defaultAssumeValid = uint256S("0x00");

        // Masternodes' params
        consensus.mn.activationDelay = 10;
        consensus.mn.resignDelay = 60;
        consensus.mn.creationFee = 10 * COIN;
        consensus.mn.collateralAmount = 1000000 * COIN;
        consensus.mn.historyFrame = 300;
        consensus.mn.anchoringTeamSize = 5;
        consensus.mn.anchoringFrequency = 15;
        consensus.mn.anchoringLag = 15;

        consensus.token.creationFee = 1 * COIN;
        consensus.token.collateralAmount = 100 * COIN;

        consensus.spv.creationFee = 100000; // should be > bitcoin's dust
        consensus.spv.wallet_xpub = "tpubD9RkyYW1ixvD9vXVpYB1ka8rPZJaEQoKraYN7YnxbBxxsRYEMZgRTDRGEo1MzQd7r5KWxH8eRaQDVDaDuT4GnWgGd17xbk6An6JMdN4dwsY";
        consensus.spv.anchors_address = "mpAkq2LyaUvKrJm2agbswrkn3QG9febnqL";
        consensus.spv.anchorSubsidy = 0 * COIN;
        consensus.spv.subsidyIncreasePeriod = 60;
        consensus.spv.subsidyIncreaseValue = 5 * COIN;
        consensus.spv.minConfirmations = 1;

<<<<<<< HEAD
        consensus.nonUtxoBlockSubsidies.emplace(CommunityAccountType::IncentiveFunding, 45 * COIN / 200); // 45 DFI @ 200 per block (rate normalized to (COIN == 100%))
        consensus.nonUtxoBlockSubsidies.emplace(CommunityAccountType::AnchorReward, COIN/10 / 200);       // 0.1 DFI @ 200 per block

        pchMessageStart[0] = 0x0b;
        pchMessageStart[1] = 0x11;
        pchMessageStart[2] = 0x09;
        pchMessageStart[3] = 0x07;
=======
        pchMessageStartPostAMK[0] = pchMessageStart[0] = 0x0b;
        pchMessageStartPostAMK[1] = pchMessageStart[1] = 0x11;
        pchMessageStartPostAMK[2] = pchMessageStart[2] = 0x09;
        pchMessageStartPostAMK[3] = pchMessageStart[3] = 0x07;
        
>>>>>>> 15b26852
        nDefaultPort = 18555;
        nPruneAfterHeight = 1000;
        m_assumed_blockchain_size = 30;
        m_assumed_chain_state_size = 2;

        base58Prefixes[PUBKEY_ADDRESS] = {0xf}; // '7' (111 ('m' or 'n') for bitcoin)
        base58Prefixes[SCRIPT_ADDRESS] = {0x80}; // 't' (196 ('2') for bitcoin)
        base58Prefixes[SECRET_KEY] =     {0xef}; // (239 ('9' or 'c') for bitcoin)
        base58Prefixes[EXT_PUBLIC_KEY] = {0x04, 0x35, 0x87, 0xCF};
        base58Prefixes[EXT_SECRET_KEY] = {0x04, 0x35, 0x83, 0x94};

        bech32_hrp = "tf";

        // (!) after prefixes set
        consensus.foundationShareScript = GetScriptForDestination(DecodeDestination("7Q2nZCcKnxiRiHSNQtLB27RA5efxm2cE7w", *this));
<<<<<<< HEAD
        consensus.foundationShare = 10; // old style - just percents
        consensus.foundationShareDIP1 = 199 * COIN / 10 / 200; // 19.9 DFI @ 200 per block (rate normalized to (COIN == 100%)
        /// @todo fill in foundationMembers before deployment
=======
        consensus.foundationShare = 10;
>>>>>>> 15b26852
        consensus.foundationMembers.clear();

        // owner base58, operator base58
        vMasternodes.push_back({"7LMorkhKTDjbES6DfRxX2RiNMbeemUkxmp", "7KEu9JMKCx6aJ9wyg138W3p42rjg19DR5D"});
        vMasternodes.push_back({"7E8Cjn9cqEwnrc3E4zN6c5xKxDSGAyiVUM", "78MWNEcAAJxihddCw1UnZD8T7fMWmUuBro"});
        vMasternodes.push_back({"7GxxMCh7sJsvRK4GXLX5Eyh9B9EteXzuum", "7MYdTGv3bv3z65ai6y5J1NFiARg8PYu4hK"});
        vMasternodes.push_back({"7BQZ67KKYWSmVRukgv57m4HorjbGh7NWrQ", "7GULFtS6LuJfJEikByKKg8psscg84jnfHs"});

        std::vector<CTxOut> initdist;
        initdist.push_back(CTxOut(100000000 * COIN, GetScriptForDestination(DecodeDestination("te7wgg1X9HDJvMbrP2S51uz2Gxm2LPW4Gr", *this))));
        initdist.push_back(CTxOut(100000000 * COIN, GetScriptForDestination(DecodeDestination("tmYVkwmcv73Hth7hhHz15mx5K8mzC1hSef", *this))));
        initdist.push_back(CTxOut(100000000 * COIN, GetScriptForDestination(DecodeDestination("tahuMwb9eX83eJhf2vXL6NPzABy3Ca8DHi", *this))));

        genesis = CreateGenesisBlock(1586099762, 0x1d00ffff, 1, initdist, CreateGenesisMasternodes()); // old=1296688602
        consensus.hashGenesisBlock = genesis.GetHash();

        assert(consensus.hashGenesisBlock == uint256S("0x034ac8c88a1a9b846750768c1ad6f295bc4d0dc4b9b418aee5c0ebd609be8f90"));
        assert(genesis.hashMerkleRoot == uint256S("0xb71cfd828e692ca1b27e9df3a859740851047a5b5a68f659a908e8815aa35f38"));

        vFixedSeeds.clear();
        vSeeds.clear();
        // nodes with support for servicebits filtering should be at the top
        vSeeds.emplace_back("testnet-seed.defichain.io");

        vFixedSeeds = std::vector<SeedSpec6>(pnSeed6_test, pnSeed6_test + ARRAYLEN(pnSeed6_test));

        fDefaultConsistencyChecks = false;
        fRequireStandard = false;
        m_is_test_chain = true;


        checkpointData = {
            {
                {0, consensus.hashGenesisBlock},
            }
        };

        chainTxData = ChainTxData{
            /* nTime    */ 0,
            /* nTxCount */ 0,
            /* dTxRate  */ 0
        };
    }
};

/**
 * Devnet
 */
class CDevNetParams : public CChainParams {
public:
    CDevNetParams() {
        strNetworkID = "devnet";
        consensus.nSubsidyHalvingInterval = 210000; /// @attention totally disabled for devnet
        consensus.baseBlockSubsidy = 200 * COIN;
        consensus.BIP16Exception = uint256();
        consensus.BIP34Height = 0;
        consensus.BIP34Hash = uint256();
        consensus.BIP65Height = 0;
        consensus.BIP66Height = 0;
<<<<<<< HEAD
        consensus.DIP1Height = 10000000;
=======
>>>>>>> 15b26852

        consensus.pos.diffLimit = uint256S("00000fffffffffffffffffffffffffffffffffffffffffffffffffffffffffff");
        consensus.pos.nTargetTimespan = 5 * 60; // 5 min == 10 blocks
        consensus.pos.nTargetSpacing = 30;
        consensus.pos.fAllowMinDifficultyBlocks = false;
        consensus.pos.fNoRetargeting = false; // only for regtest

        consensus.pos.coinstakeMaturity = 100;

        consensus.pos.allowMintingWithoutPeers = true;

        consensus.CSVHeight = 1;
        consensus.SegwitHeight = 0;
        consensus.nRuleChangeActivationThreshold = 8; //1512; // 75% for testchains
        consensus.nMinerConfirmationWindow = 10; //2016; // nTargetTimespan / nTargetSpacing
        consensus.vDeployments[Consensus::DEPLOYMENT_TESTDUMMY].bit = 28;
        consensus.vDeployments[Consensus::DEPLOYMENT_TESTDUMMY].nStartTime = 1199145601; // January 1, 2008
        consensus.vDeployments[Consensus::DEPLOYMENT_TESTDUMMY].nTimeout = 1230767999; // December 31, 2008

        // The best chain should have at least this much work.
        consensus.nMinimumChainWork = uint256S("0x00");

        // By default assume that the signatures in ancestors of this block are valid.
        consensus.defaultAssumeValid = uint256S("0x00");

        // Masternodes' params
        consensus.mn.activationDelay = 10;
        consensus.mn.resignDelay = 60;
        consensus.mn.creationFee = 10 * COIN;
        consensus.mn.collateralAmount = 1000000 * COIN;
        consensus.mn.historyFrame = 300;
        consensus.mn.anchoringTeamSize = 5;
        consensus.mn.anchoringFrequency = 15;
        consensus.mn.anchoringLag = 15;

        consensus.spv.creationFee = 100000; // should be > bitcoin's dust
        consensus.spv.wallet_xpub = ""; /// @note devnet matter
        consensus.spv.anchors_address = ""; /// @note devnet matter
        consensus.spv.anchorSubsidy = 0 * COIN;
        consensus.spv.subsidyIncreasePeriod = 60;
        consensus.spv.subsidyIncreaseValue = 5 * COIN;
        consensus.spv.minConfirmations = 1;

<<<<<<< HEAD
        consensus.nonUtxoBlockSubsidies.emplace(CommunityAccountType::IncentiveFunding, 45 * COIN / 200); // 45 DFI @ 200 per block (rate normalized to (COIN == 100%))
        consensus.nonUtxoBlockSubsidies.emplace(CommunityAccountType::AnchorReward, COIN/10 / 200);       // 0.1 DFI @ 200 per block

        pchMessageStart[0] = 0x0b;
        pchMessageStart[1] = 0x11;
        pchMessageStart[2] = 0x09;
        pchMessageStart[3] = 0x07;
=======
        pchMessageStartPostAMK[0] = pchMessageStart[0] = 0x0b;
        pchMessageStartPostAMK[1] = pchMessageStart[1] = 0x11;
        pchMessageStartPostAMK[2] = pchMessageStart[2] = 0x09;
        pchMessageStartPostAMK[3] = pchMessageStart[3] = 0x07;
>>>>>>> 15b26852
        nDefaultPort = 20555; /// @note devnet matter
        nPruneAfterHeight = 1000;
        m_assumed_blockchain_size = 30;
        m_assumed_chain_state_size = 2;

        base58Prefixes[PUBKEY_ADDRESS] = std::vector<unsigned char>(1,15); // '7' (111 ('m' or 'n') for bitcoin)
        base58Prefixes[SCRIPT_ADDRESS] = std::vector<unsigned char>(1,128); // 't' (196 ('2') for bitcoin)
        base58Prefixes[SECRET_KEY] =     std::vector<unsigned char>(1,239); // (239 ('9' or 'c') for bitcoin)
        base58Prefixes[EXT_PUBLIC_KEY] = {0x04, 0x35, 0x87, 0xCF};
        base58Prefixes[EXT_SECRET_KEY] = {0x04, 0x35, 0x83, 0x94};

        bech32_hrp = "tf";

        // (!) after prefixes set
        consensus.foundationShareScript = GetScriptForDestination(DecodeDestination("7Q2nZCcKnxiRiHSNQtLB27RA5efxm2cE7w", *this));
<<<<<<< HEAD
        consensus.foundationShare = 10; // old style - just percents
        consensus.foundationShareDIP1 = 199 * COIN / 10 / 200; // 19.9 DFI @ 200 per block (rate normalized to (COIN == 100%)
=======
        consensus.foundationShare = 10;
>>>>>>> 15b26852

        // now it is for devnet and regtest only, 2 first of genesis MNs acts as foundation members
        consensus.foundationMembers.emplace(GetScriptForDestination(DecodeDestination("7M3g9CSERjLdXisE5pv2qryDbURUj9Vpi1", *this)));
        consensus.foundationMembers.emplace(GetScriptForDestination(DecodeDestination("7L29itepC13pgho1X2y7mcuf4WjkBi7x2w", *this)));

        // owner base58, operator base58
        vMasternodes.push_back({"7M3g9CSERjLdXisE5pv2qryDbURUj9Vpi1", "7Grgx69MZJ4wDKRx1bBxLqTnU9T3quKW7n"});
        vMasternodes.push_back({"7L29itepC13pgho1X2y7mcuf4WjkBi7x2w", "773MiaEtQK2HAwWj55gyuRiU8tSwowRTTW"});
        vMasternodes.push_back({"75Wramp2iARchHedXcn1qRkQtMpSt9Mi3V", "7Ku81yvqbPkxpWjZpZWZZnWydXyzJozZfN"});
        vMasternodes.push_back({"7LfqHbyh9dBQDjWB6MxcWvH2PBC5iY4wPa", "75q6ftr3QGfBT3DBu15fVfetP6duAgfhNH"});

        std::vector<CTxOut> initdist;
        initdist.push_back(CTxOut(100000000 * COIN, GetScriptForDestination(DecodeDestination("7M3g9CSERjLdXisE5pv2qryDbURUj9Vpi1", *this))));
        initdist.push_back(CTxOut(100000000 * COIN, GetScriptForDestination(DecodeDestination("7L29itepC13pgho1X2y7mcuf4WjkBi7x2w", *this))));
        initdist.push_back(CTxOut(100000000 * COIN, GetScriptForDestination(DecodeDestination("75Wramp2iARchHedXcn1qRkQtMpSt9Mi3V", *this))));
        initdist.push_back(CTxOut(100000000 * COIN, GetScriptForDestination(DecodeDestination("7LfqHbyh9dBQDjWB6MxcWvH2PBC5iY4wPa", *this))));

        genesis = CreateGenesisBlock(1585132338, 0x1d00ffff, 1, initdist, CreateGenesisMasternodes()); // old=1296688602
        consensus.hashGenesisBlock = genesis.GetHash();

        assert(consensus.hashGenesisBlock == uint256S("0x0000099a168f636895a019eacfc1798ec54c593c015cfc5aac1f12817f7ddff7"));
        assert(genesis.hashMerkleRoot == uint256S("0x3f327ba2475176bcf8226b10d871f0f992e17ba9e040ff3dbd11d17c1e5914cb"));

        vFixedSeeds.clear();
        vSeeds.clear();
        // nodes with support for servicebits filtering should be at the top
//        vSeeds.emplace_back("testnet-seed.defichain.io");
//        vFixedSeeds = std::vector<SeedSpec6>(pnSeed6_test, pnSeed6_test + ARRAYLEN(pnSeed6_test));

        fDefaultConsistencyChecks = false;
        fRequireStandard = false;
        m_is_test_chain = true;


        checkpointData = {
            {
//                {546, uint256S("000000002a936ca763904c3c35fce2f3556c559c0214345d31b1bcebf76acb70")},
            }
        };

        chainTxData = ChainTxData{
            /* nTime    */ 0,
            /* nTxCount */ 0,
            /* dTxRate  */ 0
        };
    }
};

/**
 * Regression test
 */
class CRegTestParams : public CChainParams {
public:
    explicit CRegTestParams(const ArgsManager& args) {
        strNetworkID = "regtest";
        consensus.nSubsidyHalvingInterval = 150;
        consensus.baseBlockSubsidy = 50 * COIN;
        consensus.BIP16Exception = uint256();
        consensus.BIP34Height = 500; // BIP34 activated on regtest (Used in functional tests)
        consensus.BIP34Hash = uint256();
        consensus.BIP65Height = 1351; // BIP65 activated on regtest (Used in functional tests)
        consensus.BIP66Height = 1251; // BIP66 activated on regtest (Used in functional tests)
        consensus.DIP1Height = 10000000;

        consensus.pos.diffLimit = uint256S("00000fffffffffffffffffffffffffffffffffffffffffffffffffffffffffff");
        consensus.pos.nTargetTimespan = 14 * 24 * 60 * 60; // two weeks
        consensus.pos.nTargetSpacing = 10 * 60; // 10 minutes
        consensus.pos.fAllowMinDifficultyBlocks = true; // only for regtest
        consensus.pos.fNoRetargeting = true; // only for regtest

        consensus.pos.coinstakeMaturity = 100;

        consensus.pos.allowMintingWithoutPeers = true; // don't mint if no peers connected

        consensus.CSVHeight = 432; // CSV activated on regtest (Used in rpc activation tests)
        consensus.SegwitHeight = 0; // SEGWIT is always activated on regtest unless overridden
        consensus.nRuleChangeActivationThreshold = 108; // 75% for testchains
        consensus.nMinerConfirmationWindow = 144; // Faster than normal for regtest (144 instead of 2016)
        consensus.vDeployments[Consensus::DEPLOYMENT_TESTDUMMY].bit = 28;
        consensus.vDeployments[Consensus::DEPLOYMENT_TESTDUMMY].nStartTime = 0;
        consensus.vDeployments[Consensus::DEPLOYMENT_TESTDUMMY].nTimeout = Consensus::BIP9Deployment::NO_TIMEOUT;

        // The best chain should have at least this much work.
        consensus.nMinimumChainWork = uint256S("0x00");

        // By default assume that the signatures in ancestors of this block are valid.
        consensus.defaultAssumeValid = uint256S("0x00");

        // Masternodes' params
        consensus.mn.activationDelay = 10;
        consensus.mn.resignDelay = 10;
        consensus.mn.creationFee = 1 * COIN;
        consensus.mn.collateralAmount = 10 * COIN;
        consensus.mn.historyFrame = 300;
        consensus.mn.anchoringTeamSize = 8;
        consensus.mn.anchoringFrequency = 15;
        consensus.mn.anchoringLag = 15;

        consensus.token.creationFee = 1 * COIN;
        consensus.token.collateralAmount = 10 * COIN;

        consensus.spv.creationFee = 1000; // should be > bitcoin's dust
        consensus.spv.wallet_xpub = "tpubDA2Mn6LMJ35tYaA1Noxirw2WDzmgKEDKLRbSs2nwF8TTsm2iB6hBJmNjAAEbDqYzZLdThLykWDcytGzKDrjUzR9ZxdmSbFz7rt18vFRYjt9";
        consensus.spv.anchors_address = "n1h1kShnyiw3qRR6MM1FnwShaNVoVwBTnF";
        consensus.spv.anchorSubsidy = 0 * COIN;
        consensus.spv.subsidyIncreasePeriod = 60;
        consensus.spv.subsidyIncreaseValue = 5 * COIN;
        consensus.spv.minConfirmations = 1;

<<<<<<< HEAD
        consensus.nonUtxoBlockSubsidies.emplace(CommunityAccountType::IncentiveFunding, 10 * COIN / 50); // normalized to (COIN == 100%) // 10 per block
        consensus.nonUtxoBlockSubsidies.emplace(CommunityAccountType::AnchorReward, COIN/10 / 50);       // 0.1 per block

        pchMessageStart[0] = 0xfa;
        pchMessageStart[1] = 0xbf;
        pchMessageStart[2] = 0xb5;
        pchMessageStart[3] = 0xda;
=======
        pchMessageStartPostAMK[0] = pchMessageStart[0] = 0xfa;
        pchMessageStartPostAMK[1] = pchMessageStart[1] = 0xbf;
        pchMessageStartPostAMK[2] = pchMessageStart[2] = 0xb5;
        pchMessageStartPostAMK[3] = pchMessageStart[3] = 0xda;
>>>>>>> 15b26852
        nDefaultPort = 19555;
        nPruneAfterHeight = 1000;
        m_assumed_blockchain_size = 0;
        m_assumed_chain_state_size = 0;

        UpdateActivationParametersFromArgs(args);

        base58Prefixes[PUBKEY_ADDRESS] = {0x6f};
        base58Prefixes[SCRIPT_ADDRESS] = {0xc4};
        base58Prefixes[SECRET_KEY] =     {0xef};
        base58Prefixes[EXT_PUBLIC_KEY] = {0x04, 0x35, 0x87, 0xCF};
        base58Prefixes[EXT_SECRET_KEY] = {0x04, 0x35, 0x83, 0x94};

        bech32_hrp = "bcrt";

        // (!) after prefixes set
<<<<<<< HEAD
        consensus.foundationShareScript = GetScriptForDestination(DecodeDestination("2NCWAKfEehP3qibkLKYQjXaWMK23k4EDMVS", *this)); // cMv1JaaZ9Mbb3M3oNmcFvko8p7EcHJ8XD7RCQjzNaMs7BWRVZTyR
        consensus.foundationShare = 0; // old style - just percents // stil zero here to not broke old tests
        consensus.foundationShareDIP1 = 19 * COIN / 10 / 50; // 1.9 DFI @ 50 per block (rate normalized to (COIN == 100%)

        // now it is for devnet and regtest only, 2 first and 2 last of genesis MNs acts as foundation members
        consensus.foundationMembers.emplace(GetScriptForDestination(DecodeDestination("mwsZw8nF7pKxWH8eoKL9tPxTpaFkz7QeLU", *this)));
        consensus.foundationMembers.emplace(GetScriptForDestination(DecodeDestination("msER9bmJjyEemRpQoS8YYVL21VyZZrSgQ7", *this)));
        consensus.foundationMembers.emplace(GetScriptForDestination(DecodeDestination("bcrt1qyrfrpadwgw7p5eh3e9h3jmu4kwlz4prx73cqny", *this)));
        consensus.foundationMembers.emplace(GetScriptForDestination(DecodeDestination("bcrt1qyeuu9rvq8a67j86pzvh5897afdmdjpyankp4mu", *this)));
=======
        consensus.foundationShareScript.clear();
        consensus.foundationShare = 0;
>>>>>>> 15b26852

        // now it is for devnet and regtest only, 2 first and 2 last of genesis MNs acts as foundation members
        consensus.foundationMembers.emplace(GetScriptForDestination(DecodeDestination("mwsZw8nF7pKxWH8eoKL9tPxTpaFkz7QeLU", *this)));
        consensus.foundationMembers.emplace(GetScriptForDestination(DecodeDestination("msER9bmJjyEemRpQoS8YYVL21VyZZrSgQ7", *this)));
        consensus.foundationMembers.emplace(GetScriptForDestination(DecodeDestination("bcrt1qyrfrpadwgw7p5eh3e9h3jmu4kwlz4prx73cqny", *this)));
        consensus.foundationMembers.emplace(GetScriptForDestination(DecodeDestination("bcrt1qyeuu9rvq8a67j86pzvh5897afdmdjpyankp4mu", *this)));

        // owner base58, operator base58
        vMasternodes.push_back({"mwsZw8nF7pKxWH8eoKL9tPxTpaFkz7QeLU", "mswsMVsyGMj1FzDMbbxw2QW3KvQAv2FKiy"});
        vMasternodes.push_back({"msER9bmJjyEemRpQoS8YYVL21VyZZrSgQ7", "mps7BdmwEF2vQ9DREDyNPibqsuSRZ8LuwQ"});
        vMasternodes.push_back({"myF3aHuxtEuqqTw44EurtVs6mjyc1QnGUS", "mtbWisYQmw9wcaecvmExeuixG7rYGqKEU4"});
        vMasternodes.push_back({"mwyaBGGE7ka58F7aavH5hjMVdJENP9ZEVz", "n1n6Z5Zdoku4oUnrXeQ2feLz3t7jmVLG9t"});
        vMasternodes.push_back({"mgsE1SqrcfUhvuYuRjqy6rQCKmcCVKNhMu", "mzqdipBJcKX9rXXxcxw2kTHC3Xjzd3siKg"});
        vMasternodes.push_back({"mud4VMfbBqXNpbt8ur33KHKx8pk3npSq8c", "mk5DkY4qcV6CUpuxDVyD3AHzRq5XK9kbRN"});
        vMasternodes.push_back({"bcrt1qyrfrpadwgw7p5eh3e9h3jmu4kwlz4prx73cqny", "bcrt1qmfvw3dp3u6fdvqkdc0y3lr0e596le9cf22vtsv"});
        vMasternodes.push_back({"bcrt1qyeuu9rvq8a67j86pzvh5897afdmdjpyankp4mu", "bcrt1qurwyhta75n2g75u2u5nds9p6w9v62y8wr40d2r"});

        genesis = CreateGenesisBlock(1579045065, 0x207fffff, 1, {
                                         CTxOut(consensus.baseBlockSubsidy,
                                         GetScriptForDestination(DecodeDestination("mud4VMfbBqXNpbt8ur33KHKx8pk3npSq8c", *this)) // 6th masternode owner. for initdist tests
                                         )},
                                     CreateGenesisMasternodes()); // old=1296688602
        consensus.hashGenesisBlock = genesis.GetHash();

        assert(consensus.hashGenesisBlock == uint256S("0x0091f00915b263d08eba2091ba70ba40cea75242b3f51ea29f4a1b8d7814cd01"));
        assert(genesis.hashMerkleRoot == uint256S("0xc4b6f1f9a7bbb61121b949b57be05e8651e7a0c55c38eb8aaa6c6602b1abc444"));

        vFixedSeeds.clear(); //!< Regtest mode doesn't have any fixed seeds.
        vSeeds.clear();      //!< Regtest mode doesn't have any DNS seeds.

        fDefaultConsistencyChecks = true;
        fRequireStandard = true;
        m_is_test_chain = true;

        checkpointData = {
            {
                {0, consensus.hashGenesisBlock},
            }
        };

        chainTxData = ChainTxData{
            0,
            0,
            0
        };
    }

    /**
     * Allows modifying the Version Bits regtest parameters.
     */
    void UpdateVersionBitsParameters(Consensus::DeploymentPos d, int64_t nStartTime, int64_t nTimeout)
    {
        consensus.vDeployments[d].nStartTime = nStartTime;
        consensus.vDeployments[d].nTimeout = nTimeout;
    }
    void UpdateActivationParametersFromArgs(const ArgsManager& args);
};

void CRegTestParams::UpdateActivationParametersFromArgs(const ArgsManager& args)
{
    if (gArgs.IsArgSet("-segwitheight")) {
        int64_t height = gArgs.GetArg("-segwitheight", consensus.SegwitHeight);
        if (height < -1 || height >= std::numeric_limits<int>::max()) {
            throw std::runtime_error(strprintf("Activation height %ld for segwit is out of valid range. Use -1 to disable segwit.", height));
        } else if (height == -1) {
            LogPrintf("Segwit disabled for testing\n");
            height = std::numeric_limits<int>::max();
        }
        consensus.SegwitHeight = static_cast<int>(height);
    }

    if (gArgs.IsArgSet("-dip1height")) {
        int64_t height = gArgs.GetArg("-dip1height", consensus.DIP1Height);
        if (height < -1 || height >= std::numeric_limits<int>::max()) {
            throw std::runtime_error(strprintf("Activation height %ld for DIP1 is out of valid range. Use -1 to disable segwit.", height));
        } else if (height == -1) {
            LogPrintf("DIP1 disabled for testing\n");
            height = std::numeric_limits<int>::max();
        }
        consensus.DIP1Height = static_cast<int>(height);
    }

    if (!args.IsArgSet("-vbparams")) return;

    for (const std::string& strDeployment : args.GetArgs("-vbparams")) {
        std::vector<std::string> vDeploymentParams;
        boost::split(vDeploymentParams, strDeployment, boost::is_any_of(":"));
        if (vDeploymentParams.size() != 3) {
            throw std::runtime_error("Version bits parameters malformed, expecting deployment:start:end");
        }
        int64_t nStartTime, nTimeout;
        if (!ParseInt64(vDeploymentParams[1], &nStartTime)) {
            throw std::runtime_error(strprintf("Invalid nStartTime (%s)", vDeploymentParams[1]));
        }
        if (!ParseInt64(vDeploymentParams[2], &nTimeout)) {
            throw std::runtime_error(strprintf("Invalid nTimeout (%s)", vDeploymentParams[2]));
        }
        bool found = false;
        for (int j=0; j < (int)Consensus::MAX_VERSION_BITS_DEPLOYMENTS; ++j) {
            if (vDeploymentParams[0] == VersionBitsDeploymentInfo[j].name) {
                UpdateVersionBitsParameters(Consensus::DeploymentPos(j), nStartTime, nTimeout);
                found = true;
                LogPrintf("Setting version bits activation parameters for %s to start=%ld, timeout=%ld\n", vDeploymentParams[0], nStartTime, nTimeout);
                break;
            }
        }
        if (!found) {
            throw std::runtime_error(strprintf("Invalid deployment (%s)", vDeploymentParams[0]));
        }
    }
}

static std::unique_ptr<const CChainParams> globalChainParams;

const CChainParams &Params() {
    assert(globalChainParams);
    return *globalChainParams;
}

std::unique_ptr<const CChainParams> CreateChainParams(const std::string& chain)
{
    if (chain == CBaseChainParams::MAIN)
        return std::unique_ptr<CChainParams>(new CMainParams());
    else if (chain == CBaseChainParams::TESTNET)
        return std::unique_ptr<CChainParams>(new CTestNetParams());
    else if (chain == CBaseChainParams::DEVNET)
        return std::unique_ptr<CChainParams>(new CDevNetParams());
    else if (chain == CBaseChainParams::REGTEST)
        return std::unique_ptr<CChainParams>(new CRegTestParams(gArgs));
    throw std::runtime_error(strprintf("%s: Unknown chain %s.", __func__, chain));
}

void SelectParams(const std::string& network)
{
    SelectBaseParams(network);
    globalChainParams = CreateChainParams(network);
}<|MERGE_RESOLUTION|>--- conflicted
+++ resolved
@@ -170,10 +170,10 @@
          * The message start string is designed to be unlikely to occur in normal data.
          * The characters are rarely used upper ASCII, not valid as UTF-8, and produce
          * a large 32-bit integer with any alignment.
-         */        
+         */
         pchMessageStart[0] = 0xf9;
-        pchMessageStart[1] = 0xbe;	        
-        pchMessageStart[2] = 0xb4;	        
+        pchMessageStart[1] = 0xbe;
+        pchMessageStart[2] = 0xb4;
         pchMessageStart[3] = 0xd9;
         pchMessageStartPostAMK[0] = 0xe2;
         pchMessageStartPostAMK[1] = 0xaa;
@@ -194,13 +194,9 @@
 
         // (!) after prefixes set
         consensus.foundationShareScript = GetScriptForDestination(DecodeDestination("dZcHjYhKtEM88TtZLjp314H2xZjkztXtRc", *this));
-<<<<<<< HEAD
         consensus.foundationShare = 10; // old style - just percents
         consensus.foundationShareDIP1 = 199 * COIN / 10 / 200; // 19.9 DFI @ 200 per block (rate normalized to (COIN == 100%)
         /// @todo fill in foundationMembers before deployment
-=======
-        consensus.foundationShare = 10;
->>>>>>> 15b26852
         consensus.foundationMembers.clear();
 
         // owner base58, operator base58
@@ -322,21 +318,14 @@
         consensus.spv.subsidyIncreaseValue = 5 * COIN;
         consensus.spv.minConfirmations = 1;
 
-<<<<<<< HEAD
         consensus.nonUtxoBlockSubsidies.emplace(CommunityAccountType::IncentiveFunding, 45 * COIN / 200); // 45 DFI @ 200 per block (rate normalized to (COIN == 100%))
         consensus.nonUtxoBlockSubsidies.emplace(CommunityAccountType::AnchorReward, COIN/10 / 200);       // 0.1 DFI @ 200 per block
 
-        pchMessageStart[0] = 0x0b;
-        pchMessageStart[1] = 0x11;
-        pchMessageStart[2] = 0x09;
-        pchMessageStart[3] = 0x07;
-=======
         pchMessageStartPostAMK[0] = pchMessageStart[0] = 0x0b;
         pchMessageStartPostAMK[1] = pchMessageStart[1] = 0x11;
         pchMessageStartPostAMK[2] = pchMessageStart[2] = 0x09;
         pchMessageStartPostAMK[3] = pchMessageStart[3] = 0x07;
         
->>>>>>> 15b26852
         nDefaultPort = 18555;
         nPruneAfterHeight = 1000;
         m_assumed_blockchain_size = 30;
@@ -352,13 +341,9 @@
 
         // (!) after prefixes set
         consensus.foundationShareScript = GetScriptForDestination(DecodeDestination("7Q2nZCcKnxiRiHSNQtLB27RA5efxm2cE7w", *this));
-<<<<<<< HEAD
         consensus.foundationShare = 10; // old style - just percents
         consensus.foundationShareDIP1 = 199 * COIN / 10 / 200; // 19.9 DFI @ 200 per block (rate normalized to (COIN == 100%)
         /// @todo fill in foundationMembers before deployment
-=======
-        consensus.foundationShare = 10;
->>>>>>> 15b26852
         consensus.foundationMembers.clear();
 
         // owner base58, operator base58
@@ -418,10 +403,7 @@
         consensus.BIP34Hash = uint256();
         consensus.BIP65Height = 0;
         consensus.BIP66Height = 0;
-<<<<<<< HEAD
         consensus.DIP1Height = 10000000;
-=======
->>>>>>> 15b26852
 
         consensus.pos.diffLimit = uint256S("00000fffffffffffffffffffffffffffffffffffffffffffffffffffffffffff");
         consensus.pos.nTargetTimespan = 5 * 60; // 5 min == 10 blocks
@@ -465,20 +447,13 @@
         consensus.spv.subsidyIncreaseValue = 5 * COIN;
         consensus.spv.minConfirmations = 1;
 
-<<<<<<< HEAD
         consensus.nonUtxoBlockSubsidies.emplace(CommunityAccountType::IncentiveFunding, 45 * COIN / 200); // 45 DFI @ 200 per block (rate normalized to (COIN == 100%))
         consensus.nonUtxoBlockSubsidies.emplace(CommunityAccountType::AnchorReward, COIN/10 / 200);       // 0.1 DFI @ 200 per block
 
-        pchMessageStart[0] = 0x0b;
-        pchMessageStart[1] = 0x11;
-        pchMessageStart[2] = 0x09;
-        pchMessageStart[3] = 0x07;
-=======
         pchMessageStartPostAMK[0] = pchMessageStart[0] = 0x0b;
         pchMessageStartPostAMK[1] = pchMessageStart[1] = 0x11;
         pchMessageStartPostAMK[2] = pchMessageStart[2] = 0x09;
         pchMessageStartPostAMK[3] = pchMessageStart[3] = 0x07;
->>>>>>> 15b26852
         nDefaultPort = 20555; /// @note devnet matter
         nPruneAfterHeight = 1000;
         m_assumed_blockchain_size = 30;
@@ -494,12 +469,8 @@
 
         // (!) after prefixes set
         consensus.foundationShareScript = GetScriptForDestination(DecodeDestination("7Q2nZCcKnxiRiHSNQtLB27RA5efxm2cE7w", *this));
-<<<<<<< HEAD
         consensus.foundationShare = 10; // old style - just percents
         consensus.foundationShareDIP1 = 199 * COIN / 10 / 200; // 19.9 DFI @ 200 per block (rate normalized to (COIN == 100%)
-=======
-        consensus.foundationShare = 10;
->>>>>>> 15b26852
 
         // now it is for devnet and regtest only, 2 first of genesis MNs acts as foundation members
         consensus.foundationMembers.emplace(GetScriptForDestination(DecodeDestination("7M3g9CSERjLdXisE5pv2qryDbURUj9Vpi1", *this)));
@@ -609,20 +580,13 @@
         consensus.spv.subsidyIncreaseValue = 5 * COIN;
         consensus.spv.minConfirmations = 1;
 
-<<<<<<< HEAD
         consensus.nonUtxoBlockSubsidies.emplace(CommunityAccountType::IncentiveFunding, 10 * COIN / 50); // normalized to (COIN == 100%) // 10 per block
         consensus.nonUtxoBlockSubsidies.emplace(CommunityAccountType::AnchorReward, COIN/10 / 50);       // 0.1 per block
 
-        pchMessageStart[0] = 0xfa;
-        pchMessageStart[1] = 0xbf;
-        pchMessageStart[2] = 0xb5;
-        pchMessageStart[3] = 0xda;
-=======
         pchMessageStartPostAMK[0] = pchMessageStart[0] = 0xfa;
         pchMessageStartPostAMK[1] = pchMessageStart[1] = 0xbf;
         pchMessageStartPostAMK[2] = pchMessageStart[2] = 0xb5;
         pchMessageStartPostAMK[3] = pchMessageStart[3] = 0xda;
->>>>>>> 15b26852
         nDefaultPort = 19555;
         nPruneAfterHeight = 1000;
         m_assumed_blockchain_size = 0;
@@ -639,20 +603,9 @@
         bech32_hrp = "bcrt";
 
         // (!) after prefixes set
-<<<<<<< HEAD
         consensus.foundationShareScript = GetScriptForDestination(DecodeDestination("2NCWAKfEehP3qibkLKYQjXaWMK23k4EDMVS", *this)); // cMv1JaaZ9Mbb3M3oNmcFvko8p7EcHJ8XD7RCQjzNaMs7BWRVZTyR
         consensus.foundationShare = 0; // old style - just percents // stil zero here to not broke old tests
         consensus.foundationShareDIP1 = 19 * COIN / 10 / 50; // 1.9 DFI @ 50 per block (rate normalized to (COIN == 100%)
-
-        // now it is for devnet and regtest only, 2 first and 2 last of genesis MNs acts as foundation members
-        consensus.foundationMembers.emplace(GetScriptForDestination(DecodeDestination("mwsZw8nF7pKxWH8eoKL9tPxTpaFkz7QeLU", *this)));
-        consensus.foundationMembers.emplace(GetScriptForDestination(DecodeDestination("msER9bmJjyEemRpQoS8YYVL21VyZZrSgQ7", *this)));
-        consensus.foundationMembers.emplace(GetScriptForDestination(DecodeDestination("bcrt1qyrfrpadwgw7p5eh3e9h3jmu4kwlz4prx73cqny", *this)));
-        consensus.foundationMembers.emplace(GetScriptForDestination(DecodeDestination("bcrt1qyeuu9rvq8a67j86pzvh5897afdmdjpyankp4mu", *this)));
-=======
-        consensus.foundationShareScript.clear();
-        consensus.foundationShare = 0;
->>>>>>> 15b26852
 
         // now it is for devnet and regtest only, 2 first and 2 last of genesis MNs acts as foundation members
         consensus.foundationMembers.emplace(GetScriptForDestination(DecodeDestination("mwsZw8nF7pKxWH8eoKL9tPxTpaFkz7QeLU", *this)));
