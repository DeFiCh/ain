// Copyright (c) 2010 Satoshi Nakamoto
// Copyright (c) 2009-2018 The Bitcoin Core developers
// Distributed under the MIT software license, see the accompanying
// file LICENSE or http://www.opensource.org/licenses/mit-license.php.

#include <chainparams.h>
#include <chainparamsseeds.h>
#include <consensus/merkle.h>
#include <masternodes/mn_checks.h>
#include <streams.h>
#include <tinyformat.h>
#include <util/system.h>
#include <util/strencodings.h>
#include <versionbitsinfo.h>

#include <algorithm>
#include <cassert>

#include <boost/algorithm/string/classification.hpp>
#include <boost/algorithm/string/split.hpp>

std::vector<CTransactionRef> CChainParams::CreateGenesisMasternodes()
{
    std::vector<CTransactionRef> mnTxs;
    for (auto const & addrs : vMasternodes)
    {
        CMutableTransaction txNew;
        txNew.nVersion = 1;
        txNew.vin.resize(1);
        txNew.vout.resize(2);
        txNew.vin[0].scriptSig = CScript(); // << 486604799 << CScriptNum(4) << std::vector<unsigned char>((const unsigned char*)pszTimestamp, (const unsigned char*)pszTimestamp + strlen(pszTimestamp));

        CTxDestination operatorDest = DecodeDestination(addrs.operatorAddress, *this);
        assert(operatorDest.index() == PKHashType || operatorDest.index() == WitV0KeyHashType);
        CTxDestination ownerDest = DecodeDestination(addrs.ownerAddress, *this);
        assert(ownerDest.index() == PKHashType || ownerDest.index() == WitV0KeyHashType);

        CKeyID operatorAuthKey = operatorDest.index() == PKHashType ? CKeyID(std::get<PKHash>(operatorDest)) : CKeyID(std::get<WitnessV0KeyHash>(operatorDest)) ;
        genesisTeam.insert(operatorAuthKey);
        CDataStream metadata(DfTxMarker, SER_NETWORK, PROTOCOL_VERSION);
        metadata << static_cast<unsigned char>(CustomTxType::CreateMasternode)
                 << static_cast<char>(operatorDest.index()) << operatorAuthKey;

        CScript scriptMeta;
        scriptMeta << OP_RETURN << ToByteVector(metadata);

        txNew.vout[0] = CTxOut(consensus.mn.creationFee, scriptMeta);
        txNew.vout[1] = CTxOut(consensus.mn.collateralAmount, GetScriptForDestination(ownerDest));

        mnTxs.push_back(MakeTransactionRef(std::move(txNew)));
    }
    return mnTxs;
}

static CBlock CreateGenesisBlock(const char* pszTimestamp, uint32_t nTime, uint32_t nBits, int32_t nVersion, const std::vector<CTxOut> & initdist, std::vector<CTransactionRef> const & extraTxs)
{
    CMutableTransaction txNew;
    txNew.nVersion = 1;
    txNew.vin.resize(1);
    txNew.vout = initdist;
    txNew.vin[0].scriptSig = CScript() << 0 << 486604799 << CScriptNum(4) << std::vector<unsigned char>((const unsigned char*)pszTimestamp, (const unsigned char*)pszTimestamp + strlen(pszTimestamp));

    CBlock genesis;
    genesis.nTime           = nTime;
    genesis.nBits           = nBits;
    genesis.nVersion        = nVersion;
    genesis.deprecatedHeight = 0;
    genesis.stakeModifier   = uint256S("0");
    genesis.mintedBlocks    = 0;
    genesis.vtx.push_back(MakeTransactionRef(std::move(txNew)));

    for (auto tx : extraTxs)
    {
        genesis.vtx.push_back(tx);
    }

    genesis.hashPrevBlock.SetNull();
    genesis.hashMerkleRoot = BlockMerkleRoot(genesis);
    return genesis;
}

/**
 * Build the genesis block. Note that the output of its generation
 * transaction cannot be spent since it did not originally exist in the
 * database.
 *
 * CBlock(hash=000000000019d6, ver=1, hashPrevBlock=00000000000000, hashMerkleRoot=4a5e1e, nTime=1231006505, nBits=1d00ffff, vtx=1)
 *   CTransaction(hash=4a5e1e, ver=1, vin.size=1, vout.size=1, nLockTime=0)
 *     CTxIn(COutPoint(000000, -1), coinbase 04ffff001d0104455468652054696d65732030332f4a616e2f32303039204368616e63656c6c6f72206f6e206272696e6b206f66207365636f6e64206261696c6f757420666f722062616e6b73)
 *     CTxOut(nValue=50.00000000, scriptPubKey=0x5F1DF16B2B704C8A578D0B)
 *   vMerkleTree: 4a5e1e
 */
static CBlock CreateGenesisBlock(uint32_t nTime, uint32_t nBits, int32_t nVersion, const std::vector<CTxOut> & initdist, std::vector<CTransactionRef> const & extraTxs)
{
    const char* pszTimestamp = "Financial Times 23/Mar/2020 The Federal Reserve has gone well past the point of ‘QE infinity’";
//    const CScript genesisOutputScript = CScript() << ParseHex("04678afdb0fe5548271967f1a67130b7105cd6a828e03909a67962e0ea1f61deb649f6bc3f4cef38c4f35504e51ec112de5c384df7ba0b8d578a4c702b6bf11d5f") << OP_CHECKSIG;
//    return CreateGenesisBlock(pszTimestamp, genesisOutputScript, nTime, nBits, nVersion, genesisReward, extraTxs);
    return CreateGenesisBlock(pszTimestamp, nTime, nBits, nVersion, initdist, extraTxs);
}

/**
 * Main network
 */
class CMainParams : public CChainParams {
public:
    CMainParams() {
        strNetworkID = "main";
        consensus.nSubsidyHalvingInterval = 210000; /// @attention totally disabled for main
        consensus.baseBlockSubsidy = 200 * COIN;
        consensus.newBaseBlockSubsidy = 40504000000; // 405.04 DFI
        consensus.emissionReductionPeriod = 32690; // Two weeks
        consensus.emissionReductionAmount = 1658; // 1.658%
        consensus.BIP16Exception = uint256(); //("0x00000000000002dc756eebf4f49723ed8d30cc28a5f108eb94b1ba88ac4f9c22");
        consensus.BIP34Height = 0;
        consensus.BIP34Hash = uint256();
        consensus.BIP65Height = 0; // 000000000000000004c2b624ed5d7756c508d90fd0da2c7c679febfa6c4735f0
        consensus.BIP66Height = 0; // 00000000000000000379eaa19dce8c9b722d46ae6a57c2f1a988119488b50931
        consensus.AMKHeight = 356500;
        consensus.BayfrontHeight = 405000;
        consensus.BayfrontMarinaHeight = 465150;
        consensus.BayfrontGardensHeight = 488300;
        consensus.ClarkeQuayHeight = 595738;
        consensus.DakotaHeight = 678000; // 1st March 2021
        consensus.DakotaCrescentHeight = 733000; // 25th March 2021
        consensus.EunosHeight = 894000; // 3rd June 2021
        consensus.EunosKampungHeight = 895743;
        consensus.EunosPayaHeight = 1072000; // Aug 05, 2021.
        consensus.FortCanningHeight = 1367000; // Nov 15, 2021.
        consensus.FortCanningMuseumHeight = 1430640;
        consensus.FortCanningParkHeight = 1503143;
        consensus.FortCanningHillHeight = 1604999; // Feb 7, 2022.
<<<<<<< HEAD
        consensus.GreatWorldHeight = std::numeric_limits<int>::max();
=======
        consensus.FortCanningRoadHeight = std::numeric_limits<int>::max();
>>>>>>> f10f2a22

        consensus.pos.diffLimit = uint256S("00000fffffffffffffffffffffffffffffffffffffffffffffffffffffffffff");
//        consensus.pos.nTargetTimespan = 14 * 24 * 60 * 60; // two weeks
//        consensus.pos.nTargetSpacing = 10 * 60; // 10 minutes
        consensus.pos.nTargetTimespan = 5 * 60; // 5 min == 10 blocks
        consensus.pos.nTargetSpacing = 30; // seconds
        consensus.pos.nTargetTimespanV2 = 1008 * consensus.pos.nTargetSpacing; // 1008 blocks
        consensus.pos.nStakeMinAge = 0;
        consensus.pos.nStakeMaxAge = 14 * 24 * 60 * 60; // Two weeks
        consensus.pos.fAllowMinDifficultyBlocks = false; // only for regtest
        consensus.pos.fNoRetargeting = false; // only for regtest

        consensus.pos.allowMintingWithoutPeers = false; // don't mint if no peers connected

        consensus.CSVHeight = 1; // 000000000000000004a1b34462cb8aeebd5799177f7a29cf28f2d1961716b5b5
        consensus.SegwitHeight = 0; // 0000000000000000001c8018d9cb3b742ef25114f27563e3fc4a1902167f9893
        consensus.nRuleChangeActivationThreshold = 9; //1916; // 95% of 2016
        consensus.nMinerConfirmationWindow = 10; //2016; // nTargetTimespan / nTargetSpacing
        consensus.vDeployments[Consensus::DEPLOYMENT_TESTDUMMY].bit = 28;
        consensus.vDeployments[Consensus::DEPLOYMENT_TESTDUMMY].nStartTime = 1199145601; // January 1, 2008
        consensus.vDeployments[Consensus::DEPLOYMENT_TESTDUMMY].nTimeout = 1230767999; // December 31, 2008

        // The best chain should have at least this much work.
        consensus.nMinimumChainWork = uint256S("0x000000000000000000000000000000000000000000003f2949bfe4efc275390c");

        // By default assume that the signatures in ancestors of this block are valid.
        consensus.defaultAssumeValid = uint256S("0x9b257cb88630e422902ef2b17a3627ae2f786a5923df9c3bda4226f9551b1ea8");

        // Masternodes' params
        consensus.mn.activationDelay = 10;
        consensus.mn.newActivationDelay = 1008;
        consensus.mn.resignDelay = 60;
        consensus.mn.newResignDelay = 2 * consensus.mn.newActivationDelay;
        consensus.mn.creationFee = 10 * COIN;
        consensus.mn.collateralAmount = 1000000 * COIN;
        consensus.mn.collateralAmountDakota = 20000 * COIN;
        consensus.mn.anchoringTeamSize = 5;
        consensus.mn.anchoringFrequency = 15;

        consensus.mn.anchoringTimeDepth = 3 * 60 * 60; // 3 hours
        consensus.mn.anchoringAdditionalTimeDepth = 1 * 60 * 60; // 1 hour
        consensus.mn.anchoringTeamChange = 120; // Number of blocks

        consensus.token.creationFee = 100 * COIN;
        consensus.token.collateralAmount = 1 * COIN;

        consensus.spv.anchorSubsidy = 0 * COIN;
        consensus.spv.subsidyIncreasePeriod = 60;
        consensus.spv.subsidyIncreaseValue = 5 * COIN;
        consensus.spv.wallet_xpub = "xpub68vVWYqkpwYT8ZxBhN2buFMTPNFzrJQV19QZmhuwQqKQZHxcXVg36GZCrwPhb7KPpivsGXxvd7g82sJXYnKNqi2ZuHJvhqcwF418YEfGMrv";
        consensus.spv.anchors_address = "1FtZwEZKknoquUb6DyQHFZ6g6oomXJYEcb";
        consensus.spv.minConfirmations = 6;

        consensus.vaultCreationFee = 2 * COIN;

        consensus.nonUtxoBlockSubsidies.emplace(CommunityAccountType::IncentiveFunding, 45 * COIN / 200); // 45 DFI of 200 per block (rate normalized to (COIN == 100%))
        consensus.nonUtxoBlockSubsidies.emplace(CommunityAccountType::AnchorReward, COIN /10 / 200);       // 0.1 DFI of 200 per block

        // New coinbase reward distribution
        consensus.dist.masternode = 3333; // 33.33%
        consensus.dist.community = 491; // 4.91%
        consensus.dist.anchor = 2; // 0.02%
        consensus.dist.liquidity = 2545; // 25.45%
        consensus.dist.loan = 2468; // 24.68%
        consensus.dist.options = 988; // 9.88%
        consensus.dist.unallocated = 173; // 1.73%

        consensus.newNonUTXOSubsidies.emplace(CommunityAccountType::AnchorReward, consensus.dist.anchor);
        consensus.newNonUTXOSubsidies.emplace(CommunityAccountType::IncentiveFunding, consensus.dist.liquidity);
        consensus.newNonUTXOSubsidies.emplace(CommunityAccountType::Loan, consensus.dist.loan);
        consensus.newNonUTXOSubsidies.emplace(CommunityAccountType::Options, consensus.dist.options);
        consensus.newNonUTXOSubsidies.emplace(CommunityAccountType::Unallocated, consensus.dist.unallocated);

        /**
         * The message start string is designed to be unlikely to occur in normal data.
         * The characters are rarely used upper ASCII, not valid as UTF-8, and produce
         * a large 32-bit integer with any alignment.
         */
        pchMessageStart[0] = 0xf9;
        pchMessageStart[1] = 0xbe;
        pchMessageStart[2] = 0xb4;
        pchMessageStart[3] = 0xd9;
        pchMessageStartPostAMK[0] = 0xe2;
        pchMessageStartPostAMK[1] = 0xaa;
        pchMessageStartPostAMK[2] = 0xc1;
        pchMessageStartPostAMK[3] = 0xe1;
        nDefaultPort = 8555;
        nPruneAfterHeight = 100000;
        m_assumed_blockchain_size = 240;
        m_assumed_chain_state_size = 3;

        base58Prefixes[PUBKEY_ADDRESS] = {0x12}; // '8' (0('1') for bitcoin)
        base58Prefixes[SCRIPT_ADDRESS] = {0x5a}; // 'd' (5('3') for bitcoin)
        base58Prefixes[SECRET_KEY] =     {0x80}; // (128 ('5', 'K' or 'L') for bitcoin)
        base58Prefixes[EXT_PUBLIC_KEY] = {0x04, 0x88, 0xB2, 0x1E};
        base58Prefixes[EXT_SECRET_KEY] = {0x04, 0x88, 0xAD, 0xE4};

        bech32_hrp = "df";

        // (!) after prefixes set
        consensus.foundationShareScript = GetScriptForDestination(DecodeDestination("dZcHjYhKtEM88TtZLjp314H2xZjkztXtRc", *this));
        consensus.foundationShare = 10; // old style - just percents
        consensus.foundationShareDFIP1 = 199 * COIN / 10 / 200; // 19.9 DFI @ 200 per block (rate normalized to (COIN == 100%)

        consensus.foundationMembers.clear();
        consensus.foundationMembers.insert(GetScriptForDestination(DecodeDestination("dJEbxbfufyPF14SC93yxiquECEfq4YSd9L", *this)));
        consensus.foundationMembers.insert(GetScriptForDestination(DecodeDestination("8bL7jZe2Nk5EhqFA6yuf8HPre3M6eewkqj", *this)));
        consensus.foundationMembers.insert(GetScriptForDestination(DecodeDestination("8UhqhhiwtUuEqCD7HsekUsgYRuz115eLiQ", *this)));

        consensus.accountDestruction.clear();
        consensus.accountDestruction.insert(GetScriptForDestination(DecodeDestination("dJEbxbfufyPF14SC93yxiquECEfq4YSd9L", *this)));
        consensus.accountDestruction.insert(GetScriptForDestination(DecodeDestination("8UAhRuUFCyFUHEPD7qvtj8Zy2HxF5HH5nb", *this)));

        consensus.smartContracts.clear();
        consensus.smartContracts[SMART_CONTRACT_DFIP_2201] = GetScriptForDestination(CTxDestination(WitnessV0KeyHash(std::vector<unsigned char>{0,0,0,0,0,0,0,0,0,0,0,0,0,0,0,0,0,0,0,0})));

        // owner base58, operator base58
        vMasternodes.push_back({"8PuErAcazqccCVzRcc8vJ3wFaZGm4vFbLe", "8J846CKFF83Jcj5m4EReJmxiaJ6Jy1Y6Ea"});
        vMasternodes.push_back({"8RPZm7SVUNhGN1RgGY3R92rvRkZBwETrCX", "8bzHwhaF2MaVs4owRvpWtZQVug3mKuJji2"});
        vMasternodes.push_back({"8KRsoeCRKHUFFmAGGJbRBAgraXiUPUVuXn", "8cHaEaqRsz7fgW1eAjeroB5Bau5NfJNbtk"});

        std::vector<CTxOut> initdist;
        initdist.push_back(CTxOut(58800000 * COIN, GetScriptForDestination(DecodeDestination("8ZWWN1nX8drxJBSMG1VS9jH4ciBSvA9nxp", *this))));
        initdist.push_back(CTxOut(44100000 * COIN, GetScriptForDestination(DecodeDestination("8aGPBahDX4oAXx9okpGRzHPS3Td1pZaLgU", *this))));
        initdist.push_back(CTxOut(11760000 * COIN, GetScriptForDestination(DecodeDestination("8RGSkdaft9EmSXXp6b2UFojwttfJ5BY29r", *this))));
        initdist.push_back(CTxOut(11760000 * COIN, GetScriptForDestination(DecodeDestination("8L7qGjjHRa3Agks6incPomWCfLSMPYipmU", *this))));
        initdist.push_back(CTxOut(29400000 * COIN, GetScriptForDestination(DecodeDestination("dcZ3NXrpbNWvx1rhiGvXStM6EQtHLc44c9", *this))));
        initdist.push_back(CTxOut(14700000 * COIN, GetScriptForDestination(DecodeDestination("dMty9CfknKEaXqJuSgYkvvyF6UB6ffrZXG", *this))));
        initdist.push_back(CTxOut(64680000 * COIN, GetScriptForDestination(DecodeDestination("dZcY1ZNm5bkquz2J74smKqokuPoVpPvGWu", *this))));
        initdist.push_back(CTxOut(235200000 * COIN, GetScriptForDestination(DecodeDestination("dP8dvN5pnwbsxFcfN9DyqPVZi1fVHicDd2", *this))));
        initdist.push_back(CTxOut(117600000 * COIN, GetScriptForDestination(DecodeDestination("dMs1xeSGZbGnTJWqTwjR4mcjp2egpEXG6M", *this))));
        {
            CAmount sum_initdist{0};
            for (CTxOut const & out : initdist)
                sum_initdist += out.nValue;
            assert(sum_initdist == 588000000 * COIN);
        }

        consensus.burnAddress = GetScriptForDestination(DecodeDestination("8defichainBurnAddressXXXXXXXdRQkSm", *this));
        consensus.retiredBurnAddress = GetScriptForDestination(DecodeDestination("8defichainDSTBurnAddressXXXXaCAuTq", *this));

        genesis = CreateGenesisBlock(1587883831, 0x1d00ffff, 1, initdist, CreateGenesisMasternodes()); // old=1231006505
        consensus.hashGenesisBlock = genesis.GetHash();

        assert(consensus.hashGenesisBlock == uint256S("0x279b1a87aedc7b9471d4ad4e5f12967ab6259926cd097ade188dfcf22ebfe72a"));
        assert(genesis.hashMerkleRoot == uint256S("0x03d771953b10d3506b3c3d9511e104d715dd29279be4b072ffc5218bb18adacf"));

        // Note that of those which support the service bits prefix, most only support a subset of
        // possible options.
        // This is fine at runtime as we'll fall back to using them as a oneshot if they don't support the
        // service bits we want, but we should get them updated to support all service bits wanted by any
        // release ASAP to avoid it where possible.
        vSeeds.emplace_back("seed.defichain.io");
        vSeeds.emplace_back("seed.mydeficha.in");

        vFixedSeeds = std::vector<SeedSpec6>(pnSeed6_main, pnSeed6_main + ARRAYLEN(pnSeed6_main));

        fDefaultConsistencyChecks = false;
        fRequireStandard = true;
        m_is_test_chain = false;

        checkpointData = {
            {
                {     0, consensus.hashGenesisBlock},
                { 50000, uint256S("a45e6bf6ae858a287eb39021ea23880b4115c94e882e2b7c0fcfc98c317922cd")},
                {100000, uint256S("3acd556dbd5e6e75bf463a15eeeeb54b6eab4a1f28039bdc343cc8c851cce45c")},
                {150000, uint256S("46b231d42e5b002852708d48dec119bbc2d550fb67908f1e9f35102c1b45b94d")},
                {200000, uint256S("414076e74894aaed3e1b52d64937f23289d59fe80e287c328a1281398bf9cb31")},
                {250000, uint256S("d50a44503fa55cd01a78b98dea125e63b65aac720c96cca696857722e8149d77")},
                {300000, uint256S("351c82cb8f77fba73e24223a9dd50954630560602c3a38f4d1c03dfa5cf1fd10")},
                {350000, uint256S("ebc8737cb2caa77397f446e9a5aff72a2ca9e8305a6a6f8eb4b6c22f389bef08")},
                {400000, uint256S("97c1014a66c9f327e04a59b3e1b4f551122d0698b6b1a98ec99555fffb474e9d")},
                {450000, uint256S("03701a440b02d61b875ba2503bb53f1f1360cf66b4f0cf472e660a6809534379")},
                {500000, uint256S("6a5b285bc68362deb66148069f55f82c02974056e73f5cc96971f7661ecd5880")},
                {550000, uint256S("3f9aab70727d3cc76a3d406f520a71ccc6095aeea2d185e489f563320d429d5b")},
                {597925, uint256S("0ff2aa3749300e3d0b5bc8d48f9d699bc42e222fe718dc011b33913127087c6d")},
                {600000, uint256S("79ddf4537e40cb59335a0551e5edc7bd396e6949aa2864c3200ca66f9c455405")},
                {650000, uint256S("f18d64dd75c53590e833d3068132a65644963d5c5aebb4c73d42cbde8dc28d68")},
                {757420, uint256S("8d4918be2b2df30175f9e611d9ceb494215b93f2267075ace3f031e784cbccbe")},
                {850000, uint256S("2d7d58ae18a74f73b9836a8fffd3f65ce409536e654a6c644ce735215238a004")},
                {875000, uint256S("44d3b3ba8e920cef86b7ec096ab0a2e608d9fedc14a59611a76a5e40aa53145e")},
                {895741, uint256S("61bc1d73c720990dde43a3fec1f703a222ec5c265e6d491efd60eeec1bdb6dc3")},
                {1505965,uint256S("f7474c805de4f05673df2103bd5d8b8dea09b0d22f808ee957a9ceefc0720609")},
            }
        };

        chainTxData = ChainTxData{
            // Data from rpc: getchaintxstats 4096 04aed18435a87754fcccb32734a02cf9ee162292489a476334326e8cf8a1079f
            /* nTime    */ 1611229003,
            /* nTxCount */ 1091894,
            /* dTxRate  */ 0.1841462153145931
        };
    }
};

/**
 * Testnet (v3)
 */
class CTestNetParams : public CChainParams {
public:
    CTestNetParams() {
        strNetworkID = "test";
        consensus.nSubsidyHalvingInterval = 210000; /// @attention totally disabled for testnet
        consensus.baseBlockSubsidy = 200 * COIN;
        consensus.newBaseBlockSubsidy = 40504000000;
        consensus.emissionReductionPeriod = 32690; // Two weeks
        consensus.emissionReductionAmount = 1658; // 1.658%
        consensus.BIP16Exception = uint256(); //("0x00000000dd30457c001f4095d208cc1296b0eed002427aa599874af7a432b105");
        consensus.BIP34Height = 0;
        consensus.BIP34Hash = uint256();
        consensus.BIP65Height = 0; // 00000000007f6655f22f98e72ed80d8b06dc761d5da09df0fa1dc4be4f861eb6
        consensus.BIP66Height = 0; // 000000002104c8c45e99a8853285a3b592602a3ccde2b832481da85e9e4ba182
        consensus.AMKHeight = 150;
        consensus.BayfrontHeight = 3000;
        consensus.BayfrontMarinaHeight = 90470;
        consensus.BayfrontGardensHeight = 101342;
        consensus.ClarkeQuayHeight = 155000;
        consensus.DakotaHeight = 220680;
        consensus.DakotaCrescentHeight = 287700;
        consensus.EunosHeight = 354950;
        consensus.EunosKampungHeight = consensus.EunosHeight;
        consensus.EunosPayaHeight = 463300;
        consensus.FortCanningHeight = 686200;
        consensus.FortCanningMuseumHeight = 724000;
        consensus.FortCanningParkHeight = 828800;
        consensus.FortCanningHillHeight = 828900;
<<<<<<< HEAD
        consensus.GreatWorldHeight = std::numeric_limits<int>::max();
=======
        consensus.FortCanningRoadHeight = 893700;
>>>>>>> f10f2a22

        consensus.pos.diffLimit = uint256S("00000fffffffffffffffffffffffffffffffffffffffffffffffffffffffffff");
//        consensus.pos.nTargetTimespan = 14 * 24 * 60 * 60; // two weeks
//        consensus.pos.nTargetSpacing = 10 * 60; // 10 minutes
        consensus.pos.nTargetTimespan = 5 * 60; // 5 min == 10 blocks
        consensus.pos.nTargetSpacing = 30;
        consensus.pos.nTargetTimespanV2 = 1008 * consensus.pos.nTargetSpacing; // 1008 blocks
        consensus.pos.nStakeMinAge = 0;
        consensus.pos.nStakeMaxAge = 14 * 24 * 60 * 60; // Two weeks
        consensus.pos.fAllowMinDifficultyBlocks = false;
        consensus.pos.fNoRetargeting = false; // only for regtest

        consensus.pos.allowMintingWithoutPeers = true;

        consensus.CSVHeight = 1; // 00000000025e930139bac5c6c31a403776da130831ab85be56578f3fa75369bb
        consensus.SegwitHeight = 0; // 00000000002b980fcd729daaa248fd9316a5200e9b367f4ff2c42453e84201ca
        consensus.nRuleChangeActivationThreshold = 8; //1512; // 75% for testchains
        consensus.nMinerConfirmationWindow = 10; //2016; // nTargetTimespan / nTargetSpacing
        consensus.vDeployments[Consensus::DEPLOYMENT_TESTDUMMY].bit = 28;
        consensus.vDeployments[Consensus::DEPLOYMENT_TESTDUMMY].nStartTime = 1199145601; // January 1, 2008
        consensus.vDeployments[Consensus::DEPLOYMENT_TESTDUMMY].nTimeout = 1230767999; // December 31, 2008

        // The best chain should have at least this much work.
        consensus.nMinimumChainWork = uint256S("0x00");

        // By default assume that the signatures in ancestors of this block are valid.
        consensus.defaultAssumeValid = uint256S("0x00");

        // Masternodes' params
        consensus.mn.activationDelay = 10;
        consensus.mn.newActivationDelay = 1008;
        consensus.mn.resignDelay = 60;
        consensus.mn.newResignDelay = 2 * consensus.mn.newActivationDelay;
        consensus.mn.creationFee = 10 * COIN;
        consensus.mn.collateralAmount = 1000000 * COIN;
        consensus.mn.collateralAmountDakota = 20000 * COIN;
        consensus.mn.anchoringTeamSize = 5;
        consensus.mn.anchoringFrequency = 15;

        consensus.mn.anchoringTimeDepth = 3 * 60 * 60; // 3 hours
        consensus.mn.anchoringAdditionalTimeDepth = 1 * 60 * 60; // 1 hour
        consensus.mn.anchoringTeamChange = 120; // Number of blocks

        consensus.token.creationFee = 100 * COIN;
        consensus.token.collateralAmount = 1 * COIN;

        consensus.spv.wallet_xpub = "tpubD9RkyYW1ixvD9vXVpYB1ka8rPZJaEQoKraYN7YnxbBxxsRYEMZgRTDRGEo1MzQd7r5KWxH8eRaQDVDaDuT4GnWgGd17xbk6An6JMdN4dwsY";
        consensus.spv.anchors_address = "mpAkq2LyaUvKrJm2agbswrkn3QG9febnqL";
        consensus.spv.anchorSubsidy = 0 * COIN;
        consensus.spv.subsidyIncreasePeriod = 60;
        consensus.spv.subsidyIncreaseValue = 5 * COIN;
        consensus.spv.minConfirmations = 1;

        consensus.vaultCreationFee = 1 * COIN;

        consensus.nonUtxoBlockSubsidies.emplace(CommunityAccountType::IncentiveFunding, 45 * COIN / 200); // 45 DFI @ 200 per block (rate normalized to (COIN == 100%))
        consensus.nonUtxoBlockSubsidies.emplace(CommunityAccountType::AnchorReward, COIN/10 / 200);       // 0.1 DFI @ 200 per block

        // New coinbase reward distribution
        consensus.dist.masternode = 3333; // 33.33%
        consensus.dist.community = 491; // 4.91%
        consensus.dist.anchor = 2; // 0.02%
        consensus.dist.liquidity = 2545; // 25.45%
        consensus.dist.loan = 2468; // 24.68%
        consensus.dist.options = 988; // 9.88%
        consensus.dist.unallocated = 173; // 1.73%

        consensus.newNonUTXOSubsidies.emplace(CommunityAccountType::AnchorReward, consensus.dist.anchor);
        consensus.newNonUTXOSubsidies.emplace(CommunityAccountType::IncentiveFunding, consensus.dist.liquidity);
        consensus.newNonUTXOSubsidies.emplace(CommunityAccountType::Loan, consensus.dist.loan);
        consensus.newNonUTXOSubsidies.emplace(CommunityAccountType::Options, consensus.dist.options);
        consensus.newNonUTXOSubsidies.emplace(CommunityAccountType::Unallocated, consensus.dist.unallocated);

        pchMessageStartPostAMK[0] = pchMessageStart[0] = 0x0b;
        pchMessageStartPostAMK[1] = pchMessageStart[1] = 0x11;
        pchMessageStartPostAMK[2] = pchMessageStart[2] = 0x09;
        pchMessageStartPostAMK[3] = pchMessageStart[3] = 0x07;

        nDefaultPort = 18555;
        nPruneAfterHeight = 1000;
        m_assumed_blockchain_size = 30;
        m_assumed_chain_state_size = 2;

        base58Prefixes[PUBKEY_ADDRESS] = {0xf}; // '7' (111 ('m' or 'n') for bitcoin)
        base58Prefixes[SCRIPT_ADDRESS] = {0x80}; // 't' (196 ('2') for bitcoin)
        base58Prefixes[SECRET_KEY] =     {0xef}; // (239 ('9' or 'c') for bitcoin)
        base58Prefixes[EXT_PUBLIC_KEY] = {0x04, 0x35, 0x87, 0xCF};
        base58Prefixes[EXT_SECRET_KEY] = {0x04, 0x35, 0x83, 0x94};

        bech32_hrp = "tf";

        // (!) after prefixes set
        consensus.foundationShareScript = GetScriptForDestination(DecodeDestination("7Q2nZCcKnxiRiHSNQtLB27RA5efxm2cE7w", *this));
        consensus.foundationShare = 10; // old style - just percents
        consensus.foundationShareDFIP1 = 199 * COIN / 10 / 200; // 19.9 DFI @ 200 per block (rate normalized to (COIN == 100%)

        consensus.foundationMembers.clear();
        consensus.foundationMembers.insert(consensus.foundationShareScript);

        consensus.accountDestruction.clear();
        consensus.accountDestruction.insert(GetScriptForDestination(DecodeDestination("trnZD2qPU1c3WryBi8sWX16mEaq9WkGHeg", *this))); // cVUZfDj1B1o7eVhxuZr8FQLh626KceiGQhZ8G6YCUdeW3CAV49ti
        consensus.accountDestruction.insert(GetScriptForDestination(DecodeDestination("75jrurn8tkDLhZ3YPyzhk6D9kc1a4hBrmM", *this))); // cSmsVpoR6dSW5hPNKeGwC561gXHXcksdQb2yAFQdjbSp5MUyzZqr

        consensus.smartContracts.clear();
        consensus.smartContracts[SMART_CONTRACT_DFIP_2201] = GetScriptForDestination(CTxDestination(WitnessV0KeyHash(std::vector<unsigned char>{0,0,0,0,0,0,0,0,0,0,0,0,0,0,0,0,0,0,0,0})));

        // owner base58, operator base58
        vMasternodes.push_back({"7LMorkhKTDjbES6DfRxX2RiNMbeemUkxmp", "7KEu9JMKCx6aJ9wyg138W3p42rjg19DR5D"});
        vMasternodes.push_back({"7E8Cjn9cqEwnrc3E4zN6c5xKxDSGAyiVUM", "78MWNEcAAJxihddCw1UnZD8T7fMWmUuBro"});
        vMasternodes.push_back({"7GxxMCh7sJsvRK4GXLX5Eyh9B9EteXzuum", "7MYdTGv3bv3z65ai6y5J1NFiARg8PYu4hK"});
        vMasternodes.push_back({"7BQZ67KKYWSmVRukgv57m4HorjbGh7NWrQ", "7GULFtS6LuJfJEikByKKg8psscg84jnfHs"});

        std::vector<CTxOut> initdist;
        initdist.push_back(CTxOut(100000000 * COIN, GetScriptForDestination(DecodeDestination("te7wgg1X9HDJvMbrP2S51uz2Gxm2LPW4Gr", *this))));
        initdist.push_back(CTxOut(100000000 * COIN, GetScriptForDestination(DecodeDestination("tmYVkwmcv73Hth7hhHz15mx5K8mzC1hSef", *this))));
        initdist.push_back(CTxOut(100000000 * COIN, GetScriptForDestination(DecodeDestination("tahuMwb9eX83eJhf2vXL6NPzABy3Ca8DHi", *this))));

        consensus.burnAddress = GetScriptForDestination(DecodeDestination("7DefichainBurnAddressXXXXXXXdMUE5n", *this));
        consensus.retiredBurnAddress = GetScriptForDestination(DecodeDestination("7DefichainDSTBurnAddressXXXXXzS4Hi", *this));

        genesis = CreateGenesisBlock(1586099762, 0x1d00ffff, 1, initdist, CreateGenesisMasternodes()); // old=1296688602
        consensus.hashGenesisBlock = genesis.GetHash();

        assert(consensus.hashGenesisBlock == uint256S("0x034ac8c88a1a9b846750768c1ad6f295bc4d0dc4b9b418aee5c0ebd609be8f90"));
        assert(genesis.hashMerkleRoot == uint256S("0xb71cfd828e692ca1b27e9df3a859740851047a5b5a68f659a908e8815aa35f38"));

        vFixedSeeds.clear();
        vSeeds.clear();
        // nodes with support for servicebits filtering should be at the top
        vSeeds.emplace_back("testnet-seed.defichain.io");

        vFixedSeeds = std::vector<SeedSpec6>(pnSeed6_test, pnSeed6_test + ARRAYLEN(pnSeed6_test));

        fDefaultConsistencyChecks = false;
        fRequireStandard = false;
        m_is_test_chain = true;


        checkpointData = {
            {
                { 50000, uint256S("74a468206b59bfc2667aba1522471ca2f0a4b7cd807520c47355b040c7735ccc")},
                {100000, uint256S("9896ac2c34c20771742bccda4f00f458229819947e02204022c8ff26093ac81f")},
                {150000, uint256S("af9307f438f5c378d1a49cfd3872173a07ed4362d56155e457daffd1061742d4")},
                {300000, uint256S("205b522772ce34206a08a635c800f99d2fc4e9696ab8c470dad7f5fa51dfea1a")},
            }
        };

        chainTxData = ChainTxData{
            // Data from rpc: getchaintxstats 4096 04aed18435a87754fcccb32734a02cf9ee162292489a476334326e8cf8a1079f
            /* nTime    */ 1611229441,
            /* nTxCount */ 178351,
            /* dTxRate  */ 0.03842042178237066
        };
    }
};

/**
 * Devnet
 */
class CDevNetParams : public CChainParams {
public:
    CDevNetParams() {
        strNetworkID = "devnet";
        consensus.nSubsidyHalvingInterval = 210000; /// @attention totally disabled for devnet
        consensus.baseBlockSubsidy = 200 * COIN;
        consensus.newBaseBlockSubsidy = 40504000000;
        consensus.emissionReductionPeriod = 32690; // Two weeks
        consensus.emissionReductionAmount = 1658; // 1.658%
        consensus.BIP16Exception = uint256();
        consensus.BIP34Height = 0;
        consensus.BIP34Hash = uint256();
        consensus.BIP65Height = 0;
        consensus.BIP66Height = 0;
        consensus.AMKHeight = 0;
        consensus.BayfrontHeight = 0;
        consensus.BayfrontMarinaHeight = 0;
        consensus.BayfrontGardensHeight = 0;
        consensus.ClarkeQuayHeight = 0;
        consensus.DakotaHeight = 10;
        consensus.DakotaCrescentHeight = 10;
        consensus.EunosHeight = 150;
        consensus.EunosKampungHeight = consensus.EunosHeight;
        consensus.EunosPayaHeight = 300;
        consensus.FortCanningHeight = std::numeric_limits<int>::max();
        consensus.FortCanningMuseumHeight = std::numeric_limits<int>::max();
        consensus.FortCanningParkHeight = std::numeric_limits<int>::max();
        consensus.FortCanningHillHeight = std::numeric_limits<int>::max();
<<<<<<< HEAD
        consensus.GreatWorldHeight = std::numeric_limits<int>::max();
=======
        consensus.FortCanningRoadHeight = std::numeric_limits<int>::max();
>>>>>>> f10f2a22

        consensus.pos.diffLimit = uint256S("00000fffffffffffffffffffffffffffffffffffffffffffffffffffffffffff");
        consensus.pos.nTargetTimespan = 5 * 60; // 5 min == 10 blocks
        consensus.pos.nTargetSpacing = 30;
        consensus.pos.nTargetTimespanV2 = 1008 * consensus.pos.nTargetSpacing; // 1008 blocks
        consensus.pos.nStakeMinAge = 0;
        consensus.pos.nStakeMaxAge = 14 * 24 * 60 * 60; // Two weeks
        consensus.pos.fAllowMinDifficultyBlocks = false;
        consensus.pos.fNoRetargeting = false; // only for regtest

        consensus.pos.allowMintingWithoutPeers = true;

        consensus.CSVHeight = 1;
        consensus.SegwitHeight = 0;
        consensus.nRuleChangeActivationThreshold = 8; //1512; // 75% for testchains
        consensus.nMinerConfirmationWindow = 10; //2016; // nTargetTimespan / nTargetSpacing
        consensus.vDeployments[Consensus::DEPLOYMENT_TESTDUMMY].bit = 28;
        consensus.vDeployments[Consensus::DEPLOYMENT_TESTDUMMY].nStartTime = 1199145601; // January 1, 2008
        consensus.vDeployments[Consensus::DEPLOYMENT_TESTDUMMY].nTimeout = 1230767999; // December 31, 2008

        // The best chain should have at least this much work.
        consensus.nMinimumChainWork = uint256S("0x00");

        // By default assume that the signatures in ancestors of this block are valid.
        consensus.defaultAssumeValid = uint256S("0x00");

        // Masternodes' params
        consensus.mn.activationDelay = 10;
        consensus.mn.newActivationDelay = 1008;
        consensus.mn.resignDelay = 60;
        consensus.mn.newResignDelay = 2 * consensus.mn.newActivationDelay;
        consensus.mn.creationFee = 10 * COIN;
        consensus.mn.collateralAmount = 1000000 * COIN;
        consensus.mn.collateralAmountDakota = 20000 * COIN;
        consensus.mn.anchoringTeamSize = 5;
        consensus.mn.anchoringFrequency = 15;

        consensus.mn.anchoringTimeDepth = 3 * 60 * 60; // 3 hours
        consensus.mn.anchoringAdditionalTimeDepth = 1 * 60 * 60; // 1 hour
        consensus.mn.anchoringTeamChange = 120; // Number of blocks

        consensus.token.creationFee = 100 * COIN;
        consensus.token.collateralAmount = 1 * COIN;

        consensus.spv.wallet_xpub = "tpubD9RkyYW1ixvD9vXVpYB1ka8rPZJaEQoKraYN7YnxbBxxsRYEMZgRTDRGEo1MzQd7r5KWxH8eRaQDVDaDuT4GnWgGd17xbk6An6JMdN4dwsY"; /// @note devnet matter
        consensus.spv.anchors_address = "mpAkq2LyaUvKrJm2agbswrkn3QG9febnqL"; /// @note devnet matter
        consensus.spv.anchorSubsidy = 0 * COIN;
        consensus.spv.subsidyIncreasePeriod = 60;
        consensus.spv.subsidyIncreaseValue = 5 * COIN;
        consensus.spv.minConfirmations = 1;

        consensus.vaultCreationFee = 1 * COIN;

        consensus.nonUtxoBlockSubsidies.emplace(CommunityAccountType::IncentiveFunding, 45 * COIN / 200); // 45 DFI @ 200 per block (rate normalized to (COIN == 100%))
        consensus.nonUtxoBlockSubsidies.emplace(CommunityAccountType::AnchorReward, COIN/10 / 200);       // 0.1 DFI @ 200 per block

        // New coinbase reward distribution
        consensus.dist.masternode = 3333; // 33.33%
        consensus.dist.community = 491; // 4.91%
        consensus.dist.anchor = 2; // 0.02%
        consensus.dist.liquidity = 2545; // 25.45%
        consensus.dist.loan = 2468; // 24.68%
        consensus.dist.options = 988; // 9.88%
        consensus.dist.unallocated = 173; // 1.73%

        consensus.newNonUTXOSubsidies.emplace(CommunityAccountType::AnchorReward, consensus.dist.anchor);
        consensus.newNonUTXOSubsidies.emplace(CommunityAccountType::IncentiveFunding, consensus.dist.liquidity);
        consensus.newNonUTXOSubsidies.emplace(CommunityAccountType::Loan, consensus.dist.loan);
        consensus.newNonUTXOSubsidies.emplace(CommunityAccountType::Options, consensus.dist.options);
        consensus.newNonUTXOSubsidies.emplace(CommunityAccountType::Unallocated, consensus.dist.unallocated);

        pchMessageStartPostAMK[0] = pchMessageStart[0] = 0x0b;
        pchMessageStartPostAMK[1] = pchMessageStart[1] = 0x11;
        pchMessageStartPostAMK[2] = pchMessageStart[2] = 0x09;
        pchMessageStartPostAMK[3] = pchMessageStart[3] = 0x07;
        nDefaultPort = 20555; /// @note devnet matter
        nPruneAfterHeight = 1000;
        m_assumed_blockchain_size = 30;
        m_assumed_chain_state_size = 2;

        base58Prefixes[PUBKEY_ADDRESS] = std::vector<unsigned char>(1,15); // '7' (111 ('m' or 'n') for bitcoin)
        base58Prefixes[SCRIPT_ADDRESS] = std::vector<unsigned char>(1,128); // 't' (196 ('2') for bitcoin)
        base58Prefixes[SECRET_KEY] =     std::vector<unsigned char>(1,239); // (239 ('9' or 'c') for bitcoin)
        base58Prefixes[EXT_PUBLIC_KEY] = {0x04, 0x35, 0x87, 0xCF};
        base58Prefixes[EXT_SECRET_KEY] = {0x04, 0x35, 0x83, 0x94};

        bech32_hrp = "tf";

        // (!) after prefixes set
        consensus.foundationShareScript = GetScriptForDestination(DecodeDestination("7Q2nZCcKnxiRiHSNQtLB27RA5efxm2cE7w", *this));
        consensus.foundationShare = 10; // old style - just percents
        consensus.foundationShareDFIP1 = 199 * COIN / 10 / 200; // 19.9 DFI @ 200 per block (rate normalized to (COIN == 100%)

        // now it is for devnet and regtest only, 2 first of genesis MNs acts as foundation members
        consensus.foundationMembers.emplace(GetScriptForDestination(DecodeDestination("7M3g9CSERjLdXisE5pv2qryDbURUj9Vpi1", *this)));
        consensus.foundationMembers.emplace(GetScriptForDestination(DecodeDestination("7L29itepC13pgho1X2y7mcuf4WjkBi7x2w", *this)));

        consensus.smartContracts.clear();
        consensus.smartContracts[SMART_CONTRACT_DFIP_2201] = GetScriptForDestination(CTxDestination(WitnessV0KeyHash(std::vector<unsigned char>{0,0,0,0,0,0,0,0,0,0,0,0,0,0,0,0,0,0,0,0})));

        // owner base58, operator base58
        vMasternodes.push_back({"7M3g9CSERjLdXisE5pv2qryDbURUj9Vpi1", "7Grgx69MZJ4wDKRx1bBxLqTnU9T3quKW7n"});
        vMasternodes.push_back({"7L29itepC13pgho1X2y7mcuf4WjkBi7x2w", "773MiaEtQK2HAwWj55gyuRiU8tSwowRTTW"});
        vMasternodes.push_back({"75Wramp2iARchHedXcn1qRkQtMpSt9Mi3V", "7Ku81yvqbPkxpWjZpZWZZnWydXyzJozZfN"});
        vMasternodes.push_back({"7LfqHbyh9dBQDjWB6MxcWvH2PBC5iY4wPa", "75q6ftr3QGfBT3DBu15fVfetP6duAgfhNH"});

        std::vector<CTxOut> initdist;
        initdist.push_back(CTxOut(100000000 * COIN, GetScriptForDestination(DecodeDestination("7M3g9CSERjLdXisE5pv2qryDbURUj9Vpi1", *this))));
        initdist.push_back(CTxOut(100000000 * COIN, GetScriptForDestination(DecodeDestination("7L29itepC13pgho1X2y7mcuf4WjkBi7x2w", *this))));
        initdist.push_back(CTxOut(100000000 * COIN, GetScriptForDestination(DecodeDestination("75Wramp2iARchHedXcn1qRkQtMpSt9Mi3V", *this))));
        initdist.push_back(CTxOut(100000000 * COIN, GetScriptForDestination(DecodeDestination("7LfqHbyh9dBQDjWB6MxcWvH2PBC5iY4wPa", *this))));

        consensus.burnAddress = GetScriptForDestination(DecodeDestination("7DefichainBurnAddressXXXXXXXdMUE5n", *this));
        consensus.retiredBurnAddress = GetScriptForDestination(DecodeDestination("7DefichainDSTBurnAddressXXXXXzS4Hi", *this));

        genesis = CreateGenesisBlock(1585132338, 0x1d00ffff, 1, initdist, CreateGenesisMasternodes()); // old=1296688602
        consensus.hashGenesisBlock = genesis.GetHash();

        assert(consensus.hashGenesisBlock == uint256S("0x0000099a168f636895a019eacfc1798ec54c593c015cfc5aac1f12817f7ddff7"));
        assert(genesis.hashMerkleRoot == uint256S("0x3f327ba2475176bcf8226b10d871f0f992e17ba9e040ff3dbd11d17c1e5914cb"));

        vFixedSeeds.clear();
        vSeeds.clear();
        // nodes with support for servicebits filtering should be at the top
//        vSeeds.emplace_back("testnet-seed.defichain.io");
        vFixedSeeds = std::vector<SeedSpec6>(pnSeed6_devnet, pnSeed6_devnet + ARRAYLEN(pnSeed6_devnet));

        fDefaultConsistencyChecks = false;
        fRequireStandard = false;
        m_is_test_chain = true;


        checkpointData = {
            {
//                {546, uint256S("000000002a936ca763904c3c35fce2f3556c559c0214345d31b1bcebf76acb70")},
            }
        };

        chainTxData = ChainTxData{
            /* nTime    */ 0,
            /* nTxCount */ 0,
            /* dTxRate  */ 0
        };
    }
};

/**
 * Regression test
 */
class CRegTestParams : public CChainParams {
public:
    explicit CRegTestParams() {
        strNetworkID = "regtest";
        bool isJellyfish = false;
        isJellyfish = gArgs.GetBoolArg("-jellyfish_regtest", false);
        consensus.nSubsidyHalvingInterval = (isJellyfish) ? 210000 : 150;
        consensus.baseBlockSubsidy = (isJellyfish) ? 100 * COIN : 50 * COIN;
        consensus.newBaseBlockSubsidy = 40504000000;
        consensus.emissionReductionPeriod = (isJellyfish) ? 32690 : 150;
        consensus.emissionReductionAmount = 1658; // 1.658%
        consensus.BIP16Exception = uint256();
        consensus.BIP34Height = 500; // BIP34 activated on regtest (Used in functional tests)
        consensus.BIP34Hash = uint256();
        consensus.BIP65Height = 1351; // BIP65 activated on regtest (Used in functional tests)
        consensus.BIP66Height = 1251; // BIP66 activated on regtest (Used in functional tests)
        consensus.AMKHeight = 10000000;
        consensus.BayfrontHeight = 10000000;
        consensus.BayfrontMarinaHeight = 10000000;
        consensus.BayfrontGardensHeight = 10000000;
        consensus.ClarkeQuayHeight = 10000000;
        consensus.DakotaHeight = 10000000;
        consensus.DakotaCrescentHeight = 10000000;
        consensus.EunosHeight = 10000000;
        consensus.EunosKampungHeight = 10000000;
        consensus.EunosPayaHeight = 10000000;
        consensus.FortCanningHeight = 10000000;
        consensus.FortCanningMuseumHeight = 10000000;
        consensus.FortCanningParkHeight = 10000000;
        consensus.FortCanningHillHeight = 10000000;
<<<<<<< HEAD
        consensus.GreatWorldHeight = 10000000;
=======
        consensus.FortCanningRoadHeight = 10000000;
>>>>>>> f10f2a22

        consensus.pos.diffLimit = uint256S("00000fffffffffffffffffffffffffffffffffffffffffffffffffffffffffff");
        consensus.pos.nTargetTimespan = 14 * 24 * 60 * 60; // two weeks
        consensus.pos.nTargetTimespanV2 = 14 * 24 * 60 * 60; // two weeks
        consensus.pos.nTargetSpacing = 10 * 60; // 10 minutes
        consensus.pos.nStakeMinAge = 0;
        consensus.pos.nStakeMaxAge = 14 * 24 * 60 * 60; // Two weeks
        consensus.pos.fAllowMinDifficultyBlocks = true; // only for regtest
        consensus.pos.fNoRetargeting = true; // only for regtest

        consensus.pos.allowMintingWithoutPeers = true; // don't mint if no peers connected

        consensus.CSVHeight = 432; // CSV activated on regtest (Used in rpc activation tests)
        consensus.SegwitHeight = 0; // SEGWIT is always activated on regtest unless overridden
        consensus.nRuleChangeActivationThreshold = 108; // 75% for testchains
        consensus.nMinerConfirmationWindow = 144; // Faster than normal for regtest (144 instead of 2016)
        consensus.vDeployments[Consensus::DEPLOYMENT_TESTDUMMY].bit = 28;
        consensus.vDeployments[Consensus::DEPLOYMENT_TESTDUMMY].nStartTime = 0;
        consensus.vDeployments[Consensus::DEPLOYMENT_TESTDUMMY].nTimeout = Consensus::BIP9Deployment::NO_TIMEOUT;

        // The best chain should have at least this much work.
        consensus.nMinimumChainWork = uint256S("0x00");

        // By default assume that the signatures in ancestors of this block are valid.
        consensus.defaultAssumeValid = uint256S("0x00");

        // Masternodes' params
        consensus.mn.activationDelay = 10;
        consensus.mn.newActivationDelay = 20;
        consensus.mn.resignDelay = 10;
        consensus.mn.newResignDelay = 2 * consensus.mn.newActivationDelay;
        consensus.mn.creationFee = 1 * COIN;
        consensus.mn.collateralAmount = 10 * COIN;
        consensus.mn.collateralAmountDakota = 2 * COIN;
        consensus.mn.anchoringTeamSize = 3;
        consensus.mn.anchoringFrequency = 15;

        consensus.mn.anchoringTimeDepth = 3 * 60 * 60;
        consensus.mn.anchoringAdditionalTimeDepth = 15 * 60; // 15 minutes
        consensus.mn.anchoringTeamChange = 15; // Number of blocks

        consensus.token.creationFee = 1 * COIN;
        consensus.token.collateralAmount = 10 * COIN;

        consensus.spv.wallet_xpub = "tpubDA2Mn6LMJ35tYaA1Noxirw2WDzmgKEDKLRbSs2nwF8TTsm2iB6hBJmNjAAEbDqYzZLdThLykWDcytGzKDrjUzR9ZxdmSbFz7rt18vFRYjt9";
        consensus.spv.anchors_address = "n1h1kShnyiw3qRR6MM1FnwShaNVoVwBTnF";
        consensus.spv.anchorSubsidy = 0 * COIN;
        consensus.spv.subsidyIncreasePeriod = 60;
        consensus.spv.subsidyIncreaseValue = 5 * COIN;
        consensus.spv.minConfirmations = 6;

        consensus.vaultCreationFee = 1 * COIN;

        consensus.nonUtxoBlockSubsidies.emplace(CommunityAccountType::IncentiveFunding, 10 * COIN / 50); // normalized to (COIN == 100%) // 10 per block
        consensus.nonUtxoBlockSubsidies.emplace(CommunityAccountType::AnchorReward, COIN/10 / 50);       // 0.1 per block

        // New coinbase reward distribution
        consensus.dist.masternode = 3333; // 33.33%
        consensus.dist.community = 491; // 4.91%
        consensus.dist.anchor = 2; // 0.02%
        consensus.dist.liquidity = 2545; // 25.45%
        consensus.dist.loan = 2468; // 24.68%
        consensus.dist.options = 988; // 9.88%
        consensus.dist.unallocated = 173; // 1.73%

        consensus.newNonUTXOSubsidies.emplace(CommunityAccountType::AnchorReward, consensus.dist.anchor);
        consensus.newNonUTXOSubsidies.emplace(CommunityAccountType::IncentiveFunding, consensus.dist.liquidity);
        consensus.newNonUTXOSubsidies.emplace(CommunityAccountType::Loan, consensus.dist.loan);
        consensus.newNonUTXOSubsidies.emplace(CommunityAccountType::Options, consensus.dist.options);
        consensus.newNonUTXOSubsidies.emplace(CommunityAccountType::Unallocated, consensus.dist.unallocated);

        pchMessageStartPostAMK[0] = pchMessageStart[0] = 0xfa;
        pchMessageStartPostAMK[1] = pchMessageStart[1] = 0xbf;
        pchMessageStartPostAMK[2] = pchMessageStart[2] = 0xb5;
        pchMessageStartPostAMK[3] = pchMessageStart[3] = 0xda;
        nDefaultPort = 19555;
        nPruneAfterHeight = 1000;
        m_assumed_blockchain_size = 0;
        m_assumed_chain_state_size = 0;

        UpdateActivationParametersFromArgs();

        base58Prefixes[PUBKEY_ADDRESS] = {0x6f};
        base58Prefixes[SCRIPT_ADDRESS] = {0xc4};
        base58Prefixes[SECRET_KEY] =     {0xef};
        base58Prefixes[EXT_PUBLIC_KEY] = {0x04, 0x35, 0x87, 0xCF};
        base58Prefixes[EXT_SECRET_KEY] = {0x04, 0x35, 0x83, 0x94};

        bech32_hrp = "bcrt";

        // (!) after prefixes set
        consensus.foundationShareScript = GetScriptForDestination(DecodeDestination("2NCWAKfEehP3qibkLKYQjXaWMK23k4EDMVS", *this)); // cMv1JaaZ9Mbb3M3oNmcFvko8p7EcHJ8XD7RCQjzNaMs7BWRVZTyR
        consensus.foundationShare = 0; // old style - just percents // stil zero here to not broke old tests
        consensus.foundationShareDFIP1 = 19 * COIN / 10 / 50; // 1.9 DFI @ 50 per block (rate normalized to (COIN == 100%)

        // now it is for devnet and regtest only, 2 first and 2 last of genesis MNs acts as foundation members
        consensus.foundationMembers.emplace(GetScriptForDestination(DecodeDestination("mwsZw8nF7pKxWH8eoKL9tPxTpaFkz7QeLU", *this)));
        consensus.foundationMembers.emplace(GetScriptForDestination(DecodeDestination("msER9bmJjyEemRpQoS8YYVL21VyZZrSgQ7", *this)));
        consensus.foundationMembers.emplace(GetScriptForDestination(DecodeDestination("bcrt1qyrfrpadwgw7p5eh3e9h3jmu4kwlz4prx73cqny", *this)));
        consensus.foundationMembers.emplace(GetScriptForDestination(DecodeDestination("bcrt1qyeuu9rvq8a67j86pzvh5897afdmdjpyankp4mu", *this)));

        consensus.accountDestruction.clear();
        consensus.accountDestruction.insert(GetScriptForDestination(DecodeDestination("2MxJf6Ak8MGrLoGdekrU6AusW29szZUFphH", *this)));
        consensus.accountDestruction.insert(GetScriptForDestination(DecodeDestination("mxiaFfAnCoXEUy4RW8NgsQM7yU5YRCiFSh", *this)));

        consensus.smartContracts.clear();
        consensus.smartContracts[SMART_CONTRACT_DFIP_2201] = GetScriptForDestination(CTxDestination(WitnessV0KeyHash(std::vector<unsigned char>{0,0,0,0,0,0,0,0,0,0,0,0,0,0,0,0,0,0,0,0})));

        // owner base58, operator base58
        vMasternodes.push_back({"mwsZw8nF7pKxWH8eoKL9tPxTpaFkz7QeLU", "mswsMVsyGMj1FzDMbbxw2QW3KvQAv2FKiy"});
        vMasternodes.push_back({"msER9bmJjyEemRpQoS8YYVL21VyZZrSgQ7", "mps7BdmwEF2vQ9DREDyNPibqsuSRZ8LuwQ"});
        vMasternodes.push_back({"myF3aHuxtEuqqTw44EurtVs6mjyc1QnGUS", "mtbWisYQmw9wcaecvmExeuixG7rYGqKEU4"});
        vMasternodes.push_back({"mwyaBGGE7ka58F7aavH5hjMVdJENP9ZEVz", "n1n6Z5Zdoku4oUnrXeQ2feLz3t7jmVLG9t"});
        vMasternodes.push_back({"mgsE1SqrcfUhvuYuRjqy6rQCKmcCVKNhMu", "mzqdipBJcKX9rXXxcxw2kTHC3Xjzd3siKg"});
        vMasternodes.push_back({"mud4VMfbBqXNpbt8ur33KHKx8pk3npSq8c", "mk5DkY4qcV6CUpuxDVyD3AHzRq5XK9kbRN"});
        vMasternodes.push_back({"bcrt1qyrfrpadwgw7p5eh3e9h3jmu4kwlz4prx73cqny", "bcrt1qmfvw3dp3u6fdvqkdc0y3lr0e596le9cf22vtsv"});
        vMasternodes.push_back({"bcrt1qyeuu9rvq8a67j86pzvh5897afdmdjpyankp4mu", "bcrt1qurwyhta75n2g75u2u5nds9p6w9v62y8wr40d2r"});

        // For testing send after Eunos: 93ViFmLeJVgKSPxWGQHmSdT5RbeGDtGW4bsiwQM2qnQyucChMqQ
        consensus.burnAddress = GetScriptForDestination(DecodeDestination("mfburnZSAM7Gs1hpDeNaMotJXSGA7edosG", *this));
        consensus.retiredBurnAddress = GetScriptForDestination(DecodeDestination("mfdefichainDSTBurnAddressXXXZcE1vs", *this));

        if (isJellyfish) {
            std::vector<CTxOut> initdist;
            // first 2 owner & first 2 operator get 100 mill DFI
            initdist.push_back(CTxOut(100000000 * COIN, GetScriptForDestination(DecodeDestination("mwsZw8nF7pKxWH8eoKL9tPxTpaFkz7QeLU", *this))));
            initdist.push_back(CTxOut(100000000 * COIN, GetScriptForDestination(DecodeDestination("mswsMVsyGMj1FzDMbbxw2QW3KvQAv2FKiy", *this))));
            initdist.push_back(CTxOut(100000000 * COIN, GetScriptForDestination(DecodeDestination("msER9bmJjyEemRpQoS8YYVL21VyZZrSgQ7", *this))));
            initdist.push_back(CTxOut(100000000 * COIN, GetScriptForDestination(DecodeDestination("mps7BdmwEF2vQ9DREDyNPibqsuSRZ8LuwQ", *this))));
            initdist.push_back(CTxOut(consensus.baseBlockSubsidy, GetScriptForDestination(DecodeDestination("mud4VMfbBqXNpbt8ur33KHKx8pk3npSq8c", *this))));

            // 6th masternode owner. for initdist tests
            genesis = CreateGenesisBlock(1579045065, 0x207fffff, 1, initdist,CreateGenesisMasternodes()); // old=1296688602
            consensus.hashGenesisBlock = genesis.GetHash();

            assert(consensus.hashGenesisBlock == uint256S("0xd744db74fb70ed42767ae028a129365fb4d7de54ba1b6575fb047490554f8a7b"));
            assert(genesis.hashMerkleRoot == uint256S("0x5615dbbb379da893dd694e02d25a7955e1b7471db55f42bbd82b5d3f5bdb8d38"));
        }
        else {
            genesis = CreateGenesisBlock(1579045065, 0x207fffff, 1, {
                                          CTxOut(consensus.baseBlockSubsidy,
                                          GetScriptForDestination(DecodeDestination("mud4VMfbBqXNpbt8ur33KHKx8pk3npSq8c", *this)) // 6th masternode owner. for initdist tests
                                          )},
                                      CreateGenesisMasternodes()); // old=1296688602
            consensus.hashGenesisBlock = genesis.GetHash();

            assert(consensus.hashGenesisBlock == uint256S("0x0091f00915b263d08eba2091ba70ba40cea75242b3f51ea29f4a1b8d7814cd01"));
            assert(genesis.hashMerkleRoot == uint256S("0xc4b6f1f9a7bbb61121b949b57be05e8651e7a0c55c38eb8aaa6c6602b1abc444"));
        }

        vFixedSeeds.clear(); //!< Regtest mode doesn't have any fixed seeds.
        vSeeds.clear();      //!< Regtest mode doesn't have any DNS seeds.

        fDefaultConsistencyChecks = true;
        fRequireStandard = true;
        m_is_test_chain = true;

        checkpointData = {
            {
                {0, consensus.hashGenesisBlock},
            }
        };

        chainTxData = ChainTxData{
            0,
            0,
            0
        };
    }

    /**
     * Allows modifying the Version Bits regtest parameters.
     */
    void UpdateVersionBitsParameters(Consensus::DeploymentPos d, int64_t nStartTime, int64_t nTimeout)
    {
        consensus.vDeployments[d].nStartTime = nStartTime;
        consensus.vDeployments[d].nTimeout = nTimeout;
    }
    void UpdateActivationParametersFromArgs();
};

/// Check for fork height based flag, validate and set the value to a target var
std::optional<int> UpdateHeightValidation(const std::string& argName, const std::string& argFlag, int& argTarget) {
    if (gArgs.IsArgSet(argFlag)) {
        int64_t height = gArgs.GetArg(argFlag, argTarget);
        if (height < -1 || height >= std::numeric_limits<int>::max()) {
            std::string lowerArgName = ToLower(argFlag);
            throw std::runtime_error(strprintf(
                "Activation height %ld for %s is out of valid range. Use -1 to disable %s.",
                height, argName, lowerArgName));
        } else if (height == -1) {
            LogPrintf("%s disabled for testing\n", argName);
            height = std::numeric_limits<int>::max();
        }
        argTarget = static_cast<int>(height);
        return height;
    }
    return {};
}

void CRegTestParams::UpdateActivationParametersFromArgs()
{
    UpdateHeightValidation("Segwit", "-segwitheight", consensus.SegwitHeight);
    UpdateHeightValidation("AMK", "-amkheight", consensus.AMKHeight);
    UpdateHeightValidation("Bayfront", "-bayfrontheight", consensus.BayfrontHeight);
    UpdateHeightValidation("Bayfront Gardens", "-bayfrontgardensheight", consensus.BayfrontGardensHeight);
    UpdateHeightValidation("Clarke Quay", "-clarkequayheight", consensus.ClarkeQuayHeight);
    UpdateHeightValidation("Dakota", "-dakotaheight", consensus.DakotaHeight);
    UpdateHeightValidation("Dakota Crescent", "-dakotacrescentheight", consensus.DakotaCrescentHeight);
    auto eunosHeight = UpdateHeightValidation("Eunos", "-eunosheight", consensus.EunosHeight);
    if (eunosHeight.has_value()){
        consensus.EunosKampungHeight = static_cast<int>(eunosHeight.value());
    }
    UpdateHeightValidation("Eunos Paya", "-eunospayaheight", consensus.EunosPayaHeight);
    UpdateHeightValidation("Fort Canning", "-fortcanningheight", consensus.FortCanningHeight);
    UpdateHeightValidation("Fort Canning Museum", "-fortcanningmuseumheight", consensus.FortCanningMuseumHeight);
    UpdateHeightValidation("Fort Canning Park", "-fortcanningparkheight", consensus.FortCanningParkHeight);
    UpdateHeightValidation("Fort Canning Hill", "-fortcanninghillheight", consensus.FortCanningHillHeight);
<<<<<<< HEAD
    UpdateHeightValidation("Great World", "-greatworldheight", consensus.GreatWorldHeight);
=======
    UpdateHeightValidation("Fort Canning Road", "-fortcanningroadheight", consensus.FortCanningRoadHeight);
>>>>>>> f10f2a22

    if (gArgs.GetBoolArg("-simulatemainnet", false)) {
        consensus.pos.nTargetTimespan = 5 * 60; // 5 min == 10 blocks
        consensus.pos.nTargetSpacing = 30; // seconds
        consensus.pos.nTargetTimespanV2 = 1008 * consensus.pos.nTargetSpacing; // 1008 blocks
    }

    if (!gArgs.IsArgSet("-vbparams")) return;

    for (const std::string& strDeployment : gArgs.GetArgs("-vbparams")) {
        std::vector<std::string> vDeploymentParams;
        boost::split(vDeploymentParams, strDeployment, boost::is_any_of(":"));
        if (vDeploymentParams.size() != 3) {
            throw std::runtime_error("Version bits parameters malformed, expecting deployment:start:end");
        }
        int64_t nStartTime, nTimeout;
        if (!ParseInt64(vDeploymentParams[1], &nStartTime)) {
            throw std::runtime_error(strprintf("Invalid nStartTime (%s)", vDeploymentParams[1]));
        }
        if (!ParseInt64(vDeploymentParams[2], &nTimeout)) {
            throw std::runtime_error(strprintf("Invalid nTimeout (%s)", vDeploymentParams[2]));
        }
        bool found = false;
        for (int j=0; j < (int)Consensus::MAX_VERSION_BITS_DEPLOYMENTS; ++j) {
            if (vDeploymentParams[0] == VersionBitsDeploymentInfo[j].name) {
                UpdateVersionBitsParameters(Consensus::DeploymentPos(j), nStartTime, nTimeout);
                found = true;
                LogPrintf("Setting version bits activation parameters for %s to start=%ld, timeout=%ld\n", vDeploymentParams[0], nStartTime, nTimeout);
                break;
            }
        }
        if (!found) {
            throw std::runtime_error(strprintf("Invalid deployment (%s)", vDeploymentParams[0]));
        }
    }
}

static std::unique_ptr<const CChainParams> globalChainParams;

const CChainParams &Params() {
    assert(globalChainParams);
    return *globalChainParams;
}

std::unique_ptr<const CChainParams> CreateChainParams(const std::string& chain)
{
    if (chain == CBaseChainParams::MAIN)
        return std::unique_ptr<CChainParams>(new CMainParams());
    else if (chain == CBaseChainParams::TESTNET)
        return std::unique_ptr<CChainParams>(new CTestNetParams());
    else if (chain == CBaseChainParams::DEVNET)
        return std::unique_ptr<CChainParams>(new CDevNetParams());
    else if (chain == CBaseChainParams::REGTEST)
        return std::unique_ptr<CChainParams>(new CRegTestParams());
    throw std::runtime_error(strprintf("%s: Unknown chain %s.", __func__, chain));
}

void SelectParams(const std::string& network)
{
    SelectBaseParams(network);
    globalChainParams = CreateChainParams(network);
}<|MERGE_RESOLUTION|>--- conflicted
+++ resolved
@@ -129,11 +129,8 @@
         consensus.FortCanningMuseumHeight = 1430640;
         consensus.FortCanningParkHeight = 1503143;
         consensus.FortCanningHillHeight = 1604999; // Feb 7, 2022.
-<<<<<<< HEAD
+        consensus.FortCanningRoadHeight = std::numeric_limits<int>::max();
         consensus.GreatWorldHeight = std::numeric_limits<int>::max();
-=======
-        consensus.FortCanningRoadHeight = std::numeric_limits<int>::max();
->>>>>>> f10f2a22
 
         consensus.pos.diffLimit = uint256S("00000fffffffffffffffffffffffffffffffffffffffffffffffffffffffffff");
 //        consensus.pos.nTargetTimespan = 14 * 24 * 60 * 60; // two weeks
@@ -360,11 +357,8 @@
         consensus.FortCanningMuseumHeight = 724000;
         consensus.FortCanningParkHeight = 828800;
         consensus.FortCanningHillHeight = 828900;
-<<<<<<< HEAD
+        consensus.FortCanningRoadHeight = 893700;
         consensus.GreatWorldHeight = std::numeric_limits<int>::max();
-=======
-        consensus.FortCanningRoadHeight = 893700;
->>>>>>> f10f2a22
 
         consensus.pos.diffLimit = uint256S("00000fffffffffffffffffffffffffffffffffffffffffffffffffffffffffff");
 //        consensus.pos.nTargetTimespan = 14 * 24 * 60 * 60; // two weeks
@@ -552,11 +546,8 @@
         consensus.FortCanningMuseumHeight = std::numeric_limits<int>::max();
         consensus.FortCanningParkHeight = std::numeric_limits<int>::max();
         consensus.FortCanningHillHeight = std::numeric_limits<int>::max();
-<<<<<<< HEAD
+        consensus.FortCanningRoadHeight = std::numeric_limits<int>::max();
         consensus.GreatWorldHeight = std::numeric_limits<int>::max();
-=======
-        consensus.FortCanningRoadHeight = std::numeric_limits<int>::max();
->>>>>>> f10f2a22
 
         consensus.pos.diffLimit = uint256S("00000fffffffffffffffffffffffffffffffffffffffffffffffffffffffffff");
         consensus.pos.nTargetTimespan = 5 * 60; // 5 min == 10 blocks
@@ -736,11 +727,8 @@
         consensus.FortCanningMuseumHeight = 10000000;
         consensus.FortCanningParkHeight = 10000000;
         consensus.FortCanningHillHeight = 10000000;
-<<<<<<< HEAD
+        consensus.FortCanningRoadHeight = 10000000;
         consensus.GreatWorldHeight = 10000000;
-=======
-        consensus.FortCanningRoadHeight = 10000000;
->>>>>>> f10f2a22
 
         consensus.pos.diffLimit = uint256S("00000fffffffffffffffffffffffffffffffffffffffffffffffffffffffffff");
         consensus.pos.nTargetTimespan = 14 * 24 * 60 * 60; // two weeks
@@ -959,11 +947,8 @@
     UpdateHeightValidation("Fort Canning Museum", "-fortcanningmuseumheight", consensus.FortCanningMuseumHeight);
     UpdateHeightValidation("Fort Canning Park", "-fortcanningparkheight", consensus.FortCanningParkHeight);
     UpdateHeightValidation("Fort Canning Hill", "-fortcanninghillheight", consensus.FortCanningHillHeight);
-<<<<<<< HEAD
+    UpdateHeightValidation("Fort Canning Road", "-fortcanningroadheight", consensus.FortCanningRoadHeight);
     UpdateHeightValidation("Great World", "-greatworldheight", consensus.GreatWorldHeight);
-=======
-    UpdateHeightValidation("Fort Canning Road", "-fortcanningroadheight", consensus.FortCanningRoadHeight);
->>>>>>> f10f2a22
 
     if (gArgs.GetBoolArg("-simulatemainnet", false)) {
         consensus.pos.nTargetTimespan = 5 * 60; // 5 min == 10 blocks
