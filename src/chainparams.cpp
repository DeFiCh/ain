// Copyright (c) 2010 Satoshi Nakamoto
// Copyright (c) 2009-2018 The Bitcoin Core developers
// Distributed under the MIT software license, see the accompanying
// file LICENSE or http://www.opensource.org/licenses/mit-license.php.

#include <core_io.h>

#include <chainparams.h>
#include <chainparamsseeds.h>
#include <consensus/merkle.h>
#include <masternodes/mn_checks.h>
#include <streams.h>
#include <tinyformat.h>
#include <util/system.h>
#include <util/strencodings.h>
#include <versionbitsinfo.h>

#include <algorithm>
#include <cassert>

#include <boost/algorithm/string/classification.hpp>
#include <boost/algorithm/string/split.hpp>

bool fMockNetwork = false;

std::vector<CTransactionRef> CChainParams::CreateGenesisMasternodes()
{
    std::vector<CTransactionRef> mnTxs;
    for (auto const & addrs : vMasternodes)
    {
        CMutableTransaction txNew;
        txNew.nVersion = 1;
        txNew.vin.resize(1);
        txNew.vout.resize(2);
        txNew.vin[0].scriptSig = CScript(); // << 486604799 << CScriptNum(4) << std::vector<unsigned char>((const unsigned char*)pszTimestamp, (const unsigned char*)pszTimestamp + strlen(pszTimestamp));

        CTxDestination operatorDest = DecodeDestination(addrs.operatorAddress, *this);
        assert(operatorDest.index() == PKHashType || operatorDest.index() == WitV0KeyHashType);
        CTxDestination ownerDest = DecodeDestination(addrs.ownerAddress, *this);
        assert(ownerDest.index() == PKHashType || ownerDest.index() == WitV0KeyHashType);

        CKeyID operatorAuthKey = CKeyID::FromOrDefaultDestination(operatorDest, KeyType::MNOperatorKeyType);
        genesisTeam.insert(operatorAuthKey);
        CDataStream metadata(DfTxMarker, SER_NETWORK, PROTOCOL_VERSION);
        metadata << static_cast<unsigned char>(CustomTxType::CreateMasternode)
                 << static_cast<char>(operatorDest.index()) << operatorAuthKey;

        CScript scriptMeta;
        scriptMeta << OP_RETURN << ToByteVector(metadata);

        txNew.vout[0] = CTxOut(consensus.mn.creationFee, scriptMeta);
        txNew.vout[1] = CTxOut(consensus.mn.collateralAmount, GetScriptForDestination(ownerDest));

        mnTxs.push_back(MakeTransactionRef(std::move(txNew)));
    }
    return mnTxs;
}

static CBlock CreateGenesisBlock(const char* pszTimestamp, uint32_t nTime, uint32_t nBits, int32_t nVersion, const std::vector<CTxOut> & initdist, std::vector<CTransactionRef> const & extraTxs)
{
    CMutableTransaction txNew;
    txNew.nVersion = 1;
    txNew.vin.resize(1);
    txNew.vout = initdist;
    txNew.vin[0].scriptSig = CScript() << 0 << 486604799 << CScriptNum(4) << std::vector<unsigned char>((const unsigned char*)pszTimestamp, (const unsigned char*)pszTimestamp + strlen(pszTimestamp));

    CBlock genesis;
    genesis.nTime           = nTime;
    genesis.nBits           = nBits;
    genesis.nVersion        = nVersion;
    genesis.deprecatedHeight = 0;
    genesis.stakeModifier   = uint256S("0");
    genesis.mintedBlocks    = 0;
    genesis.vtx.push_back(MakeTransactionRef(std::move(txNew)));

    for (auto tx : extraTxs)
    {
        genesis.vtx.push_back(tx);
    }

    genesis.hashPrevBlock.SetNull();
    genesis.hashMerkleRoot = BlockMerkleRoot(genesis);
    return genesis;
}

/**
 * Build the genesis block. Note that the output of its generation
 * transaction cannot be spent since it did not originally exist in the
 * database.
 *
 * CBlock(hash=000000000019d6, ver=1, hashPrevBlock=00000000000000, hashMerkleRoot=4a5e1e, nTime=1231006505, nBits=1d00ffff, vtx=1)
 *   CTransaction(hash=4a5e1e, ver=1, vin.size=1, vout.size=1, nLockTime=0)
 *     CTxIn(COutPoint(000000, -1), coinbase 04ffff001d0104455468652054696d65732030332f4a616e2f32303039204368616e63656c6c6f72206f6e206272696e6b206f66207365636f6e64206261696c6f757420666f722062616e6b73)
 *     CTxOut(nValue=50.00000000, scriptPubKey=0x5F1DF16B2B704C8A578D0B)
 *   vMerkleTree: 4a5e1e
 */
static CBlock CreateGenesisBlock(uint32_t nTime, uint32_t nBits, int32_t nVersion, const std::vector<CTxOut> & initdist, std::vector<CTransactionRef> const & extraTxs)
{
    const char* pszTimestamp = "Financial Times 23/Mar/2020 The Federal Reserve has gone well past the point of ‘QE infinity’";
//    const CScript genesisOutputScript = CScript() << ParseHex("04678afdb0fe5548271967f1a67130b7105cd6a828e03909a67962e0ea1f61deb649f6bc3f4cef38c4f35504e51ec112de5c384df7ba0b8d578a4c702b6bf11d5f") << OP_CHECKSIG;
//    return CreateGenesisBlock(pszTimestamp, genesisOutputScript, nTime, nBits, nVersion, genesisReward, extraTxs);
    return CreateGenesisBlock(pszTimestamp, nTime, nBits, nVersion, initdist, extraTxs);
}

/**
 * Main network
 */
class CMainParams : public CChainParams {
public:
    CMainParams() {
        strNetworkID = "main";
        consensus.nSubsidyHalvingInterval = 210000; /// @attention totally disabled for main
        consensus.baseBlockSubsidy = 200 * COIN;
        consensus.newBaseBlockSubsidy = 40504000000; // 405.04 DFI
        consensus.emissionReductionPeriod = 32690; // Two weeks
        consensus.emissionReductionAmount = 1658; // 1.658%
        consensus.BIP16Exception = uint256(); //("0x00000000000002dc756eebf4f49723ed8d30cc28a5f108eb94b1ba88ac4f9c22");
        consensus.BIP34Height = 0;
        consensus.BIP34Hash = uint256();
        consensus.BIP65Height = 0; // 000000000000000004c2b624ed5d7756c508d90fd0da2c7c679febfa6c4735f0
        consensus.BIP66Height = 0; // 00000000000000000379eaa19dce8c9b722d46ae6a57c2f1a988119488b50931
        consensus.AMKHeight = 356500; // Oct 12th, 2020.
        consensus.BayfrontHeight = 405000; // Nov 2nd, 2020.
        consensus.BayfrontMarinaHeight = 465150; // Nov 28th, 2020.
        consensus.BayfrontGardensHeight = 488300; // Dec 8th, 2020.
        consensus.ClarkeQuayHeight = 595738; // Jan 24th, 2021.
        consensus.DakotaHeight = 678000; // Mar 1st, 2021.
        consensus.DakotaCrescentHeight = 733000; // Mar 25th, 2021.
        consensus.EunosHeight = 894000; // Jun 3rd, 2021.
        consensus.EunosKampungHeight = 895743; // Jun 4th, 2021.
        consensus.EunosPayaHeight = 1072000; // Aug 5th, 2021.
        consensus.FortCanningHeight = 1367000; // Nov 15th, 2021.
        consensus.FortCanningMuseumHeight = 1430640; // Dec 7th, 2021.
        consensus.FortCanningParkHeight = 1503143; // Jan 2nd, 2022.
        consensus.FortCanningHillHeight = 1604999; // Feb 7th, 2022.
        consensus.FortCanningRoadHeight = 1786000; // April 11th, 2022.
        consensus.FortCanningCrunchHeight = 1936000; // June 2nd, 2022.
        consensus.FortCanningSpringHeight = 2033000; // July 6th, 2022.
        consensus.FortCanningGreatWorldHeight = 2212000; // Sep 7th, 2022.
        consensus.FortCanningEpilogueHeight = 2257500; // Sep 22nd, 2022.
        consensus.GrandCentralHeight = 2479000; // Dec 8th, 2022.
        consensus.GrandCentralEpilogueHeight = 2574000; // Jan 10th, 2023.
        consensus.NextNetworkUpgradeHeight = std::numeric_limits<int>::max();
<<<<<<< HEAD
=======
        consensus.ChangiIntermediateHeight = std::numeric_limits<int>::max();
        consensus.ChangiIntermediateHeight2 = std::numeric_limits<int>::max();
        consensus.ChangiIntermediateHeight3 = std::numeric_limits<int>::max();
        consensus.ChangiIntermediateHeight3 = std::numeric_limits<int>::max();
        consensus.ChangiIntermediateHeight4 = std::numeric_limits<int>::max();
        consensus.ChangiIntermediateHeight5 = std::numeric_limits<int>::max();
>>>>>>> 5f00e62f

        consensus.pos.diffLimit = uint256S("00000fffffffffffffffffffffffffffffffffffffffffffffffffffffffffff");
//        consensus.pos.nTargetTimespan = 14 * 24 * 60 * 60; // two weeks
//        consensus.pos.nTargetSpacing = 10 * 60; // 10 minutes
        consensus.pos.nTargetTimespan = 5 * 60; // 5 min == 10 blocks
        consensus.pos.nTargetSpacing = 30; // seconds
        consensus.pos.nTargetTimespanV2 = 1008 * consensus.pos.nTargetSpacing; // 1008 blocks
        consensus.pos.nStakeMinAge = 0;
        consensus.pos.nStakeMaxAge = 14 * 24 * 60 * 60; // Two weeks
        consensus.pos.fAllowMinDifficultyBlocks = false; // only for regtest
        consensus.pos.fNoRetargeting = false; // only for regtest

        consensus.pos.allowMintingWithoutPeers = false; // don't mint if no peers connected

        consensus.CSVHeight = 1; // 000000000000000004a1b34462cb8aeebd5799177f7a29cf28f2d1961716b5b5
        consensus.SegwitHeight = 0; // 0000000000000000001c8018d9cb3b742ef25114f27563e3fc4a1902167f9893
        consensus.nRuleChangeActivationThreshold = 9; //1916; // 95% of 2016
        consensus.nMinerConfirmationWindow = 10; //2016; // nTargetTimespan / nTargetSpacing
        consensus.vDeployments[Consensus::DEPLOYMENT_TESTDUMMY].bit = 28;
        consensus.vDeployments[Consensus::DEPLOYMENT_TESTDUMMY].nStartTime = 1199145601; // January 1, 2008
        consensus.vDeployments[Consensus::DEPLOYMENT_TESTDUMMY].nTimeout = 1230767999; // December 31, 2008

        // The best chain should have at least this much work.
        consensus.nMinimumChainWork = uint256S("0x000000000000000000000000000000000000000000003f2949bfe4efc275390c");

        // By default assume that the signatures in ancestors of this block are valid.
        consensus.defaultAssumeValid = uint256S("0x9b257cb88630e422902ef2b17a3627ae2f786a5923df9c3bda4226f9551b1ea8");

        // Masternodes' params
        consensus.mn.activationDelay = 10;
        consensus.mn.newActivationDelay = 1008;
        consensus.mn.resignDelay = 60;
        consensus.mn.newResignDelay = 2 * consensus.mn.newActivationDelay;
        consensus.mn.creationFee = 10 * COIN;
        consensus.mn.collateralAmount = 1000000 * COIN;
        consensus.mn.collateralAmountDakota = 20000 * COIN;
        consensus.mn.anchoringTeamSize = 5;
        consensus.mn.anchoringFrequency = 15;

        consensus.mn.anchoringTimeDepth = 3 * 60 * 60; // 3 hours
        consensus.mn.anchoringAdditionalTimeDepth = 1 * 60 * 60; // 1 hour
        consensus.mn.anchoringTeamChange = 120; // Number of blocks

        consensus.token.creationFee = 100 * COIN;
        consensus.token.collateralAmount = 1 * COIN;

        consensus.spv.anchorSubsidy = 0 * COIN;
        consensus.spv.subsidyIncreasePeriod = 60;
        consensus.spv.subsidyIncreaseValue = 5 * COIN;
        consensus.spv.wallet_xpub = "xpub68vVWYqkpwYT8ZxBhN2buFMTPNFzrJQV19QZmhuwQqKQZHxcXVg36GZCrwPhb7KPpivsGXxvd7g82sJXYnKNqi2ZuHJvhqcwF418YEfGMrv";
        consensus.spv.anchors_address = "1FtZwEZKknoquUb6DyQHFZ6g6oomXJYEcb";
        consensus.spv.minConfirmations = 6;

        consensus.vaultCreationFee = 2 * COIN;

        consensus.props.cfp.fee = COIN / 100; // 1%
        consensus.props.cfp.minimumFee = 10 * COIN; // 10 DFI
        consensus.props.cfp.approvalThreshold = COIN / 2; // vote pass with over 50% majority
        consensus.props.voc.fee = 100 * COIN;
        consensus.props.voc.emergencyFee = 10000 * COIN;
        consensus.props.voc.approvalThreshold = 66670000; // vote pass with over 66.67% majority
        consensus.props.quorum = COIN / 100; // 1% of the masternodes must vote
        consensus.props.votingPeriod = 130000; // tally votes every 130K blocks
        consensus.props.emergencyPeriod = 8640;
        consensus.props.feeBurnPct = COIN / 2;

        consensus.nonUtxoBlockSubsidies.emplace(CommunityAccountType::IncentiveFunding, 45 * COIN / 200); // 45 DFI of 200 per block (rate normalized to (COIN == 100%))
        consensus.nonUtxoBlockSubsidies.emplace(CommunityAccountType::AnchorReward, COIN /10 / 200);       // 0.1 DFI of 200 per block

        // New coinbase reward distribution
        consensus.dist.masternode = 3333; // 33.33%
        consensus.dist.community = 491; // 4.91%
        consensus.dist.anchor = 2; // 0.02%
        consensus.dist.liquidity = 2545; // 25.45%
        consensus.dist.loan = 2468; // 24.68%
        consensus.dist.options = 988; // 9.88%
        consensus.dist.unallocated = 173; // 1.73%

        consensus.newNonUTXOSubsidies.emplace(CommunityAccountType::AnchorReward, consensus.dist.anchor);
        consensus.newNonUTXOSubsidies.emplace(CommunityAccountType::IncentiveFunding, consensus.dist.liquidity);
        consensus.newNonUTXOSubsidies.emplace(CommunityAccountType::Loan, consensus.dist.loan);
        consensus.newNonUTXOSubsidies.emplace(CommunityAccountType::Options, consensus.dist.options);
        consensus.newNonUTXOSubsidies.emplace(CommunityAccountType::Unallocated, consensus.dist.unallocated);
        consensus.newNonUTXOSubsidies.emplace(CommunityAccountType::CommunityDevFunds, consensus.dist.community);

        // EVM chain id
        consensus.evmChainId = 1130; // ETH main chain ID

        /**
         * The message start string is designed to be unlikely to occur in normal data.
         * The characters are rarely used upper ASCII, not valid as UTF-8, and produce
         * a large 32-bit integer with any alignment.
         */
        pchMessageStart[0] = 0xf9;
        pchMessageStart[1] = 0xbe;
        pchMessageStart[2] = 0xb4;
        pchMessageStart[3] = 0xd9;
        pchMessageStartPostAMK[0] = 0xe2;
        pchMessageStartPostAMK[1] = 0xaa;
        pchMessageStartPostAMK[2] = 0xc1;
        pchMessageStartPostAMK[3] = 0xe1;
        nDefaultPort = 8555;
        nPruneAfterHeight = 100000;
        m_assumed_blockchain_size = 240;
        m_assumed_chain_state_size = 3;

        base58Prefixes[PUBKEY_ADDRESS] = {0x12}; // '8' (0('1') for bitcoin)
        base58Prefixes[SCRIPT_ADDRESS] = {0x5a}; // 'd' (5('3') for bitcoin)
        base58Prefixes[SECRET_KEY] =     {0x80}; // (128 ('5', 'K' or 'L') for bitcoin)
        base58Prefixes[EXT_PUBLIC_KEY] = {0x04, 0x88, 0xB2, 0x1E};
        base58Prefixes[EXT_SECRET_KEY] = {0x04, 0x88, 0xAD, 0xE4};

        bech32_hrp = "df";

        // (!) after prefixes set
        consensus.foundationShareScript = GetScriptForDestination(DecodeDestination("dZcHjYhKtEM88TtZLjp314H2xZjkztXtRc", *this));
        consensus.foundationShare = 10; // old style - just percents
        consensus.foundationShareDFIP1 = 199 * COIN / 10 / 200; // 19.9 DFI @ 200 per block (rate normalized to (COIN == 100%)

        consensus.foundationMembers.clear();
        consensus.foundationMembers.insert(GetScriptForDestination(DecodeDestination("dJEbxbfufyPF14SC93yxiquECEfq4YSd9L", *this)));
        consensus.foundationMembers.insert(GetScriptForDestination(DecodeDestination("8bL7jZe2Nk5EhqFA6yuf8HPre3M6eewkqj", *this)));
        consensus.foundationMembers.insert(GetScriptForDestination(DecodeDestination("8UhqhhiwtUuEqCD7HsekUsgYRuz115eLiQ", *this)));

        consensus.accountDestruction.clear();
        consensus.accountDestruction.insert(GetScriptForDestination(DecodeDestination("dJEbxbfufyPF14SC93yxiquECEfq4YSd9L", *this)));
        consensus.accountDestruction.insert(GetScriptForDestination(DecodeDestination("8UAhRuUFCyFUHEPD7qvtj8Zy2HxF5HH5nb", *this)));

        consensus.smartContracts.clear();
        consensus.smartContracts[SMART_CONTRACT_DFIP_2201] = GetScriptForDestination(CTxDestination(WitnessV0KeyHash(std::vector<unsigned char>{0,0,0,0,0,0,0,0,0,0,0,0,0,0,0,0,0,0,0,0})));
        consensus.smartContracts[SMART_CONTRACT_DFIP_2203] = GetScriptForDestination(CTxDestination(WitnessV0KeyHash(std::vector<unsigned char>{0,0,0,0,0,0,0,0,0,0,0,0,0,0,0,0,0,0,0,1})));
        consensus.smartContracts[SMART_CONTRACT_DFIP2206F] = GetScriptForDestination(CTxDestination(WitnessV0KeyHash(std::vector<unsigned char>{0,0,0,0,0,0,0,0,0,0,0,0,0,0,0,0,0,0,0,2})));

        // owner base58, operator base58
        vMasternodes.push_back({"8PuErAcazqccCVzRcc8vJ3wFaZGm4vFbLe", "8J846CKFF83Jcj5m4EReJmxiaJ6Jy1Y6Ea"});
        vMasternodes.push_back({"8RPZm7SVUNhGN1RgGY3R92rvRkZBwETrCX", "8bzHwhaF2MaVs4owRvpWtZQVug3mKuJji2"});
        vMasternodes.push_back({"8KRsoeCRKHUFFmAGGJbRBAgraXiUPUVuXn", "8cHaEaqRsz7fgW1eAjeroB5Bau5NfJNbtk"});

        std::vector<CTxOut> initdist;
        initdist.push_back(CTxOut(58800000 * COIN, GetScriptForDestination(DecodeDestination("8ZWWN1nX8drxJBSMG1VS9jH4ciBSvA9nxp", *this))));
        initdist.push_back(CTxOut(44100000 * COIN, GetScriptForDestination(DecodeDestination("8aGPBahDX4oAXx9okpGRzHPS3Td1pZaLgU", *this))));
        initdist.push_back(CTxOut(11760000 * COIN, GetScriptForDestination(DecodeDestination("8RGSkdaft9EmSXXp6b2UFojwttfJ5BY29r", *this))));
        initdist.push_back(CTxOut(11760000 * COIN, GetScriptForDestination(DecodeDestination("8L7qGjjHRa3Agks6incPomWCfLSMPYipmU", *this))));
        initdist.push_back(CTxOut(29400000 * COIN, GetScriptForDestination(DecodeDestination("dcZ3NXrpbNWvx1rhiGvXStM6EQtHLc44c9", *this))));
        initdist.push_back(CTxOut(14700000 * COIN, GetScriptForDestination(DecodeDestination("dMty9CfknKEaXqJuSgYkvvyF6UB6ffrZXG", *this))));
        initdist.push_back(CTxOut(64680000 * COIN, GetScriptForDestination(DecodeDestination("dZcY1ZNm5bkquz2J74smKqokuPoVpPvGWu", *this))));
        initdist.push_back(CTxOut(235200000 * COIN, GetScriptForDestination(DecodeDestination("dP8dvN5pnwbsxFcfN9DyqPVZi1fVHicDd2", *this))));
        initdist.push_back(CTxOut(117600000 * COIN, GetScriptForDestination(DecodeDestination("dMs1xeSGZbGnTJWqTwjR4mcjp2egpEXG6M", *this))));
        {
            CAmount sum_initdist{0};
            for (CTxOut const & out : initdist)
                sum_initdist += out.nValue;
            assert(sum_initdist == 588000000 * COIN);
        }

        consensus.burnAddress = GetScriptForDestination(DecodeDestination("8defichainBurnAddressXXXXXXXdRQkSm", *this));
        consensus.retiredBurnAddress = GetScriptForDestination(DecodeDestination("8defichainDSTBurnAddressXXXXaCAuTq", *this));

        // Destination for unused emission
        consensus.unusedEmission = GetScriptForDestination(DecodeDestination("df1qlwvtdrh4a4zln3k56rqnx8chu8t0sqx36syaea", *this));

        genesis = CreateGenesisBlock(1587883831, 0x1d00ffff, 1, initdist, CreateGenesisMasternodes()); // old=1231006505
        consensus.hashGenesisBlock = genesis.GetHash();

        assert(consensus.hashGenesisBlock == uint256S("0x279b1a87aedc7b9471d4ad4e5f12967ab6259926cd097ade188dfcf22ebfe72a"));
        assert(genesis.hashMerkleRoot == uint256S("0x03d771953b10d3506b3c3d9511e104d715dd29279be4b072ffc5218bb18adacf"));

        // Note that of those which support the service bits prefix, most only support a subset of
        // possible options.
        // This is fine at runtime as we'll fall back to using them as a oneshot if they don't support the
        // service bits we want, but we should get them updated to support all service bits wanted by any
        // release ASAP to avoid it where possible.
        vSeeds.emplace_back("seed.defichain.io");
        vSeeds.emplace_back("seed.mydeficha.in");

        vFixedSeeds = std::vector<SeedSpec6>(pnSeed6_main, pnSeed6_main + ARRAYLEN(pnSeed6_main));

        fDefaultConsistencyChecks = false;
        fRequireStandard = true;
        m_is_test_chain = false;

        checkpointData = {
            {
                {     0, consensus.hashGenesisBlock},
                { 50000, uint256S("a45e6bf6ae858a287eb39021ea23880b4115c94e882e2b7c0fcfc98c317922cd")},
                {100000, uint256S("3acd556dbd5e6e75bf463a15eeeeb54b6eab4a1f28039bdc343cc8c851cce45c")},
                {150000, uint256S("46b231d42e5b002852708d48dec119bbc2d550fb67908f1e9f35102c1b45b94d")},
                {200000, uint256S("414076e74894aaed3e1b52d64937f23289d59fe80e287c328a1281398bf9cb31")},
                {250000, uint256S("d50a44503fa55cd01a78b98dea125e63b65aac720c96cca696857722e8149d77")},
                {300000, uint256S("351c82cb8f77fba73e24223a9dd50954630560602c3a38f4d1c03dfa5cf1fd10")},
                {350000, uint256S("ebc8737cb2caa77397f446e9a5aff72a2ca9e8305a6a6f8eb4b6c22f389bef08")},
                {400000, uint256S("97c1014a66c9f327e04a59b3e1b4f551122d0698b6b1a98ec99555fffb474e9d")},
                {450000, uint256S("03701a440b02d61b875ba2503bb53f1f1360cf66b4f0cf472e660a6809534379")},
                {500000, uint256S("6a5b285bc68362deb66148069f55f82c02974056e73f5cc96971f7661ecd5880")},
                {550000, uint256S("3f9aab70727d3cc76a3d406f520a71ccc6095aeea2d185e489f563320d429d5b")},
                {600000, uint256S("79ddf4537e40cb59335a0551e5edc7bd396e6949aa2864c3200ca66f9c455405")},
                {650000, uint256S("f18d64dd75c53590e833d3068132a65644963d5c5aebb4c73d42cbde8dc28d68")},
                {700000, uint256S("0d0f779d7f43cc3fd9f01e71e136f7e9319d73791f8839720ab495327075e272")},
                {750000, uint256S("d65c1f983b015ad665b2db9a206e2a7a0e8c51789918ea5bfda2f8121adc6f0f")},
                {800000, uint256S("8d9ade23a54f16a0a5a6ce5d14788f93bfd7e703be8a3a07a85c935b47511f95")},
                {850000, uint256S("2d7d58ae18a74f73b9836a8fffd3f65ce409536e654a6c644ce735215238a004")},
                {900000, uint256S("02818c71fe7d8bcba7c778a73832a7e7b6603a8537bf61915ace497d2b0dec40")},
                {1000000, uint256S("253d7137cfcda8d63e5f352ce1162c51a263dba6f9cad7a52f93308c91f04301")},
                {1100000, uint256S("96d30c51e1617a12454a9ffa68a0e5746377063bdf09d1bf80bc5053ef8a392b")},
                {1200000, uint256S("0859876a88c08242c77a1deea7d01757e3c6c1b3155e73bff60e28c8f6e65911")},
                {1300000, uint256S("be6dc303c212243899478b8908c1f7c54217bb735655cdef8d85ae2c3c548229")},
                {1400000, uint256S("a222eb0930af41d1d5a6f367a9532ee319630fd72d72055fde5da6b57feabbc1")},
                {1500000, uint256S("c35a8a2fa6d076208dbb47e37b46b9da2da778bc06e2f224d5d5f370b8d71485")},
                {1600000,uint256S("213c49a84a8c01b412e13169ac0c1e070b828a73fa50b02e7ac18520155cb98a")},
                {1700000,uint256S("724af81603f524a0b54dea8348d8275e329b80e028982a706608099d68d01c9d")},
                {1800000,uint256S("324cafa596501d4dda404727fc466eb493e072b669e00b007508fc1f69443991")},
                {1900000,uint256S("65843174fc86bf26d65d3e10290c3e5f64fc946617ed0c9a391ecb17f55ecad5")},
                {2000000,uint256S("85b935cbac0cfc668033788a6103fd8f72894d34770a95ff72230d69bfa0aea1")},
                {2100000,uint256S("87a29a768d79f40ea79dda558033fb97049f6984d2d60dba481f01944303cd45")},
                {2200000,uint256S("349416f5fcfb72e740fca63e56dec9ba05b5cc7e836859e7bcbb5be6dfb13588")},
                {2300000,uint256S("19d753f1834a282c72daaa2a98841ae84f7f7a97ae78b355b1dd550a813a13fd")},
                {2400000,uint256S("7ffa9f56e9a14002a4fbe8c7f6e0b1a5ce0f75def6124f5907ee2a6c328c9619")},
                {2500000,uint256S("cf1df1124af59b9928fac48947883206dd33d165022086bee9d5001d047395da")},
                {2600000,uint256S("af065074bb15c3583abcd3e7c22035a026cfd8d3fbc72d890fcd8b435cd8b7b4")},
                {2700000,uint256S("3cf74bcaea19d457c7d8e7896177035e3e446f41ee2ac72dbfb25ac2072f49c5")},
            }
        };

        chainTxData = ChainTxData{
            // Data from rpc: getchaintxstats 4096 04aed18435a87754fcccb32734a02cf9ee162292489a476334326e8cf8a1079f
            /* nTime    */ 1611229003,
            /* nTxCount */ 1091894,
            /* dTxRate  */ 0.1841462153145931
        };

        UpdateActivationParametersFromArgs();
    }

    void UpdateActivationParametersFromArgs();
};

/**
 * Testnet (v3)
 */
class CTestNetParams : public CChainParams {
public:
    CTestNetParams() {
        strNetworkID = "test";
        consensus.nSubsidyHalvingInterval = 210000; /// @attention totally disabled for testnet
        consensus.baseBlockSubsidy = 200 * COIN;
        consensus.newBaseBlockSubsidy = 40504000000;
        consensus.emissionReductionPeriod = 32690; // Two weeks
        consensus.emissionReductionAmount = 1658; // 1.658%
        consensus.BIP16Exception = uint256(); //("0x00000000dd30457c001f4095d208cc1296b0eed002427aa599874af7a432b105");
        consensus.BIP34Height = 0;
        consensus.BIP34Hash = uint256();
        consensus.BIP65Height = 0; // 00000000007f6655f22f98e72ed80d8b06dc761d5da09df0fa1dc4be4f861eb6
        consensus.BIP66Height = 0; // 000000002104c8c45e99a8853285a3b592602a3ccde2b832481da85e9e4ba182
        consensus.AMKHeight = 150;
        consensus.BayfrontHeight = 3000;
        consensus.BayfrontMarinaHeight = 90470;
        consensus.BayfrontGardensHeight = 101342;
        consensus.ClarkeQuayHeight = 155000;
        consensus.DakotaHeight = 220680;
        consensus.DakotaCrescentHeight = 287700;
        consensus.EunosHeight = 354950;
        consensus.EunosKampungHeight = consensus.EunosHeight;
        consensus.EunosPayaHeight = 463300;
        consensus.FortCanningHeight = 686200;
        consensus.FortCanningMuseumHeight = 724000;
        consensus.FortCanningParkHeight = 828800;
        consensus.FortCanningHillHeight = 828900;
        consensus.FortCanningRoadHeight = 893700;
        consensus.FortCanningCrunchHeight = 1011600;
        consensus.FortCanningSpringHeight = 1086000;
        consensus.FortCanningGreatWorldHeight = 1223000;
        consensus.FortCanningEpilogueHeight = 1244000;
        consensus.GrandCentralHeight = 1366000;
        consensus.GrandCentralEpilogueHeight = 1438200;

        consensus.pos.diffLimit = uint256S("00000fffffffffffffffffffffffffffffffffffffffffffffffffffffffffff");
//        consensus.pos.nTargetTimespan = 14 * 24 * 60 * 60; // two weeks
//        consensus.pos.nTargetSpacing = 10 * 60; // 10 minutes
        consensus.pos.nTargetTimespan = 5 * 60; // 5 min == 10 blocks
        consensus.pos.nTargetSpacing = 30;
        consensus.pos.nTargetTimespanV2 = 1008 * consensus.pos.nTargetSpacing; // 1008 blocks
        consensus.pos.nStakeMinAge = 0;
        consensus.pos.nStakeMaxAge = 14 * 24 * 60 * 60; // Two weeks
        consensus.pos.fAllowMinDifficultyBlocks = false;
        consensus.pos.fNoRetargeting = false; // only for regtest

        consensus.pos.allowMintingWithoutPeers = true;

        consensus.CSVHeight = 1; // 00000000025e930139bac5c6c31a403776da130831ab85be56578f3fa75369bb
        consensus.SegwitHeight = 0; // 00000000002b980fcd729daaa248fd9316a5200e9b367f4ff2c42453e84201ca
        consensus.nRuleChangeActivationThreshold = 8; //1512; // 75% for testchains
        consensus.nMinerConfirmationWindow = 10; //2016; // nTargetTimespan / nTargetSpacing
        consensus.vDeployments[Consensus::DEPLOYMENT_TESTDUMMY].bit = 28;
        consensus.vDeployments[Consensus::DEPLOYMENT_TESTDUMMY].nStartTime = 1199145601; // January 1, 2008
        consensus.vDeployments[Consensus::DEPLOYMENT_TESTDUMMY].nTimeout = 1230767999; // December 31, 2008

        // The best chain should have at least this much work.
        consensus.nMinimumChainWork = uint256S("0x00");

        // By default assume that the signatures in ancestors of this block are valid.
        consensus.defaultAssumeValid = uint256S("0x00");

        // Masternodes' params
        consensus.mn.activationDelay = 10;
        consensus.mn.newActivationDelay = 1008;
        consensus.mn.resignDelay = 60;
        consensus.mn.newResignDelay = 2 * consensus.mn.newActivationDelay;
        consensus.mn.creationFee = 10 * COIN;
        consensus.mn.collateralAmount = 1000000 * COIN;
        consensus.mn.collateralAmountDakota = 20000 * COIN;
        consensus.mn.anchoringTeamSize = 5;
        consensus.mn.anchoringFrequency = 15;

        consensus.mn.anchoringTimeDepth = 3 * 60 * 60; // 3 hours
        consensus.mn.anchoringAdditionalTimeDepth = 1 * 60 * 60; // 1 hour
        consensus.mn.anchoringTeamChange = 120; // Number of blocks

        consensus.token.creationFee = 100 * COIN;
        consensus.token.collateralAmount = 1 * COIN;

        consensus.spv.wallet_xpub = "tpubD9RkyYW1ixvD9vXVpYB1ka8rPZJaEQoKraYN7YnxbBxxsRYEMZgRTDRGEo1MzQd7r5KWxH8eRaQDVDaDuT4GnWgGd17xbk6An6JMdN4dwsY";
        consensus.spv.anchors_address = "mpAkq2LyaUvKrJm2agbswrkn3QG9febnqL";
        consensus.spv.anchorSubsidy = 0 * COIN;
        consensus.spv.subsidyIncreasePeriod = 60;
        consensus.spv.subsidyIncreaseValue = 5 * COIN;
        consensus.spv.minConfirmations = 1;

        consensus.vaultCreationFee = 1 * COIN;

        consensus.props.cfp.fee = COIN / 100; // 1%
        consensus.props.cfp.minimumFee = 10 * COIN; // 10 DFI
        consensus.props.cfp.approvalThreshold = COIN / 2; // vote pass with over 50%
        consensus.props.voc.fee = 50 * COIN;
        consensus.props.voc.emergencyFee = 10000 * COIN;
        consensus.props.voc.approvalThreshold = 66670000; // vote pass with over 66.67%
        consensus.props.quorum = COIN / 100; // 1% of the masternodes must vote
        consensus.props.votingPeriod = 70000; // tally votes every 70K blocks
        consensus.props.emergencyPeriod = 8640;
        consensus.props.feeBurnPct = COIN / 2;


        consensus.nonUtxoBlockSubsidies.emplace(CommunityAccountType::IncentiveFunding, 45 * COIN / 200); // 45 DFI @ 200 per block (rate normalized to (COIN == 100%))
        consensus.nonUtxoBlockSubsidies.emplace(CommunityAccountType::AnchorReward, COIN/10 / 200);       // 0.1 DFI @ 200 per block

        // New coinbase reward distribution
        consensus.dist.masternode = 3333; // 33.33%
        consensus.dist.community = 491; // 4.91%
        consensus.dist.anchor = 2; // 0.02%
        consensus.dist.liquidity = 2545; // 25.45%
        consensus.dist.loan = 2468; // 24.68%
        consensus.dist.options = 988; // 9.88%
        consensus.dist.unallocated = 173; // 1.73%

        consensus.newNonUTXOSubsidies.emplace(CommunityAccountType::AnchorReward, consensus.dist.anchor);
        consensus.newNonUTXOSubsidies.emplace(CommunityAccountType::IncentiveFunding, consensus.dist.liquidity);
        consensus.newNonUTXOSubsidies.emplace(CommunityAccountType::Loan, consensus.dist.loan);
        consensus.newNonUTXOSubsidies.emplace(CommunityAccountType::Options, consensus.dist.options);
        consensus.newNonUTXOSubsidies.emplace(CommunityAccountType::Unallocated, consensus.dist.unallocated);
        consensus.newNonUTXOSubsidies.emplace(CommunityAccountType::CommunityDevFunds, consensus.dist.community);

        // EVM chain id
        consensus.evmChainId = 1131; // test chain ID

        pchMessageStartPostAMK[0] = pchMessageStart[0] = 0x0b;
        pchMessageStartPostAMK[1] = pchMessageStart[1] = 0x11;
        pchMessageStartPostAMK[2] = pchMessageStart[2] = 0x09;
        pchMessageStartPostAMK[3] = pchMessageStart[3] = 0x07;

        nDefaultPort = 18555;
        nPruneAfterHeight = 1000;
        m_assumed_blockchain_size = 30;
        m_assumed_chain_state_size = 2;

        base58Prefixes[PUBKEY_ADDRESS] = {0xf}; // '7' (111 ('m' or 'n') for bitcoin)
        base58Prefixes[SCRIPT_ADDRESS] = {0x80}; // 't' (196 ('2') for bitcoin)
        base58Prefixes[SECRET_KEY] =     {0xef}; // (239 ('9' or 'c') for bitcoin)
        base58Prefixes[EXT_PUBLIC_KEY] = {0x04, 0x35, 0x87, 0xCF};
        base58Prefixes[EXT_SECRET_KEY] = {0x04, 0x35, 0x83, 0x94};

        bech32_hrp = "tf";

        // (!) after prefixes set
        consensus.foundationShareScript = GetScriptForDestination(DecodeDestination("7Q2nZCcKnxiRiHSNQtLB27RA5efxm2cE7w", *this));
        consensus.foundationShare = 10; // old style - just percents
        consensus.foundationShareDFIP1 = 199 * COIN / 10 / 200; // 19.9 DFI @ 200 per block (rate normalized to (COIN == 100%)

        consensus.foundationMembers.clear();
        consensus.foundationMembers.insert(consensus.foundationShareScript);

        consensus.accountDestruction.clear();
        consensus.accountDestruction.insert(GetScriptForDestination(DecodeDestination("trnZD2qPU1c3WryBi8sWX16mEaq9WkGHeg", *this))); // cVUZfDj1B1o7eVhxuZr8FQLh626KceiGQhZ8G6YCUdeW3CAV49ti
        consensus.accountDestruction.insert(GetScriptForDestination(DecodeDestination("75jrurn8tkDLhZ3YPyzhk6D9kc1a4hBrmM", *this))); // cSmsVpoR6dSW5hPNKeGwC561gXHXcksdQb2yAFQdjbSp5MUyzZqr

        consensus.smartContracts.clear();
        consensus.smartContracts[SMART_CONTRACT_DFIP_2201] = GetScriptForDestination(CTxDestination(WitnessV0KeyHash(std::vector<unsigned char>{0,0,0,0,0,0,0,0,0,0,0,0,0,0,0,0,0,0,0,0})));
        consensus.smartContracts[SMART_CONTRACT_DFIP_2203] = GetScriptForDestination(CTxDestination(WitnessV0KeyHash(std::vector<unsigned char>{0,0,0,0,0,0,0,0,0,0,0,0,0,0,0,0,0,0,0,1})));
        consensus.smartContracts[SMART_CONTRACT_DFIP2206F] = GetScriptForDestination(CTxDestination(WitnessV0KeyHash(std::vector<unsigned char>{0,0,0,0,0,0,0,0,0,0,0,0,0,0,0,0,0,0,0,2})));

        // owner base58, operator base58
        vMasternodes.push_back({"7LMorkhKTDjbES6DfRxX2RiNMbeemUkxmp", "7KEu9JMKCx6aJ9wyg138W3p42rjg19DR5D"});
        vMasternodes.push_back({"7E8Cjn9cqEwnrc3E4zN6c5xKxDSGAyiVUM", "78MWNEcAAJxihddCw1UnZD8T7fMWmUuBro"});
        vMasternodes.push_back({"7GxxMCh7sJsvRK4GXLX5Eyh9B9EteXzuum", "7MYdTGv3bv3z65ai6y5J1NFiARg8PYu4hK"});
        vMasternodes.push_back({"7BQZ67KKYWSmVRukgv57m4HorjbGh7NWrQ", "7GULFtS6LuJfJEikByKKg8psscg84jnfHs"});

        std::vector<CTxOut> initdist;
        initdist.push_back(CTxOut(100000000 * COIN, GetScriptForDestination(DecodeDestination("te7wgg1X9HDJvMbrP2S51uz2Gxm2LPW4Gr", *this))));
        initdist.push_back(CTxOut(100000000 * COIN, GetScriptForDestination(DecodeDestination("tmYVkwmcv73Hth7hhHz15mx5K8mzC1hSef", *this))));
        initdist.push_back(CTxOut(100000000 * COIN, GetScriptForDestination(DecodeDestination("tahuMwb9eX83eJhf2vXL6NPzABy3Ca8DHi", *this))));

        consensus.burnAddress = GetScriptForDestination(DecodeDestination("7DefichainBurnAddressXXXXXXXdMUE5n", *this));
        consensus.retiredBurnAddress = GetScriptForDestination(DecodeDestination("7DefichainDSTBurnAddressXXXXXzS4Hi", *this));

        // Destination for unused emission
        consensus.unusedEmission = GetScriptForDestination(DecodeDestination("7HYC4WVAjJ5BGVobwbGTEzWJU8tzY3Kcjq", *this));

        genesis = CreateGenesisBlock(1586099762, 0x1d00ffff, 1, initdist, CreateGenesisMasternodes()); // old=1296688602
        consensus.hashGenesisBlock = genesis.GetHash();

        assert(consensus.hashGenesisBlock == uint256S("0x034ac8c88a1a9b846750768c1ad6f295bc4d0dc4b9b418aee5c0ebd609be8f90"));
        assert(genesis.hashMerkleRoot == uint256S("0xb71cfd828e692ca1b27e9df3a859740851047a5b5a68f659a908e8815aa35f38"));

        vFixedSeeds.clear();
        vSeeds.clear();
        // nodes with support for servicebits filtering should be at the top
        vSeeds.emplace_back("testnet-seed.defichain.io");

        vFixedSeeds = std::vector<SeedSpec6>(pnSeed6_test, pnSeed6_test + ARRAYLEN(pnSeed6_test));

        fDefaultConsistencyChecks = false;
        fRequireStandard = false;
        m_is_test_chain = true;


        checkpointData = {
            {
                { 50000, uint256S("74a468206b59bfc2667aba1522471ca2f0a4b7cd807520c47355b040c7735ccc")},
                {100000, uint256S("9896ac2c34c20771742bccda4f00f458229819947e02204022c8ff26093ac81f")},
                {150000, uint256S("af9307f438f5c378d1a49cfd3872173a07ed4362d56155e457daffd1061742d4")},
                {300000, uint256S("205b522772ce34206a08a635c800f99d2fc4e9696ab8c470dad7f5fa51dfea1a")},
                {1445000, uint256S("6fd0cafbbd2262d5cecd2e07e73fe6703bac364e5d4986da3fe512b0eccf944d")},
                {1471000, uint256S("dcf4a5fb69c004d0921710e09a09d10f275b3bc696e45ca03f6c322bb32f41bc")},
            }
        };

        chainTxData = ChainTxData{
            // Data from rpc: getchaintxstats 4096 04aed18435a87754fcccb32734a02cf9ee162292489a476334326e8cf8a1079f
            /* nTime    */ 1611229441,
            /* nTxCount */ 178351,
            /* dTxRate  */ 0.03842042178237066
        };
    }
};

/**
 * Changi
 */
class CChangiParams : public CChainParams {
public:
    CChangiParams() {
        strNetworkID = "changi";
        consensus.nSubsidyHalvingInterval = 210000; /// @attention totally disabled for testnet
        consensus.baseBlockSubsidy = 200 * COIN;
        consensus.newBaseBlockSubsidy = 40504000000;
        consensus.emissionReductionPeriod = 32690; // Two weeks
        consensus.emissionReductionAmount = 1658; // 1.658%
        consensus.BIP16Exception = uint256();
        consensus.BIP34Height = 0;
        consensus.BIP34Hash = uint256();
        consensus.BIP65Height = 0;
        consensus.BIP66Height = 0;
        consensus.AMKHeight = 150;
        consensus.BayfrontHeight = 3000;
        consensus.BayfrontMarinaHeight = 90470;
        consensus.BayfrontGardensHeight = 101342;
        consensus.ClarkeQuayHeight = 155000;
        consensus.DakotaHeight = 220680;
        consensus.DakotaCrescentHeight = 287700;
        consensus.EunosHeight = 354950;
        consensus.EunosKampungHeight = consensus.EunosHeight;
        consensus.EunosPayaHeight = 463300;
        consensus.FortCanningHeight = 686200;
        consensus.FortCanningMuseumHeight = 724000;
        consensus.FortCanningParkHeight = 828800;
        consensus.FortCanningHillHeight = 828900;
        consensus.FortCanningRoadHeight = 893700;
        consensus.FortCanningCrunchHeight = 1011600;
        consensus.FortCanningSpringHeight = 1086000;
        consensus.FortCanningGreatWorldHeight = 1223000;
        consensus.FortCanningEpilogueHeight = 1244000;
        consensus.GrandCentralHeight = 1366000;
        consensus.GrandCentralEpilogueHeight = 1438200;
        consensus.NextNetworkUpgradeHeight = 1586750;
<<<<<<< HEAD
=======
        consensus.ChangiIntermediateHeight = 1717800;
        consensus.ChangiIntermediateHeight2 = 1717493;
        consensus.ChangiIntermediateHeight3 = 1730100;
        consensus.ChangiIntermediateHeight4 = 1775300;
        consensus.ChangiIntermediateHeight5 = std::numeric_limits<int>::max();
>>>>>>> 5f00e62f

        consensus.pos.diffLimit = uint256S("00000fffffffffffffffffffffffffffffffffffffffffffffffffffffffffff");
        consensus.pos.nTargetTimespan = 5 * 60; // 5 min == 10 blocks
        consensus.pos.nTargetSpacing = 30;
        consensus.pos.nTargetTimespanV2 = 1008 * consensus.pos.nTargetSpacing; // 1008 blocks
        consensus.pos.nStakeMinAge = 0;
        consensus.pos.nStakeMaxAge = 14 * 24 * 60 * 60; // Two weeks
        consensus.pos.fAllowMinDifficultyBlocks = false;
        consensus.pos.fNoRetargeting = false; // only for regtest

        consensus.pos.allowMintingWithoutPeers = true;

        consensus.CSVHeight = 1;
        consensus.SegwitHeight = 0;
        consensus.nRuleChangeActivationThreshold = 8; //1512; // 75% for testchains
        consensus.nMinerConfirmationWindow = 10; //2016; // nTargetTimespan / nTargetSpacing
        consensus.vDeployments[Consensus::DEPLOYMENT_TESTDUMMY].bit = 28;
        consensus.vDeployments[Consensus::DEPLOYMENT_TESTDUMMY].nStartTime = 1199145601; // January 1, 2008
        consensus.vDeployments[Consensus::DEPLOYMENT_TESTDUMMY].nTimeout = 1230767999; // December 31, 2008

        // The best chain should have at least this much work.
        consensus.nMinimumChainWork = uint256S("0x00");

        // By default assume that the signatures in ancestors of this block are valid.
        consensus.defaultAssumeValid = uint256S("0x00");

        // Masternodes' params
        consensus.mn.activationDelay = 10;
        consensus.mn.newActivationDelay = 1008;
        consensus.mn.resignDelay = 60;
        consensus.mn.newResignDelay = 2 * consensus.mn.newActivationDelay;
        consensus.mn.creationFee = 10 * COIN;
        consensus.mn.collateralAmount = 1000000 * COIN;
        consensus.mn.collateralAmountDakota = 20000 * COIN;
        consensus.mn.anchoringTeamSize = 5;
        consensus.mn.anchoringFrequency = 15;

        consensus.mn.anchoringTimeDepth = 3 * 60 * 60; // 3 hours
        consensus.mn.anchoringAdditionalTimeDepth = 1 * 60 * 60; // 1 hour
        consensus.mn.anchoringTeamChange = 120; // Number of blocks

        consensus.token.creationFee = 100 * COIN;
        consensus.token.collateralAmount = 1 * COIN;

        consensus.spv.wallet_xpub = "tpubD9RkyYW1ixvD9vXVpYB1ka8rPZJaEQoKraYN7YnxbBxxsRYEMZgRTDRGEo1MzQd7r5KWxH8eRaQDVDaDuT4GnWgGd17xbk6An6JMdN4dwsY"; /// @note changi matter
        consensus.spv.anchors_address = "mpAkq2LyaUvKrJm2agbswrkn3QG9febnqL"; /// @note changi matter
        consensus.spv.anchorSubsidy = 0 * COIN;
        consensus.spv.subsidyIncreasePeriod = 60;
        consensus.spv.subsidyIncreaseValue = 5 * COIN;
        consensus.spv.minConfirmations = 1;

        consensus.vaultCreationFee = 1 * COIN;

        consensus.props.cfp.fee = COIN / 100; // 1%
        consensus.props.cfp.minimumFee = 10 * COIN; // 10 DFI
        consensus.props.cfp.approvalThreshold = COIN / 2; // vote pass with over 50%
        consensus.props.voc.fee = 50 * COIN;
        consensus.props.voc.emergencyFee = 10000 * COIN;
        consensus.props.voc.approvalThreshold = 66670000; // vote pass with over 66.67%
        consensus.props.quorum = COIN / 100; // 1% of the masternodes must vote
        consensus.props.votingPeriod = 70000; // tally votes every 70K blocks
        consensus.props.emergencyPeriod = 8640;
        consensus.props.feeBurnPct = COIN / 2;

        consensus.nonUtxoBlockSubsidies.emplace(CommunityAccountType::IncentiveFunding, 45 * COIN / 200); // 45 DFI @ 200 per block (rate normalized to (COIN == 100%))
        consensus.nonUtxoBlockSubsidies.emplace(CommunityAccountType::AnchorReward, COIN/10 / 200);       // 0.1 DFI @ 200 per block

        // New coinbase reward distribution
        consensus.dist.masternode = 3333; // 33.33%
        consensus.dist.community = 491; // 4.91%
        consensus.dist.anchor = 2; // 0.02%
        consensus.dist.liquidity = 2545; // 25.45%
        consensus.dist.loan = 2468; // 24.68%
        consensus.dist.options = 988; // 9.88%
        consensus.dist.unallocated = 173; // 1.73%

        consensus.newNonUTXOSubsidies.emplace(CommunityAccountType::AnchorReward, consensus.dist.anchor);
        consensus.newNonUTXOSubsidies.emplace(CommunityAccountType::IncentiveFunding, consensus.dist.liquidity);
        consensus.newNonUTXOSubsidies.emplace(CommunityAccountType::Loan, consensus.dist.loan);
        consensus.newNonUTXOSubsidies.emplace(CommunityAccountType::Options, consensus.dist.options);
        consensus.newNonUTXOSubsidies.emplace(CommunityAccountType::Unallocated, consensus.dist.unallocated);
        consensus.newNonUTXOSubsidies.emplace(CommunityAccountType::CommunityDevFunds, consensus.dist.community);

        // EVM chain id
        consensus.evmChainId = 1133; // changi chain ID

        // Magic numbers
        pchMessageStartPostAMK[0] = pchMessageStart[0] = 0x0d;
        pchMessageStartPostAMK[1] = pchMessageStart[1] = 0x11;
        pchMessageStartPostAMK[2] = pchMessageStart[2] = 0x11;
        pchMessageStartPostAMK[3] = pchMessageStart[3] = 0x09;

        nDefaultPort = 20555; /// @note changi matter
        nPruneAfterHeight = 1000;
        m_assumed_blockchain_size = 30;
        m_assumed_chain_state_size = 2;

        base58Prefixes[PUBKEY_ADDRESS] = std::vector<unsigned char>(1,15); // '7' (111 ('m' or 'n') for bitcoin)
        base58Prefixes[SCRIPT_ADDRESS] = std::vector<unsigned char>(1,128); // 't' (196 ('2') for bitcoin)
        base58Prefixes[SECRET_KEY] =     std::vector<unsigned char>(1,239); // (239 ('9' or 'c') for bitcoin)
        base58Prefixes[EXT_PUBLIC_KEY] = {0x04, 0x35, 0x87, 0xCF};
        base58Prefixes[EXT_SECRET_KEY] = {0x04, 0x35, 0x83, 0x94};

        bech32_hrp = "tf";

        // (!) after prefixes set
        consensus.foundationShareScript = GetScriptForDestination(DecodeDestination("7Q2nZCcKnxiRiHSNQtLB27RA5efxm2cE7w", *this));
        consensus.foundationShare = 10; // old style - just percents
        consensus.foundationShareDFIP1 = 199 * COIN / 10 / 200; // 19.9 DFI @ 200 per block (rate normalized to (COIN == 100%)

        consensus.foundationMembers.clear();
        consensus.foundationMembers.insert(consensus.foundationShareScript);

        consensus.accountDestruction.clear();
        consensus.accountDestruction.insert(GetScriptForDestination(DecodeDestination("trnZD2qPU1c3WryBi8sWX16mEaq9WkGHeg", *this))); // cVUZfDj1B1o7eVhxuZr8FQLh626KceiGQhZ8G6YCUdeW3CAV49ti
        consensus.accountDestruction.insert(GetScriptForDestination(DecodeDestination("75jrurn8tkDLhZ3YPyzhk6D9kc1a4hBrmM", *this))); // cSmsVpoR6dSW5hPNKeGwC561gXHXcksdQb2yAFQdjbSp5MUyzZqr

        consensus.smartContracts.clear();
        consensus.smartContracts[SMART_CONTRACT_DFIP_2201] = GetScriptForDestination(CTxDestination(WitnessV0KeyHash(std::vector<unsigned char>{0,0,0,0,0,0,0,0,0,0,0,0,0,0,0,0,0,0,0,0})));
        consensus.smartContracts[SMART_CONTRACT_DFIP_2203] = GetScriptForDestination(CTxDestination(WitnessV0KeyHash(std::vector<unsigned char>{0,0,0,0,0,0,0,0,0,0,0,0,0,0,0,0,0,0,0,1})));
        consensus.smartContracts[SMART_CONTRACT_DFIP2206F] = GetScriptForDestination(CTxDestination(WitnessV0KeyHash(std::vector<unsigned char>{0,0,0,0,0,0,0,0,0,0,0,0,0,0,0,0,0,0,0,2})));

        // owner base58, operator base58
        vMasternodes.push_back({"7LMorkhKTDjbES6DfRxX2RiNMbeemUkxmp", "7KEu9JMKCx6aJ9wyg138W3p42rjg19DR5D"});
        vMasternodes.push_back({"7E8Cjn9cqEwnrc3E4zN6c5xKxDSGAyiVUM", "78MWNEcAAJxihddCw1UnZD8T7fMWmUuBro"});
        vMasternodes.push_back({"7GxxMCh7sJsvRK4GXLX5Eyh9B9EteXzuum", "7MYdTGv3bv3z65ai6y5J1NFiARg8PYu4hK"});
        vMasternodes.push_back({"7BQZ67KKYWSmVRukgv57m4HorjbGh7NWrQ", "7GULFtS6LuJfJEikByKKg8psscg84jnfHs"});

        std::vector<CTxOut> initdist;
        initdist.push_back(CTxOut(100000000 * COIN, GetScriptForDestination(DecodeDestination("te7wgg1X9HDJvMbrP2S51uz2Gxm2LPW4Gr", *this))));
        initdist.push_back(CTxOut(100000000 * COIN, GetScriptForDestination(DecodeDestination("tmYVkwmcv73Hth7hhHz15mx5K8mzC1hSef", *this))));
        initdist.push_back(CTxOut(100000000 * COIN, GetScriptForDestination(DecodeDestination("tahuMwb9eX83eJhf2vXL6NPzABy3Ca8DHi", *this))));

        consensus.burnAddress = GetScriptForDestination(DecodeDestination("7DefichainBurnAddressXXXXXXXdMUE5n", *this));
        consensus.retiredBurnAddress = GetScriptForDestination(DecodeDestination("7DefichainDSTBurnAddressXXXXXzS4Hi", *this));

        // Destination for unused emission
        consensus.unusedEmission = GetScriptForDestination(DecodeDestination("7HYC4WVAjJ5BGVobwbGTEzWJU8tzY3Kcjq", *this));

        genesis = CreateGenesisBlock(1586099762, 0x1d00ffff, 1, initdist, CreateGenesisMasternodes()); // old=1296688602
        consensus.hashGenesisBlock = genesis.GetHash();

        assert(consensus.hashGenesisBlock == uint256S("0x034ac8c88a1a9b846750768c1ad6f295bc4d0dc4b9b418aee5c0ebd609be8f90"));
        assert(genesis.hashMerkleRoot == uint256S("0xb71cfd828e692ca1b27e9df3a859740851047a5b5a68f659a908e8815aa35f38"));

        vFixedSeeds.clear();
        vSeeds.clear();
        // nodes with support for servicebits filtering should be at the top
        vSeeds.emplace_back("35.187.53.161");
        vSeeds.emplace_back("34.89.47.54");
        vFixedSeeds = std::vector<SeedSpec6>(pnSeed6_changi, pnSeed6_changi + ARRAYLEN(pnSeed6_changi));

        fDefaultConsistencyChecks = false;
        fRequireStandard = false;
        m_is_test_chain = true;

        checkpointData = {
                {
                        { 50000, uint256S("74a468206b59bfc2667aba1522471ca2f0a4b7cd807520c47355b040c7735ccc")},
                        {100000, uint256S("9896ac2c34c20771742bccda4f00f458229819947e02204022c8ff26093ac81f")},
                        {150000, uint256S("af9307f438f5c378d1a49cfd3872173a07ed4362d56155e457daffd1061742d4")},
                        {300000, uint256S("205b522772ce34206a08a635c800f99d2fc4e9696ab8c470dad7f5fa51dfea1a")},
                        {1445000, uint256S("6fd0cafbbd2262d5cecd2e07e73fe6703bac364e5d4986da3fe512b0eccf944d")},
                }
        };

        chainTxData = ChainTxData{
            /* nTime    */ 0,
            /* nTxCount */ 0,
            /* dTxRate  */ 0
        };

        UpdateActivationParametersFromArgs();
    }
    void UpdateActivationParametersFromArgs();
};

/**
 * Devnet
 */
class CDevNetParams : public CChainParams {
public:
    CDevNetParams() {
        strNetworkID = "devnet";
        consensus.nSubsidyHalvingInterval = 210000; /// @attention totally disabled for devnet
        consensus.baseBlockSubsidy = 200 * COIN;
        consensus.newBaseBlockSubsidy = 40504000000;
        consensus.emissionReductionPeriod = 32690; // Two weeks
        consensus.emissionReductionAmount = 1658; // 1.658%
        consensus.BIP16Exception = uint256();
        consensus.BIP34Height = 0;
        consensus.BIP34Hash = uint256();
        consensus.BIP65Height = 0;
        consensus.BIP66Height = 0;
        consensus.AMKHeight = 150;
        consensus.BayfrontHeight = 3000;
        consensus.BayfrontMarinaHeight = 90470;
        consensus.BayfrontGardensHeight = 101342;
        consensus.ClarkeQuayHeight = 155000;
        consensus.DakotaHeight = 220680;
        consensus.DakotaCrescentHeight = 287700;
        consensus.EunosHeight = 354950;
        consensus.EunosKampungHeight = consensus.EunosHeight;
        consensus.EunosPayaHeight = 463300;
        consensus.FortCanningHeight = 686200;
        consensus.FortCanningMuseumHeight = 724000;
        consensus.FortCanningParkHeight = 828800;
        consensus.FortCanningHillHeight = 828900;
        consensus.FortCanningRoadHeight = 893700;
        consensus.FortCanningCrunchHeight = 1011600;
        consensus.FortCanningSpringHeight = 1086000;
        consensus.FortCanningGreatWorldHeight = 1223000;
        consensus.FortCanningEpilogueHeight = 1244000;
        consensus.GrandCentralHeight = 1366000;
        consensus.GrandCentralEpilogueHeight = 1438200;
        consensus.NextNetworkUpgradeHeight = 1586750;
<<<<<<< HEAD
=======
        consensus.ChangiIntermediateHeight = std::numeric_limits<int>::max();
        consensus.ChangiIntermediateHeight2 = std::numeric_limits<int>::max();
        consensus.ChangiIntermediateHeight3 = std::numeric_limits<int>::max();
        consensus.ChangiIntermediateHeight4 = std::numeric_limits<int>::max();
        consensus.ChangiIntermediateHeight5 = std::numeric_limits<int>::max();
>>>>>>> 5f00e62f

        consensus.pos.diffLimit = uint256S("00000fffffffffffffffffffffffffffffffffffffffffffffffffffffffffff");
        consensus.pos.nTargetTimespan = 5 * 60; // 5 min == 10 blocks
        consensus.pos.nTargetSpacing = 30;
        consensus.pos.nTargetTimespanV2 = 1008 * consensus.pos.nTargetSpacing; // 1008 blocks
        consensus.pos.nStakeMinAge = 0;
        consensus.pos.nStakeMaxAge = 14 * 24 * 60 * 60; // Two weeks
        consensus.pos.fAllowMinDifficultyBlocks = false;
        consensus.pos.fNoRetargeting = false; // only for regtest

        consensus.pos.allowMintingWithoutPeers = true;

        consensus.CSVHeight = 1;
        consensus.SegwitHeight = 0;
        consensus.nRuleChangeActivationThreshold = 8; //1512; // 75% for testchains
        consensus.nMinerConfirmationWindow = 10; //2016; // nTargetTimespan / nTargetSpacing
        consensus.vDeployments[Consensus::DEPLOYMENT_TESTDUMMY].bit = 28;
        consensus.vDeployments[Consensus::DEPLOYMENT_TESTDUMMY].nStartTime = 1199145601; // January 1, 2008
        consensus.vDeployments[Consensus::DEPLOYMENT_TESTDUMMY].nTimeout = 1230767999; // December 31, 2008

        // The best chain should have at least this much work.
        consensus.nMinimumChainWork = uint256S("0x00");

        // By default assume that the signatures in ancestors of this block are valid.
        consensus.defaultAssumeValid = uint256S("0x00");

        // Masternodes' params
        consensus.mn.activationDelay = 10;
        consensus.mn.newActivationDelay = 1008;
        consensus.mn.resignDelay = 60;
        consensus.mn.newResignDelay = 2 * consensus.mn.newActivationDelay;
        consensus.mn.creationFee = 10 * COIN;
        consensus.mn.collateralAmount = 1000000 * COIN;
        consensus.mn.collateralAmountDakota = 20000 * COIN;
        consensus.mn.anchoringTeamSize = 5;
        consensus.mn.anchoringFrequency = 15;

        consensus.mn.anchoringTimeDepth = 3 * 60 * 60; // 3 hours
        consensus.mn.anchoringAdditionalTimeDepth = 1 * 60 * 60; // 1 hour
        consensus.mn.anchoringTeamChange = 120; // Number of blocks

        consensus.token.creationFee = 100 * COIN;
        consensus.token.collateralAmount = 1 * COIN;

        consensus.spv.wallet_xpub = "tpubD9RkyYW1ixvD9vXVpYB1ka8rPZJaEQoKraYN7YnxbBxxsRYEMZgRTDRGEo1MzQd7r5KWxH8eRaQDVDaDuT4GnWgGd17xbk6An6JMdN4dwsY"; /// @note devnet matter
        consensus.spv.anchors_address = "mpAkq2LyaUvKrJm2agbswrkn3QG9febnqL"; /// @note devnet matter
        consensus.spv.anchorSubsidy = 0 * COIN;
        consensus.spv.subsidyIncreasePeriod = 60;
        consensus.spv.subsidyIncreaseValue = 5 * COIN;
        consensus.spv.minConfirmations = 1;

        consensus.vaultCreationFee = 1 * COIN;

        consensus.props.cfp.fee = COIN / 100; // 1%
        consensus.props.cfp.minimumFee = 10 * COIN; // 10 DFI
        consensus.props.cfp.approvalThreshold = COIN / 2; // vote pass with over 50%
        consensus.props.voc.fee = 50 * COIN;
        consensus.props.voc.emergencyFee = 10000 * COIN;
        consensus.props.voc.approvalThreshold = 66670000; // vote pass with over 66.67%
        consensus.props.quorum = COIN / 100; // 1% of the masternodes must vote
        consensus.props.votingPeriod = 70000; // tally votes every 70K blocks
        consensus.props.emergencyPeriod = 8640;
        consensus.props.feeBurnPct = COIN / 2;

        consensus.nonUtxoBlockSubsidies.emplace(CommunityAccountType::IncentiveFunding, 45 * COIN / 200); // 45 DFI @ 200 per block (rate normalized to (COIN == 100%))
        consensus.nonUtxoBlockSubsidies.emplace(CommunityAccountType::AnchorReward, COIN/10 / 200);       // 0.1 DFI @ 200 per block

        // New coinbase reward distribution
        consensus.dist.masternode = 3333; // 33.33%
        consensus.dist.community = 491; // 4.91%
        consensus.dist.anchor = 2; // 0.02%
        consensus.dist.liquidity = 2545; // 25.45%
        consensus.dist.loan = 2468; // 24.68%
        consensus.dist.options = 988; // 9.88%
        consensus.dist.unallocated = 173; // 1.73%

        consensus.newNonUTXOSubsidies.emplace(CommunityAccountType::AnchorReward, consensus.dist.anchor);
        consensus.newNonUTXOSubsidies.emplace(CommunityAccountType::IncentiveFunding, consensus.dist.liquidity);
        consensus.newNonUTXOSubsidies.emplace(CommunityAccountType::Loan, consensus.dist.loan);
        consensus.newNonUTXOSubsidies.emplace(CommunityAccountType::Options, consensus.dist.options);
        consensus.newNonUTXOSubsidies.emplace(CommunityAccountType::Unallocated, consensus.dist.unallocated);
        consensus.newNonUTXOSubsidies.emplace(CommunityAccountType::CommunityDevFunds, consensus.dist.community);

        // EVM chain id
        consensus.evmChainId = 1132; // dev chain ID

        pchMessageStartPostAMK[0] = pchMessageStart[0] = 0x0c;
        pchMessageStartPostAMK[1] = pchMessageStart[1] = 0x10;
        pchMessageStartPostAMK[2] = pchMessageStart[2] = 0x10;
        pchMessageStartPostAMK[3] = pchMessageStart[3] = 0x08;

        nDefaultPort = 21555; /// @note devnet matter
        nPruneAfterHeight = 1000;
        m_assumed_blockchain_size = 30;
        m_assumed_chain_state_size = 2;

        base58Prefixes[PUBKEY_ADDRESS] = std::vector<unsigned char>(1,15); // '7' (111 ('m' or 'n') for bitcoin)
        base58Prefixes[SCRIPT_ADDRESS] = std::vector<unsigned char>(1,128); // 't' (196 ('2') for bitcoin)
        base58Prefixes[SECRET_KEY] =     std::vector<unsigned char>(1,239); // (239 ('9' or 'c') for bitcoin)
        base58Prefixes[EXT_PUBLIC_KEY] = {0x04, 0x35, 0x87, 0xCF};
        base58Prefixes[EXT_SECRET_KEY] = {0x04, 0x35, 0x83, 0x94};

        bech32_hrp = "tf";

        // (!) after prefixes set
        consensus.foundationShareScript = GetScriptForDestination(DecodeDestination("7Q2nZCcKnxiRiHSNQtLB27RA5efxm2cE7w", *this));
        consensus.foundationShare = 10; // old style - just percents
        consensus.foundationShareDFIP1 = 199 * COIN / 10 / 200; // 19.9 DFI @ 200 per block (rate normalized to (COIN == 100%)

        consensus.foundationMembers.clear();
        consensus.foundationMembers.insert(consensus.foundationShareScript);

        consensus.accountDestruction.clear();
        consensus.accountDestruction.insert(GetScriptForDestination(DecodeDestination("trnZD2qPU1c3WryBi8sWX16mEaq9WkGHeg", *this))); // cVUZfDj1B1o7eVhxuZr8FQLh626KceiGQhZ8G6YCUdeW3CAV49ti
        consensus.accountDestruction.insert(GetScriptForDestination(DecodeDestination("75jrurn8tkDLhZ3YPyzhk6D9kc1a4hBrmM", *this))); // cSmsVpoR6dSW5hPNKeGwC561gXHXcksdQb2yAFQdjbSp5MUyzZqr

        consensus.smartContracts.clear();
        consensus.smartContracts[SMART_CONTRACT_DFIP_2201] = GetScriptForDestination(CTxDestination(WitnessV0KeyHash(std::vector<unsigned char>{0,0,0,0,0,0,0,0,0,0,0,0,0,0,0,0,0,0,0,0})));
        consensus.smartContracts[SMART_CONTRACT_DFIP_2203] = GetScriptForDestination(CTxDestination(WitnessV0KeyHash(std::vector<unsigned char>{0,0,0,0,0,0,0,0,0,0,0,0,0,0,0,0,0,0,0,1})));
        consensus.smartContracts[SMART_CONTRACT_DFIP2206F] = GetScriptForDestination(CTxDestination(WitnessV0KeyHash(std::vector<unsigned char>{0,0,0,0,0,0,0,0,0,0,0,0,0,0,0,0,0,0,0,2})));

        // owner base58, operator base58
        vMasternodes.push_back({"7LMorkhKTDjbES6DfRxX2RiNMbeemUkxmp", "7KEu9JMKCx6aJ9wyg138W3p42rjg19DR5D"});
        vMasternodes.push_back({"7E8Cjn9cqEwnrc3E4zN6c5xKxDSGAyiVUM", "78MWNEcAAJxihddCw1UnZD8T7fMWmUuBro"});
        vMasternodes.push_back({"7GxxMCh7sJsvRK4GXLX5Eyh9B9EteXzuum", "7MYdTGv3bv3z65ai6y5J1NFiARg8PYu4hK"});
        vMasternodes.push_back({"7BQZ67KKYWSmVRukgv57m4HorjbGh7NWrQ", "7GULFtS6LuJfJEikByKKg8psscg84jnfHs"});

        std::vector<CTxOut> initdist;
        initdist.push_back(CTxOut(100000000 * COIN, GetScriptForDestination(DecodeDestination("te7wgg1X9HDJvMbrP2S51uz2Gxm2LPW4Gr", *this))));
        initdist.push_back(CTxOut(100000000 * COIN, GetScriptForDestination(DecodeDestination("tmYVkwmcv73Hth7hhHz15mx5K8mzC1hSef", *this))));
        initdist.push_back(CTxOut(100000000 * COIN, GetScriptForDestination(DecodeDestination("tahuMwb9eX83eJhf2vXL6NPzABy3Ca8DHi", *this))));

        consensus.burnAddress = GetScriptForDestination(DecodeDestination("7DefichainBurnAddressXXXXXXXdMUE5n", *this));
        consensus.retiredBurnAddress = GetScriptForDestination(DecodeDestination("7DefichainDSTBurnAddressXXXXXzS4Hi", *this));

        // Destination for unused emission
        consensus.unusedEmission = GetScriptForDestination(DecodeDestination("7HYC4WVAjJ5BGVobwbGTEzWJU8tzY3Kcjq", *this));

        genesis = CreateGenesisBlock(1586099762, 0x1d00ffff, 1, initdist, CreateGenesisMasternodes()); // old=1296688602
        consensus.hashGenesisBlock = genesis.GetHash();

        assert(consensus.hashGenesisBlock == uint256S("0x034ac8c88a1a9b846750768c1ad6f295bc4d0dc4b9b418aee5c0ebd609be8f90"));
        assert(genesis.hashMerkleRoot == uint256S("0xb71cfd828e692ca1b27e9df3a859740851047a5b5a68f659a908e8815aa35f38"));

        vFixedSeeds.clear();
        vSeeds.clear();
        // nodes with support for servicebits filtering should be at the top
        vSeeds.emplace_back("35.187.53.161");
        vSeeds.emplace_back("34.89.47.54");
        vFixedSeeds = std::vector<SeedSpec6>(pnSeed6_devnet, pnSeed6_devnet + ARRAYLEN(pnSeed6_devnet));

        fDefaultConsistencyChecks = false;
        fRequireStandard = false;
        m_is_test_chain = true;


        checkpointData = {
                {
                        { 50000, uint256S("74a468206b59bfc2667aba1522471ca2f0a4b7cd807520c47355b040c7735ccc")},
                        {100000, uint256S("9896ac2c34c20771742bccda4f00f458229819947e02204022c8ff26093ac81f")},
                        {150000, uint256S("af9307f438f5c378d1a49cfd3872173a07ed4362d56155e457daffd1061742d4")},
                        {300000, uint256S("205b522772ce34206a08a635c800f99d2fc4e9696ab8c470dad7f5fa51dfea1a")},
                        {1445000, uint256S("6fd0cafbbd2262d5cecd2e07e73fe6703bac364e5d4986da3fe512b0eccf944d")},
                }
        };

        chainTxData = ChainTxData{
            /* nTime    */ 0,
            /* nTxCount */ 0,
            /* dTxRate  */ 0
        };

        UpdateActivationParametersFromArgs();
    }

    void UpdateActivationParametersFromArgs();
};

/**
 * Regression test
 */
class CRegTestParams : public CChainParams {
public:
    explicit CRegTestParams() {
        strNetworkID = "regtest";
        bool isJellyfish = false;
        isJellyfish = gArgs.GetBoolArg("-jellyfish_regtest", false);
        consensus.nSubsidyHalvingInterval = (isJellyfish) ? 210000 : 150;
        consensus.baseBlockSubsidy = (isJellyfish) ? 100 * COIN : 50 * COIN;
        consensus.newBaseBlockSubsidy = 40504000000;
        consensus.emissionReductionPeriod = (isJellyfish) ? 32690 : 150;
        consensus.emissionReductionAmount = 1658; // 1.658%
        consensus.BIP16Exception = uint256();
        consensus.BIP34Height = 500; // BIP34 activated on regtest (Used in functional tests)
        consensus.BIP34Hash = uint256();
        consensus.BIP65Height = 1351; // BIP65 activated on regtest (Used in functional tests)
        consensus.BIP66Height = 1251; // BIP66 activated on regtest (Used in functional tests)
        consensus.AMKHeight = 10000000;
        consensus.BayfrontHeight = 10000000;
        consensus.BayfrontMarinaHeight = 10000000;
        consensus.BayfrontGardensHeight = 10000000;
        consensus.ClarkeQuayHeight = 10000000;
        consensus.DakotaHeight = 10000000;
        consensus.DakotaCrescentHeight = 10000000;
        consensus.EunosHeight = 10000000;
        consensus.EunosKampungHeight = 10000000;
        consensus.EunosPayaHeight = 10000000;
        consensus.FortCanningHeight = 10000000;
        consensus.FortCanningMuseumHeight = 10000000;
        consensus.FortCanningParkHeight = 10000000;
        consensus.FortCanningHillHeight = 10000000;
        consensus.FortCanningRoadHeight = 10000000;
        consensus.FortCanningCrunchHeight = 10000000;
        consensus.FortCanningSpringHeight = 10000000;
        consensus.FortCanningGreatWorldHeight = 10000000;
        consensus.FortCanningEpilogueHeight = 10000000;
        consensus.GrandCentralHeight = 10000000;
        consensus.GrandCentralEpilogueHeight = 10000000;
        consensus.NextNetworkUpgradeHeight = 10000000;
<<<<<<< HEAD
=======
        consensus.ChangiIntermediateHeight = 10000000;
        consensus.ChangiIntermediateHeight2 = 10000000;
        consensus.ChangiIntermediateHeight3 = 10000000;
        consensus.ChangiIntermediateHeight4 = 10000000;
        consensus.ChangiIntermediateHeight5 = 10000000;
>>>>>>> 5f00e62f

        consensus.pos.diffLimit = uint256S("00000fffffffffffffffffffffffffffffffffffffffffffffffffffffffffff");
        consensus.pos.nTargetTimespan = 14 * 24 * 60 * 60; // two weeks
        consensus.pos.nTargetTimespanV2 = 14 * 24 * 60 * 60; // two weeks
        consensus.pos.nTargetSpacing = 10 * 60; // 10 minutes
        consensus.pos.nStakeMinAge = 0;
        consensus.pos.nStakeMaxAge = 14 * 24 * 60 * 60; // Two weeks
        consensus.pos.fAllowMinDifficultyBlocks = true; // only for regtest
        consensus.pos.fNoRetargeting = true; // only for regtest

        consensus.pos.allowMintingWithoutPeers = true; // don't mint if no peers connected

        consensus.CSVHeight = 432; // CSV activated on regtest (Used in rpc activation tests)
        consensus.SegwitHeight = 0; // SEGWIT is always activated on regtest unless overridden
        consensus.nRuleChangeActivationThreshold = 108; // 75% for testchains
        consensus.nMinerConfirmationWindow = 144; // Faster than normal for regtest (144 instead of 2016)
        consensus.vDeployments[Consensus::DEPLOYMENT_TESTDUMMY].bit = 28;
        consensus.vDeployments[Consensus::DEPLOYMENT_TESTDUMMY].nStartTime = 0;
        consensus.vDeployments[Consensus::DEPLOYMENT_TESTDUMMY].nTimeout = Consensus::BIP9Deployment::NO_TIMEOUT;

        // The best chain should have at least this much work.
        consensus.nMinimumChainWork = uint256S("0x00");

        // By default assume that the signatures in ancestors of this block are valid.
        consensus.defaultAssumeValid = uint256S("0x00");

        // Masternodes' params
        consensus.mn.activationDelay = 10;
        consensus.mn.newActivationDelay = 20;
        consensus.mn.resignDelay = 10;
        consensus.mn.newResignDelay = 2 * consensus.mn.newActivationDelay;
        consensus.mn.creationFee = 1 * COIN;
        consensus.mn.collateralAmount = 10 * COIN;
        consensus.mn.collateralAmountDakota = 2 * COIN;
        consensus.mn.anchoringTeamSize = 3;
        consensus.mn.anchoringFrequency = 15;

        consensus.mn.anchoringTimeDepth = 3 * 60 * 60;
        consensus.mn.anchoringAdditionalTimeDepth = 15 * 60; // 15 minutes
        consensus.mn.anchoringTeamChange = 15; // Number of blocks

        consensus.token.creationFee = 1 * COIN;
        consensus.token.collateralAmount = 10 * COIN;

        consensus.spv.wallet_xpub = "tpubDA2Mn6LMJ35tYaA1Noxirw2WDzmgKEDKLRbSs2nwF8TTsm2iB6hBJmNjAAEbDqYzZLdThLykWDcytGzKDrjUzR9ZxdmSbFz7rt18vFRYjt9";
        consensus.spv.anchors_address = "n1h1kShnyiw3qRR6MM1FnwShaNVoVwBTnF";
        consensus.spv.anchorSubsidy = 0 * COIN;
        consensus.spv.subsidyIncreasePeriod = 60;
        consensus.spv.subsidyIncreaseValue = 5 * COIN;
        consensus.spv.minConfirmations = 6;

        consensus.props.cfp.fee = COIN / 100; // 1%
        consensus.props.cfp.minimumFee = 10 * COIN; // 10 DFI
        consensus.props.cfp.approvalThreshold = COIN / 2; // vote pass with over 50% majority
        consensus.props.voc.fee = 5 * COIN;
        consensus.props.voc.emergencyFee = 10000 * COIN;
        consensus.props.voc.approvalThreshold = 66670000; // vote pass with over 66.67% majority
        consensus.props.quorum = COIN / 100; // 1% of the masternodes must vote
        consensus.props.votingPeriod = 70; // tally votes every 70 blocks
        consensus.props.emergencyPeriod = 50;
        consensus.props.feeBurnPct = COIN / 2;

        consensus.vaultCreationFee = 1 * COIN;

        consensus.nonUtxoBlockSubsidies.emplace(CommunityAccountType::IncentiveFunding, 10 * COIN / 50); // normalized to (COIN == 100%) // 10 per block
        consensus.nonUtxoBlockSubsidies.emplace(CommunityAccountType::AnchorReward, COIN/10 / 50);       // 0.1 per block

        // New coinbase reward distribution
        consensus.dist.masternode = 3333; // 33.33%
        consensus.dist.community = 491; // 4.91%
        consensus.dist.anchor = 2; // 0.02%
        consensus.dist.liquidity = 2545; // 25.45%
        consensus.dist.loan = 2468; // 24.68%
        consensus.dist.options = 988; // 9.88%
        consensus.dist.unallocated = 173; // 1.73%

        consensus.newNonUTXOSubsidies.emplace(CommunityAccountType::AnchorReward, consensus.dist.anchor);
        consensus.newNonUTXOSubsidies.emplace(CommunityAccountType::IncentiveFunding, consensus.dist.liquidity);
        consensus.newNonUTXOSubsidies.emplace(CommunityAccountType::Loan, consensus.dist.loan);
        consensus.newNonUTXOSubsidies.emplace(CommunityAccountType::Options, consensus.dist.options);
        consensus.newNonUTXOSubsidies.emplace(CommunityAccountType::Unallocated, consensus.dist.unallocated);
        consensus.newNonUTXOSubsidies.emplace(CommunityAccountType::CommunityDevFunds, consensus.dist.community);

        // EVM chain id
        consensus.evmChainId = 1133; // regtest chain ID

        pchMessageStartPostAMK[0] = pchMessageStart[0] = 0xfa;
        pchMessageStartPostAMK[1] = pchMessageStart[1] = 0xbf;
        pchMessageStartPostAMK[2] = pchMessageStart[2] = 0xb5;
        pchMessageStartPostAMK[3] = pchMessageStart[3] = 0xda;
        nDefaultPort = 19555;
        nPruneAfterHeight = 1000;
        m_assumed_blockchain_size = 0;
        m_assumed_chain_state_size = 0;

        UpdateActivationParametersFromArgs();

        base58Prefixes[PUBKEY_ADDRESS] = {0x6f};
        base58Prefixes[SCRIPT_ADDRESS] = {0xc4};
        base58Prefixes[SECRET_KEY] =     {0xef};
        base58Prefixes[EXT_PUBLIC_KEY] = {0x04, 0x35, 0x87, 0xCF};
        base58Prefixes[EXT_SECRET_KEY] = {0x04, 0x35, 0x83, 0x94};

        bech32_hrp = "bcrt";

        // (!) after prefixes set
        consensus.foundationShareScript = GetScriptForDestination(DecodeDestination("2NCWAKfEehP3qibkLKYQjXaWMK23k4EDMVS", *this)); // cMv1JaaZ9Mbb3M3oNmcFvko8p7EcHJ8XD7RCQjzNaMs7BWRVZTyR
        consensus.foundationShare = 0; // old style - just percents // stil zero here to not broke old tests
        consensus.foundationShareDFIP1 = 19 * COIN / 10 / 50; // 1.9 DFI @ 50 per block (rate normalized to (COIN == 100%)

        // now it is for devnet and regtest only, 2 first and 2 last of genesis MNs acts as foundation members
        consensus.foundationMembers.emplace(GetScriptForDestination(DecodeDestination("mwsZw8nF7pKxWH8eoKL9tPxTpaFkz7QeLU", *this)));
        consensus.foundationMembers.emplace(GetScriptForDestination(DecodeDestination("msER9bmJjyEemRpQoS8YYVL21VyZZrSgQ7", *this)));
        consensus.foundationMembers.emplace(GetScriptForDestination(DecodeDestination("bcrt1qyrfrpadwgw7p5eh3e9h3jmu4kwlz4prx73cqny", *this)));
        consensus.foundationMembers.emplace(GetScriptForDestination(DecodeDestination("bcrt1qyeuu9rvq8a67j86pzvh5897afdmdjpyankp4mu", *this)));

        consensus.accountDestruction.clear();
        consensus.accountDestruction.insert(GetScriptForDestination(DecodeDestination("2MxJf6Ak8MGrLoGdekrU6AusW29szZUFphH", *this)));
        consensus.accountDestruction.insert(GetScriptForDestination(DecodeDestination("mxiaFfAnCoXEUy4RW8NgsQM7yU5YRCiFSh", *this)));

        consensus.smartContracts.clear();
        consensus.smartContracts[SMART_CONTRACT_DFIP_2201] = GetScriptForDestination(CTxDestination(WitnessV0KeyHash(std::vector<unsigned char>{0,0,0,0,0,0,0,0,0,0,0,0,0,0,0,0,0,0,0,0})));
        consensus.smartContracts[SMART_CONTRACT_DFIP_2203] = GetScriptForDestination(CTxDestination(WitnessV0KeyHash(std::vector<unsigned char>{0,0,0,0,0,0,0,0,0,0,0,0,0,0,0,0,0,0,0,1})));
        consensus.smartContracts[SMART_CONTRACT_DFIP2206F] = GetScriptForDestination(CTxDestination(WitnessV0KeyHash(std::vector<unsigned char>{0,0,0,0,0,0,0,0,0,0,0,0,0,0,0,0,0,0,0,2})));


        struct KeyPairString {
            std::string pub;
            std::string priv;
        };
        // owner base58, operator base58
        std::vector<KeyPairString> mnkeys = {
            {"mwsZw8nF7pKxWH8eoKL9tPxTpaFkz7QeLU", "cRiRQ9cHmy5evDqNDdEV8f6zfbK6epi9Fpz4CRZsmLEmkwy54dWz"},
            {"mswsMVsyGMj1FzDMbbxw2QW3KvQAv2FKiy", "cPGEaz8AGiM71NGMRybbCqFNRcuUhg3uGvyY4TFE1BZC26EW2PkC"},
            {"msER9bmJjyEemRpQoS8YYVL21VyZZrSgQ7", "cSCmN1tjcR2yR1eaQo9WmjTMR85SjEoNPqMPWGAApQiTLJH8JF7W"},
            {"mps7BdmwEF2vQ9DREDyNPibqsuSRZ8LuwQ", "cVNTRYV43guugJoDgaiPZESvNtnfnUW19YEjhybihwDbLKjyrZNV"},
            {"myF3aHuxtEuqqTw44EurtVs6mjyc1QnGUS", "cSXiqwTiYzECugcvCT4PyPKz2yKaTST8HowFVBBjccZCPkX6wsE9"},
            {"mtbWisYQmw9wcaecvmExeuixG7rYGqKEU4", "cPh5YaousYQ92tNd9FkiiS26THjSVBDHUMHZzUiBFbtGNS4Uw9AD"},
            {"mwyaBGGE7ka58F7aavH5hjMVdJENP9ZEVz", "cVA52y8ABsUYNuXVJ17d44N1wuSmeyPtke9urw4LchTyKsaGDMbY"},
            {"n1n6Z5Zdoku4oUnrXeQ2feLz3t7jmVLG9t", "cV9tJBgAnSfFmPaC6fWWvA9StLKkU3DKV7eXJHjWMUENQ8cKJDkL"},
            {"mgsE1SqrcfUhvuYuRjqy6rQCKmcCVKNhMu", "cRJyBuQPuUhYzN5F2Uf35958oK9AzZ5UscRfVmaRr8ktWq6Ac23u"},
            {"mzqdipBJcKX9rXXxcxw2kTHC3Xjzd3siKg", "cQYJ87qk39i3uFsXBZ2EkwdX1h72q1RQcX9V8X7PPydFPgujxrCy"},
            {"mud4VMfbBqXNpbt8ur33KHKx8pk3npSq8c", "cPjeCNka7omVbKKfywPVQyBig9eopBHy6eJqLzrdJqMP4DXApkcb"},
            {"mk5DkY4qcV6CUpuxDVyD3AHzRq5XK9kbRN", "cV6Hjhutf11RvFHaERkp52QNynm2ifNmtUfP8EwRRMg6NaaQsHTe"},
            {"bcrt1qyrfrpadwgw7p5eh3e9h3jmu4kwlz4prx73cqny", "cR4qgUdPhANDVF3bprcp5N9PNW2zyogDx6DGu2wHh2qtJB1L1vQj"},
            {"bcrt1qmfvw3dp3u6fdvqkdc0y3lr0e596le9cf22vtsv", "cVsa2wQvCjZZ54jGteQ8qiQbQLJQmZSBWriYUYyXbcaqUJFqK5HR"},
            {"bcrt1qyeuu9rvq8a67j86pzvh5897afdmdjpyankp4mu", "cUX8AEUZYsZxNUh5fTS7ZGnF6SPQuTeTDTABGrp5dbPftCga2zcp"},
            {"bcrt1qurwyhta75n2g75u2u5nds9p6w9v62y8wr40d2r", "cUp5EVEjuAGpemSuejP36TWWuFKzuCbUJ4QAKJTiSSB2vXzDLsJW"},
        };

        for(size_t i = 0; i < mnkeys.size(); i+=2) {
            auto ownerPubKey = mnkeys[i].pub;
            auto operatorPubKey = mnkeys[i+1].pub;
            vMasternodes.push_back({ ownerPubKey, operatorPubKey });
        }

        // For testing send after Eunos: 93ViFmLeJVgKSPxWGQHmSdT5RbeGDtGW4bsiwQM2qnQyucChMqQ
        consensus.burnAddress = GetScriptForDestination(DecodeDestination("mfburnZSAM7Gs1hpDeNaMotJXSGA7edosG", *this));
        consensus.retiredBurnAddress = GetScriptForDestination(DecodeDestination("mfdefichainDSTBurnAddressXXXZcE1vs", *this));

        // Destination for unused emission
        consensus.unusedEmission = GetScriptForDestination(DecodeDestination("mkzZWPwBVgdnwLSmXKW5SuUFMpm6C5ZPcJ", *this)); // cUUj4d9tkgJGwGBF7VwFvCpcFMuEpC8tYbduaCDexKMx8A8ntL7C

        if (isJellyfish) {
            std::vector<CTxOut> initdist;
            // first 2 owner & first 2 operator get 100 mill DFI
            initdist.push_back(CTxOut(100000000 * COIN, GetScriptForDestination(DecodeDestination("mwsZw8nF7pKxWH8eoKL9tPxTpaFkz7QeLU", *this))));
            initdist.push_back(CTxOut(100000000 * COIN, GetScriptForDestination(DecodeDestination("mswsMVsyGMj1FzDMbbxw2QW3KvQAv2FKiy", *this))));
            initdist.push_back(CTxOut(100000000 * COIN, GetScriptForDestination(DecodeDestination("msER9bmJjyEemRpQoS8YYVL21VyZZrSgQ7", *this))));
            initdist.push_back(CTxOut(100000000 * COIN, GetScriptForDestination(DecodeDestination("mps7BdmwEF2vQ9DREDyNPibqsuSRZ8LuwQ", *this))));
            initdist.push_back(CTxOut(consensus.baseBlockSubsidy, GetScriptForDestination(DecodeDestination("mud4VMfbBqXNpbt8ur33KHKx8pk3npSq8c", *this))));

            // 6th masternode owner. for initdist tests
            genesis = CreateGenesisBlock(1579045065, 0x207fffff, 1, initdist,CreateGenesisMasternodes()); // old=1296688602
            consensus.hashGenesisBlock = genesis.GetHash();

            assert(consensus.hashGenesisBlock == uint256S("0xd744db74fb70ed42767ae028a129365fb4d7de54ba1b6575fb047490554f8a7b"));
            assert(genesis.hashMerkleRoot == uint256S("0x5615dbbb379da893dd694e02d25a7955e1b7471db55f42bbd82b5d3f5bdb8d38"));
        }
        else {
            genesis = CreateGenesisBlock(1579045065, 0x207fffff, 1, {
                                          CTxOut(consensus.baseBlockSubsidy,
                                          GetScriptForDestination(DecodeDestination("mud4VMfbBqXNpbt8ur33KHKx8pk3npSq8c", *this)) // 6th masternode owner. for initdist tests
                                          )},
                                      CreateGenesisMasternodes()); // old=1296688602
            consensus.hashGenesisBlock = genesis.GetHash();

            assert(consensus.hashGenesisBlock == uint256S("0x0091f00915b263d08eba2091ba70ba40cea75242b3f51ea29f4a1b8d7814cd01"));
            assert(genesis.hashMerkleRoot == uint256S("0xc4b6f1f9a7bbb61121b949b57be05e8651e7a0c55c38eb8aaa6c6602b1abc444"));
        }

        vFixedSeeds.clear(); //!< Regtest mode doesn't have any fixed seeds.
        vSeeds.clear();      //!< Regtest mode doesn't have any DNS seeds.

        fDefaultConsistencyChecks = true;
        fRequireStandard = true;
        m_is_test_chain = true;

        checkpointData = {
            {
                {0, consensus.hashGenesisBlock},
            }
        };

        chainTxData = ChainTxData{
            0,
            0,
            0
        };
    }

    /**
     * Allows modifying the Version Bits regtest parameters.
     */
    void UpdateVersionBitsParameters(Consensus::DeploymentPos d, int64_t nStartTime, int64_t nTimeout)
    {
        consensus.vDeployments[d].nStartTime = nStartTime;
        consensus.vDeployments[d].nTimeout = nTimeout;
    }
    void UpdateActivationParametersFromArgs();
};

/// Check for fork height based flag, validate and set the value to a target var
std::optional<int> UpdateHeightValidation(const std::string& argName, const std::string& argFlag, int& argTarget) {
    if (gArgs.IsArgSet(argFlag)) {
        int64_t height = gArgs.GetArg(argFlag, argTarget);
        if (height < -1 || height >= std::numeric_limits<int>::max()) {
            std::string lowerArgName = ToLower(argFlag);
            throw std::runtime_error(strprintf(
                "Activation height %ld for %s is out of valid range. Use -1 to disable %s.",
                height, argName, lowerArgName));
        } else if (height == -1) {
            LogPrintf("%s disabled for testing\n", argName);
            height = std::numeric_limits<int>::max();
        }
        argTarget = static_cast<int>(height);
        return height;
    }
    return {};
}

void SetupCommonArgActivationParams(Consensus::Params &consensus) {
    UpdateHeightValidation("Segwit", "-segwitheight", consensus.SegwitHeight);
    UpdateHeightValidation("AMK", "-amkheight", consensus.AMKHeight);
    UpdateHeightValidation("Bayfront", "-bayfrontheight", consensus.BayfrontHeight);
    UpdateHeightValidation("Bayfront Gardens", "-bayfrontgardensheight", consensus.BayfrontGardensHeight);
    UpdateHeightValidation("Clarke Quay", "-clarkequayheight", consensus.ClarkeQuayHeight);
    UpdateHeightValidation("Dakota", "-dakotaheight", consensus.DakotaHeight);
    UpdateHeightValidation("Dakota Crescent", "-dakotacrescentheight", consensus.DakotaCrescentHeight);
    auto eunosHeight = UpdateHeightValidation("Eunos", "-eunosheight", consensus.EunosHeight);
    if (eunosHeight.has_value()){
        consensus.EunosKampungHeight = static_cast<int>(eunosHeight.value());
    }
    UpdateHeightValidation("Eunos Paya", "-eunospayaheight", consensus.EunosPayaHeight);
    UpdateHeightValidation("Fort Canning", "-fortcanningheight", consensus.FortCanningHeight);
    UpdateHeightValidation("Fort Canning Museum", "-fortcanningmuseumheight", consensus.FortCanningMuseumHeight);
    UpdateHeightValidation("Fort Canning Park", "-fortcanningparkheight", consensus.FortCanningParkHeight);
    UpdateHeightValidation("Fort Canning Hill", "-fortcanninghillheight", consensus.FortCanningHillHeight);
    UpdateHeightValidation("Fort Canning Road", "-fortcanningroadheight", consensus.FortCanningRoadHeight);
    UpdateHeightValidation("Fort Canning Crunch", "-fortcanningcrunchheight", consensus.FortCanningCrunchHeight);
    UpdateHeightValidation("Fort Canning Spring", "-fortcanningspringheight", consensus.FortCanningSpringHeight);
    UpdateHeightValidation("Fort Canning Great World", "-fortcanninggreatworldheight", consensus.FortCanningGreatWorldHeight);
    UpdateHeightValidation("Fort Canning Great World", "-greatworldheight", consensus.FortCanningGreatWorldHeight);
    UpdateHeightValidation("Fort Canning Epilogue", "-fortcanningepilogueheight", consensus.FortCanningEpilogueHeight);
    UpdateHeightValidation("Grand Central", "-grandcentralheight", consensus.GrandCentralHeight);
    UpdateHeightValidation("Grand Central Epilogue", "-grandcentralepilogueheight", consensus.GrandCentralEpilogueHeight);
    UpdateHeightValidation("Next Network Upgrade", "-nextnetworkupgradeheight", consensus.NextNetworkUpgradeHeight);
<<<<<<< HEAD
=======
    UpdateHeightValidation("Changi Intermediate", "-changiintermediateheight", consensus.ChangiIntermediateHeight);
    UpdateHeightValidation("Changi Intermediate2", "-changiintermediate2height", consensus.ChangiIntermediateHeight2);
    UpdateHeightValidation("Changi Intermediate3", "-changiintermediate3height", consensus.ChangiIntermediateHeight3);
    UpdateHeightValidation("Changi Intermediate4", "-changiintermediate4height", consensus.ChangiIntermediateHeight4);
    UpdateHeightValidation("Changi Intermediate5", "-changiintermediate5height", consensus.ChangiIntermediateHeight5);
>>>>>>> 5f00e62f

    if (gArgs.GetBoolArg("-simulatemainnet", false)) {
        consensus.pos.nTargetTimespan = 5 * 60; // 5 min == 10 blocks
        consensus.pos.nTargetSpacing = 30; // seconds
        consensus.pos.nTargetTimespanV2 = 1008 * consensus.pos.nTargetSpacing; // 1008 blocks
        LogPrintf("conf: simulatemainnet: true (Re-adjusted: blocktime=%ds, difficultytimespan=%ds)\n",
            consensus.pos.nTargetSpacing, consensus.pos.nTargetTimespanV2);
    }
}


void CMainParams::UpdateActivationParametersFromArgs() {
    fMockNetwork = gArgs.IsArgSet("-mocknet");
    if (fMockNetwork) {
        LogPrintf("============================================\n");
        LogPrintf("WARNING: MOCKNET ACTIVE. THIS IS NOT MAINNET\n");
        LogPrintf("============================================\n");
        auto sMockFoundationPubKey = gArgs.GetArg("-mocknet-key", "");
        auto nMockBlockTimeSecs = gArgs.GetArg("-mocknet-blocktime", 30);
        if (!gArgs.IsArgSet("-maxtipage")) {
            gArgs.ForceSetArg("-maxtipage", "2207520000"); // 10 years
        }

        // End of args. Perform sane set below.
        consensus.pos.nTargetSpacing = nMockBlockTimeSecs;
        consensus.pos.nTargetTimespanV2 = 10 * consensus.pos.nTargetSpacing;
        consensus.pos.allowMintingWithoutPeers = true;

        LogPrintf("mocknet: block-time: %s secs\n", consensus.pos.nTargetSpacing);

        // Add additional foundation members here for testing
        if (!sMockFoundationPubKey.empty()) {
            consensus.foundationMembers.insert(GetScriptForDestination(DecodeDestination(sMockFoundationPubKey, *this)));
            LogPrintf("mocknet: key: %s\n", sMockFoundationPubKey);
        }

        // Do this at the end, to ensure simualte mainnet overrides are in place.
        SetupCommonArgActivationParams(consensus);
    }
}

void CChangiParams::UpdateActivationParametersFromArgs() {
    if (gArgs.IsArgSet("-changi-bootstrap")) {
        nDefaultPort = 18555;
        vSeeds.emplace_back("changi-seed.defichain.io");
        pchMessageStartPostAMK[0] = 0x0b;
        pchMessageStartPostAMK[1] = 0x11;
        pchMessageStartPostAMK[2] = 0x09;
        pchMessageStartPostAMK[3] = 0x07;
    }
}

void CDevNetParams::UpdateActivationParametersFromArgs() {
    if (gArgs.IsArgSet("-devnet-bootstrap")) {
        nDefaultPort = 18555;
        vSeeds.emplace_back("testnet-seed.defichain.io");
        pchMessageStartPostAMK[0] = 0x0b;
        pchMessageStartPostAMK[1] = 0x11;
        pchMessageStartPostAMK[2] = 0x09;
        pchMessageStartPostAMK[3] = 0x07;
    }
}

void CRegTestParams::UpdateActivationParametersFromArgs()
{
    SetupCommonArgActivationParams(consensus);
    if (!gArgs.IsArgSet("-vbparams")) return;

    for (const std::string& strDeployment : gArgs.GetArgs("-vbparams")) {
        std::vector<std::string> vDeploymentParams;
        boost::split(vDeploymentParams, strDeployment, boost::is_any_of(":"));
        if (vDeploymentParams.size() != 3) {
            throw std::runtime_error("Version bits parameters malformed, expecting deployment:start:end");
        }
        int64_t nStartTime, nTimeout;
        if (!ParseInt64(vDeploymentParams[1], &nStartTime)) {
            throw std::runtime_error(strprintf("Invalid nStartTime (%s)", vDeploymentParams[1]));
        }
        if (!ParseInt64(vDeploymentParams[2], &nTimeout)) {
            throw std::runtime_error(strprintf("Invalid nTimeout (%s)", vDeploymentParams[2]));
        }
        bool found = false;
        for (int j=0; j < (int)Consensus::MAX_VERSION_BITS_DEPLOYMENTS; ++j) {
            if (vDeploymentParams[0] == VersionBitsDeploymentInfo[j].name) {
                UpdateVersionBitsParameters(Consensus::DeploymentPos(j), nStartTime, nTimeout);
                found = true;
                LogPrintf("Setting version bits activation parameters for %s to start=%ld, timeout=%ld\n", vDeploymentParams[0], nStartTime, nTimeout);
                break;
            }
        }
        if (!found) {
            throw std::runtime_error(strprintf("Invalid deployment (%s)", vDeploymentParams[0]));
        }
    }
}

static std::unique_ptr<const CChainParams> globalChainParams;

const CChainParams &Params() {
    assert(globalChainParams);
    return *globalChainParams;
}

std::unique_ptr<const CChainParams> CreateChainParams(const std::string& chain)
{
    if (chain == CBaseChainParams::MAIN)
        return std::unique_ptr<CChainParams>(new CMainParams());
    else if (chain == CBaseChainParams::TESTNET)
        return std::unique_ptr<CChainParams>(new CTestNetParams());
    else if (chain == CBaseChainParams::CHANGI)
        return std::unique_ptr<CChainParams>(new CChangiParams());
    else if (chain == CBaseChainParams::DEVNET)
        return std::unique_ptr<CChainParams>(new CDevNetParams());
    else if (chain == CBaseChainParams::REGTEST)
        return std::unique_ptr<CChainParams>(new CRegTestParams());
    throw std::runtime_error(strprintf("%s: Unknown chain %s.", __func__, chain));
}

void SelectParams(const std::string& network)
{
    SelectBaseParams(network);
    globalChainParams = CreateChainParams(network);
}

void ClearCheckpoints(CChainParams &params) {
    params.checkpointData = {};
}

Res UpdateCheckpointsFromFile(CChainParams &params, const std::string &fileName) {
    std::ifstream file(fileName);
    Require(file.good(), [=]{ return strprintf("Could not read %s. Ensure it exists and has read permissions", fileName); });

    ClearCheckpoints(params);

    std::string line;
    while (std::getline(file, line)) {
        auto trimmed = trim_ws(line);
        if (trimmed.rfind('#', 0) == 0 || trimmed.find_first_not_of(" \n\r\t") == std::string::npos)
            continue;

        std::istringstream iss(trimmed);
        std::string hashStr, heightStr;
        Require((iss >> heightStr >> hashStr), [=]{ return strprintf("Error parsing line %s", trimmed); });

        uint256 hash;
        Require(ParseHashStr(hashStr, hash), [=]{ return strprintf("Invalid hash: %s", hashStr); });

        int32_t height;
        Require(ParseInt32(heightStr, &height), [=]{ return strprintf("Invalid height: %s", heightStr); });

        params.checkpointData.mapCheckpoints[height] = hash;
    }
    return Res::Ok();
}<|MERGE_RESOLUTION|>--- conflicted
+++ resolved
@@ -141,15 +141,6 @@
         consensus.GrandCentralHeight = 2479000; // Dec 8th, 2022.
         consensus.GrandCentralEpilogueHeight = 2574000; // Jan 10th, 2023.
         consensus.NextNetworkUpgradeHeight = std::numeric_limits<int>::max();
-<<<<<<< HEAD
-=======
-        consensus.ChangiIntermediateHeight = std::numeric_limits<int>::max();
-        consensus.ChangiIntermediateHeight2 = std::numeric_limits<int>::max();
-        consensus.ChangiIntermediateHeight3 = std::numeric_limits<int>::max();
-        consensus.ChangiIntermediateHeight3 = std::numeric_limits<int>::max();
-        consensus.ChangiIntermediateHeight4 = std::numeric_limits<int>::max();
-        consensus.ChangiIntermediateHeight5 = std::numeric_limits<int>::max();
->>>>>>> 5f00e62f
 
         consensus.pos.diffLimit = uint256S("00000fffffffffffffffffffffffffffffffffffffffffffffffffffffffffff");
 //        consensus.pos.nTargetTimespan = 14 * 24 * 60 * 60; // two weeks
@@ -642,14 +633,6 @@
         consensus.GrandCentralHeight = 1366000;
         consensus.GrandCentralEpilogueHeight = 1438200;
         consensus.NextNetworkUpgradeHeight = 1586750;
-<<<<<<< HEAD
-=======
-        consensus.ChangiIntermediateHeight = 1717800;
-        consensus.ChangiIntermediateHeight2 = 1717493;
-        consensus.ChangiIntermediateHeight3 = 1730100;
-        consensus.ChangiIntermediateHeight4 = 1775300;
-        consensus.ChangiIntermediateHeight5 = std::numeric_limits<int>::max();
->>>>>>> 5f00e62f
 
         consensus.pos.diffLimit = uint256S("00000fffffffffffffffffffffffffffffffffffffffffffffffffffffffffff");
         consensus.pos.nTargetTimespan = 5 * 60; // 5 min == 10 blocks
@@ -866,14 +849,6 @@
         consensus.GrandCentralHeight = 1366000;
         consensus.GrandCentralEpilogueHeight = 1438200;
         consensus.NextNetworkUpgradeHeight = 1586750;
-<<<<<<< HEAD
-=======
-        consensus.ChangiIntermediateHeight = std::numeric_limits<int>::max();
-        consensus.ChangiIntermediateHeight2 = std::numeric_limits<int>::max();
-        consensus.ChangiIntermediateHeight3 = std::numeric_limits<int>::max();
-        consensus.ChangiIntermediateHeight4 = std::numeric_limits<int>::max();
-        consensus.ChangiIntermediateHeight5 = std::numeric_limits<int>::max();
->>>>>>> 5f00e62f
 
         consensus.pos.diffLimit = uint256S("00000fffffffffffffffffffffffffffffffffffffffffffffffffffffffffff");
         consensus.pos.nTargetTimespan = 5 * 60; // 5 min == 10 blocks
@@ -1093,14 +1068,6 @@
         consensus.GrandCentralHeight = 10000000;
         consensus.GrandCentralEpilogueHeight = 10000000;
         consensus.NextNetworkUpgradeHeight = 10000000;
-<<<<<<< HEAD
-=======
-        consensus.ChangiIntermediateHeight = 10000000;
-        consensus.ChangiIntermediateHeight2 = 10000000;
-        consensus.ChangiIntermediateHeight3 = 10000000;
-        consensus.ChangiIntermediateHeight4 = 10000000;
-        consensus.ChangiIntermediateHeight5 = 10000000;
->>>>>>> 5f00e62f
 
         consensus.pos.diffLimit = uint256S("00000fffffffffffffffffffffffffffffffffffffffffffffffffffffffffff");
         consensus.pos.nTargetTimespan = 14 * 24 * 60 * 60; // two weeks
@@ -1368,14 +1335,6 @@
     UpdateHeightValidation("Grand Central", "-grandcentralheight", consensus.GrandCentralHeight);
     UpdateHeightValidation("Grand Central Epilogue", "-grandcentralepilogueheight", consensus.GrandCentralEpilogueHeight);
     UpdateHeightValidation("Next Network Upgrade", "-nextnetworkupgradeheight", consensus.NextNetworkUpgradeHeight);
-<<<<<<< HEAD
-=======
-    UpdateHeightValidation("Changi Intermediate", "-changiintermediateheight", consensus.ChangiIntermediateHeight);
-    UpdateHeightValidation("Changi Intermediate2", "-changiintermediate2height", consensus.ChangiIntermediateHeight2);
-    UpdateHeightValidation("Changi Intermediate3", "-changiintermediate3height", consensus.ChangiIntermediateHeight3);
-    UpdateHeightValidation("Changi Intermediate4", "-changiintermediate4height", consensus.ChangiIntermediateHeight4);
-    UpdateHeightValidation("Changi Intermediate5", "-changiintermediate5height", consensus.ChangiIntermediateHeight5);
->>>>>>> 5f00e62f
 
     if (gArgs.GetBoolArg("-simulatemainnet", false)) {
         consensus.pos.nTargetTimespan = 5 * 60; // 5 min == 10 blocks
