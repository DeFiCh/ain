// Copyright (c) 2010 Satoshi Nakamoto
// Copyright (c) 2009-2018 The Bitcoin Core developers
// Distributed under the MIT software license, see the accompanying
// file LICENSE or http://www.opensource.org/licenses/mit-license.php.

#include <chainparams.h>
#include <chainparamsseeds.h>
#include <consensus/merkle.h>
#include <masternodes/mn_checks.h>
#include <streams.h>
#include <tinyformat.h>
#include <util/system.h>
#include <util/strencodings.h>
#include <versionbitsinfo.h>

#include <algorithm>
#include <cassert>

#include <boost/algorithm/string/classification.hpp>
#include <boost/algorithm/string/split.hpp>

std::vector<CTransactionRef> CChainParams::CreateGenesisMasternodes()
{
    std::vector<CTransactionRef> mnTxs;
    for (auto const & addrs : vMasternodes)
    {
        CMutableTransaction txNew;
        txNew.nVersion = 1;
        txNew.vin.resize(1);
        txNew.vout.resize(2);
        txNew.vin[0].scriptSig = CScript(); // << 486604799 << CScriptNum(4) << std::vector<unsigned char>((const unsigned char*)pszTimestamp, (const unsigned char*)pszTimestamp + strlen(pszTimestamp));

        CTxDestination operatorDest = DecodeDestination(addrs.operatorAddress, *this);
        assert(operatorDest.index() == PKHashType || operatorDest.index() == WitV0KeyHashType);
        CTxDestination ownerDest = DecodeDestination(addrs.ownerAddress, *this);
        assert(ownerDest.index() == PKHashType || ownerDest.index() == WitV0KeyHashType);

        CKeyID operatorAuthKey = operatorDest.index() == PKHashType ? CKeyID(std::get<PKHash>(operatorDest)) : CKeyID(std::get<WitnessV0KeyHash>(operatorDest)) ;
        genesisTeam.insert(operatorAuthKey);
        CDataStream metadata(DfTxMarker, SER_NETWORK, PROTOCOL_VERSION);
        metadata << static_cast<unsigned char>(CustomTxType::CreateMasternode)
                 << static_cast<char>(operatorDest.index()) << operatorAuthKey;

        CScript scriptMeta;
        scriptMeta << OP_RETURN << ToByteVector(metadata);

        txNew.vout[0] = CTxOut(consensus.mn.creationFee, scriptMeta);
        txNew.vout[1] = CTxOut(consensus.mn.collateralAmount, GetScriptForDestination(ownerDest));

        mnTxs.push_back(MakeTransactionRef(std::move(txNew)));
    }
    return mnTxs;
}

static CBlock CreateGenesisBlock(const char* pszTimestamp, uint32_t nTime, uint32_t nBits, int32_t nVersion, const std::vector<CTxOut> & initdist, std::vector<CTransactionRef> const & extraTxs)
{
    CMutableTransaction txNew;
    txNew.nVersion = 1;
    txNew.vin.resize(1);
    txNew.vout = initdist;
    txNew.vin[0].scriptSig = CScript() << 0 << 486604799 << CScriptNum(4) << std::vector<unsigned char>((const unsigned char*)pszTimestamp, (const unsigned char*)pszTimestamp + strlen(pszTimestamp));

    CBlock genesis;
    genesis.nTime           = nTime;
    genesis.nBits           = nBits;
    genesis.nVersion        = nVersion;
    genesis.deprecatedHeight = 0;
    genesis.stakeModifier   = uint256S("0");
    genesis.mintedBlocks    = 0;
    genesis.vtx.push_back(MakeTransactionRef(std::move(txNew)));

    for (auto tx : extraTxs)
    {
        genesis.vtx.push_back(tx);
    }

    genesis.hashPrevBlock.SetNull();
    genesis.hashMerkleRoot = BlockMerkleRoot(genesis);
    return genesis;
}

/**
 * Build the genesis block. Note that the output of its generation
 * transaction cannot be spent since it did not originally exist in the
 * database.
 *
 * CBlock(hash=000000000019d6, ver=1, hashPrevBlock=00000000000000, hashMerkleRoot=4a5e1e, nTime=1231006505, nBits=1d00ffff, vtx=1)
 *   CTransaction(hash=4a5e1e, ver=1, vin.size=1, vout.size=1, nLockTime=0)
 *     CTxIn(COutPoint(000000, -1), coinbase 04ffff001d0104455468652054696d65732030332f4a616e2f32303039204368616e63656c6c6f72206f6e206272696e6b206f66207365636f6e64206261696c6f757420666f722062616e6b73)
 *     CTxOut(nValue=50.00000000, scriptPubKey=0x5F1DF16B2B704C8A578D0B)
 *   vMerkleTree: 4a5e1e
 */
static CBlock CreateGenesisBlock(uint32_t nTime, uint32_t nBits, int32_t nVersion, const std::vector<CTxOut> & initdist, std::vector<CTransactionRef> const & extraTxs)
{
    const char* pszTimestamp = "Financial Times 23/Mar/2020 The Federal Reserve has gone well past the point of ‘QE infinity’";
//    const CScript genesisOutputScript = CScript() << ParseHex("04678afdb0fe5548271967f1a67130b7105cd6a828e03909a67962e0ea1f61deb649f6bc3f4cef38c4f35504e51ec112de5c384df7ba0b8d578a4c702b6bf11d5f") << OP_CHECKSIG;
//    return CreateGenesisBlock(pszTimestamp, genesisOutputScript, nTime, nBits, nVersion, genesisReward, extraTxs);
    return CreateGenesisBlock(pszTimestamp, nTime, nBits, nVersion, initdist, extraTxs);
}

/**
 * Main network
 */
class CMainParams : public CChainParams {
public:
    CMainParams() {
        strNetworkID = "main";
        consensus.nSubsidyHalvingInterval = 210000; /// @attention totally disabled for main
        consensus.baseBlockSubsidy = 200 * COIN;
        consensus.newBaseBlockSubsidy = 40504000000; // 405.04 DFI
        consensus.emissionReductionPeriod = 32690; // Two weeks
        consensus.emissionReductionAmount = 1658; // 1.658%
        consensus.BIP16Exception = uint256(); //("0x00000000000002dc756eebf4f49723ed8d30cc28a5f108eb94b1ba88ac4f9c22");
        consensus.BIP34Height = 0;
        consensus.BIP34Hash = uint256();
        consensus.BIP65Height = 0; // 000000000000000004c2b624ed5d7756c508d90fd0da2c7c679febfa6c4735f0
        consensus.BIP66Height = 0; // 00000000000000000379eaa19dce8c9b722d46ae6a57c2f1a988119488b50931
        consensus.AMKHeight = 356500;
        consensus.BayfrontHeight = 405000;
        consensus.BayfrontMarinaHeight = 465150;
        consensus.BayfrontGardensHeight = 488300;
        consensus.ClarkeQuayHeight = 595738;
        consensus.DakotaHeight = 678000; // 1st March 2021
        consensus.DakotaCrescentHeight = 733000; // 25th March 2021
        consensus.EunosHeight = 894000; // 3rd June 2021
        consensus.EunosKampungHeight = 895743;
        consensus.EunosPayaHeight = 1072000; // Aug 05, 2021.
        consensus.FortCanningHeight = 1367000; // Nov 15, 2021.
        consensus.FortCanningMuseumHeight = 1430640;
        consensus.FortCanningParkHeight = 1503143;
        consensus.FortCanningHillHeight = 1604999; // Feb 7, 2022.
<<<<<<< HEAD
        consensus.FortCanningRoadHeight = std::numeric_limits<int>::max();
        consensus.GreatWorldHeight = std::numeric_limits<int>::max();
=======
        consensus.FortCanningRoadHeight = 1786000; // April 11, 2022. 
>>>>>>> 57c099c1

        consensus.pos.diffLimit = uint256S("00000fffffffffffffffffffffffffffffffffffffffffffffffffffffffffff");
//        consensus.pos.nTargetTimespan = 14 * 24 * 60 * 60; // two weeks
//        consensus.pos.nTargetSpacing = 10 * 60; // 10 minutes
        consensus.pos.nTargetTimespan = 5 * 60; // 5 min == 10 blocks
        consensus.pos.nTargetSpacing = 30; // seconds
        consensus.pos.nTargetTimespanV2 = 1008 * consensus.pos.nTargetSpacing; // 1008 blocks
        consensus.pos.nStakeMinAge = 0;
        consensus.pos.nStakeMaxAge = 14 * 24 * 60 * 60; // Two weeks
        consensus.pos.fAllowMinDifficultyBlocks = false; // only for regtest
        consensus.pos.fNoRetargeting = false; // only for regtest

        consensus.pos.allowMintingWithoutPeers = false; // don't mint if no peers connected

        consensus.CSVHeight = 1; // 000000000000000004a1b34462cb8aeebd5799177f7a29cf28f2d1961716b5b5
        consensus.SegwitHeight = 0; // 0000000000000000001c8018d9cb3b742ef25114f27563e3fc4a1902167f9893
        consensus.nRuleChangeActivationThreshold = 9; //1916; // 95% of 2016
        consensus.nMinerConfirmationWindow = 10; //2016; // nTargetTimespan / nTargetSpacing
        consensus.vDeployments[Consensus::DEPLOYMENT_TESTDUMMY].bit = 28;
        consensus.vDeployments[Consensus::DEPLOYMENT_TESTDUMMY].nStartTime = 1199145601; // January 1, 2008
        consensus.vDeployments[Consensus::DEPLOYMENT_TESTDUMMY].nTimeout = 1230767999; // December 31, 2008

        // The best chain should have at least this much work.
        consensus.nMinimumChainWork = uint256S("0x000000000000000000000000000000000000000000003f2949bfe4efc275390c");

        // By default assume that the signatures in ancestors of this block are valid.
        consensus.defaultAssumeValid = uint256S("0x9b257cb88630e422902ef2b17a3627ae2f786a5923df9c3bda4226f9551b1ea8");

        // Masternodes' params
        consensus.mn.activationDelay = 10;
        consensus.mn.newActivationDelay = 1008;
        consensus.mn.resignDelay = 60;
        consensus.mn.newResignDelay = 2 * consensus.mn.newActivationDelay;
        consensus.mn.creationFee = 10 * COIN;
        consensus.mn.collateralAmount = 1000000 * COIN;
        consensus.mn.collateralAmountDakota = 20000 * COIN;
        consensus.mn.anchoringTeamSize = 5;
        consensus.mn.anchoringFrequency = 15;

        consensus.mn.anchoringTimeDepth = 3 * 60 * 60; // 3 hours
        consensus.mn.anchoringAdditionalTimeDepth = 1 * 60 * 60; // 1 hour
        consensus.mn.anchoringTeamChange = 120; // Number of blocks

        consensus.token.creationFee = 100 * COIN;
        consensus.token.collateralAmount = 1 * COIN;

        consensus.spv.anchorSubsidy = 0 * COIN;
        consensus.spv.subsidyIncreasePeriod = 60;
        consensus.spv.subsidyIncreaseValue = 5 * COIN;
        consensus.spv.wallet_xpub = "xpub68vVWYqkpwYT8ZxBhN2buFMTPNFzrJQV19QZmhuwQqKQZHxcXVg36GZCrwPhb7KPpivsGXxvd7g82sJXYnKNqi2ZuHJvhqcwF418YEfGMrv";
        consensus.spv.anchors_address = "1FtZwEZKknoquUb6DyQHFZ6g6oomXJYEcb";
        consensus.spv.minConfirmations = 6;

        consensus.vaultCreationFee = 2 * COIN;

        consensus.nonUtxoBlockSubsidies.emplace(CommunityAccountType::IncentiveFunding, 45 * COIN / 200); // 45 DFI of 200 per block (rate normalized to (COIN == 100%))
        consensus.nonUtxoBlockSubsidies.emplace(CommunityAccountType::AnchorReward, COIN /10 / 200);       // 0.1 DFI of 200 per block

        // New coinbase reward distribution
        consensus.dist.masternode = 3333; // 33.33%
        consensus.dist.community = 491; // 4.91%
        consensus.dist.anchor = 2; // 0.02%
        consensus.dist.liquidity = 2545; // 25.45%
        consensus.dist.loan = 2468; // 24.68%
        consensus.dist.options = 988; // 9.88%
        consensus.dist.unallocated = 173; // 1.73%

        consensus.newNonUTXOSubsidies.emplace(CommunityAccountType::AnchorReward, consensus.dist.anchor);
        consensus.newNonUTXOSubsidies.emplace(CommunityAccountType::IncentiveFunding, consensus.dist.liquidity);
        consensus.newNonUTXOSubsidies.emplace(CommunityAccountType::Loan, consensus.dist.loan);
        consensus.newNonUTXOSubsidies.emplace(CommunityAccountType::Options, consensus.dist.options);
        consensus.newNonUTXOSubsidies.emplace(CommunityAccountType::Unallocated, consensus.dist.unallocated);

        /**
         * The message start string is designed to be unlikely to occur in normal data.
         * The characters are rarely used upper ASCII, not valid as UTF-8, and produce
         * a large 32-bit integer with any alignment.
         */
        pchMessageStart[0] = 0xf9;
        pchMessageStart[1] = 0xbe;
        pchMessageStart[2] = 0xb4;
        pchMessageStart[3] = 0xd9;
        pchMessageStartPostAMK[0] = 0xe2;
        pchMessageStartPostAMK[1] = 0xaa;
        pchMessageStartPostAMK[2] = 0xc1;
        pchMessageStartPostAMK[3] = 0xe1;
        nDefaultPort = 8555;
        nPruneAfterHeight = 100000;
        m_assumed_blockchain_size = 240;
        m_assumed_chain_state_size = 3;

        base58Prefixes[PUBKEY_ADDRESS] = {0x12}; // '8' (0('1') for bitcoin)
        base58Prefixes[SCRIPT_ADDRESS] = {0x5a}; // 'd' (5('3') for bitcoin)
        base58Prefixes[SECRET_KEY] =     {0x80}; // (128 ('5', 'K' or 'L') for bitcoin)
        base58Prefixes[EXT_PUBLIC_KEY] = {0x04, 0x88, 0xB2, 0x1E};
        base58Prefixes[EXT_SECRET_KEY] = {0x04, 0x88, 0xAD, 0xE4};

        bech32_hrp = "df";

        // (!) after prefixes set
        consensus.foundationShareScript = GetScriptForDestination(DecodeDestination("dZcHjYhKtEM88TtZLjp314H2xZjkztXtRc", *this));
        consensus.foundationShare = 10; // old style - just percents
        consensus.foundationShareDFIP1 = 199 * COIN / 10 / 200; // 19.9 DFI @ 200 per block (rate normalized to (COIN == 100%)

        consensus.foundationMembers.clear();
        consensus.foundationMembers.insert(GetScriptForDestination(DecodeDestination("dJEbxbfufyPF14SC93yxiquECEfq4YSd9L", *this)));
        consensus.foundationMembers.insert(GetScriptForDestination(DecodeDestination("8bL7jZe2Nk5EhqFA6yuf8HPre3M6eewkqj", *this)));
        consensus.foundationMembers.insert(GetScriptForDestination(DecodeDestination("8UhqhhiwtUuEqCD7HsekUsgYRuz115eLiQ", *this)));

        consensus.accountDestruction.clear();
        consensus.accountDestruction.insert(GetScriptForDestination(DecodeDestination("dJEbxbfufyPF14SC93yxiquECEfq4YSd9L", *this)));
        consensus.accountDestruction.insert(GetScriptForDestination(DecodeDestination("8UAhRuUFCyFUHEPD7qvtj8Zy2HxF5HH5nb", *this)));

        consensus.smartContracts.clear();
        consensus.smartContracts[SMART_CONTRACT_DFIP_2201] = GetScriptForDestination(CTxDestination(WitnessV0KeyHash(std::vector<unsigned char>{0,0,0,0,0,0,0,0,0,0,0,0,0,0,0,0,0,0,0,0})));
        consensus.smartContracts[SMART_CONTRACT_DFIP_2203] = GetScriptForDestination(CTxDestination(WitnessV0KeyHash(std::vector<unsigned char>{0,0,0,0,0,0,0,0,0,0,0,0,0,0,0,0,0,0,0,1})));

        // owner base58, operator base58
        vMasternodes.push_back({"8PuErAcazqccCVzRcc8vJ3wFaZGm4vFbLe", "8J846CKFF83Jcj5m4EReJmxiaJ6Jy1Y6Ea"});
        vMasternodes.push_back({"8RPZm7SVUNhGN1RgGY3R92rvRkZBwETrCX", "8bzHwhaF2MaVs4owRvpWtZQVug3mKuJji2"});
        vMasternodes.push_back({"8KRsoeCRKHUFFmAGGJbRBAgraXiUPUVuXn", "8cHaEaqRsz7fgW1eAjeroB5Bau5NfJNbtk"});

        std::vector<CTxOut> initdist;
        initdist.push_back(CTxOut(58800000 * COIN, GetScriptForDestination(DecodeDestination("8ZWWN1nX8drxJBSMG1VS9jH4ciBSvA9nxp", *this))));
        initdist.push_back(CTxOut(44100000 * COIN, GetScriptForDestination(DecodeDestination("8aGPBahDX4oAXx9okpGRzHPS3Td1pZaLgU", *this))));
        initdist.push_back(CTxOut(11760000 * COIN, GetScriptForDestination(DecodeDestination("8RGSkdaft9EmSXXp6b2UFojwttfJ5BY29r", *this))));
        initdist.push_back(CTxOut(11760000 * COIN, GetScriptForDestination(DecodeDestination("8L7qGjjHRa3Agks6incPomWCfLSMPYipmU", *this))));
        initdist.push_back(CTxOut(29400000 * COIN, GetScriptForDestination(DecodeDestination("dcZ3NXrpbNWvx1rhiGvXStM6EQtHLc44c9", *this))));
        initdist.push_back(CTxOut(14700000 * COIN, GetScriptForDestination(DecodeDestination("dMty9CfknKEaXqJuSgYkvvyF6UB6ffrZXG", *this))));
        initdist.push_back(CTxOut(64680000 * COIN, GetScriptForDestination(DecodeDestination("dZcY1ZNm5bkquz2J74smKqokuPoVpPvGWu", *this))));
        initdist.push_back(CTxOut(235200000 * COIN, GetScriptForDestination(DecodeDestination("dP8dvN5pnwbsxFcfN9DyqPVZi1fVHicDd2", *this))));
        initdist.push_back(CTxOut(117600000 * COIN, GetScriptForDestination(DecodeDestination("dMs1xeSGZbGnTJWqTwjR4mcjp2egpEXG6M", *this))));
        {
            CAmount sum_initdist{0};
            for (CTxOut const & out : initdist)
                sum_initdist += out.nValue;
            assert(sum_initdist == 588000000 * COIN);
        }

        consensus.burnAddress = GetScriptForDestination(DecodeDestination("8defichainBurnAddressXXXXXXXdRQkSm", *this));
        consensus.retiredBurnAddress = GetScriptForDestination(DecodeDestination("8defichainDSTBurnAddressXXXXaCAuTq", *this));

        genesis = CreateGenesisBlock(1587883831, 0x1d00ffff, 1, initdist, CreateGenesisMasternodes()); // old=1231006505
        consensus.hashGenesisBlock = genesis.GetHash();

        assert(consensus.hashGenesisBlock == uint256S("0x279b1a87aedc7b9471d4ad4e5f12967ab6259926cd097ade188dfcf22ebfe72a"));
        assert(genesis.hashMerkleRoot == uint256S("0x03d771953b10d3506b3c3d9511e104d715dd29279be4b072ffc5218bb18adacf"));

        // Note that of those which support the service bits prefix, most only support a subset of
        // possible options.
        // This is fine at runtime as we'll fall back to using them as a oneshot if they don't support the
        // service bits we want, but we should get them updated to support all service bits wanted by any
        // release ASAP to avoid it where possible.
        vSeeds.emplace_back("seed.defichain.io");
        vSeeds.emplace_back("seed.mydeficha.in");

        vFixedSeeds = std::vector<SeedSpec6>(pnSeed6_main, pnSeed6_main + ARRAYLEN(pnSeed6_main));

        fDefaultConsistencyChecks = false;
        fRequireStandard = true;
        m_is_test_chain = false;

        checkpointData = {
            {
                {     0, consensus.hashGenesisBlock},
                { 50000, uint256S("a45e6bf6ae858a287eb39021ea23880b4115c94e882e2b7c0fcfc98c317922cd")},
                {100000, uint256S("3acd556dbd5e6e75bf463a15eeeeb54b6eab4a1f28039bdc343cc8c851cce45c")},
                {150000, uint256S("46b231d42e5b002852708d48dec119bbc2d550fb67908f1e9f35102c1b45b94d")},
                {200000, uint256S("414076e74894aaed3e1b52d64937f23289d59fe80e287c328a1281398bf9cb31")},
                {250000, uint256S("d50a44503fa55cd01a78b98dea125e63b65aac720c96cca696857722e8149d77")},
                {300000, uint256S("351c82cb8f77fba73e24223a9dd50954630560602c3a38f4d1c03dfa5cf1fd10")},
                {350000, uint256S("ebc8737cb2caa77397f446e9a5aff72a2ca9e8305a6a6f8eb4b6c22f389bef08")},
                {400000, uint256S("97c1014a66c9f327e04a59b3e1b4f551122d0698b6b1a98ec99555fffb474e9d")},
                {450000, uint256S("03701a440b02d61b875ba2503bb53f1f1360cf66b4f0cf472e660a6809534379")},
                {500000, uint256S("6a5b285bc68362deb66148069f55f82c02974056e73f5cc96971f7661ecd5880")},
                {550000, uint256S("3f9aab70727d3cc76a3d406f520a71ccc6095aeea2d185e489f563320d429d5b")},
                {597925, uint256S("0ff2aa3749300e3d0b5bc8d48f9d699bc42e222fe718dc011b33913127087c6d")},
                {600000, uint256S("79ddf4537e40cb59335a0551e5edc7bd396e6949aa2864c3200ca66f9c455405")},
                {650000, uint256S("f18d64dd75c53590e833d3068132a65644963d5c5aebb4c73d42cbde8dc28d68")},
                {757420, uint256S("8d4918be2b2df30175f9e611d9ceb494215b93f2267075ace3f031e784cbccbe")},
                {850000, uint256S("2d7d58ae18a74f73b9836a8fffd3f65ce409536e654a6c644ce735215238a004")},
                {875000, uint256S("44d3b3ba8e920cef86b7ec096ab0a2e608d9fedc14a59611a76a5e40aa53145e")},
                {895741, uint256S("61bc1d73c720990dde43a3fec1f703a222ec5c265e6d491efd60eeec1bdb6dc3")},
                {1505965,uint256S("f7474c805de4f05673df2103bd5d8b8dea09b0d22f808ee957a9ceefc0720609")},
            }
        };

        chainTxData = ChainTxData{
            // Data from rpc: getchaintxstats 4096 04aed18435a87754fcccb32734a02cf9ee162292489a476334326e8cf8a1079f
            /* nTime    */ 1611229003,
            /* nTxCount */ 1091894,
            /* dTxRate  */ 0.1841462153145931
        };
    }
};

/**
 * Testnet (v3)
 */
class CTestNetParams : public CChainParams {
public:
    CTestNetParams() {
        strNetworkID = "test";
        consensus.nSubsidyHalvingInterval = 210000; /// @attention totally disabled for testnet
        consensus.baseBlockSubsidy = 200 * COIN;
        consensus.newBaseBlockSubsidy = 40504000000;
        consensus.emissionReductionPeriod = 32690; // Two weeks
        consensus.emissionReductionAmount = 1658; // 1.658%
        consensus.BIP16Exception = uint256(); //("0x00000000dd30457c001f4095d208cc1296b0eed002427aa599874af7a432b105");
        consensus.BIP34Height = 0;
        consensus.BIP34Hash = uint256();
        consensus.BIP65Height = 0; // 00000000007f6655f22f98e72ed80d8b06dc761d5da09df0fa1dc4be4f861eb6
        consensus.BIP66Height = 0; // 000000002104c8c45e99a8853285a3b592602a3ccde2b832481da85e9e4ba182
        consensus.AMKHeight = 150;
        consensus.BayfrontHeight = 3000;
        consensus.BayfrontMarinaHeight = 90470;
        consensus.BayfrontGardensHeight = 101342;
        consensus.ClarkeQuayHeight = 155000;
        consensus.DakotaHeight = 220680;
        consensus.DakotaCrescentHeight = 287700;
        consensus.EunosHeight = 354950;
        consensus.EunosKampungHeight = consensus.EunosHeight;
        consensus.EunosPayaHeight = 463300;
        consensus.FortCanningHeight = 686200;
        consensus.FortCanningMuseumHeight = 724000;
        consensus.FortCanningParkHeight = 828800;
        consensus.FortCanningHillHeight = 828900;
        consensus.FortCanningRoadHeight = 893700;
        consensus.GreatWorldHeight = std::numeric_limits<int>::max();

        consensus.pos.diffLimit = uint256S("00000fffffffffffffffffffffffffffffffffffffffffffffffffffffffffff");
//        consensus.pos.nTargetTimespan = 14 * 24 * 60 * 60; // two weeks
//        consensus.pos.nTargetSpacing = 10 * 60; // 10 minutes
        consensus.pos.nTargetTimespan = 5 * 60; // 5 min == 10 blocks
        consensus.pos.nTargetSpacing = 30;
        consensus.pos.nTargetTimespanV2 = 1008 * consensus.pos.nTargetSpacing; // 1008 blocks
        consensus.pos.nStakeMinAge = 0;
        consensus.pos.nStakeMaxAge = 14 * 24 * 60 * 60; // Two weeks
        consensus.pos.fAllowMinDifficultyBlocks = false;
        consensus.pos.fNoRetargeting = false; // only for regtest

        consensus.pos.allowMintingWithoutPeers = true;

        consensus.CSVHeight = 1; // 00000000025e930139bac5c6c31a403776da130831ab85be56578f3fa75369bb
        consensus.SegwitHeight = 0; // 00000000002b980fcd729daaa248fd9316a5200e9b367f4ff2c42453e84201ca
        consensus.nRuleChangeActivationThreshold = 8; //1512; // 75% for testchains
        consensus.nMinerConfirmationWindow = 10; //2016; // nTargetTimespan / nTargetSpacing
        consensus.vDeployments[Consensus::DEPLOYMENT_TESTDUMMY].bit = 28;
        consensus.vDeployments[Consensus::DEPLOYMENT_TESTDUMMY].nStartTime = 1199145601; // January 1, 2008
        consensus.vDeployments[Consensus::DEPLOYMENT_TESTDUMMY].nTimeout = 1230767999; // December 31, 2008

        // The best chain should have at least this much work.
        consensus.nMinimumChainWork = uint256S("0x00");

        // By default assume that the signatures in ancestors of this block are valid.
        consensus.defaultAssumeValid = uint256S("0x00");

        // Masternodes' params
        consensus.mn.activationDelay = 10;
        consensus.mn.newActivationDelay = 1008;
        consensus.mn.resignDelay = 60;
        consensus.mn.newResignDelay = 2 * consensus.mn.newActivationDelay;
        consensus.mn.creationFee = 10 * COIN;
        consensus.mn.collateralAmount = 1000000 * COIN;
        consensus.mn.collateralAmountDakota = 20000 * COIN;
        consensus.mn.anchoringTeamSize = 5;
        consensus.mn.anchoringFrequency = 15;

        consensus.mn.anchoringTimeDepth = 3 * 60 * 60; // 3 hours
        consensus.mn.anchoringAdditionalTimeDepth = 1 * 60 * 60; // 1 hour
        consensus.mn.anchoringTeamChange = 120; // Number of blocks

        consensus.token.creationFee = 100 * COIN;
        consensus.token.collateralAmount = 1 * COIN;

        consensus.spv.wallet_xpub = "tpubD9RkyYW1ixvD9vXVpYB1ka8rPZJaEQoKraYN7YnxbBxxsRYEMZgRTDRGEo1MzQd7r5KWxH8eRaQDVDaDuT4GnWgGd17xbk6An6JMdN4dwsY";
        consensus.spv.anchors_address = "mpAkq2LyaUvKrJm2agbswrkn3QG9febnqL";
        consensus.spv.anchorSubsidy = 0 * COIN;
        consensus.spv.subsidyIncreasePeriod = 60;
        consensus.spv.subsidyIncreaseValue = 5 * COIN;
        consensus.spv.minConfirmations = 1;

        consensus.vaultCreationFee = 1 * COIN;

        consensus.nonUtxoBlockSubsidies.emplace(CommunityAccountType::IncentiveFunding, 45 * COIN / 200); // 45 DFI @ 200 per block (rate normalized to (COIN == 100%))
        consensus.nonUtxoBlockSubsidies.emplace(CommunityAccountType::AnchorReward, COIN/10 / 200);       // 0.1 DFI @ 200 per block

        // New coinbase reward distribution
        consensus.dist.masternode = 3333; // 33.33%
        consensus.dist.community = 491; // 4.91%
        consensus.dist.anchor = 2; // 0.02%
        consensus.dist.liquidity = 2545; // 25.45%
        consensus.dist.loan = 2468; // 24.68%
        consensus.dist.options = 988; // 9.88%
        consensus.dist.unallocated = 173; // 1.73%

        consensus.newNonUTXOSubsidies.emplace(CommunityAccountType::AnchorReward, consensus.dist.anchor);
        consensus.newNonUTXOSubsidies.emplace(CommunityAccountType::IncentiveFunding, consensus.dist.liquidity);
        consensus.newNonUTXOSubsidies.emplace(CommunityAccountType::Loan, consensus.dist.loan);
        consensus.newNonUTXOSubsidies.emplace(CommunityAccountType::Options, consensus.dist.options);
        consensus.newNonUTXOSubsidies.emplace(CommunityAccountType::Unallocated, consensus.dist.unallocated);

        pchMessageStartPostAMK[0] = pchMessageStart[0] = 0x0b;
        pchMessageStartPostAMK[1] = pchMessageStart[1] = 0x11;
        pchMessageStartPostAMK[2] = pchMessageStart[2] = 0x09;
        pchMessageStartPostAMK[3] = pchMessageStart[3] = 0x07;

        nDefaultPort = 18555;
        nPruneAfterHeight = 1000;
        m_assumed_blockchain_size = 30;
        m_assumed_chain_state_size = 2;

        base58Prefixes[PUBKEY_ADDRESS] = {0xf}; // '7' (111 ('m' or 'n') for bitcoin)
        base58Prefixes[SCRIPT_ADDRESS] = {0x80}; // 't' (196 ('2') for bitcoin)
        base58Prefixes[SECRET_KEY] =     {0xef}; // (239 ('9' or 'c') for bitcoin)
        base58Prefixes[EXT_PUBLIC_KEY] = {0x04, 0x35, 0x87, 0xCF};
        base58Prefixes[EXT_SECRET_KEY] = {0x04, 0x35, 0x83, 0x94};

        bech32_hrp = "tf";

        // (!) after prefixes set
        consensus.foundationShareScript = GetScriptForDestination(DecodeDestination("7Q2nZCcKnxiRiHSNQtLB27RA5efxm2cE7w", *this));
        consensus.foundationShare = 10; // old style - just percents
        consensus.foundationShareDFIP1 = 199 * COIN / 10 / 200; // 19.9 DFI @ 200 per block (rate normalized to (COIN == 100%)

        consensus.foundationMembers.clear();
        consensus.foundationMembers.insert(consensus.foundationShareScript);

        consensus.accountDestruction.clear();
        consensus.accountDestruction.insert(GetScriptForDestination(DecodeDestination("trnZD2qPU1c3WryBi8sWX16mEaq9WkGHeg", *this))); // cVUZfDj1B1o7eVhxuZr8FQLh626KceiGQhZ8G6YCUdeW3CAV49ti
        consensus.accountDestruction.insert(GetScriptForDestination(DecodeDestination("75jrurn8tkDLhZ3YPyzhk6D9kc1a4hBrmM", *this))); // cSmsVpoR6dSW5hPNKeGwC561gXHXcksdQb2yAFQdjbSp5MUyzZqr

        consensus.smartContracts.clear();
        consensus.smartContracts[SMART_CONTRACT_DFIP_2201] = GetScriptForDestination(CTxDestination(WitnessV0KeyHash(std::vector<unsigned char>{0,0,0,0,0,0,0,0,0,0,0,0,0,0,0,0,0,0,0,0})));
        consensus.smartContracts[SMART_CONTRACT_DFIP_2203] = GetScriptForDestination(CTxDestination(WitnessV0KeyHash(std::vector<unsigned char>{0,0,0,0,0,0,0,0,0,0,0,0,0,0,0,0,0,0,0,1})));

        // owner base58, operator base58
        vMasternodes.push_back({"7LMorkhKTDjbES6DfRxX2RiNMbeemUkxmp", "7KEu9JMKCx6aJ9wyg138W3p42rjg19DR5D"});
        vMasternodes.push_back({"7E8Cjn9cqEwnrc3E4zN6c5xKxDSGAyiVUM", "78MWNEcAAJxihddCw1UnZD8T7fMWmUuBro"});
        vMasternodes.push_back({"7GxxMCh7sJsvRK4GXLX5Eyh9B9EteXzuum", "7MYdTGv3bv3z65ai6y5J1NFiARg8PYu4hK"});
        vMasternodes.push_back({"7BQZ67KKYWSmVRukgv57m4HorjbGh7NWrQ", "7GULFtS6LuJfJEikByKKg8psscg84jnfHs"});

        std::vector<CTxOut> initdist;
        initdist.push_back(CTxOut(100000000 * COIN, GetScriptForDestination(DecodeDestination("te7wgg1X9HDJvMbrP2S51uz2Gxm2LPW4Gr", *this))));
        initdist.push_back(CTxOut(100000000 * COIN, GetScriptForDestination(DecodeDestination("tmYVkwmcv73Hth7hhHz15mx5K8mzC1hSef", *this))));
        initdist.push_back(CTxOut(100000000 * COIN, GetScriptForDestination(DecodeDestination("tahuMwb9eX83eJhf2vXL6NPzABy3Ca8DHi", *this))));

        consensus.burnAddress = GetScriptForDestination(DecodeDestination("7DefichainBurnAddressXXXXXXXdMUE5n", *this));
        consensus.retiredBurnAddress = GetScriptForDestination(DecodeDestination("7DefichainDSTBurnAddressXXXXXzS4Hi", *this));

        genesis = CreateGenesisBlock(1586099762, 0x1d00ffff, 1, initdist, CreateGenesisMasternodes()); // old=1296688602
        consensus.hashGenesisBlock = genesis.GetHash();

        assert(consensus.hashGenesisBlock == uint256S("0x034ac8c88a1a9b846750768c1ad6f295bc4d0dc4b9b418aee5c0ebd609be8f90"));
        assert(genesis.hashMerkleRoot == uint256S("0xb71cfd828e692ca1b27e9df3a859740851047a5b5a68f659a908e8815aa35f38"));

        vFixedSeeds.clear();
        vSeeds.clear();
        // nodes with support for servicebits filtering should be at the top
        vSeeds.emplace_back("testnet-seed.defichain.io");

        vFixedSeeds = std::vector<SeedSpec6>(pnSeed6_test, pnSeed6_test + ARRAYLEN(pnSeed6_test));

        fDefaultConsistencyChecks = false;
        fRequireStandard = false;
        m_is_test_chain = true;


        checkpointData = {
            {
                { 50000, uint256S("74a468206b59bfc2667aba1522471ca2f0a4b7cd807520c47355b040c7735ccc")},
                {100000, uint256S("9896ac2c34c20771742bccda4f00f458229819947e02204022c8ff26093ac81f")},
                {150000, uint256S("af9307f438f5c378d1a49cfd3872173a07ed4362d56155e457daffd1061742d4")},
                {300000, uint256S("205b522772ce34206a08a635c800f99d2fc4e9696ab8c470dad7f5fa51dfea1a")},
            }
        };

        chainTxData = ChainTxData{
            // Data from rpc: getchaintxstats 4096 04aed18435a87754fcccb32734a02cf9ee162292489a476334326e8cf8a1079f
            /* nTime    */ 1611229441,
            /* nTxCount */ 178351,
            /* dTxRate  */ 0.03842042178237066
        };
    }
};

/**
 * Devnet
 */
class CDevNetParams : public CChainParams {
public:
    CDevNetParams() {
        strNetworkID = "devnet";
        consensus.nSubsidyHalvingInterval = 210000; /// @attention totally disabled for devnet
        consensus.baseBlockSubsidy = 200 * COIN;
        consensus.newBaseBlockSubsidy = 40504000000;
        consensus.emissionReductionPeriod = 32690; // Two weeks
        consensus.emissionReductionAmount = 1658; // 1.658%
        consensus.BIP16Exception = uint256();
        consensus.BIP34Height = 0;
        consensus.BIP34Hash = uint256();
        consensus.BIP65Height = 0;
        consensus.BIP66Height = 0;
        consensus.AMKHeight = 0;
        consensus.BayfrontHeight = 0;
        consensus.BayfrontMarinaHeight = 0;
        consensus.BayfrontGardensHeight = 0;
        consensus.ClarkeQuayHeight = 0;
        consensus.DakotaHeight = 10;
        consensus.DakotaCrescentHeight = 10;
        consensus.EunosHeight = 150;
        consensus.EunosKampungHeight = consensus.EunosHeight;
        consensus.EunosPayaHeight = 300;
        consensus.FortCanningHeight = std::numeric_limits<int>::max();
        consensus.FortCanningMuseumHeight = std::numeric_limits<int>::max();
        consensus.FortCanningParkHeight = std::numeric_limits<int>::max();
        consensus.FortCanningHillHeight = std::numeric_limits<int>::max();
        consensus.FortCanningRoadHeight = std::numeric_limits<int>::max();
        consensus.GreatWorldHeight = std::numeric_limits<int>::max();

        consensus.pos.diffLimit = uint256S("00000fffffffffffffffffffffffffffffffffffffffffffffffffffffffffff");
        consensus.pos.nTargetTimespan = 5 * 60; // 5 min == 10 blocks
        consensus.pos.nTargetSpacing = 30;
        consensus.pos.nTargetTimespanV2 = 1008 * consensus.pos.nTargetSpacing; // 1008 blocks
        consensus.pos.nStakeMinAge = 0;
        consensus.pos.nStakeMaxAge = 14 * 24 * 60 * 60; // Two weeks
        consensus.pos.fAllowMinDifficultyBlocks = false;
        consensus.pos.fNoRetargeting = false; // only for regtest

        consensus.pos.allowMintingWithoutPeers = true;

        consensus.CSVHeight = 1;
        consensus.SegwitHeight = 0;
        consensus.nRuleChangeActivationThreshold = 8; //1512; // 75% for testchains
        consensus.nMinerConfirmationWindow = 10; //2016; // nTargetTimespan / nTargetSpacing
        consensus.vDeployments[Consensus::DEPLOYMENT_TESTDUMMY].bit = 28;
        consensus.vDeployments[Consensus::DEPLOYMENT_TESTDUMMY].nStartTime = 1199145601; // January 1, 2008
        consensus.vDeployments[Consensus::DEPLOYMENT_TESTDUMMY].nTimeout = 1230767999; // December 31, 2008

        // The best chain should have at least this much work.
        consensus.nMinimumChainWork = uint256S("0x00");

        // By default assume that the signatures in ancestors of this block are valid.
        consensus.defaultAssumeValid = uint256S("0x00");

        // Masternodes' params
        consensus.mn.activationDelay = 10;
        consensus.mn.newActivationDelay = 1008;
        consensus.mn.resignDelay = 60;
        consensus.mn.newResignDelay = 2 * consensus.mn.newActivationDelay;
        consensus.mn.creationFee = 10 * COIN;
        consensus.mn.collateralAmount = 1000000 * COIN;
        consensus.mn.collateralAmountDakota = 20000 * COIN;
        consensus.mn.anchoringTeamSize = 5;
        consensus.mn.anchoringFrequency = 15;

        consensus.mn.anchoringTimeDepth = 3 * 60 * 60; // 3 hours
        consensus.mn.anchoringAdditionalTimeDepth = 1 * 60 * 60; // 1 hour
        consensus.mn.anchoringTeamChange = 120; // Number of blocks

        consensus.token.creationFee = 100 * COIN;
        consensus.token.collateralAmount = 1 * COIN;

        consensus.spv.wallet_xpub = "tpubD9RkyYW1ixvD9vXVpYB1ka8rPZJaEQoKraYN7YnxbBxxsRYEMZgRTDRGEo1MzQd7r5KWxH8eRaQDVDaDuT4GnWgGd17xbk6An6JMdN4dwsY"; /// @note devnet matter
        consensus.spv.anchors_address = "mpAkq2LyaUvKrJm2agbswrkn3QG9febnqL"; /// @note devnet matter
        consensus.spv.anchorSubsidy = 0 * COIN;
        consensus.spv.subsidyIncreasePeriod = 60;
        consensus.spv.subsidyIncreaseValue = 5 * COIN;
        consensus.spv.minConfirmations = 1;

        consensus.vaultCreationFee = 1 * COIN;

        consensus.nonUtxoBlockSubsidies.emplace(CommunityAccountType::IncentiveFunding, 45 * COIN / 200); // 45 DFI @ 200 per block (rate normalized to (COIN == 100%))
        consensus.nonUtxoBlockSubsidies.emplace(CommunityAccountType::AnchorReward, COIN/10 / 200);       // 0.1 DFI @ 200 per block

        // New coinbase reward distribution
        consensus.dist.masternode = 3333; // 33.33%
        consensus.dist.community = 491; // 4.91%
        consensus.dist.anchor = 2; // 0.02%
        consensus.dist.liquidity = 2545; // 25.45%
        consensus.dist.loan = 2468; // 24.68%
        consensus.dist.options = 988; // 9.88%
        consensus.dist.unallocated = 173; // 1.73%

        consensus.newNonUTXOSubsidies.emplace(CommunityAccountType::AnchorReward, consensus.dist.anchor);
        consensus.newNonUTXOSubsidies.emplace(CommunityAccountType::IncentiveFunding, consensus.dist.liquidity);
        consensus.newNonUTXOSubsidies.emplace(CommunityAccountType::Loan, consensus.dist.loan);
        consensus.newNonUTXOSubsidies.emplace(CommunityAccountType::Options, consensus.dist.options);
        consensus.newNonUTXOSubsidies.emplace(CommunityAccountType::Unallocated, consensus.dist.unallocated);

        pchMessageStartPostAMK[0] = pchMessageStart[0] = 0x0b;
        pchMessageStartPostAMK[1] = pchMessageStart[1] = 0x11;
        pchMessageStartPostAMK[2] = pchMessageStart[2] = 0x09;
        pchMessageStartPostAMK[3] = pchMessageStart[3] = 0x07;
        nDefaultPort = 20555; /// @note devnet matter
        nPruneAfterHeight = 1000;
        m_assumed_blockchain_size = 30;
        m_assumed_chain_state_size = 2;

        base58Prefixes[PUBKEY_ADDRESS] = std::vector<unsigned char>(1,15); // '7' (111 ('m' or 'n') for bitcoin)
        base58Prefixes[SCRIPT_ADDRESS] = std::vector<unsigned char>(1,128); // 't' (196 ('2') for bitcoin)
        base58Prefixes[SECRET_KEY] =     std::vector<unsigned char>(1,239); // (239 ('9' or 'c') for bitcoin)
        base58Prefixes[EXT_PUBLIC_KEY] = {0x04, 0x35, 0x87, 0xCF};
        base58Prefixes[EXT_SECRET_KEY] = {0x04, 0x35, 0x83, 0x94};

        bech32_hrp = "tf";

        // (!) after prefixes set
        consensus.foundationShareScript = GetScriptForDestination(DecodeDestination("7Q2nZCcKnxiRiHSNQtLB27RA5efxm2cE7w", *this));
        consensus.foundationShare = 10; // old style - just percents
        consensus.foundationShareDFIP1 = 199 * COIN / 10 / 200; // 19.9 DFI @ 200 per block (rate normalized to (COIN == 100%)

        // now it is for devnet and regtest only, 2 first of genesis MNs acts as foundation members
        consensus.foundationMembers.emplace(GetScriptForDestination(DecodeDestination("7M3g9CSERjLdXisE5pv2qryDbURUj9Vpi1", *this)));
        consensus.foundationMembers.emplace(GetScriptForDestination(DecodeDestination("7L29itepC13pgho1X2y7mcuf4WjkBi7x2w", *this)));

        consensus.smartContracts.clear();
        consensus.smartContracts[SMART_CONTRACT_DFIP_2201] = GetScriptForDestination(CTxDestination(WitnessV0KeyHash(std::vector<unsigned char>{0,0,0,0,0,0,0,0,0,0,0,0,0,0,0,0,0,0,0,0})));
        consensus.smartContracts[SMART_CONTRACT_DFIP_2203] = GetScriptForDestination(CTxDestination(WitnessV0KeyHash(std::vector<unsigned char>{0,0,0,0,0,0,0,0,0,0,0,0,0,0,0,0,0,0,0,1})));

        // owner base58, operator base58
        vMasternodes.push_back({"7M3g9CSERjLdXisE5pv2qryDbURUj9Vpi1", "7Grgx69MZJ4wDKRx1bBxLqTnU9T3quKW7n"});
        vMasternodes.push_back({"7L29itepC13pgho1X2y7mcuf4WjkBi7x2w", "773MiaEtQK2HAwWj55gyuRiU8tSwowRTTW"});
        vMasternodes.push_back({"75Wramp2iARchHedXcn1qRkQtMpSt9Mi3V", "7Ku81yvqbPkxpWjZpZWZZnWydXyzJozZfN"});
        vMasternodes.push_back({"7LfqHbyh9dBQDjWB6MxcWvH2PBC5iY4wPa", "75q6ftr3QGfBT3DBu15fVfetP6duAgfhNH"});

        std::vector<CTxOut> initdist;
        initdist.push_back(CTxOut(100000000 * COIN, GetScriptForDestination(DecodeDestination("7M3g9CSERjLdXisE5pv2qryDbURUj9Vpi1", *this))));
        initdist.push_back(CTxOut(100000000 * COIN, GetScriptForDestination(DecodeDestination("7L29itepC13pgho1X2y7mcuf4WjkBi7x2w", *this))));
        initdist.push_back(CTxOut(100000000 * COIN, GetScriptForDestination(DecodeDestination("75Wramp2iARchHedXcn1qRkQtMpSt9Mi3V", *this))));
        initdist.push_back(CTxOut(100000000 * COIN, GetScriptForDestination(DecodeDestination("7LfqHbyh9dBQDjWB6MxcWvH2PBC5iY4wPa", *this))));

        consensus.burnAddress = GetScriptForDestination(DecodeDestination("7DefichainBurnAddressXXXXXXXdMUE5n", *this));
        consensus.retiredBurnAddress = GetScriptForDestination(DecodeDestination("7DefichainDSTBurnAddressXXXXXzS4Hi", *this));

        genesis = CreateGenesisBlock(1585132338, 0x1d00ffff, 1, initdist, CreateGenesisMasternodes()); // old=1296688602
        consensus.hashGenesisBlock = genesis.GetHash();

        assert(consensus.hashGenesisBlock == uint256S("0x0000099a168f636895a019eacfc1798ec54c593c015cfc5aac1f12817f7ddff7"));
        assert(genesis.hashMerkleRoot == uint256S("0x3f327ba2475176bcf8226b10d871f0f992e17ba9e040ff3dbd11d17c1e5914cb"));

        vFixedSeeds.clear();
        vSeeds.clear();
        // nodes with support for servicebits filtering should be at the top
//        vSeeds.emplace_back("testnet-seed.defichain.io");
        vFixedSeeds = std::vector<SeedSpec6>(pnSeed6_devnet, pnSeed6_devnet + ARRAYLEN(pnSeed6_devnet));

        fDefaultConsistencyChecks = false;
        fRequireStandard = false;
        m_is_test_chain = true;


        checkpointData = {
            {
//                {546, uint256S("000000002a936ca763904c3c35fce2f3556c559c0214345d31b1bcebf76acb70")},
            }
        };

        chainTxData = ChainTxData{
            /* nTime    */ 0,
            /* nTxCount */ 0,
            /* dTxRate  */ 0
        };
    }
};

/**
 * Regression test
 */
class CRegTestParams : public CChainParams {
public:
    explicit CRegTestParams() {
        strNetworkID = "regtest";
        bool isJellyfish = false;
        isJellyfish = gArgs.GetBoolArg("-jellyfish_regtest", false);
        consensus.nSubsidyHalvingInterval = (isJellyfish) ? 210000 : 150;
        consensus.baseBlockSubsidy = (isJellyfish) ? 100 * COIN : 50 * COIN;
        consensus.newBaseBlockSubsidy = 40504000000;
        consensus.emissionReductionPeriod = (isJellyfish) ? 32690 : 150;
        consensus.emissionReductionAmount = 1658; // 1.658%
        consensus.BIP16Exception = uint256();
        consensus.BIP34Height = 500; // BIP34 activated on regtest (Used in functional tests)
        consensus.BIP34Hash = uint256();
        consensus.BIP65Height = 1351; // BIP65 activated on regtest (Used in functional tests)
        consensus.BIP66Height = 1251; // BIP66 activated on regtest (Used in functional tests)
        consensus.AMKHeight = 10000000;
        consensus.BayfrontHeight = 10000000;
        consensus.BayfrontMarinaHeight = 10000000;
        consensus.BayfrontGardensHeight = 10000000;
        consensus.ClarkeQuayHeight = 10000000;
        consensus.DakotaHeight = 10000000;
        consensus.DakotaCrescentHeight = 10000000;
        consensus.EunosHeight = 10000000;
        consensus.EunosKampungHeight = 10000000;
        consensus.EunosPayaHeight = 10000000;
        consensus.FortCanningHeight = 10000000;
        consensus.FortCanningMuseumHeight = 10000000;
        consensus.FortCanningParkHeight = 10000000;
        consensus.FortCanningHillHeight = 10000000;
        consensus.FortCanningRoadHeight = 10000000;
        consensus.GreatWorldHeight = 10000000;

        consensus.pos.diffLimit = uint256S("00000fffffffffffffffffffffffffffffffffffffffffffffffffffffffffff");
        consensus.pos.nTargetTimespan = 14 * 24 * 60 * 60; // two weeks
        consensus.pos.nTargetTimespanV2 = 14 * 24 * 60 * 60; // two weeks
        consensus.pos.nTargetSpacing = 10 * 60; // 10 minutes
        consensus.pos.nStakeMinAge = 0;
        consensus.pos.nStakeMaxAge = 14 * 24 * 60 * 60; // Two weeks
        consensus.pos.fAllowMinDifficultyBlocks = true; // only for regtest
        consensus.pos.fNoRetargeting = true; // only for regtest

        consensus.pos.allowMintingWithoutPeers = true; // don't mint if no peers connected

        consensus.CSVHeight = 432; // CSV activated on regtest (Used in rpc activation tests)
        consensus.SegwitHeight = 0; // SEGWIT is always activated on regtest unless overridden
        consensus.nRuleChangeActivationThreshold = 108; // 75% for testchains
        consensus.nMinerConfirmationWindow = 144; // Faster than normal for regtest (144 instead of 2016)
        consensus.vDeployments[Consensus::DEPLOYMENT_TESTDUMMY].bit = 28;
        consensus.vDeployments[Consensus::DEPLOYMENT_TESTDUMMY].nStartTime = 0;
        consensus.vDeployments[Consensus::DEPLOYMENT_TESTDUMMY].nTimeout = Consensus::BIP9Deployment::NO_TIMEOUT;

        // The best chain should have at least this much work.
        consensus.nMinimumChainWork = uint256S("0x00");

        // By default assume that the signatures in ancestors of this block are valid.
        consensus.defaultAssumeValid = uint256S("0x00");

        // Masternodes' params
        consensus.mn.activationDelay = 10;
        consensus.mn.newActivationDelay = 20;
        consensus.mn.resignDelay = 10;
        consensus.mn.newResignDelay = 2 * consensus.mn.newActivationDelay;
        consensus.mn.creationFee = 1 * COIN;
        consensus.mn.collateralAmount = 10 * COIN;
        consensus.mn.collateralAmountDakota = 2 * COIN;
        consensus.mn.anchoringTeamSize = 3;
        consensus.mn.anchoringFrequency = 15;

        consensus.mn.anchoringTimeDepth = 3 * 60 * 60;
        consensus.mn.anchoringAdditionalTimeDepth = 15 * 60; // 15 minutes
        consensus.mn.anchoringTeamChange = 15; // Number of blocks

        consensus.token.creationFee = 1 * COIN;
        consensus.token.collateralAmount = 10 * COIN;

        consensus.spv.wallet_xpub = "tpubDA2Mn6LMJ35tYaA1Noxirw2WDzmgKEDKLRbSs2nwF8TTsm2iB6hBJmNjAAEbDqYzZLdThLykWDcytGzKDrjUzR9ZxdmSbFz7rt18vFRYjt9";
        consensus.spv.anchors_address = "n1h1kShnyiw3qRR6MM1FnwShaNVoVwBTnF";
        consensus.spv.anchorSubsidy = 0 * COIN;
        consensus.spv.subsidyIncreasePeriod = 60;
        consensus.spv.subsidyIncreaseValue = 5 * COIN;
        consensus.spv.minConfirmations = 6;

        consensus.vaultCreationFee = 1 * COIN;

        consensus.nonUtxoBlockSubsidies.emplace(CommunityAccountType::IncentiveFunding, 10 * COIN / 50); // normalized to (COIN == 100%) // 10 per block
        consensus.nonUtxoBlockSubsidies.emplace(CommunityAccountType::AnchorReward, COIN/10 / 50);       // 0.1 per block

        // New coinbase reward distribution
        consensus.dist.masternode = 3333; // 33.33%
        consensus.dist.community = 491; // 4.91%
        consensus.dist.anchor = 2; // 0.02%
        consensus.dist.liquidity = 2545; // 25.45%
        consensus.dist.loan = 2468; // 24.68%
        consensus.dist.options = 988; // 9.88%
        consensus.dist.unallocated = 173; // 1.73%

        consensus.newNonUTXOSubsidies.emplace(CommunityAccountType::AnchorReward, consensus.dist.anchor);
        consensus.newNonUTXOSubsidies.emplace(CommunityAccountType::IncentiveFunding, consensus.dist.liquidity);
        consensus.newNonUTXOSubsidies.emplace(CommunityAccountType::Loan, consensus.dist.loan);
        consensus.newNonUTXOSubsidies.emplace(CommunityAccountType::Options, consensus.dist.options);
        consensus.newNonUTXOSubsidies.emplace(CommunityAccountType::Unallocated, consensus.dist.unallocated);

        pchMessageStartPostAMK[0] = pchMessageStart[0] = 0xfa;
        pchMessageStartPostAMK[1] = pchMessageStart[1] = 0xbf;
        pchMessageStartPostAMK[2] = pchMessageStart[2] = 0xb5;
        pchMessageStartPostAMK[3] = pchMessageStart[3] = 0xda;
        nDefaultPort = 19555;
        nPruneAfterHeight = 1000;
        m_assumed_blockchain_size = 0;
        m_assumed_chain_state_size = 0;

        UpdateActivationParametersFromArgs();

        base58Prefixes[PUBKEY_ADDRESS] = {0x6f};
        base58Prefixes[SCRIPT_ADDRESS] = {0xc4};
        base58Prefixes[SECRET_KEY] =     {0xef};
        base58Prefixes[EXT_PUBLIC_KEY] = {0x04, 0x35, 0x87, 0xCF};
        base58Prefixes[EXT_SECRET_KEY] = {0x04, 0x35, 0x83, 0x94};

        bech32_hrp = "bcrt";

        // (!) after prefixes set
        consensus.foundationShareScript = GetScriptForDestination(DecodeDestination("2NCWAKfEehP3qibkLKYQjXaWMK23k4EDMVS", *this)); // cMv1JaaZ9Mbb3M3oNmcFvko8p7EcHJ8XD7RCQjzNaMs7BWRVZTyR
        consensus.foundationShare = 0; // old style - just percents // stil zero here to not broke old tests
        consensus.foundationShareDFIP1 = 19 * COIN / 10 / 50; // 1.9 DFI @ 50 per block (rate normalized to (COIN == 100%)

        // now it is for devnet and regtest only, 2 first and 2 last of genesis MNs acts as foundation members
        consensus.foundationMembers.emplace(GetScriptForDestination(DecodeDestination("mwsZw8nF7pKxWH8eoKL9tPxTpaFkz7QeLU", *this)));
        consensus.foundationMembers.emplace(GetScriptForDestination(DecodeDestination("msER9bmJjyEemRpQoS8YYVL21VyZZrSgQ7", *this)));
        consensus.foundationMembers.emplace(GetScriptForDestination(DecodeDestination("bcrt1qyrfrpadwgw7p5eh3e9h3jmu4kwlz4prx73cqny", *this)));
        consensus.foundationMembers.emplace(GetScriptForDestination(DecodeDestination("bcrt1qyeuu9rvq8a67j86pzvh5897afdmdjpyankp4mu", *this)));

        consensus.accountDestruction.clear();
        consensus.accountDestruction.insert(GetScriptForDestination(DecodeDestination("2MxJf6Ak8MGrLoGdekrU6AusW29szZUFphH", *this)));
        consensus.accountDestruction.insert(GetScriptForDestination(DecodeDestination("mxiaFfAnCoXEUy4RW8NgsQM7yU5YRCiFSh", *this)));

        consensus.smartContracts.clear();
        consensus.smartContracts[SMART_CONTRACT_DFIP_2201] = GetScriptForDestination(CTxDestination(WitnessV0KeyHash(std::vector<unsigned char>{0,0,0,0,0,0,0,0,0,0,0,0,0,0,0,0,0,0,0,0})));
        consensus.smartContracts[SMART_CONTRACT_DFIP_2203] = GetScriptForDestination(CTxDestination(WitnessV0KeyHash(std::vector<unsigned char>{0,0,0,0,0,0,0,0,0,0,0,0,0,0,0,0,0,0,0,1})));

        // owner base58, operator base58
        vMasternodes.push_back({"mwsZw8nF7pKxWH8eoKL9tPxTpaFkz7QeLU", "mswsMVsyGMj1FzDMbbxw2QW3KvQAv2FKiy"});
        vMasternodes.push_back({"msER9bmJjyEemRpQoS8YYVL21VyZZrSgQ7", "mps7BdmwEF2vQ9DREDyNPibqsuSRZ8LuwQ"});
        vMasternodes.push_back({"myF3aHuxtEuqqTw44EurtVs6mjyc1QnGUS", "mtbWisYQmw9wcaecvmExeuixG7rYGqKEU4"});
        vMasternodes.push_back({"mwyaBGGE7ka58F7aavH5hjMVdJENP9ZEVz", "n1n6Z5Zdoku4oUnrXeQ2feLz3t7jmVLG9t"});
        vMasternodes.push_back({"mgsE1SqrcfUhvuYuRjqy6rQCKmcCVKNhMu", "mzqdipBJcKX9rXXxcxw2kTHC3Xjzd3siKg"});
        vMasternodes.push_back({"mud4VMfbBqXNpbt8ur33KHKx8pk3npSq8c", "mk5DkY4qcV6CUpuxDVyD3AHzRq5XK9kbRN"});
        vMasternodes.push_back({"bcrt1qyrfrpadwgw7p5eh3e9h3jmu4kwlz4prx73cqny", "bcrt1qmfvw3dp3u6fdvqkdc0y3lr0e596le9cf22vtsv"});
        vMasternodes.push_back({"bcrt1qyeuu9rvq8a67j86pzvh5897afdmdjpyankp4mu", "bcrt1qurwyhta75n2g75u2u5nds9p6w9v62y8wr40d2r"});

        // For testing send after Eunos: 93ViFmLeJVgKSPxWGQHmSdT5RbeGDtGW4bsiwQM2qnQyucChMqQ
        consensus.burnAddress = GetScriptForDestination(DecodeDestination("mfburnZSAM7Gs1hpDeNaMotJXSGA7edosG", *this));
        consensus.retiredBurnAddress = GetScriptForDestination(DecodeDestination("mfdefichainDSTBurnAddressXXXZcE1vs", *this));

        if (isJellyfish) {
            std::vector<CTxOut> initdist;
            // first 2 owner & first 2 operator get 100 mill DFI
            initdist.push_back(CTxOut(100000000 * COIN, GetScriptForDestination(DecodeDestination("mwsZw8nF7pKxWH8eoKL9tPxTpaFkz7QeLU", *this))));
            initdist.push_back(CTxOut(100000000 * COIN, GetScriptForDestination(DecodeDestination("mswsMVsyGMj1FzDMbbxw2QW3KvQAv2FKiy", *this))));
            initdist.push_back(CTxOut(100000000 * COIN, GetScriptForDestination(DecodeDestination("msER9bmJjyEemRpQoS8YYVL21VyZZrSgQ7", *this))));
            initdist.push_back(CTxOut(100000000 * COIN, GetScriptForDestination(DecodeDestination("mps7BdmwEF2vQ9DREDyNPibqsuSRZ8LuwQ", *this))));
            initdist.push_back(CTxOut(consensus.baseBlockSubsidy, GetScriptForDestination(DecodeDestination("mud4VMfbBqXNpbt8ur33KHKx8pk3npSq8c", *this))));

            // 6th masternode owner. for initdist tests
            genesis = CreateGenesisBlock(1579045065, 0x207fffff, 1, initdist,CreateGenesisMasternodes()); // old=1296688602
            consensus.hashGenesisBlock = genesis.GetHash();

            assert(consensus.hashGenesisBlock == uint256S("0xd744db74fb70ed42767ae028a129365fb4d7de54ba1b6575fb047490554f8a7b"));
            assert(genesis.hashMerkleRoot == uint256S("0x5615dbbb379da893dd694e02d25a7955e1b7471db55f42bbd82b5d3f5bdb8d38"));
        }
        else {
            genesis = CreateGenesisBlock(1579045065, 0x207fffff, 1, {
                                          CTxOut(consensus.baseBlockSubsidy,
                                          GetScriptForDestination(DecodeDestination("mud4VMfbBqXNpbt8ur33KHKx8pk3npSq8c", *this)) // 6th masternode owner. for initdist tests
                                          )},
                                      CreateGenesisMasternodes()); // old=1296688602
            consensus.hashGenesisBlock = genesis.GetHash();

            assert(consensus.hashGenesisBlock == uint256S("0x0091f00915b263d08eba2091ba70ba40cea75242b3f51ea29f4a1b8d7814cd01"));
            assert(genesis.hashMerkleRoot == uint256S("0xc4b6f1f9a7bbb61121b949b57be05e8651e7a0c55c38eb8aaa6c6602b1abc444"));
        }

        vFixedSeeds.clear(); //!< Regtest mode doesn't have any fixed seeds.
        vSeeds.clear();      //!< Regtest mode doesn't have any DNS seeds.

        fDefaultConsistencyChecks = true;
        fRequireStandard = true;
        m_is_test_chain = true;

        checkpointData = {
            {
                {0, consensus.hashGenesisBlock},
            }
        };

        chainTxData = ChainTxData{
            0,
            0,
            0
        };
    }

    /**
     * Allows modifying the Version Bits regtest parameters.
     */
    void UpdateVersionBitsParameters(Consensus::DeploymentPos d, int64_t nStartTime, int64_t nTimeout)
    {
        consensus.vDeployments[d].nStartTime = nStartTime;
        consensus.vDeployments[d].nTimeout = nTimeout;
    }
    void UpdateActivationParametersFromArgs();
};

/// Check for fork height based flag, validate and set the value to a target var
std::optional<int> UpdateHeightValidation(const std::string& argName, const std::string& argFlag, int& argTarget) {
    if (gArgs.IsArgSet(argFlag)) {
        int64_t height = gArgs.GetArg(argFlag, argTarget);
        if (height < -1 || height >= std::numeric_limits<int>::max()) {
            std::string lowerArgName = ToLower(argFlag);
            throw std::runtime_error(strprintf(
                "Activation height %ld for %s is out of valid range. Use -1 to disable %s.",
                height, argName, lowerArgName));
        } else if (height == -1) {
            LogPrintf("%s disabled for testing\n", argName);
            height = std::numeric_limits<int>::max();
        }
        argTarget = static_cast<int>(height);
        return height;
    }
    return {};
}

void CRegTestParams::UpdateActivationParametersFromArgs()
{
    UpdateHeightValidation("Segwit", "-segwitheight", consensus.SegwitHeight);
    UpdateHeightValidation("AMK", "-amkheight", consensus.AMKHeight);
    UpdateHeightValidation("Bayfront", "-bayfrontheight", consensus.BayfrontHeight);
    UpdateHeightValidation("Bayfront Gardens", "-bayfrontgardensheight", consensus.BayfrontGardensHeight);
    UpdateHeightValidation("Clarke Quay", "-clarkequayheight", consensus.ClarkeQuayHeight);
    UpdateHeightValidation("Dakota", "-dakotaheight", consensus.DakotaHeight);
    UpdateHeightValidation("Dakota Crescent", "-dakotacrescentheight", consensus.DakotaCrescentHeight);
    auto eunosHeight = UpdateHeightValidation("Eunos", "-eunosheight", consensus.EunosHeight);
    if (eunosHeight.has_value()){
        consensus.EunosKampungHeight = static_cast<int>(eunosHeight.value());
    }
    UpdateHeightValidation("Eunos Paya", "-eunospayaheight", consensus.EunosPayaHeight);
    UpdateHeightValidation("Fort Canning", "-fortcanningheight", consensus.FortCanningHeight);
    UpdateHeightValidation("Fort Canning Museum", "-fortcanningmuseumheight", consensus.FortCanningMuseumHeight);
    UpdateHeightValidation("Fort Canning Park", "-fortcanningparkheight", consensus.FortCanningParkHeight);
    UpdateHeightValidation("Fort Canning Hill", "-fortcanninghillheight", consensus.FortCanningHillHeight);
    UpdateHeightValidation("Fort Canning Road", "-fortcanningroadheight", consensus.FortCanningRoadHeight);
    UpdateHeightValidation("Great World", "-greatworldheight", consensus.GreatWorldHeight);

    if (gArgs.GetBoolArg("-simulatemainnet", false)) {
        consensus.pos.nTargetTimespan = 5 * 60; // 5 min == 10 blocks
        consensus.pos.nTargetSpacing = 30; // seconds
        consensus.pos.nTargetTimespanV2 = 1008 * consensus.pos.nTargetSpacing; // 1008 blocks
    }

    if (!gArgs.IsArgSet("-vbparams")) return;

    for (const std::string& strDeployment : gArgs.GetArgs("-vbparams")) {
        std::vector<std::string> vDeploymentParams;
        boost::split(vDeploymentParams, strDeployment, boost::is_any_of(":"));
        if (vDeploymentParams.size() != 3) {
            throw std::runtime_error("Version bits parameters malformed, expecting deployment:start:end");
        }
        int64_t nStartTime, nTimeout;
        if (!ParseInt64(vDeploymentParams[1], &nStartTime)) {
            throw std::runtime_error(strprintf("Invalid nStartTime (%s)", vDeploymentParams[1]));
        }
        if (!ParseInt64(vDeploymentParams[2], &nTimeout)) {
            throw std::runtime_error(strprintf("Invalid nTimeout (%s)", vDeploymentParams[2]));
        }
        bool found = false;
        for (int j=0; j < (int)Consensus::MAX_VERSION_BITS_DEPLOYMENTS; ++j) {
            if (vDeploymentParams[0] == VersionBitsDeploymentInfo[j].name) {
                UpdateVersionBitsParameters(Consensus::DeploymentPos(j), nStartTime, nTimeout);
                found = true;
                LogPrintf("Setting version bits activation parameters for %s to start=%ld, timeout=%ld\n", vDeploymentParams[0], nStartTime, nTimeout);
                break;
            }
        }
        if (!found) {
            throw std::runtime_error(strprintf("Invalid deployment (%s)", vDeploymentParams[0]));
        }
    }
}

static std::unique_ptr<const CChainParams> globalChainParams;

const CChainParams &Params() {
    assert(globalChainParams);
    return *globalChainParams;
}

std::unique_ptr<const CChainParams> CreateChainParams(const std::string& chain)
{
    if (chain == CBaseChainParams::MAIN)
        return std::unique_ptr<CChainParams>(new CMainParams());
    else if (chain == CBaseChainParams::TESTNET)
        return std::unique_ptr<CChainParams>(new CTestNetParams());
    else if (chain == CBaseChainParams::DEVNET)
        return std::unique_ptr<CChainParams>(new CDevNetParams());
    else if (chain == CBaseChainParams::REGTEST)
        return std::unique_ptr<CChainParams>(new CRegTestParams());
    throw std::runtime_error(strprintf("%s: Unknown chain %s.", __func__, chain));
}

void SelectParams(const std::string& network)
{
    SelectBaseParams(network);
    globalChainParams = CreateChainParams(network);
}<|MERGE_RESOLUTION|>--- conflicted
+++ resolved
@@ -129,12 +129,8 @@
         consensus.FortCanningMuseumHeight = 1430640;
         consensus.FortCanningParkHeight = 1503143;
         consensus.FortCanningHillHeight = 1604999; // Feb 7, 2022.
-<<<<<<< HEAD
-        consensus.FortCanningRoadHeight = std::numeric_limits<int>::max();
+        consensus.FortCanningRoadHeight = 1786000; // April 11, 2022. 
         consensus.GreatWorldHeight = std::numeric_limits<int>::max();
-=======
-        consensus.FortCanningRoadHeight = 1786000; // April 11, 2022. 
->>>>>>> 57c099c1
 
         consensus.pos.diffLimit = uint256S("00000fffffffffffffffffffffffffffffffffffffffffffffffffffffffffff");
 //        consensus.pos.nTargetTimespan = 14 * 24 * 60 * 60; // two weeks
