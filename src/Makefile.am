# Copyright (c) 2013-2016 The Bitcoin Core developers
# Distributed under the MIT software license, see the accompanying
# file LICENSE or http://www.opensource.org/licenses/mit-license.php.

DIST_SUBDIRS = secp256k1 univalue

AM_LDFLAGS = $(PTHREAD_CFLAGS) $(LIBTOOL_LDFLAGS) $(HARDENED_LDFLAGS) $(GPROF_LDFLAGS) $(SANITIZER_LDFLAGS)
AM_CXXFLAGS = $(DEBUG_CXXFLAGS) $(HARDENED_CXXFLAGS) $(WARN_CXXFLAGS) $(NOWARN_CXXFLAGS) $(ERROR_CXXFLAGS) $(GPROF_CXXFLAGS) $(SANITIZER_CXXFLAGS)
AM_CPPFLAGS = $(DEBUG_CPPFLAGS) $(HARDENED_CPPFLAGS)
AM_LIBTOOLFLAGS = --preserve-dup-deps
EXTRA_LIBRARIES =

if EMBEDDED_UNIVALUE
LIBUNIVALUE = univalue/libunivalue.la

$(LIBUNIVALUE): $(wildcard univalue/lib/*) $(wildcard univalue/include/*)
	$(AM_V_at)$(MAKE) $(AM_MAKEFLAGS) -C $(@D) $(@F)
else
LIBUNIVALUE = $(UNIVALUE_LIBS)
endif

LIBDEFI_SPV=libdefi_spv.a
SPV_INCLUDES=-I. -I./spv -I./spv/support -I./spv/bitcoin -I./spv/bcash

DEFI_INCLUDES=-I$(builddir) $(BDB_CPPFLAGS) $(BOOST_CPPFLAGS) $(LEVELDB_CPPFLAGS)

DEFI_INCLUDES += -I$(srcdir)/secp256k1/include
DEFI_INCLUDES += $(UNIVALUE_CFLAGS)
DEFI_INCLUDES += $(SPV_INCLUDES)

LIBDEFI_SERVER=libdefi_server.a
LIBDEFI_COMMON=libdefi_common.a
LIBDEFI_CONSENSUS=libdefi_consensus.a
LIBDEFI_CLI=libdefi_cli.a
LIBDEFI_UTIL=libdefi_util.a
LIBDEFI_CRYPTO_BASE=crypto/libdefi_crypto_base.a
LIBDEFIQT=qt/libdefiqt.a
LIBSECP256K1=secp256k1/libsecp256k1.la

if ENABLE_ZMQ
LIBDEFI_ZMQ=libdefi_zmq.a
endif
if BUILD_DEFI_LIBS
LIBDEFICONSENSUS=libdeficonsensus.la
endif
if ENABLE_WALLET
LIBDEFI_WALLET=libdefi_wallet.a
LIBDEFI_WALLET_TOOL=libdefi_wallet_tool.a
endif

LIBDEFI_CRYPTO= $(LIBDEFI_CRYPTO_BASE)
if ENABLE_SSE41
LIBDEFI_CRYPTO_SSE41 = crypto/libdefi_crypto_sse41.a
LIBDEFI_CRYPTO += $(LIBDEFI_CRYPTO_SSE41)
endif
if ENABLE_AVX2
LIBDEFI_CRYPTO_AVX2 = crypto/libdefi_crypto_avx2.a
LIBDEFI_CRYPTO += $(LIBDEFI_CRYPTO_AVX2)
endif
if ENABLE_SHANI
LIBDEFI_CRYPTO_SHANI = crypto/libdefi_crypto_shani.a
LIBDEFI_CRYPTO += $(LIBDEFI_CRYPTO_SHANI)
endif

$(LIBSECP256K1): $(wildcard secp256k1/src/*.h) $(wildcard secp256k1/src/*.c) $(wildcard secp256k1/include/*)
	$(AM_V_at)$(MAKE) $(AM_MAKEFLAGS) -C $(@D) $(@F)

# Make is not made aware of per-object dependencies to avoid limiting building parallelization
# But to build the less dependent modules first, we manually select their order here:
EXTRA_LIBRARIES += \
  $(LIBDEFI_CRYPTO) \
  $(LIBDEFI_UTIL) \
  $(LIBDEFI_COMMON) \
  $(LIBDEFI_SPV) \
  $(LIBDEFI_CONSENSUS) \
  $(LIBDEFI_SERVER) \
  $(LIBDEFI_CLI) \
  $(LIBDEFI_WALLET) \
  $(LIBDEFI_WALLET_TOOL) \
  $(LIBDEFI_ZMQ)

lib_LTLIBRARIES = $(LIBDEFICONSENSUS)

bin_PROGRAMS =
noinst_PROGRAMS =
TESTS =
BENCHMARKS =

if BUILD_DEFID
  bin_PROGRAMS += defid
endif

if BUILD_DEFI_CLI
  bin_PROGRAMS += defi-cli
endif
if BUILD_DEFI_TX
  bin_PROGRAMS += defi-tx
endif
if ENABLE_WALLET
if BUILD_DEFI_WALLET
  bin_PROGRAMS += defi-wallet
endif
endif

.PHONY: FORCE check-symbols check-security
# defi core #
DEFI_CORE_H = \
  addrdb.h \
  addrman.h \
  attributes.h \
  banman.h \
  base58.h \
  bech32.h \
  bloom.h \
  blockencodings.h \
  blockfilter.h \
  chain.h \
  chainparams.h \
  chainparamsbase.h \
  chainparamsseeds.h \
  checkqueue.h \
  clientversion.h \
  coins.h \
  compat.h \
  compat/assumptions.h \
  compat/byteswap.h \
  compat/endian.h \
  compat/sanity.h \
  compressor.h \
  consensus/consensus.h \
  consensus/tx_check.h \
  consensus/tx_verify.h \
  core_io.h \
  core_memusage.h \
  cuckoocache.h \
  flatfile.h \
  flushablestorage.h \
  fs.h \
  httprpc.h \
  httpserver.h \
  index/base.h \
  index/blockfilterindex.h \
  index/txindex.h \
  indirectmap.h \
  init.h \
  interfaces/chain.h \
  interfaces/handler.h \
  key.h \
  key_io.h \
  dbwrapper.h \
  limitedmap.h \
  logging.h \
  masternodes/accounts.h \
  masternodes/accountshistory.h \
  masternodes/anchors.h \
  masternodes/balances.h \
  masternodes/communityaccounttypes.h \
  masternodes/factory.h \
  masternodes/govvariables/icx_takerfee_per_btc.h \
  masternodes/govvariables/lp_daily_dfi_reward.h \
  masternodes/govvariables/lp_splits.h \
  masternodes/gv.h \
  masternodes/icxorder.h \
  masternodes/incentivefunding.h \
  masternodes/loan.h \
  masternodes/masternodes.h \
  masternodes/mn_checks.h \
  masternodes/mn_rpc.h \
  masternodes/res.h \
  masternodes/oracles.h \
  masternodes/poolpairs.h \
<<<<<<< HEAD
  masternodes/proposals.h \
=======
  masternodes/tokens.h \
>>>>>>> 13cc9108
  masternodes/undo.h \
  masternodes/undos.h \
  masternodes/vault.h \
  memusage.h \
  merkleblock.h \
  miner.h \
  net.h \
  net_permissions.h \
  net_processing.h \
  netaddress.h \
  netbase.h \
  netmessagemaker.h \
  node/coin.h \
  node/coinstats.h \
  node/psbt.h \
  node/transaction.h \
  noui.h \
  optional.h \
  outputtype.h \
  policy/feerate.h \
  policy/fees.h \
  policy/policy.h \
  policy/rbf.h \
  policy/settings.h \
  pos.h \
  pos_kernel.h \
  protocol.h \
  psbt.h \
  random.h \
  reverse_iterator.h \
  reverselock.h \
  rpc/blockchain.h \
  rpc/client.h \
  rpc/protocol.h \
  rpc/rawtransaction_util.h \
  rpc/register.h \
  rpc/request.h \
  rpc/server.h \
  rpc/util.h \
  scheduler.h \
  script/descriptor.h \
  script/keyorigin.h \
  script/sigcache.h \
  script/sign.h \
  script/signingprovider.h \
  script/standard.h \
  shutdown.h \
  spv/btctransaction.h \
  spv/spv_wrapper.h \
  streams.h \
  support/allocators/secure.h \
  support/allocators/zeroafterfree.h \
  support/cleanse.h \
  support/events.h \
  support/lockedpool.h \
  sync.h \
  threadsafety.h \
  threadinterrupt.h \
  timedata.h \
  torcontrol.h \
  txdb.h \
  txmempool.h \
  ui_interface.h \
  undo.h \
  util/bip32.h \
  util/bytevectorhash.h \
  util/error.h \
  util/fees.h \
  util/system.h \
  util/memory.h \
  util/moneystr.h \
  util/rbf.h \
  util/string.h \
  util/threadnames.h \
  util/time.h \
  util/translation.h \
  util/url.h \
  util/validation.h \
  validation.h \
  validationinterface.h \
  versionbits.h \
  versionbitsinfo.h \
  walletinitinterface.h \
  wallet/coincontrol.h \
  wallet/crypter.h \
  wallet/db.h \
  wallet/feebumper.h \
  wallet/fees.h \
  wallet/ismine.h \
  wallet/load.h \
  wallet/psbtwallet.h \
  wallet/rpcwallet.h \
  wallet/wallet.h \
  wallet/walletdb.h \
  wallet/wallettool.h \
  wallet/walletutil.h \
  wallet/coinselection.h \
  warnings.h \
  zmq/zmqabstractnotifier.h \
  zmq/zmqconfig.h\
  zmq/zmqnotificationinterface.h \
  zmq/zmqpublishnotifier.h \
  zmq/zmqrpc.h


obj/build.h: FORCE
	@$(MKDIR_P) $(builddir)/obj
	@$(top_srcdir)/share/genbuild.sh "$(abs_top_builddir)/src/obj/build.h" \
	  "$(abs_top_srcdir)"
libdefi_util_a-clientversion.$(OBJEXT): obj/build.h

libdefi_spv_a_CPPFLAGS = $(AM_CPPFLAGS) -Wpointer-arith -fpermissive -I./spv -I./spv/support -I./secp256k1 -I./secp256k1/src -Wno-format-extra-args -lm -lbsd
libdefi_spv_a_CXXFLAGS = $(AM_CXXFLAGS) $(PIE_FLAGS)
libdefi_spv_a_SOURCES = \
  spv/bcash/BRBCashAddr.cpp \
  spv/bcash/BRBCashAddr.h \
  spv/bcash/BRBCashParams.cpp \
  spv/bcash/BRBCashParams.h \
  spv/bitcoin/BRBIP38Key.cpp \
  spv/bitcoin/BRBIP38Key.h \
  spv/bitcoin/BRBloomFilter.cpp \
  spv/bitcoin/BRBloomFilter.h \
  spv/bitcoin/BRChainParams.cpp \
  spv/bitcoin/BRChainParams.h \
  spv/bitcoin/BRMerkleBlock.cpp \
  spv/bitcoin/BRMerkleBlock.h \
  spv/bitcoin/BRPaymentProtocol.cpp \
  spv/bitcoin/BRPaymentProtocol.h \
  spv/bitcoin/BRPeer.cpp \
  spv/bitcoin/BRPeer.h \
  spv/bitcoin/BRPeerManager.cpp \
  spv/bitcoin/BRPeerManager.h \
  spv/bitcoin/BRTransaction.cpp \
  spv/bitcoin/BRTransaction.h \
  spv/bitcoin/BRWallet.cpp \
  spv/bitcoin/BRWallet.h \
  spv/support/BRAddress.cpp \
  spv/support/BRAddress.h \
  spv/support/BRArray.h \
  spv/support/BRBase58.cpp \
  spv/support/BRBase58.h \
  spv/support/BRBech32.cpp \
  spv/support/BRBech32.h \
  spv/support/BRBIP32Sequence.cpp \
  spv/support/BRBIP32Sequence.h \
  spv/support/BRBIP39Mnemonic.cpp \
  spv/support/BRBIP39Mnemonic.h \
  spv/support/BRBIP39WordsEn.h \
  spv/support/BRCrypto.cpp \
  spv/support/BRCrypto.h \
  spv/support/BRInt.h \
  spv/support/BRKey.cpp \
  spv/support/BRKeyECIES.cpp \
  spv/support/BRKeyECIES.h \
  spv/support/BRKey.h \
  spv/support/BRLargeInt.h \
  spv/support/BRSet.cpp \
  spv/support/BRSet.h
#  spv/support/BRAssert.cpp
#  spv/support/BRAssert.h
#  spv/support/BRFileService.cpp
#  spv/support/BRFileService.h
#  spv/bitcoin/BRWalletManager.cpp
#  spv/bitcoin/BRWalletManager.h

# for gen /secp256k1/src/ecmult_static_context.h
LIBSECP256K1_GEN = $(srcdir)/secp256k1/src/ecmult_static_context.h
nodist_libdefi_spv_a_SOURCES = $(LIBSECP256K1_GEN)
BUILT_SOURCES = $(LIBSECP256K1_GEN)
$(LIBSECP256K1_GEN): $(LIBSECP256K1)

# server: shared between defid and defi-qt
# Contains code accessing mempool and chain state that is meant to be separated
# from wallet and gui code (see node/README.md). Shared code should go in
# libdefi_common or libdefi_util libraries, instead.
libdefi_server_a_CPPFLAGS = $(AM_CPPFLAGS) $(DEFI_INCLUDES) $(MINIUPNPC_CPPFLAGS) $(EVENT_CFLAGS) $(EVENT_PTHREADS_CFLAGS)
libdefi_server_a_CXXFLAGS = $(AM_CXXFLAGS) $(PIE_FLAGS)
libdefi_server_a_SOURCES = \
  addrdb.cpp \
  addrman.cpp \
  banman.cpp \
  blockencodings.cpp \
  blockfilter.cpp \
  chain.cpp \
  consensus/tx_verify.cpp \
  flatfile.cpp \
  httprpc.cpp \
  httpserver.cpp \
  index/base.cpp \
  index/blockfilterindex.cpp \
  index/txindex.cpp \
  interfaces/chain.cpp \
  init.cpp \
  dbwrapper.cpp \
  masternodes/accounts.cpp \
  masternodes/accountshistory.cpp \
  masternodes/anchors.cpp \
  masternodes/oracles.cpp \
  masternodes/govvariables/icx_takerfee_per_btc.cpp \
  masternodes/govvariables/lp_daily_dfi_reward.cpp \
  masternodes/govvariables/lp_splits.cpp \
  masternodes/gv.cpp \
  masternodes/icxorder.cpp \
  masternodes/incentivefunding.cpp \
  masternodes/loan.cpp \
  masternodes/masternodes.cpp \
  masternodes/mn_checks.cpp \
  masternodes/mn_rpc.cpp \
  masternodes/rpc_accounts.cpp \
  masternodes/rpc_customtx.cpp \
  masternodes/rpc_masternodes.cpp \
  masternodes/rpc_icxorderbook.cpp \
  masternodes/rpc_loan.cpp \
  masternodes/rpc_oracles.cpp \
  masternodes/rpc_poolpair.cpp \
  masternodes/rpc_proposals.cpp \
  masternodes/rpc_tokens.cpp \
  masternodes/rpc_vault.cpp \
  masternodes/tokens.cpp \
  masternodes/poolpairs.cpp \
  masternodes/proposals.cpp \
  masternodes/skipped_txs.cpp \
  masternodes/undos.cpp \
  masternodes/vault.cpp \
  miner.cpp \
  net.cpp \
  net_processing.cpp \
  node/coin.cpp \
  node/coinstats.cpp \
  node/psbt.cpp \
  node/transaction.cpp \
  noui.cpp \
  policy/fees.cpp \
  policy/rbf.cpp \
  policy/settings.cpp \
  pos.cpp \
  pos_kernel.cpp \
  rest.cpp \
  rpc/blockchain.cpp \
  rpc/mining.cpp \
  rpc/misc.cpp \
  rpc/net.cpp \
  rpc/rawtransaction.cpp \
  rpc/server.cpp \
  script/sigcache.cpp \
  shutdown.cpp \
  spv/btctransaction.cpp \
  spv/spv_wrapper.cpp \
  spv/spv_rpc.cpp \
  timedata.cpp \
  torcontrol.cpp \
  txdb.cpp \
  txmempool.cpp \
  ui_interface.cpp \
  validation.cpp \
  validationinterface.cpp \
  versionbits.cpp \
  $(DEFI_CORE_H)

if ENABLE_WALLET
libdefi_server_a_SOURCES += wallet/init.cpp
endif
if !ENABLE_WALLET
libdefi_server_a_SOURCES += dummywallet.cpp
endif

if ENABLE_ZMQ
libdefi_zmq_a_CPPFLAGS = $(AM_CPPFLAGS) $(DEFI_INCLUDES) $(ZMQ_CFLAGS)
libdefi_zmq_a_CXXFLAGS = $(AM_CXXFLAGS) $(PIE_FLAGS)
libdefi_zmq_a_SOURCES = \
  zmq/zmqabstractnotifier.cpp \
  zmq/zmqnotificationinterface.cpp \
  zmq/zmqpublishnotifier.cpp \
  zmq/zmqrpc.cpp
endif


# wallet: shared between defid and defi-qt, but only linked
# when wallet enabled
libdefi_wallet_a_CPPFLAGS = $(AM_CPPFLAGS) $(DEFI_INCLUDES)
libdefi_wallet_a_CXXFLAGS = $(AM_CXXFLAGS) $(PIE_FLAGS)
libdefi_wallet_a_SOURCES = \
  wallet/coincontrol.cpp \
  wallet/crypter.cpp \
  wallet/db.cpp \
  wallet/feebumper.cpp \
  wallet/fees.cpp \
  wallet/ismine.cpp \
  wallet/load.cpp \
  wallet/psbtwallet.cpp \
  wallet/rpcdump.cpp \
  wallet/rpcwallet.cpp \
  wallet/wallet.cpp \
  wallet/walletdb.cpp \
  wallet/walletutil.cpp \
  wallet/coinselection.cpp \
  $(DEFI_CORE_H)

libdefi_wallet_tool_a_CPPFLAGS = $(AM_CPPFLAGS) $(DEFI_INCLUDES)
libdefi_wallet_tool_a_CXXFLAGS = $(AM_CXXFLAGS) $(PIE_FLAGS)
libdefi_wallet_tool_a_SOURCES = \
  wallet/wallettool.cpp \
  $(DEFI_CORE_H)

# crypto primitives library
crypto_libdefi_crypto_base_a_CPPFLAGS = $(AM_CPPFLAGS)
crypto_libdefi_crypto_base_a_CXXFLAGS = $(AM_CXXFLAGS) $(PIE_FLAGS)
crypto_libdefi_crypto_base_a_SOURCES = \
  crypto/aes.cpp \
  crypto/aes.h \
  crypto/chacha_poly_aead.h \
  crypto/chacha_poly_aead.cpp \
  crypto/chacha20.h \
  crypto/chacha20.cpp \
  crypto/common.h \
  crypto/hkdf_sha256_32.cpp \
  crypto/hkdf_sha256_32.h \
  crypto/hmac_sha256.cpp \
  crypto/hmac_sha256.h \
  crypto/hmac_sha512.cpp \
  crypto/hmac_sha512.h \
  crypto/poly1305.h \
  crypto/poly1305.cpp \
  crypto/ripemd160.cpp \
  crypto/ripemd160.h \
  crypto/sha1.cpp \
  crypto/sha1.h \
  crypto/sha256.cpp \
  crypto/sha256.h \
  crypto/sha512.cpp \
  crypto/sha512.h \
  crypto/siphash.cpp \
  crypto/siphash.h

if USE_ASM
crypto_libdefi_crypto_base_a_SOURCES += crypto/sha256_sse4.cpp
endif

crypto_libdefi_crypto_sse41_a_CXXFLAGS = $(AM_CXXFLAGS) $(PIE_FLAGS)
crypto_libdefi_crypto_sse41_a_CPPFLAGS = $(AM_CPPFLAGS)
crypto_libdefi_crypto_sse41_a_CXXFLAGS += $(SSE41_CXXFLAGS)
crypto_libdefi_crypto_sse41_a_CPPFLAGS += -DENABLE_SSE41
crypto_libdefi_crypto_sse41_a_SOURCES = crypto/sha256_sse41.cpp

crypto_libdefi_crypto_avx2_a_CXXFLAGS = $(AM_CXXFLAGS) $(PIE_FLAGS)
crypto_libdefi_crypto_avx2_a_CPPFLAGS = $(AM_CPPFLAGS)
crypto_libdefi_crypto_avx2_a_CXXFLAGS += $(AVX2_CXXFLAGS)
crypto_libdefi_crypto_avx2_a_CPPFLAGS += -DENABLE_AVX2
crypto_libdefi_crypto_avx2_a_SOURCES = crypto/sha256_avx2.cpp

crypto_libdefi_crypto_shani_a_CXXFLAGS = $(AM_CXXFLAGS) $(PIE_FLAGS)
crypto_libdefi_crypto_shani_a_CPPFLAGS = $(AM_CPPFLAGS)
crypto_libdefi_crypto_shani_a_CXXFLAGS += $(SHANI_CXXFLAGS)
crypto_libdefi_crypto_shani_a_CPPFLAGS += -DENABLE_SHANI
crypto_libdefi_crypto_shani_a_SOURCES = crypto/sha256_shani.cpp

# consensus: shared between all executables that validate any consensus rules.
libdefi_consensus_a_CPPFLAGS = $(AM_CPPFLAGS) $(DEFI_INCLUDES)
libdefi_consensus_a_CXXFLAGS = $(AM_CXXFLAGS) $(PIE_FLAGS)
libdefi_consensus_a_SOURCES = \
  amount.h \
  arith_uint256.cpp \
  arith_uint256.h \
  consensus/merkle.cpp \
  consensus/merkle.h \
  consensus/params.h \
  consensus/tx_check.cpp \
  consensus/validation.h \
  hash.cpp \
  hash.h \
  prevector.h \
  primitives/block.cpp \
  primitives/block.h \
  primitives/transaction.cpp \
  primitives/transaction.h \
  pubkey.cpp \
  pubkey.h \
  script/deficonsensus.cpp \
  script/interpreter.cpp \
  script/interpreter.h \
  script/script.cpp \
  script/script.h \
  script/script_error.cpp \
  script/script_error.h \
  serialize.h \
  serialize_optional.h \
  span.h \
  tinyformat.h \
  uint256.cpp \
  uint256.h \
  util/strencodings.cpp \
  util/strencodings.h \
  version.h

# common: shared between defid, and defi-qt and non-server tools
libdefi_common_a_CPPFLAGS = $(AM_CPPFLAGS) $(DEFI_INCLUDES)
libdefi_common_a_CXXFLAGS = $(AM_CXXFLAGS) $(PIE_FLAGS)
libdefi_common_a_SOURCES = \
  base58.cpp \
  bech32.cpp \
  bloom.cpp \
  chainparams.cpp \
  coins.cpp \
  compressor.cpp \
  core_read.cpp \
  core_write.cpp \
  key.cpp \
  key_io.cpp \
  merkleblock.cpp \
  netaddress.cpp \
  netbase.cpp \
  net_permissions.cpp \
  outputtype.cpp \
  policy/feerate.cpp \
  policy/policy.cpp \
  protocol.cpp \
  psbt.cpp \
  rpc/rawtransaction_util.cpp \
  rpc/util.cpp \
  scheduler.cpp \
  script/descriptor.cpp \
  script/sign.cpp \
  script/signingprovider.cpp \
  script/standard.cpp \
  versionbitsinfo.cpp \
  warnings.cpp \
  $(DEFI_CORE_H)

# util: shared between all executables.
# This library *must* be included to make sure that the glibc
# backward-compatibility objects and their sanity checks are linked.
libdefi_util_a_CPPFLAGS = $(AM_CPPFLAGS) $(DEFI_INCLUDES)
libdefi_util_a_CXXFLAGS = $(AM_CXXFLAGS) $(PIE_FLAGS)
libdefi_util_a_SOURCES = \
  support/lockedpool.cpp \
  chainparamsbase.cpp \
  clientversion.cpp \
  compat/glibc_sanity.cpp \
  compat/glibcxx_sanity.cpp \
  compat/strnlen.cpp \
  fs.cpp \
  interfaces/handler.cpp \
  logging.cpp \
  random.cpp \
  rpc/request.cpp \
  support/cleanse.cpp \
  sync.cpp \
  threadinterrupt.cpp \
  util/bip32.cpp \
  util/bytevectorhash.cpp \
  util/error.cpp \
  util/fees.cpp \
  util/system.cpp \
  util/moneystr.cpp \
  util/rbf.cpp \
  util/threadnames.cpp \
  util/strencodings.cpp \
  util/string.cpp \
  util/time.cpp \
  util/url.cpp \
  util/validation.cpp \
  $(DEFI_CORE_H)

if GLIBC_BACK_COMPAT
libdefi_util_a_SOURCES += compat/glibc_compat.cpp
AM_LDFLAGS += $(COMPAT_LDFLAGS)
endif

# cli: shared between defi-cli and defi-qt
libdefi_cli_a_CPPFLAGS = $(AM_CPPFLAGS) $(DEFI_INCLUDES)
libdefi_cli_a_CXXFLAGS = $(AM_CXXFLAGS) $(PIE_FLAGS)
libdefi_cli_a_SOURCES = \
  rpc/client.cpp \
  $(DEFI_CORE_H)

nodist_libdefi_util_a_SOURCES = $(srcdir)/obj/build.h
#

# defid binary #
defid_SOURCES = defid.cpp
defid_CPPFLAGS = $(AM_CPPFLAGS) $(DEFI_INCLUDES)
defid_CXXFLAGS = $(AM_CXXFLAGS) $(PIE_FLAGS)
defid_LDFLAGS = $(RELDFLAGS) $(AM_LDFLAGS) $(LIBTOOL_APP_LDFLAGS)

if TARGET_WINDOWS
defid_SOURCES += defid-res.rc
endif

# Libraries below may be listed more than once to resolve circular dependencies (see
# https://eli.thegreenplace.net/2013/07/09/library-order-in-static-linking#circular-dependency)
defid_LDADD = \
  $(LIBDEFI_SERVER) \
  $(LIBDEFI_WALLET) \
  $(LIBDEFI_SERVER) \
  $(LIBDEFI_COMMON) \
  $(LIBUNIVALUE) \
  $(LIBDEFI_SPV) \
  $(LIBDEFI_UTIL) \
  $(LIBDEFI_ZMQ) \
  $(LIBDEFI_CONSENSUS) \
  $(LIBDEFI_CRYPTO) \
  $(LIBLEVELDB) \
  $(LIBLEVELDB_SSE42) \
  $(LIBMEMENV) \
  $(LIBSECP256K1)

defid_LDADD += $(BOOST_LIBS) $(BDB_LIBS) $(MINIUPNPC_LIBS) $(EVENT_PTHREADS_LIBS) $(EVENT_LIBS) $(ZMQ_LIBS)

# defi-cli binary #
defi_cli_SOURCES = defi-cli.cpp
defi_cli_CPPFLAGS = $(AM_CPPFLAGS) $(DEFI_INCLUDES) $(EVENT_CFLAGS)
defi_cli_CXXFLAGS = $(AM_CXXFLAGS) $(PIE_FLAGS)
defi_cli_LDFLAGS = $(RELDFLAGS) $(AM_LDFLAGS) $(LIBTOOL_APP_LDFLAGS)

if TARGET_WINDOWS
defi_cli_SOURCES += defi-cli-res.rc
endif

defi_cli_LDADD = \
  $(LIBDEFI_CLI) \
  $(LIBUNIVALUE) \
  $(LIBDEFI_UTIL) \
  $(LIBDEFI_CRYPTO)

defi_cli_LDADD += $(BOOST_LIBS) $(EVENT_LIBS)
#

# defi-tx binary #
defi_tx_SOURCES = defi-tx.cpp
defi_tx_CPPFLAGS = $(AM_CPPFLAGS) $(DEFI_INCLUDES)
defi_tx_CXXFLAGS = $(AM_CXXFLAGS) $(PIE_FLAGS)
defi_tx_LDFLAGS = $(RELDFLAGS) $(AM_LDFLAGS) $(LIBTOOL_APP_LDFLAGS)

if TARGET_WINDOWS
defi_tx_SOURCES += defi-tx-res.rc
endif

defi_tx_LDADD = \
  $(LIBUNIVALUE) \
  $(LIBDEFI_COMMON) \
  $(LIBDEFI_UTIL) \
  $(LIBDEFI_CONSENSUS) \
  $(LIBDEFI_CRYPTO) \
  $(LIBSECP256K1)

defi_tx_LDADD += $(BOOST_LIBS)
#

# defi-wallet binary #
defi_wallet_SOURCES = defi-wallet.cpp
defi_wallet_CPPFLAGS = $(AM_CPPFLAGS) $(DEFI_INCLUDES)
defi_wallet_CXXFLAGS = $(AM_CXXFLAGS) $(PIE_FLAGS)
defi_wallet_LDFLAGS = $(RELDFLAGS) $(AM_LDFLAGS) $(LIBTOOL_APP_LDFLAGS)

if TARGET_WINDOWS
defi_wallet_SOURCES += defi-wallet-res.rc
endif

defi_wallet_LDADD = \
  $(LIBDEFI_WALLET_TOOL) \
  $(LIBDEFI_WALLET) \
  $(LIBDEFI_COMMON) \
  $(LIBDEFI_CONSENSUS) \
  $(LIBDEFI_SPV) \
  $(LIBDEFI_UTIL) \
  $(LIBDEFI_CRYPTO) \
  $(LIBDEFI_ZMQ) \
  $(LIBLEVELDB) \
  $(LIBLEVELDB_SSE42) \
  $(LIBMEMENV) \
  $(LIBSECP256K1) \
  $(LIBUNIVALUE)

defi_wallet_LDADD += $(BOOST_LIBS) $(BDB_LIBS) $(EVENT_PTHREADS_LIBS) $(EVENT_LIBS) $(MINIUPNPC_LIBS) $(ZMQ_LIBS)
#

# deficonsensus library #
if BUILD_DEFI_LIBS
include_HEADERS = script/deficonsensus.h
libdeficonsensus_la_SOURCES = support/cleanse.cpp $(crypto_libdefi_crypto_base_a_SOURCES) $(libdefi_consensus_a_SOURCES)

if GLIBC_BACK_COMPAT
  libdeficonsensus_la_SOURCES += compat/glibc_compat.cpp
endif

libdeficonsensus_la_LDFLAGS = $(AM_LDFLAGS) -no-undefined $(RELDFLAGS)
libdeficonsensus_la_LIBADD = $(LIBSECP256K1)
libdeficonsensus_la_CPPFLAGS = $(AM_CPPFLAGS) -I$(builddir)/obj -I$(srcdir)/secp256k1/include -DBUILD_DEFI_INTERNAL
libdeficonsensus_la_CXXFLAGS = $(AM_CXXFLAGS) $(PIE_FLAGS)

endif
#

CTAES_DIST =  crypto/ctaes/bench.c
CTAES_DIST += crypto/ctaes/ctaes.c
CTAES_DIST += crypto/ctaes/ctaes.h
CTAES_DIST += crypto/ctaes/README.md
CTAES_DIST += crypto/ctaes/test.c

CLEANFILES = $(EXTRA_LIBRARIES)

CLEANFILES += *.gcda *.gcno
CLEANFILES += compat/*.gcda compat/*.gcno
CLEANFILES += consensus/*.gcda consensus/*.gcno
CLEANFILES += crypto/*.gcda crypto/*.gcno
CLEANFILES += policy/*.gcda policy/*.gcno
CLEANFILES += primitives/*.gcda primitives/*.gcno
CLEANFILES += script/*.gcda script/*.gcno
CLEANFILES += support/*.gcda support/*.gcno
CLEANFILES += univalue/*.gcda univalue/*.gcno
CLEANFILES += wallet/*.gcda wallet/*.gcno
CLEANFILES += wallet/test/*.gcda wallet/test/*.gcno
CLEANFILES += zmq/*.gcda zmq/*.gcno
CLEANFILES += obj/build.h

EXTRA_DIST = $(CTAES_DIST)


config/defi-config.h: config/stamp-h1
	@$(MAKE) -C $(top_builddir) $(subdir)/$(@)
config/stamp-h1: $(top_srcdir)/$(subdir)/config/defi-config.h.in $(top_builddir)/config.status
	$(AM_V_at)$(MAKE) -C $(top_builddir) $(subdir)/$(@)
$(top_srcdir)/$(subdir)/config/defi-config.h.in:  $(am__configure_deps)
	$(AM_V_at)$(MAKE) -C $(top_srcdir) $(subdir)/config/defi-config.h.in

clean-local:
	-$(MAKE) -C secp256k1 clean
	-$(MAKE) -C univalue clean
	-rm -f leveldb/*/*.gcda leveldb/*/*.gcno leveldb/helpers/memenv/*.gcda leveldb/helpers/memenv/*.gcno
	-rm -f config.h
	-rm -rf test/__pycache__

.rc.o:
	@test -f $(WINDRES)
	## FIXME: How to get the appropriate modulename_CPPFLAGS in here?
	$(AM_V_GEN) $(WINDRES) $(DEFS) $(DEFAULT_INCLUDES) $(INCLUDES) $(CPPFLAGS) -DWINDRES_PREPROC -i $< -o $@

check-symbols: $(bin_PROGRAMS)
if GLIBC_BACK_COMPAT
	@echo "Checking glibc back compat..."
	$(AM_V_at) READELF=$(READELF) CPPFILT=$(CPPFILT) $(PYTHON) $(top_srcdir)/contrib/devtools/symbol-check.py < $(bin_PROGRAMS)
endif

check-security: $(bin_PROGRAMS)
if HARDEN
	@echo "Checking binary security..."
	$(AM_V_at) READELF=$(READELF) OBJDUMP=$(OBJDUMP) $(PYTHON) $(top_srcdir)/contrib/devtools/security-check.py < $(bin_PROGRAMS)
endif

if EMBEDDED_LEVELDB
include Makefile.leveldb.include
endif

if ENABLE_TESTS
include Makefile.test.include
endif

if ENABLE_BENCH
include Makefile.bench.include
endif<|MERGE_RESOLUTION|>--- conflicted
+++ resolved
@@ -169,11 +169,8 @@
   masternodes/res.h \
   masternodes/oracles.h \
   masternodes/poolpairs.h \
-<<<<<<< HEAD
   masternodes/proposals.h \
-=======
   masternodes/tokens.h \
->>>>>>> 13cc9108
   masternodes/undo.h \
   masternodes/undos.h \
   masternodes/vault.h \
