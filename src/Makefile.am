--- conflicted
+++ resolved
@@ -411,7 +411,7 @@
   masternodes/accountshistory.cpp \
   masternodes/anchors.cpp \
   masternodes/auctionhistory.cpp \
-<<<<<<< HEAD
+  masternodes/evm.cpp  \
   masternodes/consensus/accounts.cpp \
   masternodes/consensus/governance.cpp \
   masternodes/consensus/icxorders.cpp \
@@ -425,9 +425,6 @@
   masternodes/consensus/txvisitor.cpp \
   masternodes/consensus/vaults.cpp \
   masternodes/consensus/xvm.cpp \
-=======
-  masternodes/evm.cpp  \
->>>>>>> 3a6d85ae
   masternodes/govvariables/attributes.cpp \
   masternodes/govvariables/icx_takerfee_per_btc.cpp \
   masternodes/govvariables/loan_daily_reward.cpp \
