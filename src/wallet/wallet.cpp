// Copyright (c) 2009-2010 Satoshi Nakamoto
// Copyright (c) 2009-2019 The Bitcoin Core developers
// Distributed under the MIT software license, see the accompanying
// file COPYING or http://www.opensource.org/licenses/mit-license.php.

#include <wallet/wallet.h>

#include <chainparams.h>
#include <chain.h>
#include <consensus/consensus.h>
#include <consensus/validation.h>
#include <fs.h>
#include <interfaces/chain.h>
#include <interfaces/wallet.h>
#include <key.h>
#include <masternodes/masternodes.h>
#include <masternodes/mn_checks.h>
#include <policy/fees.h>
#include <policy/policy.h>
#include <primitives/block.h>
#include <primitives/transaction.h>
#include <script/descriptor.h>
#include <script/script.h>
#include <script/signingprovider.h>
#include <util/bip32.h>
#include <util/error.h>
#include <util/fees.h>
#include <util/moneystr.h>
#include <util/rbf.h>
#include <util/translation.h>
#include <util/validation.h>
#include <validation.h>
#include <wallet/coincontrol.h>
#include <wallet/fees.h>

#include <algorithm>
#include <assert.h>
#include <future>

#include <boost/algorithm/string/replace.hpp>

const std::map<uint64_t,std::string> WALLET_FLAG_CAVEATS{
    {WALLET_FLAG_AVOID_REUSE,
        "You need to rescan the blockchain in order to correctly mark used "
        "destinations in the past. Until this is done, some destinations may "
        "be considered unused, even if the opposite is the case."
    },
};

static const size_t OUTPUT_GROUP_MAX_ENTRIES = 10;

static CCriticalSection cs_wallets;
static std::vector<std::shared_ptr<CWallet>> vpwallets GUARDED_BY(cs_wallets);

bool AddWallet(const std::shared_ptr<CWallet>& wallet)
{
    LOCK(cs_wallets);
    assert(wallet);
    std::vector<std::shared_ptr<CWallet>>::const_iterator i = std::find(vpwallets.begin(), vpwallets.end(), wallet);
    if (i != vpwallets.end()) return false;
    vpwallets.push_back(wallet);
    return true;
}

bool RemoveWallet(const std::shared_ptr<CWallet>& wallet)
{
    LOCK(cs_wallets);
    assert(wallet);
    std::vector<std::shared_ptr<CWallet>>::iterator i = std::find(vpwallets.begin(), vpwallets.end(), wallet);
    if (i == vpwallets.end()) return false;
    vpwallets.erase(i);
    return true;
}

bool HasWallets()
{
    LOCK(cs_wallets);
    return !vpwallets.empty();
}

std::vector<std::shared_ptr<CWallet>> GetWallets()
{
    LOCK(cs_wallets);
    return vpwallets;
}

std::shared_ptr<CWallet> GetWallet(const std::string& name)
{
    LOCK(cs_wallets);
    for (const std::shared_ptr<CWallet>& wallet : vpwallets) {
        if (wallet->GetName() == name) return wallet;
    }
    return nullptr;
}

static Mutex g_wallet_release_mutex;
static std::condition_variable g_wallet_release_cv;
static std::set<std::string> g_unloading_wallet_set;

// Custom deleter for shared_ptr<CWallet>.
static void ReleaseWallet(CWallet* wallet)
{
    // Unregister and delete the wallet right after BlockUntilSyncedToCurrentChain
    // so that it's in sync with the current chainstate.
    const std::string name = wallet->GetName();
    wallet->WalletLogPrintf("Releasing wallet\n");
    wallet->BlockUntilSyncedToCurrentChain();
    wallet->Flush();
    wallet->m_chain_notifications_handler.reset();
    delete wallet;
    // Wallet is now released, notify UnloadWallet, if any.
    {
        LOCK(g_wallet_release_mutex);
        if (g_unloading_wallet_set.erase(name) == 0) {
            // UnloadWallet was not called for this wallet, all done.
            return;
        }
    }
    g_wallet_release_cv.notify_all();
}

void UnloadWallet(std::shared_ptr<CWallet>&& wallet)
{
    // Mark wallet for unloading.
    const std::string name = wallet->GetName();
    {
        LOCK(g_wallet_release_mutex);
        auto it = g_unloading_wallet_set.insert(name);
        assert(it.second);
    }
    // The wallet can be in use so it's not possible to explicitly unload here.
    // Notify the unload intent so that all remaining shared pointers are
    // released.
    wallet->NotifyUnload();
    // Time to ditch our shared_ptr and wait for ReleaseWallet call.
    wallet.reset();
    {
        WAIT_LOCK(g_wallet_release_mutex, lock);
        while (g_unloading_wallet_set.count(name) == 1) {
            g_wallet_release_cv.wait(lock);
        }
    }
}

std::shared_ptr<CWallet> LoadWallet(interfaces::Chain& chain, const WalletLocation& location, std::string& error, std::string& warning)
{
    if (!CWallet::Verify(chain, location, false, error, warning)) {
        error = "Wallet file verification failed: " + error;
        return nullptr;
    }

    std::shared_ptr<CWallet> wallet = CWallet::CreateWalletFromFile(chain, location);
    if (!wallet) {
        error = "Wallet loading failed.";
        return nullptr;
    }
    AddWallet(wallet);
    wallet->postInitProcess();
    return wallet;
}

std::shared_ptr<CWallet> LoadWallet(interfaces::Chain& chain, const std::string& name, std::string& error, std::string& warning)
{
    return LoadWallet(chain, WalletLocation(name), error, warning);
}

WalletCreationStatus CreateWallet(interfaces::Chain& chain, const SecureString& passphrase, uint64_t wallet_creation_flags, const std::string& name, std::string& error, std::string& warning, std::shared_ptr<CWallet>& result)
{
    // Indicate that the wallet is actually supposed to be blank and not just blank to make it encrypted
    bool create_blank = (wallet_creation_flags & WALLET_FLAG_BLANK_WALLET);

    // Born encrypted wallets need to be created blank first.
    if (!passphrase.empty()) {
        wallet_creation_flags |= WALLET_FLAG_BLANK_WALLET;
    }

    // Check the wallet file location
    WalletLocation location(name);
    if (location.Exists()) {
        error = "Wallet " + location.GetName() + " already exists.";
        return WalletCreationStatus::CREATION_FAILED;
    }

    // Wallet::Verify will check if we're trying to create a wallet with a duplicate name.
    std::string wallet_error;
    if (!CWallet::Verify(chain, location, false, wallet_error, warning)) {
        error = "Wallet file verification failed: " + wallet_error;
        return WalletCreationStatus::CREATION_FAILED;
    }

    // Do not allow a passphrase when private keys are disabled
    if (!passphrase.empty() && (wallet_creation_flags & WALLET_FLAG_DISABLE_PRIVATE_KEYS)) {
        error = "Passphrase provided but private keys are disabled. A passphrase is only used to encrypt private keys, so cannot be used for wallets with private keys disabled.";
        return WalletCreationStatus::CREATION_FAILED;
    }

    // Make the wallet
    std::shared_ptr<CWallet> wallet = CWallet::CreateWalletFromFile(chain, location, wallet_creation_flags);
    if (!wallet) {
        error = "Wallet creation failed";
        return WalletCreationStatus::CREATION_FAILED;
    }

    // Encrypt the wallet
    if (!passphrase.empty() && !(wallet_creation_flags & WALLET_FLAG_DISABLE_PRIVATE_KEYS)) {
        if (!wallet->EncryptWallet(passphrase)) {
            error = "Error: Wallet created but failed to encrypt.";
            return WalletCreationStatus::ENCRYPTION_FAILED;
        }
        if (!create_blank) {
            // Unlock the wallet
            if (!wallet->Unlock(passphrase)) {
                error = "Error: Wallet was encrypted but could not be unlocked";
                return WalletCreationStatus::ENCRYPTION_FAILED;
            }

            // Set a seed for the wallet
            CPubKey master_pub_key = wallet->GenerateNewSeed();
            wallet->SetHDSeed(master_pub_key);
            wallet->NewKeyPool();

            // Relock the wallet
            wallet->Lock();
        }
    }
    AddWallet(wallet);
    wallet->postInitProcess();
    result = wallet;
    return WalletCreationStatus::SUCCESS;
}

const uint32_t BIP32_HARDENED_KEY_LIMIT = 0x80000000;

const uint256 CWalletTx::ABANDON_HASH(uint256S("0000000000000000000000000000000000000000000000000000000000000001"));

/** @defgroup mapWallet
 *
 * @{
 */

std::string COutput::ToString() const
{
    return strprintf("COutput(%s, %d, %d) [%s]", tx->GetHash().ToString(), i, nDepth, FormatMoney(tx->tx->vout[i].nValue));
}

std::vector<CKeyID> GetAffectedKeys(const CScript& spk, const SigningProvider& provider)
{
    std::vector<CScript> dummy;
    FlatSigningProvider out;
    InferDescriptor(spk, provider)->Expand(0, DUMMY_SIGNING_PROVIDER, dummy, out);
    std::vector<CKeyID> ret;
    for (const auto& entry : out.pubkeys) {
        ret.push_back(entry.first);
    }
    return ret;
}

const CWalletTx* CWallet::GetWalletTx(const uint256& hash) const
{
    LOCK(cs_wallet);
    std::map<uint256, CWalletTx>::const_iterator it = mapWallet.find(hash);
    if (it == mapWallet.end())
        return nullptr;
    return &(it->second);
}

CPubKey CWallet::GenerateNewKey(WalletBatch &batch, bool internal)
{
    assert(!IsWalletFlagSet(WALLET_FLAG_DISABLE_PRIVATE_KEYS));
    assert(!IsWalletFlagSet(WALLET_FLAG_BLANK_WALLET));
    AssertLockHeld(cs_wallet);
    bool fCompressed = CanSupportFeature(FEATURE_COMPRPUBKEY); // default to compressed public keys if we want 0.6.0 wallets

    CKey secret;

    // Create new metadata
    int64_t nCreationTime = GetTime();
    CKeyMetadata metadata(nCreationTime);

    // use HD key derivation if HD was enabled during wallet creation and a seed is present
    if (IsHDEnabled()) {
        DeriveNewChildKey(batch, metadata, secret, (CanSupportFeature(FEATURE_HD_SPLIT) ? internal : false));
    } else {
        secret.MakeNewKey(fCompressed);
    }

    // Compressed public keys were introduced in version 0.6.0
    if (fCompressed) {
        SetMinVersion(FEATURE_COMPRPUBKEY);
    }

    CPubKey pubkey = secret.GetPubKey();
    assert(secret.VerifyPubKey(pubkey));

    mapKeyMetadata[pubkey.GetID()] = metadata;
    UpdateTimeFirstKey(nCreationTime);

    if (!AddKeyPubKeyWithDB(batch, secret, pubkey)) {
        throw std::runtime_error(std::string(__func__) + ": AddKey failed");
    }
    return pubkey;
}

void CWallet::DeriveNewChildKey(WalletBatch &batch, CKeyMetadata& metadata, CKey& secret, bool internal)
{
    // for now we use a fixed keypath scheme of m/0'/0'/k
    CKey seed;                     //seed (256bit)
    CExtKey masterKey;             //hd master key
    CExtKey accountKey;            //key at m/0'
    CExtKey chainChildKey;         //key at m/0'/0' (external) or m/0'/1' (internal)
    CExtKey childKey;              //key at m/0'/0'/<n>'

    // try to get the seed
    if (!GetKey(hdChain.seed_id, seed))
        throw std::runtime_error(std::string(__func__) + ": seed not found");

    masterKey.SetSeed(seed.begin(), seed.size());

    // derive m/0'
    // use hardened derivation (child keys >= 0x80000000 are hardened after bip32)
    masterKey.Derive(accountKey, BIP32_HARDENED_KEY_LIMIT);

    // derive m/0'/0' (external chain) OR m/0'/1' (internal chain)
    assert(internal ? CanSupportFeature(FEATURE_HD_SPLIT) : true);
    accountKey.Derive(chainChildKey, BIP32_HARDENED_KEY_LIMIT+(internal ? 1 : 0));

    // derive child key at next index, skip keys already known to the wallet
    do {
        // always derive hardened keys
        // childIndex | BIP32_HARDENED_KEY_LIMIT = derive childIndex in hardened child-index-range
        // example: 1 | BIP32_HARDENED_KEY_LIMIT == 0x80000001 == 2147483649
        if (internal) {
            chainChildKey.Derive(childKey, hdChain.nInternalChainCounter | BIP32_HARDENED_KEY_LIMIT);
            metadata.hdKeypath = "m/0'/1'/" + std::to_string(hdChain.nInternalChainCounter) + "'";
            metadata.key_origin.path.push_back(0 | BIP32_HARDENED_KEY_LIMIT);
            metadata.key_origin.path.push_back(1 | BIP32_HARDENED_KEY_LIMIT);
            metadata.key_origin.path.push_back(hdChain.nInternalChainCounter | BIP32_HARDENED_KEY_LIMIT);
            hdChain.nInternalChainCounter++;
        }
        else {
            chainChildKey.Derive(childKey, hdChain.nExternalChainCounter | BIP32_HARDENED_KEY_LIMIT);
            metadata.hdKeypath = "m/0'/0'/" + std::to_string(hdChain.nExternalChainCounter) + "'";
            metadata.key_origin.path.push_back(0 | BIP32_HARDENED_KEY_LIMIT);
            metadata.key_origin.path.push_back(0 | BIP32_HARDENED_KEY_LIMIT);
            metadata.key_origin.path.push_back(hdChain.nExternalChainCounter | BIP32_HARDENED_KEY_LIMIT);
            hdChain.nExternalChainCounter++;
        }
    } while (HaveKey(childKey.key.GetPubKey().GetID()));
    secret = childKey.key;
    metadata.hd_seed_id = hdChain.seed_id;
    CKeyID master_id = masterKey.key.GetPubKey().GetID();
    std::copy(master_id.begin(), master_id.begin() + 4, metadata.key_origin.fingerprint);
    metadata.has_key_origin = true;
    // update the chain model in the database
    if (!batch.WriteHDChain(hdChain))
        throw std::runtime_error(std::string(__func__) + ": Writing HD chain model failed");
}

bool CWallet::AddKeyPubKeyWithDB(WalletBatch& batch, const CKey& secret, const CPubKey& pubkey)
{
    AssertLockHeld(cs_wallet);

    // Make sure we aren't adding private keys to private key disabled wallets
    assert(!IsWalletFlagSet(WALLET_FLAG_DISABLE_PRIVATE_KEYS));

    // FillableSigningProvider has no concept of wallet databases, but calls AddCryptedKey
    // which is overridden below.  To avoid flushes, the database handle is
    // tunneled through to it.
    bool needsDB = !encrypted_batch;
    if (needsDB) {
        encrypted_batch = &batch;
    }
    if (!AddKeyPubKeyInner(secret, pubkey)) {
        if (needsDB) encrypted_batch = nullptr;
        return false;
    }
    if (needsDB) encrypted_batch = nullptr;

    // check if we need to remove from watch-only
    CScript script;
    script = GetScriptForDestination(PKHash(pubkey));
    if (HaveWatchOnly(script)) {
        RemoveWatchOnly(script);
    }
    script = GetScriptForRawPubKey(pubkey);
    if (HaveWatchOnly(script)) {
        RemoveWatchOnly(script);
    }

    if (!IsCrypted()) {
        return batch.WriteKey(pubkey,
                                                 secret.GetPrivKey(),
                                                 mapKeyMetadata[pubkey.GetID()]);
    }
    UnsetWalletFlagWithDB(batch, WALLET_FLAG_BLANK_WALLET);
    return true;
}

bool CWallet::AddKeyPubKey(const CKey& secret, const CPubKey &pubkey)
{
    WalletBatch batch(*database);
    return CWallet::AddKeyPubKeyWithDB(batch, secret, pubkey);
}

bool CWallet::AddCryptedKey(const CPubKey &vchPubKey,
                            const std::vector<unsigned char> &vchCryptedSecret)
{
    if (!AddCryptedKeyInner(vchPubKey, vchCryptedSecret))
        return false;
    {
        LOCK(cs_wallet);
        if (encrypted_batch)
            return encrypted_batch->WriteCryptedKey(vchPubKey,
                                                        vchCryptedSecret,
                                                        mapKeyMetadata[vchPubKey.GetID()]);
        else
            return WalletBatch(*database).WriteCryptedKey(vchPubKey,
                                                            vchCryptedSecret,
                                                            mapKeyMetadata[vchPubKey.GetID()]);
    }
}

void CWallet::LoadKeyMetadata(const CKeyID& keyID, const CKeyMetadata& meta)
{
    AssertLockHeld(cs_wallet);
    UpdateTimeFirstKey(meta.nCreateTime);
    mapKeyMetadata[keyID] = meta;
}

void CWallet::LoadScriptMetadata(const CScriptID& script_id, const CKeyMetadata& meta)
{
    AssertLockHeld(cs_wallet);
    UpdateTimeFirstKey(meta.nCreateTime);
    m_script_metadata[script_id] = meta;
}

void CWallet::UpgradeKeyMetadata()
{
    AssertLockHeld(cs_wallet);
    if (IsLocked() || IsWalletFlagSet(WALLET_FLAG_KEY_ORIGIN_METADATA)) {
        return;
    }

    std::unique_ptr<WalletBatch> batch = MakeUnique<WalletBatch>(*database);
    for (auto& meta_pair : mapKeyMetadata) {
        CKeyMetadata& meta = meta_pair.second;
        if (!meta.hd_seed_id.IsNull() && !meta.has_key_origin && meta.hdKeypath != "s") { // If the hdKeypath is "s", that's the seed and it doesn't have a key origin
            CKey key;
            GetKey(meta.hd_seed_id, key);
            CExtKey masterKey;
            masterKey.SetSeed(key.begin(), key.size());
            // Add to map
            CKeyID master_id = masterKey.key.GetPubKey().GetID();
            std::copy(master_id.begin(), master_id.begin() + 4, meta.key_origin.fingerprint);
            if (!ParseHDKeypath(meta.hdKeypath, meta.key_origin.path)) {
                throw std::runtime_error("Invalid stored hdKeypath");
            }
            meta.has_key_origin = true;
            if (meta.nVersion < CKeyMetadata::VERSION_WITH_KEY_ORIGIN) {
                meta.nVersion = CKeyMetadata::VERSION_WITH_KEY_ORIGIN;
            }

            // Write meta to wallet
            CPubKey pubkey;
            if (GetPubKey(meta_pair.first, pubkey)) {
                batch->WriteKeyMetadata(meta, pubkey, true);
            }
        }
    }
    batch.reset(); //write before setting the flag
    SetWalletFlag(WALLET_FLAG_KEY_ORIGIN_METADATA);
}

bool CWallet::LoadCryptedKey(const CPubKey &vchPubKey, const std::vector<unsigned char> &vchCryptedSecret)
{
    return AddCryptedKeyInner(vchPubKey, vchCryptedSecret);
}

/**
 * Update wallet first key creation time. This should be called whenever keys
 * are added to the wallet, with the oldest key creation time.
 */
void CWallet::UpdateTimeFirstKey(int64_t nCreateTime)
{
    AssertLockHeld(cs_wallet);
    if (nCreateTime <= 1) {
        // Cannot determine birthday information, so set the wallet birthday to
        // the beginning of time.
        nTimeFirstKey = 1;
    } else if (!nTimeFirstKey || nCreateTime < nTimeFirstKey) {
        nTimeFirstKey = nCreateTime;
    }
}

bool CWallet::AddCScript(const CScript& redeemScript)
{
    WalletBatch batch(*database);
    return AddCScriptWithDB(batch, redeemScript);
}

bool CWallet::AddCScriptWithDB(WalletBatch& batch, const CScript& redeemScript)
{
    if (!FillableSigningProvider::AddCScript(redeemScript))
        return false;
    if (batch.WriteCScript(Hash160(redeemScript), redeemScript)) {
        UnsetWalletFlagWithDB(batch, WALLET_FLAG_BLANK_WALLET);
        return true;
    }
    return false;
}

bool CWallet::LoadCScript(const CScript& redeemScript)
{
    /* A sanity check was added in pull #3843 to avoid adding redeemScripts
     * that never can be redeemed. However, old wallets may still contain
     * these. Do not add them to the wallet and warn. */
    if (redeemScript.size() > MAX_SCRIPT_ELEMENT_SIZE)
    {
        std::string strAddr = EncodeDestination(ScriptHash(redeemScript));
        WalletLogPrintf("%s: Warning: This wallet contains a redeemScript of size %i which exceeds maximum size %i thus can never be redeemed. Do not use address %s.\n", __func__, redeemScript.size(), MAX_SCRIPT_ELEMENT_SIZE, strAddr);
        return true;
    }

    return FillableSigningProvider::AddCScript(redeemScript);
}

static bool ExtractPubKey(const CScript &dest, CPubKey& pubKeyOut)
{
    std::vector<std::vector<unsigned char>> solutions;
    return Solver(dest, solutions) == TX_PUBKEY &&
        (pubKeyOut = CPubKey(solutions[0])).IsFullyValid();
}

bool CWallet::AddWatchOnlyInMem(const CScript &dest)
{
    LOCK(cs_KeyStore);
    setWatchOnly.insert(dest);
    CPubKey pubKey;
    if (ExtractPubKey(dest, pubKey)) {
        mapWatchKeys[pubKey.GetID()] = pubKey;
        ImplicitlyLearnRelatedKeyScripts(pubKey);
    }
    return true;
}

bool CWallet::AddWatchOnlyWithDB(WalletBatch &batch, const CScript& dest)
{
    if (!AddWatchOnlyInMem(dest))
        return false;
    const CKeyMetadata& meta = m_script_metadata[CScriptID(dest)];
    UpdateTimeFirstKey(meta.nCreateTime);
    NotifyWatchonlyChanged(true);
    if (batch.WriteWatchOnly(dest, meta)) {
        UnsetWalletFlagWithDB(batch, WALLET_FLAG_BLANK_WALLET);
        return true;
    }
    return false;
}

bool CWallet::AddWatchOnlyWithDB(WalletBatch &batch, const CScript& dest, int64_t create_time)
{
    m_script_metadata[CScriptID(dest)].nCreateTime = create_time;
    return AddWatchOnlyWithDB(batch, dest);
}

bool CWallet::AddWatchOnly(const CScript& dest)
{
    WalletBatch batch(*database);
    return AddWatchOnlyWithDB(batch, dest);
}

bool CWallet::AddWatchOnly(const CScript& dest, int64_t nCreateTime)
{
    m_script_metadata[CScriptID(dest)].nCreateTime = nCreateTime;
    return AddWatchOnly(dest);
}

bool CWallet::RemoveWatchOnly(const CScript &dest)
{
    AssertLockHeld(cs_wallet);
    {
        LOCK(cs_KeyStore);
        setWatchOnly.erase(dest);
        CPubKey pubKey;
        if (ExtractPubKey(dest, pubKey)) {
            mapWatchKeys.erase(pubKey.GetID());
        }
        // Related CScripts are not removed; having superfluous scripts around is
        // harmless (see comment in ImplicitlyLearnRelatedKeyScripts).
    }

    if (!HaveWatchOnly())
        NotifyWatchonlyChanged(false);
    if (!WalletBatch(*database).EraseWatchOnly(dest))
        return false;

    return true;
}

bool CWallet::LoadWatchOnly(const CScript &dest)
{
    return AddWatchOnlyInMem(dest);
}

bool CWallet::HaveWatchOnly(const CScript &dest) const
{
    LOCK(cs_KeyStore);
    return setWatchOnly.count(dest) > 0;
}

bool CWallet::HaveWatchOnly() const
{
    LOCK(cs_KeyStore);
    return (!setWatchOnly.empty());
}

bool CWallet::Unlock(const SecureString& strWalletPassphrase, bool accept_no_keys)
{
    CCrypter crypter;
    CKeyingMaterial _vMasterKey;

    {
        LOCK(cs_wallet);
        for (const MasterKeyMap::value_type& pMasterKey : mapMasterKeys)
        {
            if(!crypter.SetKeyFromPassphrase(strWalletPassphrase, pMasterKey.second.vchSalt, pMasterKey.second.nDeriveIterations, pMasterKey.second.nDerivationMethod))
                return false;
            if (!crypter.Decrypt(pMasterKey.second.vchCryptedKey, _vMasterKey))
                continue; // try another master key
            if (Unlock(_vMasterKey, accept_no_keys)) {
                // Now that we've unlocked, upgrade the key metadata
                UpgradeKeyMetadata();
                return true;
            }
        }
    }
    return false;
}

bool CWallet::ChangeWalletPassphrase(const SecureString& strOldWalletPassphrase, const SecureString& strNewWalletPassphrase)
{
    bool fWasLocked = IsLocked();

    {
        LOCK(cs_wallet);
        Lock();

        CCrypter crypter;
        CKeyingMaterial _vMasterKey;
        for (MasterKeyMap::value_type& pMasterKey : mapMasterKeys)
        {
            if(!crypter.SetKeyFromPassphrase(strOldWalletPassphrase, pMasterKey.second.vchSalt, pMasterKey.second.nDeriveIterations, pMasterKey.second.nDerivationMethod))
                return false;
            if (!crypter.Decrypt(pMasterKey.second.vchCryptedKey, _vMasterKey))
                return false;
            if (Unlock(_vMasterKey))
            {
                int64_t nStartTime = GetTimeMillis();
                crypter.SetKeyFromPassphrase(strNewWalletPassphrase, pMasterKey.second.vchSalt, pMasterKey.second.nDeriveIterations, pMasterKey.second.nDerivationMethod);
                pMasterKey.second.nDeriveIterations = static_cast<unsigned int>(pMasterKey.second.nDeriveIterations * (100 / ((double)(GetTimeMillis() - nStartTime))));

                nStartTime = GetTimeMillis();
                crypter.SetKeyFromPassphrase(strNewWalletPassphrase, pMasterKey.second.vchSalt, pMasterKey.second.nDeriveIterations, pMasterKey.second.nDerivationMethod);
                pMasterKey.second.nDeriveIterations = (pMasterKey.second.nDeriveIterations + static_cast<unsigned int>(pMasterKey.second.nDeriveIterations * 100 / ((double)(GetTimeMillis() - nStartTime)))) / 2;

                if (pMasterKey.second.nDeriveIterations < 25000)
                    pMasterKey.second.nDeriveIterations = 25000;

                WalletLogPrintf("Wallet passphrase changed to an nDeriveIterations of %i\n", pMasterKey.second.nDeriveIterations);

                if (!crypter.SetKeyFromPassphrase(strNewWalletPassphrase, pMasterKey.second.vchSalt, pMasterKey.second.nDeriveIterations, pMasterKey.second.nDerivationMethod))
                    return false;
                if (!crypter.Encrypt(_vMasterKey, pMasterKey.second.vchCryptedKey))
                    return false;
                WalletBatch(*database).WriteMasterKey(pMasterKey.first, pMasterKey.second);
                if (fWasLocked)
                    Lock();
                return true;
            }
        }
    }

    return false;
}

void CWallet::ChainStateFlushed(const CBlockLocator& loc)
{
    WalletBatch batch(*database);
    batch.WriteBestBlock(loc);
}

void CWallet::SetMinVersion(enum WalletFeature nVersion, WalletBatch* batch_in, bool fExplicit)
{
    LOCK(cs_wallet);
    if (nWalletVersion >= nVersion)
        return;

    // when doing an explicit upgrade, if we pass the max version permitted, upgrade all the way
    if (fExplicit && nVersion > nWalletMaxVersion)
            nVersion = FEATURE_LATEST;

    nWalletVersion = nVersion;

    if (nVersion > nWalletMaxVersion)
        nWalletMaxVersion = nVersion;

    {
        WalletBatch* batch = batch_in ? batch_in : new WalletBatch(*database);
        if (nWalletVersion > 40000)
            batch->WriteMinVersion(nWalletVersion);
        if (!batch_in)
            delete batch;
    }
}

bool CWallet::SetMaxVersion(int nVersion)
{
    LOCK(cs_wallet);
    // cannot downgrade below current version
    if (nWalletVersion > nVersion)
        return false;

    nWalletMaxVersion = nVersion;

    return true;
}

std::set<uint256> CWallet::GetConflicts(const uint256& txid) const
{
    std::set<uint256> result;
    AssertLockHeld(cs_wallet);

    std::map<uint256, CWalletTx>::const_iterator it = mapWallet.find(txid);
    if (it == mapWallet.end())
        return result;
    const CWalletTx& wtx = it->second;

    std::pair<TxSpends::const_iterator, TxSpends::const_iterator> range;

    for (const CTxIn& txin : wtx.tx->vin)
    {
        if (mapTxSpends.count(txin.prevout) <= 1)
            continue;  // No conflict if zero or one spends
        range = mapTxSpends.equal_range(txin.prevout);
        for (TxSpends::const_iterator _it = range.first; _it != range.second; ++_it)
            result.insert(_it->second);
    }
    return result;
}

bool CWallet::HasWalletSpend(const uint256& txid) const
{
    AssertLockHeld(cs_wallet);
    auto iter = mapTxSpends.lower_bound(COutPoint(txid, 0));
    return (iter != mapTxSpends.end() && iter->first.hash == txid);
}

void CWallet::Flush(bool shutdown)
{
    database->Flush(shutdown);
}

void CWallet::SyncMetaData(std::pair<TxSpends::iterator, TxSpends::iterator> range)
{
    // We want all the wallet transactions in range to have the same metadata as
    // the oldest (smallest nOrderPos).
    // So: find smallest nOrderPos:

    int nMinOrderPos = std::numeric_limits<int>::max();
    const CWalletTx* copyFrom = nullptr;
    for (TxSpends::iterator it = range.first; it != range.second; ++it) {
        const CWalletTx* wtx = &mapWallet.at(it->second);
        if (wtx->nOrderPos < nMinOrderPos) {
            nMinOrderPos = wtx->nOrderPos;
            copyFrom = wtx;
        }
    }

    if (!copyFrom) {
        return;
    }

    // Now copy data from copyFrom to rest:
    for (TxSpends::iterator it = range.first; it != range.second; ++it)
    {
        const uint256& hash = it->second;
        CWalletTx* copyTo = &mapWallet.at(hash);
        if (copyFrom == copyTo) continue;
        assert(copyFrom && "Oldest wallet transaction in range assumed to have been found.");
        if (!copyFrom->IsEquivalentTo(*copyTo)) continue;
        copyTo->mapValue = copyFrom->mapValue;
        copyTo->vOrderForm = copyFrom->vOrderForm;
        // fTimeReceivedIsTxTime not copied on purpose
        // nTimeReceived not copied on purpose
        copyTo->nTimeSmart = copyFrom->nTimeSmart;
        copyTo->fFromMe = copyFrom->fFromMe;
        // nOrderPos not copied on purpose
        // cached members not copied on purpose
    }
}

/**
 * Outpoint is spent if any non-conflicted transaction
 * spends it:
 */
bool CWallet::IsSpent(interfaces::Chain::Lock& locked_chain, const uint256& hash, unsigned int n) const
{
    const COutPoint outpoint(hash, n);
    std::pair<TxSpends::const_iterator, TxSpends::const_iterator> range;
    range = mapTxSpends.equal_range(outpoint);

    for (TxSpends::const_iterator it = range.first; it != range.second; ++it)
    {
        const uint256& wtxid = it->second;
        std::map<uint256, CWalletTx>::const_iterator mit = mapWallet.find(wtxid);
        if (mit != mapWallet.end()) {
            int depth = mit->second.GetDepthInMainChain(locked_chain);
            if (depth > 0  || (depth == 0 && !mit->second.isAbandoned()))
                return true; // Spent
        }
    }
    return false;
}

void CWallet::AddToSpends(const COutPoint& outpoint, const uint256& wtxid)
{
    mapTxSpends.insert(std::make_pair(outpoint, wtxid));

    setLockedCoins.erase(outpoint);

    std::pair<TxSpends::iterator, TxSpends::iterator> range;
    range = mapTxSpends.equal_range(outpoint);
    SyncMetaData(range);
}


void CWallet::AddToSpends(const uint256& wtxid)
{
    auto it = mapWallet.find(wtxid);
    assert(it != mapWallet.end());
    CWalletTx& thisTx = it->second;
    if (thisTx.IsCoinBase()) // Coinbases don't spend anything!
        return;

    for (const CTxIn& txin : thisTx.tx->vin)
        AddToSpends(txin.prevout, wtxid);
}

bool CWallet::EncryptWallet(const SecureString& strWalletPassphrase)
{
    if (IsCrypted())
        return false;

    CKeyingMaterial _vMasterKey;

    _vMasterKey.resize(WALLET_CRYPTO_KEY_SIZE);
    GetStrongRandBytes(&_vMasterKey[0], WALLET_CRYPTO_KEY_SIZE);

    CMasterKey kMasterKey;

    kMasterKey.vchSalt.resize(WALLET_CRYPTO_SALT_SIZE);
    GetStrongRandBytes(&kMasterKey.vchSalt[0], WALLET_CRYPTO_SALT_SIZE);

    CCrypter crypter;
    int64_t nStartTime = GetTimeMillis();
    crypter.SetKeyFromPassphrase(strWalletPassphrase, kMasterKey.vchSalt, 25000, kMasterKey.nDerivationMethod);
    kMasterKey.nDeriveIterations = static_cast<unsigned int>(2500000 / ((double)(GetTimeMillis() - nStartTime)));

    nStartTime = GetTimeMillis();
    crypter.SetKeyFromPassphrase(strWalletPassphrase, kMasterKey.vchSalt, kMasterKey.nDeriveIterations, kMasterKey.nDerivationMethod);
    kMasterKey.nDeriveIterations = (kMasterKey.nDeriveIterations + static_cast<unsigned int>(kMasterKey.nDeriveIterations * 100 / ((double)(GetTimeMillis() - nStartTime)))) / 2;

    if (kMasterKey.nDeriveIterations < 25000)
        kMasterKey.nDeriveIterations = 25000;

    WalletLogPrintf("Encrypting Wallet with an nDeriveIterations of %i\n", kMasterKey.nDeriveIterations);

    if (!crypter.SetKeyFromPassphrase(strWalletPassphrase, kMasterKey.vchSalt, kMasterKey.nDeriveIterations, kMasterKey.nDerivationMethod))
        return false;
    if (!crypter.Encrypt(_vMasterKey, kMasterKey.vchCryptedKey))
        return false;

    {
        LOCK(cs_wallet);
        mapMasterKeys[++nMasterKeyMaxID] = kMasterKey;
        assert(!encrypted_batch);
        encrypted_batch = new WalletBatch(*database);
        if (!encrypted_batch->TxnBegin()) {
            delete encrypted_batch;
            encrypted_batch = nullptr;
            return false;
        }
        encrypted_batch->WriteMasterKey(nMasterKeyMaxID, kMasterKey);

        if (!EncryptKeys(_vMasterKey))
        {
            encrypted_batch->TxnAbort();
            delete encrypted_batch;
            encrypted_batch = nullptr;
            // We now probably have half of our keys encrypted in memory, and half not...
            // die and let the user reload the unencrypted wallet.
            assert(false);
        }

        // Encryption was introduced in version 0.4.0
        SetMinVersion(FEATURE_WALLETCRYPT, encrypted_batch, true);

        if (!encrypted_batch->TxnCommit()) {
            delete encrypted_batch;
            encrypted_batch = nullptr;
            // We now have keys encrypted in memory, but not on disk...
            // die to avoid confusion and let the user reload the unencrypted wallet.
            assert(false);
        }

        delete encrypted_batch;
        encrypted_batch = nullptr;

        Lock();
        Unlock(strWalletPassphrase);

        // if we are using HD, replace the HD seed with a new one
        if (IsHDEnabled()) {
            SetHDSeed(GenerateNewSeed());
        }

        NewKeyPool();
        Lock();

        // Need to completely rewrite the wallet file; if we don't, bdb might keep
        // bits of the unencrypted private key in slack space in the database file.
        database->Rewrite();

        // BDB seems to have a bad habit of writing old data into
        // slack space in .dat files; that is bad if the old data is
        // unencrypted private keys. So:
        database->ReloadDbEnv();

    }
    NotifyStatusChanged(this);

    return true;
}

DBErrors CWallet::ReorderTransactions()
{
    LOCK(cs_wallet);
    WalletBatch batch(*database);

    // Old wallets didn't have any defined order for transactions
    // Probably a bad idea to change the output of this

    // First: get all CWalletTx into a sorted-by-time multimap.
    typedef std::multimap<int64_t, CWalletTx*> TxItems;
    TxItems txByTime;

    for (auto& entry : mapWallet)
    {
        CWalletTx* wtx = &entry.second;
        txByTime.insert(std::make_pair(wtx->nTimeReceived, wtx));
    }

    nOrderPosNext = 0;
    std::vector<int64_t> nOrderPosOffsets;
    for (TxItems::iterator it = txByTime.begin(); it != txByTime.end(); ++it)
    {
        CWalletTx *const pwtx = (*it).second;
        int64_t& nOrderPos = pwtx->nOrderPos;

        if (nOrderPos == -1)
        {
            nOrderPos = nOrderPosNext++;
            nOrderPosOffsets.push_back(nOrderPos);

            if (!batch.WriteTx(*pwtx))
                return DBErrors::LOAD_FAIL;
        }
        else
        {
            int64_t nOrderPosOff = 0;
            for (const int64_t& nOffsetStart : nOrderPosOffsets)
            {
                if (nOrderPos >= nOffsetStart)
                    ++nOrderPosOff;
            }
            nOrderPos += nOrderPosOff;
            nOrderPosNext = std::max(nOrderPosNext, nOrderPos + 1);

            if (!nOrderPosOff)
                continue;

            // Since we're changing the order, write it back
            if (!batch.WriteTx(*pwtx))
                return DBErrors::LOAD_FAIL;
        }
    }
    batch.WriteOrderPosNext(nOrderPosNext);

    return DBErrors::LOAD_OK;
}

int64_t CWallet::IncOrderPosNext(WalletBatch* batch)
{
    AssertLockHeld(cs_wallet);
    int64_t nRet = nOrderPosNext++;
    if (batch) {
        batch->WriteOrderPosNext(nOrderPosNext);
    } else {
        WalletBatch(*database).WriteOrderPosNext(nOrderPosNext);
    }
    return nRet;
}

void CWallet::MarkDirty()
{
    {
        LOCK(cs_wallet);
        for (std::pair<const uint256, CWalletTx>& item : mapWallet)
            item.second.MarkDirty();
    }
}

bool CWallet::MarkReplaced(const uint256& originalHash, const uint256& newHash)
{
    LOCK(cs_wallet);

    auto mi = mapWallet.find(originalHash);

    // There is a bug if MarkReplaced is not called on an existing wallet transaction.
    assert(mi != mapWallet.end());

    CWalletTx& wtx = (*mi).second;

    // Ensure for now that we're not overwriting data
    assert(wtx.mapValue.count("replaced_by_txid") == 0);

    wtx.mapValue["replaced_by_txid"] = newHash.ToString();

    WalletBatch batch(*database, "r+");

    bool success = true;
    if (!batch.WriteTx(wtx)) {
        WalletLogPrintf("%s: Updating batch tx %s failed\n", __func__, wtx.GetHash().ToString());
        success = false;
    }

    NotifyTransactionChanged(this, originalHash, CT_UPDATED);

    return success;
}

void CWallet::SetUsedDestinationState(const uint256& hash, unsigned int n, bool used)
{
    const CWalletTx* srctx = GetWalletTx(hash);
    if (!srctx) return;

    CTxDestination dst;
    if (ExtractDestination(srctx->tx->vout[n].scriptPubKey, dst)) {
        if (::IsMine(*this, dst)) {
            LOCK(cs_wallet);
            if (used && !GetDestData(dst, "used", nullptr)) {
                AddDestData(dst, "used", "p"); // p for "present", opposite of absent (null)
            } else if (!used && GetDestData(dst, "used", nullptr)) {
                EraseDestData(dst, "used");
            }
        }
    }
}

bool CWallet::IsUsedDestination(const CTxDestination& dst) const
{
    LOCK(cs_wallet);
    return ::IsMine(*this, dst) && GetDestData(dst, "used", nullptr);
}

bool CWallet::IsUsedDestination(const uint256& hash, unsigned int n) const
{
    CTxDestination dst;
    const CWalletTx* srctx = GetWalletTx(hash);
    return srctx && ExtractDestination(srctx->tx->vout[n].scriptPubKey, dst) && IsUsedDestination(dst);
}

bool CWallet::AddToWallet(const CWalletTx& wtxIn, bool fFlushOnClose)
{
    LOCK(cs_wallet);

    WalletBatch batch(*database, "r+", fFlushOnClose);

    uint256 hash = wtxIn.GetHash();

    if (IsWalletFlagSet(WALLET_FLAG_AVOID_REUSE)) {
        // Mark used destinations
        for (const CTxIn& txin : wtxIn.tx->vin) {
            const COutPoint& op = txin.prevout;
            SetUsedDestinationState(op.hash, op.n, true);
        }
    }

    // Inserts only if not already there, returns tx inserted or tx found
    std::pair<std::map<uint256, CWalletTx>::iterator, bool> ret = mapWallet.insert(std::make_pair(hash, wtxIn));
    CWalletTx& wtx = (*ret.first).second;
    wtx.BindWallet(this);
    bool fInsertedNew = ret.second;
    if (fInsertedNew) {
        wtx.nTimeReceived = chain().getAdjustedTime();
        wtx.nOrderPos = IncOrderPosNext(&batch);
        wtx.m_it_wtxOrdered = wtxOrdered.insert(std::make_pair(wtx.nOrderPos, &wtx));
        wtx.nTimeSmart = ComputeTimeSmart(wtx);
        AddToSpends(hash);
    }

    bool fUpdated = false;
    if (!fInsertedNew)
    {
        // Merge
        if (!wtxIn.hashUnset() && wtxIn.hashBlock != wtx.hashBlock)
        {
            wtx.hashBlock = wtxIn.hashBlock;
            fUpdated = true;
        }
        // If no longer abandoned, update
        if (wtxIn.hashBlock.IsNull() && wtx.isAbandoned())
        {
            wtx.hashBlock = wtxIn.hashBlock;
            fUpdated = true;
        }
        if (wtxIn.nIndex != -1 && (wtxIn.nIndex != wtx.nIndex))
        {
            wtx.nIndex = wtxIn.nIndex;
            fUpdated = true;
        }
        if (wtxIn.fFromMe && wtxIn.fFromMe != wtx.fFromMe)
        {
            wtx.fFromMe = wtxIn.fFromMe;
            fUpdated = true;
        }
        // If we have a witness-stripped version of this transaction, and we
        // see a new version with a witness, then we must be upgrading a pre-segwit
        // wallet.  Store the new version of the transaction with the witness,
        // as the stripped-version must be invalid.
        // TODO: Store all versions of the transaction, instead of just one.
        if (wtxIn.tx->HasWitness() && !wtx.tx->HasWitness()) {
            wtx.SetTx(wtxIn.tx);
            fUpdated = true;
        }
    }

    //// debug print
    WalletLogPrintf("AddToWallet %s  %s%s\n", wtxIn.GetHash().ToString(), (fInsertedNew ? "new" : ""), (fUpdated ? "update" : ""));

    // Write to disk
    if (fInsertedNew || fUpdated)
        if (!batch.WriteTx(wtx))
            return false;

    // Break debit/credit balance caches:
    wtx.MarkDirty();

    // Notify UI of new or updated transaction
    NotifyTransactionChanged(this, hash, fInsertedNew ? CT_NEW : CT_UPDATED);

#if HAVE_SYSTEM
    // notify an external script when a wallet transaction comes in or is updated
    std::string strCmd = gArgs.GetArg("-walletnotify", "");

    if (!strCmd.empty())
    {
        boost::replace_all(strCmd, "%s", wtxIn.GetHash().GetHex());
        std::thread t(runCommand, strCmd);
        t.detach(); // thread runs free
    }
#endif

    return true;
}

void CWallet::LoadToWallet(const CWalletTx& wtxIn)
{
    uint256 hash = wtxIn.GetHash();
    const auto& ins = mapWallet.emplace(hash, wtxIn);
    CWalletTx& wtx = ins.first->second;
    wtx.BindWallet(this);
    if (/* insertion took place */ ins.second) {
        wtx.m_it_wtxOrdered = wtxOrdered.insert(std::make_pair(wtx.nOrderPos, &wtx));
    }
    AddToSpends(hash);
    for (const CTxIn& txin : wtx.tx->vin) {
        auto it = mapWallet.find(txin.prevout.hash);
        if (it != mapWallet.end()) {
            CWalletTx& prevtx = it->second;
            if (prevtx.nIndex == -1 && !prevtx.hashUnset()) {
                MarkConflicted(prevtx.hashBlock, wtx.GetHash());
            }
        }
    }
}

bool CWallet::AddToWalletIfInvolvingMe(const CTransactionRef& ptx, const uint256& block_hash, int posInBlock, bool fUpdate)
{
    const CTransaction& tx = *ptx;
    {
        AssertLockHeld(cs_wallet);

        if (!block_hash.IsNull()) {
            for (const CTxIn& txin : tx.vin) {
                std::pair<TxSpends::const_iterator, TxSpends::const_iterator> range = mapTxSpends.equal_range(txin.prevout);
                while (range.first != range.second) {
                    if (range.first->second != tx.GetHash()) {
                        WalletLogPrintf("Transaction %s (in block %s) conflicts with wallet transaction %s (both spend %s:%i)\n", tx.GetHash().ToString(), block_hash.ToString(), range.first->second.ToString(), range.first->first.hash.ToString(), range.first->first.n);
                        MarkConflicted(block_hash, range.first->second);
                    }
                    range.first++;
                }
            }
        }

        bool fExisted = mapWallet.count(tx.GetHash()) != 0;
        if (fExisted && !fUpdate) return false;
        if (fExisted || IsMine(tx) || IsFromMe(tx))
        {
            /* Check if any keys in the wallet keypool that were supposed to be unused
             * have appeared in a new transaction. If so, remove those keys from the keypool.
             * This can happen when restoring an old wallet backup that does not contain
             * the mostly recently created transactions from newer versions of the wallet.
             */

            // loop though all outputs
            for (const CTxOut& txout: tx.vout) {
                // extract addresses and check if they match with an unused keypool key
                for (const auto& keyid : GetAffectedKeys(txout.scriptPubKey, *this)) {
                    std::map<CKeyID, int64_t>::const_iterator mi = m_pool_key_to_index.find(keyid);
                    if (mi != m_pool_key_to_index.end()) {
                        WalletLogPrintf("%s: Detected a used keypool key, mark all keypool key up to this key as used\n", __func__);
                        MarkReserveKeysAsUsed(mi->second);

                        if (!TopUpKeyPool()) {
                            WalletLogPrintf("%s: Topping up keypool failed (locked wallet)\n", __func__);
                        }
                    }
                }
            }

            CWalletTx wtx(this, ptx);

            // Get merkle branch if transaction was found in a block
            if (!block_hash.IsNull())
                wtx.SetMerkleBranch(block_hash, posInBlock);

            return AddToWallet(wtx, false);
        }
    }
    return false;
}

bool CWallet::TransactionCanBeAbandoned(const uint256& hashTx) const
{
    auto locked_chain = chain().lock();
    LOCK(cs_wallet);
    const CWalletTx* wtx = GetWalletTx(hashTx);
    return wtx && !wtx->isAbandoned() && wtx->GetDepthInMainChain(*locked_chain) == 0 && !wtx->InMempool();
}

void CWallet::MarkInputsDirty(const CTransactionRef& tx)
{
    for (const CTxIn& txin : tx->vin) {
        auto it = mapWallet.find(txin.prevout.hash);
        if (it != mapWallet.end()) {
            it->second.MarkDirty();
        }
    }
}

bool CWallet::AbandonTransaction(interfaces::Chain::Lock& locked_chain, const uint256& hashTx)
{
    auto locked_chain_recursive = chain().lock();  // Temporary. Removed in upcoming lock cleanup
    LOCK(cs_wallet);

    WalletBatch batch(*database, "r+");

    std::set<uint256> todo;
    std::set<uint256> done;

    // Can't mark abandoned if confirmed or in mempool
    auto it = mapWallet.find(hashTx);
    assert(it != mapWallet.end());
    CWalletTx& origtx = it->second;
    if (origtx.GetDepthInMainChain(locked_chain) != 0 || origtx.InMempool()) {
        return false;
    }

    todo.insert(hashTx);

    while (!todo.empty()) {
        uint256 now = *todo.begin();
        todo.erase(now);
        done.insert(now);
        auto it = mapWallet.find(now);
        assert(it != mapWallet.end());
        CWalletTx& wtx = it->second;
        int currentconfirm = wtx.GetDepthInMainChain(locked_chain);
        // If the orig tx was not in block, none of its spends can be
        assert(currentconfirm <= 0);
        // if (currentconfirm < 0) {Tx and spends are already conflicted, no need to abandon}
        if (currentconfirm == 0 && !wtx.isAbandoned()) {
            // If the orig tx was not in block/mempool, none of its spends can be in mempool
            assert(!wtx.InMempool());
            wtx.nIndex = -1;
            wtx.setAbandoned();
            wtx.MarkDirty();
            batch.WriteTx(wtx);
            NotifyTransactionChanged(this, wtx.GetHash(), CT_UPDATED);
            // Iterate over all its outputs, and mark transactions in the wallet that spend them abandoned too
            TxSpends::const_iterator iter = mapTxSpends.lower_bound(COutPoint(now, 0));
            while (iter != mapTxSpends.end() && iter->first.hash == now) {
                if (!done.count(iter->second)) {
                    todo.insert(iter->second);
                }
                iter++;
            }
            // If a transaction changes 'conflicted' state, that changes the balance
            // available of the outputs it spends. So force those to be recomputed
            MarkInputsDirty(wtx.tx);
        }
    }

    return true;
}

void CWallet::MarkConflicted(const uint256& hashBlock, const uint256& hashTx)
{
    auto locked_chain = chain().lock();
    LOCK(cs_wallet);

    int conflictconfirms = -locked_chain->getBlockDepth(hashBlock);
    // If number of conflict confirms cannot be determined, this means
    // that the block is still unknown or not yet part of the main chain,
    // for example when loading the wallet during a reindex. Do nothing in that
    // case.
    if (conflictconfirms >= 0)
        return;

    // Do not flush the wallet here for performance reasons
    WalletBatch batch(*database, "r+", false);

    std::set<uint256> todo;
    std::set<uint256> done;

    todo.insert(hashTx);

    while (!todo.empty()) {
        uint256 now = *todo.begin();
        todo.erase(now);
        done.insert(now);
        auto it = mapWallet.find(now);
        assert(it != mapWallet.end());
        CWalletTx& wtx = it->second;
        int currentconfirm = wtx.GetDepthInMainChain(*locked_chain);
        if (conflictconfirms < currentconfirm) {
            // Block is 'more conflicted' than current confirm; update.
            // Mark transaction as conflicted with this block.
            wtx.nIndex = -1;
            wtx.hashBlock = hashBlock;
            wtx.MarkDirty();
            batch.WriteTx(wtx);
            // Iterate over all its outputs, and mark transactions in the wallet that spend them conflicted too
            TxSpends::const_iterator iter = mapTxSpends.lower_bound(COutPoint(now, 0));
            while (iter != mapTxSpends.end() && iter->first.hash == now) {
                 if (!done.count(iter->second)) {
                     todo.insert(iter->second);
                 }
                 iter++;
            }
            // If a transaction changes 'conflicted' state, that changes the balance
            // available of the outputs it spends. So force those to be recomputed
            MarkInputsDirty(wtx.tx);
        }
    }
}

void CWallet::SyncTransaction(const CTransactionRef& ptx, const uint256& block_hash, int posInBlock, bool update_tx) {
    if (!AddToWalletIfInvolvingMe(ptx, block_hash, posInBlock, update_tx))
        return; // Not one of ours

    // If a transaction changes 'conflicted' state, that changes the balance
    // available of the outputs it spends. So force those to be
    // recomputed, also:
    MarkInputsDirty(ptx);
}

void CWallet::TransactionAddedToMempool(const CTransactionRef& ptx) {
    auto locked_chain = chain().lock();
    LOCK(cs_wallet);
    SyncTransaction(ptx, {} /* block hash */, 0 /* position in block */);

    auto it = mapWallet.find(ptx->GetHash());
    if (it != mapWallet.end()) {
        it->second.fInMempool = true;
    }
}

void CWallet::TransactionRemovedFromMempool(const CTransactionRef &ptx) {
    LOCK(cs_wallet);
    auto it = mapWallet.find(ptx->GetHash());
    if (it != mapWallet.end()) {
        it->second.fInMempool = false;
    }
}

void CWallet::BlockConnected(const CBlock& block, const std::vector<CTransactionRef>& vtxConflicted) {
    const uint256& block_hash = block.GetHash();
    auto locked_chain = chain().lock();
    LOCK(cs_wallet);
    // TODO: Temporarily ensure that mempool removals are notified before
    // connected transactions.  This shouldn't matter, but the abandoned
    // state of transactions in our wallet is currently cleared when we
    // receive another notification and there is a race condition where
    // notification of a connected conflict might cause an outside process
    // to abandon a transaction and then have it inadvertently cleared by
    // the notification that the conflicted transaction was evicted.

    for (const CTransactionRef& ptx : vtxConflicted) {
        SyncTransaction(ptx, {} /* block hash */, 0 /* position in block */);
        TransactionRemovedFromMempool(ptx);
    }
    for (size_t i = 0; i < block.vtx.size(); i++) {
        SyncTransaction(block.vtx[i], block_hash, i);
        TransactionRemovedFromMempool(block.vtx[i]);
    }

    m_last_block_processed = block_hash;
}

void CWallet::BlockDisconnected(const CBlock& block) {
    auto locked_chain = chain().lock();
    LOCK(cs_wallet);

    for (const CTransactionRef& ptx : block.vtx) {
        SyncTransaction(ptx, {} /* block hash */, 0 /* position in block */);
    }
}

void CWallet::UpdatedBlockTip()
{
    m_best_block_time = GetTime();
}


void CWallet::BlockUntilSyncedToCurrentChain() {
    AssertLockNotHeld(cs_wallet);
    // Skip the queue-draining stuff if we know we're caught up with
    // ::ChainActive().Tip(), otherwise put a callback in the validation interface queue and wait
    // for the queue to drain enough to execute it (indicating we are caught up
    // at least with the time we entered this function).
    uint256 last_block_hash = WITH_LOCK(cs_wallet, return m_last_block_processed);
    chain().waitForNotificationsIfNewBlocksConnected(last_block_hash);
}


isminetype CWallet::IsMine(const CTxIn &txin) const
{
    {
        LOCK(cs_wallet);
        std::map<uint256, CWalletTx>::const_iterator mi = mapWallet.find(txin.prevout.hash);
        if (mi != mapWallet.end())
        {
            const CWalletTx& prev = (*mi).second;
            if (txin.prevout.n < prev.tx->vout.size())
                return IsMine(prev.tx->vout[txin.prevout.n]);
        }
    }
    return ISMINE_NO;
}

// Note that this function doesn't distinguish between a 0-valued input,
// and a not-"is mine" (according to the filter) input.
CTokenAmount CWallet::GetDebit(const CTxIn &txin, const isminefilter& filter) const
{
    {
        LOCK(cs_wallet);
        std::map<uint256, CWalletTx>::const_iterator mi = mapWallet.find(txin.prevout.hash);
        if (mi != mapWallet.end())
        {
            const CWalletTx& prev = (*mi).second;
            if (txin.prevout.n < prev.tx->vout.size())
                if (IsMine(prev.tx->vout[txin.prevout.n]) & filter)
                    return { prev.tx->vout[txin.prevout.n].nTokenId, prev.tx->vout[txin.prevout.n].nValue };
        }
    }
    return {};
}

isminetype CWallet::IsMine(const CTxOut& txout) const
{
    return ::IsMine(*this, txout.scriptPubKey);
}

CTokenAmount CWallet::GetCredit(const CTxOut& txout, const isminefilter& filter) const
{
    if (!MoneyRange(txout.nValue))
        throw std::runtime_error(std::string(__func__) + ": value out of range");
    return ((IsMine(txout) & filter) ? CTokenAmount{txout.nTokenId, txout.nValue} : CTokenAmount{} );
}

bool CWallet::IsChange(const CTxOut& txout) const
{
    return IsChange(txout.scriptPubKey);
}

bool CWallet::IsChange(const CScript& script) const
{
    // TODO: fix handling of 'change' outputs. The assumption is that any
    // payment to a script that is ours, but is not in the address book
    // is change. That assumption is likely to break when we implement multisignature
    // wallets that return change back into a multi-signature-protected address;
    // a better way of identifying which outputs are 'the send' and which are
    // 'the change' will need to be implemented (maybe extend CWalletTx to remember
    // which output, if any, was change).
    if (::IsMine(*this, script))
    {
        CTxDestination address;
        if (!ExtractDestination(script, address))
            return true;

        LOCK(cs_wallet);
        if (!mapAddressBook.count(address))
            return true;
    }
    return false;
}

CTokenAmount CWallet::GetChange(const CTxOut& txout) const
{
    if (!MoneyRange(txout.nValue))
        throw std::runtime_error(std::string(__func__) + ": value out of range");
    return (IsChange(txout) ? CTokenAmount{txout.nTokenId, txout.nValue} : CTokenAmount{} );
}

bool CWallet::IsMine(const CTransaction& tx) const
{
    for (const CTxOut& txout : tx.vout)
        if (IsMine(txout))
            return true;
    return false;
}

bool CWallet::IsFromMe(const CTransaction& tx) const
{
    TAmounts amounts = GetDebit(tx, ISMINE_ALL);
    return amounts.size() > 0 && (amounts.size() > 1 || amounts.begin()->second > 0); // non-zero tokens, or possible non-zero `amounts[0]`
}

TAmounts CWallet::GetDebit(const CTransaction& tx, const isminefilter& filter) const
{
    TAmounts nDebit;
    for (const CTxIn& txin : tx.vin)
    {
        CTokenAmount const amount = GetDebit(txin, filter);
        nDebit[amount.nTokenId] += amount.nValue;
        if (!MoneyRange(nDebit.at(amount.nTokenId)))
            throw std::runtime_error(std::string(__func__) + ": value out of range");
    }
    return nDebit;
}

bool CWallet::IsAllFromMe(const CTransaction& tx, const isminefilter& filter) const
{
    LOCK(cs_wallet);

    for (const CTxIn& txin : tx.vin)
    {
        auto mi = mapWallet.find(txin.prevout.hash);
        if (mi == mapWallet.end())
            return false; // any unknown inputs can't be from us

        const CWalletTx& prev = (*mi).second;

        if (txin.prevout.n >= prev.tx->vout.size())
            return false; // invalid input!

        if (!(IsMine(prev.tx->vout[txin.prevout.n]) & filter))
            return false;
    }
    return true;
}

TAmounts CWallet::GetCredit(const CTransaction& tx, const isminefilter& filter) const
{
    TAmounts nCredit;
    for (const CTxOut& txout : tx.vout)
    {
        CTokenAmount const amount = GetCredit(txout, filter);
        nCredit[amount.nTokenId] += amount.nValue;
        if (!MoneyRange(nCredit.at(amount.nTokenId)))
            throw std::runtime_error(std::string(__func__) + ": value out of range");
    }
    return nCredit;
}

TAmounts CWallet::GetChange(const CTransaction& tx) const
{
    TAmounts nChange;
    for (const CTxOut& txout : tx.vout)
    {
        CTokenAmount const amount = GetChange(txout);
        nChange[amount.nTokenId] += amount.nValue;
        if (!MoneyRange(nChange.at(amount.nTokenId)))
            throw std::runtime_error(std::string(__func__) + ": value out of range");
    }
    return nChange;
}

CPubKey CWallet::GenerateNewSeed()
{
    assert(!IsWalletFlagSet(WALLET_FLAG_DISABLE_PRIVATE_KEYS));
    CKey key;
    key.MakeNewKey(true);
    return DeriveNewSeed(key);
}

CPubKey CWallet::DeriveNewSeed(const CKey& key)
{
    int64_t nCreationTime = GetTime();
    CKeyMetadata metadata(nCreationTime);

    // calculate the seed
    CPubKey seed = key.GetPubKey();
    assert(key.VerifyPubKey(seed));

    // set the hd keypath to "s" -> Seed, refers the seed to itself
    metadata.hdKeypath     = "s";
    metadata.has_key_origin = false;
    metadata.hd_seed_id = seed.GetID();

    {
        LOCK(cs_wallet);

        // mem store the metadata
        mapKeyMetadata[seed.GetID()] = metadata;

        // write the key&metadata to the database
        if (!AddKeyPubKey(key, seed))
            throw std::runtime_error(std::string(__func__) + ": AddKeyPubKey failed");
    }

    return seed;
}

void CWallet::SetHDSeed(const CPubKey& seed)
{
    LOCK(cs_wallet);
    // store the keyid (hash160) together with
    // the child index counter in the database
    // as a hdchain object
    CHDChain newHdChain;
    newHdChain.nVersion = CanSupportFeature(FEATURE_HD_SPLIT) ? CHDChain::VERSION_HD_CHAIN_SPLIT : CHDChain::VERSION_HD_BASE;
    newHdChain.seed_id = seed.GetID();
    SetHDChain(newHdChain, false);
    NotifyCanGetAddressesChanged();
    UnsetWalletFlag(WALLET_FLAG_BLANK_WALLET);
}

void CWallet::SetHDChain(const CHDChain& chain, bool memonly)
{
    LOCK(cs_wallet);
    if (!memonly && !WalletBatch(*database).WriteHDChain(chain))
        throw std::runtime_error(std::string(__func__) + ": writing chain failed");

    hdChain = chain;
}

bool CWallet::IsHDEnabled() const
{
    return !hdChain.seed_id.IsNull();
}

bool CWallet::CanGenerateKeys()
{
    // A wallet can generate keys if it has an HD seed (IsHDEnabled) or it is a non-HD wallet (pre FEATURE_HD)
    LOCK(cs_wallet);
    return IsHDEnabled() || !CanSupportFeature(FEATURE_HD);
}

bool CWallet::CanGetAddresses(bool internal)
{
    LOCK(cs_wallet);
    // Check if the keypool has keys
    bool keypool_has_keys;
    if (internal && CanSupportFeature(FEATURE_HD_SPLIT)) {
        keypool_has_keys = setInternalKeyPool.size() > 0;
    } else {
        keypool_has_keys = KeypoolCountExternalKeys() > 0;
    }
    // If the keypool doesn't have keys, check if we can generate them
    if (!keypool_has_keys) {
        return CanGenerateKeys();
    }
    return keypool_has_keys;
}

void CWallet::SetWalletFlag(uint64_t flags)
{
    LOCK(cs_wallet);
    m_wallet_flags |= flags;
    if (!WalletBatch(*database).WriteWalletFlags(m_wallet_flags))
        throw std::runtime_error(std::string(__func__) + ": writing wallet flags failed");
}

void CWallet::UnsetWalletFlag(uint64_t flag)
{
    WalletBatch batch(*database);
    UnsetWalletFlagWithDB(batch, flag);
}

void CWallet::UnsetWalletFlagWithDB(WalletBatch& batch, uint64_t flag)
{
    LOCK(cs_wallet);
    m_wallet_flags &= ~flag;
    if (!batch.WriteWalletFlags(m_wallet_flags))
        throw std::runtime_error(std::string(__func__) + ": writing wallet flags failed");
}

bool CWallet::IsWalletFlagSet(uint64_t flag) const
{
    return (m_wallet_flags & flag);
}

bool CWallet::SetWalletFlags(uint64_t overwriteFlags, bool memonly)
{
    LOCK(cs_wallet);
    m_wallet_flags = overwriteFlags;
    if (((overwriteFlags & KNOWN_WALLET_FLAGS) >> 32) ^ (overwriteFlags >> 32)) {
        // contains unknown non-tolerable wallet flags
        return false;
    }
    if (!memonly && !WalletBatch(*database).WriteWalletFlags(m_wallet_flags)) {
        throw std::runtime_error(std::string(__func__) + ": writing wallet flags failed");
    }

    return true;
}

int64_t CWalletTx::GetTxTime() const
{
    int64_t n = nTimeSmart;
    return n ? n : nTimeReceived;
}

// Helper for producing a max-sized low-S low-R signature (eg 71 bytes)
// or a max-sized low-S signature (e.g. 72 bytes) if use_max_sig is true
bool CWallet::DummySignInput(CTxIn &tx_in, const CTxOut &txout, bool use_max_sig) const
{
    // Fill in dummy signatures for fee calculation.
    const CScript& scriptPubKey = txout.scriptPubKey;
    SignatureData sigdata;

    if (!ProduceSignature(*this, use_max_sig ? DUMMY_MAXIMUM_SIGNATURE_CREATOR : DUMMY_SIGNATURE_CREATOR, scriptPubKey, sigdata)) {
        return false;
    }
    UpdateInput(tx_in, sigdata);
    return true;
}

// Helper for producing a bunch of max-sized low-S low-R signatures (eg 71 bytes)
bool CWallet::DummySignTx(CMutableTransaction &txNew, const std::vector<CTxOut> &txouts, bool use_max_sig) const
{
    // Fill in dummy signatures for fee calculation.
    int nIn = 0;
    for (const auto& txout : txouts)
    {
        if (!DummySignInput(txNew.vin[nIn], txout, use_max_sig)) {
            return false;
        }

        nIn++;
    }
    return true;
}

bool CWallet::ImportScripts(const std::set<CScript> scripts, int64_t timestamp)
{
    WalletBatch batch(*database);
    for (const auto& entry : scripts) {
        CScriptID id(entry);
        if (HaveCScript(id)) {
            WalletLogPrintf("Already have script %s, skipping\n", HexStr(entry));
            continue;
        }
        if (!AddCScriptWithDB(batch, entry)) {
            return false;
        }

        if (timestamp > 0) {
            m_script_metadata[CScriptID(entry)].nCreateTime = timestamp;
        }
    }
    if (timestamp > 0) {
        UpdateTimeFirstKey(timestamp);
    }

    return true;
}

bool CWallet::ImportPrivKeys(const std::map<CKeyID, CKey>& privkey_map, const int64_t timestamp)
{
    WalletBatch batch(*database);
    for (const auto& entry : privkey_map) {
        const CKey& key = entry.second;
        CPubKey pubkey = key.GetPubKey();
        const CKeyID& id = entry.first;
        assert(key.VerifyPubKey(pubkey));
        // Skip if we already have the key
        if (HaveKey(id)) {
            WalletLogPrintf("Already have key with pubkey %s, skipping\n", HexStr(pubkey));
            continue;
        }
        mapKeyMetadata[id].nCreateTime = timestamp;
        // If the private key is not present in the wallet, insert it.
        if (!AddKeyPubKeyWithDB(batch, key, pubkey)) {
            return false;
        }
        UpdateTimeFirstKey(timestamp);
    }
    return true;
}

bool CWallet::ImportPubKeys(const std::vector<CKeyID>& ordered_pubkeys, const std::map<CKeyID, CPubKey>& pubkey_map, const std::map<CKeyID, std::pair<CPubKey, KeyOriginInfo>>& key_origins, const bool add_keypool, const bool internal, const int64_t timestamp)
{
    WalletBatch batch(*database);
    for (const auto& entry : key_origins) {
        AddKeyOriginWithDB(batch, entry.second.first, entry.second.second);
    }
    for (const CKeyID& id : ordered_pubkeys) {
        auto entry = pubkey_map.find(id);
        if (entry == pubkey_map.end()) {
            continue;
        }
        const CPubKey& pubkey = entry->second;
        CPubKey temp;
        if (GetPubKey(id, temp)) {
            // Already have pubkey, skipping
            WalletLogPrintf("Already have pubkey %s, skipping\n", HexStr(temp));
            continue;
        }
        if (!AddWatchOnlyWithDB(batch, GetScriptForRawPubKey(pubkey), timestamp)) {
            return false;
        }
        mapKeyMetadata[id].nCreateTime = timestamp;

        // Add to keypool only works with pubkeys
        if (add_keypool) {
            AddKeypoolPubkeyWithDB(pubkey, internal, batch);
            NotifyCanGetAddressesChanged();
        }
    }
    return true;
}

bool CWallet::ImportScriptPubKeys(const std::string& label, const std::set<CScript>& script_pub_keys, const bool have_solving_data, const bool apply_label, const int64_t timestamp)
{
    WalletBatch batch(*database);
    for (const CScript& script : script_pub_keys) {
        if (!have_solving_data || !::IsMine(*this, script)) { // Always call AddWatchOnly for non-solvable watch-only, so that watch timestamp gets updated
            if (!AddWatchOnlyWithDB(batch, script, timestamp)) {
                return false;
            }
        }
        CTxDestination dest;
        ExtractDestination(script, dest);
        if (apply_label && IsValidDestination(dest)) {
            SetAddressBookWithDB(batch, dest, label, "receive");
        }
    }
    return true;
}

int64_t CalculateMaximumSignedTxSize(const CTransaction &tx, const CWallet *wallet, bool use_max_sig)
{
    std::vector<CTxOut> txouts;
    // Look up the inputs.  We should have already checked that this transaction
    // IsAllFromMe(ISMINE_SPENDABLE), so every input should already be in our
    // wallet, with a valid index into the vout array, and the ability to sign.
    for (const CTxIn& input : tx.vin) {
        const auto mi = wallet->mapWallet.find(input.prevout.hash);
        if (mi == wallet->mapWallet.end()) {
            return -1;
        }
        assert(input.prevout.n < mi->second.tx->vout.size());
        txouts.emplace_back(mi->second.tx->vout[input.prevout.n]);
    }
    return CalculateMaximumSignedTxSize(tx, wallet, txouts, use_max_sig);
}

// txouts needs to be in the order of tx.vin
int64_t CalculateMaximumSignedTxSize(const CTransaction &tx, const CWallet *wallet, const std::vector<CTxOut>& txouts, bool use_max_sig)
{
    CMutableTransaction txNew(tx);
    if (!wallet->DummySignTx(txNew, txouts, use_max_sig)) {
        // This should never happen, because IsAllFromMe(ISMINE_SPENDABLE)
        // implies that we can sign for every input.
        return -1;
    }
    return GetVirtualTransactionSize(CTransaction(txNew));
}

int CalculateMaximumSignedInputSize(const CTxOut& txout, const CWallet* wallet, bool use_max_sig)
{
    CMutableTransaction txn;
    txn.vin.push_back(CTxIn(COutPoint()));
    if (!wallet->DummySignInput(txn.vin[0], txout, use_max_sig)) {
        return -1;
    }
    return GetVirtualTransactionInputSize(txn.vin[0]);
}

void CWalletTx::GetAmounts(std::list<COutputEntry>& listReceived,
                           std::list<COutputEntry>& listSent, CAmount& nFee, const isminefilter& filter) const
{
    nFee = 0;
    listReceived.clear();
    listSent.clear();

    // Compute fee:
    CAmount nDebit = GetDebit(filter)[DCT_ID{0}]; /// @todo tokens: only for id == 0???
    if (nDebit > 0) // debit>0 means we signed/sent this transaction
    {
        CAmount nValueOut = GetNonMintedValueOut(*tx, DCT_ID{});
        nFee = nDebit - nValueOut;
    }

    // Sent/received.
    for (unsigned int i = 0; i < tx->vout.size(); ++i)
    {
        const CTxOut& txout = tx->vout[i];
        isminetype fIsMine = pwallet->IsMine(txout);
        // Only need to handle txouts if AT LEAST one of these is true:
        //   1) they debit from us (sent)
        //   2) the output is to us (received)
        if (nDebit > 0)
        {
            // Don't report 'change' txouts
            if (pwallet->IsChange(txout))
                continue;
        }
        else if (!(fIsMine & filter))
            continue;

        // In either case, we need to get the destination address
        CTxDestination address;

        if (!ExtractDestination(txout.scriptPubKey, address) && !txout.scriptPubKey.IsUnspendable())
        {
            pwallet->WalletLogPrintf("CWalletTx::GetAmounts: Unknown transaction type found, txid %s\n",
                                    this->GetHash().ToString());
            address = CNoDestination();
        }

        COutputEntry output = {address, txout.nValue, (int)i};

        // If we are debited by the transaction, add the output as a "sent" entry
        if (nDebit > 0)
            listSent.push_back(output);

        // If we are receiving the output, add it as a "received" entry
        if (fIsMine & filter)
            listReceived.push_back(output);
    }

}

/**
 * Scan active chain for relevant transactions after importing keys. This should
 * be called whenever new keys are added to the wallet, with the oldest key
 * creation time.
 *
 * @return Earliest timestamp that could be successfully scanned from. Timestamp
 * returned will be higher than startTime if relevant blocks could not be read.
 */
int64_t CWallet::RescanFromTime(int64_t startTime, const WalletRescanReserver& reserver, bool update)
{
    // Find starting block. May be null if nCreateTime is greater than the
    // highest blockchain timestamp, in which case there is nothing that needs
    // to be scanned.
    uint256 start_block;
    {
        auto locked_chain = chain().lock();
        const Optional<int> start_height = locked_chain->findFirstBlockWithTimeAndHeight(startTime - TIMESTAMP_WINDOW, 0, &start_block);
        const Optional<int> tip_height = locked_chain->getHeight();
        WalletLogPrintf("%s: Rescanning last %i blocks\n", __func__, tip_height && start_height ? *tip_height - *start_height + 1 : 0);
    }

    if (!start_block.IsNull()) {
        // TODO: this should take into account failure by ScanResult::USER_ABORT
        ScanResult result = ScanForWalletTransactions(start_block, {} /* stop_block */, reserver, update);
        if (result.status == ScanResult::FAILURE) {
            int64_t time_max;
            if (!chain().findBlock(result.last_failed_block, nullptr /* block */, nullptr /* time */, &time_max)) {
                throw std::logic_error("ScanForWalletTransactions returned invalid block hash");
            }
            return time_max + TIMESTAMP_WINDOW + 1;
        }
    }
    return startTime;
}

/**
 * Scan the block chain (starting in start_block) for transactions
 * from or to us. If fUpdate is true, found transactions that already
 * exist in the wallet will be updated.
 *
 * @param[in] start_block Scan starting block. If block is not on the active
 *                        chain, the scan will return SUCCESS immediately.
 * @param[in] stop_block  Scan ending block. If block is not on the active
 *                        chain, the scan will continue until it reaches the
 *                        chain tip.
 *
 * @return ScanResult returning scan information and indicating success or
 *         failure. Return status will be set to SUCCESS if scan was
 *         successful. FAILURE if a complete rescan was not possible (due to
 *         pruning or corruption). USER_ABORT if the rescan was aborted before
 *         it could complete.
 *
 * @pre Caller needs to make sure start_block (and the optional stop_block) are on
 * the main chain after to the addition of any new keys you want to detect
 * transactions for.
 */
CWallet::ScanResult CWallet::ScanForWalletTransactions(const uint256& start_block, const uint256& stop_block, const WalletRescanReserver& reserver, bool fUpdate)
{
    int64_t nNow = GetTime();
    int64_t start_time = GetTimeMillis();

    assert(reserver.isReserved());

    uint256 block_hash = start_block;
    ScanResult result;

    WalletLogPrintf("Rescan started from block %s...\n", start_block.ToString());

    fAbortRescan = false;
    ShowProgress(strprintf("%s " + _("Rescanning...").translated, GetDisplayName()), 0); // show rescan progress in GUI as dialog or on splashscreen, if -rescan on startup
    uint256 tip_hash;
    // The way the 'block_height' is initialized is just a workaround for the gcc bug #47679 since version 4.6.0.
    Optional<int> block_height = MakeOptional(false, int());
    double progress_begin;
    double progress_end;
    {
        auto locked_chain = chain().lock();
        if (Optional<int> tip_height = locked_chain->getHeight()) {
            tip_hash = locked_chain->getBlockHash(*tip_height);
        }
        block_height = locked_chain->getBlockHeight(block_hash);
        progress_begin = chain().guessVerificationProgress(block_hash);
        progress_end = chain().guessVerificationProgress(stop_block.IsNull() ? tip_hash : stop_block);
    }
    double progress_current = progress_begin;
    while (block_height && !fAbortRescan && !chain().shutdownRequested()) {
        m_scanning_progress = (progress_current - progress_begin) / (progress_end - progress_begin);
        if (*block_height % 100 == 0 && progress_end - progress_begin > 0.0) {
            ShowProgress(strprintf("%s " + _("Rescanning...").translated, GetDisplayName()), std::max(1, std::min(99, (int)(m_scanning_progress * 100))));
        }
        if (GetTime() >= nNow + 60) {
            nNow = GetTime();
            WalletLogPrintf("Still rescanning. At block %d. Progress=%f\n", *block_height, progress_current);
        }

        CBlock block;
        if (chain().findBlock(block_hash, &block) && !block.IsNull()) {
            auto locked_chain = chain().lock();
            LOCK(cs_wallet);
            if (!locked_chain->getBlockHeight(block_hash)) {
                // Abort scan if current block is no longer active, to prevent
                // marking transactions as coming from the wrong block.
                // TODO: This should return success instead of failure, see
                // https://github.com/bitcoin/bitcoin/pull/14711#issuecomment-458342518
                result.last_failed_block = block_hash;
                result.status = ScanResult::FAILURE;
                break;
            }
            for (size_t posInBlock = 0; posInBlock < block.vtx.size(); ++posInBlock) {
                SyncTransaction(block.vtx[posInBlock], block_hash, posInBlock, fUpdate);
            }
            // scan succeeded, record block as most recent successfully scanned
            result.last_scanned_block = block_hash;
            result.last_scanned_height = *block_height;
        } else {
            // could not scan block, keep scanning but record this block as the most recent failure
            result.last_failed_block = block_hash;
            result.status = ScanResult::FAILURE;
        }
        if (block_hash == stop_block) {
            break;
        }
        {
            auto locked_chain = chain().lock();
            Optional<int> tip_height = locked_chain->getHeight();
            if (!tip_height || *tip_height <= block_height || !locked_chain->getBlockHeight(block_hash)) {
                // break successfully when rescan has reached the tip, or
                // previous block is no longer on the chain due to a reorg
                break;
            }

            // increment block and verification progress
            block_hash = locked_chain->getBlockHash(++*block_height);
            progress_current = chain().guessVerificationProgress(block_hash);

            // handle updated tip hash
            const uint256 prev_tip_hash = tip_hash;
            tip_hash = locked_chain->getBlockHash(*tip_height);
            if (stop_block.IsNull() && prev_tip_hash != tip_hash) {
                // in case the tip has changed, update progress max
                progress_end = chain().guessVerificationProgress(tip_hash);
            }
        }
    }
    ShowProgress(strprintf("%s " + _("Rescanning...").translated, GetDisplayName()), 100); // hide progress dialog in GUI
    if (block_height && fAbortRescan) {
        WalletLogPrintf("Rescan aborted at block %d. Progress=%f\n", *block_height, progress_current);
        result.status = ScanResult::USER_ABORT;
    } else if (block_height && chain().shutdownRequested()) {
        WalletLogPrintf("Rescan interrupted by shutdown request at block %d. Progress=%f\n", *block_height, progress_current);
        result.status = ScanResult::USER_ABORT;
    } else {
        WalletLogPrintf("Rescan completed in %15dms\n", GetTimeMillis() - start_time);
    }
    return result;
}

void CWallet::ReacceptWalletTransactions(interfaces::Chain::Lock& locked_chain)
{
    // If transactions aren't being broadcasted, don't let them into local mempool either
    if (!fBroadcastTransactions)
        return;
    std::map<int64_t, CWalletTx*> mapSorted;

    // Sort pending wallet transactions based on their initial wallet insertion order
    for (std::pair<const uint256, CWalletTx>& item : mapWallet) {
        const uint256& wtxid = item.first;
        CWalletTx& wtx = item.second;
        assert(wtx.GetHash() == wtxid);

        int nDepth = wtx.GetDepthInMainChain(locked_chain);

        if (!wtx.IsCoinBase() && (nDepth == 0 && !wtx.isAbandoned())) {
            mapSorted.insert(std::make_pair(wtx.nOrderPos, &wtx));
        }
    }

    // Try to add wallet transactions to memory pool
    for (const std::pair<const int64_t, CWalletTx*>& item : mapSorted) {
        CWalletTx& wtx = *(item.second);
        std::string unused_err_string;
        wtx.SubmitMemoryPoolAndRelay(unused_err_string, false, locked_chain);
    }
}

bool CWalletTx::SubmitMemoryPoolAndRelay(std::string& err_string, bool relay, interfaces::Chain::Lock& locked_chain)
{
    // Can't relay if wallet is not broadcasting
    if (!pwallet->GetBroadcastTransactions()) return false;
    // Don't relay abandoned transactions
    if (isAbandoned()) return false;
    // Don't try to submit coinbase transactions. These would fail anyway but would
    // cause log spam.
    if (IsCoinBase()) return false;
    // Don't try to submit conflicted or confirmed transactions.
    if (GetDepthInMainChain(locked_chain) != 0) return false;

    // Submit transaction to mempool for relay
    pwallet->WalletLogPrintf("Submitting wtx %s to mempool for relay\n", GetHash().ToString());
    // We must set fInMempool here - while it will be re-set to true by the
    // entered-mempool callback, if we did not there would be a race where a
    // user could call sendmoney in a loop and hit spurious out of funds errors
    // because we think that this newly generated transaction's change is
    // unavailable as we're not yet aware that it is in the mempool.
    //
    // Irrespective of the failure reason, un-marking fInMempool
    // out-of-order is incorrect - it should be unmarked when
    // TransactionRemovedFromMempool fires.
    bool ret = pwallet->chain().broadcastTransaction(tx, err_string, pwallet->m_default_max_tx_fee, relay);
    fInMempool |= ret;
    return ret;
}

std::set<uint256> CWalletTx::GetConflicts() const
{
    std::set<uint256> result;
    if (pwallet != nullptr)
    {
        uint256 myHash = GetHash();
        result = pwallet->GetConflicts(myHash);
        result.erase(myHash);
    }
    return result;
}

TAmounts const & CWalletTx::GetCachableAmounts(AmountType type, const isminefilter& filter, bool recalculate) const
{
    auto& amount = m_amounts[type];
    if (recalculate || !amount.m_cached[filter]) {

        amount.Set(filter, type == DEBIT ? pwallet->GetDebit(*tx, filter) : pwallet->GetCredit(*tx, filter));
    }
    return amount.m_value[filter];
}

inline void Increment(TAmounts & accum, TAmounts const & amounts) {
    for (auto const & pair : amounts) {
        accum[pair.first] += pair.second;
    }
}

TAmounts CWalletTx::GetDebit(const isminefilter& filter) const
{
    if (tx->vin.empty())
        return {};

    TAmounts debit;
    if (filter & ISMINE_SPENDABLE) {
        Increment(debit, GetCachableAmounts(DEBIT, ISMINE_SPENDABLE));
    }
    if (filter & ISMINE_WATCH_ONLY) {
        Increment(debit, GetCachableAmounts(DEBIT, ISMINE_WATCH_ONLY));
    }
    return debit;
}

TAmounts CWalletTx::GetCredit(interfaces::Chain::Lock& locked_chain, const isminefilter& filter) const
{
    // Must wait until coinbase is safely deep enough in the chain before valuing it
    if (IsImmatureCoinBase(locked_chain))
        return {};

    TAmounts credit;
    if (filter & ISMINE_SPENDABLE) {
        // GetBalance can assume transactions in mapWallet won't change
        Increment(credit, GetCachableAmounts(CREDIT, ISMINE_SPENDABLE));
    }
    if (filter & ISMINE_WATCH_ONLY) {
        Increment(credit, GetCachableAmounts(CREDIT, ISMINE_WATCH_ONLY));
    }
    return credit;
}

CAmount CWalletTx::GetImmatureCredit(interfaces::Chain::Lock& locked_chain, bool fUseCache) const
{
    if (IsImmatureCoinBase(locked_chain) && IsInMainChain(locked_chain) && !pwallet->chain().mnExists(GetHash())) { /// @todo tokens: assume tokens collaterals?
        auto amounts = GetCachableAmounts(IMMATURE_CREDIT, ISMINE_SPENDABLE, !fUseCache);
        return amounts.find(DCT_ID{0}) == amounts.end() ? 0 : amounts.at(DCT_ID{0});
    }

    return 0;
}

TAmounts CWalletTx::GetAvailableCredit(interfaces::Chain::Lock& locked_chain, bool fUseCache, const isminefilter& filter) const
{
    if (pwallet == nullptr)
        return {};

    // Avoid caching ismine for NO or ALL cases (could remove this check and simplify in the future).
    bool allow_cache = (filter & ISMINE_ALL) && (filter & ISMINE_ALL) != ISMINE_ALL;

    // Must wait until coinbase is safely deep enough in the chain before valuing it
    if (IsImmatureCoinBase(locked_chain))
        return {};

    if (fUseCache && allow_cache && m_amounts[AVAILABLE_CREDIT].m_cached[filter]) {
        return m_amounts[AVAILABLE_CREDIT].m_value[filter];
    }

    bool allow_used_addresses = (filter & ISMINE_USED) || !pwallet->IsWalletFlagSet(WALLET_FLAG_AVOID_REUSE);
    TAmounts nCredit;
    uint256 hashTx = GetHash();

    auto optHeight = locked_chain.getHeight();
    bool const lockedCollateral = optHeight && !pwallet->chain().mnCanSpend(hashTx, *optHeight);

    for (unsigned int i = 0; i < tx->vout.size(); i++)
    {
        if (i == 1 && lockedCollateral) {
            continue;
        }

        if (!pwallet->IsSpent(locked_chain, hashTx, i) && (allow_used_addresses || !pwallet->IsUsedDestination(hashTx, i))) {
            const CTxOut &txout = tx->vout[i];
            CTokenAmount const amount = pwallet->GetCredit(txout, filter);
            nCredit[amount.nTokenId] += amount.nValue;
            if (!MoneyRange(nCredit.at(amount.nTokenId)))
                throw std::runtime_error(std::string(__func__) + " : value out of range");
        }
    }

    if (allow_cache) {
        m_amounts[AVAILABLE_CREDIT].Set(filter, std::move(nCredit));
        return m_amounts[AVAILABLE_CREDIT].m_value[filter]; // additional access and return due to move/rvalue
    }

    return nCredit;
}

CAmount CWalletTx::GetImmatureWatchOnlyCredit(interfaces::Chain::Lock& locked_chain, const bool fUseCache) const
{
    if (IsImmatureCoinBase(locked_chain) && IsInMainChain(locked_chain)) {
        auto amounts = GetCachableAmounts(IMMATURE_CREDIT, ISMINE_WATCH_ONLY, !fUseCache);
        return amounts.find(DCT_ID{0}) == amounts.end() ? 0 : amounts.at(DCT_ID{0});
    }

    return 0;
}

TAmounts CWalletTx::GetChange() const
{
    if (fChangeCached)
        return nChangeCached;
    nChangeCached = pwallet->GetChange(*tx);
    fChangeCached = true;
    return nChangeCached;
}

bool CWalletTx::InMempool() const
{
    return fInMempool;
}

bool CWalletTx::IsTrusted(interfaces::Chain::Lock& locked_chain) const
{
    // Quick answer in most cases
    if (!locked_chain.checkFinalTx(*tx)) {
        return false;
    }
    int nDepth = GetDepthInMainChain(locked_chain);
    if (nDepth >= 1)
        return true;
    if (nDepth < 0)
        return false;
    if (!pwallet->m_spend_zero_conf_change || !IsFromMe(ISMINE_ALL)) // using wtx's cached debit
        return false;

    // Don't trust unconfirmed transactions from us unless they are in the mempool.
    if (!InMempool())
        return false;

    // Trusted if all inputs are from us and are in the mempool:
    for (const CTxIn& txin : tx->vin)
    {
        // Transactions not sent by us: not trusted
        const CWalletTx* parent = pwallet->GetWalletTx(txin.prevout.hash);
        if (parent == nullptr)
            return false;
        const CTxOut& parentOut = parent->tx->vout[txin.prevout.n];
        if (pwallet->IsMine(parentOut) != ISMINE_SPENDABLE)
            return false;
    }
    return true;
}

bool CWalletTx::IsEquivalentTo(const CWalletTx& _tx) const
{
        CMutableTransaction tx1 {*this->tx};
        CMutableTransaction tx2 {*_tx.tx};
        for (auto& txin : tx1.vin) txin.scriptSig = CScript();
        for (auto& txin : tx2.vin) txin.scriptSig = CScript();
        return CTransaction(tx1) == CTransaction(tx2);
}

// Rebroadcast transactions from the wallet. We do this on a random timer
// to slightly obfuscate which transactions come from our wallet.
//
// Ideally, we'd only resend transactions that we think should have been
// mined in the most recent block. Any transaction that wasn't in the top
// blockweight of transactions in the mempool shouldn't have been mined,
// and so is probably just sitting in the mempool waiting to be confirmed.
// Rebroadcasting does nothing to speed up confirmation and only damages
// privacy.
void CWallet::ResendWalletTransactions()
{
    // During reindex, importing and IBD, old wallet transactions become
    // unconfirmed. Don't resend them as that would spam other nodes.
    if (!chain().isReadyToBroadcast()) return;

    // Do this infrequently and randomly to avoid giving away
    // that these are our transactions.
    if (GetTime() < nNextResend || !fBroadcastTransactions) return;
    bool fFirst = (nNextResend == 0);
    nNextResend = GetTime() + GetRand(30 * 60);
    if (fFirst) return;

    // Only do it if there's been a new block since last time
    if (m_best_block_time < nLastResend) return;
    nLastResend = GetTime();

    int submitted_tx_count = 0;

    { // locked_chain and cs_wallet scope
        auto locked_chain = chain().lock();
        LOCK(cs_wallet);

        // Relay transactions
        for (std::pair<const uint256, CWalletTx>& item : mapWallet) {
            CWalletTx& wtx = item.second;
            // Attempt to rebroadcast all txes more than 5 minutes older than
            // the last block. SubmitMemoryPoolAndRelay() will not rebroadcast
            // any confirmed or conflicting txs.
            if (wtx.nTimeReceived > m_best_block_time - 5 * 60) continue;
            std::string unused_err_string;
            if (wtx.SubmitMemoryPoolAndRelay(unused_err_string, true, *locked_chain)) ++submitted_tx_count;
        }
    } // locked_chain and cs_wallet

    if (submitted_tx_count > 0) {
        WalletLogPrintf("%s: resubmit %u unconfirmed transactions\n", __func__, submitted_tx_count);
    }
}

/** @} */ // end of mapWallet

void MaybeResendWalletTxs()
{
    for (const std::shared_ptr<CWallet>& pwallet : GetWallets()) {
        pwallet->ResendWalletTransactions();
    }
}


/** @defgroup Actions
 *
 * @{
 */


CWallet::Balance CWallet::GetBalance(const int min_depth, bool avoid_reuse) const
{
    Balance ret;
    isminefilter reuse_filter = avoid_reuse ? ISMINE_NO : ISMINE_USED;
    {
        auto locked_chain = chain().lock();
        LOCK(cs_wallet);
        for (const auto& entry : mapWallet)
        {
            const CWalletTx& wtx = entry.second;
            const bool is_trusted{wtx.IsTrusted(*locked_chain)};
            const int tx_depth{wtx.GetDepthInMainChain(*locked_chain)};
<<<<<<< HEAD
            const TAmounts tx_credit_mine{wtx.GetAvailableCredit(*locked_chain, /* fUseCache */ false, ISMINE_SPENDABLE | reuse_filter) }; /// @todo tokens: extend!
            const TAmounts tx_credit_watchonly{wtx.GetAvailableCredit(*locked_chain, /* fUseCache */ false, ISMINE_WATCH_ONLY | reuse_filter) }; /// @todo tokens: extend!
=======
            const TAmounts tx_credit_mine{wtx.GetAvailableCredit(*locked_chain, /* fUseCache */ true, ISMINE_SPENDABLE | reuse_filter) }; /// @todo tokens: extend!
            const TAmounts tx_credit_watchonly{wtx.GetAvailableCredit(*locked_chain, /* fUseCache */ true, ISMINE_WATCH_ONLY | reuse_filter) }; /// @todo tokens: extend!
>>>>>>> eaf66aab
            if (is_trusted && tx_depth >= min_depth) {
                Increment(ret.m_mine_trusted, tx_credit_mine);
                Increment(ret.m_watchonly_trusted, tx_credit_watchonly);
            }
            if (!is_trusted && tx_depth == 0 && wtx.InMempool()) {
                Increment(ret.m_mine_untrusted_pending, tx_credit_mine);
                Increment(ret.m_watchonly_untrusted_pending, tx_credit_watchonly);
            }
            ret.m_mine_immature += wtx.GetImmatureCredit(*locked_chain);
            ret.m_watchonly_immature += wtx.GetImmatureWatchOnlyCredit(*locked_chain);
        }
    }
    return ret;
}

/// @todo tokens: used only in getAvailableBalance by qt, so, limit with token = 0????
CAmount CWallet::GetAvailableBalance(const CCoinControl* coinControl) const
{
    auto locked_chain = chain().lock();
    LOCK(cs_wallet);

    CAmount balance = 0;
    std::vector<COutput> vCoins;
    AvailableCoins(*locked_chain, vCoins, true, coinControl);
    for (const COutput& out : vCoins) {
        if (out.fSpendable) {
            balance += out.tx->tx->vout[out.i].nValue;
        }
    }
    return balance;
}

void CWallet::AvailableCoins(interfaces::Chain::Lock& locked_chain, std::vector<COutput>& vCoins, bool fOnlySafe, const CCoinControl* coinControl, const CAmount& nMinimumAmount, const CAmount& nMaximumAmount, const CAmount& nMinimumSumAmount, const uint64_t nMaximumCount) const
{
    AssertLockHeld(cs_wallet);

    vCoins.clear();
    CAmount nTotal = 0;
    // Either the WALLET_FLAG_AVOID_REUSE flag is not set (in which case we always allow), or we default to avoiding, and only in the case where
    // a coin control object is provided, and has the avoid address reuse flag set to false, do we allow already used addresses
    bool allow_used_addresses = !IsWalletFlagSet(WALLET_FLAG_AVOID_REUSE) || (coinControl && !coinControl->m_avoid_address_reuse);
    const int min_depth = {coinControl ? coinControl->m_min_depth : DEFAULT_MIN_DEPTH};
    const int max_depth = {coinControl ? coinControl->m_max_depth : DEFAULT_MAX_DEPTH};

    for (const auto& entry : mapWallet)
    {
        const uint256& wtxid = entry.first;
        const CWalletTx& wtx = entry.second;

        if (!locked_chain.checkFinalTx(*wtx.tx)) {
            continue;
        }

        if (wtx.IsImmatureCoinBase(locked_chain))
            continue;

        int nDepth = wtx.GetDepthInMainChain(locked_chain);
        if (nDepth < 0)
            continue;

        // We should not consider coins which aren't at least in our mempool
        // It's possible for these to be conflicted via ancestors which we may never be able to detect
        if (nDepth == 0 && !wtx.InMempool())
            continue;

        bool safeTx = wtx.IsTrusted(locked_chain);

        // We should not consider coins from transactions that are replacing
        // other transactions.
        //
        // Example: There is a transaction A which is replaced by bumpfee
        // transaction B. In this case, we want to prevent creation of
        // a transaction B' which spends an output of B.
        //
        // Reason: If transaction A were initially confirmed, transactions B
        // and B' would no longer be valid, so the user would have to create
        // a new transaction C to replace B'. However, in the case of a
        // one-block reorg, transactions B' and C might BOTH be accepted,
        // when the user only wanted one of them. Specifically, there could
        // be a 1-block reorg away from the chain where transactions A and C
        // were accepted to another chain where B, B', and C were all
        // accepted.
        if (nDepth == 0 && wtx.mapValue.count("replaces_txid")) {
            safeTx = false;
        }

        // Similarly, we should not consider coins from transactions that
        // have been replaced. In the example above, we would want to prevent
        // creation of a transaction A' spending an output of A, because if
        // transaction B were initially confirmed, conflicting with A and
        // A', we wouldn't want to the user to create a transaction D
        // intending to replace A', but potentially resulting in a scenario
        // where A, A', and D could all be accepted (instead of just B and
        // D, or just A and A' like the user would want).
        if (nDepth == 0 && wtx.mapValue.count("replaced_by_txid")) {
            safeTx = false;
        }

        if (fOnlySafe && !safeTx) {
            continue;
        }

        if (nDepth < min_depth || nDepth > max_depth) {
            continue;
        }

        auto optHeight = locked_chain.getHeight();
        bool const lockedCollateral = optHeight && !chain().mnCanSpend(wtx.tx->GetHash(), *optHeight);

        for (unsigned int i = 0; i < wtx.tx->vout.size(); i++) {
            if (wtx.tx->vout[i].nValue < nMinimumAmount || wtx.tx->vout[i].nValue > nMaximumAmount)
                continue;

            if (coinControl && coinControl->HasSelected() && !coinControl->fAllowOtherInputs && !coinControl->IsSelected(COutPoint(entry.first, i)))
                continue;

            if (coinControl && !coinControl->m_tokenFilter.empty() && coinControl->m_tokenFilter.count(wtx.tx->vout[i].nTokenId) == 0)
                continue;

            if (IsLockedCoin(entry.first, i))
                continue;

            if (IsSpent(locked_chain, wtxid, i))
                continue;

            isminetype mine = IsMine(wtx.tx->vout[i]);

            if (mine == ISMINE_NO) {
                continue;
            }

            if (!allow_used_addresses && IsUsedDestination(wtxid, i)) {
                continue;
            }

            if (i == 1 && lockedCollateral) {
                continue;
            }

            if (coinControl && coinControl->matchDestination.which() != 0) {
                CTxDestination dest;
                ExtractDestination(wtx.tx->vout[i].scriptPubKey, dest);
                if (dest != coinControl->matchDestination) {
                    continue;
                }
            }


            bool solvable = IsSolvable(*this, wtx.tx->vout[i].scriptPubKey);
            bool spendable = ((mine & ISMINE_SPENDABLE) != ISMINE_NO) || (((mine & ISMINE_WATCH_ONLY) != ISMINE_NO) && (coinControl && coinControl->fAllowWatchOnly && solvable));

            vCoins.push_back(COutput(&wtx, i, nDepth, spendable, solvable, safeTx, (coinControl && coinControl->fAllowWatchOnly)));

            // Checks the sum amount of all UTXO's.
            if (nMinimumSumAmount != MAX_MONEY) {
                nTotal += wtx.tx->vout[i].nValue;

                if (nTotal >= nMinimumSumAmount) {
                    return;
                }
            }

            // Checks the maximum number of UTXO's.
            if (nMaximumCount > 0 && vCoins.size() >= nMaximumCount) {
                return;
            }
        }
    }
}

/// @todo tokens: used only in listCoins by qt, so, limit with token = 0????
std::map<CTxDestination, std::vector<COutput>> CWallet::ListCoins(interfaces::Chain::Lock& locked_chain) const
{
    AssertLockHeld(cs_wallet);

    std::map<CTxDestination, std::vector<COutput>> result;
    std::vector<COutput> availableCoins;

    AvailableCoins(locked_chain, availableCoins);

    for (const COutput& coin : availableCoins) {
        CTxDestination address;
        if (coin.fSpendable &&
            ExtractDestination(FindNonChangeParentOutput(*coin.tx->tx, coin.i).scriptPubKey, address)) {
            result[address].emplace_back(std::move(coin));
        }
    }

    std::vector<COutPoint> lockedCoins;
    ListLockedCoins(lockedCoins);
    for (const COutPoint& output : lockedCoins) {
        auto it = mapWallet.find(output.hash);
        if (it != mapWallet.end()) {
            int depth = it->second.GetDepthInMainChain(locked_chain);
            if (depth >= 0 && output.n < it->second.tx->vout.size() &&
                IsMine(it->second.tx->vout[output.n]) == ISMINE_SPENDABLE) {
                CTxDestination address;
                if (ExtractDestination(FindNonChangeParentOutput(*it->second.tx, output.n).scriptPubKey, address)) {
                    result[address].emplace_back(
                        &it->second, output.n, depth, true /* spendable */, true /* solvable */, false /* safe */);
                }
            }
        }
    }

    return result;
}

const CTxOut& CWallet::FindNonChangeParentOutput(const CTransaction& tx, int output) const
{
    const CTransaction* ptx = &tx;
    int n = output;
    while (IsChange(ptx->vout[n]) && ptx->vin.size() > 0) {
        const COutPoint& prevout = ptx->vin[0].prevout;
        auto it = mapWallet.find(prevout.hash);
        if (it == mapWallet.end() || it->second.tx->vout.size() <= prevout.n ||
            !IsMine(it->second.tx->vout[prevout.n])) {
            break;
        }
        ptx = it->second.tx.get();
        n = prevout.n;
    }
    return ptx->vout[n];
}

bool CWallet::SelectCoinsMinConf(const CAmount& nTargetValue, const CoinEligibilityFilter& eligibility_filter, std::vector<OutputGroup> groups,
                                 std::set<CInputCoin>& setCoinsRet, CAmount& nValueRet, const CoinSelectionParams& coin_selection_params, bool& bnb_used) const
{
    setCoinsRet.clear();
    nValueRet = 0;

    std::vector<OutputGroup> utxo_pool;
    if (coin_selection_params.use_bnb) {
        // Get long term estimate
        FeeCalculation feeCalc;
        CCoinControl temp;
        temp.m_confirm_target = 1008;
        CFeeRate long_term_feerate = GetMinimumFeeRate(*this, temp, &feeCalc);

        // Calculate cost of change
        CAmount cost_of_change = GetDiscardRate(*this).GetFee(coin_selection_params.change_spend_size) + coin_selection_params.effective_fee.GetFee(coin_selection_params.change_output_size);

        // Filter by the min conf specs and add to utxo_pool and calculate effective value
        for (OutputGroup& group : groups) {
            if (!group.EligibleForSpending(eligibility_filter)) continue;

            group.fee = 0;
            group.long_term_fee = 0;
            group.effective_value = 0;
            for (auto it = group.m_outputs.begin(); it != group.m_outputs.end(); ) {
                const CInputCoin& coin = *it;
                CAmount effective_value = coin.txout.nValue - (coin.m_input_bytes < 0 || coin.txout.nTokenId != DCT_ID{0} ? 0 : coin_selection_params.effective_fee.GetFee(coin.m_input_bytes));
                // Only include outputs that are positive effective value (i.e. not dust)
                if (effective_value > 0) {
                    group.fee += coin.m_input_bytes < 0 || coin.txout.nTokenId != DCT_ID{0} ? 0 : coin_selection_params.effective_fee.GetFee(coin.m_input_bytes);
                    group.long_term_fee += coin.m_input_bytes < 0 || coin.txout.nTokenId != DCT_ID{0} ? 0 : long_term_feerate.GetFee(coin.m_input_bytes);
                    group.effective_value += effective_value;
                    ++it;
                } else {
                    it = group.Discard(coin);
                }
            }
            if (group.effective_value > 0) utxo_pool.push_back(group);
        }
        // Calculate the fees for things that aren't inputs
        CAmount not_input_fees = coin_selection_params.effective_fee.GetFee(coin_selection_params.tx_noinputs_size);
        bnb_used = true;
        return SelectCoinsBnB(utxo_pool, nTargetValue, cost_of_change, setCoinsRet, nValueRet, not_input_fees);
    } else {
        // Filter by the min conf specs and add to utxo_pool
        for (const OutputGroup& group : groups) {
            if (!group.EligibleForSpending(eligibility_filter)) continue;
            utxo_pool.push_back(group);
        }
        bnb_used = false;
        return KnapsackSolver(nTargetValue, utxo_pool, setCoinsRet, nValueRet);
    }
}

bool CWallet::SelectCoins(const std::vector<COutput>& vAvailableCoins, const CAmount& nTargetValue, std::set<CInputCoin>& setCoinsRet, CAmount& nValueRet, const CCoinControl& coin_control, CoinSelectionParams& coin_selection_params, bool& bnb_used) const
{
    std::vector<COutput> vCoins(vAvailableCoins);
    assert(coin_control.m_tokenFilter.size() <= 1);
    DCT_ID onlyToken = coin_control.m_tokenFilter.empty() ? DCT_ID{0} : *coin_control.m_tokenFilter.begin();

    // coin control -> return all selected outputs (we want all selected to go into the transaction for sure)
    if (coin_control.HasSelected() && !coin_control.fAllowOtherInputs)
    {
        // We didn't use BnB here, so set it to false.
        bnb_used = false;

        /// @note vAvailableCoins (so vCoins) is already filtered by tokenId
        for (const COutput& out : vCoins)
        {
            if (!out.fSpendable)
                 continue;
            nValueRet += out.tx->tx->vout[out.i].nValue;
            setCoinsRet.insert(out.GetInputCoin());
        }
        return (nValueRet >= nTargetValue);
    }

    // calculate value from preset inputs and store them
    std::set<CInputCoin> setPresetCoins;
    CAmount nValueFromPresetInputs = 0;

    std::vector<COutPoint> vPresetInputs;
    coin_control.ListSelected(vPresetInputs);
    for (const COutPoint& outpoint : vPresetInputs)
    {
        // For now, don't use BnB if preset inputs are selected. TODO: Enable this later
        bnb_used = false;
        coin_selection_params.use_bnb = false;

        std::map<uint256, CWalletTx>::const_iterator it = mapWallet.find(outpoint.hash);
        if (it != mapWallet.end())
        {
            const CWalletTx& wtx = it->second;
            // Clearly invalid input, fail
            if (wtx.tx->vout.size() <= outpoint.n)
                return false;
            if (wtx.tx->vout[outpoint.n].nTokenId != onlyToken) // skip for other tokens (4 no need to recreate coin_control every time)
                continue;
            // Just to calculate the marginal byte size
            nValueFromPresetInputs += wtx.tx->vout[outpoint.n].nValue;
            setPresetCoins.insert(CInputCoin(wtx.tx, outpoint.n));
        } else
            return false; // TODO: Allow non-wallet inputs
    }

    // remove preset inputs from vCoins
    for (std::vector<COutput>::iterator it = vCoins.begin(); it != vCoins.end() && coin_control.HasSelected();)
    {
        if (setPresetCoins.count(it->GetInputCoin()))
            it = vCoins.erase(it);
        else
            ++it;
    }

    // form groups from remaining coins; note that preset coins will not
    // automatically have their associated (same address) coins included
    if (coin_control.m_avoid_partial_spends && vCoins.size() > OUTPUT_GROUP_MAX_ENTRIES) {
        // Cases where we have 11+ outputs all pointing to the same destination may result in
        // privacy leaks as they will potentially be deterministically sorted. We solve that by
        // explicitly shuffling the outputs before processing
        Shuffle(vCoins.begin(), vCoins.end(), FastRandomContext());
    }
    std::vector<OutputGroup> groups = GroupOutputs(vCoins, !coin_control.m_avoid_partial_spends);

    size_t max_ancestors = (size_t)std::max<int64_t>(1, gArgs.GetArg("-limitancestorcount", DEFAULT_ANCESTOR_LIMIT));
    size_t max_descendants = (size_t)std::max<int64_t>(1, gArgs.GetArg("-limitdescendantcount", DEFAULT_DESCENDANT_LIMIT));
    bool fRejectLongChains = gArgs.GetBoolArg("-walletrejectlongchains", DEFAULT_WALLET_REJECT_LONG_CHAINS);

    bool res = nTargetValue <= nValueFromPresetInputs ||
        SelectCoinsMinConf(nTargetValue - nValueFromPresetInputs, CoinEligibilityFilter(1, 6, 0), groups, setCoinsRet, nValueRet, coin_selection_params, bnb_used) ||
        SelectCoinsMinConf(nTargetValue - nValueFromPresetInputs, CoinEligibilityFilter(1, 1, 0), groups, setCoinsRet, nValueRet, coin_selection_params, bnb_used) ||
        (m_spend_zero_conf_change && SelectCoinsMinConf(nTargetValue - nValueFromPresetInputs, CoinEligibilityFilter(0, 1, 2), groups, setCoinsRet, nValueRet, coin_selection_params, bnb_used)) ||
        (m_spend_zero_conf_change && SelectCoinsMinConf(nTargetValue - nValueFromPresetInputs, CoinEligibilityFilter(0, 1, std::min((size_t)4, max_ancestors/3), std::min((size_t)4, max_descendants/3)), groups, setCoinsRet, nValueRet, coin_selection_params, bnb_used)) ||
        (m_spend_zero_conf_change && SelectCoinsMinConf(nTargetValue - nValueFromPresetInputs, CoinEligibilityFilter(0, 1, max_ancestors/2, max_descendants/2), groups, setCoinsRet, nValueRet, coin_selection_params, bnb_used)) ||
        (m_spend_zero_conf_change && SelectCoinsMinConf(nTargetValue - nValueFromPresetInputs, CoinEligibilityFilter(0, 1, max_ancestors-1, max_descendants-1), groups, setCoinsRet, nValueRet, coin_selection_params, bnb_used)) ||
        (m_spend_zero_conf_change && !fRejectLongChains && SelectCoinsMinConf(nTargetValue - nValueFromPresetInputs, CoinEligibilityFilter(0, 1, std::numeric_limits<uint64_t>::max()), groups, setCoinsRet, nValueRet, coin_selection_params, bnb_used));

    // because SelectCoinsMinConf clears the setCoinsRet, we now add the possible inputs to the coinset
    util::insert(setCoinsRet, setPresetCoins);

    // add preset inputs to the total value selected
    nValueRet += nValueFromPresetInputs;

    return res;
}

bool CWallet::SignTransaction(CMutableTransaction& tx)
{
    AssertLockHeld(cs_wallet);

    // sign the new tx
    int nIn = 0;
    for (auto& input : tx.vin) {
        std::map<uint256, CWalletTx>::const_iterator mi = mapWallet.find(input.prevout.hash);
        if(mi == mapWallet.end() || input.prevout.n >= mi->second.tx->vout.size()) {
            return false;
        }
        const CScript& scriptPubKey = mi->second.tx->vout[input.prevout.n].scriptPubKey;
        const CAmount& amount = mi->second.tx->vout[input.prevout.n].nValue;
        SignatureData sigdata;
        if (!ProduceSignature(*this, MutableTransactionSignatureCreator(&tx, nIn, amount, SIGHASH_ALL), scriptPubKey, sigdata)) {
            return false;
        }
        UpdateInput(input, sigdata);
        nIn++;
    }
    return true;
}

bool CWallet::FundTransaction(CMutableTransaction& tx, CAmount& nFeeRet, int& nChangePosInOut, std::string& strFailReason, bool lockUnspents, const std::set<int>& setSubtractFeeFromOutputs, CCoinControl coinControl)
{
    std::vector<CRecipient> vecSend;

    // Turn the txout set into a CRecipient vector.
    for (size_t idx = 0; idx < tx.vout.size(); idx++) {
        const CTxOut& txOut = tx.vout[idx];
        CRecipient recipient = {txOut.scriptPubKey, txOut.nValue, txOut.nTokenId, setSubtractFeeFromOutputs.count(idx) == 1};
        vecSend.push_back(recipient);
    }

    coinControl.fAllowOtherInputs = true;

    for (const CTxIn& txin : tx.vin) {
        coinControl.Select(txin.prevout);
    }

    // Acquire the locks to prevent races to the new locked unspents between the
    // CreateTransaction call and LockCoin calls (when lockUnspents is true).
    auto locked_chain = chain().lock();
    LOCK(cs_wallet);

    CTransactionRef tx_new;
    if (!CreateTransaction(*locked_chain, vecSend, tx_new, nFeeRet, nChangePosInOut, strFailReason, coinControl, false)) {
        return false;
    }

    // Copy whole outputs from new transaction; there may be more than 1 new change output (due to tokens) and the fee subtracted from other.
    tx.vout = tx_new->vout;

    // Add new txins while keeping original txin scriptSig/order.
    for (const CTxIn& txin : tx_new->vin) {
        if (!coinControl.IsSelected(txin.prevout)) {
            tx.vin.push_back(txin);

            if (lockUnspents) {
                LockCoin(txin.prevout);
            }
        }
    }

    return true;
}

static bool IsCurrentForAntiFeeSniping(interfaces::Chain& chain, interfaces::Chain::Lock& locked_chain)
{
    if (chain.isInitialBlockDownload()) {
        return false;
    }
    constexpr int64_t MAX_ANTI_FEE_SNIPING_TIP_AGE = 8 * 60 * 60; // in seconds
    if (locked_chain.getBlockTime(*locked_chain.getHeight()) < (GetTime() - MAX_ANTI_FEE_SNIPING_TIP_AGE)) {
        return false;
    }
    return true;
}

/**
 * Return a height-based locktime for new transactions (uses the height of the
 * current chain tip unless we are not synced with the current chain
 */
static uint32_t GetLocktimeForNewTransaction(interfaces::Chain& chain, interfaces::Chain::Lock& locked_chain)
{
    uint32_t const height = locked_chain.getHeight().get_value_or(-1);
    uint32_t locktime;
    // Discourage fee sniping.
    //
    // For a large miner the value of the transactions in the best block and
    // the mempool can exceed the cost of deliberately attempting to mine two
    // blocks to orphan the current best block. By setting nLockTime such that
    // only the next block can include the transaction, we discourage this
    // practice as the height restricted and limited blocksize gives miners
    // considering fee sniping fewer options for pulling off this attack.
    //
    // A simple way to think about this is from the wallet's point of view we
    // always want the blockchain to move forward. By setting nLockTime this
    // way we're basically making the statement that we only want this
    // transaction to appear in the next block; we don't want to potentially
    // encourage reorgs by allowing transactions to appear at lower heights
    // than the next block in forks of the best chain.
    //
    // Of course, the subsidy is high enough, and transaction volume low
    // enough, that fee sniping isn't a problem yet, but by implementing a fix
    // now we ensure code won't be written that makes assumptions about
    // nLockTime that preclude a fix later.
    if (IsCurrentForAntiFeeSniping(chain, locked_chain)) {
        locktime = height;

        // Secondly occasionally randomly pick a nLockTime even further back, so
        // that transactions that are delayed after signing for whatever reason,
        // e.g. high-latency mix networks and some CoinJoin implementations, have
        // better privacy.
        if (GetRandInt(10) == 0)
            locktime = std::max(0, (int)locktime - GetRandInt(100));
    } else {
        // If our chain is lagging behind, we can't discourage fee sniping nor help
        // the privacy of high-latency transactions. To avoid leaking a potentially
        // unique "nLockTime fingerprint", set nLockTime to a constant.
        locktime = 0;
    }
    assert(locktime <= height);
    assert(locktime < LOCKTIME_THRESHOLD);
    return locktime;
}

OutputType CWallet::TransactionChangeType(OutputType change_type, const std::vector<CRecipient>& vecSend)
{
    // If -changetype is specified, always use that change type.
    if (change_type != OutputType::CHANGE_AUTO) {
        return change_type;
    }

    // if m_default_address_type is legacy, use legacy address as change (even
    // if some of the outputs are P2WPKH or P2WSH).
    if (m_default_address_type == OutputType::LEGACY) {
        return OutputType::LEGACY;
    }

    // if any destination is P2WPKH or P2WSH, use P2WPKH for the change
    // output.
    for (const auto& recipient : vecSend) {
        // Check if any destination contains a witness program:
        int witnessversion = 0;
        std::vector<unsigned char> witnessprogram;
        if (recipient.scriptPubKey.IsWitnessProgram(witnessversion, witnessprogram)) {
            return OutputType::BECH32;
        }
    }

    // else use m_default_address_type for change
    return m_default_address_type;
}


bool CWallet::CreateTransaction(interfaces::Chain::Lock& locked_chain, const std::vector<CRecipient>& vecSendOrig, CTransactionRef& tx, CAmount& nFeeRet,
                         /*std::set<int>& nChangePosInOut*/ int& nChangePosInOut, std::string& strFailReason, const CCoinControl& coin_control, bool sign)
{
    CAmount nValue = 0;
    std::vector<CRecipient> vecSend(vecSendOrig);


    std::map<DCT_ID, CAmount> vTokenValues;
    ReserveDestination reservedest(this);
    int nChangePosRequest = nChangePosInOut; /// @todo tokens
    unsigned int nSubtractFeeFromAmount = 0;
    for (const auto& recipient : vecSend)
    {
        if (nValue < 0 || recipient.nAmount < 0)
        {
            strFailReason = _("Transaction amounts must not be negative").translated;
            return false;
        }
        if (recipient.nTokenId == DCT_ID{0})
        {
            nValue += recipient.nAmount;

            if (recipient.fSubtractFeeFromAmount)
                nSubtractFeeFromAmount++;
        }
        else
        {
            assert(!recipient.fSubtractFeeFromAmount);
            vTokenValues[recipient.nTokenId] += recipient.nAmount;
        }
    }
    if (vecSend.empty())
    {
        strFailReason = _("Transaction must have at least one recipient").translated;
        return false;
    }

    CMutableTransaction txNew;

    if (!vTokenValues.empty())
        txNew.nVersion = CTransaction::TOKENS_MIN_VERSION;

    txNew.nLockTime = GetLocktimeForNewTransaction(chain(), locked_chain);

    const OutputType change_type = TransactionChangeType(coin_control.m_change_type ? *coin_control.m_change_type : m_default_change_type, vecSend);

    std::map<DCT_ID, std::unique_ptr<ReserveDestination> > tokensreservedest;
    std::set<CInputCoin> tokenCoins;
    {
        auto locked_chain = chain().lock();
        LOCK(cs_wallet);

        for (auto it = vTokenValues.begin(); it != vTokenValues.end(); ++it)
        {
            std::vector<COutput> vAvailableCoins;

            DCT_ID tokenId = it->first;
            CCoinControl ccSingleToken(coin_control);
            ccSingleToken.m_tokenFilter = { tokenId };

            AvailableCoins(*locked_chain, vAvailableCoins, true, &ccSingleToken, 1, MAX_MONEY, MAX_MONEY, 0);

            tokensreservedest.emplace(tokenId, std::unique_ptr<ReserveDestination>(new ReserveDestination(this)));  // used dynamic here due to strange bug with direct emplacement under mac
            CScript scriptChange;
            // coin control: send change to custom address
            if (!boost::get<CNoDestination>(&coin_control.destChange)) {
                scriptChange = GetScriptForDestination(coin_control.destChange);
            } else { // no coin control: send change to newly generated address
                // Reserve a new key pair from key pool
                if (!CanGetAddresses(true)) {
                    strFailReason = _("Can't generate a change-address key. No keys in the internal keypool and can't generate any keys.").translated;
                    return false;
                }
                CTxDestination dest;
                if (!tokensreservedest.at(tokenId)->GetReservedDestination(change_type, dest, true))
                {
                    strFailReason = "Keypool ran out, please call keypoolrefill first";
                    return false;
                }
                scriptChange = GetScriptForDestination(dest);
            }

            CAmount nValueIn;
            std::set<CInputCoin> setCoins;
            bool bnb_used;
            CoinSelectionParams coin_selection_params; // Parameters for coin selection, init with dummy
            bool result = SelectCoins(vAvailableCoins, it->second, setCoins, nValueIn, ccSingleToken, coin_selection_params, bnb_used);
            if (!result && bnb_used)
            {
                coin_selection_params.use_bnb = false;
                result = SelectCoins(vAvailableCoins, it->second, setCoins, nValueIn, ccSingleToken, coin_selection_params, bnb_used);
            }
            if (!result)
            {
                strFailReason = _("Insufficient funds").translated;
                return false;
            }
            tokenCoins.insert(setCoins.begin(), setCoins.end());

            const CAmount nChange = nValueIn - it->second;
            if (nChange > 0)
            {
                /// @todo tokens: ORDER???
                vecSend.push_back(CRecipient{scriptChange, nChange, tokenId, false});
            }
        }
    }

    FeeCalculation feeCalc;
    CAmount nFeeNeeded;
    int nBytes;
    {
        std::set<CInputCoin> setCoins;
        auto locked_chain = chain().lock();
        LOCK(cs_wallet);
        {
            std::vector<COutput> vAvailableCoins;
            AvailableCoins(*locked_chain, vAvailableCoins, true, &coin_control, 1, MAX_MONEY, MAX_MONEY, 0);
            CoinSelectionParams coin_selection_params; // Parameters for coin selection, init with dummy

            // Create change script that will be used if we need change
            // TODO: pass in scriptChange instead of reservedest so
            // change transaction isn't always pay-to-defi-address
            CScript scriptChange;

            // coin control: send change to custom address
            if (!boost::get<CNoDestination>(&coin_control.destChange)) {
                scriptChange = GetScriptForDestination(coin_control.destChange);
            } else { // no coin control: send change to newly generated address
                // Note: We use a new key here to keep it from being obvious which side is the change.
                //  The drawback is that by not reusing a previous key, the change may be lost if a
                //  backup is restored, if the backup doesn't have the new private key for the change.
                //  If we reused the old key, it would be possible to add code to look for and
                //  rediscover unknown transactions that were written with keys of ours to recover
                //  post-backup change.

                // Reserve a new key pair from key pool
                if (!CanGetAddresses(true)) {
                    strFailReason = _("Can't generate a change-address key. No keys in the internal keypool and can't generate any keys.").translated;
                    return false;
                }
                CTxDestination dest;
                bool ret = reservedest.GetReservedDestination(change_type, dest, true);
                if (!ret)
                {
                    strFailReason = "Keypool ran out, please call keypoolrefill first";
                    return false;
                }

                scriptChange = GetScriptForDestination(dest);
            }
            CTxOut change_prototype_txout(0, scriptChange);
            coin_selection_params.change_output_size = GetSerializeSize(change_prototype_txout, txNew.nVersion < CTransaction::TOKENS_MIN_VERSION ? SERIALIZE_TRANSACTION_NO_TOKENS : 0);

            CFeeRate discard_rate = GetDiscardRate(*this);

            // Get the fee rate to use effective values in coin selection
            CFeeRate nFeeRateNeeded = GetMinimumFeeRate(*this, coin_control, &feeCalc);

            nFeeRet = 0;
            bool pick_new_inputs = true;
            CAmount nValueIn = 0;

            // BnB selector is the only selector used when this is true.
            // That should only happen on the first pass through the loop.
            coin_selection_params.use_bnb = nSubtractFeeFromAmount == 0; // If we are doing subtract fee from recipient, then don't use BnB
            // Start with no fee and loop until there is enough fee
            while (true)
            {
                nChangePosInOut = nChangePosRequest;
                txNew.vin.clear();
                txNew.vout.clear();
                bool fFirst = true;

                CAmount nValueToSelect = nValue;
                if (nSubtractFeeFromAmount == 0)
                    nValueToSelect += nFeeRet;

                // vouts to the payees
                coin_selection_params.tx_noinputs_size = 11; // Static vsize overhead + outputs vsize. 4 nVersion, 4 nLocktime, 1 input count, 1 output count, 1 witness overhead (dummy, flag, stack size)
                for (const auto& recipient : vecSend)
                {
                    CTxOut txout(recipient.nAmount, recipient.scriptPubKey, recipient.nTokenId);

                    if (recipient.fSubtractFeeFromAmount)
                    {
                        assert(nSubtractFeeFromAmount != 0);
                        txout.nValue -= nFeeRet / nSubtractFeeFromAmount; // Subtract fee equally from each selected recipient

                        if (fFirst) // first receiver pays the remainder not divisible by output count
                        {
                            fFirst = false;
                            txout.nValue -= nFeeRet % nSubtractFeeFromAmount;
                        }
                    }
                    // Include the fee cost for outputs. Note this is only used for BnB right now
                    coin_selection_params.tx_noinputs_size += ::GetSerializeSize(txout, PROTOCOL_VERSION
                                                                                 | (txNew.nVersion < CTransaction::TOKENS_MIN_VERSION ? SERIALIZE_TRANSACTION_NO_TOKENS : 0));

                    if (txout.nTokenId == DCT_ID{0} && IsDust(txout, txNew.nVersion, chain().relayDustFee()))
                    {
                        if (recipient.fSubtractFeeFromAmount && nFeeRet > 0)
                        {
                            if (txout.nValue < 0)
                                strFailReason = _("The transaction amount is too small to pay the fee").translated;
                            else
                                strFailReason = _("The transaction amount is too small to send after the fee has been deducted").translated;
                        }
                        else
                            strFailReason = _("Transaction amount too small").translated;
                        return false;
                    }
                    txNew.vout.push_back(txout);
                }

                // Choose coins to use
                bool bnb_used;
                if (pick_new_inputs) {
                    nValueIn = 0;
                    setCoins.clear();
                    int change_spend_size = CalculateMaximumSignedInputSize(change_prototype_txout, this);
                    // If the wallet doesn't know how to sign change output, assume p2sh-p2wpkh
                    // as lower-bound to allow BnB to do it's thing
                    if (change_spend_size == -1) {
                        coin_selection_params.change_spend_size = DUMMY_NESTED_P2WPKH_INPUT_SIZE;
                    } else {
                        coin_selection_params.change_spend_size = (size_t)change_spend_size;
                    }
                    coin_selection_params.effective_fee = nFeeRateNeeded;
                    if (!SelectCoins(vAvailableCoins, nValueToSelect, setCoins, nValueIn, coin_control, coin_selection_params, bnb_used)) // ==========================================================
                    {
                        // If BnB was used, it was the first pass. No longer the first pass and continue loop with knapsack.
                        if (bnb_used) {
                            coin_selection_params.use_bnb = false;
                            continue;
                        }
                        else {
                            strFailReason = _("Insufficient funds").translated;
                            return false;
                        }
                    }
                } else {
                    bnb_used = false;
                }

                const CAmount nChange = nValueIn - nValueToSelect;
                if (nChange > 0)
                {
                    // Fill a vout to ourself
                    CTxOut newTxOut(nChange, scriptChange);

                    // Never create dust outputs; if we would, just
                    // add the dust to the fee.
                    // The nChange when BnB is used is always going to go to fees.
                    if (IsDust(newTxOut, txNew.nVersion, discard_rate) || bnb_used)
                    {
                        nChangePosInOut = -1;
                        nFeeRet += nChange;
                    }
                    else
                    {
                        if (nChangePosInOut == -1)
                        {
                            // Insert change txn at random position:
                            nChangePosInOut = GetRandInt(txNew.vout.size()+1);
                        }
                        else if ((unsigned int)nChangePosInOut > txNew.vout.size())
                        {
                            strFailReason = _("Change index out of range").translated;
                            return false;
                        }

                        std::vector<CTxOut>::iterator position = txNew.vout.begin()+nChangePosInOut;
                        txNew.vout.insert(position, newTxOut);
                    }
                } else {
                    nChangePosInOut = -1;
                }

                // Dummy fill vin for maximum size estimation
                //
                for (const auto& coin : setCoins) {
                    txNew.vin.push_back(CTxIn(coin.outpoint,CScript()));
                }
                for (const auto& coin : tokenCoins) {
                    txNew.vin.push_back(CTxIn(coin.outpoint,CScript()));
                }

                nBytes = CalculateMaximumSignedTxSize(CTransaction(txNew), this, coin_control.fAllowWatchOnly);
                if (nBytes < 0) {
                    strFailReason = _("Signing transaction failed").translated;
                    return false;
                }

                nFeeNeeded = GetMinimumFee(*this, nBytes, coin_control, &feeCalc);
                if (feeCalc.reason == FeeReason::FALLBACK && !m_allow_fallback_fee) {
                    // eventually allow a fallback fee
                    strFailReason = _("Fee estimation failed. Fallbackfee is disabled. Wait a few blocks or enable -fallbackfee.").translated;
                    return false;
                }

                if (nFeeRet >= nFeeNeeded) {
                    // Reduce fee to only the needed amount if possible. This
                    // prevents potential overpayment in fees if the coins
                    // selected to meet nFeeNeeded result in a transaction that
                    // requires less fee than the prior iteration.

                    // If we have no change and a big enough excess fee, then
                    // try to construct transaction again only without picking
                    // new inputs. We now know we only need the smaller fee
                    // (because of reduced tx size) and so we should add a
                    // change output. Only try this once.
                    if (nChangePosInOut == -1 && nSubtractFeeFromAmount == 0 && pick_new_inputs) {
                        unsigned int tx_size_with_change = nBytes + coin_selection_params.change_output_size + 2; // Add 2 as a buffer in case increasing # of outputs changes compact size
                        CAmount fee_needed_with_change = GetMinimumFee(*this, tx_size_with_change, coin_control, nullptr);
                        CAmount minimum_value_for_change = GetDustThreshold(change_prototype_txout, txNew.nVersion, discard_rate);
                        if (nFeeRet >= fee_needed_with_change + minimum_value_for_change) {
                            pick_new_inputs = false;
                            nFeeRet = fee_needed_with_change;
                            continue;
                        }
                    }

                    // If we have change output already, just increase it
                    if (nFeeRet > nFeeNeeded && nChangePosInOut != -1 && nSubtractFeeFromAmount == 0) {
                        CAmount extraFeePaid = nFeeRet - nFeeNeeded;
                        std::vector<CTxOut>::iterator change_position = txNew.vout.begin()+nChangePosInOut;
                        change_position->nValue += extraFeePaid;
                        nFeeRet -= extraFeePaid;
                    }
                    break; // Done, enough fee included.
                }
                else if (!pick_new_inputs) {
                    // This shouldn't happen, we should have had enough excess
                    // fee to pay for the new output and still meet nFeeNeeded
                    // Or we should have just subtracted fee from recipients and
                    // nFeeNeeded should not have changed
                    strFailReason = _("Transaction fee and change calculation failed").translated;
                    return false;
                }

                // Try to reduce change to include necessary fee
                if (nChangePosInOut != -1 && nSubtractFeeFromAmount == 0) {
                    CAmount additionalFeeNeeded = nFeeNeeded - nFeeRet;
                    std::vector<CTxOut>::iterator change_position = txNew.vout.begin()+nChangePosInOut;
                    // Only reduce change if remaining amount is still a large enough output.
                    if (change_position->nValue >= MIN_FINAL_CHANGE + additionalFeeNeeded) {
                        change_position->nValue -= additionalFeeNeeded;
                        nFeeRet += additionalFeeNeeded;
                        break; // Done, able to increase fee from change
                    }
                }

                // If subtracting fee from recipients, we now know what fee we
                // need to subtract, we have no reason to reselect inputs
                if (nSubtractFeeFromAmount > 0) {
                    pick_new_inputs = false;
                }

                // Include more fee and try again.
                nFeeRet = nFeeNeeded;
                coin_selection_params.use_bnb = false;
                continue;
            }
        }

        // Shuffle selected coins and fill in final vin
        txNew.vin.clear();
        std::vector<CInputCoin> selected_coins(setCoins.begin(), setCoins.end());
        selected_coins.insert(selected_coins.end(), tokenCoins.begin(), tokenCoins.end());
        Shuffle(selected_coins.begin(), selected_coins.end(), FastRandomContext());

        // Note how the sequence number is set to non-maxint so that
        // the nLockTime set above actually works.
        //
        // BIP125 defines opt-in RBF as any nSequence < maxint-1, so
        // we use the highest possible value in that range (maxint-2)
        // to avoid conflicting with other possible uses of nSequence,
        // and in the spirit of "smallest possible change from prior
        // behavior."
        const uint32_t nSequence = coin_control.m_signal_bip125_rbf.get_value_or(m_signal_rbf) ? MAX_BIP125_RBF_SEQUENCE : (CTxIn::SEQUENCE_FINAL - 1);
        for (const auto& coin : selected_coins) {
            txNew.vin.push_back(CTxIn(coin.outpoint, CScript(), nSequence));
        }

        if (sign)
        {
            int nIn = 0;
            for (const auto& coin : selected_coins)
            {
                const CScript& scriptPubKey = coin.txout.scriptPubKey;
                SignatureData sigdata;

                if (!ProduceSignature(*this, MutableTransactionSignatureCreator(&txNew, nIn, coin.txout.nValue, SIGHASH_ALL), scriptPubKey, sigdata))
                {
                    strFailReason = _("Signing transaction failed").translated;
                    return false;
                } else {
                    UpdateInput(txNew.vin.at(nIn), sigdata);
                }

                nIn++;
            }
        }

        // Return the constructed transaction data.
        tx = MakeTransactionRef(std::move(txNew));

        // Limit size
        if (GetTransactionWeight(*tx) > MAX_STANDARD_TX_WEIGHT)
        {
            strFailReason = _("Transaction too large").translated;
            return false;
        }
    }

    if (nFeeRet > m_default_max_tx_fee) {
        strFailReason = TransactionErrorString(TransactionError::MAX_FEE_EXCEEDED);
        return false;
    }

    if (gArgs.GetBoolArg("-walletrejectlongchains", DEFAULT_WALLET_REJECT_LONG_CHAINS)) {
        // Lastly, ensure this tx will pass the mempool's chain limits
        if (!chain().checkChainLimits(tx)) {
            strFailReason = _("Transaction has too long of a mempool chain").translated;
            return false;
        }
    }

    // Before we return success, we assume any change key will be used to prevent
    // accidental re-use.
    reservedest.KeepDestination();
    for (auto && pair : tokensreservedest) {
        pair.second->KeepDestination();
    }

    WalletLogPrintf("Fee Calculation: Fee:%d Bytes:%u Needed:%d Tgt:%d (requested %d) Reason:\"%s\" Decay %.5f: Estimation: (%g - %g) %.2f%% %.1f/(%.1f %d mem %.1f out) Fail: (%g - %g) %.2f%% %.1f/(%.1f %d mem %.1f out)\n",
              nFeeRet, nBytes, nFeeNeeded, feeCalc.returnedTarget, feeCalc.desiredTarget, StringForFeeReason(feeCalc.reason), feeCalc.est.decay,
              feeCalc.est.pass.start, feeCalc.est.pass.end,
              100 * feeCalc.est.pass.withinTarget / (feeCalc.est.pass.totalConfirmed + feeCalc.est.pass.inMempool + feeCalc.est.pass.leftMempool),
              feeCalc.est.pass.withinTarget, feeCalc.est.pass.totalConfirmed, feeCalc.est.pass.inMempool, feeCalc.est.pass.leftMempool,
              feeCalc.est.fail.start, feeCalc.est.fail.end,
              100 * feeCalc.est.fail.withinTarget / (feeCalc.est.fail.totalConfirmed + feeCalc.est.fail.inMempool + feeCalc.est.fail.leftMempool),
              feeCalc.est.fail.withinTarget, feeCalc.est.fail.totalConfirmed, feeCalc.est.fail.inMempool, feeCalc.est.fail.leftMempool);
    return true;
}

/**
 * Call after CreateTransaction unless you want to abort
 */
bool CWallet::CommitTransaction(CTransactionRef tx, mapValue_t mapValue, std::vector<std::pair<std::string, std::string>> orderForm, CValidationState& state)
{
    {
        auto locked_chain = chain().lock();
        LOCK(cs_wallet);

        CWalletTx wtxNew(this, std::move(tx));
        wtxNew.mapValue = std::move(mapValue);
        wtxNew.vOrderForm = std::move(orderForm);
        wtxNew.fTimeReceivedIsTxTime = true;
        wtxNew.fFromMe = true;

        WalletLogPrintf("CommitTransaction:\n%s", wtxNew.tx->ToString()); /* Continued */
        {

            // Add tx to wallet, because if it has change it's also ours,
            // otherwise just for transaction history.
            AddToWallet(wtxNew);

            // Notify that old coins are spent
            for (const CTxIn& txin : wtxNew.tx->vin)
            {
                CWalletTx &coin = mapWallet.at(txin.prevout.hash);
                coin.BindWallet(this);
                NotifyTransactionChanged(this, coin.GetHash(), CT_UPDATED);
            }
        }

        // Get the inserted-CWalletTx from mapWallet so that the
        // fInMempool flag is cached properly
        CWalletTx& wtx = mapWallet.at(wtxNew.GetHash());

        if (fBroadcastTransactions)
        {
            std::string err_string;
            if (!wtx.SubmitMemoryPoolAndRelay(err_string, true, *locked_chain)) {
                WalletLogPrintf("CommitTransaction(): Transaction cannot be broadcast immediately, %s\n", err_string);
                // TODO: if we expect the failure to be long term or permanent, instead delete wtx from the wallet and return failure.
            }
        }
    }
    return true;
}

DBErrors CWallet::LoadWallet(bool& fFirstRunRet)
{
    LOCK(cs_wallet);

    fFirstRunRet = false;
    DBErrors nLoadWalletRet = WalletBatch(*database,"cr+").LoadWallet(this);
    if (nLoadWalletRet == DBErrors::NEED_REWRITE)
    {
        if (database->Rewrite("\x04pool"))
        {
            setInternalKeyPool.clear();
            setExternalKeyPool.clear();
            m_pool_key_to_index.clear();
            // Note: can't top-up keypool here, because wallet is locked.
            // User will be prompted to unlock wallet the next operation
            // that requires a new key.
        }
    }

    {
        LOCK(cs_KeyStore);
        // This wallet is in its first run if all of these are empty
        fFirstRunRet = mapKeys.empty() && mapCryptedKeys.empty() && mapWatchKeys.empty() && setWatchOnly.empty() && mapScripts.empty()
            && !IsWalletFlagSet(WALLET_FLAG_DISABLE_PRIVATE_KEYS) && !IsWalletFlagSet(WALLET_FLAG_BLANK_WALLET);
    }

    if (nLoadWalletRet != DBErrors::LOAD_OK)
        return nLoadWalletRet;

    return DBErrors::LOAD_OK;
}

DBErrors CWallet::ZapSelectTx(std::vector<uint256>& vHashIn, std::vector<uint256>& vHashOut)
{
    AssertLockHeld(cs_wallet);
    DBErrors nZapSelectTxRet = WalletBatch(*database, "cr+").ZapSelectTx(vHashIn, vHashOut);
    for (uint256 hash : vHashOut) {
        const auto& it = mapWallet.find(hash);
        wtxOrdered.erase(it->second.m_it_wtxOrdered);
        mapWallet.erase(it);
    }

    if (nZapSelectTxRet == DBErrors::NEED_REWRITE)
    {
        if (database->Rewrite("\x04pool"))
        {
            setInternalKeyPool.clear();
            setExternalKeyPool.clear();
            m_pool_key_to_index.clear();
            // Note: can't top-up keypool here, because wallet is locked.
            // User will be prompted to unlock wallet the next operation
            // that requires a new key.
        }
    }

    if (nZapSelectTxRet != DBErrors::LOAD_OK)
        return nZapSelectTxRet;

    MarkDirty();

    return DBErrors::LOAD_OK;
}

DBErrors CWallet::ZapWalletTx(std::vector<CWalletTx>& vWtx)
{
    DBErrors nZapWalletTxRet = WalletBatch(*database,"cr+").ZapWalletTx(vWtx);
    if (nZapWalletTxRet == DBErrors::NEED_REWRITE)
    {
        if (database->Rewrite("\x04pool"))
        {
            LOCK(cs_wallet);
            setInternalKeyPool.clear();
            setExternalKeyPool.clear();
            m_pool_key_to_index.clear();
            // Note: can't top-up keypool here, because wallet is locked.
            // User will be prompted to unlock wallet the next operation
            // that requires a new key.
        }
    }

    if (nZapWalletTxRet != DBErrors::LOAD_OK)
        return nZapWalletTxRet;

    return DBErrors::LOAD_OK;
}

bool CWallet::SetAddressBookWithDB(WalletBatch& batch, const CTxDestination& address, const std::string& strName, const std::string& strPurpose)
{
    bool fUpdated = false;
    {
        LOCK(cs_wallet);
        std::map<CTxDestination, CAddressBookData>::iterator mi = mapAddressBook.find(address);
        fUpdated = mi != mapAddressBook.end();
        mapAddressBook[address].name = strName;
        if (!strPurpose.empty()) /* update purpose only if requested */
            mapAddressBook[address].purpose = strPurpose;
    }
    NotifyAddressBookChanged(this, address, strName, ::IsMine(*this, address) != ISMINE_NO,
                             strPurpose, (fUpdated ? CT_UPDATED : CT_NEW) );
    if (!strPurpose.empty() && !batch.WritePurpose(EncodeDestination(address), strPurpose))
        return false;
    return batch.WriteName(EncodeDestination(address), strName);
}

bool CWallet::SetAddressBook(const CTxDestination& address, const std::string& strName, const std::string& strPurpose)
{
    WalletBatch batch(*database);
    return SetAddressBookWithDB(batch, address, strName, strPurpose);
}

bool CWallet::DelAddressBook(const CTxDestination& address)
{
    {
        LOCK(cs_wallet);

        // Delete destdata tuples associated with address
        std::string strAddress = EncodeDestination(address);
        for (const std::pair<const std::string, std::string> &item : mapAddressBook[address].destdata)
        {
            WalletBatch(*database).EraseDestData(strAddress, item.first);
        }
        mapAddressBook.erase(address);
    }

    NotifyAddressBookChanged(this, address, "", ::IsMine(*this, address) != ISMINE_NO, "", CT_DELETED);

    WalletBatch(*database).ErasePurpose(EncodeDestination(address));
    return WalletBatch(*database).EraseName(EncodeDestination(address));
}

const std::string& CWallet::GetLabelName(const CScript& scriptPubKey) const
{
    CTxDestination address;
    if (ExtractDestination(scriptPubKey, address) && !scriptPubKey.IsUnspendable()) {
        auto mi = mapAddressBook.find(address);
        if (mi != mapAddressBook.end()) {
            return mi->second.name;
        }
    }
    // A scriptPubKey that doesn't have an entry in the address book is
    // associated with the default label ("").
    const static std::string DEFAULT_LABEL_NAME;
    return DEFAULT_LABEL_NAME;
}

/**
 * Mark old keypool keys as used,
 * and generate all new keys
 */
bool CWallet::NewKeyPool()
{
    if (IsWalletFlagSet(WALLET_FLAG_DISABLE_PRIVATE_KEYS)) {
        return false;
    }
    {
        LOCK(cs_wallet);
        WalletBatch batch(*database);

        for (const int64_t nIndex : setInternalKeyPool) {
            batch.ErasePool(nIndex);
        }
        setInternalKeyPool.clear();

        for (const int64_t nIndex : setExternalKeyPool) {
            batch.ErasePool(nIndex);
        }
        setExternalKeyPool.clear();

        for (const int64_t nIndex : set_pre_split_keypool) {
            batch.ErasePool(nIndex);
        }
        set_pre_split_keypool.clear();

        m_pool_key_to_index.clear();

        if (!TopUpKeyPool()) {
            return false;
        }
        WalletLogPrintf("CWallet::NewKeyPool rewrote keypool\n");
    }
    return true;
}

size_t CWallet::KeypoolCountExternalKeys()
{
    AssertLockHeld(cs_wallet);
    return setExternalKeyPool.size() + set_pre_split_keypool.size();
}

void CWallet::LoadKeyPool(int64_t nIndex, const CKeyPool &keypool)
{
    AssertLockHeld(cs_wallet);
    if (keypool.m_pre_split) {
        set_pre_split_keypool.insert(nIndex);
    } else if (keypool.fInternal) {
        setInternalKeyPool.insert(nIndex);
    } else {
        setExternalKeyPool.insert(nIndex);
    }
    m_max_keypool_index = std::max(m_max_keypool_index, nIndex);
    m_pool_key_to_index[keypool.vchPubKey.GetID()] = nIndex;

    // If no metadata exists yet, create a default with the pool key's
    // creation time. Note that this may be overwritten by actually
    // stored metadata for that key later, which is fine.
    CKeyID keyid = keypool.vchPubKey.GetID();
    if (mapKeyMetadata.count(keyid) == 0)
        mapKeyMetadata[keyid] = CKeyMetadata(keypool.nTime);
}

bool CWallet::TopUpKeyPool(unsigned int kpSize)
{
    if (!CanGenerateKeys()) {
        return false;
    }
    {
        LOCK(cs_wallet);

        if (IsLocked()) return false;

        // Top up key pool
        unsigned int nTargetSize;
        if (kpSize > 0)
            nTargetSize = kpSize;
        else
            nTargetSize = std::max(gArgs.GetArg("-keypool", DEFAULT_KEYPOOL_SIZE), (int64_t) 0);

        // count amount of available keys (internal, external)
        // make sure the keypool of external and internal keys fits the user selected target (-keypool)
        int64_t missingExternal = std::max(std::max((int64_t) nTargetSize, (int64_t) 1) - (int64_t)setExternalKeyPool.size(), (int64_t) 0);
        int64_t missingInternal = std::max(std::max((int64_t) nTargetSize, (int64_t) 1) - (int64_t)setInternalKeyPool.size(), (int64_t) 0);

        if (!IsHDEnabled() || !CanSupportFeature(FEATURE_HD_SPLIT))
        {
            // don't create extra internal keys
            missingInternal = 0;
        }
        bool internal = false;
        WalletBatch batch(*database);
        for (int64_t i = missingInternal + missingExternal; i--;)
        {
            if (i < missingInternal) {
                internal = true;
            }

            CPubKey pubkey(GenerateNewKey(batch, internal));
            AddKeypoolPubkeyWithDB(pubkey, internal, batch);
        }
        if (missingInternal + missingExternal > 0) {
            WalletLogPrintf("keypool added %d keys (%d internal), size=%u (%u internal)\n", missingInternal + missingExternal, missingInternal, setInternalKeyPool.size() + setExternalKeyPool.size() + set_pre_split_keypool.size(), setInternalKeyPool.size());
        }
    }
    NotifyCanGetAddressesChanged();
    return true;
}

void CWallet::AddKeypoolPubkeyWithDB(const CPubKey& pubkey, const bool internal, WalletBatch& batch)
{
    LOCK(cs_wallet);
    assert(m_max_keypool_index < std::numeric_limits<int64_t>::max()); // How in the hell did you use so many keys?
    int64_t index = ++m_max_keypool_index;
    if (!batch.WritePool(index, CKeyPool(pubkey, internal))) {
        throw std::runtime_error(std::string(__func__) + ": writing imported pubkey failed");
    }
    if (internal) {
        setInternalKeyPool.insert(index);
    } else {
        setExternalKeyPool.insert(index);
    }
    m_pool_key_to_index[pubkey.GetID()] = index;
}

bool CWallet::ReserveKeyFromKeyPool(int64_t& nIndex, CKeyPool& keypool, bool fRequestedInternal)
{
    nIndex = -1;
    keypool.vchPubKey = CPubKey();
    {
        LOCK(cs_wallet);

        TopUpKeyPool();

        bool fReturningInternal = fRequestedInternal;
        fReturningInternal &= (IsHDEnabled() && CanSupportFeature(FEATURE_HD_SPLIT)) || IsWalletFlagSet(WALLET_FLAG_DISABLE_PRIVATE_KEYS);
        bool use_split_keypool = set_pre_split_keypool.empty();
        std::set<int64_t>& setKeyPool = use_split_keypool ? (fReturningInternal ? setInternalKeyPool : setExternalKeyPool) : set_pre_split_keypool;

        // Get the oldest key
        if (setKeyPool.empty()) {
            return false;
        }

        WalletBatch batch(*database);

        auto it = setKeyPool.begin();
        nIndex = *it;
        setKeyPool.erase(it);
        if (!batch.ReadPool(nIndex, keypool)) {
            throw std::runtime_error(std::string(__func__) + ": read failed");
        }
        CPubKey pk;
        if (!GetPubKey(keypool.vchPubKey.GetID(), pk)) {
            throw std::runtime_error(std::string(__func__) + ": unknown key in key pool");
        }
        // If the key was pre-split keypool, we don't care about what type it is
        if (use_split_keypool && keypool.fInternal != fReturningInternal) {
            throw std::runtime_error(std::string(__func__) + ": keypool entry misclassified");
        }
        if (!keypool.vchPubKey.IsValid()) {
            throw std::runtime_error(std::string(__func__) + ": keypool entry invalid");
        }

        m_pool_key_to_index.erase(keypool.vchPubKey.GetID());
        WalletLogPrintf("keypool reserve %d\n", nIndex);
    }
    NotifyCanGetAddressesChanged();
    return true;
}

void CWallet::KeepKey(int64_t nIndex)
{
    // Remove from key pool
    WalletBatch batch(*database);
    batch.ErasePool(nIndex);
    WalletLogPrintf("keypool keep %d\n", nIndex);
}

void CWallet::ReturnKey(int64_t nIndex, bool fInternal, const CPubKey& pubkey)
{
    // Return to key pool
    {
        LOCK(cs_wallet);
        if (fInternal) {
            setInternalKeyPool.insert(nIndex);
        } else if (!set_pre_split_keypool.empty()) {
            set_pre_split_keypool.insert(nIndex);
        } else {
            setExternalKeyPool.insert(nIndex);
        }
        m_pool_key_to_index[pubkey.GetID()] = nIndex;
        NotifyCanGetAddressesChanged();
    }
    WalletLogPrintf("keypool return %d\n", nIndex);
}

bool CWallet::GetKeyFromPool(CPubKey& result, bool internal)
{
    if (!CanGetAddresses(internal)) {
        return false;
    }

    CKeyPool keypool;
    {
        LOCK(cs_wallet);
        int64_t nIndex;
        if (!ReserveKeyFromKeyPool(nIndex, keypool, internal) && !IsWalletFlagSet(WALLET_FLAG_DISABLE_PRIVATE_KEYS)) {
            if (IsLocked()) return false;
            WalletBatch batch(*database);
            result = GenerateNewKey(batch, internal);
            return true;
        }
        KeepKey(nIndex);
        result = keypool.vchPubKey;
    }
    return true;
}

bool CWallet::GetNewDestination(const OutputType type, const std::string label, CTxDestination& dest, std::string& error)
{
    LOCK(cs_wallet);
    error.clear();

    TopUpKeyPool();

    // Generate a new key that is added to wallet
    CPubKey new_key;
    if (!GetKeyFromPool(new_key)) {
        error = "Error: Keypool ran out, please call keypoolrefill first";
        return false;
    }
    LearnRelatedScripts(new_key, type);
    dest = GetDestinationForKey(new_key, type);

    SetAddressBook(dest, label, "receive");
    return true;
}

bool CWallet::GetNewChangeDestination(const OutputType type, CTxDestination& dest, std::string& error)
{
    error.clear();

    TopUpKeyPool();

    ReserveDestination reservedest(this);
    if (!reservedest.GetReservedDestination(type, dest, true)) {
        error = "Error: Keypool ran out, please call keypoolrefill first";
        return false;
    }

    reservedest.KeepDestination();
    return true;
}

static int64_t GetOldestKeyTimeInPool(const std::set<int64_t>& setKeyPool, WalletBatch& batch) {
    if (setKeyPool.empty()) {
        return GetTime();
    }

    CKeyPool keypool;
    int64_t nIndex = *(setKeyPool.begin());
    if (!batch.ReadPool(nIndex, keypool)) {
        throw std::runtime_error(std::string(__func__) + ": read oldest key in keypool failed");
    }
    assert(keypool.vchPubKey.IsValid());
    return keypool.nTime;
}

int64_t CWallet::GetOldestKeyPoolTime()
{
    LOCK(cs_wallet);

    WalletBatch batch(*database);

    // load oldest key from keypool, get time and return
    int64_t oldestKey = GetOldestKeyTimeInPool(setExternalKeyPool, batch);
    if (IsHDEnabled() && CanSupportFeature(FEATURE_HD_SPLIT)) {
        oldestKey = std::max(GetOldestKeyTimeInPool(setInternalKeyPool, batch), oldestKey);
        if (!set_pre_split_keypool.empty()) {
            oldestKey = std::max(GetOldestKeyTimeInPool(set_pre_split_keypool, batch), oldestKey);
        }
    }

    return oldestKey;
}

std::map<CTxDestination, CAmount> CWallet::GetAddressBalances(interfaces::Chain::Lock& locked_chain)
{
    std::map<CTxDestination, CAmount> balances;

    {
        LOCK(cs_wallet);
        for (const auto& walletEntry : mapWallet)
        {
            const CWalletTx& wtx = walletEntry.second;

            if (!wtx.IsTrusted(locked_chain))
                continue;

            if (wtx.IsImmatureCoinBase(locked_chain))
                continue;

            int nDepth = wtx.GetDepthInMainChain(locked_chain);
            if (nDepth < (wtx.IsFromMe(ISMINE_ALL) ? 0 : 1))
                continue;

            for (unsigned int i = 0; i < wtx.tx->vout.size(); i++)
            {
                CTxDestination addr;
                if (!IsMine(wtx.tx->vout[i]))
                    continue;
                if(!ExtractDestination(wtx.tx->vout[i].scriptPubKey, addr))
                    continue;

                CAmount n = IsSpent(locked_chain, walletEntry.first, i) ? 0 : wtx.tx->vout[i].nValue;

                if (!balances.count(addr))
                    balances[addr] = 0;
                balances[addr] += n;
            }
        }
    }

    return balances;
}

std::set< std::set<CTxDestination> > CWallet::GetAddressGroupings()
{
    AssertLockHeld(cs_wallet);
    std::set< std::set<CTxDestination> > groupings;
    std::set<CTxDestination> grouping;

    for (const auto& walletEntry : mapWallet)
    {
        const CWalletTx& wtx = walletEntry.second;

        if (wtx.tx->vin.size() > 0)
        {
            bool any_mine = false;
            // group all input addresses with each other
            for (const CTxIn& txin : wtx.tx->vin)
            {
                CTxDestination address;
                if(!IsMine(txin)) /* If this input isn't mine, ignore it */
                    continue;
                if(!ExtractDestination(mapWallet.at(txin.prevout.hash).tx->vout[txin.prevout.n].scriptPubKey, address))
                    continue;
                grouping.insert(address);
                any_mine = true;
            }

            // group change with input addresses
            if (any_mine)
            {
               for (const CTxOut& txout : wtx.tx->vout)
                   if (IsChange(txout))
                   {
                       CTxDestination txoutAddr;
                       if(!ExtractDestination(txout.scriptPubKey, txoutAddr))
                           continue;
                       grouping.insert(txoutAddr);
                   }
            }
            if (grouping.size() > 0)
            {
                groupings.insert(grouping);
                grouping.clear();
            }
        }

        // group lone addrs by themselves
        for (const auto& txout : wtx.tx->vout)
            if (IsMine(txout))
            {
                CTxDestination address;
                if(!ExtractDestination(txout.scriptPubKey, address))
                    continue;
                grouping.insert(address);
                groupings.insert(grouping);
                grouping.clear();
            }
    }

    std::set< std::set<CTxDestination>* > uniqueGroupings; // a set of pointers to groups of addresses
    std::map< CTxDestination, std::set<CTxDestination>* > setmap;  // map addresses to the unique group containing it
    for (std::set<CTxDestination> _grouping : groupings)
    {
        // make a set of all the groups hit by this new group
        std::set< std::set<CTxDestination>* > hits;
        std::map< CTxDestination, std::set<CTxDestination>* >::iterator it;
        for (const CTxDestination& address : _grouping)
            if ((it = setmap.find(address)) != setmap.end())
                hits.insert((*it).second);

        // merge all hit groups into a new single group and delete old groups
        std::set<CTxDestination>* merged = new std::set<CTxDestination>(_grouping);
        for (std::set<CTxDestination>* hit : hits)
        {
            merged->insert(hit->begin(), hit->end());
            uniqueGroupings.erase(hit);
            delete hit;
        }
        uniqueGroupings.insert(merged);

        // update setmap
        for (const CTxDestination& element : *merged)
            setmap[element] = merged;
    }

    std::set< std::set<CTxDestination> > ret;
    for (const std::set<CTxDestination>* uniqueGrouping : uniqueGroupings)
    {
        ret.insert(*uniqueGrouping);
        delete uniqueGrouping;
    }

    return ret;
}

std::set<CTxDestination> CWallet::GetLabelAddresses(const std::string& label) const
{
    LOCK(cs_wallet);
    std::set<CTxDestination> result;
    for (const std::pair<const CTxDestination, CAddressBookData>& item : mapAddressBook)
    {
        const CTxDestination& address = item.first;
        const std::string& strName = item.second.name;
        if (strName == label)
            result.insert(address);
    }
    return result;
}

bool ReserveDestination::GetReservedDestination(const OutputType type, CTxDestination& dest, bool internal)
{
    if (!pwallet->CanGetAddresses(internal)) {
        return false;
    }

    if (nIndex == -1)
    {
        CKeyPool keypool;
        if (!pwallet->ReserveKeyFromKeyPool(nIndex, keypool, internal)) {
            return false;
        }
        vchPubKey = keypool.vchPubKey;
        fInternal = keypool.fInternal;
    }
    assert(vchPubKey.IsValid());
    pwallet->LearnRelatedScripts(vchPubKey, type);
    address = GetDestinationForKey(vchPubKey, type);
    dest = address;
    return true;
}

void ReserveDestination::KeepDestination()
{
    if (nIndex != -1)
        pwallet->KeepKey(nIndex);
    nIndex = -1;
    vchPubKey = CPubKey();
    address = CNoDestination();
}

void ReserveDestination::ReturnDestination()
{
    if (nIndex != -1) {
        pwallet->ReturnKey(nIndex, fInternal, vchPubKey);
    }
    nIndex = -1;
    vchPubKey = CPubKey();
    address = CNoDestination();
}

void CWallet::MarkReserveKeysAsUsed(int64_t keypool_id)
{
    AssertLockHeld(cs_wallet);
    bool internal = setInternalKeyPool.count(keypool_id);
    if (!internal) assert(setExternalKeyPool.count(keypool_id) || set_pre_split_keypool.count(keypool_id));
    std::set<int64_t> *setKeyPool = internal ? &setInternalKeyPool : (set_pre_split_keypool.empty() ? &setExternalKeyPool : &set_pre_split_keypool);
    auto it = setKeyPool->begin();

    WalletBatch batch(*database);
    while (it != std::end(*setKeyPool)) {
        const int64_t& index = *(it);
        if (index > keypool_id) break; // set*KeyPool is ordered

        CKeyPool keypool;
        if (batch.ReadPool(index, keypool)) { //TODO: This should be unnecessary
            m_pool_key_to_index.erase(keypool.vchPubKey.GetID());
        }
        LearnAllRelatedScripts(keypool.vchPubKey);
        batch.ErasePool(index);
        WalletLogPrintf("keypool index %d removed\n", index);
        it = setKeyPool->erase(it);
    }
}

void CWallet::LockCoin(const COutPoint& output)
{
    AssertLockHeld(cs_wallet);
    setLockedCoins.insert(output);
}

void CWallet::UnlockCoin(const COutPoint& output)
{
    AssertLockHeld(cs_wallet);
    setLockedCoins.erase(output);
}

void CWallet::UnlockAllCoins()
{
    AssertLockHeld(cs_wallet);
    setLockedCoins.clear();
}

bool CWallet::IsLockedCoin(uint256 hash, unsigned int n) const
{
    AssertLockHeld(cs_wallet);
    COutPoint outpt(hash, n);

    return (setLockedCoins.count(outpt) > 0);
}

void CWallet::ListLockedCoins(std::vector<COutPoint>& vOutpts) const
{
    AssertLockHeld(cs_wallet);
    for (std::set<COutPoint>::iterator it = setLockedCoins.begin();
         it != setLockedCoins.end(); it++) {
        COutPoint outpt = (*it);
        vOutpts.push_back(outpt);
    }
}

/** @} */ // end of Actions

void CWallet::GetKeyBirthTimes(interfaces::Chain::Lock& locked_chain, std::map<CKeyID, int64_t>& mapKeyBirth) const {
    AssertLockHeld(cs_wallet);
    mapKeyBirth.clear();

    // get birth times for keys with metadata
    for (const auto& entry : mapKeyMetadata) {
        if (entry.second.nCreateTime) {
            mapKeyBirth[entry.first] = entry.second.nCreateTime;
        }
    }

    // map in which we'll infer heights of other keys
    const Optional<int> tip_height = locked_chain.getHeight();
    const int max_height = tip_height && *tip_height > 144 ? *tip_height - 144 : 0; // the tip can be reorganized; use a 144-block safety margin
    std::map<CKeyID, int> mapKeyFirstBlock;
    for (const CKeyID &keyid : GetKeys()) {
        if (mapKeyBirth.count(keyid) == 0)
            mapKeyFirstBlock[keyid] = max_height;
    }

    // if there are no such keys, we're done
    if (mapKeyFirstBlock.empty())
        return;

    // find first block that affects those keys, if there are any left
    for (const auto& entry : mapWallet) {
        // iterate over all wallet transactions...
        const CWalletTx &wtx = entry.second;
        if (Optional<int> height = locked_chain.getBlockHeight(wtx.hashBlock)) {
            // ... which are already in a block
            for (const CTxOut &txout : wtx.tx->vout) {
                // iterate over all their outputs
                for (const auto &keyid : GetAffectedKeys(txout.scriptPubKey, *this)) {
                    // ... and all their affected keys
                    std::map<CKeyID, int>::iterator rit = mapKeyFirstBlock.find(keyid);
                    if (rit != mapKeyFirstBlock.end() && *height < rit->second)
                        rit->second = *height;
                }
            }
        }
    }

    // Extract block timestamps for those keys
    for (const auto& entry : mapKeyFirstBlock)
        mapKeyBirth[entry.first] = locked_chain.getBlockTime(entry.second) - TIMESTAMP_WINDOW; // block times can be 2h off
}

/**
 * Compute smart timestamp for a transaction being added to the wallet.
 *
 * Logic:
 * - If sending a transaction, assign its timestamp to the current time.
 * - If receiving a transaction outside a block, assign its timestamp to the
 *   current time.
 * - If receiving a block with a future timestamp, assign all its (not already
 *   known) transactions' timestamps to the current time.
 * - If receiving a block with a past timestamp, before the most recent known
 *   transaction (that we care about), assign all its (not already known)
 *   transactions' timestamps to the same timestamp as that most-recent-known
 *   transaction.
 * - If receiving a block with a past timestamp, but after the most recent known
 *   transaction, assign all its (not already known) transactions' timestamps to
 *   the block time.
 *
 * For more information see CWalletTx::nTimeSmart,
 * https://bitcointalk.org/?topic=54527, or
 * https://github.com/bitcoin/bitcoin/pull/1393.
 */
unsigned int CWallet::ComputeTimeSmart(const CWalletTx& wtx) const
{
    unsigned int nTimeSmart = wtx.nTimeReceived;
    if (!wtx.hashUnset()) {
        int64_t blocktime;
        if (chain().findBlock(wtx.hashBlock, nullptr /* block */, &blocktime)) {
            int64_t latestNow = wtx.nTimeReceived;
            int64_t latestEntry = 0;

            // Tolerate times up to the last timestamp in the wallet not more than 5 minutes into the future
            int64_t latestTolerated = latestNow + 300;
            const TxItems& txOrdered = wtxOrdered;
            for (auto it = txOrdered.rbegin(); it != txOrdered.rend(); ++it) {
                CWalletTx* const pwtx = it->second;
                if (pwtx == &wtx) {
                    continue;
                }
                int64_t nSmartTime;
                nSmartTime = pwtx->nTimeSmart;
                if (!nSmartTime) {
                    nSmartTime = pwtx->nTimeReceived;
                }
                if (nSmartTime <= latestTolerated) {
                    latestEntry = nSmartTime;
                    if (nSmartTime > latestNow) {
                        latestNow = nSmartTime;
                    }
                    break;
                }
            }

            nTimeSmart = std::max(latestEntry, std::min(blocktime, latestNow));
        } else {
            WalletLogPrintf("%s: found %s in block %s not in index\n", __func__, wtx.GetHash().ToString(), wtx.hashBlock.ToString());
        }
    }
    return nTimeSmart;
}

bool CWallet::AddDestData(const CTxDestination &dest, const std::string &key, const std::string &value)
{
    if (boost::get<CNoDestination>(&dest))
        return false;

    mapAddressBook[dest].destdata.insert(std::make_pair(key, value));
    return WalletBatch(*database).WriteDestData(EncodeDestination(dest), key, value);
}

bool CWallet::EraseDestData(const CTxDestination &dest, const std::string &key)
{
    if (!mapAddressBook[dest].destdata.erase(key))
        return false;
    return WalletBatch(*database).EraseDestData(EncodeDestination(dest), key);
}

void CWallet::LoadDestData(const CTxDestination &dest, const std::string &key, const std::string &value)
{
    mapAddressBook[dest].destdata.insert(std::make_pair(key, value));
}

bool CWallet::GetDestData(const CTxDestination &dest, const std::string &key, std::string *value) const
{
    std::map<CTxDestination, CAddressBookData>::const_iterator i = mapAddressBook.find(dest);
    if(i != mapAddressBook.end())
    {
        CAddressBookData::StringMap::const_iterator j = i->second.destdata.find(key);
        if(j != i->second.destdata.end())
        {
            if(value)
                *value = j->second;
            return true;
        }
    }
    return false;
}

std::vector<std::string> CWallet::GetDestValues(const std::string& prefix) const
{
    std::vector<std::string> values;
    for (const auto& address : mapAddressBook) {
        for (const auto& data : address.second.destdata) {
            if (!data.first.compare(0, prefix.size(), prefix)) {
                values.emplace_back(data.second);
            }
        }
    }
    return values;
}

void CWallet::MarkPreSplitKeys()
{
    WalletBatch batch(*database);
    for (auto it = setExternalKeyPool.begin(); it != setExternalKeyPool.end();) {
        int64_t index = *it;
        CKeyPool keypool;
        if (!batch.ReadPool(index, keypool)) {
            throw std::runtime_error(std::string(__func__) + ": read keypool entry failed");
        }
        keypool.m_pre_split = true;
        if (!batch.WritePool(index, keypool)) {
            throw std::runtime_error(std::string(__func__) + ": writing modified keypool entry failed");
        }
        set_pre_split_keypool.insert(index);
        it = setExternalKeyPool.erase(it);
    }
}

bool CWallet::Verify(interfaces::Chain& chain, const WalletLocation& location, bool salvage_wallet, std::string& error_string, std::string& warning_string)
{
    // Do some checking on wallet path. It should be either a:
    //
    // 1. Path where a directory can be created.
    // 2. Path to an existing directory.
    // 3. Path to a symlink to a directory.
    // 4. For backwards compatibility, the name of a data file in -walletdir.
    LOCK(cs_wallets);
    const fs::path& wallet_path = location.GetPath();
    fs::file_type path_type = fs::symlink_status(wallet_path).type();
    if (!(path_type == fs::file_not_found || path_type == fs::directory_file ||
          (path_type == fs::symlink_file && fs::is_directory(wallet_path)) ||
          (path_type == fs::regular_file && fs::path(location.GetName()).filename() == location.GetName()))) {
        error_string = strprintf(
              "Invalid -wallet path '%s'. -wallet path should point to a directory where wallet.dat and "
              "database/log.?????????? files can be stored, a location where such a directory could be created, "
              "or (for backwards compatibility) the name of an existing data file in -walletdir (%s)",
              location.GetName(), GetWalletDir());
        return false;
    }

    // Make sure that the wallet path doesn't clash with an existing wallet path
    if (IsWalletLoaded(wallet_path)) {
        error_string = strprintf("Error loading wallet %s. Duplicate -wallet filename specified.", location.GetName());
        return false;
    }

    // Keep same database environment instance across Verify/Recover calls below.
    std::unique_ptr<WalletDatabase> database = WalletDatabase::Create(wallet_path);

    try {
        if (!WalletBatch::VerifyEnvironment(wallet_path, error_string)) {
            return false;
        }
    } catch (const fs::filesystem_error& e) {
        error_string = strprintf("Error loading wallet %s. %s", location.GetName(), fsbridge::get_filesystem_error_message(e));
        return false;
    }

    if (salvage_wallet) {
        // Recover readable keypairs:
        CWallet dummyWallet(&chain, WalletLocation(), WalletDatabase::CreateDummy());
        std::string backup_filename;
        if (!WalletBatch::Recover(wallet_path, (void *)&dummyWallet, WalletBatch::RecoverKeysOnlyFilter, backup_filename)) {
            return false;
        }
    }

    return WalletBatch::VerifyDatabaseFile(wallet_path, warning_string, error_string);
}

std::shared_ptr<CWallet> CWallet::CreateWalletFromFile(interfaces::Chain& chain, const WalletLocation& location, uint64_t wallet_creation_flags)
{
    const std::string& walletFile = WalletDataFilePath(location.GetPath()).string();

    // needed to restore wallet transaction meta data after -zapwallettxes
    std::vector<CWalletTx> vWtx;

    if (gArgs.GetBoolArg("-zapwallettxes", false)) {
        chain.initMessage(_("Zapping all transactions from wallet...").translated);

        std::unique_ptr<CWallet> tempWallet = MakeUnique<CWallet>(&chain, location, WalletDatabase::Create(location.GetPath()));
        DBErrors nZapWalletRet = tempWallet->ZapWalletTx(vWtx);
        if (nZapWalletRet != DBErrors::LOAD_OK) {
            chain.initError(strprintf(_("Error loading %s: Wallet corrupted").translated, walletFile));
            return nullptr;
        }
    }

    chain.initMessage(_("Loading wallet...").translated);

    int64_t nStart = GetTimeMillis();
    bool fFirstRun = true;
    // TODO: Can't use std::make_shared because we need a custom deleter but
    // should be possible to use std::allocate_shared.
    std::shared_ptr<CWallet> walletInstance(new CWallet(&chain, location, WalletDatabase::Create(location.GetPath())), ReleaseWallet);
    DBErrors nLoadWalletRet = walletInstance->LoadWallet(fFirstRun);
    if (nLoadWalletRet != DBErrors::LOAD_OK)
    {
        if (nLoadWalletRet == DBErrors::CORRUPT) {
            chain.initError(strprintf(_("Error loading %s: Wallet corrupted").translated, walletFile));
            return nullptr;
        }
        else if (nLoadWalletRet == DBErrors::NONCRITICAL_ERROR)
        {
            chain.initWarning(strprintf(_("Error reading %s! All keys read correctly, but transaction data"
                                          " or address book entries might be missing or incorrect.").translated,
                walletFile));
        }
        else if (nLoadWalletRet == DBErrors::TOO_NEW) {
            chain.initError(strprintf(_("Error loading %s: Wallet requires newer version of %s").translated, walletFile, PACKAGE_NAME));
            return nullptr;
        }
        else if (nLoadWalletRet == DBErrors::NEED_REWRITE)
        {
            chain.initError(strprintf(_("Wallet needed to be rewritten: restart %s to complete").translated, PACKAGE_NAME));
            return nullptr;
        }
        else {
            chain.initError(strprintf(_("Error loading %s").translated, walletFile));
            return nullptr;
        }
    }

    int prev_version = walletInstance->GetVersion();
    if (gArgs.GetBoolArg("-upgradewallet", fFirstRun))
    {
        int nMaxVersion = gArgs.GetArg("-upgradewallet", 0);
        if (nMaxVersion == 0) // the -upgradewallet without argument case
        {
            walletInstance->WalletLogPrintf("Performing wallet upgrade to %i\n", FEATURE_LATEST);
            nMaxVersion = FEATURE_LATEST;
            walletInstance->SetMinVersion(FEATURE_LATEST); // permanently upgrade the wallet immediately
        }
        else
            walletInstance->WalletLogPrintf("Allowing wallet upgrade up to %i\n", nMaxVersion);
        if (nMaxVersion < walletInstance->GetVersion())
        {
            chain.initError(_("Cannot downgrade wallet").translated);
            return nullptr;
        }
        walletInstance->SetMaxVersion(nMaxVersion);
    }

    // Upgrade to HD if explicit upgrade
    if (gArgs.GetBoolArg("-upgradewallet", false)) {
        LOCK(walletInstance->cs_wallet);

        // Do not upgrade versions to any version between HD_SPLIT and FEATURE_PRE_SPLIT_KEYPOOL unless already supporting HD_SPLIT
        int max_version = walletInstance->GetVersion();
        if (!walletInstance->CanSupportFeature(FEATURE_HD_SPLIT) && max_version >= FEATURE_HD_SPLIT && max_version < FEATURE_PRE_SPLIT_KEYPOOL) {
            chain.initError(_("Cannot upgrade a non HD split wallet without upgrading to support pre split keypool. Please use -upgradewallet=169900 or -upgradewallet with no version specified.").translated);
            return nullptr;
        }

        bool hd_upgrade = false;
        bool split_upgrade = false;
        if (walletInstance->CanSupportFeature(FEATURE_HD) && !walletInstance->IsHDEnabled()) {
            walletInstance->WalletLogPrintf("Upgrading wallet to HD\n");
            walletInstance->SetMinVersion(FEATURE_HD);

            // generate a new master key
            CPubKey masterPubKey = walletInstance->GenerateNewSeed();
            walletInstance->SetHDSeed(masterPubKey);
            hd_upgrade = true;
        }
        // Upgrade to HD chain split if necessary
        if (walletInstance->CanSupportFeature(FEATURE_HD_SPLIT)) {
            walletInstance->WalletLogPrintf("Upgrading wallet to use HD chain split\n");
            walletInstance->SetMinVersion(FEATURE_PRE_SPLIT_KEYPOOL);
            split_upgrade = FEATURE_HD_SPLIT > prev_version;
        }
        // Mark all keys currently in the keypool as pre-split
        if (split_upgrade) {
            walletInstance->MarkPreSplitKeys();
        }
        // Regenerate the keypool if upgraded to HD
        if (hd_upgrade) {
            if (!walletInstance->TopUpKeyPool()) {
                chain.initError(_("Unable to generate keys").translated);
                return nullptr;
            }
        }
    }

    if (fFirstRun)
    {
        // ensure this wallet.dat can only be opened by clients supporting HD with chain split and expects no default key
        walletInstance->SetMinVersion(FEATURE_LATEST);

        walletInstance->SetWalletFlags(wallet_creation_flags, false);
        if (!(wallet_creation_flags & (WALLET_FLAG_DISABLE_PRIVATE_KEYS | WALLET_FLAG_BLANK_WALLET))) {
            // generate a new seed
            CPubKey seed = walletInstance->GenerateNewSeed();
            walletInstance->SetHDSeed(seed);
        }

        // Top up the keypool
        if (walletInstance->CanGenerateKeys() && !walletInstance->TopUpKeyPool()) {
            chain.initError(_("Unable to generate initial keys").translated);
            return nullptr;
        }

        auto locked_chain = chain.lock();
        walletInstance->ChainStateFlushed(locked_chain->getTipLocator());
    } else if (wallet_creation_flags & WALLET_FLAG_DISABLE_PRIVATE_KEYS) {
        // Make it impossible to disable private keys after creation
        chain.initError(strprintf(_("Error loading %s: Private keys can only be disabled during creation").translated, walletFile));
        return NULL;
    } else if (walletInstance->IsWalletFlagSet(WALLET_FLAG_DISABLE_PRIVATE_KEYS)) {
        LOCK(walletInstance->cs_KeyStore);
        if (!walletInstance->mapKeys.empty() || !walletInstance->mapCryptedKeys.empty()) {
            chain.initWarning(strprintf(_("Warning: Private keys detected in wallet {%s} with disabled private keys").translated, walletFile));
        }
    }

    if (!gArgs.GetArg("-addresstype", "").empty() && !ParseOutputType(gArgs.GetArg("-addresstype", ""), walletInstance->m_default_address_type)) {
        chain.initError(strprintf("Unknown address type '%s'", gArgs.GetArg("-addresstype", "")));
        return nullptr;
    }

    if (!gArgs.GetArg("-changetype", "").empty() && !ParseOutputType(gArgs.GetArg("-changetype", ""), walletInstance->m_default_change_type)) {
        chain.initError(strprintf("Unknown change type '%s'", gArgs.GetArg("-changetype", "")));
        return nullptr;
    }

    if (gArgs.IsArgSet("-mintxfee")) {
        CAmount n = 0;
        if (!ParseMoney(gArgs.GetArg("-mintxfee", ""), n) || 0 == n) {
            chain.initError(AmountErrMsg("mintxfee", gArgs.GetArg("-mintxfee", "")));
            return nullptr;
        }
        if (n > HIGH_TX_FEE_PER_KB) {
            chain.initWarning(AmountHighWarn("-mintxfee") + " " +
                              _("This is the minimum transaction fee you pay on every transaction.").translated);
        }
        walletInstance->m_min_fee = CFeeRate(n);
    }

    //walletInstance->m_allow_fallback_fee = Params().IsTestChain();
    if (gArgs.IsArgSet("-fallbackfee")) {
        CAmount nFeePerK = 0;
        if (!ParseMoney(gArgs.GetArg("-fallbackfee", ""), nFeePerK)) {
            chain.initError(strprintf(_("Invalid amount for -fallbackfee=<amount>: '%s'").translated, gArgs.GetArg("-fallbackfee", "")));
            return nullptr;
        }
        if (nFeePerK > HIGH_TX_FEE_PER_KB) {
            chain.initWarning(AmountHighWarn("-fallbackfee") + " " +
                              _("This is the transaction fee you may pay when fee estimates are not available.").translated);
        }
        walletInstance->m_fallback_fee = CFeeRate(nFeePerK);
        walletInstance->m_allow_fallback_fee = nFeePerK != 0; //disable fallback fee in case value was set to 0, enable if non-null value
    }
    if (gArgs.IsArgSet("-discardfee")) {
        CAmount nFeePerK = 0;
        if (!ParseMoney(gArgs.GetArg("-discardfee", ""), nFeePerK)) {
            chain.initError(strprintf(_("Invalid amount for -discardfee=<amount>: '%s'").translated, gArgs.GetArg("-discardfee", "")));
            return nullptr;
        }
        if (nFeePerK > HIGH_TX_FEE_PER_KB) {
            chain.initWarning(AmountHighWarn("-discardfee") + " " +
                              _("This is the transaction fee you may discard if change is smaller than dust at this level").translated);
        }
        walletInstance->m_discard_rate = CFeeRate(nFeePerK);
    }
    if (gArgs.IsArgSet("-paytxfee")) {
        CAmount nFeePerK = 0;
        if (!ParseMoney(gArgs.GetArg("-paytxfee", ""), nFeePerK)) {
            chain.initError(AmountErrMsg("paytxfee", gArgs.GetArg("-paytxfee", "")));
            return nullptr;
        }
        if (nFeePerK > HIGH_TX_FEE_PER_KB) {
            chain.initWarning(AmountHighWarn("-paytxfee") + " " +
                              _("This is the transaction fee you will pay if you send a transaction.").translated);
        }
        walletInstance->m_pay_tx_fee = CFeeRate(nFeePerK, 1000);
        if (walletInstance->m_pay_tx_fee < chain.relayMinFee()) {
            chain.initError(strprintf(_("Invalid amount for -paytxfee=<amount>: '%s' (must be at least %s)").translated,
                gArgs.GetArg("-paytxfee", ""), chain.relayMinFee().ToString()));
            return nullptr;
        }
    }

    if (gArgs.IsArgSet("-maxtxfee"))
    {
        CAmount nMaxFee = 0;
        if (!ParseMoney(gArgs.GetArg("-maxtxfee", ""), nMaxFee)) {
            chain.initError(AmountErrMsg("maxtxfee", gArgs.GetArg("-maxtxfee", "")));
            return nullptr;
        }
        if (nMaxFee > HIGH_MAX_TX_FEE) {
            chain.initWarning(_("-maxtxfee is set very high! Fees this large could be paid on a single transaction.").translated);
        }
        if (CFeeRate(nMaxFee, 1000) < chain.relayMinFee()) {
            chain.initError(strprintf(_("Invalid amount for -maxtxfee=<amount>: '%s' (must be at least the minrelay fee of %s to prevent stuck transactions)").translated,
                                       gArgs.GetArg("-maxtxfee", ""), chain.relayMinFee().ToString()));
            return nullptr;
        }
        walletInstance->m_default_max_tx_fee = nMaxFee;
    }

    if (chain.relayMinFee().GetFeePerK() > HIGH_TX_FEE_PER_KB)
        chain.initWarning(AmountHighWarn("-minrelaytxfee") + " " +
                    _("The wallet will avoid paying less than the minimum relay fee.").translated);

    walletInstance->m_confirm_target = gArgs.GetArg("-txconfirmtarget", DEFAULT_TX_CONFIRM_TARGET);
    walletInstance->m_spend_zero_conf_change = gArgs.GetBoolArg("-spendzeroconfchange", DEFAULT_SPEND_ZEROCONF_CHANGE);
    walletInstance->m_signal_rbf = gArgs.GetBoolArg("-walletrbf", DEFAULT_WALLET_RBF);

    walletInstance->WalletLogPrintf("Wallet completed loading in %15dms\n", GetTimeMillis() - nStart);

    // Try to top up keypool. No-op if the wallet is locked.
    walletInstance->TopUpKeyPool();

    auto locked_chain = chain.lock();
    LOCK(walletInstance->cs_wallet);

    int rescan_height = 0;
    if (!gArgs.GetBoolArg("-rescan", false))
    {
        WalletBatch batch(*walletInstance->database);
        CBlockLocator locator;
        if (batch.ReadBestBlock(locator)) {
            if (const Optional<int> fork_height = locked_chain->findLocatorFork(locator)) {
                rescan_height = *fork_height;
            }
        }
    }

    const Optional<int> tip_height = locked_chain->getHeight();
    if (tip_height) {
        walletInstance->m_last_block_processed = locked_chain->getBlockHash(*tip_height);
    } else {
        walletInstance->m_last_block_processed.SetNull();
    }

    if (tip_height && *tip_height != rescan_height)
    {
        // We can't rescan beyond non-pruned blocks, stop and throw an error.
        // This might happen if a user uses an old wallet within a pruned node
        // or if they ran -disablewallet for a longer time, then decided to re-enable
        if (chain.havePruned()) {
            // Exit early and print an error.
            // If a block is pruned after this check, we will load the wallet,
            // but fail the rescan with a generic error.
            int block_height = *tip_height;
            while (block_height > 0 && locked_chain->haveBlockOnDisk(block_height - 1) && rescan_height != block_height) {
                --block_height;
            }

            if (rescan_height != block_height) {
                chain.initError(_("Prune: last wallet synchronisation goes beyond pruned data. You need to -reindex (download the whole blockchain again in case of pruned node)").translated);
                return nullptr;
            }
        }

        chain.initMessage(_("Rescanning...").translated);
        walletInstance->WalletLogPrintf("Rescanning last %i blocks (from block %i)...\n", *tip_height - rescan_height, rescan_height);

        // No need to read and scan block if block was created before
        // our wallet birthday (as adjusted for block time variability)
        if (walletInstance->nTimeFirstKey) {
            if (Optional<int> first_block = locked_chain->findFirstBlockWithTimeAndHeight(walletInstance->nTimeFirstKey - TIMESTAMP_WINDOW, rescan_height, nullptr)) {
                rescan_height = *first_block;
            }
        }

        {
            WalletRescanReserver reserver(walletInstance.get());
            if (!reserver.reserve() || (ScanResult::SUCCESS != walletInstance->ScanForWalletTransactions(locked_chain->getBlockHash(rescan_height), {} /* stop block */, reserver, true /* update */).status)) {
                chain.initError(_("Failed to rescan the wallet during initialization").translated);
                return nullptr;
            }
        }
        walletInstance->ChainStateFlushed(locked_chain->getTipLocator());
        walletInstance->database->IncrementUpdateCounter();

        // Restore wallet transaction metadata after -zapwallettxes=1
        if (gArgs.GetBoolArg("-zapwallettxes", false) && gArgs.GetArg("-zapwallettxes", "1") != "2")
        {
            WalletBatch batch(*walletInstance->database);

            for (const CWalletTx& wtxOld : vWtx)
            {
                uint256 hash = wtxOld.GetHash();
                std::map<uint256, CWalletTx>::iterator mi = walletInstance->mapWallet.find(hash);
                if (mi != walletInstance->mapWallet.end())
                {
                    const CWalletTx* copyFrom = &wtxOld;
                    CWalletTx* copyTo = &mi->second;
                    copyTo->mapValue = copyFrom->mapValue;
                    copyTo->vOrderForm = copyFrom->vOrderForm;
                    copyTo->nTimeReceived = copyFrom->nTimeReceived;
                    copyTo->nTimeSmart = copyFrom->nTimeSmart;
                    copyTo->fFromMe = copyFrom->fFromMe;
                    copyTo->nOrderPos = copyFrom->nOrderPos;
                    batch.WriteTx(*copyTo);
                }
            }
        }
    }

    chain.loadWallet(interfaces::MakeWallet(walletInstance));

    // Register with the validation interface. It's ok to do this after rescan since we're still holding locked_chain.
    walletInstance->handleNotifications();

    walletInstance->SetBroadcastTransactions(gArgs.GetBoolArg("-walletbroadcast", DEFAULT_WALLETBROADCAST));

    {
        walletInstance->WalletLogPrintf("setKeyPool.size() = %u\n",      walletInstance->GetKeyPoolSize());
        walletInstance->WalletLogPrintf("mapWallet.size() = %u\n",       walletInstance->mapWallet.size());
        walletInstance->WalletLogPrintf("mapAddressBook.size() = %u\n",  walletInstance->mapAddressBook.size());
    }

    return walletInstance;
}

void CWallet::handleNotifications()
{
    m_chain_notifications_handler = m_chain->handleNotifications(*this);
}

void CWallet::postInitProcess()
{
    auto locked_chain = chain().lock();
    LOCK(cs_wallet);

    // Add wallet transactions that aren't already in a block to mempool
    // Do this here as mempool requires genesis block to be loaded
    ReacceptWalletTransactions(*locked_chain);

    // Update wallet transactions with current mempool transactions.
    chain().requestMempoolTransactions(*this);
}

bool CWallet::BackupWallet(const std::string& strDest)
{
    return database->Backup(strDest);
}

CKeyPool::CKeyPool()
{
    nTime = GetTime();
    fInternal = false;
    m_pre_split = false;
}

CKeyPool::CKeyPool(const CPubKey& vchPubKeyIn, bool internalIn)
{
    nTime = GetTime();
    vchPubKey = vchPubKeyIn;
    fInternal = internalIn;
    m_pre_split = false;
}

void CWalletTx::SetMerkleBranch(const uint256& block_hash, int posInBlock)
{
    // Update the tx's hashBlock
    hashBlock = block_hash;

    // set the position of the transaction in the block
    nIndex = posInBlock;
}

int CWalletTx::GetDepthInMainChain(interfaces::Chain::Lock& locked_chain) const
{
    if (hashUnset())
        return 0;

    return locked_chain.getBlockDepth(hashBlock) * (nIndex == -1 ? -1 : 1);
}

int CWalletTx::GetBlocksToMaturity(interfaces::Chain::Lock& locked_chain) const
{
    if (!IsCoinBase())
        return 0;
    int chain_depth = GetDepthInMainChain(locked_chain);
    assert(chain_depth >= 0); // coinstake tx should not be conflicted
    return std::max(0, (COINBASE_MATURITY+1) - chain_depth);
}

bool CWalletTx::IsImmatureCoinBase(interfaces::Chain::Lock& locked_chain) const
{
    // note GetBlocksToMaturity is 0 for non-coinbase tx
    return GetBlocksToMaturity(locked_chain) > 0;
}

void CWallet::LearnRelatedScripts(const CPubKey& key, OutputType type)
{
    if (key.IsCompressed() && (type == OutputType::P2SH_SEGWIT || type == OutputType::BECH32)) {
        CTxDestination witdest = WitnessV0KeyHash(key.GetID());
        CScript witprog = GetScriptForDestination(witdest);
        // Make sure the resulting program is solvable.
        assert(IsSolvable(*this, witprog));
        AddCScript(witprog);
    }
}

void CWallet::LearnAllRelatedScripts(const CPubKey& key)
{
    // OutputType::P2SH_SEGWIT always adds all necessary scripts for all types.
    LearnRelatedScripts(key, OutputType::P2SH_SEGWIT);
}

std::vector<OutputGroup> CWallet::GroupOutputs(const std::vector<COutput>& outputs, bool single_coin) const {
    std::vector<OutputGroup> groups;
    std::map<CTxDestination, OutputGroup> gmap;
    CTxDestination dst;
    for (const auto& output : outputs) {
        if (output.fSpendable) {
            CInputCoin input_coin = output.GetInputCoin();

            size_t ancestors, descendants;
            chain().getTransactionAncestry(output.tx->GetHash(), ancestors, descendants);
            if (!single_coin && ExtractDestination(output.tx->tx->vout[output.i].scriptPubKey, dst)) {
                // Limit output groups to no more than 10 entries, to protect
                // against inadvertently creating a too-large transaction
                // when using -avoidpartialspends
                if (gmap[dst].m_outputs.size() >= OUTPUT_GROUP_MAX_ENTRIES) {
                    groups.push_back(gmap[dst]);
                    gmap.erase(dst);
                }
                gmap[dst].Insert(input_coin, output.nDepth, output.tx->IsFromMe(ISMINE_ALL), ancestors, descendants);
            } else {
                groups.emplace_back(input_coin, output.nDepth, output.tx->IsFromMe(ISMINE_ALL), ancestors, descendants);
            }
        }
    }
    if (!single_coin) {
        for (const auto& it : gmap) groups.push_back(it.second);
    }
    return groups;
}

bool CWallet::GetKeyOrigin(const CKeyID& keyID, KeyOriginInfo& info) const
{
    CKeyMetadata meta;
    {
        LOCK(cs_wallet);
        auto it = mapKeyMetadata.find(keyID);
        if (it != mapKeyMetadata.end()) {
            meta = it->second;
        }
    }
    if (meta.has_key_origin) {
        std::copy(meta.key_origin.fingerprint, meta.key_origin.fingerprint + 4, info.fingerprint);
        info.path = meta.key_origin.path;
    } else { // Single pubkeys get the master fingerprint of themselves
        std::copy(keyID.begin(), keyID.begin() + 4, info.fingerprint);
    }
    return true;
}

bool CWallet::AddKeyOriginWithDB(WalletBatch& batch, const CPubKey& pubkey, const KeyOriginInfo& info)
{
    LOCK(cs_wallet);
    std::copy(info.fingerprint, info.fingerprint + 4, mapKeyMetadata[pubkey.GetID()].key_origin.fingerprint);
    mapKeyMetadata[pubkey.GetID()].key_origin.path = info.path;
    mapKeyMetadata[pubkey.GetID()].has_key_origin = true;
    mapKeyMetadata[pubkey.GetID()].hdKeypath = WriteHDKeypath(info.path);
    return batch.WriteKeyMetadata(mapKeyMetadata[pubkey.GetID()], pubkey, true);
}

bool CWallet::SetCrypted()
{
    LOCK(cs_KeyStore);
    if (fUseCrypto)
        return true;
    if (!mapKeys.empty())
        return false;
    fUseCrypto = true;
    return true;
}

bool CWallet::IsLocked() const
{
    if (!IsCrypted()) {
        return false;
    }
    LOCK(cs_KeyStore);
    return vMasterKey.empty();
}

bool CWallet::Lock()
{
    if (!SetCrypted())
        return false;

    {
        LOCK(cs_KeyStore);
        vMasterKey.clear();
    }

    NotifyStatusChanged(this);
    return true;
}

bool CWallet::Unlock(const CKeyingMaterial& vMasterKeyIn, bool accept_no_keys)
{
    {
        LOCK(cs_KeyStore);
        if (!SetCrypted())
            return false;

        bool keyPass = mapCryptedKeys.empty(); // Always pass when there are no encrypted keys
        bool keyFail = false;
        CryptedKeyMap::const_iterator mi = mapCryptedKeys.begin();
        for (; mi != mapCryptedKeys.end(); ++mi)
        {
            const CPubKey &vchPubKey = (*mi).second.first;
            const std::vector<unsigned char> &vchCryptedSecret = (*mi).second.second;
            CKey key;
            if (!DecryptKey(vMasterKeyIn, vchCryptedSecret, vchPubKey, key))
            {
                keyFail = true;
                break;
            }
            keyPass = true;
            if (fDecryptionThoroughlyChecked)
                break;
        }
        if (keyPass && keyFail)
        {
            LogPrintf("The wallet is probably corrupted: Some keys decrypt but not all.\n");
            throw std::runtime_error("Error unlocking wallet: some keys decrypt but not all. Your wallet file may be corrupt.");
        }
        if (keyFail || (!keyPass && !accept_no_keys))
            return false;
        vMasterKey = vMasterKeyIn;
        fDecryptionThoroughlyChecked = true;
    }
    NotifyStatusChanged(this);
    return true;
}

bool CWallet::HaveKey(const CKeyID &address) const
{
    LOCK(cs_KeyStore);
    if (!IsCrypted()) {
        return FillableSigningProvider::HaveKey(address);
    }
    return mapCryptedKeys.count(address) > 0;
}

bool CWallet::GetKey(const CKeyID &address, CKey& keyOut) const
{
    LOCK(cs_KeyStore);
    if (!IsCrypted()) {
        return FillableSigningProvider::GetKey(address, keyOut);
    }

    CryptedKeyMap::const_iterator mi = mapCryptedKeys.find(address);
    if (mi != mapCryptedKeys.end())
    {
        const CPubKey &vchPubKey = (*mi).second.first;
        const std::vector<unsigned char> &vchCryptedSecret = (*mi).second.second;
        return DecryptKey(vMasterKey, vchCryptedSecret, vchPubKey, keyOut);
    }
    return false;
}

bool CWallet::GetWatchPubKey(const CKeyID &address, CPubKey &pubkey_out) const
{
    LOCK(cs_KeyStore);
    WatchKeyMap::const_iterator it = mapWatchKeys.find(address);
    if (it != mapWatchKeys.end()) {
        pubkey_out = it->second;
        return true;
    }
    return false;
}

bool CWallet::GetPubKey(const CKeyID &address, CPubKey& vchPubKeyOut) const
{
    LOCK(cs_KeyStore);
    if (!IsCrypted()) {
        if (!FillableSigningProvider::GetPubKey(address, vchPubKeyOut)) {
            return GetWatchPubKey(address, vchPubKeyOut);
        }
        return true;
    }

    CryptedKeyMap::const_iterator mi = mapCryptedKeys.find(address);
    if (mi != mapCryptedKeys.end())
    {
        vchPubKeyOut = (*mi).second.first;
        return true;
    }
    // Check for watch-only pubkeys
    return GetWatchPubKey(address, vchPubKeyOut);
}

std::set<CKeyID> CWallet::GetKeys() const
{
    LOCK(cs_KeyStore);
    if (!IsCrypted()) {
        return FillableSigningProvider::GetKeys();
    }
    std::set<CKeyID> set_address;
    for (const auto& mi : mapCryptedKeys) {
        set_address.insert(mi.first);
    }
    return set_address;
}

bool CWallet::EncryptKeys(CKeyingMaterial& vMasterKeyIn)
{
    LOCK(cs_KeyStore);
    if (!mapCryptedKeys.empty() || IsCrypted())
        return false;

    fUseCrypto = true;
    for (const KeyMap::value_type& mKey : mapKeys)
    {
        const CKey &key = mKey.second;
        CPubKey vchPubKey = key.GetPubKey();
        CKeyingMaterial vchSecret(key.begin(), key.end());
        std::vector<unsigned char> vchCryptedSecret;
        if (!EncryptSecret(vMasterKeyIn, vchSecret, vchPubKey.GetHash(), vchCryptedSecret))
            return false;
        if (!AddCryptedKey(vchPubKey, vchCryptedSecret))
            return false;
    }
    mapKeys.clear();
    return true;
}

bool CWallet::AddKeyPubKeyInner(const CKey& key, const CPubKey &pubkey)
{
    LOCK(cs_KeyStore);
    if (!IsCrypted()) {
        return FillableSigningProvider::AddKeyPubKey(key, pubkey);
    }

    if (IsLocked()) {
        return false;
    }

    std::vector<unsigned char> vchCryptedSecret;
    CKeyingMaterial vchSecret(key.begin(), key.end());
    if (!EncryptSecret(vMasterKey, vchSecret, pubkey.GetHash(), vchCryptedSecret)) {
        return false;
    }

    if (!AddCryptedKey(pubkey, vchCryptedSecret)) {
        return false;
    }
    return true;
}


bool CWallet::AddCryptedKeyInner(const CPubKey &vchPubKey, const std::vector<unsigned char> &vchCryptedSecret)
{
    LOCK(cs_KeyStore);
    if (!SetCrypted()) {
        return false;
    }

    mapCryptedKeys[vchPubKey.GetID()] = make_pair(vchPubKey, vchCryptedSecret);
    ImplicitlyLearnRelatedKeyScripts(vchPubKey);
    return true;
}

CKey GetWalletsKey(const CKeyID & keyid)
{
    std::vector<std::shared_ptr<CWallet>> wallets = GetWallets();
    CKey key{};
    for (auto const wallet : wallets) {
        if (wallet->GetKey(keyid, key)) {
            break;
        }
        key = CKey{};
    }
    return key;
}<|MERGE_RESOLUTION|>--- conflicted
+++ resolved
@@ -2438,13 +2438,8 @@
             const CWalletTx& wtx = entry.second;
             const bool is_trusted{wtx.IsTrusted(*locked_chain)};
             const int tx_depth{wtx.GetDepthInMainChain(*locked_chain)};
-<<<<<<< HEAD
-            const TAmounts tx_credit_mine{wtx.GetAvailableCredit(*locked_chain, /* fUseCache */ false, ISMINE_SPENDABLE | reuse_filter) }; /// @todo tokens: extend!
-            const TAmounts tx_credit_watchonly{wtx.GetAvailableCredit(*locked_chain, /* fUseCache */ false, ISMINE_WATCH_ONLY | reuse_filter) }; /// @todo tokens: extend!
-=======
             const TAmounts tx_credit_mine{wtx.GetAvailableCredit(*locked_chain, /* fUseCache */ true, ISMINE_SPENDABLE | reuse_filter) }; /// @todo tokens: extend!
             const TAmounts tx_credit_watchonly{wtx.GetAvailableCredit(*locked_chain, /* fUseCache */ true, ISMINE_WATCH_ONLY | reuse_filter) }; /// @todo tokens: extend!
->>>>>>> eaf66aab
             if (is_trusted && tx_depth >= min_depth) {
                 Increment(ret.m_mine_trusted, tx_credit_mine);
                 Increment(ret.m_watchonly_trusted, tx_credit_watchonly);
