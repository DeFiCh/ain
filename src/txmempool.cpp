--- conflicted
+++ resolved
@@ -1272,10 +1272,6 @@
     setEntries staged;
     std::vector<CTransactionRef> vtx;
 
-<<<<<<< HEAD
-    const auto &consensus = Params().GetConsensus();
-=======
->>>>>>> 1b691c68
     const auto isEvmEnabledForBlock = IsEVMEnabled(viewDuplicate);
 
     // Check custom TX consensus types are now not in conflict with account layer
