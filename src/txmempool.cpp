// Copyright (c) 2009-2010 Satoshi Nakamoto
// Copyright (c) 2009-2018 The Bitcoin Core developers
// Distributed under the MIT software license, see the accompanying
// file LICENSE or http://www.opensource.org/licenses/mit-license.php.

#include <txmempool.h>

#include <ain_rs_exports.h>
#include <chainparams.h>
#include <consensus/consensus.h>
#include <consensus/tx_verify.h>
#include <consensus/validation.h>
#include <dfi/errors.h>
#include <dfi/govvariables/attributes.h>
#include <dfi/mn_checks.h>
#include <validation.h>
#include <policy/policy.h>
#include <policy/fees.h>
#include <policy/settings.h>
#include <reverse_iterator.h>
#include <util/system.h>
#include <util/moneystr.h>
#include <util/time.h>

CTxMemPoolEntry::CTxMemPoolEntry(const CTransactionRef& _tx, const CAmount& _nFee,
                                 int64_t _nTime, unsigned int _entryHeight,
                                 bool _spendsCoinbase, int64_t _sigOpsCost, LockPoints lp)
    : tx(_tx), nFee(_nFee), nTxWeight(GetTransactionWeight(*tx)), nUsageSize(RecursiveDynamicUsage(tx)), nTime(_nTime), entryHeight(_entryHeight),
    spendsCoinbase(_spendsCoinbase), sigOpCost(_sigOpsCost), lockPoints(lp)
{
    nCountWithDescendants = 1;
    nSizeWithDescendants = GetTxSize();
    nModFeesWithDescendants = nFee;

    feeDelta = 0;

    nCountWithAncestors = 1;
    nSizeWithAncestors = GetTxSize();
    nModFeesWithAncestors = nFee;
    nSigOpCostWithAncestors = sigOpCost;
}

void CTxMemPoolEntry::UpdateFeeDelta(int64_t newFeeDelta)
{
    nModFeesWithDescendants += newFeeDelta - feeDelta;
    nModFeesWithAncestors += newFeeDelta - feeDelta;
    feeDelta = newFeeDelta;
}

void CTxMemPoolEntry::UpdateLockPoints(const LockPoints& lp)
{
    lockPoints = lp;
}

size_t CTxMemPoolEntry::GetTxSize() const
{
    return GetVirtualTransactionSize(nTxWeight, sigOpCost);
}

// Update the given tx for any in-mempool descendants.
// Assumes that setMemPoolChildren is correct for the given tx and all
// descendants.
void CTxMemPool::UpdateForDescendants(txiter updateIt, cacheMap &cachedDescendants, const std::set<uint256> &setExclude)
{
    setEntries stageEntries, setAllDescendants;
    stageEntries = GetMemPoolChildren(updateIt);

    while (!stageEntries.empty()) {
        const txiter cit = *stageEntries.begin();
        setAllDescendants.insert(cit);
        stageEntries.erase(cit);
        const setEntries &setChildren = GetMemPoolChildren(cit);
        for (txiter childEntry : setChildren) {
            cacheMap::iterator cacheIt = cachedDescendants.find(childEntry);
            if (cacheIt != cachedDescendants.end()) {
                // We've already calculated this one, just add the entries for this set
                // but don't traverse again.
                for (txiter cacheEntry : cacheIt->second) {
                    setAllDescendants.insert(cacheEntry);
                }
            } else if (!setAllDescendants.count(childEntry)) {
                // Schedule for later processing
                stageEntries.insert(childEntry);
            }
        }
    }
    // setAllDescendants now contains all in-mempool descendants of updateIt.
    // Update and add to cached descendant map
    int64_t modifySize = 0;
    CAmount modifyFee = 0;
    int64_t modifyCount = 0;
    for (txiter cit : setAllDescendants) {
        if (!setExclude.count(cit->GetTx().GetHash())) {
            modifySize += cit->GetTxSize();
            modifyFee += cit->GetModifiedFee();
            modifyCount++;
            cachedDescendants[updateIt].insert(cit);
            // Update ancestor state for each descendant
            mapTx.modify(cit, update_ancestor_state(updateIt->GetTxSize(), updateIt->GetModifiedFee(), 1, updateIt->GetSigOpCost()));
        }
    }
    mapTx.modify(updateIt, update_descendant_state(modifySize, modifyFee, modifyCount));
}

// vHashesToUpdate is the set of transaction hashes from a disconnected block
// which has been re-added to the mempool.
// for each entry, look for descendants that are outside vHashesToUpdate, and
// add fee/size information for such descendants to the parent.
// for each such descendant, also update the ancestor state to include the parent.
void CTxMemPool::UpdateTransactionsFromBlock(const std::vector<uint256> &vHashesToUpdate)
{
    AssertLockHeld(cs);
    // For each entry in vHashesToUpdate, store the set of in-mempool, but not
    // in-vHashesToUpdate transactions, so that we don't have to recalculate
    // descendants when we come across a previously seen entry.
    cacheMap mapMemPoolDescendantsToUpdate;

    // Use a set for lookups into vHashesToUpdate (these entries are already
    // accounted for in the state of their ancestors)
    std::set<uint256> setAlreadyIncluded(vHashesToUpdate.begin(), vHashesToUpdate.end());

    // Iterate in reverse, so that whenever we are looking at a transaction
    // we are sure that all in-mempool descendants have already been processed.
    // This maximizes the benefit of the descendant cache and guarantees that
    // setMemPoolChildren will be updated, an assumption made in
    // UpdateForDescendants.
    for (const uint256 &hash : reverse_iterate(vHashesToUpdate)) {
        // we cache the in-mempool children to avoid duplicate updates
        setEntries setChildren;
        // calculate children from mapNextTx
        txiter it = mapTx.find(hash);
        if (it == mapTx.end()) {
            continue;
        }
        auto iter = mapNextTx.lower_bound(COutPoint(hash, 0));
        // First calculate the children, and update setMemPoolChildren to
        // include them, and update their setMemPoolParents to include this tx.
        for (; iter != mapNextTx.end() && iter->first->hash == hash; ++iter) {
            const uint256 &childHash = iter->second->GetHash();
            txiter childIter = mapTx.find(childHash);
            assert(childIter != mapTx.end());
            // We can skip updating entries we've encountered before or that
            // are in the block (which are already accounted for).
            if (setChildren.insert(childIter).second && !setAlreadyIncluded.count(childHash)) {
                UpdateChild(it, childIter, true);
                UpdateParent(childIter, it, true);
            }
        }
        UpdateForDescendants(it, mapMemPoolDescendantsToUpdate, setAlreadyIncluded);
    }
}

bool CTxMemPool::CalculateMemPoolAncestors(const CTxMemPoolEntry &entry, setEntries &setAncestors, uint64_t limitAncestorCount, uint64_t limitAncestorSize, uint64_t limitDescendantCount, uint64_t limitDescendantSize, std::string &errString, bool fSearchForParents /* = true */) const
{
    setEntries parentHashes;
    const CTransaction &tx = entry.GetTx();

    if (fSearchForParents) {
        // Get parents of this transaction that are in the mempool
        // GetMemPoolParents() is only valid for entries in the mempool, so we
        // iterate mapTx to find parents.
        for (unsigned int i = 0; i < tx.vin.size(); i++) {
            std::optional<txiter> piter = GetIter(tx.vin[i].prevout.hash);
            if (piter) {
                parentHashes.insert(*piter);
                if (parentHashes.size() + 1 > limitAncestorCount) {
                    errString = strprintf("too many unconfirmed parents [limit: %u]", limitAncestorCount);
                    return false;
                }
            }
        }
    } else {
        // If we're not searching for parents, we require this to be an
        // entry in the mempool already.
        txiter it = mapTx.iterator_to(entry);
        parentHashes = GetMemPoolParents(it);
    }

    size_t totalSizeWithAncestors = entry.GetTxSize();

    while (!parentHashes.empty()) {
        txiter stageit = *parentHashes.begin();

        setAncestors.insert(stageit);
        parentHashes.erase(stageit);
        totalSizeWithAncestors += stageit->GetTxSize();

        if (stageit->GetSizeWithDescendants() + entry.GetTxSize() > limitDescendantSize) {
            errString = strprintf("exceeds descendant size limit for tx %s [limit: %u]", stageit->GetTx().GetHash().ToString(), limitDescendantSize);
            return false;
        } else if (stageit->GetCountWithDescendants() + 1 > limitDescendantCount) {
            errString = strprintf("too many descendants for tx %s [limit: %u]", stageit->GetTx().GetHash().ToString(), limitDescendantCount);
            return false;
        } else if (totalSizeWithAncestors > limitAncestorSize) {
            errString = strprintf("exceeds ancestor size limit [limit: %u]", limitAncestorSize);
            return false;
        }

        const setEntries & setMemPoolParents = GetMemPoolParents(stageit);
        for (txiter phash : setMemPoolParents) {
            // If this is a new ancestor, add it.
            if (setAncestors.count(phash) == 0) {
                parentHashes.insert(phash);
            }
            if (parentHashes.size() + setAncestors.size() + 1 > limitAncestorCount) {
                errString = strprintf("too many unconfirmed ancestors [limit: %u]", limitAncestorCount);
                return false;
            }
        }
    }

    return true;
}

void CTxMemPool::UpdateAncestorsOf(bool add, txiter it, setEntries &setAncestors)
{
    setEntries parentIters = GetMemPoolParents(it);
    // add or remove this tx as a child of each parent
    for (txiter piter : parentIters) {
        UpdateChild(piter, it, add);
    }
    const int64_t updateCount = (add ? 1 : -1);
    const int64_t updateSize = updateCount * it->GetTxSize();
    const CAmount updateFee = updateCount * it->GetModifiedFee();
    for (txiter ancestorIt : setAncestors) {
        mapTx.modify(ancestorIt, update_descendant_state(updateSize, updateFee, updateCount));
    }
}

void CTxMemPool::UpdateEntryForAncestors(txiter it, const setEntries &setAncestors)
{
    int64_t updateCount = setAncestors.size();
    int64_t updateSize = 0;
    CAmount updateFee = 0;
    int64_t updateSigOpsCost = 0;
    for (txiter ancestorIt : setAncestors) {
        updateSize += ancestorIt->GetTxSize();
        updateFee += ancestorIt->GetModifiedFee();
        updateSigOpsCost += ancestorIt->GetSigOpCost();
    }
    mapTx.modify(it, update_ancestor_state(updateSize, updateFee, updateCount, updateSigOpsCost));
}

void CTxMemPool::UpdateChildrenForRemoval(txiter it)
{
    const setEntries &setMemPoolChildren = GetMemPoolChildren(it);
    for (txiter updateIt : setMemPoolChildren) {
        UpdateParent(updateIt, it, false);
    }
}

void CTxMemPool::UpdateForRemoveFromMempool(const setEntries &entriesToRemove, bool updateDescendants)
{
    // For each entry, walk back all ancestors and decrement size associated with this
    // transaction
    const uint64_t nNoLimit = std::numeric_limits<uint64_t>::max();
    if (updateDescendants) {
        // updateDescendants should be true whenever we're not recursively
        // removing a tx and all its descendants, eg when a transaction is
        // confirmed in a block.
        // Here we only update statistics and not data in mapLinks (which
        // we need to preserve until we're finished with all operations that
        // need to traverse the mempool).
        for (txiter removeIt : entriesToRemove) {
            setEntries setDescendants;
            CalculateDescendants(removeIt, setDescendants);
            setDescendants.erase(removeIt); // don't update state for self
            int64_t modifySize = -((int64_t)removeIt->GetTxSize());
            CAmount modifyFee = -removeIt->GetModifiedFee();
            int modifySigOps = -removeIt->GetSigOpCost();
            for (txiter dit : setDescendants) {
                mapTx.modify(dit, update_ancestor_state(modifySize, modifyFee, -1, modifySigOps));
            }
        }
    }
    for (txiter removeIt : entriesToRemove) {
        setEntries setAncestors;
        const CTxMemPoolEntry &entry = *removeIt;
        std::string dummy;
        // Since this is a tx that is already in the mempool, we can call CMPA
        // with fSearchForParents = false.  If the mempool is in a consistent
        // state, then using true or false should both be correct, though false
        // should be a bit faster.
        // However, if we happen to be in the middle of processing a reorg, then
        // the mempool can be in an inconsistent state.  In this case, the set
        // of ancestors reachable via mapLinks will be the same as the set of
        // ancestors whose packages include this transaction, because when we
        // add a new transaction to the mempool in addUnchecked(), we assume it
        // has no children, and in the case of a reorg where that assumption is
        // false, the in-mempool children aren't linked to the in-block tx's
        // until UpdateTransactionsFromBlock() is called.
        // So if we're being called during a reorg, ie before
        // UpdateTransactionsFromBlock() has been called, then mapLinks[] will
        // differ from the set of mempool parents we'd calculate by searching,
        // and it's important that we use the mapLinks[] notion of ancestor
        // transactions as the set of things to update for removal.
        CalculateMemPoolAncestors(entry, setAncestors, nNoLimit, nNoLimit, nNoLimit, nNoLimit, dummy, false);
        // Note that UpdateAncestorsOf severs the child links that point to
        // removeIt in the entries for the parents of removeIt.
        UpdateAncestorsOf(false, removeIt, setAncestors);
    }
    // After updating all the ancestor sizes, we can now sever the link between each
    // transaction being removed and any mempool children (ie, update setMemPoolParents
    // for each direct child of a transaction being removed).
    for (txiter removeIt : entriesToRemove) {
        UpdateChildrenForRemoval(removeIt);
    }
}

void CTxMemPoolEntry::UpdateDescendantState(int64_t modifySize, CAmount modifyFee, int64_t modifyCount)
{
    nSizeWithDescendants += modifySize;
    assert(int64_t(nSizeWithDescendants) > 0);
    nModFeesWithDescendants += modifyFee;
    nCountWithDescendants += modifyCount;
    assert(int64_t(nCountWithDescendants) > 0);
}

void CTxMemPoolEntry::UpdateAncestorState(int64_t modifySize, CAmount modifyFee, int64_t modifyCount, int64_t modifySigOps)
{
    nSizeWithAncestors += modifySize;
    assert(int64_t(nSizeWithAncestors) > 0);
    nModFeesWithAncestors += modifyFee;
    nCountWithAncestors += modifyCount;
    assert(int64_t(nCountWithAncestors) > 0);
    nSigOpCostWithAncestors += modifySigOps;
    assert(int(nSigOpCostWithAncestors) >= 0);
}

CTxMemPool::CTxMemPool(CBlockPolicyEstimator* estimator)
    : nTransactionsUpdated(0), minerPolicyEstimator(estimator)
{
    _clear(); //lock free clear

    // Sanity checks off by default for performance, because otherwise
    // accepting transactions becomes O(N^2) where N is the number
    // of transactions in the pool
    nCheckFrequency = 0;
    accountsViewDirty = false;
    forceRebuildForReorg = false;
}

bool CTxMemPool::isSpent(const COutPoint& outpoint) const
{
    LOCK(cs);
    return mapNextTx.count(outpoint);
}

unsigned int CTxMemPool::GetTransactionsUpdated() const
{
    return nTransactionsUpdated;
}

void CTxMemPool::AddTransactionsUpdated(unsigned int n)
{
    nTransactionsUpdated += n;
}

void CTxMemPool::addUnchecked(const CTxMemPoolEntry &entry, setEntries &setAncestors, bool validFeeEstimate, const std::optional<EvmAddressData> ethSender)
{
    NotifyEntryAdded(entry.GetSharedTx());
    // Add to memory pool without checking anything.
    // Used by AcceptToMemoryPool(), which DOES do
    // all the appropriate checks.
    indexed_transaction_set::iterator newit = mapTx.insert(entry).first;
    mapLinks.insert(make_pair(newit, TxLinks()));

    if (ethSender) {
        evmTxsBySender[*ethSender].insert(entry.GetTx().GetHash());
    }

    // Update transaction for any feeDelta created by PrioritiseTransaction
    // TODO: refactor so that the fee delta is calculated before inserting
    // into mapTx.
    CAmount delta{0};
    ApplyDelta(entry.GetTx().GetHash(), delta);
    if (delta) {
            mapTx.modify(newit, update_fee_delta(delta));
    }

    // Update cachedInnerUsage to include contained transaction's usage.
    // (When we update the entry for in-mempool parents, memory usage will be
    // further updated.)
    cachedInnerUsage += entry.DynamicMemoryUsage();

    const CTransaction& tx = newit->GetTx();
    std::set<uint256> setParentTransactions;
    for (unsigned int i = 0; i < tx.vin.size(); i++) {
        mapNextTx.insert(std::make_pair(&tx.vin[i].prevout, &tx));
        setParentTransactions.insert(tx.vin[i].prevout.hash);
    }
    // Don't bother worrying about child transactions of this one.
    // Normal case of a new transaction arriving is that there can't be any
    // children, because such children would be orphans.
    // An exception to that is if a transaction enters that used to be in a block.
    // In that case, our disconnect block logic will call UpdateTransactionsFromBlock
    // to clean up the mess we're leaving here.

    // Update ancestors with information about this tx
    for (const auto& pit : GetIterSet(setParentTransactions)) {
            UpdateParent(newit, pit, true);
    }
    UpdateAncestorsOf(true, newit, setAncestors);
    UpdateEntryForAncestors(newit, setAncestors);

    nTransactionsUpdated++;
    totalTxSize += entry.GetTxSize();
    if (minerPolicyEstimator) {minerPolicyEstimator->processTransaction(entry, validFeeEstimate);}

    vTxHashes.emplace_back(tx.GetWitnessHash(), newit);
    newit->vTxHashesIdx = vTxHashes.size() - 1;
}

void CTxMemPool::removeUnchecked(txiter it, MemPoolRemovalReason reason)
{
    const auto& tx = it->GetTx();
    const auto txType = it->GetCustomTxType();
    NotifyEntryRemoved(it->GetSharedTx(), reason);
    const uint256 hash = tx.GetHash();
    for (const CTxIn& txin : tx.vin)
        mapNextTx.erase(txin.prevout);

    if (vTxHashes.size() > 1) {
        vTxHashes[it->vTxHashesIdx] = std::move(vTxHashes.back());
        vTxHashes[it->vTxHashesIdx].second->vTxHashesIdx = it->vTxHashesIdx;
        vTxHashes.pop_back();
        if (vTxHashes.size() * 2 < vTxHashes.capacity())
            vTxHashes.shrink_to_fit();
    } else
        vTxHashes.clear();

    totalTxSize -= it->GetTxSize();
    cachedInnerUsage -= it->DynamicMemoryUsage();
    cachedInnerUsage -= memusage::DynamicUsage(mapLinks[it].parents) + memusage::DynamicUsage(mapLinks[it].children);
    mapLinks.erase(it);
    mapTx.erase(it);

    if (txType == CustomTxType::EvmTx || txType == CustomTxType::TransferDomain) {
        auto found{false};
        EvmAddressData sender{};
        for (auto ethiter = evmTxsBySender.begin(); (!found && ethiter != evmTxsBySender.end());) {
            auto hashiter = ethiter->second.find(hash);
            if (hashiter != ethiter->second.end()) {
                sender = ethiter->first;
                ethiter->second.erase(hashiter);
                found = true;
            }

            if (ethiter->second.empty()) {
                ethiter = evmTxsBySender.erase(ethiter);
            } else {
                ++ethiter;
            }
        }

        if (reason != MemPoolRemovalReason::REPLACED) {
            evmReplaceByFeeBySender.erase(sender);
        }
    }

    nTransactionsUpdated++;
    if (minerPolicyEstimator) {minerPolicyEstimator->removeTx(hash, false);}
}

// Calculates descendants of entry that are not already in setDescendants, and adds to
// setDescendants. Assumes entryit is already a tx in the mempool and setMemPoolChildren
// is correct for tx and all descendants.
// Also assumes that if an entry is in setDescendants already, then all
// in-mempool descendants of it are already in setDescendants as well, so that we
// can save time by not iterating over those entries.
void CTxMemPool::CalculateDescendants(txiter entryit, setEntries& setDescendants) const
{
    setEntries stage;
    if (setDescendants.count(entryit) == 0) {
        stage.insert(entryit);
    }
    // Traverse down the children of entry, only adding children that are not
    // accounted for in setDescendants already (because those children have either
    // already been walked, or will be walked in this iteration).
    while (!stage.empty()) {
        txiter it = *stage.begin();
        setDescendants.insert(it);
        stage.erase(it);

        const setEntries &setChildren = GetMemPoolChildren(it);
        for (txiter childiter : setChildren) {
            if (!setDescendants.count(childiter)) {
                stage.insert(childiter);
            }
        }
    }
}

void CTxMemPool::removeRecursive(const CTransaction &origTx, MemPoolRemovalReason reason)
{
    // Remove transaction from memory pool
    AssertLockHeld(cs);
        setEntries txToRemove;
        txiter origit = mapTx.find(origTx.GetHash());
        if (origit != mapTx.end()) {
            txToRemove.insert(origit);
        } else {
            // When recursively removing but origTx isn't in the mempool
            // be sure to remove any children that are in the pool. This can
            // happen during chain re-orgs if origTx isn't re-accepted into
            // the mempool for any reason.
            for (unsigned int i = 0; i < origTx.vout.size(); i++) {
                auto it = mapNextTx.find(COutPoint(origTx.GetHash(), i));
                if (it == mapNextTx.end())
                    continue;
                txiter nextit = mapTx.find(it->second->GetHash());
                assert(nextit != mapTx.end());
                txToRemove.insert(nextit);
            }
        }
        setEntries setAllRemoves;
        for (txiter it : txToRemove) {
            CalculateDescendants(it, setAllRemoves);
        }

        RemoveStaged(setAllRemoves, false, reason);
}

void CTxMemPool::removeForReorg(const CCoinsViewCache *pcoins, unsigned int nMemPoolHeight, int flags)
{
    // Remove transactions spending a coinbase which are now immature and no-longer-final transactions
    AssertLockHeld(cs);
    setEntries txToRemove;
    for (indexed_transaction_set::const_iterator it = mapTx.begin(); it != mapTx.end(); it++) {
        const CTransaction& tx = it->GetTx();
        LockPoints lp = it->GetLockPoints();
        bool validLP =  TestLockPointValidity(&lp);
        if (!CheckFinalTx(tx, flags) || !CheckSequenceLocks(*this, tx, flags, &lp, validLP)) {
            // Note if CheckSequenceLocks fails the LockPoints may still be invalid
            // So it's critical that we remove the tx and not depend on the LockPoints.
            txToRemove.insert(it);
        } else if (it->GetSpendsCoinbase()) {
            for (const CTxIn& txin : tx.vin) {
                indexed_transaction_set::const_iterator it2 = mapTx.find(txin.prevout.hash);
                if (it2 != mapTx.end())
                    continue;
                const Coin &coin = pcoins->AccessCoin(txin.prevout);
                if (nCheckFrequency != 0) assert(!coin.IsSpent());
                if (coin.IsSpent() || (coin.IsCoinBase() && ((signed long)nMemPoolHeight) - coin.nHeight < COINBASE_MATURITY)) {
                    txToRemove.insert(it);
                    break;
                }
            }
        } else {
            for (const CTxIn& txin : tx.vin) {

                if (txin.prevout.n == 1 && (!pcustomcsview->CanSpend(txin.prevout.hash, nMemPoolHeight) || IsMempooledCustomTxCreate(*this, txin.prevout.hash)))
                {
                    txToRemove.insert(it);
                    break;
                }

            }
        }
        if (!validLP) {
            mapTx.modify(it, update_lock_points(lp));
        }
    }
    setEntries setAllRemoves;
    for (txiter it : txToRemove) {
        CalculateDescendants(it, setAllRemoves);
    }
    RemoveStaged(setAllRemoves, false, MemPoolRemovalReason::REORG);
}

void CTxMemPool::removeConflicts(const CTransaction &tx)
{
    // Remove transactions which depend on inputs of tx, recursively
    AssertLockHeld(cs);
    for (const CTxIn &txin : tx.vin) {
        auto it = mapNextTx.find(txin.prevout);
        if (it != mapNextTx.end()) {
            const CTransaction &txConflict = *it->second;
            // Coinbase TX prevout may incorrectly match and remove EVM TX
            if (IsEVMTx(txConflict)) {
                continue;
            }
            if (txConflict != tx)
            {
                ClearPrioritisation(txConflict.GetHash());
                removeRecursive(txConflict, MemPoolRemovalReason::CONFLICT);
            }
        }
    }
}

CTxMemPool::~CTxMemPool()
{
}

CCustomCSView& CTxMemPool::accountsView()
{
    if (!acview) {
        assert(pcustomcsview);
        acview = std::make_unique<CCustomCSView>(*pcustomcsview);
    }
    return *acview;
}

/**
 * Called when a block is connected. Removes from mempool and updates the miner fee estimator.
 */
void CTxMemPool::removeForBlock(const std::vector<CTransactionRef>& vtx, unsigned int nBlockHeight)
{
    AssertLockHeld(cs);

    std::vector<const CTxMemPoolEntry*> entries;
    for (const auto& tx : vtx) {
        auto it = mapTx.find(tx->GetHash());
        if (it != mapTx.end()) {
            entries.push_back(&*it);
        }
    }
    // Before the txs in the new block have been removed from the mempool, update policy estimates
    if (minerPolicyEstimator) {minerPolicyEstimator->processBlock(nBlockHeight, entries);}

    for (const auto& tx : vtx) {
        auto it = mapTx.find(tx->GetHash());
        if (it != mapTx.end()) {
            RemoveStaged({it}, true, MemPoolRemovalReason::BLOCK);
        }
        removeConflicts(*tx);
        ClearPrioritisation(tx->GetHash());
    }

    if (pcustomcsview) {
        accountsViewDirty |= forceRebuildForReorg;
        CTransactionRef ptx{};

        CCoinsView dummy;
        CCoinsViewCache view(&dummy);
        CCoinsViewCache& coins_cache = ::ChainstateActive().CoinsTip();
        CCoinsViewMemPool viewMemPool(&coins_cache, *this);
        view.SetBackend(viewMemPool);

        rebuildAccountsView(nBlockHeight, view);
    }

    lastRollingFeeUpdate = GetTime();
    blockSinceLastRollingFeeBump = true;
}

void CTxMemPool::rebuildViews() {
    if (!pcustomcsview) {
        return;
    }

    CCoinsView dummy;
    CCoinsViewCache view(&dummy);
    CCoinsViewCache& coins_cache = ::ChainstateActive().CoinsTip();
    CCoinsViewMemPool viewMemPool(&coins_cache, *this);
    view.SetBackend(viewMemPool);

    setAccountViewDirty();
    rebuildAccountsView(::ChainActive().Tip()->nHeight, view);
}

void CTxMemPool::_clear()
{
    mapLinks.clear();
    mapTx.clear();
    vTxHashes.clear();
    mapNextTx.clear();
    evmTxsBySender.clear();
    evmReplaceByFeeBySender.clear();
    totalTxSize = 0;
    cachedInnerUsage = 0;
    lastRollingFeeUpdate = GetTime();
    blockSinceLastRollingFeeBump = false;
    rollingMinimumFeeRate = 0;
    accountsViewDirty = false;
    forceRebuildForReorg = false;
    ++nTransactionsUpdated;
}

void CTxMemPool::clear()
{
    LOCK(cs);
    _clear();
    acview.reset();
}

static void CheckInputsAndUpdateCoins(const CTransaction& tx, CCoinsViewCache& mempoolDuplicate, CCustomCSView& mnviewDuplicate, const int64_t spendheight, const CChainParams& chainparams)
{
    CValidationState state;
    CAmount txfee = 0;
    bool fCheckResult = tx.IsCoinBase() || Consensus::CheckTxInputs(tx, state, mempoolDuplicate, mnviewDuplicate, spendheight, txfee, chainparams);
    fCheckResult = fCheckResult && CheckBurnSpend(tx, mempoolDuplicate);
    assert(fCheckResult);
    UpdateCoins(tx, mempoolDuplicate, std::numeric_limits<int>::max());
}

void CTxMemPool::xcheck(const CCoinsViewCache *pcoins, CCustomCSView *mnview, const CChainParams& chainparams) const
{
    LOCK(cs);
    if (nCheckFrequency == 0)
        return;

    if (GetRand(std::numeric_limits<uint32_t>::max()) >= nCheckFrequency)
        return;

    LogPrint(BCLog::MEMPOOL, "Checking mempool with %u transactions and %u inputs\n", (unsigned int)mapTx.size(), (unsigned int)mapNextTx.size());

    uint64_t checkTotal = 0;
    uint64_t innerUsage = 0;

    CCustomCSView mnviewDuplicate(*mnview);
    CCoinsViewCache mempoolDuplicate(const_cast<CCoinsViewCache*>(pcoins));
    const int64_t spendheight = GetSpendHeight(mempoolDuplicate);

    std::list<const CTxMemPoolEntry*> waitingOnDependants;
    for (indexed_transaction_set::const_iterator it = mapTx.begin(); it != mapTx.end(); it++) {
        checkTotal += it->GetTxSize();
        innerUsage += it->DynamicMemoryUsage();
        const CTransaction& tx = it->GetTx();
        txlinksMap::const_iterator linksiter = mapLinks.find(it);
        assert(linksiter != mapLinks.end());
        const TxLinks &links = linksiter->second;
        innerUsage += memusage::DynamicUsage(links.parents) + memusage::DynamicUsage(links.children);
        bool fDependsWait = false;
        setEntries setParentCheck;
        if (!IsEVMTx(tx)) {
            for (const CTxIn &txin : tx.vin) {
                // Check that every mempool transaction's inputs refer to available coins, or other mempool tx's.
                indexed_transaction_set::const_iterator it2 = mapTx.find(txin.prevout.hash);
                if (it2 != mapTx.end()) {
                    const CTransaction& tx2 = it2->GetTx();
                    assert(tx2.vout.size() > txin.prevout.n && !tx2.vout[txin.prevout.n].IsNull());
                    fDependsWait = true;
                    setParentCheck.insert(it2);
                } else {
                    assert(pcoins->HaveCoin(txin.prevout));
                }
                // Check whether its inputs are marked in mapNextTx.
                auto it3 = mapNextTx.find(txin.prevout);
                assert(it3 != mapNextTx.end());
                assert(it3->first == &txin.prevout);
                assert(it3->second == &tx);
            }
        }
        assert(setParentCheck == GetMemPoolParents(it));
        // Verify ancestor state is correct.
        setEntries setAncestors;
        uint64_t nNoLimit = std::numeric_limits<uint64_t>::max();
        std::string dummy;
        CalculateMemPoolAncestors(*it, setAncestors, nNoLimit, nNoLimit, nNoLimit, nNoLimit, dummy);
        uint64_t nCountCheck = setAncestors.size() + 1;
        uint64_t nSizeCheck = it->GetTxSize();
        CAmount nFeesCheck = it->GetModifiedFee();
        int64_t nSigOpCheck = it->GetSigOpCost();

        for (txiter ancestorIt : setAncestors) {
            nSizeCheck += ancestorIt->GetTxSize();
            nFeesCheck += ancestorIt->GetModifiedFee();
            nSigOpCheck += ancestorIt->GetSigOpCost();
        }

        assert(it->GetCountWithAncestors() == nCountCheck);
        assert(it->GetSizeWithAncestors() == nSizeCheck);
        assert(it->GetSigOpCostWithAncestors() == nSigOpCheck);
        assert(it->GetModFeesWithAncestors() == nFeesCheck);

        // Check children against mapNextTx
        CTxMemPool::setEntries setChildrenCheck;
        auto iter = mapNextTx.lower_bound(COutPoint(it->GetTx().GetHash(), 0));
        uint64_t child_sizes = 0;
        for (; iter != mapNextTx.end() && iter->first->hash == it->GetTx().GetHash(); ++iter) {
            txiter childit = mapTx.find(iter->second->GetHash());
            assert(childit != mapTx.end()); // mapNextTx points to in-mempool transactions
            if (setChildrenCheck.insert(childit).second) {
                child_sizes += childit->GetTxSize();
            }
        }
        assert(setChildrenCheck == GetMemPoolChildren(it));
        // Also check to make sure size is greater than sum with immediate children.
        // just a sanity check, not definitive that this calc is correct...
        assert(it->GetSizeWithDescendants() >= child_sizes + it->GetTxSize());

        if (fDependsWait)
            waitingOnDependants.push_back(&(*it));
        else {
            CheckInputsAndUpdateCoins(tx, mempoolDuplicate, mnviewDuplicate, spendheight, chainparams);
        }
    }
    unsigned int stepsSinceLastRemove = 0;
    while (!waitingOnDependants.empty()) {
        const CTxMemPoolEntry* entry = waitingOnDependants.front();
        waitingOnDependants.pop_front();
        if (!mempoolDuplicate.HaveInputs(entry->GetTx())) {
            waitingOnDependants.push_back(entry);
            stepsSinceLastRemove++;
            assert(stepsSinceLastRemove < waitingOnDependants.size());
        } else {
            CheckInputsAndUpdateCoins(entry->GetTx(), mempoolDuplicate, mnviewDuplicate, spendheight, chainparams);
            stepsSinceLastRemove = 0;
        }
    }
    for (auto it = mapNextTx.cbegin(); it != mapNextTx.cend(); it++) {
        uint256 hash = it->second->GetHash();
        indexed_transaction_set::const_iterator it2 = mapTx.find(hash);
        const CTransaction& tx = it2->GetTx();
        assert(it2 != mapTx.end());
        assert(&tx == it->second);
    }

    assert(totalTxSize == checkTotal);
    assert(innerUsage == cachedInnerUsage);
}

bool CTxMemPool::CompareDepthAndScore(const uint256& hasha, const uint256& hashb)
{
    LOCK(cs);
    indexed_transaction_set::const_iterator i = mapTx.find(hasha);
    if (i == mapTx.end()) return false;
    indexed_transaction_set::const_iterator j = mapTx.find(hashb);
    if (j == mapTx.end()) return true;
    uint64_t counta = i->GetCountWithAncestors();
    uint64_t countb = j->GetCountWithAncestors();
    if (counta == countb) {
        return CompareTxMemPoolEntryByScore()(*i, *j);
    }
    return counta < countb;
}

namespace {
class DepthAndScoreComparator
{
public:
    bool operator()(const CTxMemPool::indexed_transaction_set::const_iterator& a, const CTxMemPool::indexed_transaction_set::const_iterator& b)
    {
        uint64_t counta = a->GetCountWithAncestors();
        uint64_t countb = b->GetCountWithAncestors();
        if (counta == countb) {
            return CompareTxMemPoolEntryByScore()(*a, *b);
        }
        return counta < countb;
    }
};
} // namespace

std::vector<CTxMemPool::indexed_transaction_set::const_iterator> CTxMemPool::GetSortedDepthAndScore() const
{
    std::vector<indexed_transaction_set::const_iterator> iters;
    AssertLockHeld(cs);

    iters.reserve(mapTx.size());

    for (indexed_transaction_set::iterator mi = mapTx.begin(); mi != mapTx.end(); ++mi) {
        iters.push_back(mi);
    }
    std::sort(iters.begin(), iters.end(), DepthAndScoreComparator());
    return iters;
}

void CTxMemPool::queryHashes(std::vector<uint256>& vtxid) const
{
    LOCK(cs);
    auto iters = GetSortedDepthAndScore();

    vtxid.clear();
    vtxid.reserve(mapTx.size());

    for (auto it : iters) {
        vtxid.push_back(it->GetTx().GetHash());
    }
}

static TxMempoolInfo GetInfo(CTxMemPool::indexed_transaction_set::const_iterator it) {
    return TxMempoolInfo{it->GetSharedTx(), it->GetTime(), CFeeRate(it->GetFee(), it->GetTxSize()), it->GetModifiedFee() - it->GetFee()};
}

std::vector<TxMempoolInfo> CTxMemPool::infoAll() const
{
    LOCK(cs);
    auto iters = GetSortedDepthAndScore();

    std::vector<TxMempoolInfo> ret;
    ret.reserve(mapTx.size());
    for (auto it : iters) {
        ret.push_back(GetInfo(it));
    }

    return ret;
}

CTransactionRef CTxMemPool::get(const uint256& hash) const
{
    LOCK(cs);
    indexed_transaction_set::const_iterator i = mapTx.find(hash);
    if (i == mapTx.end())
        return nullptr;
    return i->GetSharedTx();
}

TxMempoolInfo CTxMemPool::info(const uint256& hash) const
{
    LOCK(cs);
    indexed_transaction_set::const_iterator i = mapTx.find(hash);
    if (i == mapTx.end())
        return TxMempoolInfo();
    return GetInfo(i);
}

void CTxMemPool::PrioritiseTransaction(const uint256& hash, const CAmount& nFeeDelta)
{
    {
        LOCK(cs);
        CAmount &delta = mapDeltas[hash];
        delta += nFeeDelta;
        txiter it = mapTx.find(hash);
        if (it != mapTx.end()) {
            mapTx.modify(it, update_fee_delta(delta));
            // Now update all ancestors' modified fees with descendants
            setEntries setAncestors;
            uint64_t nNoLimit = std::numeric_limits<uint64_t>::max();
            std::string dummy;
            CalculateMemPoolAncestors(*it, setAncestors, nNoLimit, nNoLimit, nNoLimit, nNoLimit, dummy, false);
            for (txiter ancestorIt : setAncestors) {
                mapTx.modify(ancestorIt, update_descendant_state(0, nFeeDelta, 0));
            }
            // Now update all descendants' modified fees with ancestors
            setEntries setDescendants;
            CalculateDescendants(it, setDescendants);
            setDescendants.erase(it);
            for (txiter descendantIt : setDescendants) {
                mapTx.modify(descendantIt, update_ancestor_state(0, nFeeDelta, 0, 0));
            }
            ++nTransactionsUpdated;
        }
    }
    LogPrintf("PrioritiseTransaction: %s feerate += %s\n", hash.ToString(), FormatMoney(nFeeDelta));
}

void CTxMemPool::ApplyDelta(const uint256& hash, CAmount &nFeeDelta) const
{
    LOCK(cs);
    std::map<uint256, CAmount>::const_iterator pos = mapDeltas.find(hash);
    if (pos == mapDeltas.end())
        return;
    const CAmount &delta = pos->second;
    nFeeDelta += delta;
}

void CTxMemPool::ClearPrioritisation(const uint256& hash)
{
    LOCK(cs);
    mapDeltas.erase(hash);
}

const CTransaction* CTxMemPool::GetConflictTx(const COutPoint& prevout) const
{
    const auto it = mapNextTx.find(prevout);
    return it == mapNextTx.end() ? nullptr : it->second;
}

std::optional<CTxMemPool::txiter> CTxMemPool::GetIter(const uint256& txid) const
{
    auto it = mapTx.find(txid);
    if (it != mapTx.end()) return it;
    return {};
}

CTxMemPool::setEntries CTxMemPool::GetIterSet(const std::set<uint256>& hashes) const
{
    CTxMemPool::setEntries ret;
    for (const auto& h : hashes) {
        const auto mi = GetIter(h);
        if (mi) ret.insert(*mi);
    }
    return ret;
}

bool CTxMemPool::HasNoInputsOf(const CTransaction &tx) const
{
    for (unsigned int i = 0; i < tx.vin.size(); i++)
        if (exists(tx.vin[i].prevout.hash))
            return false;
    return true;
}

CCoinsViewMemPool::CCoinsViewMemPool(CCoinsView* baseIn, const CTxMemPool& mempoolIn) : CCoinsViewBacked(baseIn), mempool(mempoolIn) { }

bool CCoinsViewMemPool::GetCoin(const COutPoint &outpoint, Coin &coin) const {
    // If an entry in the mempool exists, always return that one, as it's guaranteed to never
    // conflict with the underlying cache, and it cannot have pruned entries (as it contains full)
    // transactions. First checking the underlying cache risks returning a pruned entry instead.
    CTransactionRef ptx = mempool.get(outpoint.hash);
    if (ptx) {
        if (outpoint.n < ptx->vout.size()) {
            coin = Coin(ptx->vout[outpoint.n], MEMPOOL_HEIGHT, false);
            return true;
        } else {
            return false;
        }
    }
    return base->GetCoin(outpoint, coin);
}

size_t CTxMemPool::DynamicMemoryUsage() const {
    LOCK(cs);
    // Estimate the overhead of mapTx to be 12 pointers + an allocation, as no exact formula for boost::multi_index_contained is implemented.
    return memusage::MallocUsage(sizeof(CTxMemPoolEntry) + 12 * sizeof(void*)) * mapTx.size() + memusage::DynamicUsage(mapNextTx) + memusage::DynamicUsage(mapDeltas) + memusage::DynamicUsage(mapLinks) + memusage::DynamicUsage(vTxHashes) + cachedInnerUsage;
}

void CTxMemPool::RemoveStaged(const setEntries &stage, bool updateDescendants, MemPoolRemovalReason reason) {
    AssertLockHeld(cs);
    UpdateForRemoveFromMempool(stage, updateDescendants);
    for (txiter it : stage) {
        removeUnchecked(it, reason);
    }
    accountsViewDirty |= !stage.empty();
    forceRebuildForReorg |= reason == MemPoolRemovalReason::REORG;
}

int CTxMemPool::Expire(int64_t time, int64_t evmTime) {
    AssertLockHeld(cs);
    indexed_transaction_set::index<entry_time>::type::iterator it = mapTx.get<entry_time>().begin();
    auto& txidIndex = mapTx.get<txid_tag>();
    setEntries toremove;
    while (it != mapTx.get<entry_time>().end()) {
        std::vector<unsigned char> metadata;
        CustomTxType txType = GuessCustomTxType(it->GetTx(), metadata, true);
        if (it->GetTime() < time) {
            toremove.insert(mapTx.project<0>(it));
        }
        else if (txType == CustomTxType::EvmTx && it->GetTime() < evmTime) {
            toremove.insert(mapTx.project<0>(it));
        }
        else if (txType == CustomTxType::TransferDomain && it->GetTime() < evmTime) {
            const auto &tx = it->GetSharedTx();
            for (const auto &vin : tx->vin) {
                auto hashEntry = txidIndex.find(vin.prevout.hash);
                if (hashEntry != txidIndex.end() &&
                    hashEntry->GetCustomTxType() == CustomTxType::AutoAuthPrep) {
                    toremove.insert(hashEntry);
                    break;
                }
            }
            toremove.insert(mapTx.project<0>(it));
        }
        it++;
    }
    setEntries stage;
    for (txiter removeit : toremove) {
        CalculateDescendants(removeit, stage);
    }
    RemoveStaged(stage, false, MemPoolRemovalReason::EXPIRY);
    return stage.size();
}

void CTxMemPool::addUnchecked(const CTxMemPoolEntry &entry, bool validFeeEstimate)
{
    setEntries setAncestors;
    uint64_t nNoLimit = std::numeric_limits<uint64_t>::max();
    std::string dummy;
    CalculateMemPoolAncestors(entry, setAncestors, nNoLimit, nNoLimit, nNoLimit, nNoLimit, dummy);
    return addUnchecked(entry, setAncestors, validFeeEstimate);
}

void CTxMemPool::UpdateChild(txiter entry, txiter child, bool add)
{
    setEntries s;
    if (add && mapLinks[entry].children.insert(child).second) {
        cachedInnerUsage += memusage::IncrementalDynamicUsage(s);
    } else if (!add && mapLinks[entry].children.erase(child)) {
        cachedInnerUsage -= memusage::IncrementalDynamicUsage(s);
    }
}

void CTxMemPool::UpdateParent(txiter entry, txiter parent, bool add)
{
    setEntries s;
    if (add && mapLinks[entry].parents.insert(parent).second) {
        cachedInnerUsage += memusage::IncrementalDynamicUsage(s);
    } else if (!add && mapLinks[entry].parents.erase(parent)) {
        cachedInnerUsage -= memusage::IncrementalDynamicUsage(s);
    }
}

const CTxMemPool::setEntries & CTxMemPool::GetMemPoolParents(txiter entry) const
{
    assert (entry != mapTx.end());
    txlinksMap::const_iterator it = mapLinks.find(entry);
    assert(it != mapLinks.end());
    return it->second.parents;
}

const CTxMemPool::setEntries & CTxMemPool::GetMemPoolChildren(txiter entry) const
{
    assert (entry != mapTx.end());
    txlinksMap::const_iterator it = mapLinks.find(entry);
    assert(it != mapLinks.end());
    return it->second.children;
}

CFeeRate CTxMemPool::GetMinFee(size_t sizelimit) const {
    LOCK(cs);
    if (!blockSinceLastRollingFeeBump || rollingMinimumFeeRate == 0)
        return CFeeRate(llround(rollingMinimumFeeRate));

    int64_t time = GetTime();
    if (time > lastRollingFeeUpdate + 10) {
        double halflife = ROLLING_FEE_HALFLIFE;
        if (DynamicMemoryUsage() < sizelimit / 4)
            halflife /= 4;
        else if (DynamicMemoryUsage() < sizelimit / 2)
            halflife /= 2;

        rollingMinimumFeeRate = rollingMinimumFeeRate / pow(2.0, (time - lastRollingFeeUpdate) / halflife);
        lastRollingFeeUpdate = time;

        if (rollingMinimumFeeRate < (double)incrementalRelayFee.GetFeePerK() / 2) {
            rollingMinimumFeeRate = 0;
            return CFeeRate(0);
        }
    }
    return std::max(CFeeRate(llround(rollingMinimumFeeRate)), incrementalRelayFee);
}

void CTxMemPool::trackPackageRemoved(const CFeeRate& rate) {
    AssertLockHeld(cs);
    if (rate.GetFeePerK() > rollingMinimumFeeRate) {
        rollingMinimumFeeRate = rate.GetFeePerK();
        blockSinceLastRollingFeeBump = false;
    }
}

void CTxMemPool::TrimToSize(size_t sizelimit, std::vector<COutPoint>* pvNoSpendsRemaining) {
    AssertLockHeld(cs);

    unsigned nTxnRemoved = 0;
    CFeeRate maxFeeRateRemoved(0);
    while (!mapTx.empty() && DynamicMemoryUsage() > sizelimit) {
        indexed_transaction_set::index<descendant_score>::type::iterator it = mapTx.get<descendant_score>().begin();

        // We set the new mempool min fee to the feerate of the removed set, plus the
        // "minimum reasonable fee rate" (ie some value under which we consider txn
        // to have 0 fee). This way, we don't allow txn to enter mempool with feerate
        // equal to txn which were removed with no block in between.
        CFeeRate removed(it->GetModFeesWithDescendants(), it->GetSizeWithDescendants());
        removed += incrementalRelayFee;
        trackPackageRemoved(removed);
        maxFeeRateRemoved = std::max(maxFeeRateRemoved, removed);

        setEntries stage;
        CalculateDescendants(mapTx.project<0>(it), stage);
        nTxnRemoved += stage.size();

        std::vector<CTransaction> txn;
        if (pvNoSpendsRemaining) {
            txn.reserve(stage.size());
            for (txiter iter : stage)
                txn.push_back(iter->GetTx());
        }
        RemoveStaged(stage, false, MemPoolRemovalReason::SIZELIMIT);
        if (pvNoSpendsRemaining) {
            for (const CTransaction& tx : txn) {
                for (const CTxIn& txin : tx.vin) {
                    if (exists(txin.prevout.hash)) continue;
                    pvNoSpendsRemaining->push_back(txin.prevout);
                }
            }
        }
    }

    if (maxFeeRateRemoved > CFeeRate(0)) {
        LogPrint(BCLog::MEMPOOL, "Removed %u txn, rolling minimum fee bumped to %s\n", nTxnRemoved, maxFeeRateRemoved.ToString());
    }
}

void CTxMemPool::setAccountViewDirty() {
    accountsViewDirty = true;
}

bool CTxMemPool::getAccountViewDirty() const {
    return accountsViewDirty;
}

bool CTxMemPool::checkAddressNonceAndFee(const CTxMemPoolEntry &pendingEntry, const uint64_t &entryFee, const EvmAddressData &txSender, bool &senderLimitFlag) {
    if (pendingEntry.GetCustomTxType() != CustomTxType::EvmTx &&
        pendingEntry.GetCustomTxType() != CustomTxType::TransferDomain) {
        return true;
    }

    auto& addressNonceIndex = mapTx.get<address_and_nonce>();
    auto range = addressNonceIndex.equal_range(pendingEntry.GetEVMAddrAndNonce());
    if (range.first != range.second) {
        auto sender = evmReplaceByFeeBySender.find(txSender);
        if (sender != evmReplaceByFeeBySender.end() && sender->second >= MEMPOOL_MAX_ETH_RBF) {
            senderLimitFlag = true;
            return false;
        }
    } else {
        return true;
    }

    auto result{true};
    CTxMemPool::setEntries itersToRemove;
    for (auto it = range.first; it != range.second; ++it) {
        const auto& entry = *it;
        const auto entryType = entry.GetCustomTxType();
        if (entryType == CustomTxType::EvmTx && entryFee >= entry.GetEVMRbfMinTipFee()) {
            auto txIter = mapTx.project<0>(it);
            itersToRemove.insert(txIter);
        } else {
            result = false;
        }
    }

    for (const auto& txIter : itersToRemove) {
        removeUnchecked(txIter, MemPoolRemovalReason::REPLACED);
    }

    if (result) {
        ++evmReplaceByFeeBySender[txSender];
    }
    return result;
}

void CTxMemPool::rebuildAccountsView(int height, const CCoinsViewCache& coinsCache)
{
    if (!pcustomcsview || !accountsViewDirty) {
        return;
    }

    CAmount txfee{};
    accountsView().Discard();
    CCustomCSView viewDuplicate(accountsView());

    setEntries staged;
    std::vector<CTransactionRef> vtx;

    const auto& consensus = Params().GetConsensus();
    const auto isEvmEnabledForBlock = IsEVMEnabled(viewDuplicate, consensus);

    // Check custom TX consensus types are now not in conflict with account layer
    auto& txsByEntryTime = mapTx.get<entry_time>();
    for (auto it = txsByEntryTime.begin(); it != txsByEntryTime.end(); ++it) {
        CValidationState state;
        const auto& tx = it->GetTx();
        const auto removeTxBackToStage = [&it](const indexed_transaction_set& mapTx, CTxMemPool::setEntries& staged,
                                  std::vector<CTransactionRef>& vtx, const CTransaction& tx) {
            LogPrint(BCLog::MEMPOOL, "re-stage/remove TX: %s (cause: accountsView)\n", tx.GetHash().GetHex());
            staged.insert(mapTx.project<0>(it));
            vtx.push_back(it->GetSharedTx());
        };

        if (!Consensus::CheckTxInputs(tx, state, coinsCache, viewDuplicate, height, txfee, Params())) {
            removeTxBackToStage(mapTx, staged, vtx, tx);
            continue;
        }
<<<<<<< HEAD
        std::shared_ptr<CScopedTemplate> evmTemplate{};
        auto res = ApplyCustomTx(viewDuplicate, coinsCache, tx, consensus, height, 0, nullptr, 0, evmTemplate, isEvmEnabledForBlock, true);
=======
        auto blockCtx = BlockContext{
            &viewDuplicate,
            isEvmEnabledForBlock,
            {},
            true,
        };
        const auto txCtx = TransactionContext{
                coinsCache,
                tx,
                consensus,
                static_cast<uint32_t>(height),
        };
        auto res = ApplyCustomTx(blockCtx, txCtx);

>>>>>>> 491b3b96
        if (!res && (res.code & CustomTxErrCodes::Fatal)) {
            removeTxBackToStage(mapTx, staged, vtx, tx);
        }
    }

    RemoveStaged(staged, true, MemPoolRemovalReason::BLOCK);

    for (const auto& tx : vtx) {
        removeConflicts(*tx);
        ClearPrioritisation(tx->GetHash());
    }

    viewDuplicate.Flush();
    accountsViewDirty = false;
    forceRebuildForReorg = false;
}

void CTxMemPool::AddToStaged(setEntries &staged, std::vector<CTransactionRef> &vtx, const CTransactionRef tx, std::map<uint256, CTxMemPool::txiter> &mempoolIterMap) {
    const auto &hash = tx->GetHash();
    if (!mempoolIterMap.count(hash)) return;
    auto it = mempoolIterMap.at(hash);
    LogPrint(BCLog::MEMPOOL, "re-stage/add TX: %s\n", hash.GetHex());
    staged.insert(it);
    vtx.push_back(it->GetSharedTx());
}

uint64_t CTxMemPool::CalculateDescendantMaximum(txiter entry) const {
    // find parent with highest descendant count
    std::vector<txiter> candidates;
    setEntries counted;
    candidates.push_back(entry);
    uint64_t maximum = 0;
    while (candidates.size()) {
        txiter candidate = candidates.back();
        candidates.pop_back();
        if (!counted.insert(candidate).second) continue;
        const setEntries& parents = GetMemPoolParents(candidate);
        if (parents.size() == 0) {
            maximum = std::max(maximum, candidate->GetCountWithDescendants());
        } else {
            for (txiter i : parents) {
                candidates.push_back(i);
            }
        }
    }
    return maximum;
}

void CTxMemPool::GetTransactionAncestry(const uint256& txid, size_t& ancestors, size_t& descendants) const {
    LOCK(cs);
    auto it = mapTx.find(txid);
    ancestors = descendants = 0;
    if (it != mapTx.end()) {
        ancestors = it->GetCountWithAncestors();
        descendants = CalculateDescendantMaximum(it);
    }
}

bool CTxMemPool::IsLoaded() const
{
    LOCK(cs);
    return m_is_loaded;
}

void CTxMemPool::SetIsLoaded(bool loaded)
{
    LOCK(cs);
    m_is_loaded = loaded;
}

SaltedTxidHasher::SaltedTxidHasher() : k0(GetRand(std::numeric_limits<uint64_t>::max())), k1(GetRand(std::numeric_limits<uint64_t>::max())) {}<|MERGE_RESOLUTION|>--- conflicted
+++ resolved
@@ -1254,10 +1254,6 @@
             removeTxBackToStage(mapTx, staged, vtx, tx);
             continue;
         }
-<<<<<<< HEAD
-        std::shared_ptr<CScopedTemplate> evmTemplate{};
-        auto res = ApplyCustomTx(viewDuplicate, coinsCache, tx, consensus, height, 0, nullptr, 0, evmTemplate, isEvmEnabledForBlock, true);
-=======
         auto blockCtx = BlockContext{
             &viewDuplicate,
             isEvmEnabledForBlock,
@@ -1272,7 +1268,6 @@
         };
         auto res = ApplyCustomTx(blockCtx, txCtx);
 
->>>>>>> 491b3b96
         if (!res && (res.code & CustomTxErrCodes::Fatal)) {
             removeTxBackToStage(mapTx, staged, vtx, tx);
         }
