--- conflicted
+++ resolved
@@ -1254,10 +1254,6 @@
             removeTxBackToStage(mapTx, staged, vtx, tx);
             continue;
         }
-<<<<<<< HEAD
-=======
-
->>>>>>> 72175d05
         std::shared_ptr<CScopedTemplate> evmTemplate{};
         auto res = ApplyCustomTx(viewDuplicate, coinsCache, tx, consensus, height, 0, nullptr, 0, evmTemplate, isEvmEnabledForBlock, true);
         if (!res && (res.code & CustomTxErrCodes::Fatal)) {
