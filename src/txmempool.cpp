// Copyright (c) 2009-2010 Satoshi Nakamoto
// Copyright (c) 2009-2018 The Bitcoin Core developers
// Distributed under the MIT software license, see the accompanying
// file LICENSE or http://www.opensource.org/licenses/mit-license.php.

#include <txmempool.h>

#include <ain_rs_exports.h>
#include <chainparams.h>
#include <consensus/consensus.h>
#include <consensus/tx_verify.h>
#include <consensus/validation.h>
#include <dfi/errors.h>
#include <dfi/govvariables/attributes.h>
#include <dfi/mn_checks.h>
#include <validation.h>
#include <policy/policy.h>
#include <policy/fees.h>
#include <policy/settings.h>
#include <reverse_iterator.h>
#include <util/system.h>
#include <util/moneystr.h>
#include <util/time.h>

CTxMemPoolEntry::CTxMemPoolEntry(const CTransactionRef& _tx, const CAmount& _nFee,
                                 int64_t _nTime, unsigned int _entryHeight,
                                 bool _spendsCoinbase, int64_t _sigOpsCost, LockPoints lp)
    : tx(_tx), nFee(_nFee), nTxWeight(GetTransactionWeight(*tx)), nUsageSize(RecursiveDynamicUsage(tx)), nTime(_nTime), entryHeight(_entryHeight),
    spendsCoinbase(_spendsCoinbase), sigOpCost(_sigOpsCost), lockPoints(lp)
{
    nCountWithDescendants = 1;
    nSizeWithDescendants = GetTxSize();
    nModFeesWithDescendants = nFee;

    feeDelta = 0;

    nCountWithAncestors = 1;
    nSizeWithAncestors = GetTxSize();
    nModFeesWithAncestors = nFee;
    nSigOpCostWithAncestors = sigOpCost;
}

void CTxMemPoolEntry::UpdateFeeDelta(int64_t newFeeDelta)
{
    nModFeesWithDescendants += newFeeDelta - feeDelta;
    nModFeesWithAncestors += newFeeDelta - feeDelta;
    feeDelta = newFeeDelta;
}

void CTxMemPoolEntry::UpdateLockPoints(const LockPoints& lp)
{
    lockPoints = lp;
}

size_t CTxMemPoolEntry::GetTxSize() const
{
    return GetVirtualTransactionSize(nTxWeight, sigOpCost);
}

// Update the given tx for any in-mempool descendants.
// Assumes that setMemPoolChildren is correct for the given tx and all
// descendants.
void CTxMemPool::UpdateForDescendants(txiter updateIt, cacheMap &cachedDescendants, const std::set<uint256> &setExclude)
{
    setEntries stageEntries, setAllDescendants;
    stageEntries = GetMemPoolChildren(updateIt);

    while (!stageEntries.empty()) {
        const txiter cit = *stageEntries.begin();
        setAllDescendants.insert(cit);
        stageEntries.erase(cit);
        const setEntries &setChildren = GetMemPoolChildren(cit);
        for (txiter childEntry : setChildren) {
            cacheMap::iterator cacheIt = cachedDescendants.find(childEntry);
            if (cacheIt != cachedDescendants.end()) {
                // We've already calculated this one, just add the entries for this set
                // but don't traverse again.
                for (txiter cacheEntry : cacheIt->second) {
                    setAllDescendants.insert(cacheEntry);
                }
            } else if (!setAllDescendants.count(childEntry)) {
                // Schedule for later processing
                stageEntries.insert(childEntry);
            }
        }
    }
    // setAllDescendants now contains all in-mempool descendants of updateIt.
    // Update and add to cached descendant map
    int64_t modifySize = 0;
    CAmount modifyFee = 0;
    int64_t modifyCount = 0;
    for (txiter cit : setAllDescendants) {
        if (!setExclude.count(cit->GetTx().GetHash())) {
            modifySize += cit->GetTxSize();
            modifyFee += cit->GetModifiedFee();
            modifyCount++;
            cachedDescendants[updateIt].insert(cit);
            // Update ancestor state for each descendant
            mapTx.modify(cit, update_ancestor_state(updateIt->GetTxSize(), updateIt->GetModifiedFee(), 1, updateIt->GetSigOpCost()));
        }
    }
    mapTx.modify(updateIt, update_descendant_state(modifySize, modifyFee, modifyCount));
}

// vHashesToUpdate is the set of transaction hashes from a disconnected block
// which has been re-added to the mempool.
// for each entry, look for descendants that are outside vHashesToUpdate, and
// add fee/size information for such descendants to the parent.
// for each such descendant, also update the ancestor state to include the parent.
void CTxMemPool::UpdateTransactionsFromBlock(const std::vector<uint256> &vHashesToUpdate)
{
    AssertLockHeld(cs);
    // For each entry in vHashesToUpdate, store the set of in-mempool, but not
    // in-vHashesToUpdate transactions, so that we don't have to recalculate
    // descendants when we come across a previously seen entry.
    cacheMap mapMemPoolDescendantsToUpdate;

    // Use a set for lookups into vHashesToUpdate (these entries are already
    // accounted for in the state of their ancestors)
    std::set<uint256> setAlreadyIncluded(vHashesToUpdate.begin(), vHashesToUpdate.end());

    // Iterate in reverse, so that whenever we are looking at a transaction
    // we are sure that all in-mempool descendants have already been processed.
    // This maximizes the benefit of the descendant cache and guarantees that
    // setMemPoolChildren will be updated, an assumption made in
    // UpdateForDescendants.
    for (const uint256 &hash : reverse_iterate(vHashesToUpdate)) {
        // we cache the in-mempool children to avoid duplicate updates
        setEntries setChildren;
        // calculate children from mapNextTx
        txiter it = mapTx.find(hash);
        if (it == mapTx.end()) {
            continue;
        }
        auto iter = mapNextTx.lower_bound(COutPoint(hash, 0));
        // First calculate the children, and update setMemPoolChildren to
        // include them, and update their setMemPoolParents to include this tx.
        for (; iter != mapNextTx.end() && iter->first->hash == hash; ++iter) {
            const uint256 &childHash = iter->second->GetHash();
            txiter childIter = mapTx.find(childHash);
            assert(childIter != mapTx.end());
            // We can skip updating entries we've encountered before or that
            // are in the block (which are already accounted for).
            if (setChildren.insert(childIter).second && !setAlreadyIncluded.count(childHash)) {
                UpdateChild(it, childIter, true);
                UpdateParent(childIter, it, true);
            }
        }
        UpdateForDescendants(it, mapMemPoolDescendantsToUpdate, setAlreadyIncluded);
    }
}

bool CTxMemPool::CalculateMemPoolAncestors(const CTxMemPoolEntry &entry, setEntries &setAncestors, uint64_t limitAncestorCount, uint64_t limitAncestorSize, uint64_t limitDescendantCount, uint64_t limitDescendantSize, std::string &errString, bool fSearchForParents /* = true */) const
{
    setEntries parentHashes;
    const CTransaction &tx = entry.GetTx();

    if (fSearchForParents) {
        // Get parents of this transaction that are in the mempool
        // GetMemPoolParents() is only valid for entries in the mempool, so we
        // iterate mapTx to find parents.
        for (unsigned int i = 0; i < tx.vin.size(); i++) {
            std::optional<txiter> piter = GetIter(tx.vin[i].prevout.hash);
            if (piter) {
                parentHashes.insert(*piter);
                if (parentHashes.size() + 1 > limitAncestorCount) {
                    errString = strprintf("too many unconfirmed parents [limit: %u]", limitAncestorCount);
                    return false;
                }
            }
        }
    } else {
        // If we're not searching for parents, we require this to be an
        // entry in the mempool already.
        txiter it = mapTx.iterator_to(entry);
        parentHashes = GetMemPoolParents(it);
    }

    size_t totalSizeWithAncestors = entry.GetTxSize();

    while (!parentHashes.empty()) {
        txiter stageit = *parentHashes.begin();

        setAncestors.insert(stageit);
        parentHashes.erase(stageit);
        totalSizeWithAncestors += stageit->GetTxSize();

        if (stageit->GetSizeWithDescendants() + entry.GetTxSize() > limitDescendantSize) {
            errString = strprintf("exceeds descendant size limit for tx %s [limit: %u]", stageit->GetTx().GetHash().ToString(), limitDescendantSize);
            return false;
        } else if (stageit->GetCountWithDescendants() + 1 > limitDescendantCount) {
            errString = strprintf("too many descendants for tx %s [limit: %u]", stageit->GetTx().GetHash().ToString(), limitDescendantCount);
            return false;
        } else if (totalSizeWithAncestors > limitAncestorSize) {
            errString = strprintf("exceeds ancestor size limit [limit: %u]", limitAncestorSize);
            return false;
        }

        const setEntries & setMemPoolParents = GetMemPoolParents(stageit);
        for (txiter phash : setMemPoolParents) {
            // If this is a new ancestor, add it.
            if (setAncestors.count(phash) == 0) {
                parentHashes.insert(phash);
            }
            if (parentHashes.size() + setAncestors.size() + 1 > limitAncestorCount) {
                errString = strprintf("too many unconfirmed ancestors [limit: %u]", limitAncestorCount);
                return false;
            }
        }
    }

    return true;
}

void CTxMemPool::UpdateAncestorsOf(bool add, txiter it, setEntries &setAncestors)
{
    setEntries parentIters = GetMemPoolParents(it);
    // add or remove this tx as a child of each parent
    for (txiter piter : parentIters) {
        UpdateChild(piter, it, add);
    }
    const int64_t updateCount = (add ? 1 : -1);
    const int64_t updateSize = updateCount * it->GetTxSize();
    const CAmount updateFee = updateCount * it->GetModifiedFee();
    for (txiter ancestorIt : setAncestors) {
        mapTx.modify(ancestorIt, update_descendant_state(updateSize, updateFee, updateCount));
    }
}

void CTxMemPool::UpdateEntryForAncestors(txiter it, const setEntries &setAncestors)
{
    int64_t updateCount = setAncestors.size();
    int64_t updateSize = 0;
    CAmount updateFee = 0;
    int64_t updateSigOpsCost = 0;
    for (txiter ancestorIt : setAncestors) {
        updateSize += ancestorIt->GetTxSize();
        updateFee += ancestorIt->GetModifiedFee();
        updateSigOpsCost += ancestorIt->GetSigOpCost();
    }
    mapTx.modify(it, update_ancestor_state(updateSize, updateFee, updateCount, updateSigOpsCost));
}

void CTxMemPool::UpdateChildrenForRemoval(txiter it)
{
    const setEntries &setMemPoolChildren = GetMemPoolChildren(it);
    for (txiter updateIt : setMemPoolChildren) {
        UpdateParent(updateIt, it, false);
    }
}

void CTxMemPool::UpdateForRemoveFromMempool(const setEntries &entriesToRemove, bool updateDescendants)
{
    // For each entry, walk back all ancestors and decrement size associated with this
    // transaction
    const uint64_t nNoLimit = std::numeric_limits<uint64_t>::max();
    if (updateDescendants) {
        // updateDescendants should be true whenever we're not recursively
        // removing a tx and all its descendants, eg when a transaction is
        // confirmed in a block.
        // Here we only update statistics and not data in mapLinks (which
        // we need to preserve until we're finished with all operations that
        // need to traverse the mempool).
        for (txiter removeIt : entriesToRemove) {
            setEntries setDescendants;
            CalculateDescendants(removeIt, setDescendants);
            setDescendants.erase(removeIt); // don't update state for self
            int64_t modifySize = -((int64_t)removeIt->GetTxSize());
            CAmount modifyFee = -removeIt->GetModifiedFee();
            int modifySigOps = -removeIt->GetSigOpCost();
            for (txiter dit : setDescendants) {
                mapTx.modify(dit, update_ancestor_state(modifySize, modifyFee, -1, modifySigOps));
            }
        }
    }
    for (txiter removeIt : entriesToRemove) {
        setEntries setAncestors;
        const CTxMemPoolEntry &entry = *removeIt;
        std::string dummy;
        // Since this is a tx that is already in the mempool, we can call CMPA
        // with fSearchForParents = false.  If the mempool is in a consistent
        // state, then using true or false should both be correct, though false
        // should be a bit faster.
        // However, if we happen to be in the middle of processing a reorg, then
        // the mempool can be in an inconsistent state.  In this case, the set
        // of ancestors reachable via mapLinks will be the same as the set of
        // ancestors whose packages include this transaction, because when we
        // add a new transaction to the mempool in addUnchecked(), we assume it
        // has no children, and in the case of a reorg where that assumption is
        // false, the in-mempool children aren't linked to the in-block tx's
        // until UpdateTransactionsFromBlock() is called.
        // So if we're being called during a reorg, ie before
        // UpdateTransactionsFromBlock() has been called, then mapLinks[] will
        // differ from the set of mempool parents we'd calculate by searching,
        // and it's important that we use the mapLinks[] notion of ancestor
        // transactions as the set of things to update for removal.
        CalculateMemPoolAncestors(entry, setAncestors, nNoLimit, nNoLimit, nNoLimit, nNoLimit, dummy, false);
        // Note that UpdateAncestorsOf severs the child links that point to
        // removeIt in the entries for the parents of removeIt.
        UpdateAncestorsOf(false, removeIt, setAncestors);
    }
    // After updating all the ancestor sizes, we can now sever the link between each
    // transaction being removed and any mempool children (ie, update setMemPoolParents
    // for each direct child of a transaction being removed).
    for (txiter removeIt : entriesToRemove) {
        UpdateChildrenForRemoval(removeIt);
    }
}

void CTxMemPoolEntry::UpdateDescendantState(int64_t modifySize, CAmount modifyFee, int64_t modifyCount)
{
    nSizeWithDescendants += modifySize;
    assert(int64_t(nSizeWithDescendants) > 0);
    nModFeesWithDescendants += modifyFee;
    nCountWithDescendants += modifyCount;
    assert(int64_t(nCountWithDescendants) > 0);
}

void CTxMemPoolEntry::UpdateAncestorState(int64_t modifySize, CAmount modifyFee, int64_t modifyCount, int64_t modifySigOps)
{
    nSizeWithAncestors += modifySize;
    assert(int64_t(nSizeWithAncestors) > 0);
    nModFeesWithAncestors += modifyFee;
    nCountWithAncestors += modifyCount;
    assert(int64_t(nCountWithAncestors) > 0);
    nSigOpCostWithAncestors += modifySigOps;
    assert(int(nSigOpCostWithAncestors) >= 0);
}

CTxMemPool::CTxMemPool(CBlockPolicyEstimator* estimator)
    : nTransactionsUpdated(0), minerPolicyEstimator(estimator)
{
    _clear(); //lock free clear

    // Sanity checks off by default for performance, because otherwise
    // accepting transactions becomes O(N^2) where N is the number
    // of transactions in the pool
    nCheckFrequency = 0;
    accountsViewDirty = false;
    forceRebuildForReorg = false;
}

bool CTxMemPool::isSpent(const COutPoint& outpoint) const
{
    LOCK(cs);
    return mapNextTx.count(outpoint);
}

unsigned int CTxMemPool::GetTransactionsUpdated() const
{
    return nTransactionsUpdated;
}

void CTxMemPool::AddTransactionsUpdated(unsigned int n)
{
    nTransactionsUpdated += n;
}

void CTxMemPool::addUnchecked(const CTxMemPoolEntry &entry, setEntries &setAncestors, bool validFeeEstimate, const std::optional<EvmAddressData> ethSender)
{
    NotifyEntryAdded(entry.GetSharedTx());
    // Add to memory pool without checking anything.
    // Used by AcceptToMemoryPool(), which DOES do
    // all the appropriate checks.
    indexed_transaction_set::iterator newit = mapTx.insert(entry).first;
    mapLinks.insert(make_pair(newit, TxLinks()));

    if (ethSender) {
        evmTxsBySender[*ethSender].insert(entry.GetTx().GetHash());
    }

    // Update transaction for any feeDelta created by PrioritiseTransaction
    // TODO: refactor so that the fee delta is calculated before inserting
    // into mapTx.
    CAmount delta{0};
    ApplyDelta(entry.GetTx().GetHash(), delta);
    if (delta) {
            mapTx.modify(newit, update_fee_delta(delta));
    }

    // Update cachedInnerUsage to include contained transaction's usage.
    // (When we update the entry for in-mempool parents, memory usage will be
    // further updated.)
    cachedInnerUsage += entry.DynamicMemoryUsage();

    const CTransaction& tx = newit->GetTx();
    std::set<uint256> setParentTransactions;
    for (unsigned int i = 0; i < tx.vin.size(); i++) {
        mapNextTx.insert(std::make_pair(&tx.vin[i].prevout, &tx));
        setParentTransactions.insert(tx.vin[i].prevout.hash);
    }
    // Don't bother worrying about child transactions of this one.
    // Normal case of a new transaction arriving is that there can't be any
    // children, because such children would be orphans.
    // An exception to that is if a transaction enters that used to be in a block.
    // In that case, our disconnect block logic will call UpdateTransactionsFromBlock
    // to clean up the mess we're leaving here.

    // Update ancestors with information about this tx
    for (const auto& pit : GetIterSet(setParentTransactions)) {
            UpdateParent(newit, pit, true);
    }
    UpdateAncestorsOf(true, newit, setAncestors);
    UpdateEntryForAncestors(newit, setAncestors);

    nTransactionsUpdated++;
    totalTxSize += entry.GetTxSize();
    if (minerPolicyEstimator) {minerPolicyEstimator->processTransaction(entry, validFeeEstimate);}

    vTxHashes.emplace_back(tx.GetWitnessHash(), newit);
    newit->vTxHashesIdx = vTxHashes.size() - 1;
}

void CTxMemPool::removeUnchecked(txiter it, MemPoolRemovalReason reason)
{
    const auto& tx = it->GetTx();
    const auto txType = it->GetCustomTxType();
    NotifyEntryRemoved(it->GetSharedTx(), reason);
    const uint256 hash = tx.GetHash();
    for (const CTxIn& txin : tx.vin)
        mapNextTx.erase(txin.prevout);

    if (vTxHashes.size() > 1) {
        vTxHashes[it->vTxHashesIdx] = std::move(vTxHashes.back());
        vTxHashes[it->vTxHashesIdx].second->vTxHashesIdx = it->vTxHashesIdx;
        vTxHashes.pop_back();
        if (vTxHashes.size() * 2 < vTxHashes.capacity())
            vTxHashes.shrink_to_fit();
    } else
        vTxHashes.clear();

    totalTxSize -= it->GetTxSize();
    cachedInnerUsage -= it->DynamicMemoryUsage();
    cachedInnerUsage -= memusage::DynamicUsage(mapLinks[it].parents) + memusage::DynamicUsage(mapLinks[it].children);
    mapLinks.erase(it);
    mapTx.erase(it);

    if (txType == CustomTxType::EvmTx || txType == CustomTxType::TransferDomain) {
        auto found{false};
        EvmAddressData sender{};
        for (auto ethiter = evmTxsBySender.begin(); (!found && ethiter != evmTxsBySender.end());) {
            auto hashiter = ethiter->second.find(hash);
            if (hashiter != ethiter->second.end()) {
                sender = ethiter->first;
                ethiter->second.erase(hashiter);
                found = true;
            }

            if (ethiter->second.empty()) {
                ethiter = evmTxsBySender.erase(ethiter);
            } else {
                ++ethiter;
            }
        }

        if (reason != MemPoolRemovalReason::REPLACED) {
            evmReplaceByFeeBySender.erase(sender);
        }
    }

    nTransactionsUpdated++;
    if (minerPolicyEstimator) {minerPolicyEstimator->removeTx(hash, false);}
}

// Calculates descendants of entry that are not already in setDescendants, and adds to
// setDescendants. Assumes entryit is already a tx in the mempool and setMemPoolChildren
// is correct for tx and all descendants.
// Also assumes that if an entry is in setDescendants already, then all
// in-mempool descendants of it are already in setDescendants as well, so that we
// can save time by not iterating over those entries.
void CTxMemPool::CalculateDescendants(txiter entryit, setEntries& setDescendants) const
{
    setEntries stage;
    if (setDescendants.count(entryit) == 0) {
        stage.insert(entryit);
    }
    // Traverse down the children of entry, only adding children that are not
    // accounted for in setDescendants already (because those children have either
    // already been walked, or will be walked in this iteration).
    while (!stage.empty()) {
        txiter it = *stage.begin();
        setDescendants.insert(it);
        stage.erase(it);

        const setEntries &setChildren = GetMemPoolChildren(it);
        for (txiter childiter : setChildren) {
            if (!setDescendants.count(childiter)) {
                stage.insert(childiter);
            }
        }
    }
}

void CTxMemPool::removeRecursive(const CTransaction &origTx, MemPoolRemovalReason reason)
{
    // Remove transaction from memory pool
    AssertLockHeld(cs);
        setEntries txToRemove;
        txiter origit = mapTx.find(origTx.GetHash());
        if (origit != mapTx.end()) {
            txToRemove.insert(origit);
        } else {
            // When recursively removing but origTx isn't in the mempool
            // be sure to remove any children that are in the pool. This can
            // happen during chain re-orgs if origTx isn't re-accepted into
            // the mempool for any reason.
            for (unsigned int i = 0; i < origTx.vout.size(); i++) {
                auto it = mapNextTx.find(COutPoint(origTx.GetHash(), i));
                if (it == mapNextTx.end())
                    continue;
                txiter nextit = mapTx.find(it->second->GetHash());
                assert(nextit != mapTx.end());
                txToRemove.insert(nextit);
            }
        }
        setEntries setAllRemoves;
        for (txiter it : txToRemove) {
            CalculateDescendants(it, setAllRemoves);
        }

        RemoveStaged(setAllRemoves, false, reason);
}

void CTxMemPool::removeForReorg(const CCoinsViewCache *pcoins, unsigned int nMemPoolHeight, int flags)
{
    // Remove transactions spending a coinbase which are now immature and no-longer-final transactions
    AssertLockHeld(cs);
    setEntries txToRemove;
    for (indexed_transaction_set::const_iterator it = mapTx.begin(); it != mapTx.end(); it++) {
        const CTransaction& tx = it->GetTx();
        LockPoints lp = it->GetLockPoints();
        bool validLP =  TestLockPointValidity(&lp);
        if (!CheckFinalTx(tx, flags) || !CheckSequenceLocks(*this, tx, flags, &lp, validLP)) {
            // Note if CheckSequenceLocks fails the LockPoints may still be invalid
            // So it's critical that we remove the tx and not depend on the LockPoints.
            txToRemove.insert(it);
        } else if (it->GetSpendsCoinbase()) {
            for (const CTxIn& txin : tx.vin) {
                indexed_transaction_set::const_iterator it2 = mapTx.find(txin.prevout.hash);
                if (it2 != mapTx.end())
                    continue;
                const Coin &coin = pcoins->AccessCoin(txin.prevout);
                if (nCheckFrequency != 0) assert(!coin.IsSpent());
                if (coin.IsSpent() || (coin.IsCoinBase() && ((signed long)nMemPoolHeight) - coin.nHeight < COINBASE_MATURITY)) {
                    txToRemove.insert(it);
                    break;
                }
            }
        } else {
            for (const CTxIn& txin : tx.vin) {

                if (txin.prevout.n == 1 && (!pcustomcsview->CanSpend(txin.prevout.hash, nMemPoolHeight) || IsMempooledCustomTxCreate(*this, txin.prevout.hash)))
                {
                    txToRemove.insert(it);
                    break;
                }

            }
        }
        if (!validLP) {
            mapTx.modify(it, update_lock_points(lp));
        }
    }
    setEntries setAllRemoves;
    for (txiter it : txToRemove) {
        CalculateDescendants(it, setAllRemoves);
    }
    RemoveStaged(setAllRemoves, false, MemPoolRemovalReason::REORG);
}

void CTxMemPool::removeConflicts(const CTransaction &tx)
{
    // Remove transactions which depend on inputs of tx, recursively
    AssertLockHeld(cs);
    for (const CTxIn &txin : tx.vin) {
        auto it = mapNextTx.find(txin.prevout);
        if (it != mapNextTx.end()) {
            const CTransaction &txConflict = *it->second;
            // Coinbase TX prevout may incorrectly match and remove EVM TX
            if (IsEVMTx(txConflict)) {
                continue;
            }
            if (txConflict != tx)
            {
                ClearPrioritisation(txConflict.GetHash());
                removeRecursive(txConflict, MemPoolRemovalReason::CONFLICT);
            }
        }
    }
}

CTxMemPool::~CTxMemPool()
{
}

CCustomCSView& CTxMemPool::accountsView()
{
    if (!acview) {
        assert(pcustomcsview);
        acview = std::make_unique<CCustomCSView>(*pcustomcsview);
    }
    return *acview;
}

/**
 * Called when a block is connected. Removes from mempool and updates the miner fee estimator.
 */
void CTxMemPool::removeForBlock(const std::vector<CTransactionRef>& vtx, unsigned int nBlockHeight)
{
    AssertLockHeld(cs);

    std::vector<const CTxMemPoolEntry*> entries;
    for (const auto& tx : vtx) {
        auto it = mapTx.find(tx->GetHash());
        if (it != mapTx.end()) {
            entries.push_back(&*it);
        }
    }
    // Before the txs in the new block have been removed from the mempool, update policy estimates
    if (minerPolicyEstimator) {minerPolicyEstimator->processBlock(nBlockHeight, entries);}

    for (const auto& tx : vtx) {
        auto it = mapTx.find(tx->GetHash());
        if (it != mapTx.end()) {
            RemoveStaged({it}, true, MemPoolRemovalReason::BLOCK);
        }
        removeConflicts(*tx);
        ClearPrioritisation(tx->GetHash());
    }

    if (pcustomcsview) {
        accountsViewDirty |= forceRebuildForReorg;
        CTransactionRef ptx{};

        CCoinsView dummy;
        CCoinsViewCache view(&dummy);
        CCoinsViewCache& coins_cache = ::ChainstateActive().CoinsTip();
        CCoinsViewMemPool viewMemPool(&coins_cache, *this);
        view.SetBackend(viewMemPool);

        rebuildAccountsView(nBlockHeight, view);
    }

    lastRollingFeeUpdate = GetTime();
    blockSinceLastRollingFeeBump = true;
}

void CTxMemPool::rebuildViews() {
    if (!pcustomcsview) {
        return;
    }

    CCoinsView dummy;
    CCoinsViewCache view(&dummy);
    CCoinsViewCache& coins_cache = ::ChainstateActive().CoinsTip();
    CCoinsViewMemPool viewMemPool(&coins_cache, *this);
    view.SetBackend(viewMemPool);

    setAccountViewDirty();
    rebuildAccountsView(::ChainActive().Tip()->nHeight, view);
}

void CTxMemPool::_clear()
{
    mapLinks.clear();
    mapTx.clear();
    vTxHashes.clear();
    mapNextTx.clear();
    evmTxsBySender.clear();
    evmReplaceByFeeBySender.clear();
    totalTxSize = 0;
    cachedInnerUsage = 0;
    lastRollingFeeUpdate = GetTime();
    blockSinceLastRollingFeeBump = false;
    rollingMinimumFeeRate = 0;
    accountsViewDirty = false;
    forceRebuildForReorg = false;
    ++nTransactionsUpdated;
}

void CTxMemPool::clear()
{
    LOCK(cs);
    _clear();
    acview.reset();
}

static void CheckInputsAndUpdateCoins(const CTransaction& tx, CCoinsViewCache& mempoolDuplicate, CCustomCSView& mnviewDuplicate, const int64_t spendheight, const CChainParams& chainparams)
{
    CValidationState state;
    CAmount txfee = 0;
    bool fCheckResult = tx.IsCoinBase() || Consensus::CheckTxInputs(tx, state, mempoolDuplicate, mnviewDuplicate, spendheight, txfee, chainparams);
    fCheckResult = fCheckResult && CheckBurnSpend(tx, mempoolDuplicate);
    assert(fCheckResult);
    UpdateCoins(tx, mempoolDuplicate, std::numeric_limits<int>::max());
}

void CTxMemPool::xcheck(const CCoinsViewCache *pcoins, CCustomCSView *mnview, const CChainParams& chainparams) const
{
    LOCK(cs);
    if (nCheckFrequency == 0)
        return;

    if (GetRand(std::numeric_limits<uint32_t>::max()) >= nCheckFrequency)
        return;

    LogPrint(BCLog::MEMPOOL, "Checking mempool with %u transactions and %u inputs\n", (unsigned int)mapTx.size(), (unsigned int)mapNextTx.size());

    uint64_t checkTotal = 0;
    uint64_t innerUsage = 0;

    CCustomCSView mnviewDuplicate(*mnview);
    CCoinsViewCache mempoolDuplicate(const_cast<CCoinsViewCache*>(pcoins));
    const int64_t spendheight = GetSpendHeight(mempoolDuplicate);

    std::list<const CTxMemPoolEntry*> waitingOnDependants;
    for (indexed_transaction_set::const_iterator it = mapTx.begin(); it != mapTx.end(); it++) {
        checkTotal += it->GetTxSize();
        innerUsage += it->DynamicMemoryUsage();
        const CTransaction& tx = it->GetTx();
        txlinksMap::const_iterator linksiter = mapLinks.find(it);
        assert(linksiter != mapLinks.end());
        const TxLinks &links = linksiter->second;
        innerUsage += memusage::DynamicUsage(links.parents) + memusage::DynamicUsage(links.children);
        bool fDependsWait = false;
        setEntries setParentCheck;
        if (!IsEVMTx(tx)) {
            for (const CTxIn &txin : tx.vin) {
                // Check that every mempool transaction's inputs refer to available coins, or other mempool tx's.
                indexed_transaction_set::const_iterator it2 = mapTx.find(txin.prevout.hash);
                if (it2 != mapTx.end()) {
                    const CTransaction& tx2 = it2->GetTx();
                    assert(tx2.vout.size() > txin.prevout.n && !tx2.vout[txin.prevout.n].IsNull());
                    fDependsWait = true;
                    setParentCheck.insert(it2);
                } else {
                    assert(pcoins->HaveCoin(txin.prevout));
                }
                // Check whether its inputs are marked in mapNextTx.
                auto it3 = mapNextTx.find(txin.prevout);
                assert(it3 != mapNextTx.end());
                assert(it3->first == &txin.prevout);
                assert(it3->second == &tx);
            }
        }
        assert(setParentCheck == GetMemPoolParents(it));
        // Verify ancestor state is correct.
        setEntries setAncestors;
        uint64_t nNoLimit = std::numeric_limits<uint64_t>::max();
        std::string dummy;
        CalculateMemPoolAncestors(*it, setAncestors, nNoLimit, nNoLimit, nNoLimit, nNoLimit, dummy);
        uint64_t nCountCheck = setAncestors.size() + 1;
        uint64_t nSizeCheck = it->GetTxSize();
        CAmount nFeesCheck = it->GetModifiedFee();
        int64_t nSigOpCheck = it->GetSigOpCost();

        for (txiter ancestorIt : setAncestors) {
            nSizeCheck += ancestorIt->GetTxSize();
            nFeesCheck += ancestorIt->GetModifiedFee();
            nSigOpCheck += ancestorIt->GetSigOpCost();
        }

        assert(it->GetCountWithAncestors() == nCountCheck);
        assert(it->GetSizeWithAncestors() == nSizeCheck);
        assert(it->GetSigOpCostWithAncestors() == nSigOpCheck);
        assert(it->GetModFeesWithAncestors() == nFeesCheck);

        // Check children against mapNextTx
        CTxMemPool::setEntries setChildrenCheck;
        auto iter = mapNextTx.lower_bound(COutPoint(it->GetTx().GetHash(), 0));
        uint64_t child_sizes = 0;
        for (; iter != mapNextTx.end() && iter->first->hash == it->GetTx().GetHash(); ++iter) {
            txiter childit = mapTx.find(iter->second->GetHash());
            assert(childit != mapTx.end()); // mapNextTx points to in-mempool transactions
            if (setChildrenCheck.insert(childit).second) {
                child_sizes += childit->GetTxSize();
            }
        }
        assert(setChildrenCheck == GetMemPoolChildren(it));
        // Also check to make sure size is greater than sum with immediate children.
        // just a sanity check, not definitive that this calc is correct...
        assert(it->GetSizeWithDescendants() >= child_sizes + it->GetTxSize());

        if (fDependsWait)
            waitingOnDependants.push_back(&(*it));
        else {
            CheckInputsAndUpdateCoins(tx, mempoolDuplicate, mnviewDuplicate, spendheight, chainparams);
        }
    }
    unsigned int stepsSinceLastRemove = 0;
    while (!waitingOnDependants.empty()) {
        const CTxMemPoolEntry* entry = waitingOnDependants.front();
        waitingOnDependants.pop_front();
        if (!mempoolDuplicate.HaveInputs(entry->GetTx())) {
            waitingOnDependants.push_back(entry);
            stepsSinceLastRemove++;
            assert(stepsSinceLastRemove < waitingOnDependants.size());
        } else {
            CheckInputsAndUpdateCoins(entry->GetTx(), mempoolDuplicate, mnviewDuplicate, spendheight, chainparams);
            stepsSinceLastRemove = 0;
        }
    }
    for (auto it = mapNextTx.cbegin(); it != mapNextTx.cend(); it++) {
        uint256 hash = it->second->GetHash();
        indexed_transaction_set::const_iterator it2 = mapTx.find(hash);
        const CTransaction& tx = it2->GetTx();
        assert(it2 != mapTx.end());
        assert(&tx == it->second);
    }

    assert(totalTxSize == checkTotal);
    assert(innerUsage == cachedInnerUsage);
}

bool CTxMemPool::CompareDepthAndScore(const uint256& hasha, const uint256& hashb)
{
    LOCK(cs);
    indexed_transaction_set::const_iterator i = mapTx.find(hasha);
    if (i == mapTx.end()) return false;
    indexed_transaction_set::const_iterator j = mapTx.find(hashb);
    if (j == mapTx.end()) return true;
    uint64_t counta = i->GetCountWithAncestors();
    uint64_t countb = j->GetCountWithAncestors();
    if (counta == countb) {
        return CompareTxMemPoolEntryByScore()(*i, *j);
    }
    return counta < countb;
}

namespace {
class DepthAndScoreComparator
{
public:
    bool operator()(const CTxMemPool::indexed_transaction_set::const_iterator& a, const CTxMemPool::indexed_transaction_set::const_iterator& b)
    {
        uint64_t counta = a->GetCountWithAncestors();
        uint64_t countb = b->GetCountWithAncestors();
        if (counta == countb) {
            return CompareTxMemPoolEntryByScore()(*a, *b);
        }
        return counta < countb;
    }
};
} // namespace

std::vector<CTxMemPool::indexed_transaction_set::const_iterator> CTxMemPool::GetSortedDepthAndScore() const
{
    std::vector<indexed_transaction_set::const_iterator> iters;
    AssertLockHeld(cs);

    iters.reserve(mapTx.size());

    for (indexed_transaction_set::iterator mi = mapTx.begin(); mi != mapTx.end(); ++mi) {
        iters.push_back(mi);
    }
    std::sort(iters.begin(), iters.end(), DepthAndScoreComparator());
    return iters;
}

void CTxMemPool::queryHashes(std::vector<uint256>& vtxid) const
{
    LOCK(cs);
    auto iters = GetSortedDepthAndScore();

    vtxid.clear();
    vtxid.reserve(mapTx.size());

    for (auto it : iters) {
        vtxid.push_back(it->GetTx().GetHash());
    }
}

static TxMempoolInfo GetInfo(CTxMemPool::indexed_transaction_set::const_iterator it) {
    return TxMempoolInfo{it->GetSharedTx(), it->GetTime(), CFeeRate(it->GetFee(), it->GetTxSize()), it->GetModifiedFee() - it->GetFee()};
}

std::vector<TxMempoolInfo> CTxMemPool::infoAll() const
{
    LOCK(cs);
    auto iters = GetSortedDepthAndScore();

    std::vector<TxMempoolInfo> ret;
    ret.reserve(mapTx.size());
    for (auto it : iters) {
        ret.push_back(GetInfo(it));
    }

    return ret;
}

CTransactionRef CTxMemPool::get(const uint256& hash) const
{
    LOCK(cs);
    indexed_transaction_set::const_iterator i = mapTx.find(hash);
    if (i == mapTx.end())
        return nullptr;
    return i->GetSharedTx();
}

TxMempoolInfo CTxMemPool::info(const uint256& hash) const
{
    LOCK(cs);
    indexed_transaction_set::const_iterator i = mapTx.find(hash);
    if (i == mapTx.end())
        return TxMempoolInfo();
    return GetInfo(i);
}

void CTxMemPool::PrioritiseTransaction(const uint256& hash, const CAmount& nFeeDelta)
{
    {
        LOCK(cs);
        CAmount &delta = mapDeltas[hash];
        delta += nFeeDelta;
        txiter it = mapTx.find(hash);
        if (it != mapTx.end()) {
            mapTx.modify(it, update_fee_delta(delta));
            // Now update all ancestors' modified fees with descendants
            setEntries setAncestors;
            uint64_t nNoLimit = std::numeric_limits<uint64_t>::max();
            std::string dummy;
            CalculateMemPoolAncestors(*it, setAncestors, nNoLimit, nNoLimit, nNoLimit, nNoLimit, dummy, false);
            for (txiter ancestorIt : setAncestors) {
                mapTx.modify(ancestorIt, update_descendant_state(0, nFeeDelta, 0));
            }
            // Now update all descendants' modified fees with ancestors
            setEntries setDescendants;
            CalculateDescendants(it, setDescendants);
            setDescendants.erase(it);
            for (txiter descendantIt : setDescendants) {
                mapTx.modify(descendantIt, update_ancestor_state(0, nFeeDelta, 0, 0));
            }
            ++nTransactionsUpdated;
        }
    }
    LogPrintf("PrioritiseTransaction: %s feerate += %s\n", hash.ToString(), FormatMoney(nFeeDelta));
}

void CTxMemPool::ApplyDelta(const uint256& hash, CAmount &nFeeDelta) const
{
    LOCK(cs);
    std::map<uint256, CAmount>::const_iterator pos = mapDeltas.find(hash);
    if (pos == mapDeltas.end())
        return;
    const CAmount &delta = pos->second;
    nFeeDelta += delta;
}

void CTxMemPool::ClearPrioritisation(const uint256& hash)
{
    LOCK(cs);
    mapDeltas.erase(hash);
}

const CTransaction* CTxMemPool::GetConflictTx(const COutPoint& prevout) const
{
    const auto it = mapNextTx.find(prevout);
    return it == mapNextTx.end() ? nullptr : it->second;
}

std::optional<CTxMemPool::txiter> CTxMemPool::GetIter(const uint256& txid) const
{
    auto it = mapTx.find(txid);
    if (it != mapTx.end()) return it;
    return {};
}

CTxMemPool::setEntries CTxMemPool::GetIterSet(const std::set<uint256>& hashes) const
{
    CTxMemPool::setEntries ret;
    for (const auto& h : hashes) {
        const auto mi = GetIter(h);
        if (mi) ret.insert(*mi);
    }
    return ret;
}

bool CTxMemPool::HasNoInputsOf(const CTransaction &tx) const
{
    for (unsigned int i = 0; i < tx.vin.size(); i++)
        if (exists(tx.vin[i].prevout.hash))
            return false;
    return true;
}

CCoinsViewMemPool::CCoinsViewMemPool(CCoinsView* baseIn, const CTxMemPool& mempoolIn) : CCoinsViewBacked(baseIn), mempool(mempoolIn) { }

bool CCoinsViewMemPool::GetCoin(const COutPoint &outpoint, Coin &coin) const {
    // If an entry in the mempool exists, always return that one, as it's guaranteed to never
    // conflict with the underlying cache, and it cannot have pruned entries (as it contains full)
    // transactions. First checking the underlying cache risks returning a pruned entry instead.
    CTransactionRef ptx = mempool.get(outpoint.hash);
    if (ptx) {
        if (outpoint.n < ptx->vout.size()) {
            coin = Coin(ptx->vout[outpoint.n], MEMPOOL_HEIGHT, false);
            return true;
        } else {
            return false;
        }
    }
    return base->GetCoin(outpoint, coin);
}

size_t CTxMemPool::DynamicMemoryUsage() const {
    LOCK(cs);
    // Estimate the overhead of mapTx to be 12 pointers + an allocation, as no exact formula for boost::multi_index_contained is implemented.
    return memusage::MallocUsage(sizeof(CTxMemPoolEntry) + 12 * sizeof(void*)) * mapTx.size() + memusage::DynamicUsage(mapNextTx) + memusage::DynamicUsage(mapDeltas) + memusage::DynamicUsage(mapLinks) + memusage::DynamicUsage(vTxHashes) + cachedInnerUsage;
}

void CTxMemPool::RemoveStaged(const setEntries &stage, bool updateDescendants, MemPoolRemovalReason reason) {
    AssertLockHeld(cs);
    UpdateForRemoveFromMempool(stage, updateDescendants);
    for (txiter it : stage) {
        removeUnchecked(it, reason);
    }
    accountsViewDirty |= !stage.empty();
    forceRebuildForReorg |= reason == MemPoolRemovalReason::REORG;
}

int CTxMemPool::Expire(int64_t time, int64_t evmTime) {
    AssertLockHeld(cs);
    indexed_transaction_set::index<entry_time>::type::iterator it = mapTx.get<entry_time>().begin();
    auto& txidIndex = mapTx.get<txid_tag>();
    setEntries toremove;
    while (it != mapTx.get<entry_time>().end()) {
        std::vector<unsigned char> metadata;
        CustomTxType txType = GuessCustomTxType(it->GetTx(), metadata, true);
        if (it->GetTime() < time) {
            toremove.insert(mapTx.project<0>(it));
        }
        else if (txType == CustomTxType::EvmTx && it->GetTime() < evmTime) {
            toremove.insert(mapTx.project<0>(it));
        }
        else if (txType == CustomTxType::TransferDomain && it->GetTime() < evmTime) {
            const auto &tx = it->GetSharedTx();
            for (const auto &vin : tx->vin) {
                auto hashEntry = txidIndex.find(vin.prevout.hash);
                if (hashEntry != txidIndex.end() &&
                    hashEntry->GetCustomTxType() == CustomTxType::AutoAuthPrep) {
                    toremove.insert(hashEntry);
                    break;
                }
            }
            toremove.insert(mapTx.project<0>(it));
        }
        it++;
    }
    setEntries stage;
    for (txiter removeit : toremove) {
        CalculateDescendants(removeit, stage);
    }
    RemoveStaged(stage, false, MemPoolRemovalReason::EXPIRY);
    return stage.size();
}

void CTxMemPool::addUnchecked(const CTxMemPoolEntry &entry, bool validFeeEstimate)
{
    setEntries setAncestors;
    uint64_t nNoLimit = std::numeric_limits<uint64_t>::max();
    std::string dummy;
    CalculateMemPoolAncestors(entry, setAncestors, nNoLimit, nNoLimit, nNoLimit, nNoLimit, dummy);
    return addUnchecked(entry, setAncestors, validFeeEstimate);
}

void CTxMemPool::UpdateChild(txiter entry, txiter child, bool add)
{
    setEntries s;
    if (add && mapLinks[entry].children.insert(child).second) {
        cachedInnerUsage += memusage::IncrementalDynamicUsage(s);
    } else if (!add && mapLinks[entry].children.erase(child)) {
        cachedInnerUsage -= memusage::IncrementalDynamicUsage(s);
    }
}

void CTxMemPool::UpdateParent(txiter entry, txiter parent, bool add)
{
    setEntries s;
    if (add && mapLinks[entry].parents.insert(parent).second) {
        cachedInnerUsage += memusage::IncrementalDynamicUsage(s);
    } else if (!add && mapLinks[entry].parents.erase(parent)) {
        cachedInnerUsage -= memusage::IncrementalDynamicUsage(s);
    }
}

const CTxMemPool::setEntries & CTxMemPool::GetMemPoolParents(txiter entry) const
{
    assert (entry != mapTx.end());
    txlinksMap::const_iterator it = mapLinks.find(entry);
    assert(it != mapLinks.end());
    return it->second.parents;
}

const CTxMemPool::setEntries & CTxMemPool::GetMemPoolChildren(txiter entry) const
{
    assert (entry != mapTx.end());
    txlinksMap::const_iterator it = mapLinks.find(entry);
    assert(it != mapLinks.end());
    return it->second.children;
}

CFeeRate CTxMemPool::GetMinFee(size_t sizelimit) const {
    LOCK(cs);
    if (!blockSinceLastRollingFeeBump || rollingMinimumFeeRate == 0)
        return CFeeRate(llround(rollingMinimumFeeRate));

    int64_t time = GetTime();
    if (time > lastRollingFeeUpdate + 10) {
        double halflife = ROLLING_FEE_HALFLIFE;
        if (DynamicMemoryUsage() < sizelimit / 4)
            halflife /= 4;
        else if (DynamicMemoryUsage() < sizelimit / 2)
            halflife /= 2;

        rollingMinimumFeeRate = rollingMinimumFeeRate / pow(2.0, (time - lastRollingFeeUpdate) / halflife);
        lastRollingFeeUpdate = time;

        if (rollingMinimumFeeRate < (double)incrementalRelayFee.GetFeePerK() / 2) {
            rollingMinimumFeeRate = 0;
            return CFeeRate(0);
        }
    }
    return std::max(CFeeRate(llround(rollingMinimumFeeRate)), incrementalRelayFee);
}

void CTxMemPool::trackPackageRemoved(const CFeeRate& rate) {
    AssertLockHeld(cs);
    if (rate.GetFeePerK() > rollingMinimumFeeRate) {
        rollingMinimumFeeRate = rate.GetFeePerK();
        blockSinceLastRollingFeeBump = false;
    }
}

void CTxMemPool::TrimToSize(size_t sizelimit, std::vector<COutPoint>* pvNoSpendsRemaining) {
    AssertLockHeld(cs);

    unsigned nTxnRemoved = 0;
    CFeeRate maxFeeRateRemoved(0);
    while (!mapTx.empty() && DynamicMemoryUsage() > sizelimit) {
        indexed_transaction_set::index<descendant_score>::type::iterator it = mapTx.get<descendant_score>().begin();

        // We set the new mempool min fee to the feerate of the removed set, plus the
        // "minimum reasonable fee rate" (ie some value under which we consider txn
        // to have 0 fee). This way, we don't allow txn to enter mempool with feerate
        // equal to txn which were removed with no block in between.
        CFeeRate removed(it->GetModFeesWithDescendants(), it->GetSizeWithDescendants());
        removed += incrementalRelayFee;
        trackPackageRemoved(removed);
        maxFeeRateRemoved = std::max(maxFeeRateRemoved, removed);

        setEntries stage;
        CalculateDescendants(mapTx.project<0>(it), stage);
        nTxnRemoved += stage.size();

        std::vector<CTransaction> txn;
        if (pvNoSpendsRemaining) {
            txn.reserve(stage.size());
            for (txiter iter : stage)
                txn.push_back(iter->GetTx());
        }
        RemoveStaged(stage, false, MemPoolRemovalReason::SIZELIMIT);
        if (pvNoSpendsRemaining) {
            for (const CTransaction& tx : txn) {
                for (const CTxIn& txin : tx.vin) {
                    if (exists(txin.prevout.hash)) continue;
                    pvNoSpendsRemaining->push_back(txin.prevout);
                }
            }
        }
    }

    if (maxFeeRateRemoved > CFeeRate(0)) {
        LogPrint(BCLog::MEMPOOL, "Removed %u txn, rolling minimum fee bumped to %s\n", nTxnRemoved, maxFeeRateRemoved.ToString());
    }
}

void CTxMemPool::setAccountViewDirty() {
    accountsViewDirty = true;
}

bool CTxMemPool::getAccountViewDirty() const {
    return accountsViewDirty;
}

bool CTxMemPool::checkAddressNonceAndFee(const CTxMemPoolEntry &pendingEntry, const uint64_t &entryFee, const EvmAddressData &txSender, bool &senderLimitFlag) {
    if (pendingEntry.GetCustomTxType() != CustomTxType::EvmTx &&
        pendingEntry.GetCustomTxType() != CustomTxType::TransferDomain) {
        return true;
    }

    auto& addressNonceIndex = mapTx.get<address_and_nonce>();
    auto range = addressNonceIndex.equal_range(pendingEntry.GetEVMAddrAndNonce());
    if (range.first != range.second) {
        auto sender = evmReplaceByFeeBySender.find(txSender);
        if (sender != evmReplaceByFeeBySender.end() && sender->second >= MEMPOOL_MAX_ETH_RBF) {
            senderLimitFlag = true;
            return false;
        }
    } else {
        return true;
    }

    auto result{true};
    CTxMemPool::setEntries itersToRemove;
    for (auto it = range.first; it != range.second; ++it) {
        const auto& entry = *it;
        const auto entryType = entry.GetCustomTxType();
        if (entryType == CustomTxType::EvmTx && entryFee >= entry.GetEVMRbfMinTipFee()) {
            auto txIter = mapTx.project<0>(it);
            itersToRemove.insert(txIter);
        } else {
            result = false;
        }
    }

    for (const auto& txIter : itersToRemove) {
        removeUnchecked(txIter, MemPoolRemovalReason::REPLACED);
    }

    if (result) {
        ++evmReplaceByFeeBySender[txSender];
    }
    return result;
}

void CTxMemPool::rebuildAccountsView(int height, const CCoinsViewCache& coinsCache)
{
    if (!pcustomcsview || !accountsViewDirty) {
        return;
    }

    CAmount txfee{};
    accountsView().Discard();
    CCustomCSView viewDuplicate(accountsView());

    setEntries staged;
    std::vector<CTransactionRef> vtx;

    const auto& consensus = Params().GetConsensus();
    const auto isEvmEnabledForBlock = IsEVMEnabled(viewDuplicate, consensus);

    // Check custom TX consensus types are now not in conflict with account layer
    auto& txsByEntryTime = mapTx.get<entry_time>();
    for (auto it = txsByEntryTime.begin(); it != txsByEntryTime.end(); ++it) {
        CValidationState state;
        const auto& tx = it->GetTx();
        const auto removeTxBackToStage = [&it](const indexed_transaction_set& mapTx, CTxMemPool::setEntries& staged,
                                  std::vector<CTransactionRef>& vtx, const CTransaction& tx) {
            LogPrint(BCLog::MEMPOOL, "re-stage/remove TX: %s (cause: accountsView)\n", tx.GetHash().GetHex());
            staged.insert(mapTx.project<0>(it));
            vtx.push_back(it->GetSharedTx());
        };

        if (!Consensus::CheckTxInputs(tx, state, coinsCache, viewDuplicate, height, txfee, Params())) {
            removeTxBackToStage(mapTx, staged, vtx, tx);
            continue;
        }
<<<<<<< HEAD
        auto blockCtx = BlockContext{
            &viewDuplicate,
            isEvmEnabledForBlock,
            {},
            true,
        };
        const auto txCtx = TransactionContext{
                coinsCache,
                tx,
                consensus,
                static_cast<uint32_t>(height),
        };
        auto res = ApplyCustomTx(blockCtx, txCtx);
=======

        std::shared_ptr<CScopedTemplate> evmTemplate{};
        auto res = ApplyCustomTx(viewDuplicate, coinsCache, tx, consensus, height, 0, nullptr, 0, evmTemplate, isEvmEnabledForBlock, true);
>>>>>>> 8f558336
        if (!res && (res.code & CustomTxErrCodes::Fatal)) {
            removeTxBackToStage(mapTx, staged, vtx, tx);
        }
    }

    RemoveStaged(staged, true, MemPoolRemovalReason::BLOCK);

    for (const auto& tx : vtx) {
        removeConflicts(*tx);
        ClearPrioritisation(tx->GetHash());
    }

    viewDuplicate.Flush();
    accountsViewDirty = false;
    forceRebuildForReorg = false;
}

void CTxMemPool::AddToStaged(setEntries &staged, std::vector<CTransactionRef> &vtx, const CTransactionRef tx, std::map<uint256, CTxMemPool::txiter> &mempoolIterMap) {
    const auto &hash = tx->GetHash();
    if (!mempoolIterMap.count(hash)) return;
    auto it = mempoolIterMap.at(hash);
    LogPrint(BCLog::MEMPOOL, "re-stage/add TX: %s\n", hash.GetHex());
    staged.insert(it);
    vtx.push_back(it->GetSharedTx());
}

uint64_t CTxMemPool::CalculateDescendantMaximum(txiter entry) const {
    // find parent with highest descendant count
    std::vector<txiter> candidates;
    setEntries counted;
    candidates.push_back(entry);
    uint64_t maximum = 0;
    while (candidates.size()) {
        txiter candidate = candidates.back();
        candidates.pop_back();
        if (!counted.insert(candidate).second) continue;
        const setEntries& parents = GetMemPoolParents(candidate);
        if (parents.size() == 0) {
            maximum = std::max(maximum, candidate->GetCountWithDescendants());
        } else {
            for (txiter i : parents) {
                candidates.push_back(i);
            }
        }
    }
    return maximum;
}

void CTxMemPool::GetTransactionAncestry(const uint256& txid, size_t& ancestors, size_t& descendants) const {
    LOCK(cs);
    auto it = mapTx.find(txid);
    ancestors = descendants = 0;
    if (it != mapTx.end()) {
        ancestors = it->GetCountWithAncestors();
        descendants = CalculateDescendantMaximum(it);
    }
}

bool CTxMemPool::IsLoaded() const
{
    LOCK(cs);
    return m_is_loaded;
}

void CTxMemPool::SetIsLoaded(bool loaded)
{
    LOCK(cs);
    m_is_loaded = loaded;
}

SaltedTxidHasher::SaltedTxidHasher() : k0(GetRand(std::numeric_limits<uint64_t>::max())), k1(GetRand(std::numeric_limits<uint64_t>::max())) {}<|MERGE_RESOLUTION|>--- conflicted
+++ resolved
@@ -1254,7 +1254,6 @@
             removeTxBackToStage(mapTx, staged, vtx, tx);
             continue;
         }
-<<<<<<< HEAD
         auto blockCtx = BlockContext{
             &viewDuplicate,
             isEvmEnabledForBlock,
@@ -1268,11 +1267,7 @@
                 static_cast<uint32_t>(height),
         };
         auto res = ApplyCustomTx(blockCtx, txCtx);
-=======
-
-        std::shared_ptr<CScopedTemplate> evmTemplate{};
-        auto res = ApplyCustomTx(viewDuplicate, coinsCache, tx, consensus, height, 0, nullptr, 0, evmTemplate, isEvmEnabledForBlock, true);
->>>>>>> 8f558336
+
         if (!res && (res.code & CustomTxErrCodes::Fatal)) {
             removeTxBackToStage(mapTx, staged, vtx, tx);
         }
