// Copyright (c) 2012-2018 The Bitcoin Core developers
// Distributed under the MIT software license, see the accompanying
// file LICENSE or http://www.opensource.org/licenses/mit-license.php.

#include <dbwrapper.h>

#include <memory>
#include <random.h>

#include <leveldb/cache.h>
#include <leveldb/env.h>
#include <leveldb/filter_policy.h>
#include <memenv.h>
#include <stdint.h>
#include <algorithm>

class CDefiLevelDBLogger : public leveldb::Logger {
public:
    // This code is adapted from posix_logger.h, which is why it is using vsprintf.
    // Please do not do this in normal code
    void Logv(const char * format, va_list ap) override {
            if (!LogAcceptCategory(BCLog::LEVELDB)) {
                return;
            }
            char buffer[500];
            for (int iter = 0; iter < 2; iter++) {
                char* base;
                int bufsize;
                if (iter == 0) {
                    bufsize = sizeof(buffer);
                    base = buffer;
                }
                else {
                    bufsize = 30000;
                    base = new char[bufsize];
                }
                char* p = base;
                char* limit = base + bufsize;

                // Print the message
                if (p < limit) {
                    va_list backup_ap;
                    va_copy(backup_ap, ap);
                    // Do not use vsnprintf elsewhere in defi source code, see above.
                    p += vsnprintf(p, limit - p, format, backup_ap);
                    va_end(backup_ap);
                }

                // Truncate to available space if necessary
                if (p >= limit) {
                    if (iter == 0) {
                        continue;       // Try again with larger buffer
                    }
                    else {
                        p = limit - 1;
                    }
                }

                // Add newline if necessary
                if (p == base || p[-1] != '\n') {
                    *p++ = '\n';
                }

                assert(p <= limit);
                base[std::min(bufsize - 1, (int)(p - base))] = '\0';
                LogPrintf("leveldb: %s", base);  /* Continued */
                if (base != buffer) {
                    delete[] base;
                }
                break;
            }
    }
};

static void SetMaxOpenFiles(leveldb::Options *options) {
    // On most platforms the default setting of max_open_files (which is 1000)
    // is optimal. On Windows using a large file count is OK because the handles
    // do not interfere with select() loops. On 64-bit Unix hosts this value is
    // also OK, because up to that amount LevelDB will use an mmap
    // implementation that does not use extra file descriptors (the fds are
    // closed after being mmap'ed).
    //
    // Increasing the value beyond the default is dangerous because LevelDB will
    // fall back to a non-mmap implementation when the file count is too large.
    // On 32-bit Unix host we should decrease the value because the handles use
    // up real fds, and we want to avoid fd exhaustion issues.
    //
    // See PR #12495 for further discussion.

    int default_open_files = options->max_open_files;
#ifndef WIN32
    if (sizeof(void*) < 8) {
        options->max_open_files = 64;
    }
#endif
    LogPrint(BCLog::LEVELDB, "LevelDB using max_open_files=%d (default=%d)\n",
             options->max_open_files, default_open_files);
}

static leveldb::Options GetOptions(size_t nCacheSize)
{
    const auto upper_power_of_two = [](uint64_t v) {
        v--;
        v |= v >> 1;
        v |= v >> 2;
        v |= v >> 4;
        v |= v >> 8;
        v |= v >> 16;
        v++;
        return v;
    };
    
    leveldb::Options options;
    options.block_cache = leveldb::NewLRUCache(nCacheSize / 2);
<<<<<<< HEAD
    options.write_buffer_size = 16 << 20; // Dynamic caches never quite align well
=======
    options.write_buffer_size = upper_power_of_two(std::min(64 << 20, nCacheSize / 4)); // Max of 64mb -more is not useful
>>>>>>> 97ae43e5
    options.filter_policy = leveldb::NewBloomFilterPolicy(16);
    options.compression = leveldb::kNoCompression;
    options.info_log = new CDefiLevelDBLogger();
    if (leveldb::kMajorVersion > 1 || (leveldb::kMajorVersion == 1 && leveldb::kMinorVersion >= 16)) {
        // LevelDB versions before 1.16 consider short writes to be corruption. Only trigger error
        // on corruption in later versions.
        options.paranoid_checks = true;
    }
    SetMaxOpenFiles(&options);
    return options;
}

CDBWrapper::CDBWrapper(const fs::path& path, size_t nCacheSize, bool fMemory, bool fWipe, bool obfuscate)
    : m_name{path.stem().string()}
{
    penv = nullptr;
    readoptions.verify_checksums = true;
    iteroptions.verify_checksums = true;
    iteroptions.fill_cache = false;
    syncoptions.sync = true;
    options = GetOptions(nCacheSize);
    options.create_if_missing = true;
    if (fMemory) {
        penv = leveldb::NewMemEnv(leveldb::Env::Default());
        options.env = penv;
    } else {
        if (fWipe) {
            LogPrintf("Wiping LevelDB in %s\n", path.string());
            leveldb::Status result = leveldb::DestroyDB(path.string(), options);
            dbwrapper_private::HandleError(result);
        }
        TryCreateDirectories(path);
        LogPrintf("Opening LevelDB in %s\n", path.string());
    }
    leveldb::Status status = leveldb::DB::Open(options, path.string(), &pdb);
    dbwrapper_private::HandleError(status);
    LogPrintf("Opened LevelDB successfully\n");

    if (gArgs.GetBoolArg("-forcecompactdb", false)) {
        LogPrintf("Starting database compaction of %s\n", path.string());
        pdb->CompactRange(nullptr, nullptr);
        LogPrintf("Finished database compaction of %s\n", path.string());
    }

    // The base-case obfuscation key, which is a noop.
    obfuscate_key = std::vector<unsigned char>(OBFUSCATE_KEY_NUM_BYTES, '\000');

    bool key_exists = Read(OBFUSCATE_KEY_KEY, obfuscate_key);

    if (!key_exists && obfuscate && IsEmpty()) {
        // Initialize non-degenerate obfuscation if it won't upset
        // existing, non-obfuscated data.
        std::vector<unsigned char> new_key = CreateObfuscateKey();

        // Write `new_key` so we don't obfuscate the key with itself
        Write(OBFUSCATE_KEY_KEY, new_key);
        obfuscate_key = new_key;

        LogPrintf("Wrote new obfuscate key for %s: %s\n", path.string(), HexStr(obfuscate_key));
    }

    LogPrintf("Using obfuscation key for %s: %s\n", path.string(), HexStr(obfuscate_key));
}

CDBWrapper::~CDBWrapper()
{
    delete pdb;
    pdb = nullptr;
    delete options.filter_policy;
    options.filter_policy = nullptr;
    delete options.info_log;
    options.info_log = nullptr;
    delete options.block_cache;
    options.block_cache = nullptr;
    delete penv;
    options.env = nullptr;
}

bool CDBWrapper::WriteBatch(CDBBatch& batch, bool fSync)
{
    const bool log_memory = LogAcceptCategory(BCLog::LEVELDB);
    double mem_before = 0;
    if (log_memory) {
        mem_before = DynamicMemoryUsage() / 1024.0 / 1024;
    }
    leveldb::Status status = pdb->Write(fSync ? syncoptions : writeoptions, &batch.batch);
    dbwrapper_private::HandleError(status);
    if (log_memory) {
        double mem_after = DynamicMemoryUsage() / 1024.0 / 1024;
        LogPrint(BCLog::LEVELDB, "WriteBatch memory usage: db=%s, before=%.1fMiB, after=%.1fMiB\n",
                 m_name, mem_before, mem_after);
    }
    return true;
}

size_t CDBWrapper::DynamicMemoryUsage() const {
    std::string memory;
    if (!pdb->GetProperty("leveldb.approximate-memory-usage", &memory)) {
        LogPrint(BCLog::LEVELDB, "Failed to get approximate-memory-usage property\n");
        return 0;
    }
    return stoul(memory);
}

// Prefixed with null character to avoid collisions with other keys
//
// We must use a string constructor which specifies length so that we copy
// past the null-terminator.
const std::string CDBWrapper::OBFUSCATE_KEY_KEY("\000obfuscate_key", 14);

const unsigned int CDBWrapper::OBFUSCATE_KEY_NUM_BYTES = 8;

/**
 * Returns a string (consisting of 8 random bytes) suitable for use as an
 * obfuscating XOR key.
 */
std::vector<unsigned char> CDBWrapper::CreateObfuscateKey() const
{
    unsigned char buff[OBFUSCATE_KEY_NUM_BYTES];
    GetRandBytes(buff, OBFUSCATE_KEY_NUM_BYTES);
    return std::vector<unsigned char>(&buff[0], &buff[OBFUSCATE_KEY_NUM_BYTES]);

}

bool CDBWrapper::IsEmpty()
{
    std::unique_ptr<CDBIterator> it(NewIterator());
    it->SeekToFirst();
    return !(it->Valid());
}

CDBIterator::~CDBIterator() { delete piter; }
bool CDBIterator::Valid() const { return piter->Valid(); }
void CDBIterator::SeekToFirst() { piter->SeekToFirst(); }
void CDBIterator::Next() { piter->Next(); }
void CDBIterator::Prev() { piter->Prev(); }

namespace dbwrapper_private {

void HandleError(const leveldb::Status& status)
{
    if (status.ok())
        return;
    const std::string errmsg = "Fatal LevelDB error: " + status.ToString();
    LogPrintf("%s\n", errmsg);
    LogPrintf("You can use -debug=leveldb to get more complete diagnostic messages\n");
    throw dbwrapper_error(errmsg);
}

const std::vector<unsigned char>& GetObfuscateKey(const CDBWrapper &w)
{
    return w.obfuscate_key;
}

} // namespace dbwrapper_private<|MERGE_RESOLUTION|>--- conflicted
+++ resolved
@@ -112,11 +112,7 @@
     
     leveldb::Options options;
     options.block_cache = leveldb::NewLRUCache(nCacheSize / 2);
-<<<<<<< HEAD
-    options.write_buffer_size = 16 << 20; // Dynamic caches never quite align well
-=======
     options.write_buffer_size = upper_power_of_two(std::min(64 << 20, nCacheSize / 4)); // Max of 64mb -more is not useful
->>>>>>> 97ae43e5
     options.filter_policy = leveldb::NewBloomFilterPolicy(16);
     options.compression = leveldb::kNoCompression;
     options.info_log = new CDefiLevelDBLogger();
