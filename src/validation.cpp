--- conflicted
+++ resolved
@@ -651,7 +651,6 @@
 
         const auto& consensus = chainparams.GetConsensus();
 
-<<<<<<< HEAD
         auto blockCtx = BlockContext{
             &mnview,
             IsEVMEnabled(mnview, consensus),
@@ -668,10 +667,6 @@
         };
 
         auto res = ApplyCustomTx(blockCtx, txCtx);
-=======
-        std::shared_ptr<CScopedTemplate> evmTemplate{};
-        auto res = ApplyCustomTx(mnview, view, tx, consensus, height, nAcceptTime, nullptr, 0, evmTemplate, isEvmEnabledForBlock, true);
->>>>>>> e9aa06e6
         if (!res.ok || (res.code & CustomTxErrCodes::Fatal)) {
             return state.Invalid(ValidationInvalidReason::TX_MEMPOOL_POLICY, false, REJECT_INVALID, res.msg);
         }
@@ -2464,7 +2459,6 @@
             // Do not track burns in genesis
             mnview.GetHistoryWriters().GetBurnView() = nullptr;
             for (size_t i = 0; i < block.vtx.size(); ++i) {
-<<<<<<< HEAD
                 BlockContext blockCtx{&mnview};
                 const auto txCtx = TransactionContext{
                         view,
@@ -2475,10 +2469,6 @@
                         static_cast<uint32_t>(i),
                 };
                 const auto res = ApplyCustomTx(blockCtx, txCtx);
-=======
-                std::shared_ptr<CScopedTemplate> evmTemplate{};
-                const auto res = ApplyCustomTx(mnview, view, *block.vtx[i], chainparams.GetConsensus(), pindex->nHeight, pindex->GetBlockTime(), nullptr, i, evmTemplate, false, false);
->>>>>>> e9aa06e6
                 if (!res.ok) {
                     return error("%s: Genesis block ApplyCustomTx failed. TX: %s Error: %s",
                                  __func__, block.vtx[i]->GetHash().ToString(), res.msg);
@@ -2687,18 +2677,13 @@
     txdata.reserve(block.vtx.size()); // Required so that pointers to individual PrecomputedTransactionData don't get invalidated
 
     const auto& consensus = chainparams.GetConsensus();
-<<<<<<< HEAD
 
     auto blockCtx = BlockContext{
             &accountsView,
             IsEVMEnabled(attributes)
     };
     auto isEvmEnabledForBlock = blockCtx.GetEVMEnabledForBlock();
-    auto &evmTemplateId = blockCtx.GetEVMTemplateId();
-=======
-    const auto isEvmEnabledForBlock = IsEVMEnabled(attributes);
-    std::shared_ptr<CScopedTemplate> evmTemplate{};
->>>>>>> e9aa06e6
+    auto &evmTemplate = blockCtx.GetEVMTemplateId();
 
     if (isEvmEnabledForBlock) {
         auto xvmRes = XVM::TryFrom(block.vtx[0]->vout[1].scriptPubKey);
@@ -2706,16 +2691,10 @@
             return state.Invalid(ValidationInvalidReason::CONSENSUS, error("%s: Failed to process XVM in coinbase", __func__),
                                  REJECT_INVALID, "bad-xvm-coinbase");
         }
-<<<<<<< HEAD
         blockCtx.SetEVMTemplateId(CScopedTemplateID::Create(pindex->nHeight, xvmRes->evm.beneficiary, block.nBits, pindex->GetBlockTime()));
-        if (!evmTemplateId) {
+        if (!evmTemplate) {
             return state.Invalid(ValidationInvalidReason::CONSENSUS, error("%s: Failed to create block template", __func__),
                                  REJECT_INVALID, "bad-evm-template");
-=======
-        evmTemplate = CScopedTemplate::Create(pindex->nHeight, xvmRes->evm.beneficiary, block.nBits, pindex->GetBlockTime());
-        if (!evmTemplate) {
-            return Res::Err("Failed to create block template");
->>>>>>> e9aa06e6
         }
         XResultThrowOnErr(evm_try_unsafe_update_state_in_template(result, evmTemplate->GetTemplate(), static_cast<std::size_t>(reinterpret_cast<uintptr_t>(&mnview))));
     }
@@ -2790,7 +2769,6 @@
             }
 
             const auto applyCustomTxTime = GetTimeMicros();
-<<<<<<< HEAD
             const auto txCtx = TransactionContext{
                     view,
                     tx,
@@ -2800,9 +2778,6 @@
                     static_cast<uint32_t>(i),
             };
             const auto res = ApplyCustomTx(blockCtx, txCtx);
-=======
-            const auto res = ApplyCustomTx(accountsView, view, tx, consensus, pindex->nHeight, pindex->GetBlockTime(), nullptr, i, evmTemplate, isEvmEnabledForBlock, false);
->>>>>>> e9aa06e6
 
             LogApplyCustomTx(tx, applyCustomTxTime);
             if (!res.ok && (res.code & CustomTxErrCodes::Fatal)) {
