--- conflicted
+++ resolved
@@ -3047,11 +3047,7 @@
                     }
 
                     evmEccPreCacheTaskPool.AddTask();
-<<<<<<< HEAD
-                    boost::asio::post(pool, [&evmEccPreCacheTaskPool, evmMessage = std::move(obj)] {
-=======
                     boost::asio::post(pool, [&evmEccPreCacheTaskPool, evmMsg = std::move(txMessage) ] {
->>>>>>> 41aa0bb5
                         if (!evmEccPreCacheTaskPool.IsCancelled()) {
                             const auto obj = std::get<CEvmTxMessage>(evmMsg);
 
