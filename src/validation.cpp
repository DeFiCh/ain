// Copyright (c) 2009-2010 Satoshi Nakamoto
// Copyright (c) 2009-2018 The Bitcoin Core developers
// Distributed under the MIT software license, see the accompanying
// file LICENSE or http://www.opensource.org/licenses/mit-license.php.

#include <validation.h>

#include <arith_uint256.h>
#include <chain.h>
#include <chainparams.h>
#include <checkqueue.h>
#include <consensus/consensus.h>
#include <consensus/merkle.h>
#include <consensus/tx_check.h>
#include <consensus/tx_verify.h>
#include <consensus/validation.h>
#include <cuckoocache.h>
#include <flatfile.h>
#include <hash.h>
#include <index/txindex.h>
#include <masternodes/accountshistory.h>
#include <masternodes/anchors.h>
#include <masternodes/govvariables/loan_daily_reward.h>
#include <masternodes/govvariables/lp_daily_dfi_reward.h>
#include <masternodes/masternodes.h>
#include <masternodes/mn_checks.h>
#include <policy/fees.h>
#include <policy/policy.h>
#include <policy/settings.h>
#include <pos.h>
#include <pos_kernel.h>
#include <primitives/block.h>
#include <primitives/transaction.h>
#include <random.h>
#include <reverse_iterator.h>
#include <script/script.h>
#include <script/sigcache.h>
#include <script/standard.h>
#include <spv/spv_wrapper.h>
#include <shutdown.h>
#include <timedata.h>
#include <tinyformat.h>
#include <txdb.h>
#include <txmempool.h>
#include <ui_interface.h>
#include <uint256.h>
#include <undo.h>
#include <util/moneystr.h>
#include <util/rbf.h>
#include <util/strencodings.h>
#include <util/system.h>
#include <util/translation.h>
#include <util/validation.h>
#include <validationinterface.h>
#include <warnings.h>

#include <wallet/wallet.h>
#include <net_processing.h>

#include <future>
#include <sstream>
#include <string>

#include <boost/algorithm/string/replace.hpp>
#include <boost/thread.hpp>

#if defined(NDEBUG)
# error "Defi cannot be compiled without assertions."
#endif

#define MICRO 0.000001
#define MILLI 0.001

bool CBlockIndexWorkComparator::operator()(const CBlockIndex *pa, const CBlockIndex *pb) const {
    // First sort by most total work, ...
    if (pa->nChainWork > pb->nChainWork) return false;
    if (pa->nChainWork < pb->nChainWork) return true;

    // ... then by earliest time received, ...
    if (pa->nSequenceId < pb->nSequenceId) return false;
    if (pa->nSequenceId > pb->nSequenceId) return true;

    // Use pointer address as tie breaker (should only happen with blocks
    // loaded from disk, as those all have id 0).
    if (pa < pb) return false;
    if (pa > pb) return true;

    // Identical blocks.
    return false;
}

namespace {
BlockManager g_blockman;

// Store subsidy at each reduction
std::map<uint32_t, CAmount> subsidyReductions;
} // anon namespace

std::unique_ptr<CChainState> g_chainstate;

CChainState& ChainstateActive() {
    assert(g_chainstate);
    return *g_chainstate;
}

CChain& ChainActive() {
    assert(g_chainstate);
    return g_chainstate->m_chain;
}

/**
 * Mutex to guard access to validation specific variables, such as reading
 * or changing the chainstate.
 *
 * This may also need to be locked when updating the transaction pool, e.g. on
 * AcceptToMemoryPool. See CTxMemPool::cs comment for details.
 *
 * The transaction pool has a separate lock to allow reading from it and the
 * chainstate at the same time.
 */
RecursiveMutex cs_main;

CBlockIndex *pindexBestHeader = nullptr;
Mutex g_best_block_mutex;
std::condition_variable g_best_block_cv;
uint256 g_best_block;
int nScriptCheckThreads = 0;
std::atomic_bool fImporting(false);
std::atomic_bool fReindex(false);
bool fHavePruned = false;
bool fPruneMode = false;
bool fRequireStandard = true;
bool fCheckBlockIndex = false;
bool fCheckpointsEnabled = DEFAULT_CHECKPOINTS_ENABLED;
size_t nCoinCacheUsage = 5000 * 300;
size_t nCustomMemUsage = nDefaultDbCache << 10;
uint64_t nPruneTarget = 0;
bool fIsFakeNet = false;
int64_t nMaxTipAge = DEFAULT_MAX_TIP_AGE;

uint256 hashAssumeValid;
arith_uint256 nMinimumChainWork;

CFeeRate minRelayTxFee = CFeeRate(DEFAULT_MIN_RELAY_TX_FEE);

CBlockPolicyEstimator feeEstimator;
CTxMemPool mempool(&feeEstimator);

/** Constant stuff for coinbase transactions we create: */
CScript COINBASE_FLAGS;

// used for db compacting
TBytes compactBegin;
TBytes compactEnd;

// Internal stuff
namespace {
    CBlockIndex* pindexBestInvalid = nullptr;

    CCriticalSection cs_LastBlockFile;
    std::vector<CBlockFileInfo> vinfoBlockFile;
    int nLastBlockFile = 0;
    /** Global flag to indicate we should check to see if there are
     *  block/undo files that should be deleted.  Set on startup
     *  or if we allocate more file space when we're in prune mode
     */
    bool fCheckForPruning = false;

    /** Dirty block index entries. */
    std::set<CBlockIndex*> setDirtyBlockIndex;

    /** Dirty block file entries. */
    std::set<int> setDirtyFileInfo;
} // anon namespace

CBlockIndex* LookupBlockIndex(const uint256& hash)
{
    //std::cout << "!!!LookupBlockIndex : " << hash.ToString() << std::endl;
    AssertLockHeld(cs_main);
    BlockMap::const_iterator it = g_blockman.m_block_index.find(hash);
    return it == g_blockman.m_block_index.end() ? nullptr : it->second;
}

CBlockIndex* FindForkInGlobalIndex(const CChain& chain, const CBlockLocator& locator)
{
    AssertLockHeld(cs_main);

    // Find the latest block common to locator and chain - we expect that
    // locator.vHave is sorted descending by height.
    for (const uint256& hash : locator.vHave) {
        CBlockIndex* pindex = LookupBlockIndex(hash);
        if (pindex) {
            if (chain.Contains(pindex))
                return pindex;
            if (pindex->GetAncestor(chain.Height()) == chain.Tip()) {
                return chain.Tip();
            }
        }
    }
    return chain.Genesis();
}

std::unique_ptr<CBlockTreeDB> pblocktree;

// See definition for documentation
static void FindFilesToPruneManual(std::set<int>& setFilesToPrune, int nManualPruneHeight);
static void FindFilesToPrune(std::set<int>& setFilesToPrune, uint64_t nPruneAfterHeight);
bool CheckInputs(const CTransaction& tx, CValidationState &state, const CCoinsViewCache &inputs, bool fScriptChecks, unsigned int flags, bool cacheSigStore, bool cacheFullScriptStore, PrecomputedTransactionData& txdata, std::vector<CScriptCheck> *pvChecks = nullptr);
static FILE* OpenUndoFile(const FlatFilePos &pos, bool fReadOnly = false);
static FlatFileSeq BlockFileSeq();
static FlatFileSeq UndoFileSeq();

bool CheckFinalTx(const CTransaction &tx, int flags)
{
    AssertLockHeld(cs_main);

    // By convention a negative value for flags indicates that the
    // current network-enforced consensus rules should be used. In
    // a future soft-fork scenario that would mean checking which
    // rules would be enforced for the next block and setting the
    // appropriate flags. At the present time no soft-forks are
    // scheduled, so no flags are set.
    flags = std::max(flags, 0);

    // CheckFinalTx() uses ::ChainActive().Height()+1 to evaluate
    // nLockTime because when IsFinalTx() is called within
    // CBlock::AcceptBlock(), the height of the block *being*
    // evaluated is what is used. Thus if we want to know if a
    // transaction can be part of the *next* block, we need to call
    // IsFinalTx() with one more than ::ChainActive().Height().
    const int nBlockHeight = ::ChainActive().Height() + 1;

    // BIP113 requires that time-locked transactions have nLockTime set to
    // less than the median time of the previous block they're contained in.
    // When the next block is created its previous block will be the current
    // chain tip, so we use that to calculate the median time passed to
    // IsFinalTx() if LOCKTIME_MEDIAN_TIME_PAST is set.
    const int64_t nBlockTime = (flags & LOCKTIME_MEDIAN_TIME_PAST)
                             ? ::ChainActive().Tip()->GetMedianTimePast()
                             : GetAdjustedTime();

    return IsFinalTx(tx, nBlockHeight, nBlockTime);
}

bool TestLockPointValidity(const LockPoints* lp)
{
    AssertLockHeld(cs_main);
    assert(lp);
    // If there are relative lock times then the maxInputBlock will be set
    // If there are no relative lock times, the LockPoints don't depend on the chain
    if (lp->maxInputBlock) {
        // Check whether ::ChainActive() is an extension of the block at which the LockPoints
        // calculation was valid.  If not LockPoints are no longer valid
        if (!::ChainActive().Contains(lp->maxInputBlock)) {
            return false;
        }
    }

    // LockPoints still valid
    return true;
}

bool CheckSequenceLocks(const CTxMemPool& pool, const CTransaction& tx, int flags, LockPoints* lp, bool useExistingLockPoints)
{
    AssertLockHeld(cs_main);
    AssertLockHeld(pool.cs);

    CBlockIndex* tip = ::ChainActive().Tip();
    assert(tip != nullptr);

    CBlockIndex index;
    index.pprev = tip;
    // CheckSequenceLocks() uses ::ChainActive().Height()+1 to evaluate
    // height based locks because when SequenceLocks() is called within
    // ConnectBlock(), the height of the block *being*
    // evaluated is what is used.
    // Thus if we want to know if a transaction can be part of the
    // *next* block, we need to use one more than ::ChainActive().Height()
    index.nHeight = tip->nHeight + 1;

    std::pair<int, int64_t> lockPair;
    if (useExistingLockPoints) {
        assert(lp);
        lockPair.first = lp->height;
        lockPair.second = lp->time;
    }
    else {
        // CoinsTip() contains the UTXO set for ::ChainActive().Tip()
        CCoinsViewMemPool viewMemPool(&::ChainstateActive().CoinsTip(), pool);
        std::vector<int> prevheights;
        prevheights.resize(tx.vin.size());
        for (size_t txinIndex = 0; txinIndex < tx.vin.size(); txinIndex++) {
            const CTxIn& txin = tx.vin[txinIndex];
            Coin coin;
            if (!viewMemPool.GetCoin(txin.prevout, coin)) {
                return error("%s: Missing input", __func__);
            }
            if (coin.nHeight == MEMPOOL_HEIGHT) {
                // Assume all mempool transaction confirm in the next block
                prevheights[txinIndex] = tip->nHeight + 1;
            } else {
                prevheights[txinIndex] = coin.nHeight;
            }
        }
        lockPair = CalculateSequenceLocks(tx, flags, &prevheights, index);
        if (lp) {
            lp->height = lockPair.first;
            lp->time = lockPair.second;
            // Also store the hash of the block with the highest height of
            // all the blocks which have sequence locked prevouts.
            // This hash needs to still be on the chain
            // for these LockPoint calculations to be valid
            // Note: It is impossible to correctly calculate a maxInputBlock
            // if any of the sequence locked inputs depend on unconfirmed txs,
            // except in the special case where the relative lock time/height
            // is 0, which is equivalent to no sequence lock. Since we assume
            // input height of tip+1 for mempool txs and test the resulting
            // lockPair from CalculateSequenceLocks against tip+1.  We know
            // EvaluateSequenceLocks will fail if there was a non-zero sequence
            // lock on a mempool input, so we can use the return value of
            // CheckSequenceLocks to indicate the LockPoints validity
            int maxInputHeight = 0;
            for (const int height : prevheights) {
                // Can ignore mempool inputs since we'll fail if they had non-zero locks
                if (height != tip->nHeight+1) {
                    maxInputHeight = std::max(maxInputHeight, height);
                }
            }
            lp->maxInputBlock = tip->GetAncestor(maxInputHeight);
        }
    }
    return EvaluateSequenceLocks(index, lockPair);
}

// Returns the script flags which should be checked for a given block
static unsigned int GetBlockScriptFlags(const CBlockIndex* pindex, const Consensus::Params& chainparams);

static void LimitMempoolSize(CTxMemPool& pool, size_t limit, unsigned long age)
    EXCLUSIVE_LOCKS_REQUIRED(pool.cs, ::cs_main)
{
    int expired = pool.Expire(GetTime() - age);
    if (expired != 0) {
        LogPrint(BCLog::MEMPOOL, "Expired %i transactions from the memory pool\n", expired);
    }

    std::vector<COutPoint> vNoSpendsRemaining;
    pool.TrimToSize(limit, &vNoSpendsRemaining);
    for (const COutPoint& removed : vNoSpendsRemaining)
        ::ChainstateActive().CoinsTip().Uncache(removed);
}

static bool IsCurrentForFeeEstimation() EXCLUSIVE_LOCKS_REQUIRED(cs_main)
{
    AssertLockHeld(cs_main);
    if (::ChainstateActive().IsInitialBlockDownload())
        return false;
    if (::ChainActive().Tip()->GetBlockTime() < (GetTime() - MAX_FEE_ESTIMATION_TIP_AGE))
        return false;
    if (::ChainActive().Height() < pindexBestHeader->nHeight - 1)
        return false;
    return true;
}

/* Make mempool consistent after a reorg, by re-adding or recursively erasing
 * disconnected block transactions from the mempool, and also removing any
 * other transactions from the mempool that are no longer valid given the new
 * tip/height.
 *
 * Note: we assume that disconnectpool only contains transactions that are NOT
 * confirmed in the current chain nor already in the mempool (otherwise,
 * in-mempool descendants of such transactions would be removed).
 *
 * Passing fAddToMempool=false will skip trying to add the transactions back,
 * and instead just erase from the mempool as needed.
 */

static void UpdateMempoolForReorg(DisconnectedBlockTransactions& disconnectpool, bool fAddToMempool) EXCLUSIVE_LOCKS_REQUIRED(cs_main, ::mempool.cs)
{
    AssertLockHeld(cs_main);
    AssertLockHeld(::mempool.cs);
    std::vector<uint256> vHashUpdate;
    // disconnectpool's insertion_order index sorts the entries from
    // oldest to newest, but the oldest entry will be the last tx from the
    // latest mined block that was disconnected.
    // Iterate disconnectpool in reverse, so that we add transactions
    // back to the mempool starting with the earliest transaction that had
    // been previously seen in a block.
    bool possibleMintTokenAffected{false};
    auto it = disconnectpool.queuedTx.get<insertion_order>().rbegin();
    while (it != disconnectpool.queuedTx.get<insertion_order>().rend()) {
        TBytes dummy;
        if (GuessCustomTxType(**it, dummy) == CustomTxType::CreateToken) // regardless of fAddToMempool and prooven CreateTokenTx
            possibleMintTokenAffected = true;

        // ignore validation errors in resurrected transactions
        CValidationState stateDummy;
        if (!fAddToMempool || (*it)->IsCoinBase() ||
            !AcceptToMemoryPool(mempool, stateDummy, *it, nullptr /* pfMissingInputs */,
                                nullptr /* plTxnReplaced */, true /* bypass_limits */, 0 /* nAbsurdFee */)) {
            // If the transaction doesn't make it in to the mempool, remove any
            // transactions that depend on it (which would now be orphans).
            mempool.removeRecursive(**it, MemPoolRemovalReason::REORG);
        } else if (mempool.exists((*it)->GetHash())) {
            vHashUpdate.push_back((*it)->GetHash());
        }
        ++it;
    }
    disconnectpool.queuedTx.clear();

    // remove affected MintTokenTxs
    /// @todo tokens: refactor to mempool method?
    if (possibleMintTokenAffected) {
        std::vector<uint256> mintTokensToRemove; // not sure about tx refs safety while recursive deletion, so hashes
        for (const CTxMemPoolEntry& e : mempool.mapTx) {
            auto tx = e.GetTx();
            if (IsMintTokenTx(tx)) {
                auto values = tx.GetValuesOut();
                for (auto const & pair : values) {
                    if (pair.first == DCT_ID{0})
                        continue;
                    // remove only if token does not exist any more
                    if (!pcustomcsview->GetToken(pair.first)) {
                        mintTokensToRemove.push_back(tx.GetHash());
                    }
                }
            }
        }
        for (uint256 const & hash : mintTokensToRemove) {
            CTransactionRef tx = mempool.get(hash);
            if (tx)
                mempool.removeRecursive(*tx, MemPoolRemovalReason::REORG);
        }
    }

    // AcceptToMemoryPool/addUnchecked all assume that new mempool entries have
    // no in-mempool children, which is generally not true when adding
    // previously-confirmed transactions back to the mempool.
    // UpdateTransactionsFromBlock finds descendants of any transactions in
    // the disconnectpool that were added back and cleans up the mempool state.
    mempool.UpdateTransactionsFromBlock(vHashUpdate);

    // We also need to remove any now-immature transactions
    mempool.removeForReorg(&::ChainstateActive().CoinsTip(), ::ChainActive().Tip()->nHeight + 1, STANDARD_LOCKTIME_VERIFY_FLAGS);
    // Re-limit mempool size, in case we added any transactions
    LimitMempoolSize(mempool, gArgs.GetArg("-maxmempool", DEFAULT_MAX_MEMPOOL_SIZE) * 1000000, gArgs.GetArg("-mempoolexpiry", DEFAULT_MEMPOOL_EXPIRY) * 60 * 60);
}

// Used to avoid mempool polluting consensus critical paths if CCoinsViewMempool
// were somehow broken and returning the wrong scriptPubKeys
static bool CheckInputsFromMempoolAndCache(const CTransaction& tx, CValidationState& state, const CCoinsViewCache& view, const CTxMemPool& pool,
                 unsigned int flags, bool cacheSigStore, PrecomputedTransactionData& txdata) EXCLUSIVE_LOCKS_REQUIRED(cs_main) {
    AssertLockHeld(cs_main);

    // pool.cs should be locked already, but go ahead and re-take the lock here
    // to enforce that mempool doesn't change between when we check the view
    // and when we actually call through to CheckInputs
    LOCK(pool.cs);

    assert(!tx.IsCoinBase());
    for (const CTxIn& txin : tx.vin) {
        const Coin& coin = view.AccessCoin(txin.prevout);

        // At this point we haven't actually checked if the coins are all
        // available (or shouldn't assume we have, since CheckInputs does).
        // So we just return failure if the inputs are not available here,
        // and then only have to check equivalence for available inputs.
        if (coin.IsSpent()) return false;

        const CTransactionRef& txFrom = pool.get(txin.prevout.hash);
        if (txFrom) {
            assert(txFrom->GetHash() == txin.prevout.hash);
            assert(txFrom->vout.size() > txin.prevout.n);
            assert(txFrom->vout[txin.prevout.n] == coin.out);
        } else {
            const Coin& coinFromDisk = ::ChainstateActive().CoinsTip().AccessCoin(txin.prevout);
            assert(!coinFromDisk.IsSpent());
            assert(coinFromDisk.out == coin.out);
        }
    }

    return CheckInputs(tx, state, view, true, flags, cacheSigStore, true, txdata);
}

/**
 * @param[out] coins_to_uncache   Return any outpoints which were not previously present in the
 *                                coins cache, but were added as a result of validating the tx
 *                                for mempool acceptance. This allows the caller to optionally
 *                                remove the cache additions if the associated transaction ends
 *                                up being rejected by the mempool.
 */
static bool AcceptToMemoryPoolWorker(const CChainParams& chainparams, CTxMemPool& pool, CValidationState& state, const CTransactionRef& ptx,
                              bool* pfMissingInputs, int64_t nAcceptTime, std::list<CTransactionRef>* plTxnReplaced,
                              bool bypass_limits, const CAmount& nAbsurdFee, std::vector<COutPoint>& coins_to_uncache, bool test_accept) EXCLUSIVE_LOCKS_REQUIRED(cs_main)
{
    const CTransaction& tx = *ptx;
    const uint256 hash = tx.GetHash();
    AssertLockHeld(cs_main);
    LOCK(pool.cs); // mempool "read lock" (held through GetMainSignals().TransactionAddedToMempool())
    if (pfMissingInputs) {
        *pfMissingInputs = false;
    }

    if (!CheckTransaction(tx, state))
        return false; // state filled in by CheckTransaction

    // Coinbase is only valid in a block, not as a loose transaction
    if (tx.IsCoinBase())
        return state.Invalid(ValidationInvalidReason::CONSENSUS, false, REJECT_INVALID, "coinbase");

    // Rather not work on nonstandard transactions (unless -testnet/-regtest)
    std::string reason;
    if (fRequireStandard && !IsStandardTx(tx, reason))
        return state.Invalid(ValidationInvalidReason::TX_NOT_STANDARD, false, REJECT_NONSTANDARD, reason);

    // Do not work on transactions that are too small.
    // A transaction with 1 segwit input and 1 P2WPHK output has non-witness size of 82 bytes.
    // Transactions smaller than this are not relayed to reduce unnecessary malloc overhead.
    if (::GetSerializeSize(tx, PROTOCOL_VERSION | SERIALIZE_TRANSACTION_NO_WITNESS) < MIN_STANDARD_TX_NONWITNESS_SIZE)
        return state.Invalid(ValidationInvalidReason::TX_NOT_STANDARD, false, REJECT_NONSTANDARD, "tx-size-small");

    // Only accept nLockTime-using transactions that can be mined in the next
    // block; we don't want our mempool filled up with transactions that can't
    // be mined yet.
    if (!CheckFinalTx(tx, STANDARD_LOCKTIME_VERIFY_FLAGS))
        return state.Invalid(ValidationInvalidReason::TX_PREMATURE_SPEND, false, REJECT_NONSTANDARD, "non-final");

    // is it already in the memory pool?
    if (pool.exists(hash)) {
        return state.Invalid(ValidationInvalidReason::TX_CONFLICT, false, REJECT_DUPLICATE, "txn-already-in-mempool");
    }

    // Check for conflicts with in-memory transactions
    std::set<uint256> setConflicts;
    for (const CTxIn &txin : tx.vin)
    {
        const CTransaction* ptxConflicting = pool.GetConflictTx(txin.prevout);
        if (ptxConflicting) {
            if (!setConflicts.count(ptxConflicting->GetHash()))
            {
                // Allow opt-out of transaction replacement by setting
                // nSequence > MAX_BIP125_RBF_SEQUENCE (SEQUENCE_FINAL-2) on all inputs.
                //
                // SEQUENCE_FINAL-1 is picked to still allow use of nLockTime by
                // non-replaceable transactions. All inputs rather than just one
                // is for the sake of multi-party protocols, where we don't
                // want a single party to be able to disable replacement.
                //
                // The opt-out ignores descendants as anyone relying on
                // first-seen mempool behavior should be checking all
                // unconfirmed ancestors anyway; doing otherwise is hopelessly
                // insecure.
                bool fReplacementOptOut = true;
                for (const CTxIn &_txin : ptxConflicting->vin)
                {
                    if (_txin.nSequence <= MAX_BIP125_RBF_SEQUENCE)
                    {
                        fReplacementOptOut = false;
                        break;
                    }
                }
                if (fReplacementOptOut) {
                    return state.Invalid(ValidationInvalidReason::TX_MEMPOOL_POLICY, false, REJECT_DUPLICATE, "txn-mempool-conflict");
                }

                setConflicts.insert(ptxConflicting->GetHash());
            }
        }
    }

    {
        CCoinsView dummy;
        CCoinsViewCache view(&dummy);
        CCustomCSView mnview(pool.accountsView());

        LockPoints lp;
        CCoinsViewCache& coins_cache = ::ChainstateActive().CoinsTip();
        CCoinsViewMemPool viewMemPool(&coins_cache, pool);
        view.SetBackend(viewMemPool);

        // do all inputs exist?
        for (const CTxIn& txin : tx.vin) {
            if (!coins_cache.HaveCoinInCache(txin.prevout)) {
                coins_to_uncache.push_back(txin.prevout);
            }

            // Note: this call may add txin.prevout to the coins cache
            // (CoinsTip().cacheCoins) by way of FetchCoin(). It should be removed
            // later (via coins_to_uncache) if this tx turns out to be invalid.
            if (!view.HaveCoin(txin.prevout)) {
                // Are inputs missing because we already have the tx?
                for (size_t out = 0; out < tx.vout.size(); out++) {
                    // Optimistically just do efficient check of cache for outputs
                    if (coins_cache.HaveCoinInCache(COutPoint(hash, out))) {
                        return state.Invalid(ValidationInvalidReason::TX_CONFLICT, false, REJECT_DUPLICATE, "txn-already-known");
                    }
                }
                // Otherwise assume this might be an orphan tx for which we just haven't seen parents yet
                if (pfMissingInputs) {
                    *pfMissingInputs = true;
                }
                return false; // fMissingInputs and !state.IsInvalid() is used to detect this condition, don't set state.Invalid()
            }

            // Special check of collateral spending for _not_created_ mn or token (cheating?), those creation tx yet in mempool. CMasternode::CanSpend() (and CheckTxInputs()) will skip this situation
            if (txin.prevout.n == 1 && IsMempooledCustomTxCreate(pool, txin.prevout.hash)) {
                    return state.Invalid(ValidationInvalidReason::CONSENSUS, false, REJECT_INVALID, "collateral-locked-in-mempool",
                                         strprintf("tried to spend collateral of non-created mn or token %s, cheater?", txin.prevout.hash.ToString()));
            }
        }

        // Bring the best block into scope
        view.GetBestBlock();

        const auto height = GetSpendHeight(view);

        // it does not need to check mempool anymore it has view there

        CAmount nFees = 0;
        if (!Consensus::CheckTxInputs(tx, state, view, &mnview, height, nFees, chainparams)) {
            return error("%s: Consensus::CheckTxInputs: %s, %s", __func__, tx.GetHash().ToString(), FormatStateMessage(state));
        }

        if (nAbsurdFee && nFees > nAbsurdFee) {
            return state.Invalid(ValidationInvalidReason::TX_NOT_STANDARD, false, REJECT_HIGHFEE, "absurdly-high-fee", strprintf("%d > %d", nFees, nAbsurdFee));
        }

        // let make sure we have needed coins
        if (view.GetValueIn(tx) < nFees) {
            return state.Invalid(ValidationInvalidReason::TX_MEMPOOL_POLICY, false, REJECT_INVALID, "bad-txns-inputs-below-tx-fee");
        }

        auto res = ApplyCustomTx(mnview, view, tx, chainparams.GetConsensus(), height, nAcceptTime);
        if (!res.ok || (res.code & CustomTxErrCodes::Fatal)) {
            return state.Invalid(ValidationInvalidReason::TX_MEMPOOL_POLICY, false, REJECT_INVALID, res.msg);
        }

        // we have all inputs cached now, so switch back to dummy, so we don't need to keep lock on mempool
        view.SetBackend(dummy);

        // Only accept BIP68 sequence locked transactions that can be mined in the next
        // block; we don't want our mempool filled up with transactions that can't
        // be mined yet.
        // Must keep pool.cs for this unless we change CheckSequenceLocks to take a
        // CoinsViewCache instead of create its own
        if (!CheckSequenceLocks(pool, tx, STANDARD_LOCKTIME_VERIFY_FLAGS, &lp))
            return state.Invalid(ValidationInvalidReason::TX_PREMATURE_SPEND, false, REJECT_NONSTANDARD, "non-BIP68-final");

        // Check for non-standard pay-to-script-hash in inputs
        if (fRequireStandard && !AreInputsStandard(tx, view))
            return state.Invalid(ValidationInvalidReason::TX_NOT_STANDARD, false, REJECT_NONSTANDARD, "bad-txns-nonstandard-inputs");

        // Check for non-standard witness in P2WSH
        if (tx.HasWitness() && fRequireStandard && !IsWitnessStandard(tx, view))
            return state.Invalid(ValidationInvalidReason::TX_WITNESS_MUTATED, false, REJECT_NONSTANDARD, "bad-witness-nonstandard");

        int64_t nSigOpsCost = GetTransactionSigOpCost(tx, view, STANDARD_SCRIPT_VERIFY_FLAGS);

        // nModifiedFees includes any fee deltas from PrioritiseTransaction
        CAmount nModifiedFees = nFees;
        pool.ApplyDelta(hash, nModifiedFees);

        // Keep track of transactions that spend a coinbase, which we re-scan
        // during reorgs to ensure COINBASE_MATURITY is still met.
        bool fSpendsCoinbase = false;
        for (const CTxIn &txin : tx.vin) {
            const Coin &coin = view.AccessCoin(txin.prevout);
            if (coin.IsCoinBase()) {
                fSpendsCoinbase = true;
                break;
            }
        }

        CTxMemPoolEntry entry(ptx, nFees, nAcceptTime, ::ChainActive().Height(),
                              fSpendsCoinbase, nSigOpsCost, lp);
        unsigned int nSize = entry.GetTxSize();

        if (nSigOpsCost > MAX_STANDARD_TX_SIGOPS_COST)
            return state.Invalid(ValidationInvalidReason::TX_NOT_STANDARD, false, REJECT_NONSTANDARD, "bad-txns-too-many-sigops",
                strprintf("%d", nSigOpsCost));

        CAmount mempoolRejectFee = pool.GetMinFee(gArgs.GetArg("-maxmempool", DEFAULT_MAX_MEMPOOL_SIZE) * 1000000).GetFee(nSize);
        if (!bypass_limits && mempoolRejectFee > 0 && nModifiedFees < mempoolRejectFee) {
            return state.Invalid(ValidationInvalidReason::TX_MEMPOOL_POLICY, false, REJECT_INSUFFICIENTFEE, "mempool min fee not met", strprintf("%d < %d", nModifiedFees, mempoolRejectFee));
        }

        // No transactions are allowed below minRelayTxFee except from disconnected blocks
        if (!bypass_limits && nModifiedFees < ::minRelayTxFee.GetFee(nSize)) {
            return state.Invalid(ValidationInvalidReason::TX_MEMPOOL_POLICY, false, REJECT_INSUFFICIENTFEE, "min relay fee not met", strprintf("%d < %d", nModifiedFees, ::minRelayTxFee.GetFee(nSize)));
        }

        // Calculate in-mempool ancestors, up to a limit.
        CTxMemPool::setEntries setAncestors;
        size_t nLimitAncestors = gArgs.GetArg("-limitancestorcount", DEFAULT_ANCESTOR_LIMIT);
        size_t nLimitAncestorSize = gArgs.GetArg("-limitancestorsize", DEFAULT_ANCESTOR_SIZE_LIMIT)*1000;
        size_t nLimitDescendants = gArgs.GetArg("-limitdescendantcount", DEFAULT_DESCENDANT_LIMIT);
        size_t nLimitDescendantSize = gArgs.GetArg("-limitdescendantsize", DEFAULT_DESCENDANT_SIZE_LIMIT)*1000;
        std::string errString;
        if (!pool.CalculateMemPoolAncestors(entry, setAncestors, nLimitAncestors, nLimitAncestorSize, nLimitDescendants, nLimitDescendantSize, errString)) {
            setAncestors.clear();
            // If CalculateMemPoolAncestors fails second time, we want the original error string.
            std::string dummy_err_string;
            // If the new transaction is relatively small (up to 40k weight)
            // and has at most one ancestor (ie ancestor limit of 2, including
            // the new transaction), allow it if its parent has exactly the
            // descendant limit descendants.
            //
            // This allows protocols which rely on distrusting counterparties
            // being able to broadcast descendants of an unconfirmed transaction
            // to be secure by simply only having two immediately-spendable
            // outputs - one for each counterparty. For more info on the uses for
            // this, see https://lists.linuxfoundation.org/pipermail/defi-dev/2018-November/016518.html
            if (nSize >  EXTRA_DESCENDANT_TX_SIZE_LIMIT ||
                    !pool.CalculateMemPoolAncestors(entry, setAncestors, 2, nLimitAncestorSize, nLimitDescendants + 1, nLimitDescendantSize + EXTRA_DESCENDANT_TX_SIZE_LIMIT, dummy_err_string)) {
                return state.Invalid(ValidationInvalidReason::TX_MEMPOOL_POLICY, false, REJECT_NONSTANDARD, "too-long-mempool-chain", errString);
            }
        }

        // A transaction that spends outputs that would be replaced by it is invalid. Now
        // that we have the set of all ancestors we can detect this
        // pathological case by making sure setConflicts and setAncestors don't
        // intersect.
        for (CTxMemPool::txiter ancestorIt : setAncestors)
        {
            const uint256 &hashAncestor = ancestorIt->GetTx().GetHash();
            if (setConflicts.count(hashAncestor))
            {
                return state.Invalid(ValidationInvalidReason::CONSENSUS, false, REJECT_INVALID, "bad-txns-spends-conflicting-tx",
                                 strprintf("%s spends conflicting transaction %s",
                                           hash.ToString(),
                                           hashAncestor.ToString()));
            }
        }

        // Check if it's economically rational to mine this transaction rather
        // than the ones it replaces.
        CAmount nConflictingFees = 0;
        size_t nConflictingSize = 0;
        uint64_t nConflictingCount = 0;
        CTxMemPool::setEntries allConflicting;

        // If we don't hold the lock allConflicting might be incomplete; the
        // subsequent RemoveStaged() and addUnchecked() calls don't guarantee
        // mempool consistency for us.
        const bool fReplacementTransaction = setConflicts.size();
        if (fReplacementTransaction)
        {
            CFeeRate newFeeRate(nModifiedFees, nSize);
            std::set<uint256> setConflictsParents;
            const int maxDescendantsToVisit = 100;
            const CTxMemPool::setEntries setIterConflicting = pool.GetIterSet(setConflicts);
            for (const auto& mi : setIterConflicting) {
                // Don't allow the replacement to reduce the feerate of the
                // mempool.
                //
                // We usually don't want to accept replacements with lower
                // feerates than what they replaced as that would lower the
                // feerate of the next block. Requiring that the feerate always
                // be increased is also an easy-to-reason about way to prevent
                // DoS attacks via replacements.
                //
                // We only consider the feerates of transactions being directly
                // replaced, not their indirect descendants. While that does
                // mean high feerate children are ignored when deciding whether
                // or not to replace, we do require the replacement to pay more
                // overall fees too, mitigating most cases.
                CFeeRate oldFeeRate(mi->GetModifiedFee(), mi->GetTxSize());
                if (newFeeRate <= oldFeeRate)
                {
                    return state.Invalid(ValidationInvalidReason::TX_MEMPOOL_POLICY, false, REJECT_INSUFFICIENTFEE, "insufficient fee",
                            strprintf("rejecting replacement %s; new feerate %s <= old feerate %s",
                                  hash.ToString(),
                                  newFeeRate.ToString(),
                                  oldFeeRate.ToString()));
                }

                for (const CTxIn &txin : mi->GetTx().vin)
                {
                    setConflictsParents.insert(txin.prevout.hash);
                }

                nConflictingCount += mi->GetCountWithDescendants();
            }
            // This potentially overestimates the number of actual descendants
            // but we just want to be conservative to avoid doing too much
            // work.
            if (nConflictingCount <= maxDescendantsToVisit) {
                // If not too many to replace, then calculate the set of
                // transactions that would have to be evicted
                for (CTxMemPool::txiter it : setIterConflicting) {
                    pool.CalculateDescendants(it, allConflicting);
                }
                for (CTxMemPool::txiter it : allConflicting) {
                    nConflictingFees += it->GetModifiedFee();
                    nConflictingSize += it->GetTxSize();
                }
            } else {
                return state.Invalid(ValidationInvalidReason::TX_MEMPOOL_POLICY, false, REJECT_NONSTANDARD, "too many potential replacements",
                        strprintf("rejecting replacement %s; too many potential replacements (%d > %d)\n",
                            hash.ToString(),
                            nConflictingCount,
                            maxDescendantsToVisit));
            }

            for (unsigned int j = 0; j < tx.vin.size(); j++)
            {
                // We don't want to accept replacements that require low
                // feerate junk to be mined first. Ideally we'd keep track of
                // the ancestor feerates and make the decision based on that,
                // but for now requiring all new inputs to be confirmed works.
                if (!setConflictsParents.count(tx.vin[j].prevout.hash))
                {
                    // Rather than check the UTXO set - potentially expensive -
                    // it's cheaper to just check if the new input refers to a
                    // tx that's in the mempool.
                    if (pool.exists(tx.vin[j].prevout.hash)) {
                        return state.Invalid(ValidationInvalidReason::TX_MEMPOOL_POLICY, false, REJECT_NONSTANDARD, "replacement-adds-unconfirmed",
                                         strprintf("replacement %s adds unconfirmed input, idx %d",
                                                  hash.ToString(), j));
                    }
                }
            }

            // The replacement must pay greater fees than the transactions it
            // replaces - if we did the bandwidth used by those conflicting
            // transactions would not be paid for.
            if (nModifiedFees < nConflictingFees)
            {
                return state.Invalid(ValidationInvalidReason::TX_MEMPOOL_POLICY, false, REJECT_INSUFFICIENTFEE, "insufficient fee",
                                 strprintf("rejecting replacement %s, less fees than conflicting txs; %s < %s",
                                          hash.ToString(), FormatMoney(nModifiedFees), FormatMoney(nConflictingFees)));
            }

            // Finally in addition to paying more fees than the conflicts the
            // new transaction must pay for its own bandwidth.
            CAmount nDeltaFees = nModifiedFees - nConflictingFees;
            if (nDeltaFees < ::incrementalRelayFee.GetFee(nSize))
            {
                return state.Invalid(ValidationInvalidReason::TX_MEMPOOL_POLICY, false, REJECT_INSUFFICIENTFEE, "insufficient fee",
                        strprintf("rejecting replacement %s, not enough additional fees to relay; %s < %s",
                              hash.ToString(),
                              FormatMoney(nDeltaFees),
                              FormatMoney(::incrementalRelayFee.GetFee(nSize))));
            }
        }

        constexpr unsigned int scriptVerifyFlags = STANDARD_SCRIPT_VERIFY_FLAGS;

        // Check against previous transactions
        // This is done last to help prevent CPU exhaustion denial-of-service attacks.
        PrecomputedTransactionData txdata(tx);
        if (!CheckInputs(tx, state, view, true, scriptVerifyFlags, true, false, txdata)) {
            // SCRIPT_VERIFY_CLEANSTACK requires SCRIPT_VERIFY_WITNESS, so we
            // need to turn both off, and compare against just turning off CLEANSTACK
            // to see if the failure is specifically due to witness validation.
            CValidationState stateDummy; // Want reported failures to be from first CheckInputs
            if (!tx.HasWitness() && CheckInputs(tx, stateDummy, view, true, scriptVerifyFlags & ~(SCRIPT_VERIFY_WITNESS | SCRIPT_VERIFY_CLEANSTACK), true, false, txdata) &&
                !CheckInputs(tx, stateDummy, view, true, scriptVerifyFlags & ~SCRIPT_VERIFY_CLEANSTACK, true, false, txdata)) {
                // Only the witness is missing, so the transaction itself may be fine.
                state.Invalid(ValidationInvalidReason::TX_WITNESS_MUTATED, false,
                        state.GetRejectCode(), state.GetRejectReason(), state.GetDebugMessage());
            }
            assert(IsTransactionReason(state.GetReason()));
            return false; // state filled in by CheckInputs
        }

        // Check again against the current block tip's script verification
        // flags to cache our script execution flags. This is, of course,
        // useless if the next block has different script flags from the
        // previous one, but because the cache tracks script flags for us it
        // will auto-invalidate and we'll just have a few blocks of extra
        // misses on soft-fork activation.
        //
        // This is also useful in case of bugs in the standard flags that cause
        // transactions to pass as valid when they're actually invalid. For
        // instance the STRICTENC flag was incorrectly allowing certain
        // CHECKSIG NOT scripts to pass, even though they were invalid.
        //
        // There is a similar check in CreateNewBlock() to prevent creating
        // invalid blocks (using TestBlockValidity), however allowing such
        // transactions into the mempool can be exploited as a DoS attack.
        unsigned int currentBlockScriptVerifyFlags = GetBlockScriptFlags(::ChainActive().Tip(), chainparams.GetConsensus());
        if (!CheckInputsFromMempoolAndCache(tx, state, view, pool, currentBlockScriptVerifyFlags, true, txdata)) {
            return error("%s: BUG! PLEASE REPORT THIS! CheckInputs failed against latest-block but not STANDARD flags %s, %s",
                    __func__, hash.ToString(), FormatStateMessage(state));
        }

        if (test_accept) {
            // Tx was accepted, but not added
            return true;
        }

        // Remove conflicting transactions from the mempool
        for (CTxMemPool::txiter it : allConflicting)
        {
            LogPrint(BCLog::MEMPOOL, "replacing tx %s with %s for %s DFI additional fees, %d delta bytes\n",
                    it->GetTx().GetHash().ToString(),
                    hash.ToString(),
                    FormatMoney(nModifiedFees - nConflictingFees),
                    (int)nSize - (int)nConflictingSize);
            if (plTxnReplaced)
                plTxnReplaced->push_back(it->GetSharedTx());
        }
        pool.RemoveStaged(allConflicting, false, MemPoolRemovalReason::REPLACED);

        // This transaction should only count for fee estimation if:
        // - it isn't a BIP 125 replacement transaction (may not be widely supported)
        // - it's not being re-added during a reorg which bypasses typical mempool fee limits
        // - the node is not behind
        // - the transaction is not dependent on any other transactions in the mempool
        bool validForFeeEstimation = !fReplacementTransaction && !bypass_limits && IsCurrentForFeeEstimation() && pool.HasNoInputsOf(tx);

        // Store transaction in memory
        pool.addUnchecked(entry, setAncestors, validForFeeEstimation);

        // trim mempool and check if tx was trimmed
        if (!bypass_limits) {
            LimitMempoolSize(pool, gArgs.GetArg("-maxmempool", DEFAULT_MAX_MEMPOOL_SIZE) * 1000000, gArgs.GetArg("-mempoolexpiry", DEFAULT_MEMPOOL_EXPIRY) * 60 * 60);
            if (!pool.exists(hash))
                return state.Invalid(ValidationInvalidReason::TX_MEMPOOL_POLICY, false, REJECT_INSUFFICIENTFEE, "mempool full");
        }
        mnview.Flush();
    }

    GetMainSignals().TransactionAddedToMempool(ptx);

    return true;
}

/** (try to) add transaction to memory pool with a specified acceptance time **/
static bool AcceptToMemoryPoolWithTime(const CChainParams& chainparams, CTxMemPool& pool, CValidationState &state, const CTransactionRef &tx,
                        bool* pfMissingInputs, int64_t nAcceptTime, std::list<CTransactionRef>* plTxnReplaced,
                        bool bypass_limits, const CAmount nAbsurdFee, bool test_accept) EXCLUSIVE_LOCKS_REQUIRED(cs_main)
{
    std::vector<COutPoint> coins_to_uncache;
    bool res = AcceptToMemoryPoolWorker(chainparams, pool, state, tx, pfMissingInputs, nAcceptTime, plTxnReplaced, bypass_limits, nAbsurdFee, coins_to_uncache, test_accept);
    if (!res) {
        // Remove coins that were not present in the coins cache before calling ATMPW;
        // this is to prevent memory DoS in case we receive a large number of
        // invalid transactions that attempt to overrun the in-memory coins cache
        // (`CCoinsViewCache::cacheCoins`).

        for (const COutPoint& hashTx : coins_to_uncache)
            ::ChainstateActive().CoinsTip().Uncache(hashTx);
    }
    // After we've (potentially) uncached entries, ensure our coins cache is still within its size limits
    CValidationState stateDummy;
    ::ChainstateActive().FlushStateToDisk(chainparams, stateDummy, FlushStateMode::PERIODIC);
    return res;
}

bool AcceptToMemoryPool(CTxMemPool& pool, CValidationState &state, const CTransactionRef &tx,
                        bool* pfMissingInputs, std::list<CTransactionRef>* plTxnReplaced,
                        bool bypass_limits, const CAmount nAbsurdFee, bool test_accept)
{
    const CChainParams& chainparams = Params();
    return AcceptToMemoryPoolWithTime(chainparams, pool, state, tx, pfMissingInputs, GetTime(), plTxnReplaced, bypass_limits, nAbsurdFee, test_accept);
}

/**
 * Return transaction in txOut, and if it was found inside a block, its hash is placed in hashBlock.
 * If blockIndex is provided, the transaction is fetched from the corresponding block.
 */
bool GetTransaction(const uint256& hash, CTransactionRef& txOut, const Consensus::Params& consensusParams, uint256& hashBlock, const CBlockIndex* const block_index)
{
    for (auto && genesisTx : Params().GenesisBlock().vtx) {
        if (genesisTx->GetHash() == hash) {
            // Return genesis tx
            hashBlock = consensusParams.hashGenesisBlock;
            txOut = genesisTx;
            return true;
        }
    }

    LOCK(cs_main);

    if (!block_index) {
        CTransactionRef ptx = mempool.get(hash);
        if (ptx) {
            txOut = ptx;
            return true;
        }

        if (g_txindex) {
            return g_txindex->FindTx(hash, hashBlock, txOut);
        }
    } else {
        CBlock block;
        if (ReadBlockFromDisk(block, block_index, consensusParams)) {
            for (const auto& tx : block.vtx) {
                if (tx->GetHash() == hash) {
                    txOut = tx;
                    hashBlock = block_index->GetBlockHash();
                    return true;
                }
            }
        }
    }

    return false;
}

//////////////////////////////////////////////////////////////////////////////
//
// CBlock and CBlockIndex
//

static bool WriteBlockToDisk(const CBlock& block, FlatFilePos& pos, const CMessageHeader::MessageStartChars& messageStart)
{
    // Open history file to append
    CAutoFile fileout(OpenBlockFile(pos), SER_DISK, CLIENT_VERSION);
    if (fileout.IsNull())
        return error("WriteBlockToDisk: OpenBlockFile failed");

    // Write index header
    unsigned int nSize = GetSerializeSize(block, fileout.GetVersion());
    fileout << messageStart << nSize;

    // Write block
    long fileOutPos = ftell(fileout.Get());
    if (fileOutPos < 0)
        return error("WriteBlockToDisk: ftell failed");
    pos.nPos = (unsigned int)fileOutPos;
    fileout << block;

    return true;
}

bool ReadBlockFromDisk(CBlock& block, const FlatFilePos& pos, const Consensus::Params& consensusParams)
{
    block.SetNull();

    // Open history file to read
    CAutoFile filein(OpenBlockFile(pos, true), SER_DISK, CLIENT_VERSION);
    if (filein.IsNull())
        return error("ReadBlockFromDisk: OpenBlockFile failed for %s", pos.ToString());

    // Read block
    try {
        filein >> block;
    }
    catch (const std::exception& e) {
        return error("%s: Deserialize or I/O error - %s at %s", __func__, e.what(), pos.ToString());
    }

    // Check the header
    if (!pos::CheckHeaderSignature(block))
        return error("ReadBlockFromDisk: Errors in block header at %s", pos.ToString());

    return true;
}

bool ReadBlockFromDisk(CBlock& block, const CBlockIndex* pindex, const Consensus::Params& consensusParams)
{
    if (pindex->GetBlockHash() == consensusParams.hashGenesisBlock) {
        // Return genesis block
        block = Params().GenesisBlock();
        return true;
    }

    FlatFilePos blockPos;
    {
        LOCK(cs_main);
        blockPos = pindex->GetBlockPos();
    }

    if (!ReadBlockFromDisk(block, blockPos, consensusParams))
        return false;
    if (block.GetHash() != pindex->GetBlockHash())
        return error("ReadBlockFromDisk(CBlock&, CBlockIndex*): GetHash() doesn't match index for %s at %s",
                pindex->ToString(), pindex->GetBlockPos().ToString());
    return true;
}

bool ReadRawBlockFromDisk(std::vector<uint8_t>& block, const FlatFilePos& pos, const CMessageHeader::MessageStartChars& message_start)
{
    FlatFilePos hpos = pos;
    hpos.nPos -= 8; // Seek back 8 bytes for meta header
    CAutoFile filein(OpenBlockFile(hpos, true), SER_DISK, CLIENT_VERSION);
    if (filein.IsNull()) {
        return error("%s: OpenBlockFile failed for %s", __func__, pos.ToString());
    }

    try {
        CMessageHeader::MessageStartChars blk_start;
        unsigned int blk_size;

        filein >> blk_start >> blk_size;

        if (memcmp(blk_start, message_start, CMessageHeader::MESSAGE_START_SIZE)) {
            return error("%s: Block magic mismatch for %s: %s versus expected %s", __func__, pos.ToString(),
                    HexStr(blk_start, blk_start + CMessageHeader::MESSAGE_START_SIZE),
                    HexStr(message_start, message_start + CMessageHeader::MESSAGE_START_SIZE));
        }

        if (blk_size > MAX_DESER_SIZE) {
            return error("%s: Block data is larger than maximum deserialization size for %s: %s versus %s", __func__, pos.ToString(),
                    blk_size, MAX_DESER_SIZE);
        }

        block.resize(blk_size); // Zeroing of memory is intentional here
        filein.read((char*)block.data(), blk_size);
    } catch(const std::exception& e) {
        return error("%s: Read from block file failed: %s for %s", __func__, e.what(), pos.ToString());
    }

    return true;
}

bool ReadRawBlockFromDisk(std::vector<uint8_t>& block, const CBlockIndex* pindex, const CMessageHeader::MessageStartChars& message_start)
{
    FlatFilePos block_pos;
    {
        LOCK(cs_main);
        block_pos = pindex->GetBlockPos();
    }

    return ReadRawBlockFromDisk(block, block_pos, message_start);
}

CAmount GetBlockSubsidy(int nHeight, const Consensus::Params& consensusParams)
{
    CAmount nSubsidy = consensusParams.baseBlockSubsidy;

    if (Params().NetworkIDString() != CBaseChainParams::REGTEST ||
            (Params().NetworkIDString() == CBaseChainParams::REGTEST && gArgs.GetBoolArg("-subsidytest", false)))
    {
        if (nHeight >= consensusParams.EunosHeight)
        {
            nSubsidy = consensusParams.newBaseBlockSubsidy;
            const size_t reductions = (nHeight - consensusParams.EunosHeight) / consensusParams.emissionReductionPeriod;

            // See if we already have this reduction calculated and return if found.
            if (subsidyReductions.find(reductions) != subsidyReductions.end())
            {
                return subsidyReductions[reductions];
            }

            CAmount reductionAmount;
            for (size_t i = reductions; i > 0; --i)
            {
                reductionAmount = (nSubsidy * consensusParams.emissionReductionAmount) / 100000;
                if (!reductionAmount) {
                    nSubsidy = 0;
                    break;
                }

                nSubsidy -= reductionAmount;
            }

            // Store subsidy.
            subsidyReductions[reductions] = nSubsidy;
        }

        return nSubsidy;
    }

    int halvings = nHeight / consensusParams.nSubsidyHalvingInterval;
    // Force block reward to zero when right shift is undefined.
    if (halvings >= 64)
        return 0;

    // Subsidy is cut in half every 210,000 blocks which will occur approximately every 4 years.
    nSubsidy >>= halvings;
    return nSubsidy;
}

CoinsViews::CoinsViews(
    std::string ldb_name,
    size_t cache_size_bytes,
    bool in_memory,
    bool should_wipe) : m_dbview(
                            GetDataDir() / ldb_name, cache_size_bytes, in_memory, should_wipe),
                        m_catcherview(&m_dbview) {}

void CoinsViews::InitCache()
{
    m_cacheview = MakeUnique<CCoinsViewCache>(&m_catcherview);
}

// NOTE: for now m_blockman is set to a global, but this will be changed
// in a future commit.
CChainState::CChainState() : m_blockman(g_blockman) {}


void CChainState::InitCoinsDB(
    size_t cache_size_bytes,
    bool in_memory,
    bool should_wipe,
    std::string leveldb_name)
{
    m_coins_views = MakeUnique<CoinsViews>(
        leveldb_name, cache_size_bytes, in_memory, should_wipe);
}

void CChainState::InitCoinsCache()
{
    assert(m_coins_views != nullptr);
    m_coins_views->InitCache();
}

// Note that though this is marked const, we may end up modifying `m_cached_finished_ibd`, which
// is a performance-related implementation detail. This function must be marked
// `const` so that `CValidationInterface` clients (which are given a `const CChainState*`)
// can call it.
//
bool CChainState::IsInitialBlockDownload() const
{
    // Optimization: pre-test latch before taking the lock.
    if (m_cached_finished_ibd.load(std::memory_order_relaxed))
        return false;

    LOCK(cs_main);
    if (m_cached_finished_ibd.load(std::memory_order_relaxed))
        return false;
    if (fImporting || fReindex)
        return true;
    if (m_chain.Tip() == nullptr)
        return true;
    if (m_chain.Tip()->nChainWork < nMinimumChainWork)
        return true;
    if (m_chain.Tip()->GetBlockTime() < (GetTime() - nMaxTipAge))
        return true;
    LogPrintf("Leaving InitialBlockDownload (latching to false)\n");
    m_cached_finished_ibd.store(true, std::memory_order_relaxed);
    return false;
}

bool CChainState::IsDisconnectingTip() const
{
    return m_disconnectTip;
}

static CBlockIndex *pindexBestForkTip = nullptr, *pindexBestForkBase = nullptr;

BlockMap& BlockIndex()
{
    return g_blockman.m_block_index;
}

static void AlertNotify(const std::string& strMessage)
{
    uiInterface.NotifyAlertChanged();
#if HAVE_SYSTEM
    std::string strCmd = gArgs.GetArg("-alertnotify", "");
    if (strCmd.empty()) return;

    // Alert text should be plain ascii coming from a trusted source, but to
    // be safe we first strip anything not in safeChars, then add single quotes around
    // the whole string before passing it to the shell:
    std::string singleQuote("'");
    std::string safeStatus = SanitizeString(strMessage);
    safeStatus = singleQuote+safeStatus+singleQuote;
    boost::replace_all(strCmd, "%s", safeStatus);

    std::thread t(runCommand, strCmd);
    t.detach(); // thread runs free
#endif
}

static void CheckForkWarningConditions() EXCLUSIVE_LOCKS_REQUIRED(cs_main)
{
    AssertLockHeld(cs_main);
    // Before we get past initial download, we cannot reliably alert about forks
    // (we assume we don't get stuck on a fork before finishing our initial sync)
    if (::ChainstateActive().IsInitialBlockDownload())
        return;

    // If our best fork is no longer within 1440 blocks (+/- 12 hours if no one mines it)
    // of our head, drop it
    if (pindexBestForkTip && ::ChainActive().Height() - pindexBestForkTip->nHeight >= 1440)
        pindexBestForkTip = nullptr;

    if (pindexBestForkTip || (pindexBestInvalid && pindexBestInvalid->nChainWork > ::ChainActive().Tip()->nChainWork + (GetBlockProof(*::ChainActive().Tip()) * 120)))
    {
        if (!GetfLargeWorkForkFound() && pindexBestForkBase)
        {
            std::string warning = std::string("'Warning: Large-work fork detected, forking after block ") +
                pindexBestForkBase->phashBlock->ToString() + std::string("'");
            AlertNotify(warning);
        }
        if (pindexBestForkTip && pindexBestForkBase)
        {
            LogPrintf("%s: Warning: Large valid fork found\n  forking the chain at height %d (%s)\n  lasting to height %d (%s).\nChain state database corruption likely.\n", __func__,
                   pindexBestForkBase->nHeight, pindexBestForkBase->phashBlock->ToString(),
                   pindexBestForkTip->nHeight, pindexBestForkTip->phashBlock->ToString());
            SetfLargeWorkForkFound(true);
        }
        else
        {
            LogPrintf("%s: Warning: Found invalid chain at least ~120 blocks longer than our best chain.\nChain state database corruption likely.\n", __func__);
            SetfLargeWorkInvalidChainFound(true);
        }
    }
    else
    {
        SetfLargeWorkForkFound(false);
        SetfLargeWorkInvalidChainFound(false);
    }
}

static void CheckForkWarningConditionsOnNewFork(CBlockIndex* pindexNewForkTip) EXCLUSIVE_LOCKS_REQUIRED(cs_main)
{
    AssertLockHeld(cs_main);
    // If we are on a fork that is sufficiently large, set a warning flag
    CBlockIndex* pfork = pindexNewForkTip;
    CBlockIndex* plonger = ::ChainActive().Tip();
    while (pfork && pfork != plonger)
    {
        while (plonger && plonger->nHeight > pfork->nHeight)
            plonger = plonger->pprev;
        if (pfork == plonger)
            break;
        pfork = pfork->pprev;
    }

    // We define a condition where we should warn the user about as a fork of at least 144 blocks
    // with a tip within 1440 blocks (+/- 12 hours if no one mines it) of ours
    // We use 144 blocks rather arbitrarily as it represents just under 10% of sustained network
    // hash rate operating on the fork.
    // or a chain that is entirely longer than ours and invalid (note that this should be detected by both)
    // We define it this way because it allows us to only store the highest fork tip (+ base) which meets
    // the 144-block condition and from this always have the most-likely-to-cause-warning fork
    if (pfork && (!pindexBestForkTip || pindexNewForkTip->nHeight > pindexBestForkTip->nHeight) &&
            pindexNewForkTip->nChainWork - pfork->nChainWork > (GetBlockProof(*pfork) * 144) &&
            ::ChainActive().Height() - pindexNewForkTip->nHeight < 1440)
    {
        pindexBestForkTip = pindexNewForkTip;
        pindexBestForkBase = pfork;
    }

    CheckForkWarningConditions();
}

void static InvalidChainFound(CBlockIndex* pindexNew) EXCLUSIVE_LOCKS_REQUIRED(cs_main)
{
    if (!pindexBestInvalid || pindexNew->nChainWork > pindexBestInvalid->nChainWork)
        pindexBestInvalid = pindexNew;

    LogPrintf("%s: invalid block=%s  height=%d  log2_work=%.8g  date=%s\n", __func__,
      pindexNew->GetBlockHash().ToString(), pindexNew->nHeight,
      log(pindexNew->nChainWork.getdouble())/log(2.0), FormatISO8601DateTime(pindexNew->GetBlockTime()));
    CBlockIndex *tip = ::ChainActive().Tip();
    assert (tip);
    LogPrintf("%s:  current best=%s  height=%d  log2_work=%.8g  date=%s\n", __func__,
      tip->GetBlockHash().ToString(), ::ChainActive().Height(), log(tip->nChainWork.getdouble())/log(2.0),
      FormatISO8601DateTime(tip->GetBlockTime()));
    CheckForkWarningConditions();
}

void CChainState::InvalidBlockFound(CBlockIndex *pindex, const CValidationState &state) {
    if (state.GetReason() != ValidationInvalidReason::BLOCK_MUTATED) {
        pindex->nStatus |= BLOCK_FAILED_VALID;
        m_blockman.m_failed_blocks.insert(pindex);
        setDirtyBlockIndex.insert(pindex);
        setBlockIndexCandidates.erase(pindex);
        InvalidChainFound(pindex);
    }
}

void UpdateCoins(const CTransaction& tx, CCoinsViewCache& inputs, CTxUndo &txundo, int nHeight)
{
    // mark inputs spent
    if (!tx.IsCoinBase()) {
        txundo.vprevout.reserve(tx.vin.size());
        for (const CTxIn &txin : tx.vin) {
            txundo.vprevout.emplace_back();
            bool is_spent = inputs.SpendCoin(txin.prevout, &txundo.vprevout.back());
            assert(is_spent);
        }
    }
    // add outputs
    AddCoins(inputs, tx, nHeight);
}

void UpdateCoins(const CTransaction& tx, CCoinsViewCache& inputs, int nHeight)
{
    CTxUndo txundo;
    UpdateCoins(tx, inputs, txundo, nHeight);
}

bool CScriptCheck::operator()() {
    const CScript &scriptSig = ptxTo->vin[nIn].scriptSig;
    const CScriptWitness *witness = &ptxTo->vin[nIn].scriptWitness;
    return VerifyScript(scriptSig, m_tx_out.scriptPubKey, witness, nFlags, CachingTransactionSignatureChecker(ptxTo, nIn, m_tx_out.nValue, cacheStore, *txdata), &error);
}

int GetSpendHeight(const CCoinsViewCache& inputs)
{
    LOCK(cs_main);
    CBlockIndex* pindexPrev = LookupBlockIndex(inputs.GetBestBlock());
    return pindexPrev->nHeight + 1;
}


static CuckooCache::cache<uint256, SignatureCacheHasher> scriptExecutionCache;
static uint256 scriptExecutionCacheNonce(GetRandHash());

void InitScriptExecutionCache() {
    // nMaxCacheSize is unsigned. If -maxsigcachesize is set to zero,
    // setup_bytes creates the minimum possible cache (2 elements).
    size_t nMaxCacheSize = std::min(std::max((int64_t)0, gArgs.GetArg("-maxsigcachesize", DEFAULT_MAX_SIG_CACHE_SIZE) / 2), MAX_MAX_SIG_CACHE_SIZE) * ((size_t) 1 << 20);
    size_t nElems = scriptExecutionCache.setup_bytes(nMaxCacheSize);
    LogPrintf("Using %zu MiB out of %zu/2 requested for script execution cache, able to store %zu elements\n",
            (nElems*sizeof(uint256)) >>20, (nMaxCacheSize*2)>>20, nElems);
}

bool CheckBurnSpend(const CTransaction &tx, const CCoinsViewCache &inputs)
{
    Coin coin;
    for(size_t i = 0; i < tx.vin.size(); ++i)
    {
        if (inputs.GetCoin(tx.vin[i].prevout, coin) && coin.out.scriptPubKey == Params().GetConsensus().burnAddress)
        {
            return false;
        }
    }

    return true;
}

/**
 * Check whether all inputs of this transaction are valid (no double spends, scripts & sigs, amounts)
 * This does not modify the UTXO set.
 *
 * If pvChecks is not nullptr, script checks are pushed onto it instead of being performed inline. Any
 * script checks which are not necessary (eg due to script execution cache hits) are, obviously,
 * not pushed onto pvChecks/run.
 *
 * Setting cacheSigStore/cacheFullScriptStore to false will remove elements from the corresponding cache
 * which are matched. This is useful for checking blocks where we will likely never need the cache
 * entry again.
 *
 * Note that we may set state.reason to NOT_STANDARD for extra soft-fork flags in flags, block-checking
 * callers should probably reset it to CONSENSUS in such cases.
 *
 * Non-static (and re-declared) in src/test/txvalidationcache_tests.cpp
 */
bool CheckInputs(const CTransaction& tx, CValidationState &state, const CCoinsViewCache &inputs, bool fScriptChecks, unsigned int flags, bool cacheSigStore, bool cacheFullScriptStore, PrecomputedTransactionData& txdata, std::vector<CScriptCheck> *pvChecks) EXCLUSIVE_LOCKS_REQUIRED(cs_main)
{
    if (!CheckBurnSpend(tx, inputs))
    {
        return(state.Invalid(ValidationInvalidReason::CONSENSUS, error("CheckBurnSpend: Trying to spend burnt outputs"), REJECT_INVALID, "burnt-output"));
    }

    if (!tx.IsCoinBase())
    {
        if (pvChecks)
            pvChecks->reserve(tx.vin.size());

        // The first loop above does all the inexpensive checks.
        // Only if ALL inputs pass do we perform expensive ECDSA signature checks.
        // Helps prevent CPU exhaustion attacks.

        // Skip script verification when connecting blocks under the
        // assumevalid block. Assuming the assumevalid block is valid this
        // is safe because block merkle hashes are still computed and checked,
        // Of course, if an assumed valid block is invalid due to false scriptSigs
        // this optimization would allow an invalid chain to be accepted.
        if (fScriptChecks) {
            // First check if script executions have been cached with the same
            // flags. Note that this assumes that the inputs provided are
            // correct (ie that the transaction hash which is in tx's prevouts
            // properly commits to the scriptPubKey in the inputs view of that
            // transaction).
            uint256 hashCacheEntry;
            // We only use the first 19 bytes of nonce to avoid a second SHA
            // round - giving us 19 + 32 + 4 = 55 bytes (+ 8 + 1 = 64)
            static_assert(55 - sizeof(flags) - 32 >= 128/8, "Want at least 128 bits of nonce for script execution cache");
            CSHA256().Write(scriptExecutionCacheNonce.begin(), 55 - sizeof(flags) - 32).Write(tx.GetWitnessHash().begin(), 32).Write((unsigned char*)&flags, sizeof(flags)).Finalize(hashCacheEntry.begin());
            AssertLockHeld(cs_main); //TODO: Remove this requirement by making CuckooCache not require external locks
            if (scriptExecutionCache.contains(hashCacheEntry, !cacheFullScriptStore)) {
                return true;
            }

            for (unsigned int i = 0; i < tx.vin.size(); i++) {
                const COutPoint &prevout = tx.vin[i].prevout;
                const Coin& coin = inputs.AccessCoin(prevout);
                assert(!coin.IsSpent());

                // We very carefully only pass in things to CScriptCheck which
                // are clearly committed to by tx' witness hash. This provides
                // a sanity check that our caching is not introducing consensus
                // failures through additional data in, eg, the coins being
                // spent being checked as a part of CScriptCheck.

                // Verify signature
                CScriptCheck check(coin.out, tx, i, flags, cacheSigStore, &txdata);
                if (pvChecks) {
                    pvChecks->push_back(CScriptCheck());
                    check.swap(pvChecks->back());
                } else if (!check()) {
                    if (flags & STANDARD_NOT_MANDATORY_VERIFY_FLAGS) {
                        // Check whether the failure was caused by a
                        // non-mandatory script verification check, such as
                        // non-standard DER encodings or non-null dummy
                        // arguments; if so, ensure we return NOT_STANDARD
                        // instead of CONSENSUS to avoid downstream users
                        // splitting the network between upgraded and
                        // non-upgraded nodes by banning CONSENSUS-failing
                        // data providers.
                        CScriptCheck check2(coin.out, tx, i,
                                flags & ~STANDARD_NOT_MANDATORY_VERIFY_FLAGS, cacheSigStore, &txdata);
                        if (check2())
                            return state.Invalid(ValidationInvalidReason::TX_NOT_STANDARD, false, REJECT_NONSTANDARD, strprintf("non-mandatory-script-verify-flag (%s)", ScriptErrorString(check.GetScriptError())));
                    }
                    // MANDATORY flag failures correspond to
                    // ValidationInvalidReason::CONSENSUS. Because CONSENSUS
                    // failures are the most serious case of validation
                    // failures, we may need to consider using
                    // RECENT_CONSENSUS_CHANGE for any script failure that
                    // could be due to non-upgraded nodes which we may want to
                    // support, to avoid splitting the network (but this
                    // depends on the details of how net_processing handles
                    // such errors).
                    return state.Invalid(ValidationInvalidReason::CONSENSUS, false, REJECT_INVALID, strprintf("mandatory-script-verify-flag-failed (%s)", ScriptErrorString(check.GetScriptError())));
                }
            }

            if (cacheFullScriptStore && !pvChecks) {
                // We executed all of the provided scripts, and were told to
                // cache the result. Do so now.
                scriptExecutionCache.insert(hashCacheEntry);
            }
        }
    }

    return true;
}

static bool UndoWriteToDisk(const CBlockUndo& blockundo, FlatFilePos& pos, const uint256& hashBlock, const CMessageHeader::MessageStartChars& messageStart)
{
    // Open history file to append
    CAutoFile fileout(OpenUndoFile(pos), SER_DISK, CLIENT_VERSION);
    if (fileout.IsNull())
        return error("%s: OpenUndoFile failed", __func__);

    // Write index header
    unsigned int nSize = GetSerializeSize(blockundo, fileout.GetVersion());
    fileout << messageStart << nSize;

    // Write undo data
    long fileOutPos = ftell(fileout.Get());
    if (fileOutPos < 0)
        return error("%s: ftell failed", __func__);
    pos.nPos = (unsigned int)fileOutPos;
    fileout << blockundo;

    // calculate & write checksum
    CHashWriter hasher(SER_GETHASH, PROTOCOL_VERSION);
    hasher << hashBlock;
    hasher << blockundo;
    fileout << hasher.GetHash();

    return true;
}

bool UndoReadFromDisk(CBlockUndo& blockundo, const CBlockIndex* pindex)
{
    FlatFilePos pos = pindex->GetUndoPos();
    if (pos.IsNull()) {
        return error("%s: no undo data available", __func__);
    }

    // Open history file to read
    CAutoFile filein(OpenUndoFile(pos, true), SER_DISK, CLIENT_VERSION);
    if (filein.IsNull())
        return error("%s: OpenUndoFile failed", __func__);

    // Read block
    uint256 hashChecksum;
    CHashVerifier<CAutoFile> verifier(&filein); // We need a CHashVerifier as reserializing may lose data
    try {
        verifier << pindex->pprev->GetBlockHash();
        verifier >> blockundo;
        filein >> hashChecksum;
    }
    catch (const std::exception& e) {
        return error("%s: Deserialize or I/O error - %s", __func__, e.what());
    }

    // Verify checksum
    if (hashChecksum != verifier.GetHash())
        return error("%s: Checksum mismatch", __func__);

    return true;
}

/** Abort with a message */
static bool AbortNode(const std::string& strMessage, const std::string& userMessage = "", unsigned int prefix = 0)
{
    SetMiscWarning(strMessage);
    LogPrintf("*** %s\n", strMessage);
    if (!userMessage.empty()) {
        uiInterface.ThreadSafeMessageBox(userMessage, "", CClientUIInterface::MSG_ERROR | prefix);
    } else {
        uiInterface.ThreadSafeMessageBox(_("Error: A fatal internal error occurred, see debug.log for details").translated, "", CClientUIInterface::MSG_ERROR | CClientUIInterface::MSG_NOPREFIX);
    }
    StartShutdown();
    return false;
}

static bool AbortNode(CValidationState& state, const std::string& strMessage, const std::string& userMessage = "", unsigned int prefix = 0)
{
    AbortNode(strMessage, userMessage, prefix);
    return state.Error(strMessage);
}

/**
 * Restore the UTXO in a Coin at a given COutPoint
 * @param undo The Coin to be restored.
 * @param view The coins view to which to apply the changes.
 * @param out The out point that corresponds to the tx input.
 * @return A DisconnectResult as an int
 */
int ApplyTxInUndo(Coin&& undo, CCoinsViewCache& view, const COutPoint& out)
{
    bool fClean = true;

    if (view.HaveCoin(out)) fClean = false; // overwriting transaction output

    if (undo.nHeight == 0) {
        // Missing undo metadata (height and coinbase). Older versions included this
        // information only in undo records for the last spend of a transactions'
        // outputs. This implies that it must be present for some other output of the same tx.
        const Coin& alternate = AccessByTxid(view, out.hash);
        if (!alternate.IsSpent()) {
            undo.nHeight = alternate.nHeight;
            undo.fCoinBase = alternate.fCoinBase;
        } else {
            return DISCONNECT_FAILED; // adding output for transaction without known metadata
        }
    }
    // The potential_overwrite parameter to AddCoin is only allowed to be false if we know for
    // sure that the coin did not already exist in the cache. As we have queried for that above
    // using HaveCoin, we don't need to guess. When fClean is false, a coin already existed and
    // it is an overwrite.
    view.AddCoin(out, std::move(undo), !fClean);

    return fClean ? DISCONNECT_OK : DISCONNECT_UNCLEAN;
}

/** Undo the effects of this block (with given index) on the UTXO set represented by coins.
 *  When FAILED is returned, view is left in an indeterminate state. */
DisconnectResult CChainState::DisconnectBlock(const CBlock& block, const CBlockIndex* pindex, CCoinsViewCache& view, CCustomCSView& mnview, std::vector<CAnchorConfirmMessage> & disconnectedAnchorConfirms)
{
    bool fClean = true;

    CBlockUndo blockUndo;
    if (!UndoReadFromDisk(blockUndo, pindex)) {
        error("DisconnectBlock(): failure reading undo data");
        return DISCONNECT_FAILED;
    }

    if (blockUndo.vtxundo.size() + 1 != block.vtx.size()) {
        error("DisconnectBlock(): block and undo data inconsistent");
        return DISCONNECT_FAILED;
    }

    if (mnview.GetLastHeight() != pindex->nHeight) {
        error("DisconnectBlock(): mnview: wrong last processed block hash (view: %d, current: %d)", mnview.GetLastHeight(), pindex->nHeight);
        return DISCONNECT_FAILED;
    }

    // special case: possible undo (first) of custom 'complex changes' for the whole block (expired orders and/or prices)
    mnview.OnUndoTx(uint256(), (uint32_t) pindex->nHeight); // undo for "zero hash"

    // erase auction fee history
    pburnHistoryDB->EraseAccountHistory({Params().GetConsensus().burnAddress, uint32_t(pindex->nHeight), ~0u});

    // Undo community balance increments
    ReverseGeneralCoinbaseTx(mnview, pindex->nHeight);

    CKeyID minterKey;
    boost::optional<uint256> nodeId;
    if (!fIsFakeNet) {
        minterKey = pindex->minterKey();

        // Get node id now from mnview before undo
        nodeId = mnview.GetMasternodeIdByOperator(minterKey);
        assert(nodeId);
    }

    std::vector<AccountHistoryKey> eraseBurnEntries;

    // undo transactions in reverse order
    for (int i = block.vtx.size() - 1; i >= 0; i--) {
        const CTransaction &tx = *(block.vtx[i]);
        uint256 hash = tx.GetHash();
        bool is_coinbase = tx.IsCoinBase();

        if (is_coinbase) {
            std::vector<unsigned char> metadata;
            if (IsAnchorRewardTxPlus(tx, metadata))
            {
                LogPrint(BCLog::ANCHORING, "%s: disconnecting finalization tx: %s block: %d\n", __func__, tx.GetHash().GetHex(), block.height);
                CDataStream ss(metadata, SER_NETWORK, PROTOCOL_VERSION);
                CAnchorFinalizationMessagePlus finMsg;
                ss >> finMsg;

                LogPrint(BCLog::ANCHORING, "%s: Add community balance %d\n", __func__, tx.GetValueOut());
                mnview.AddCommunityBalance(CommunityAccountType::AnchorReward, tx.GetValueOut());
                mnview.RemoveRewardForAnchor(finMsg.btcTxHash);
                mnview.EraseAnchorConfirmData(finMsg.btcTxHash);

                CAnchorConfirmMessage message(static_cast<CAnchorConfirmDataPlus &>(finMsg));
                for (auto && sig : finMsg.sigs) {
                    message.signature = sig;
                    disconnectedAnchorConfirms.push_back(message);
                }

                LogPrint(BCLog::ANCHORING, "%s: disconnected finalization tx: %s block: %d\n", __func__, tx.GetHash().GetHex(), block.height);
            }
            else if (IsAnchorRewardTx(tx, metadata))
            {
                LogPrint(BCLog::ANCHORING, "%s: disconnecting finalization tx: %s block: %d\n", __func__, tx.GetHash().GetHex(), block.height);
                CDataStream ss(metadata, SER_NETWORK, PROTOCOL_VERSION);
                CAnchorFinalizationMessage finMsg;
                ss >> finMsg;

                mnview.SetTeam(finMsg.currentTeam);

                if (pindex->nHeight >= Params().GetConsensus().AMKHeight) {
                    mnview.AddCommunityBalance(CommunityAccountType::AnchorReward, tx.GetValueOut()); // or just 'Set..'
                    LogPrint(BCLog::ANCHORING, "%s: post AMK logic, add community balance %d\n", __func__, tx.GetValueOut());
                }
                else { // pre-AMK logic:
                    assert(mnview.GetFoundationsDebt() >= tx.GetValueOut());
                    mnview.SetFoundationsDebt(mnview.GetFoundationsDebt() - tx.GetValueOut());
                }
                mnview.RemoveRewardForAnchor(finMsg.btcTxHash);
                mnview.EraseAnchorConfirmData(finMsg.btcTxHash);

                LogPrint(BCLog::ANCHORING, "%s: disconnected finalization tx: %s block: %d\n", __func__, tx.GetHash().GetHex(), block.height);
            }
        }

        // Check that all outputs are available and match the outputs in the block itself
        // exactly.
        for (size_t o = 0; o < tx.vout.size(); o++) {
            if (!tx.vout[o].scriptPubKey.IsUnspendable()) {
                COutPoint out(hash, o);
                Coin coin;
                bool is_spent = view.SpendCoin(out, &coin);
                if (!is_spent || tx.vout[o] != coin.out || pindex->nHeight != coin.nHeight || is_coinbase != coin.fCoinBase) {
                    fClean = false; // transaction output mismatch
                }

                // Check for burn outputs
                if (tx.vout[o].scriptPubKey == Params().GetConsensus().burnAddress)
                {
                    eraseBurnEntries.push_back({Params().GetConsensus().burnAddress, static_cast<uint32_t>(pindex->nHeight), static_cast<uint32_t>(i)});
                }
            }
        }

        // restore inputs
        TBytes dummy;
        if (i > 0 && !IsAnchorRewardTx(tx, dummy) && !IsAnchorRewardTxPlus(tx, dummy)) { // not coinbases
            CTxUndo &txundo = blockUndo.vtxundo[i-1];
            if (txundo.vprevout.size() != tx.vin.size()) {
                error("DisconnectBlock(): transaction and undo data inconsistent");
                return DISCONNECT_FAILED;
            }
            for (unsigned int j = tx.vin.size(); j-- > 0;) {
                const COutPoint &out = tx.vin[j].prevout;
                int res = ApplyTxInUndo(std::move(txundo.vprevout[j]), view, out);
                if (res == DISCONNECT_FAILED) return DISCONNECT_FAILED;
                fClean = fClean && res != DISCONNECT_UNCLEAN;
            }
            // At this point, all of txundo.vprevout should have been moved out.
        }

        // process transactions revert for masternodes
        mnview.OnUndoTx(tx.GetHash(), (uint32_t) pindex->nHeight);
        auto res = RevertCustomTx(mnview, view, tx, Params().GetConsensus(), (uint32_t) pindex->nHeight, i, paccountHistoryDB.get(), pburnHistoryDB.get());
        if (!res) {
            LogPrintf("%s\n", res.msg);
        }
    }

    // Remove burn balance transfers
    if (pindex->nHeight == Params().GetConsensus().EunosHeight)
    {
        // Make sure to initialize lastTxOut, otherwise it never finds the block and
        // ends up looping through uninitialized garbage value.
        uint32_t lastTxOut = 0;
        auto shouldContinueToNextAccountHistory = [&lastTxOut, block](AccountHistoryKey const & key, CLazySerialize<AccountHistoryValue> valueLazy) -> bool
        {
            if (key.owner != Params().GetConsensus().burnAddress) {
                return false;
            }

            if (key.blockHeight != Params().GetConsensus().EunosHeight) {
                return false;
            }

            lastTxOut = key.txn;

            return false;
        };

        AccountHistoryKey startKey({Params().GetConsensus().burnAddress, static_cast<uint32_t>(Params().GetConsensus().EunosHeight), std::numeric_limits<uint32_t>::max()});
        pburnHistoryDB->ForEachAccountHistory(shouldContinueToNextAccountHistory, startKey);

        for (uint32_t i = block.vtx.size(); i <= lastTxOut; ++i) {
            pburnHistoryDB->EraseAccountHistory({Params().GetConsensus().burnAddress, static_cast<uint32_t>(Params().GetConsensus().EunosHeight), i});
        }
    }

    // Erase any UTXO burns
    for (const auto& entries : eraseBurnEntries)
    {
        pburnHistoryDB->EraseAccountHistory(entries);
    }

    // move best block pointer to prevout block
    view.SetBestBlock(pindex->pprev->GetBlockHash());

    if (!fIsFakeNet) {
        mnview.DecrementMintedBy(minterKey);
        if (pindex->nHeight >= Params().GetConsensus().EunosPayaHeight) {
            mnview.EraseSubNodesLastBlockTime(*nodeId, static_cast<uint32_t>(pindex->nHeight));
        } else {
            mnview.EraseMasternodeLastBlockTime(*nodeId, static_cast<uint32_t>(pindex->nHeight));
        }
    }
    mnview.SetLastHeight(pindex->pprev->nHeight);

    return fClean ? DISCONNECT_OK : DISCONNECT_UNCLEAN;
}

void static FlushBlockFile(bool fFinalize = false)
{
    LOCK(cs_LastBlockFile);

    FlatFilePos block_pos_old(nLastBlockFile, vinfoBlockFile[nLastBlockFile].nSize);
    FlatFilePos undo_pos_old(nLastBlockFile, vinfoBlockFile[nLastBlockFile].nUndoSize);

    bool status = true;
    status &= BlockFileSeq().Flush(block_pos_old, fFinalize);
    status &= UndoFileSeq().Flush(undo_pos_old, fFinalize);
    if (!status) {
        AbortNode("Flushing block file to disk failed. This is likely the result of an I/O error.");
    }
}

static bool FindUndoPos(CValidationState &state, int nFile, FlatFilePos &pos, unsigned int nAddSize);

static bool WriteUndoDataForBlock(const CBlockUndo& blockundo, CValidationState& state, CBlockIndex* pindex, const CChainParams& chainparams)
{
    // Write undo information to disk
    if (pindex->GetUndoPos().IsNull()) {
        FlatFilePos _pos;
        if (!FindUndoPos(state, pindex->nFile, _pos, ::GetSerializeSize(blockundo, CLIENT_VERSION) + 40))
            return error("ConnectBlock(): FindUndoPos failed");
        if (!UndoWriteToDisk(blockundo, _pos, pindex->pprev->GetBlockHash(), chainparams.MessageStart()))
            return AbortNode(state, "Failed to write undo data");

        // update nUndoPos in block index
        pindex->nUndoPos = _pos.nPos;
        pindex->nStatus |= BLOCK_HAVE_UNDO;
        setDirtyBlockIndex.insert(pindex);
    }

    return true;
}

static CCheckQueue<CScriptCheck> scriptcheckqueue(128);

void ThreadScriptCheck(int worker_num) {
    util::ThreadRename(strprintf("scriptch.%i", worker_num));
    scriptcheckqueue.Thread();
}

VersionBitsCache versionbitscache GUARDED_BY(cs_main);

int32_t ComputeBlockVersion(const CBlockIndex* pindexPrev, const Consensus::Params& params)
{
    LOCK(cs_main);
    int32_t nVersion = VERSIONBITS_TOP_BITS;

    for (int i = 0; i < (int)Consensus::MAX_VERSION_BITS_DEPLOYMENTS; i++) {
        ThresholdState state = VersionBitsState(pindexPrev, params, static_cast<Consensus::DeploymentPos>(i), versionbitscache);
        if (state == ThresholdState::LOCKED_IN || state == ThresholdState::STARTED) {
            nVersion |= VersionBitsMask(params, static_cast<Consensus::DeploymentPos>(i));
        }
    }

    return nVersion;
}

/**
 * Threshold condition checker that triggers when unknown versionbits are seen on the network.
 */
class WarningBitsConditionChecker : public AbstractThresholdConditionChecker
{
private:
    int bit;

public:
    explicit WarningBitsConditionChecker(int bitIn) : bit(bitIn) {}

    int64_t BeginTime(const Consensus::Params& params) const override { return 0; }
    int64_t EndTime(const Consensus::Params& params) const override { return std::numeric_limits<int64_t>::max(); }
    int Period(const Consensus::Params& params) const override { return params.nMinerConfirmationWindow; }
    int Threshold(const Consensus::Params& params) const override { return params.nRuleChangeActivationThreshold; }

    bool Condition(const CBlockIndex* pindex, const Consensus::Params& params) const override
    {
        return ((pindex->nVersion & VERSIONBITS_TOP_MASK) == VERSIONBITS_TOP_BITS) &&
               ((pindex->nVersion >> bit) & 1) != 0 &&
               ((ComputeBlockVersion(pindex->pprev, params) >> bit) & 1) == 0;
    }
};

static ThresholdConditionCache warningcache[VERSIONBITS_NUM_BITS] GUARDED_BY(cs_main);

// 0.13.0 was shipped with a segwit deployment defined for testnet, but not for
// mainnet. We no longer need to support disabling the segwit deployment
// except for testing purposes, due to limitations of the functional test
// environment. See test/functional/p2p-segwit.py.
static bool IsScriptWitnessEnabled(const Consensus::Params& params)
{
    return params.SegwitHeight != std::numeric_limits<int>::max();
}

static unsigned int GetBlockScriptFlags(const CBlockIndex* pindex, const Consensus::Params& consensusparams) EXCLUSIVE_LOCKS_REQUIRED(cs_main) {
    AssertLockHeld(cs_main);

    unsigned int flags = SCRIPT_VERIFY_NONE;

    // BIP16 didn't become active until Apr 1 2012 (on mainnet, and
    // retroactively applied to testnet)
    // However, only one historical block violated the P2SH rules (on both
    // mainnet and testnet), so for simplicity, always leave P2SH
    // on except for the one violating block.
    if (consensusparams.BIP16Exception.IsNull() || // no bip16 exception on this chain
        pindex->phashBlock == nullptr || // this is a new candidate block, eg from TestBlockValidity()
        *pindex->phashBlock != consensusparams.BIP16Exception) // this block isn't the historical exception
    {
        flags |= SCRIPT_VERIFY_P2SH;
    }

    // Enforce WITNESS rules whenever P2SH is in effect (and the segwit
    // deployment is defined).
    if (flags & SCRIPT_VERIFY_P2SH && IsScriptWitnessEnabled(consensusparams)) {
        flags |= SCRIPT_VERIFY_WITNESS;
    }

    // Start enforcing the DERSIG (BIP66) rule
    if (pindex->nHeight >= consensusparams.BIP66Height) {
        flags |= SCRIPT_VERIFY_DERSIG;
    }

    // Start enforcing CHECKLOCKTIMEVERIFY (BIP65) rule
    if (pindex->nHeight >= consensusparams.BIP65Height) {
        flags |= SCRIPT_VERIFY_CHECKLOCKTIMEVERIFY;
    }

    // Start enforcing BIP112 (CHECKSEQUENCEVERIFY)
    if (pindex->nHeight >= consensusparams.CSVHeight) {
        flags |= SCRIPT_VERIFY_CHECKSEQUENCEVERIFY;
    }

    // Start enforcing BIP147 NULLDUMMY (activated simultaneously with segwit)
    if (IsWitnessEnabled(pindex->pprev, consensusparams)) {
        flags |= SCRIPT_VERIFY_NULLDUMMY;
    }

    return flags;
}

Res ApplyGeneralCoinbaseTx(CCustomCSView & mnview, CTransaction const & tx, int height, CAmount nFees, const Consensus::Params& consensus)
{
    TAmounts const cbValues = tx.GetValuesOut();
    CAmount blockReward = GetBlockSubsidy(height, consensus);
    if (cbValues.size() != 1 || cbValues.begin()->first != DCT_ID{0})
        return Res::ErrDbg("bad-cb-wrong-tokens", "coinbase should pay only Defi coins");


    if (height >= consensus.AMKHeight)
    {
        CAmount foundationReward{0};
        if (height >= consensus.EunosHeight)
        {
            foundationReward = CalculateCoinbaseReward(blockReward, consensus.dist.community);
        }
        else if (!consensus.foundationShareScript.empty() && consensus.foundationShareDFIP1)
        {
            foundationReward = blockReward * consensus.foundationShareDFIP1 / COIN;
        }

        if (foundationReward)
        {
            bool foundationsRewardfound = false;
            for (auto& txout : tx.vout)
            {
                if (txout.scriptPubKey == consensus.foundationShareScript)
                {
                    if (txout.nValue < foundationReward)
                    {
                        return Res::ErrDbg("bad-cb-foundation-reward", "coinbase doesn't pay proper foundation reward! (actual=%d vs expected=%d", txout.nValue, foundationReward);
                    }

                    foundationsRewardfound = true;
                    break;
                }
            }

            if (!foundationsRewardfound)
            {
                return Res::ErrDbg("bad-cb-foundation-reward", "coinbase doesn't pay foundation reward!");
            }
        }

        // count and subtract for non-UTXO community rewards
        CAmount nonUtxoTotal = 0;
        if (height >= consensus.EunosHeight)
        {
            CAmount subsidy;
            for (const auto& kv : consensus.newNonUTXOSubsidies)
            {
                subsidy = CalculateCoinbaseReward(blockReward, kv.second);

                Res res = Res::Ok();

                // Swap, Futures and Options currently unused and all go to Unallocated (burnt) pot.
                if (kv.first == CommunityAccountType::Loan ||
                    kv.first == CommunityAccountType::Options)
                {
                    res = mnview.AddCommunityBalance(CommunityAccountType::Unallocated, subsidy);
                }
                else
                {
                    res = mnview.AddCommunityBalance(kv.first, subsidy);
                }

                if (!res.ok)
                {
                    return Res::ErrDbg("bad-cb-community-rewards", "Cannot take non-UTXO community share from coinbase");
                }

                nonUtxoTotal += subsidy;
            }
        }
        else
        {
            for (const auto& kv : consensus.nonUtxoBlockSubsidies) {
                CAmount subsidy = blockReward * kv.second / COIN;
                Res res = mnview.AddCommunityBalance(kv.first, subsidy);
                if (!res.ok) {
                    return Res::ErrDbg("bad-cb-community-rewards", "can't take non-UTXO community share from coinbase");
                }
                nonUtxoTotal += subsidy;
            }
        }

        blockReward -= nonUtxoTotal;
    }

    // pre-AMK logic, compatible after prev blockReward mod:
    if (cbValues.at(DCT_ID{0}) > blockReward + nFees)
        return Res::ErrDbg("bad-cb-amount", "coinbase pays too much (actual=%d vs limit=%d)", cbValues.at(DCT_ID{0}), blockReward + nFees);

    return Res::Ok();
}


void ReverseGeneralCoinbaseTx(CCustomCSView & mnview, int height)
{
    CAmount blockReward = GetBlockSubsidy(height, Params().GetConsensus());

    if (height >= Params().GetConsensus().AMKHeight)
    {
        if (height >= Params().GetConsensus().EunosHeight)
        {
            for (const auto& kv : Params().GetConsensus().newNonUTXOSubsidies)
            {
                CAmount subsidy = CalculateCoinbaseReward(blockReward, kv.second);

                // Remove Swap, Futures and Options balances from Unallocated
                if (kv.first == CommunityAccountType::Loan ||
                    kv.first == CommunityAccountType::Options)
                {
                    mnview.SubCommunityBalance(CommunityAccountType::Unallocated, subsidy);
                }
                else
                {
                    mnview.SubCommunityBalance(kv.first, subsidy);
                }
            }
        }
        else
        {
            for (const auto& kv : Params().GetConsensus().nonUtxoBlockSubsidies)
            {
                CAmount subsidy = blockReward * kv.second / COIN;
                mnview.SubCommunityBalance(kv.first, subsidy);
            }
        }
    }
}



static int64_t nTimeCheck = 0;
static int64_t nTimeForks = 0;
static int64_t nTimeVerify = 0;
static int64_t nTimeConnect = 0;
static int64_t nTimeIndex = 0;
static int64_t nTimeCallbacks = 0;
static int64_t nTimeTotal = 0;
static int64_t nBlocksTotal = 0;

// Holds position for burn TXs appended to block in burn history
static std::vector<CTransactionRef>::size_type nPhantomBurnTx{0};

static std::map<CScript, CBalances> mapBurnAmounts;

static uint32_t GetNextBurnPosition() {
    return nPhantomBurnTx++;
}

// Burn non-transaction amounts, that is burns that are not sent directly to the burn address
// in a account or UTXO transaction. When parsing TXs via ConnectBlock that result in a burn
// from an account in this way call the function below. This will add the burn to the map to
// be added to the burn index as a phantom TX appended to the end of the connecting block.
Res AddNonTxToBurnIndex(const CScript& from, const CBalances& amounts)
{
    return mapBurnAmounts[from].AddBalances(amounts.balances);
}

template<typename GovVar>
static void UpdateDailyGovVariables(const std::map<CommunityAccountType, uint32_t>::const_iterator& incentivePair, CCustomCSView& cache, int nHeight) {
    if (incentivePair != Params().GetConsensus().newNonUTXOSubsidies.end())
    {
        CAmount subsidy = CalculateCoinbaseReward(GetBlockSubsidy(nHeight, Params().GetConsensus()), incentivePair->second);
        subsidy *= Params().GetConsensus().blocksPerDay();
        // Change daily LP reward if it has changed
        auto var = cache.GetVariable(GovVar::TypeName());
        if (var) {
            // Cast to avoid UniValue in GovVariable Export/ImportserliazedSplits.emplace(it.first.v, it.second);
            auto lpVar = dynamic_cast<GovVar*>(var.get());
            if (lpVar && lpVar->dailyReward != subsidy) {
                lpVar->dailyReward = subsidy;
                lpVar->Apply(cache, nHeight);
                cache.SetVariable(*lpVar);
            }
        }
    }
}

std::vector<CAuctionBatch> CollectAuctionBatches(const CCollateralLoans& collLoan, const TAmounts& collBalances, const TAmounts& loanBalances)
{
    constexpr const uint64_t batchThreshold = 10000 * COIN; // 10k USD
    auto totalCollaterals = collLoan.totalCollaterals;
    auto totalLoans = collLoan.totalLoans;
    auto maxCollaterals = totalCollaterals;
    auto maxCollBalances = collBalances;
    auto maxLoans = totalLoans;
    auto CreateAuctionBatch = [&maxCollBalances, &collBalances](CTokenAmount loanAmount, CAmount chunk) {
        CAuctionBatch batch{};
        batch.loanAmount = loanAmount;
        for (const auto& tAmount : collBalances) {
            auto& maxCollBalance = maxCollBalances[tAmount.first];
            auto collValue = std::min(MultiplyAmounts(tAmount.second, chunk), maxCollBalance);
            batch.collaterals.Add({tAmount.first, collValue});
            maxCollBalance -= collValue;
        }
        return batch;
    };
    std::vector<CAuctionBatch> batches;
    for (const auto& loan : collLoan.loans) {
        auto maxLoanValue = loanBalances.at(loan.nTokenId);
        auto loanChunk = std::min(uint64_t(DivideAmounts(loan.nValue, totalLoans)), maxLoans);
        auto collateralChunk = std::min(uint64_t(MultiplyAmounts(loanChunk, totalCollaterals)), maxCollaterals);
        if (collateralChunk > batchThreshold) {
            auto chunk = DivideAmounts(batchThreshold, collateralChunk);
            auto loanValue = MultiplyAmounts(maxLoanValue, chunk);
            for (auto chunks = COIN; chunks > 0; chunks -= chunk) {
                loanValue = std::min(loanValue, maxLoanValue);
                auto loanAmount = CTokenAmount{loan.nTokenId, loanValue};
                batches.push_back(CreateAuctionBatch(loanAmount, chunk));
                maxLoanValue -= loanValue;
            }
        } else {
            auto loanAmount = CTokenAmount{loan.nTokenId, maxLoanValue};
            batches.push_back(CreateAuctionBatch(loanAmount, collateralChunk));
        }
        maxLoans -= loanChunk;
        maxCollaterals -= collateralChunk;
    }
    return batches;
}

/** Apply the effects of this block (with given index) on the UTXO set represented by coins.
 *  Validity checks that depend on the UTXO set are also done; ConnectBlock()
 *  can fail if those validity checks fail (among other reasons). */
bool CChainState::ConnectBlock(const CBlock& block, CValidationState& state, CBlockIndex* pindex,
                  CCoinsViewCache& view, CCustomCSView& mnview, const CChainParams& chainparams, std::vector<uint256> & rewardedAnchors, bool fJustCheck)
{
    AssertLockHeld(cs_main);
    assert(pindex);
    assert(*pindex->phashBlock == block.GetHash());
    int64_t nTimeStart = GetTimeMicros();

    // Reset phanton TX to block TX count
    nPhantomBurnTx = block.vtx.size();

    // Wipe burn map, we only want TXs added during ConnectBlock
    mapBurnAmounts.clear();

    // Check it again in case a previous version let a bad block in
    // NOTE: We don't currently (re-)invoke ContextualCheckBlock() or
    // ContextualCheckBlockHeader() here. This means that if we add a new
    // consensus rule that is enforced in one of those two functions, then we
    // may have let in a block that violates the rule prior to updating the
    // software, and we would NOT be enforcing the rule here. Fully solving
    // upgrade from one software version to the next after a consensus rule
    // change is potentially tricky and issue-specific (see RewindBlockIndex()
    // for one general approach that was used for BIP 141 deployment).
    // Also, currently the rule against blocks more than 2 hours in the future
    // is enforced in ContextualCheckBlockHeader(); we wouldn't want to
    // re-enforce that rule here (at least until we make it impossible for
    // GetAdjustedTime() to go backward).

    CheckContextState ctxState;

    if (!CheckBlock(block, state, chainparams.GetConsensus(), ctxState, !fJustCheck, !fJustCheck)) {
        if (state.GetReason() == ValidationInvalidReason::BLOCK_MUTATED) {
            // We don't write down blocks to disk if they may have been
            // corrupted, so this should be impossible unless we're having hardware
            // problems.
            return AbortNode(state, "Corrupt block found indicating potential hardware failure; shutting down");
        }

        // Add sleep here to avoid hot looping over failed but not invalidated block.
        std::this_thread::sleep_for(std::chrono::milliseconds(100));
        return error("%s: Consensus::CheckBlock: %s", __func__, FormatStateMessage(state));
    }

    // verify that the view's current state corresponds to the previous block
    uint256 hashPrevBlock = pindex->pprev == nullptr ? uint256() : pindex->pprev->GetBlockHash();
    assert(hashPrevBlock == view.GetBestBlock());

    // verify that the mn view's current state corresponds to the previous block
    if (pindex->nHeight != 0) {
        if (mnview.GetLastHeight() != pindex->nHeight-1)
            return AbortNode(state, "Masternodes database is corrupted (height mismatch)! DB prev block = " + std::to_string(mnview.GetLastHeight()) +
                             ", current block = " + std::to_string(pindex->nHeight) + ". Please restart with -reindex to recover.");
    }

    // Special case for the genesis block
    if (block.GetHash() == chainparams.GetConsensus().hashGenesisBlock) {
        if (!fJustCheck) {
            view.SetBestBlock(pindex->GetBlockHash());
            pcustomcsview->CreateDFIToken();
            // init view|db with genesis here
            for (size_t i = 0; i < block.vtx.size(); ++i) {
                const auto res = ApplyCustomTx(mnview, view, *block.vtx[i], chainparams.GetConsensus(), pindex->nHeight, pindex->GetBlockTime(), i, paccountHistoryDB.get());
                if (!res.ok) {
                    return error("%s: Genesis block ApplyCustomTx failed. TX: %s Error: %s",
                                 __func__, block.vtx[i]->GetHash().ToString(), res.msg);
                }
                AddCoins(view, *block.vtx[i], 0);
            }
        }
        return true;
    }

    CKeyID minterKey;

    // We are forced not to check this due to the block wasn't signed yet if called by TestBlockValidity()
    if (!fJustCheck && !fIsFakeNet) {
        // Check only that mintedBlocks counter is correct (MN existence and activation was partially checked before in checkblock()->contextualcheckproofofstake(), but not in the case of fJustCheck)
        minterKey = pindex->minterKey();
        auto nodeId = mnview.GetMasternodeIdByOperator(minterKey);
        assert(nodeId);
        auto nodePtr = mnview.GetMasternode(*nodeId);
        assert(nodePtr);

        if (nodePtr->mintedBlocks + 1 != block.mintedBlocks)
        {
            return state.Invalid(ValidationInvalidReason::CONSENSUS, error("ConnectBlock(): masternode's %s mintedBlocks should be %d, got %d!",
                                                                           nodeId->ToString(), nodePtr->mintedBlocks + 1, block.mintedBlocks), REJECT_INVALID, "bad-minted-blocks");
        }
        uint256 stakeModifierPrevBlock = pindex->pprev == nullptr ? uint256() : pindex->pprev->stakeModifier;
        if (block.stakeModifier != pos::ComputeStakeModifier(stakeModifierPrevBlock, nodePtr->operatorAuthAddress)) {
            return state.Invalid(
                    ValidationInvalidReason::CONSENSUS,
                    error("ConnectBlock(): block's stake Modifier should be %d, got %d!",
                            block.stakeModifier.ToString(), pos::ComputeStakeModifier(stakeModifierPrevBlock, nodePtr->operatorAuthAddress).ToString()),
                    REJECT_INVALID,
                    "bad-minted-blocks");
        }
    }

    nBlocksTotal++;

    bool fScriptChecks = true;
    if (!hashAssumeValid.IsNull()) {
        // We've been configured with the hash of a block which has been externally verified to have a valid history.
        // A suitable default value is included with the software and updated from time to time.  Because validity
        //  relative to a piece of software is an objective fact these defaults can be easily reviewed.
        // This setting doesn't force the selection of any particular chain but makes validating some faster by
        //  effectively caching the result of part of the verification.
        BlockMap::const_iterator  it = m_blockman.m_block_index.find(hashAssumeValid);
        if (it != m_blockman.m_block_index.end()) {
            if (it->second->GetAncestor(pindex->nHeight) == pindex &&
                pindexBestHeader->GetAncestor(pindex->nHeight) == pindex &&
                pindexBestHeader->nChainWork >= nMinimumChainWork) {
                // This block is a member of the assumed verified chain and an ancestor of the best header.
                // The equivalent time check discourages hash power from extorting the network via DOS attack
                //  into accepting an invalid block through telling users they must manually set assumevalid.
                //  Requiring a software change or burying the invalid block, regardless of the setting, makes
                //  it hard to hide the implication of the demand.  This also avoids having release candidates
                //  that are hardly doing any signature verification at all in testing without having to
                //  artificially set the default assumed verified block further back.
                // The test against nMinimumChainWork prevents the skipping when denied access to any chain at
                //  least as good as the expected chain.
                fScriptChecks = (GetBlockProofEquivalentTime(*pindexBestHeader, *pindex, *pindexBestHeader, chainparams.GetConsensus()) <= 60 * 60 * 24 * 7 * 2);
            }
        }
    }

    int64_t nTime1 = GetTimeMicros(); nTimeCheck += nTime1 - nTimeStart;
    LogPrint(BCLog::BENCH, "    - Sanity checks: %.2fms [%.2fs (%.2fms/blk)]\n", MILLI * (nTime1 - nTimeStart), nTimeCheck * MICRO, nTimeCheck * MILLI / nBlocksTotal);

    // Do not allow blocks that contain transactions which 'overwrite' older transactions,
    // unless those are already completely spent.
    // If such overwrites are allowed, coinbases and transactions depending upon those
    // can be duplicated to remove the ability to spend the first instance -- even after
    // being sent to another address.
    // See BIP30 and http://r6.ca/blog/20120206T005236Z.html for more information.
    // This logic is not necessary for memory pool transactions, as AcceptToMemoryPool
    // already refuses previously-known transaction ids entirely.
    // This rule was originally applied to all blocks with a timestamp after March 15, 2012, 0:00 UTC.
    // Now that the whole chain is irreversibly beyond that time it is applied to all blocks except the
    // two in the chain that violate it. This prevents exploiting the issue against nodes during their
    // initial block download.
    bool fEnforceBIP30 = !((pindex->nHeight==91842 && pindex->GetBlockHash() == uint256S("0x00000000000a4d0a398161ffc163c503763b1f4360639393e0e4c8e300e0caec")) ||
                           (pindex->nHeight==91880 && pindex->GetBlockHash() == uint256S("0x00000000000743f190a18c5577a3c2d2a1f610ae9601ac046a38084ccb7cd721")));

    // Once BIP34 activated it was not possible to create new duplicate coinbases and thus other than starting
    // with the 2 existing duplicate coinbase pairs, not possible to create overwriting txs.  But by the
    // time BIP34 activated, in each of the existing pairs the duplicate coinbase had overwritten the first
    // before the first had been spent.  Since those coinbases are sufficiently buried it's no longer possible to create further
    // duplicate transactions descending from the known pairs either.
    // If we're on the known chain at height greater than where BIP34 activated, we can save the db accesses needed for the BIP30 check.

    // BIP34 requires that a block at height X (block X) has its coinbase
    // scriptSig start with a CScriptNum of X (indicated height X).  The above
    // logic of no longer requiring BIP30 once BIP34 activates is flawed in the
    // case that there is a block X before the BIP34 height of 227,931 which has
    // an indicated height Y where Y is greater than X.  The coinbase for block
    // X would also be a valid coinbase for block Y, which could be a BIP30
    // violation.  An exhaustive search of all mainnet coinbases before the
    // BIP34 height which have an indicated height greater than the block height
    // reveals many occurrences. The 3 lowest indicated heights found are
    // 209,921, 490,897, and 1,983,702 and thus coinbases for blocks at these 3
    // heights would be the first opportunity for BIP30 to be violated.

    // The search reveals a great many blocks which have an indicated height
    // greater than 1,983,702, so we simply remove the optimization to skip
    // BIP30 checking for blocks at height 1,983,702 or higher.  Before we reach
    // that block in another 25 years or so, we should take advantage of a
    // future consensus change to do a new and improved version of BIP34 that
    // will actually prevent ever creating any duplicate coinbases in the
    // future.
    static constexpr int BIP34_IMPLIES_BIP30_LIMIT = 1983702;

    // There is no potential to create a duplicate coinbase at block 209,921
    // because this is still before the BIP34 height and so explicit BIP30
    // checking is still active.

    // The final case is block 176,684 which has an indicated height of
    // 490,897. Unfortunately, this issue was not discovered until about 2 weeks
    // before block 490,897 so there was not much opportunity to address this
    // case other than to carefully analyze it and determine it would not be a
    // problem. Block 490,897 was, in fact, mined with a different coinbase than
    // block 176,684, but it is important to note that even if it hadn't been or
    // is remined on an alternate fork with a duplicate coinbase, we would still
    // not run into a BIP30 violation.  This is because the coinbase for 176,684
    // is spent in block 185,956 in transaction
    // d4f7fbbf92f4a3014a230b2dc70b8058d02eb36ac06b4a0736d9d60eaa9e8781.  This
    // spending transaction can't be duplicated because it also spends coinbase
    // 0328dd85c331237f18e781d692c92de57649529bd5edf1d01036daea32ffde29.  This
    // coinbase has an indicated height of over 4.2 billion, and wouldn't be
    // duplicatable until that height, and it's currently impossible to create a
    // chain that long. Nevertheless we may wish to consider a future soft fork
    // which retroactively prevents block 490,897 from creating a duplicate
    // coinbase. The two historical BIP30 violations often provide a confusing
    // edge case when manipulating the UTXO and it would be simpler not to have
    // another edge case to deal with.

    // testnet3 has no blocks before the BIP34 height with indicated heights
    // post BIP34 before approximately height 486,000,000 and presumably will
    // be reset before it reaches block 1,983,702 and starts doing unnecessary
    // BIP30 checking again.
    assert(pindex->pprev);
    CBlockIndex *pindexBIP34height = pindex->pprev->GetAncestor(chainparams.GetConsensus().BIP34Height);
    //Only continue to enforce if we're below BIP34 activation height or the block hash at that height doesn't correspond.
    fEnforceBIP30 = fEnforceBIP30 && (!pindexBIP34height || !(pindexBIP34height->GetBlockHash() == chainparams.GetConsensus().BIP34Hash));

    // TODO: Remove BIP30 checking from block height 1,983,702 on, once we have a
    // consensus change that ensures coinbases at those heights can not
    // duplicate earlier coinbases.
    if (fEnforceBIP30 || pindex->nHeight >= BIP34_IMPLIES_BIP30_LIMIT) {
        for (const auto& tx : block.vtx) {
            for (size_t o = 0; o < tx->vout.size(); o++) {
                if (view.HaveCoin(COutPoint(tx->GetHash(), o))) {
                    return state.Invalid(ValidationInvalidReason::CONSENSUS, error("ConnectBlock(): tried to overwrite transaction"),
                                     REJECT_INVALID, "bad-txns-BIP30");
                }
            }
        }
    }

    // Start enforcing BIP68 (sequence locks)
    int nLockTimeFlags = 0;
    if (pindex->nHeight >= chainparams.GetConsensus().CSVHeight) {
        nLockTimeFlags |= LOCKTIME_VERIFY_SEQUENCE;
    }

    // Get the script flags for this block
    unsigned int flags = GetBlockScriptFlags(pindex, chainparams.GetConsensus());

    int64_t nTime2 = GetTimeMicros(); nTimeForks += nTime2 - nTime1;
    LogPrint(BCLog::BENCH, "    - Fork checks: %.2fms [%.2fs (%.2fms/blk)]\n", MILLI * (nTime2 - nTime1), nTimeForks * MICRO, nTimeForks * MILLI / nBlocksTotal);

    CBlockUndo blockundo;

    CCheckQueueControl<CScriptCheck> control(fScriptChecks && nScriptCheckThreads ? &scriptcheckqueue : nullptr);

    std::vector<std::pair<AccountHistoryKey, AccountHistoryValue>> writeBurnEntries;
    std::vector<int> prevheights;
    CAmount nFees = 0;
    int nInputs = 0;
    int64_t nSigOpsCost = 0;
    // it's used for account changes by the block
    // to calculate their merkle root in isolation
    CCustomCSView accountsView(mnview);
    blockundo.vtxundo.reserve(block.vtx.size() - 1);
    std::vector<PrecomputedTransactionData> txdata;
    txdata.reserve(block.vtx.size()); // Required so that pointers to individual PrecomputedTransactionData don't get invalidated
    for (unsigned int i = 0; i < block.vtx.size(); i++)
    {
        const CTransaction &tx = *(block.vtx[i]);

        nInputs += tx.vin.size();

        if (!tx.IsCoinBase())
        {
            CAmount txfee = 0;
            if (!Consensus::CheckTxInputs(tx, state, view, &accountsView, pindex->nHeight, txfee, chainparams)) {
                if (!IsBlockReason(state.GetReason())) {
                    // CheckTxInputs may return MISSING_INPUTS or
                    // PREMATURE_SPEND but we can't return that, as it's not
                    // defined for a block, so we reset the reason flag to
                    // CONSENSUS here.
                    state.Invalid(ValidationInvalidReason::CONSENSUS, false,
                            state.GetRejectCode(), state.GetRejectReason(), state.GetDebugMessage());
                }
                return error("%s: Consensus::CheckTxInputs: %s, %s", __func__, tx.GetHash().ToString(), FormatStateMessage(state));
            }
            nFees += txfee;
            if (!MoneyRange(nFees)) {
                return state.Invalid(ValidationInvalidReason::CONSENSUS, error("%s: accumulated fee in the block out of range.", __func__),
                                 REJECT_INVALID, "bad-txns-accumulated-fee-outofrange");
            }

            // Check that transaction is BIP68 final
            // BIP68 lock checks (as opposed to nLockTime checks) must
            // be in ConnectBlock because they require the UTXO set
            prevheights.resize(tx.vin.size());
            for (size_t j = 0; j < tx.vin.size(); j++) {
                prevheights[j] = view.AccessCoin(tx.vin[j].prevout).nHeight;
            }

            if (!SequenceLocks(tx, nLockTimeFlags, &prevheights, *pindex)) {
                return state.Invalid(ValidationInvalidReason::CONSENSUS, error("%s: contains a non-BIP68-final transaction", __func__),
                                 REJECT_INVALID, "bad-txns-nonfinal");
            }
        }

        // GetTransactionSigOpCost counts 3 types of sigops:
        // * legacy (always)
        // * p2sh (when P2SH enabled in flags and excludes coinbase)
        // * witness (when witness enabled in flags and excludes coinbase)
        nSigOpsCost += GetTransactionSigOpCost(tx, view, flags);
        if (nSigOpsCost > MAX_BLOCK_SIGOPS_COST)
            return state.Invalid(ValidationInvalidReason::CONSENSUS, error("ConnectBlock(): too many sigops"),
                             REJECT_INVALID, "bad-blk-sigops");

        txdata.emplace_back(tx);
        if (!tx.IsCoinBase())
        {
            std::vector<CScriptCheck> vChecks;
            bool fCacheResults = fJustCheck; /* Don't cache results if we're actually connecting blocks (still consult the cache, though) */
            if (!CheckInputs(tx, state, view, fScriptChecks, flags, fCacheResults, fCacheResults, txdata[i], nScriptCheckThreads ? &vChecks : nullptr)) {
                if (state.GetReason() == ValidationInvalidReason::TX_NOT_STANDARD) {
                    // CheckInputs may return NOT_STANDARD for extra flags we passed,
                    // but we can't return that, as it's not defined for a block, so
                    // we reset the reason flag to CONSENSUS here.
                    // In the event of a future soft-fork, we may need to
                    // consider whether rewriting to CONSENSUS or
                    // RECENT_CONSENSUS_CHANGE would be more appropriate.
                    state.Invalid(ValidationInvalidReason::CONSENSUS, false,
                              state.GetRejectCode(), state.GetRejectReason(), state.GetDebugMessage());
                }
                return error("ConnectBlock(): CheckInputs on %s failed with %s",
                    tx.GetHash().ToString(), FormatStateMessage(state));
            }

            const auto res = ApplyCustomTx(accountsView, view, tx, chainparams.GetConsensus(), pindex->nHeight, pindex->GetBlockTime(), i, paccountHistoryDB.get(), pburnHistoryDB.get());
            if (!res.ok && (res.code & CustomTxErrCodes::Fatal)) {
                if (pindex->nHeight >= chainparams.GetConsensus().EunosHeight) {
                    return state.Invalid(ValidationInvalidReason::CONSENSUS,
                                         error("ConnectBlock(): ApplyCustomTx on %s failed with %s",
                                               tx.GetHash().ToString(), res.msg), REJECT_CUSTOMTX, "bad-custom-tx");
                } else {
                    // we will never fail, but skip, unless transaction mints UTXOs
                    return error("ConnectBlock(): ApplyCustomTx on %s failed with %s",
                                tx.GetHash().ToString(), res.msg);
                }
            }
            // log
            if (!fJustCheck && !res.msg.empty()) {
                if (res.ok) {
                    LogPrintf("applied tx %s: %s\n", block.vtx[i]->GetHash().GetHex(), res.msg);
                } else {
                    LogPrintf("skipped tx %s: %s\n", block.vtx[i]->GetHash().GetHex(), res.msg);
                }
            }

            control.Add(vChecks);
        } else {
            std::vector<unsigned char> metadata;
            if (IsAnchorRewardTxPlus(tx, metadata)) {
                if (!fJustCheck) {
                    LogPrint(BCLog::ANCHORING, "%s: connecting finalization tx: %s block: %d\n", __func__, tx.GetHash().GetHex(), block.height);
                }
                ResVal<uint256> res = ApplyAnchorRewardTxPlus(mnview, tx, pindex->nHeight, metadata, chainparams.GetConsensus());
                if (!res.ok) {
                    return state.Invalid(ValidationInvalidReason::CONSENSUS,
                                         error("ConnectBlock(): %s", res.msg),
                                         REJECT_INVALID, res.dbgMsg);
                }
                rewardedAnchors.push_back(*res.val);
                if (!fJustCheck) {
                    LogPrint(BCLog::ANCHORING, "%s: connected finalization tx: %s block: %d\n", __func__, tx.GetHash().GetHex(), block.height);
                }
            } else if (IsAnchorRewardTx(tx, metadata)) {
                if (!fJustCheck) {
                    LogPrint(BCLog::ANCHORING, "%s: connecting finalization tx: %s block: %d\n", __func__, tx.GetHash().GetHex(), block.height);
                }
                ResVal<uint256> res = ApplyAnchorRewardTx(mnview, tx, pindex->nHeight, pindex->pprev ? pindex->pprev->stakeModifier : uint256(), metadata, chainparams.GetConsensus());
                if (!res.ok) {
                    return state.Invalid(ValidationInvalidReason::CONSENSUS,
                                         error("ConnectBlock(): %s", res.msg),
                                         REJECT_INVALID, res.dbgMsg);
                }
                rewardedAnchors.push_back(*res.val);
                if (!fJustCheck) {
                    LogPrint(BCLog::ANCHORING, "%s: connected finalization tx: %s block: %d\n", __func__, tx.GetHash().GetHex(), block.height);
                }
            }
        }

        // Search for burn outputs
        for (uint32_t j = 0; j < tx.vout.size(); ++j)
        {
            if (tx.vout[j].scriptPubKey == Params().GetConsensus().burnAddress)
            {
                writeBurnEntries.push_back({{Params().GetConsensus().burnAddress, static_cast<uint32_t>(pindex->nHeight), i},
                                            {block.vtx[i]->GetHash(), static_cast<uint8_t>(CustomTxType::None), {{DCT_ID{0}, tx.vout[j].nValue}}}});
            }
        }

        CTxUndo undoDummy;
        if (i > 0) {
            blockundo.vtxundo.push_back(CTxUndo());
        }
        UpdateCoins(tx, view, i == 0 ? undoDummy : blockundo.vtxundo.back(), pindex->nHeight);
    }
    int64_t nTime3 = GetTimeMicros(); nTimeConnect += nTime3 - nTime2;
    LogPrint(BCLog::BENCH, "      - Connect %u transactions: %.2fms (%.3fms/tx, %.3fms/txin) [%.2fs (%.2fms/blk)]\n", (unsigned)block.vtx.size(), MILLI * (nTime3 - nTime2), MILLI * (nTime3 - nTime2) / block.vtx.size(), nInputs <= 1 ? 0 : MILLI * (nTime3 - nTime2) / (nInputs-1), nTimeConnect * MICRO, nTimeConnect * MILLI / nBlocksTotal);

    // chek main coinbase
    Res res = ApplyGeneralCoinbaseTx(accountsView, *block.vtx[0], pindex->nHeight, nFees, chainparams.GetConsensus());
    if (!res.ok) {
        return state.Invalid(ValidationInvalidReason::CONSENSUS,
                             error("ConnectBlock(): %s", res.msg),
                             REJECT_INVALID, res.dbgMsg);
    }

    if (!control.Wait())
        return state.Invalid(ValidationInvalidReason::CONSENSUS, error("%s: CheckQueue failed", __func__), REJECT_INVALID, "block-validation-failed");

    int64_t nTime4 = GetTimeMicros(); nTimeVerify += nTime4 - nTime2;
    LogPrint(BCLog::BENCH, "    - Verify %u txins: %.2fms (%.3fms/txin) [%.2fs (%.2fms/blk)]\n", nInputs - 1, MILLI * (nTime4 - nTime2), nInputs <= 1 ? 0 : MILLI * (nTime4 - nTime2) / (nInputs-1), nTimeVerify * MICRO, nTimeVerify * MILLI / nBlocksTotal);

    if (fJustCheck)
        return accountsView.Flush(); // keeps compatibility

    // validates account changes as well
    if (pindex->nHeight >= chainparams.GetConsensus().EunosHeight
    && pindex->nHeight < chainparams.GetConsensus().EunosKampungHeight) {
        bool mutated;
        uint256 hashMerkleRoot2 = BlockMerkleRoot(block, &mutated);
        if (block.hashMerkleRoot != Hash2(hashMerkleRoot2, accountsView.MerkleRoot())) {
            return state.Invalid(ValidationInvalidReason::BLOCK_MUTATED, false, REJECT_INVALID, "bad-txnmrklroot", "hashMerkleRoot mismatch");
        }

        // Check for merkle tree malleability (CVE-2012-2459): repeating sequences
        // of transactions in a block without affecting the merkle root of a block,
        // while still invalidating it.
        if (mutated)
            return state.Invalid(ValidationInvalidReason::BLOCK_MUTATED, false, REJECT_INVALID, "bad-txns-duplicate", "duplicate transaction");
    }

    // account changes are validated
    accountsView.Flush();

    if (!WriteUndoDataForBlock(blockundo, state, pindex, chainparams))
        return false;

    if (!pindex->IsValid(BLOCK_VALID_SCRIPTS)) {
        pindex->RaiseValidity(BLOCK_VALID_SCRIPTS);
        setDirtyBlockIndex.insert(pindex);
    }

    assert(pindex->phashBlock);
    // add this block to the view's block chain
    view.SetBestBlock(pindex->GetBlockHash());

    { // old data pruning and other (some processing made for the whole block)
        // make all changes to the new cache/snapshot to make it possible to take a diff later:
        CCustomCSView cache(mnview);

        // Hard coded LP_DAILY_DFI_REWARD change
        if (pindex->nHeight >= chainparams.GetConsensus().EunosHeight)
        {
            const auto& incentivePair = chainparams.GetConsensus().newNonUTXOSubsidies.find(CommunityAccountType::IncentiveFunding);
            UpdateDailyGovVariables<LP_DAILY_DFI_REWARD>(incentivePair, cache, pindex->nHeight);
        }

        // Hard coded LOAN_DAILY_REWARD change
        if (pindex->nHeight >= chainparams.GetConsensus().FortCanningHeight)
        {
            const auto& incentivePair = chainparams.GetConsensus().newNonUTXOSubsidies.find(CommunityAccountType::Loan);
            UpdateDailyGovVariables<LOAN_DAILY_REWARD>(incentivePair, cache, pindex->nHeight);
        }

        // hardfork commissions update
        CAmount distributed = cache.UpdatePoolRewards(
            [&](CScript const & owner, DCT_ID tokenID) {
                cache.CalculateOwnerRewards(owner, pindex->nHeight);
                return cache.GetBalance(owner, tokenID);
            },
            [&](CScript const & from, CScript const & to, CTokenAmount amount) {
                if (!from.empty()) {
                    auto res = cache.SubBalance(from, amount);
                    if (!res) {
                        LogPrintf("Custom pool rewards: can't subtract balance of %s: %s, height %ld\n", from.GetHex(), res.msg, pindex->nHeight);
                        return res;
                    }
                }
                if (!to.empty()) {
                    auto res = cache.AddBalance(to, amount);
                    if (!res) {
                        LogPrintf("Can't apply reward to %s: %s, %ld\n", to.GetHex(), res.msg, pindex->nHeight);
                        return res;
                    }
                    cache.UpdateBalancesHeight(to, pindex->nHeight + 1);
                }
                return Res::Ok();
            },
            pindex->nHeight
        );

        auto res = cache.SubCommunityBalance(CommunityAccountType::IncentiveFunding, distributed);
        if (!res.ok) {
            LogPrintf("Pool rewards: can't update community balance: %s. Block %ld (%s)\n", res.msg, block.height, block.GetHash().ToString());
        }

        // close expired orders, refund all expired DFC HTLCs at this block height
        ProcessICXEvents(pindex, cache, chainparams);

        // Remove `Finalized` and/or `LPS` flags _possibly_set_ by bytecoded (cheated) txs before bayfront fork
        if (pindex->nHeight == chainparams.GetConsensus().BayfrontHeight - 1) { // call at block _before_ fork
            cache.BayfrontFlagsCleanup();
        }

        if (pindex->nHeight == chainparams.GetConsensus().EunosHeight)
        {
            // Move funds from old burn address to new one
            CBalances burnAmounts;
            cache.ForEachBalance([&burnAmounts](CScript const & owner, CTokenAmount balance) {
                if (owner != Params().GetConsensus().retiredBurnAddress) {
                    return false;
                }

                burnAmounts.Add({balance.nTokenId, balance.nValue});

                return true;
            }, BalanceKey{chainparams.GetConsensus().retiredBurnAddress, DCT_ID{}});

            AddNonTxToBurnIndex(chainparams.GetConsensus().retiredBurnAddress, burnAmounts);

            // Zero foundation balances
            for (const auto& script : chainparams.GetConsensus().accountDestruction)
            {
                CBalances zeroAmounts;
                cache.ForEachBalance([&zeroAmounts, script](CScript const & owner, CTokenAmount balance) {
                    if (owner != script) {
                        return false;
                    }

                    zeroAmounts.Add({balance.nTokenId, balance.nValue});

                    return true;
                }, BalanceKey{script, DCT_ID{}});

                cache.SubBalances(script, zeroAmounts);
            }
        }

        // Add any non-Tx burns to index as phantom Txs
        for (const auto& item : mapBurnAmounts)
        {
            for (const auto& subItem : item.second.balances)
            {
                // If amount cannot be deducted then burn skipped.
                auto result = cache.SubBalance(item.first, {subItem.first, subItem.second});
                if (result.ok)
                {
                    cache.AddBalance(chainparams.GetConsensus().burnAddress, {subItem.first, subItem.second});

                    // Add transfer as additional TX in block
                    pburnHistoryDB->WriteAccountHistory({Params().GetConsensus().burnAddress, static_cast<uint32_t>(pindex->nHeight), GetNextBurnPosition()},
                                                        {uint256{}, static_cast<uint8_t>(CustomTxType::AccountToAccount), {{subItem.first, subItem.second}}});
                }
                else // Log burn failure
                {
                    CTxDestination dest;
                    ExtractDestination(item.first, dest);
                    LogPrintf("Burn failed: %s Address: %s Token: %d Amount: %d\n", result.msg, EncodeDestination(dest), subItem.first.v, subItem.second);
                }
            }
        }

        mapBurnAmounts.clear();

        ProcessOracleEvents(pindex, cache, chainparams);
        ProcessLoanEvents(pindex, cache, chainparams);

        if (pindex->nHeight >= chainparams.GetConsensus().FortCanningHeight) {
            // Apply any pending GovVariable changes. Will come into effect on the next block.
            auto storedGovVars = cache.GetStoredVariables(static_cast<uint32_t>(pindex->nHeight));
            for (const auto& var : storedGovVars) {
                CCustomCSView govCache(cache);
                // Ignore any Gov variables that fail to validate, apply or be set.
                if (var->Validate(govCache) && var->Apply(govCache, pindex->nHeight) && govCache.SetVariable(*var)) {
                    govCache.Flush();
                }
            }
            cache.EraseStoredVariables(static_cast<uint32_t>(pindex->nHeight));
        }

        // construct undo
        auto& flushable = cache.GetStorage();
        auto undo = CUndo::Construct(mnview.GetStorage(), flushable.GetRaw());
        // flush changes to underlying view
        cache.Flush();
        // write undo
        if (!undo.before.empty()) {
            mnview.SetUndo(UndoKey{static_cast<uint32_t>(pindex->nHeight), uint256() }, undo); // "zero hash"
        }
    }

    // Write any UTXO burns
    for (const auto& entries : writeBurnEntries)
    {
        pburnHistoryDB->WriteAccountHistory(entries.first, entries.second);
    }

    if (!fIsFakeNet) {
        mnview.IncrementMintedBy(minterKey);

        // Store block staker height for use in coinage
        if (pindex->nHeight >= static_cast<uint32_t>(Params().GetConsensus().EunosPayaHeight)) {
            mnview.SetSubNodesBlockTime(minterKey, static_cast<uint32_t>(pindex->nHeight), ctxState.subNode, pindex->GetBlockTime());
        } else if (pindex->nHeight >= static_cast<uint32_t>(Params().GetConsensus().DakotaCrescentHeight)) {
            mnview.SetMasternodeLastBlockTime(minterKey, static_cast<uint32_t>(pindex->nHeight), pindex->GetBlockTime());
        }
    }
    mnview.SetLastHeight(pindex->nHeight);

    auto &checkpoints = chainparams.Checkpoints().mapCheckpoints;
    auto it = checkpoints.lower_bound(pindex->nHeight);
    if (it != checkpoints.begin()) {
        --it;
        bool pruneStarted = false;
        auto time = GetTimeMillis();
        CCustomCSView pruned(mnview);
        static uint32_t lastUndoHeight = 0;
        mnview.ForEachUndo([&](UndoKey const & key, CLazySerialize<CUndo>) {
            if (key.height >= it->first) { // don't erase checkpoint height
                return false;
            }
            // keep txs in undo, remove undos for block
            if (fCheckpointsEnabled && !key.txid.IsNull()) {
                return true;
            }
            if (!pruneStarted) {
                pruneStarted = true;
                LogPrintf("Pruning undo data prior %d, it can take a while...\n", it->first);
            }
            return pruned.DelUndo(key).ok;
        }, UndoKey{lastUndoHeight});
        if (pruneStarted) {
            lastUndoHeight = it->first;
            auto& map = pruned.GetStorage().GetRaw();
            compactBegin = map.begin()->first;
            compactEnd = map.rbegin()->first;
            pruned.Flush();
            LogPrintf("Pruning undo data finished.\n");
            LogPrint(BCLog::BENCH, "    - Pruning undo data takes: %dms\n", GetTimeMillis() - time);
        }
    }

    int64_t nTime5 = GetTimeMicros(); nTimeIndex += nTime5 - nTime4;
    LogPrint(BCLog::BENCH, "    - Index writing: %.2fms [%.2fs (%.2fms/blk)]\n", MILLI * (nTime5 - nTime4), nTimeIndex * MICRO, nTimeIndex * MILLI / nBlocksTotal);

    int64_t nTime6 = GetTimeMicros(); nTimeCallbacks += nTime6 - nTime5;
    LogPrint(BCLog::BENCH, "    - Callbacks: %.2fms [%.2fs (%.2fms/blk)]\n", MILLI * (nTime6 - nTime5), nTimeCallbacks * MICRO, nTimeCallbacks * MILLI / nBlocksTotal);

    return true;
}

void CChainState::ProcessICXEvents(const CBlockIndex* pindex, CCustomCSView& cache, const CChainParams& chainparams) {
    if (pindex->nHeight < chainparams.GetConsensus().EunosHeight) {
        return;
    }

    bool isPreEunosPaya = pindex->nHeight < chainparams.GetConsensus().EunosPayaHeight;

    cache.ForEachICXOrderExpire([&](CICXOrderView::StatusKey const& key, uint8_t status) {
        if (static_cast<int>(key.first) != pindex->nHeight)
            return false;

        auto order = cache.GetICXOrderByCreationTx(key.second);
        if (!order)
            return true;

        if (order->orderType == CICXOrder::TYPE_INTERNAL) {
            CTokenAmount amount{order->idToken, order->amountToFill};
            CScript txidaddr(order->creationTx.begin(), order->creationTx.end());
            auto res = cache.SubBalance(txidaddr, amount);
            if (!res)
                LogPrintf("Can't subtract balance from order (%s) txidaddr: %s\n", order->creationTx.GetHex(), res.msg);
            else {
                cache.CalculateOwnerRewards(order->ownerAddress, pindex->nHeight);
                cache.AddBalance(order->ownerAddress, amount);
            }
        }

        cache.ICXCloseOrderTx(*order, status);

        return true;
    }, pindex->nHeight);

    cache.ForEachICXMakeOfferExpire([&](CICXOrderView::StatusKey const& key, uint8_t status) {
        if (static_cast<int>(key.first) != pindex->nHeight)
            return false;

        auto offer = cache.GetICXMakeOfferByCreationTx(key.second);
        if (!offer)
            return true;

        auto order = cache.GetICXOrderByCreationTx(offer->orderTx);
        if (!order)
            return true;

        CScript txidAddr(offer->creationTx.begin(), offer->creationTx.end());
        CTokenAmount takerFee{DCT_ID{0}, offer->takerFee};

        if ((order->orderType == CICXOrder::TYPE_INTERNAL && !cache.ExistedICXSubmitDFCHTLC(offer->creationTx, isPreEunosPaya)) ||
            (order->orderType == CICXOrder::TYPE_EXTERNAL && !cache.ExistedICXSubmitEXTHTLC(offer->creationTx, isPreEunosPaya))) {
            auto res = cache.SubBalance(txidAddr, takerFee);
            if (!res)
                LogPrintf("Can't subtract takerFee from offer (%s) txidAddr: %s\n", offer->creationTx.GetHex(), res.msg);
            else {
                cache.CalculateOwnerRewards(offer->ownerAddress, pindex->nHeight);
                cache.AddBalance(offer->ownerAddress, takerFee);
            }
        }

        cache.ICXCloseMakeOfferTx(*offer, status);

        return true;
    }, pindex->nHeight);

    cache.ForEachICXSubmitDFCHTLCExpire([&](CICXOrderView::StatusKey const& key, uint8_t status) {
        if (static_cast<int>(key.first) != pindex->nHeight)
            return false;

        auto dfchtlc = cache.GetICXSubmitDFCHTLCByCreationTx(key.second);
        if (!dfchtlc)
            return true;

        auto offer = cache.GetICXMakeOfferByCreationTx(dfchtlc->offerTx);
        if (!offer)
            return true;

        auto order = cache.GetICXOrderByCreationTx(offer->orderTx);
        if (!order)
            return true;

        bool refund = false;

        if (status == CICXSubmitDFCHTLC::STATUS_EXPIRED && order->orderType == CICXOrder::TYPE_INTERNAL) {
            if (!cache.ExistedICXSubmitEXTHTLC(dfchtlc->offerTx, isPreEunosPaya)) {
                CTokenAmount makerDeposit{DCT_ID{0}, offer->takerFee};
                cache.CalculateOwnerRewards(order->ownerAddress, pindex->nHeight);
                cache.AddBalance(order->ownerAddress, makerDeposit);
                refund = true;
            }
        } else if (status == CICXSubmitDFCHTLC::STATUS_REFUNDED)
            refund = true;

        if (refund) {
            CScript ownerAddress;
            if (order->orderType == CICXOrder::TYPE_INTERNAL)
                ownerAddress = CScript(order->creationTx.begin(), order->creationTx.end());
            else if (order->orderType == CICXOrder::TYPE_EXTERNAL)
                ownerAddress = offer->ownerAddress;

            CTokenAmount amount{order->idToken, dfchtlc->amount};
            CScript txidaddr = CScript(dfchtlc->creationTx.begin(), dfchtlc->creationTx.end());
            auto res = cache.SubBalance(txidaddr, amount);
            if (!res)
                LogPrintf("Can't subtract balance from dfc htlc (%s) txidaddr: %s\n", dfchtlc->creationTx.GetHex(), res.msg);
            else {
                cache.CalculateOwnerRewards(ownerAddress, pindex->nHeight);
                cache.AddBalance(ownerAddress, amount);
            }

            cache.ICXCloseDFCHTLC(*dfchtlc, status);
        }

        return true;
    }, pindex->nHeight);

    cache.ForEachICXSubmitEXTHTLCExpire([&](CICXOrderView::StatusKey const& key, uint8_t status) {
        if (static_cast<int>(key.first) != pindex->nHeight)
            return false;

        auto exthtlc = cache.GetICXSubmitEXTHTLCByCreationTx(key.second);
        if (!exthtlc)
            return true;

        auto offer = cache.GetICXMakeOfferByCreationTx(exthtlc->offerTx);
        if (!offer)
            return true;

        auto order = cache.GetICXOrderByCreationTx(offer->orderTx);
        if (!order)
            return true;

        if (status == CICXSubmitEXTHTLC::STATUS_EXPIRED && order->orderType == CICXOrder::TYPE_EXTERNAL) {
            if (!cache.ExistedICXSubmitDFCHTLC(exthtlc->offerTx, isPreEunosPaya)) {
                CTokenAmount makerDeposit{DCT_ID{0}, offer->takerFee};
                cache.CalculateOwnerRewards(order->ownerAddress, pindex->nHeight);
                cache.AddBalance(order->ownerAddress, makerDeposit);
                cache.ICXCloseEXTHTLC(*exthtlc, status);
            }
        }

        return true;
    },  pindex->nHeight);
}

void CChainState::ProcessLoanEvents(const CBlockIndex* pindex, CCustomCSView& cache, const CChainParams& chainparams)
{
    if (pindex->nHeight < chainparams.GetConsensus().FortCanningHeight) {
        return;
    }

    std::vector<CLoanSchemeMessage> loanUpdates;
    cache.ForEachDelayedLoanScheme([&pindex, &loanUpdates](const std::pair<std::string, uint64_t>& key, const CLoanSchemeMessage& loanScheme) {
        if (key.second == pindex->nHeight) {
            loanUpdates.push_back(loanScheme);
        }
        return true;
    });

    for (const auto& loanScheme : loanUpdates) {
        // Make sure loan still exist, that it has not been destroyed in the mean time.
        if (cache.GetLoanScheme(loanScheme.identifier)) {
            cache.StoreLoanScheme(loanScheme);
        }
        cache.EraseDelayedLoanScheme(loanScheme.identifier, pindex->nHeight);
    }

    std::vector<std::string> loanDestruction;
    cache.ForEachDelayedDestroyScheme([&pindex, &loanDestruction](const std::string& key, const uint64_t& height) {
        if (height == pindex->nHeight) {
            loanDestruction.push_back(key);
        }
        return true;
    });

    std::vector<CVaultId> vaultsToUpdate;
    cache.ForEachVault([&](const CVaultId& key, const CVaultMessage& vault) {
        if (!cache.GetLoanScheme(vault.schemeId)) {
            vaultsToUpdate.push_back(key);
        }
        if (std::find(loanDestruction.begin(), loanDestruction.end(), vault.schemeId) != loanDestruction.end()) {
            vaultsToUpdate.push_back(key);
        }
        return true;
    });

    auto defaultLoanScheme = cache.GetDefaultLoanScheme();
    for (const auto& vaultToDefault : vaultsToUpdate) {
        auto vault = cache.GetVault(vaultToDefault);
        assert(vault);
        vault->schemeId = *defaultLoanScheme;
        cache.UpdateVault(vaultToDefault, *vault);
    }

    for (const auto& loanDestroy : loanDestruction) {
        cache.EraseLoanScheme(loanDestroy);
        cache.EraseDelayedDestroyScheme(loanDestroy);
    }

    if (pindex->nHeight % chainparams.GetConsensus().blocksCollateralizationRatioCalculation() == 0) {
        cache.ForEachVaultCollateral([&](const CVaultId& vaultId, const CBalances& collaterals) {
            auto collateral = cache.GetCollatalsLoans(vaultId, collaterals, pindex->nHeight, pindex->nTime);
            if (!collateral) {
                return true;
            }

            if(!IsVaultPriceValid(cache, vaultId, pindex->nHeight))
                return true;

            auto vault = cache.GetVault(vaultId);
            assert(vault);
            auto scheme = cache.GetLoanScheme(vault->schemeId);
            assert(scheme);
            if (scheme->ratio <= collateral.val->ratio())
                return true;

            vault->isUnderLiquidation = true;
            cache.StoreVault(vaultId, *vault);
            auto loanTokens = cache.GetLoanTokens(vaultId);
            assert(loanTokens);
            CBalances totalInterest;
            for (const auto& loan : loanTokens->balances) {
                auto rate = cache.GetInterestRate(vault->schemeId, loan.first);
                assert(rate);
                auto subInterest = InterestPerAmount(loan.second, *rate, pindex->nHeight);
                totalInterest.Add({loan.first, subInterest});
                cache.SubLoanToken(vaultId, {loan.first, loan.second});
                cache.EraseInterest(pindex->nHeight, vaultId, vault->schemeId, loan.first, loan.second, subInterest);
            }
            for (const auto& col : collaterals.balances) {
                cache.SubVaultCollateral(vaultId, {col.first, col.second});
            }
            auto batches = CollectAuctionBatches(*collateral.val, collaterals.balances, loanTokens->balances);
            for (auto i = 0u; i < batches.size(); i++) {
                auto& batch = batches[i];
                auto tokenId = batch.loanAmount.nTokenId;
                auto interest = totalInterest.balances[tokenId];
                if (interest > 0) {
                    auto balance = loanTokens->balances[tokenId];
                    auto interestPart = DivideAmounts(batch.loanAmount.nValue, balance);
                    batch.loanInterest = MultiplyAmounts(interestPart, interest);
                    batch.loanAmount.Add(batch.loanInterest);
                }
                cache.StoreAuctionBatch(vaultId, i, batch);
            }
            cache.StoreAuction(vaultId, pindex->nHeight, CAuctionData{uint32_t(batches.size()), cache.GetLoanLiquidationPenalty()});
            return true;
        });
    }

    CAccountsHistoryWriter view(cache, pindex->nHeight, ~0u, {}, uint8_t(CustomTxType::AuctionBid), nullptr, pburnHistoryDB.get());

    view.ForEachVaultAuction([&](const AuctionKey& auction, const CAuctionData& data) {
        if (auction.height != uint32_t(pindex->nHeight)) {
            return false;
        }
        for (uint32_t i = 0; i < data.batchCount; i++) {
            auto batch = view.GetAuctionBatch(auction.vaultId, i);
            assert(batch);
            if (auto bid = view.GetAuctionBid(auction.vaultId, i)) {
                auto penaltyAmount = MultiplyAmounts(batch->loanAmount.nValue, COIN + data.liquidationPenalty);
                assert(bid->second.nValue >= penaltyAmount);
                auto amountToBurn = bid->second.nValue - penaltyAmount + batch->loanInterest;
                if (amountToBurn > 0) {
                    CScript tmpAddress(auction.vaultId.begin(), auction.vaultId.end());
                    view.AddBalance(tmpAddress, {bid->second.nTokenId, amountToBurn});
                    auto res = SwapToDFIOverUSD(view, bid->second.nTokenId, amountToBurn, tmpAddress, chainparams.GetConsensus().burnAddress, pindex->nHeight);
                }
                view.CalculateOwnerRewards(bid->first, pindex->nHeight);
                for (const auto& col : batch->collaterals.balances) {
                    view.AddBalance(bid->first, {col.first, col.second});
                }
                // return rest loan to vault if any
                auto amountToFill = bid->second.nValue - penaltyAmount;
                if (amountToFill > 0) {
                    view.AddLoanToken(auction.vaultId, {batch->loanAmount.nTokenId, amountToFill});
                }
                if (auto loanToken = view.GetLoanSetLoanTokenByID(batch->loanAmount.nTokenId)) {
                    view.SubMintedTokens(loanToken->creationTx, batch->loanAmount.nValue - batch->loanInterest);
                }
            } else {
                view.AddLoanToken(auction.vaultId, batch->loanAmount);
                for (const auto& col : batch->collaterals.balances) {
                    view.AddVaultCollateral(auction.vaultId, {col.first, col.second});
                }
            }
        }

        auto vault = view.GetVault(auction.vaultId);
        assert(vault);
        vault->isUnderLiquidation = false;
        view.StoreVault(auction.vaultId, *vault);
        view.EraseAuction(auction.vaultId, pindex->nHeight);
        return true;
    }, {CVaultId{}, static_cast<uint32_t>(pindex->nHeight)});

    view.Flush();
    pburnHistoryDB->Flush();
}

void CChainState::ProcessOracleEvents(const CBlockIndex* pindex, CCustomCSView& cache, const CChainParams& chainparams){
    if (pindex->nHeight < chainparams.GetConsensus().FortCanningHeight) {
        return;
    }
<<<<<<< HEAD

    auto priceHeight = cache.GetIntervalBlock();
    if(pindex->nHeight % priceHeight == 0){
        cache.ForEachFixedIntervalPrice([&](const CTokenCurrencyPair&, CFixedIntervalPrice fixedIntervalPrice){
            auto aggregatePrice = GetAggregatePrice(cache, fixedIntervalPrice.priceFeedId.first, fixedIntervalPrice.priceFeedId.second, pindex->nTime);
            if(!aggregatePrice){
                LogPrintf("Error getting aggregate price: %s\n", aggregatePrice.msg);
                return true;
            }
=======
    auto blockInterval = Params().GetConsensus().blocksFixedIntervalPrice();
    if (pindex->nHeight % blockInterval != 0) { 
        return;
    }
    cache.ForEachFixedIntervalPrice([&](const CTokenCurrencyPair&, CFixedIntervalPrice fixedIntervalPrice){
        // Ensure that we update active and next regardless of state of things
        // And SetFixedIntervalPrice on each evaluation of this block.

        // As long as nextPrice exists, move the buffers. 
        // If nextPrice doesn't exist, active price is retained.
        // nextPrice starts off as empty. Will be replaced by the next 
        // aggregate, as long as there's a new price available.
        // If there is no price, nextPrice will remain empty. 
        // This guarantees that the last price will continue to exists, 
        // while the overall validity check still fails.

        // Furthermore, the time stamp is always indicative of the 
        // last price time.
        auto nextPrice = fixedIntervalPrice.priceRecord[1];
        if (nextPrice > 0) {
>>>>>>> 98b33e26
            fixedIntervalPrice.priceRecord[0] = fixedIntervalPrice.priceRecord[1];
        }
        // keep timestamp updated
        fixedIntervalPrice.timestamp = pindex->nTime;
        // Use -1 to indicate empty price
        fixedIntervalPrice.priceRecord[1] = -1;
        auto aggregatePrice = GetAggregatePrice(cache,
                                                fixedIntervalPrice.priceFeedId.first,
                                                fixedIntervalPrice.priceFeedId.second,
                                                pindex->nTime);
        if (aggregatePrice) {
            fixedIntervalPrice.priceRecord[1] = aggregatePrice;
        } else {
            LogPrintf("error: no aggregate price available: %s\n", aggregatePrice.msg);
        }
        auto res = cache.SetFixedIntervalPrice(fixedIntervalPrice);
        if (!res) {
            LogPrintf("error: SetFixedIntervalPrice failed: %s\n", res.msg);
        }
        return true;
    });
}

bool CChainState::FlushStateToDisk(
    const CChainParams& chainparams,
    CValidationState &state,
    FlushStateMode mode,
    int nManualPruneHeight)
{
    int64_t nMempoolUsage = mempool.DynamicMemoryUsage();
    LOCK2(cs_main, cs_LastBlockFile);
    assert(this->CanFlushToDisk());
    static int64_t nLastWrite = 0;
    static int64_t nLastFlush = 0;
    std::set<int> setFilesToPrune;
    bool full_flush_completed = false;
    try {
    {
        bool fFlushForPrune = false;
        bool fDoFullFlush = false;
        if (fPruneMode && (fCheckForPruning || nManualPruneHeight > 0) && !fReindex) {
            if (nManualPruneHeight > 0) {
                FindFilesToPruneManual(setFilesToPrune, nManualPruneHeight);
            } else {
                FindFilesToPrune(setFilesToPrune, chainparams.PruneAfterHeight());
                fCheckForPruning = false;
            }
            if (!setFilesToPrune.empty()) {
                fFlushForPrune = true;
                if (!fHavePruned) {
                    pblocktree->WriteFlag("prunedblockfiles", true);
                    fHavePruned = true;
                }
            }
        }
        int64_t nNow = GetTimeMicros();
        // Avoid writing/flushing immediately after startup.
        if (nLastWrite == 0) {
            nLastWrite = nNow;
        }
        if (nLastFlush == 0) {
            nLastFlush = nNow;
        }
        int64_t nMempoolSizeMax = gArgs.GetArg("-maxmempool", DEFAULT_MAX_MEMPOOL_SIZE) * 1000000;
        int64_t cacheSize = CoinsTip().DynamicMemoryUsage();
        int64_t nTotalSpace = nCoinCacheUsage + std::max<int64_t>(nMempoolSizeMax - nMempoolUsage, 0);
        // The cache is large and we're within 10% and 10 MiB of the limit, but we have time now (not in the middle of a block processing).
        bool fCacheLarge = mode == FlushStateMode::PERIODIC && cacheSize > std::max((9 * nTotalSpace) / 10, nTotalSpace - MAX_BLOCK_COINSDB_USAGE * 1024 * 1024);
        // The cache is over the limit, we have to write now.
        bool fCacheCritical = mode == FlushStateMode::IF_NEEDED && cacheSize > nTotalSpace;
        // It's been a while since we wrote the block index to disk. Do this frequently, so we don't need to redownload after a crash.
        bool fPeriodicWrite = mode == FlushStateMode::PERIODIC && nNow > nLastWrite + (int64_t)DATABASE_WRITE_INTERVAL * 1000000;
        // It's been very long since we flushed the cache. Do this infrequently, to optimize cache usage.
        bool fPeriodicFlush = mode == FlushStateMode::PERIODIC && nNow > nLastFlush + (int64_t)DATABASE_FLUSH_INTERVAL * 1000000;
        // Combine all conditions that result in a full cache flush.
        fDoFullFlush = (mode == FlushStateMode::ALWAYS) || fCacheLarge || fCacheCritical || fPeriodicFlush || fFlushForPrune;
        // Write blocks and block index to disk.
        if (fDoFullFlush || fPeriodicWrite) {
            // Depend on nMinDiskSpace to ensure we can write block index
            if (!CheckDiskSpace(GetBlocksDir())) {
                return AbortNode(state, "Disk space is too low!", _("Error: Disk space is too low!").translated, CClientUIInterface::MSG_NOPREFIX);
            }
            // First make sure all block and undo data is flushed to disk.
            FlushBlockFile();
            // Then update all block file information (which may refer to block and undo files).
            {
                std::vector<std::pair<int, const CBlockFileInfo*> > vFiles;
                vFiles.reserve(setDirtyFileInfo.size());
                for (std::set<int>::iterator it = setDirtyFileInfo.begin(); it != setDirtyFileInfo.end(); ) {
                    vFiles.push_back(std::make_pair(*it, &vinfoBlockFile[*it]));
                    setDirtyFileInfo.erase(it++);
                }
                std::vector<const CBlockIndex*> vBlocks;
                vBlocks.reserve(setDirtyBlockIndex.size());
                for (std::set<CBlockIndex*>::iterator it = setDirtyBlockIndex.begin(); it != setDirtyBlockIndex.end(); ) {
                    vBlocks.push_back(*it);
                    setDirtyBlockIndex.erase(it++);
                }
                if (!pblocktree->WriteBatchSync(vFiles, nLastBlockFile, vBlocks)) {
                    return AbortNode(state, "Failed to write to block index database");
                }
            }
            // Finally remove any pruned files
            if (fFlushForPrune)
                UnlinkPrunedFiles(setFilesToPrune);
            nLastWrite = nNow;
        }
        // use a bit more memory in normal usage
        const size_t memoryCacheSizeMax = IsInitialBlockDownload() ? nCustomMemUsage : (nCustomMemUsage << 1);
        bool fMemoryCacheLarge = fDoFullFlush || (mode == FlushStateMode::IF_NEEDED && pcustomcsview->SizeEstimate() > memoryCacheSizeMax);
        // Flush best chain related state. This can only be done if the blocks / block index write was also done.
        if (fMemoryCacheLarge && !CoinsTip().GetBestBlock().IsNull()) {
            // Flush view first to estimate size on disk later
            if (!pcustomcsview->Flush()) {
                return AbortNode(state, "Failed to write db batch");
            }
            // Typical Coin structures on disk are around 48 bytes in size.
            // Pushing a new one to the database can cause it to be written
            // twice (once in the log, and once in the tables). This is already
            // an overestimation, as most will delete an existing entry or
            // overwrite one. Still, use a conservative safety factor of 2.
            if (!CheckDiskSpace(GetDataDir(), 48 * 2 * 2 * CoinsTip().GetCacheSize() + pcustomcsDB->SizeEstimate())) {
                return AbortNode(state, "Disk space is too low!", _("Error: Disk space is too low!").translated, CClientUIInterface::MSG_NOPREFIX);
            }
            // Flush the chainstate (which may refer to block index entries).
            if (!CoinsTip().Flush() || !pcustomcsDB->Flush()) {
                return AbortNode(state, "Failed to write to coin or masternode db to disk");
            }
            if (!compactBegin.empty() && !compactEnd.empty()) {
                auto time = GetTimeMillis();
                pcustomcsDB->Compact(compactBegin, compactEnd);
                compactBegin.clear();
                compactEnd.clear();
                LogPrint(BCLog::BENCH, "    - DB compacting takes: %dms\n", GetTimeMillis() - time);
            }
            nLastFlush = nNow;
            full_flush_completed = true;
        }
    }
    if (full_flush_completed) {
        // Update best block in wallet (so we can detect restored wallets).
        GetMainSignals().ChainStateFlushed(m_chain.GetLocator());
    }
    } catch (const std::runtime_error& e) {
        return AbortNode(state, std::string("System error while flushing: ") + e.what());
    }
    return true;
}

void CChainState::ForceFlushStateToDisk() {
    CValidationState state;
    const CChainParams& chainparams = Params();
    if (!this->FlushStateToDisk(chainparams, state, FlushStateMode::ALWAYS)) {
        LogPrintf("%s: failed to flush state (%s)\n", __func__, FormatStateMessage(state));
    }
}

void CChainState::PruneAndFlush() {
    CValidationState state;
    fCheckForPruning = true;
    const CChainParams& chainparams = Params();

    if (!this->FlushStateToDisk(chainparams, state, FlushStateMode::NONE)) {
        LogPrintf("%s: failed to flush state (%s)\n", __func__, FormatStateMessage(state));
    }
}

static void DoWarning(const std::string& strWarning)
{
    static bool fWarned = false;
    SetMiscWarning(strWarning);
    if (!fWarned) {
        AlertNotify(strWarning);
        fWarned = true;
    }
}

/** Private helper function that concatenates warning messages. */
static void AppendWarning(std::string& res, const std::string& warn)
{
    if (!res.empty()) res += ", ";
    res += warn;
}

/** Check warning conditions and do some notifications on new chain tip set. */
void static UpdateTip(const CBlockIndex* pindexNew, const CChainParams& chainParams)
    EXCLUSIVE_LOCKS_REQUIRED(::cs_main)
{
    // New best block
    mempool.AddTransactionsUpdated(1);

    {
        LOCK(g_best_block_mutex);
        g_best_block = pindexNew->GetBlockHash();
        g_best_block_cv.notify_all();
    }

    std::string warningMessages;
    if (!::ChainstateActive().IsInitialBlockDownload())
    {
        int nUpgraded = 0;
        const CBlockIndex* pindex = pindexNew;
        for (int bit = 0; bit < VERSIONBITS_NUM_BITS; bit++) {
            WarningBitsConditionChecker checker(bit);
            ThresholdState state = checker.GetStateFor(pindex, chainParams.GetConsensus(), warningcache[bit]);
            if (state == ThresholdState::ACTIVE || state == ThresholdState::LOCKED_IN) {
                const std::string strWarning = strprintf(_("Warning: unknown new rules activated (versionbit %i)").translated, bit);
                if (state == ThresholdState::ACTIVE) {
                    DoWarning(strWarning);
                } else {
                    AppendWarning(warningMessages, strWarning);
                }
            }
        }
        // Check the version of the last 100 blocks to see if we need to upgrade:
        for (int i = 0; i < 100 && pindex != nullptr; i++)
        {
            int32_t nExpectedVersion = ComputeBlockVersion(pindex->pprev, chainParams.GetConsensus());
            if (pindex->nVersion > VERSIONBITS_LAST_OLD_BLOCK_VERSION && (pindex->nVersion & ~nExpectedVersion) != 0)
                ++nUpgraded;
            pindex = pindex->pprev;
        }
        if (nUpgraded > 0)
            AppendWarning(warningMessages, strprintf(_("%d of last 100 blocks have unexpected version").translated, nUpgraded));
    }

    static int64_t lastTipTime = 0;
    auto currentTime = GetSystemTimeInSeconds();
    if (!warningMessages.empty() || !::ChainstateActive().IsInitialBlockDownload() || lastTipTime < currentTime - 20) {
        lastTipTime = currentTime;
        LogPrintf("%s: new best=%s height=%d version=0x%08x log2_work=%.8g tx=%lu date='%s' progress=%f cache=%.1fMiB(%utxo)", __func__, /* Continued */
            pindexNew->GetBlockHash().ToString(), pindexNew->nHeight, pindexNew->nVersion,
            log(pindexNew->nChainWork.getdouble())/log(2.0), (unsigned long)pindexNew->nChainTx,
            FormatISO8601DateTime(pindexNew->GetBlockTime()),
            GuessVerificationProgress(chainParams.TxData(), pindexNew), ::ChainstateActive().CoinsTip().DynamicMemoryUsage() * (1.0 / (1<<20)), ::ChainstateActive().CoinsTip().GetCacheSize());
        if (!warningMessages.empty())
            LogPrintf(" warning='%s'", warningMessages); /* Continued */
        LogPrintf("\n");
    }
}

/** Disconnect m_chain's tip.
  * After calling, the mempool will be in an inconsistent state, with
  * transactions from disconnected blocks being added to disconnectpool.  You
  * should make the mempool consistent again by calling UpdateMempoolForReorg.
  * with cs_main held.
  *
  * If disconnectpool is nullptr, then no disconnected transactions are added to
  * disconnectpool (note that the caller is responsible for mempool consistency
  * in any case).
  */
bool CChainState::DisconnectTip(CValidationState& state, const CChainParams& chainparams, DisconnectedBlockTransactions *disconnectpool)
{
    m_disconnectTip = true;
    CBlockIndex *pindexDelete = m_chain.Tip();
    assert(pindexDelete);
    // Read block from disk.
    std::shared_ptr<CBlock> pblock = std::make_shared<CBlock>();
    CBlock& block = *pblock;
    if (!ReadBlockFromDisk(block, pindexDelete, chainparams.GetConsensus())) {
        m_disconnectTip = false;
        return error("DisconnectTip(): Failed to read block");
    }
    // Apply the block atomically to the chain state.
    int64_t nStart = GetTimeMicros();
    {
        CCoinsViewCache view(&CoinsTip());
        CCustomCSView mnview(*pcustomcsview.get());
        assert(view.GetBestBlock() == pindexDelete->GetBlockHash());
        std::vector<CAnchorConfirmMessage> disconnectedConfirms;
        if (DisconnectBlock(block, pindexDelete, view, mnview, disconnectedConfirms) != DISCONNECT_OK) {
            // no usable history
            if (paccountHistoryDB) {
                paccountHistoryDB->Discard();
            }
            if (pburnHistoryDB) {
                pburnHistoryDB->Discard();
            }
            m_disconnectTip = false;
            return error("DisconnectTip(): DisconnectBlock %s failed", pindexDelete->GetBlockHash().ToString());
        }
        bool flushed = view.Flush() && mnview.Flush();
        assert(flushed);

        // flush history
        if (paccountHistoryDB) {
            paccountHistoryDB->Flush();
        }
        if (pburnHistoryDB) {
            pburnHistoryDB->Flush();
        }

        if (!disconnectedConfirms.empty()) {
            for (auto const & confirm : disconnectedConfirms) {
                panchorAwaitingConfirms->Add(confirm);
            }
            // we do not clear ALL votes (even they are stale) for the case of rapid tip changing. At least, they'll be deleted after their rewards
            if (!IsInitialBlockDownload()) {
                panchorAwaitingConfirms->ReVote();
            }
        }
    }
    LogPrint(BCLog::BENCH, "- Disconnect block: %.2fms\n", (GetTimeMicros() - nStart) * MILLI);
    // Write the chain state to disk, if necessary.
    if (!FlushStateToDisk(chainparams, state, FlushStateMode::IF_NEEDED)) {
        m_disconnectTip = false;
        return false;
    }

    if (disconnectpool) {
        // Save transactions to re-add to mempool at end of reorg
        for (auto it = block.vtx.rbegin(); it != block.vtx.rend(); ++it) {
            disconnectpool->addTransaction(*it);
        }
        while (disconnectpool->DynamicMemoryUsage() > MAX_DISCONNECTED_TX_POOL_SIZE * 1000) {
            // Drop the earliest entry, and remove its children from the mempool.
            auto it = disconnectpool->queuedTx.get<insertion_order>().begin();
            mempool.removeRecursive(**it, MemPoolRemovalReason::REORG);
            disconnectpool->removeEntry(it);
        }
    }

    m_chain.SetTip(pindexDelete->pprev);

    UpdateTip(pindexDelete->pprev, chainparams);
    // Let wallets know transactions went from 1-confirmed to
    // 0-confirmed or conflicted:
    GetMainSignals().BlockDisconnected(pblock);
    m_disconnectTip = false;
    return true;
}

static int64_t nTimeReadFromDisk = 0;
static int64_t nTimeConnectTotal = 0;
static int64_t nTimeFlush = 0;
static int64_t nTimeChainState = 0;
static int64_t nTimePostConnect = 0;

struct PerBlockConnectTrace {
    CBlockIndex* pindex = nullptr;
    std::shared_ptr<const CBlock> pblock;
    std::shared_ptr<std::vector<CTransactionRef>> conflictedTxs;
    PerBlockConnectTrace() : conflictedTxs(std::make_shared<std::vector<CTransactionRef>>()) {}
};
/**
 * Used to track blocks whose transactions were applied to the UTXO state as a
 * part of a single ActivateBestChainStep call.
 *
 * This class also tracks transactions that are removed from the mempool as
 * conflicts (per block) and can be used to pass all those transactions
 * through SyncTransaction.
 *
 * This class assumes (and asserts) that the conflicted transactions for a given
 * block are added via mempool callbacks prior to the BlockConnected() associated
 * with those transactions. If any transactions are marked conflicted, it is
 * assumed that an associated block will always be added.
 *
 * This class is single-use, once you call GetBlocksConnected() you have to throw
 * it away and make a new one.
 */
class ConnectTrace {
private:
    std::vector<PerBlockConnectTrace> blocksConnected;
    CTxMemPool &pool;
    boost::signals2::scoped_connection m_connNotifyEntryRemoved;

public:
    explicit ConnectTrace(CTxMemPool &_pool) : blocksConnected(1), pool(_pool) {
        m_connNotifyEntryRemoved = pool.NotifyEntryRemoved.connect(std::bind(&ConnectTrace::NotifyEntryRemoved, this, std::placeholders::_1, std::placeholders::_2));
    }

    void BlockConnected(CBlockIndex* pindex, std::shared_ptr<const CBlock> pblock) {
        assert(!blocksConnected.back().pindex);
        assert(pindex);
        assert(pblock);
        blocksConnected.back().pindex = pindex;
        blocksConnected.back().pblock = std::move(pblock);
        blocksConnected.emplace_back();
    }

    std::vector<PerBlockConnectTrace>& GetBlocksConnected() {
        // We always keep one extra block at the end of our list because
        // blocks are added after all the conflicted transactions have
        // been filled in. Thus, the last entry should always be an empty
        // one waiting for the transactions from the next block. We pop
        // the last entry here to make sure the list we return is sane.
        assert(!blocksConnected.back().pindex);
        assert(blocksConnected.back().conflictedTxs->empty());
        blocksConnected.pop_back();
        return blocksConnected;
    }

    void NotifyEntryRemoved(CTransactionRef txRemoved, MemPoolRemovalReason reason) {
        assert(!blocksConnected.back().pindex);
        if (reason == MemPoolRemovalReason::CONFLICT) {
            blocksConnected.back().conflictedTxs->emplace_back(std::move(txRemoved));
        }
    }
};

/**
 * Connect a new block to m_chain. pblock is either nullptr or a pointer to a CBlock
 * corresponding to pindexNew, to bypass loading it again from disk.
 *
 * The block is added to connectTrace if connection succeeds.
 */
bool CChainState::ConnectTip(CValidationState& state, const CChainParams& chainparams, CBlockIndex* pindexNew, const std::shared_ptr<const CBlock>& pblock, ConnectTrace& connectTrace, DisconnectedBlockTransactions &disconnectpool)
{
    assert(pindexNew->pprev == m_chain.Tip());
    // Read block from disk.
    int64_t nTime1 = GetTimeMicros();
    std::shared_ptr<const CBlock> pthisBlock;
    if (!pblock) {
        std::shared_ptr<CBlock> pblockNew = std::make_shared<CBlock>();
        if (!ReadBlockFromDisk(*pblockNew, pindexNew, chainparams.GetConsensus()))
            return AbortNode(state, "Failed to read block");
        pthisBlock = pblockNew;
    } else {
        pthisBlock = pblock;
    }
    const CBlock& blockConnecting = *pthisBlock;
    // Apply the block atomically to the chain state.
    int64_t nTime2 = GetTimeMicros(); nTimeReadFromDisk += nTime2 - nTime1;
    int64_t nTime3;
    LogPrint(BCLog::BENCH, "  - Load block from disk: %.2fms [%.2fs]\n", (nTime2 - nTime1) * MILLI, nTimeReadFromDisk * MICRO);
    {
        CCoinsViewCache view(&CoinsTip());
        CCustomCSView mnview(*pcustomcsview.get());
        std::vector<uint256> rewardedAnchors;
        bool rv = ConnectBlock(blockConnecting, state, pindexNew, view, mnview, chainparams, rewardedAnchors);
        GetMainSignals().BlockChecked(blockConnecting, state);
        if (!rv) {
            if (state.IsInvalid()) {
                InvalidBlockFound(pindexNew, state);
            }
            // no usable history
            if (paccountHistoryDB) {
                paccountHistoryDB->Discard();
            }
            if (pburnHistoryDB) {
                pburnHistoryDB->Discard();
            }
            return error("%s: ConnectBlock %s failed, %s", __func__, pindexNew->GetBlockHash().ToString(), FormatStateMessage(state));
        }
        nTime3 = GetTimeMicros(); nTimeConnectTotal += nTime3 - nTime2;
        LogPrint(BCLog::BENCH, "  - Connect total: %.2fms [%.2fs (%.2fms/blk)]\n", (nTime3 - nTime2) * MILLI, nTimeConnectTotal * MICRO, nTimeConnectTotal * MILLI / nBlocksTotal);
        bool flushed = view.Flush() && mnview.Flush();
        assert(flushed);

        // flush history
        if (paccountHistoryDB) {
            paccountHistoryDB->Flush();
        }
        if (pburnHistoryDB) {
            pburnHistoryDB->Flush();
        }

        // anchor rewards re-voting etc...
        if (!rewardedAnchors.empty()) {
            // we do not clear ALL votes (even they are stale) for the case of rapid tip changing. At least, they'll be deleted after their rewards
            for (auto const & btcTxHash : rewardedAnchors) {
                panchorAwaitingConfirms->EraseAnchor(btcTxHash);
            }
        }
    }
    int64_t nTime4 = GetTimeMicros(); nTimeFlush += nTime4 - nTime3;
    LogPrint(BCLog::BENCH, "  - Flush: %.2fms [%.2fs (%.2fms/blk)]\n", (nTime4 - nTime3) * MILLI, nTimeFlush * MICRO, nTimeFlush * MILLI / nBlocksTotal);
    // Write the chain state to disk, if necessary.
    if (!FlushStateToDisk(chainparams, state, FlushStateMode::IF_NEEDED))
        return false;
    int64_t nTime5 = GetTimeMicros(); nTimeChainState += nTime5 - nTime4;
    LogPrint(BCLog::BENCH, "  - Writing chainstate: %.2fms [%.2fs (%.2fms/blk)]\n", (nTime5 - nTime4) * MILLI, nTimeChainState * MICRO, nTimeChainState * MILLI / nBlocksTotal);
    // Remove conflicting transactions from the mempool.;
    mempool.removeForBlock(blockConnecting.vtx, pindexNew->nHeight);
    disconnectpool.removeForBlock(blockConnecting.vtx);
    // Update m_chain & related variables.
    m_chain.SetTip(pindexNew);
    UpdateTip(pindexNew, chainparams);

    // Update teams every anchoringTeamChange number of blocks
    if (pindexNew->nHeight >= Params().GetConsensus().DakotaHeight &&
            pindexNew->nHeight % Params().GetConsensus().mn.anchoringTeamChange == 0) {
        pcustomcsview->CalcAnchoringTeams(blockConnecting.stakeModifier, pindexNew);

        // Delete old and now invalid anchor confirms
        panchorAwaitingConfirms->Clear();

        // Revote to pay any unrewarded anchor confirms
        if (!IsInitialBlockDownload()) {
            panchorAwaitingConfirms->ReVote();
        }
    }

    int64_t nTime6 = GetTimeMicros(); nTimePostConnect += nTime6 - nTime5; nTimeTotal += nTime6 - nTime1;
    LogPrint(BCLog::BENCH, "  - Connect postprocess: %.2fms [%.2fs (%.2fms/blk)]\n", (nTime6 - nTime5) * MILLI, nTimePostConnect * MICRO, nTimePostConnect * MILLI / nBlocksTotal);
    LogPrint(BCLog::BENCH, "- Connect block: %.2fms [%.2fs (%.2fms/blk)]\n", (nTime6 - nTime1) * MILLI, nTimeTotal * MICRO, nTimeTotal * MILLI / nBlocksTotal);

    connectTrace.BlockConnected(pindexNew, std::move(pthisBlock));
    return true;
}

/**
 * Return the tip of the chain with the most work in it, that isn't
 * known to be invalid (it's however far from certain to be valid).
 */
CBlockIndex* CChainState::FindMostWorkChain() {
    do {
        CBlockIndex *pindexNew = nullptr;

        // Find the best candidate header.
        {
            std::set<CBlockIndex*, CBlockIndexWorkComparator>::reverse_iterator it = setBlockIndexCandidates.rbegin();
            if (it == setBlockIndexCandidates.rend())
                return nullptr;
            pindexNew = *it;
        }

        // Check whether all blocks on the path between the currently active chain and the candidate are valid.
        // Just going until the active chain is an optimization, as we know all blocks in it are valid already.
        CBlockIndex *pindexTest = pindexNew;
        bool fInvalidAncestor = false;
        while (pindexTest && !m_chain.Contains(pindexTest)) {
            assert(pindexTest->HaveTxsDownloaded() || pindexTest->nHeight == 0);

            // Pruned nodes may have entries in setBlockIndexCandidates for
            // which block files have been deleted.  Remove those as candidates
            // for the most work chain if we come across them; we can't switch
            // to a chain unless we have all the non-active-chain parent blocks.
            bool fFailedChain = pindexTest->nStatus & BLOCK_FAILED_MASK;
            bool fMissingData = !(pindexTest->nStatus & BLOCK_HAVE_DATA);
            if (fFailedChain || fMissingData) {
                // Candidate chain is not usable (either invalid or missing data)
                if (fFailedChain && (pindexBestInvalid == nullptr || pindexNew->nChainWork > pindexBestInvalid->nChainWork))
                    pindexBestInvalid = pindexNew;
                CBlockIndex *pindexFailed = pindexNew;
                // Remove the entire chain from the set.
                while (pindexTest != pindexFailed) {
                    if (fFailedChain) {
                        pindexFailed->nStatus |= BLOCK_FAILED_CHILD;
                    } else if (fMissingData) {
                        // If we're missing data, then add back to m_blocks_unlinked,
                        // so that if the block arrives in the future we can try adding
                        // to setBlockIndexCandidates again.
                        m_blockman.m_blocks_unlinked.insert(
                            std::make_pair(pindexFailed->pprev, pindexFailed));
                    }
                    setBlockIndexCandidates.erase(pindexFailed);
                    pindexFailed = pindexFailed->pprev;
                }
                setBlockIndexCandidates.erase(pindexTest);
                fInvalidAncestor = true;
                break;
            }
            pindexTest = pindexTest->pprev;
        }
        if (!fInvalidAncestor)
            return pindexNew;
    } while(true);
}

/** Delete all entries in setBlockIndexCandidates that are worse than the current tip. */
void CChainState::PruneBlockIndexCandidates() {
    // Note that we can't delete the current block itself, as we may need to return to it later in case a
    // reorganization to a better block fails.
    std::set<CBlockIndex*, CBlockIndexWorkComparator>::iterator it = setBlockIndexCandidates.begin();
    while (it != setBlockIndexCandidates.end() && setBlockIndexCandidates.value_comp()(*it, m_chain.Tip())) {
        setBlockIndexCandidates.erase(it++);
    }
    // Either the current tip or a successor of it we're working towards is left in setBlockIndexCandidates.
    assert(!setBlockIndexCandidates.empty());
//    LogPrintf("TRACE PruneBlockIndexCandidates() after: setBlockIndexCandidates: %i\n", setBlockIndexCandidates.size());
}

//! Returns last CBlockIndex* that is a checkpoint
static CBlockIndex* GetLastCheckpoint(const CCheckpointData& data) EXCLUSIVE_LOCKS_REQUIRED(cs_main)
{
    const MapCheckpoints& checkpoints = data.mapCheckpoints;

    for (const MapCheckpoints::value_type& i : reverse_iterate(checkpoints))
    {
        const uint256& hash = i.second;
        CBlockIndex* pindex = LookupBlockIndex(hash);
        if (pindex) {
            return pindex;
        }
    }
    return nullptr;
}

/**
 * Try to make some progress towards making pindexMostWork the active block.
 * pblock is either nullptr or a pointer to a CBlock corresponding to pindexMostWork.
 */
bool CChainState::ActivateBestChainStep(CValidationState& state, const CChainParams& chainparams, CBlockIndex* pindexMostWork, const std::shared_ptr<const CBlock>& pblock, bool& fInvalidFound, ConnectTrace& connectTrace)
{
    AssertLockHeld(cs_main);

    const CBlockIndex *pindexOldTip = m_chain.Tip();
    const CBlockIndex *pindexFork = m_chain.FindFork(pindexMostWork);

    // Disconnect active blocks which are no longer in the best chain.
    bool fBlocksDisconnected = false;
    DisconnectedBlockTransactions disconnectpool;
    auto disconnectBlocksTo = [&](const CBlockIndex *pindex) -> bool {
        while (m_chain.Tip() && m_chain.Tip() != pindex) {
            boost::this_thread::interruption_point();

            if (!DisconnectTip(state, chainparams, &disconnectpool)) {
                // This is likely a fatal error, but keep the mempool consistent,
                // just in case. Only remove from the mempool in this case.
                UpdateMempoolForReorg(disconnectpool, false);

                // If we're unable to disconnect a block during normal operation,
                // then that is a failure of our local system -- we should abort
                // rather than stay on a less work chain.
                return AbortNode(state, "Failed to disconnect block; see debug.log for details");
            }
            fBlocksDisconnected = true;

            if (ShutdownRequested())
                break;
        }
        return true;
    };

    if (!disconnectBlocksTo(pindexFork))
        return false;

    // Build list of new blocks to connect.
    std::vector<CBlockIndex*> vpindexToConnect;
    bool fContinue = true;
    int nHeight = pindexFork ? pindexFork->nHeight : -1;
    while (fContinue && nHeight != pindexMostWork->nHeight) {
        // Don't iterate the entire list of potential improvements toward the best tip, as we likely only need
        // a few blocks along the way.
        int nTargetHeight = std::min(nHeight + 32, pindexMostWork->nHeight);
        vpindexToConnect.clear();
        vpindexToConnect.reserve(nTargetHeight - nHeight);
        CBlockIndex *pindexIter = pindexMostWork->GetAncestor(nTargetHeight);
        while (pindexIter && pindexIter->nHeight != nHeight) {
            vpindexToConnect.push_back(pindexIter);
            pindexIter = pindexIter->pprev;
        }
        nHeight = nTargetHeight;

        // Connect new blocks.
        for (CBlockIndex *pindexConnect : reverse_iterate(vpindexToConnect)) {
            state = CValidationState();
            if (!ConnectTip(state, chainparams, pindexConnect, pindexConnect == pindexMostWork ? pblock : std::shared_ptr<const CBlock>(), connectTrace, disconnectpool)) {
                if (state.IsInvalid()) {
                    fContinue = false;
                    if (state.GetRejectReason() == "high-hash") {
                        UpdateMempoolForReorg(disconnectpool, false);
                        return false;
                    }
                    fInvalidFound = true;
                    InvalidChainFound(vpindexToConnect.front());
                    if (state.GetReason() == ValidationInvalidReason::BLOCK_MUTATED) {
                        // prior EunosHeight we shoutdown node on mutated block
                        if (ShutdownRequested()) {
                            return false;
                        }
                        // now block cannot be part of blockchain either
                        // but it can be produced by outdated/malicious masternode
                        // so we should not shutdown entire network
                        if (auto blockIndex = ChainActive()[vpindexToConnect.front()->nHeight]) {
                            auto checkPoint = GetLastCheckpoint(chainparams.Checkpoints());
                            if (checkPoint && blockIndex->nHeight > checkPoint->nHeight) {
                                disconnectBlocksTo(blockIndex);
                            }
                        }
                    }
                    if (fCheckpointsEnabled && pindexConnect == pindexMostWork
                    && (pindexConnect->nHeight < chainparams.GetConsensus().EunosHeight
                    || state.GetRejectCode() == REJECT_CUSTOMTX)) {
                        // NOTE: Invalidate blocks back to last checkpoint
                        auto &checkpoints = chainparams.Checkpoints().mapCheckpoints;
                        //calculate the latest suitable checkpoint block height
                        auto checkpointIt = checkpoints.lower_bound(pindexConnect->nHeight);
                        auto fallbackCheckpointBlockHeight = (checkpointIt != checkpoints.begin()) ? (--checkpointIt)->first : 0;

                        CBlockIndex *blockIndex = nullptr;
                        //check spv and anchors are available and try it first
                        if (spv::pspv && panchors) {
                            auto fallbackAnchor = panchors->GetLatestAnchorUpToDeFiHeight(pindexConnect->nHeight);
                            if (fallbackAnchor && (fallbackAnchor->anchor.height > fallbackCheckpointBlockHeight)) {
                                blockIndex = LookupBlockIndex(fallbackAnchor->anchor.blockHash);
                            }
                        }
                        if (!blockIndex && fallbackCheckpointBlockHeight > 0) {// it doesn't makes sense backward to genesis
                            blockIndex = LookupBlockIndex(checkpointIt->second);
                        }
                        //fallback
                        if (blockIndex) {
                            if (!disconnectBlocksTo(blockIndex))
                                return false;
                        }
                    }
                    break;
                } else {
                    // A system error occurred (disk space, database error, ...).
                    // Make the mempool consistent with the current tip, just in case
                    // any observers try to use it before shutdown.
                    UpdateMempoolForReorg(disconnectpool, false);
                    return false;
                }
            } else {
                PruneBlockIndexCandidates();
                if (!pindexOldTip || m_chain.Tip()->nChainWork > pindexOldTip->nChainWork) {
                    // We're in a better position than we were. Return temporarily to release the lock.
                    fContinue = false;
                    break;
                }
            }
        }
    }

    if (fBlocksDisconnected) {
        // If any blocks were disconnected, disconnectpool may be non empty.  Add
        // any disconnected transactions back to the mempool.
        UpdateMempoolForReorg(disconnectpool, true);
    }
    mempool.xcheck(&CoinsTip(), pcustomcsview.get(), chainparams);

    // Callbacks/notifications for a new best chain.
    if (fInvalidFound)
        CheckForkWarningConditionsOnNewFork(vpindexToConnect.back());
    else
        CheckForkWarningConditions();

    return true;
}

static bool NotifyHeaderTip() LOCKS_EXCLUDED(cs_main) {
    bool fNotify = false;
    bool fInitialBlockDownload = false;
    static CBlockIndex* pindexHeaderOld = nullptr;
    CBlockIndex* pindexHeader = nullptr;
    {
        LOCK(cs_main);
        pindexHeader = pindexBestHeader;

        if (pindexHeader != pindexHeaderOld) {
            fNotify = true;
            fInitialBlockDownload = ::ChainstateActive().IsInitialBlockDownload();
            pindexHeaderOld = pindexHeader;
        }
    }
    // Send block tip changed notifications without cs_main
    if (fNotify) {
        uiInterface.NotifyHeaderTip(fInitialBlockDownload, pindexHeader);
    }
    return fNotify;
}

static void LimitValidationInterfaceQueue() LOCKS_EXCLUDED(cs_main) {
    AssertLockNotHeld(cs_main);

    if (GetMainSignals().CallbacksPending() > 10) {
        SyncWithValidationInterfaceQueue();
    }
}

/**
 * Make the best chain active, in multiple steps. The result is either failure
 * or an activated best chain. pblock is either nullptr or a pointer to a block
 * that is already loaded (to avoid loading it again from disk).
 *
 * ActivateBestChain is split into steps (see ActivateBestChainStep) so that
 * we avoid holding cs_main for an extended period of time; the length of this
 * call may be quite long during reindexing or a substantial reorg.
 */
bool CChainState::ActivateBestChain(CValidationState &state, const CChainParams& chainparams, std::shared_ptr<const CBlock> pblock) {
    // Note that while we're often called here from ProcessNewBlock, this is
    // far from a guarantee. Things in the P2P/RPC will often end up calling
    // us in the middle of ProcessNewBlock - do not assume pblock is set
    // sanely for performance or correctness!
    AssertLockNotHeld(cs_main);

    // ABC maintains a fair degree of expensive-to-calculate internal state
    // because this function periodically releases cs_main so that it does not lock up other threads for too long
    // during large connects - and to allow for e.g. the callback queue to drain
    // we use m_cs_chainstate to enforce mutual exclusion so that only one caller may execute this function at a time
    LOCK(m_cs_chainstate);

    CBlockIndex *pindexMostWork = nullptr;
    CBlockIndex *pindexNewTip = nullptr;
    int nStopAtHeight = gArgs.GetArg("-stopatheight", DEFAULT_STOPATHEIGHT);
    do {
        boost::this_thread::interruption_point();

        // Block until the validation queue drains. This should largely
        // never happen in normal operation, however may happen during
        // reindex, causing memory blowup if we run too far ahead.
        // Note that if a validationinterface callback ends up calling
        // ActivateBestChain this may lead to a deadlock! We should
        // probably have a DEBUG_LOCKORDER test for this in the future.
        LimitValidationInterfaceQueue();
        {
            LOCK2(cs_main, ::mempool.cs); // Lock transaction pool for at least as long as it takes for connectTrace to be consumed
            CBlockIndex* starting_tip = m_chain.Tip();
            bool blocks_connected = false;
            do {
                // We absolutely may not unlock cs_main until we've made forward progress
                // (with the exception of shutdown due to hardware issues, low disk space, etc).
                ConnectTrace connectTrace(mempool); // Destructed before cs_main is unlocked

                if (pindexMostWork == nullptr) {
                    pindexMostWork = FindMostWorkChain();
                }

                // Whether we have anything to do at all.
                if (pindexMostWork == nullptr || pindexMostWork == m_chain.Tip()) {
                    break;
                }

                bool fInvalidFound = false;
                std::shared_ptr<const CBlock> nullBlockPtr;
                if (!ActivateBestChainStep(state, chainparams, pindexMostWork, pblock && pblock->GetHash() == pindexMostWork->GetBlockHash() ? pblock : nullBlockPtr, fInvalidFound, connectTrace))
                    return false;
                blocks_connected = true;

                if (fInvalidFound) {
                    // Wipe cache, we may need another branch now.
                    pindexMostWork = nullptr;
                }

                pindexNewTip = m_chain.Tip();

                for (const PerBlockConnectTrace& trace : connectTrace.GetBlocksConnected()) {
                    assert(trace.pblock && trace.pindex);
                    GetMainSignals().BlockConnected(trace.pblock, trace.pindex, trace.conflictedTxs);
                }
            } while (!m_chain.Tip() || (starting_tip && CBlockIndexWorkComparator()(m_chain.Tip(), starting_tip)));
            if (!blocks_connected) return true;

            const CBlockIndex* pindexFork = m_chain.FindFork(starting_tip);
            bool fInitialDownload = IsInitialBlockDownload();

            // Notify external listeners about the new tip.
            // Enqueue while holding cs_main to ensure that UpdatedBlockTip is called in the order in which blocks are connected
            if (pindexFork != pindexNewTip) {
                // Notify ValidationInterface subscribers
                GetMainSignals().UpdatedBlockTip(pindexNewTip, pindexFork, fInitialDownload);

                // Always notify the UI if a new block tip was connected
                uiInterface.NotifyBlockTip(fInitialDownload, pindexNewTip);
            }
        }
        // When we reach this point, we switched to a new tip (stored in pindexNewTip).

        if (nStopAtHeight && pindexNewTip && pindexNewTip->nHeight >= nStopAtHeight) StartShutdown();

        // We check shutdown only after giving ActivateBestChainStep a chance to run once so that we
        // never shutdown before connecting the genesis block during LoadChainTip(). Previously this
        // caused an assert() failure during shutdown in such cases as the UTXO DB flushing checks
        // that the best block hash is non-null.
        if (ShutdownRequested())
            break;
    } while (pindexNewTip != pindexMostWork);
    CheckBlockIndex(chainparams.GetConsensus());

    // Write changes periodically to disk, after relay.
    if (!FlushStateToDisk(chainparams, state, FlushStateMode::PERIODIC)) {
        return false;
    }

    return true;
}

bool ActivateBestChain(CValidationState &state, const CChainParams& chainparams, std::shared_ptr<const CBlock> pblock) {
    return ::ChainstateActive().ActivateBestChain(state, chainparams, std::move(pblock));
}

bool CChainState::PreciousBlock(CValidationState& state, const CChainParams& params, CBlockIndex *pindex)
{
    {
        LOCK(cs_main);
        if (pindex->nChainWork < m_chain.Tip()->nChainWork) {
            // Nothing to do, this block is not at the tip.
            return true;
        }
        if (m_chain.Tip()->nChainWork > nLastPreciousChainwork) {
            // The chain has been extended since the last call, reset the counter.
            nBlockReverseSequenceId = -1;
        }
        nLastPreciousChainwork = m_chain.Tip()->nChainWork;
        setBlockIndexCandidates.erase(pindex);
        pindex->nSequenceId = nBlockReverseSequenceId;
        if (nBlockReverseSequenceId > std::numeric_limits<int32_t>::min()) {
            // We can't keep reducing the counter if somebody really wants to
            // call preciousblock 2**31-1 times on the same set of tips...
            nBlockReverseSequenceId--;
        }
        if (pindex->IsValid(BLOCK_VALID_TRANSACTIONS) && pindex->HaveTxsDownloaded()) {
            setBlockIndexCandidates.insert(pindex);
            PruneBlockIndexCandidates();
        }
    }

    return ActivateBestChain(state, params, std::shared_ptr<const CBlock>());
}
bool PreciousBlock(CValidationState& state, const CChainParams& params, CBlockIndex *pindex) {
    return ::ChainstateActive().PreciousBlock(state, params, pindex);
}

bool CChainState::InvalidateBlock(CValidationState& state, const CChainParams& chainparams, CBlockIndex *pindex)
{
    CBlockIndex* to_mark_failed = pindex;
    bool pindex_was_in_chain = false;
    int disconnected = 0;

    // We do not allow ActivateBestChain() to run while InvalidateBlock() is
    // running, as that could cause the tip to change while we disconnect
    // blocks.
    LOCK(m_cs_chainstate);

    // We'll be acquiring and releasing cs_main below, to allow the validation
    // callbacks to run. However, we should keep the block index in a
    // consistent state as we disconnect blocks -- in particular we need to
    // add equal-work blocks to setBlockIndexCandidates as we disconnect.
    // To avoid walking the block index repeatedly in search of candidates,
    // build a map once so that we can look up candidate blocks by chain
    // work as we go.
    std::multimap<const arith_uint256, CBlockIndex *> candidate_blocks_by_work;

    {
        LOCK(cs_main);
        CBlockIndex* pcheckpoint = GetLastCheckpoint(chainparams.Checkpoints());
        if (pcheckpoint && pindex->nHeight <= pcheckpoint->nHeight)
            return state.Invalid(ValidationInvalidReason::BLOCK_CHECKPOINT, error("Cannot invalidate block prior last checkpoint height %d", pcheckpoint->nHeight), REJECT_CHECKPOINT, "");

        for (const auto& entry : m_blockman.m_block_index) {
            CBlockIndex *candidate = entry.second;
            // We don't need to put anything in our active chain into the
            // multimap, because those candidates will be found and considered
            // as we disconnect.
            // Instead, consider only non-active-chain blocks that have at
            // least as much work as where we expect the new tip to end up.
            if (!m_chain.Contains(candidate) &&
                    !CBlockIndexWorkComparator()(candidate, pindex->pprev) &&
                    candidate->IsValid(BLOCK_VALID_TRANSACTIONS) &&
                    candidate->HaveTxsDownloaded()) {
                candidate_blocks_by_work.insert(std::make_pair(candidate->nChainWork, candidate));
            }
        }
    }

    // Disconnect (descendants of) pindex, and mark them invalid.
    while (true) {
        if (ShutdownRequested()) break;

        // Make sure the queue of validation callbacks doesn't grow unboundedly.
        LimitValidationInterfaceQueue();

        LOCK2(cs_main, ::mempool.cs); // Lock for as long as disconnectpool is in scope to make sure UpdateMempoolForReorg is called after DisconnectTip without unlocking in between
        if (!m_chain.Contains(pindex)) break;
        pindex_was_in_chain = true;
        CBlockIndex *invalid_walk_tip = m_chain.Tip();

        // ActivateBestChain considers blocks already in m_chain
        // unconditionally valid already, so force disconnect away from it.
        DisconnectedBlockTransactions disconnectpool;
        bool ret = DisconnectTip(state, chainparams, &disconnectpool);
        // DisconnectTip will add transactions to disconnectpool.
        // Adjust the mempool to be consistent with the new tip, adding
        // transactions back to the mempool if disconnecting was successful,
        // and we're not doing a very deep invalidation (in which case
        // keeping the mempool up to date is probably futile anyway).
        UpdateMempoolForReorg(disconnectpool, /* fAddToMempool = */ (++disconnected <= 10) && ret);
        if (!ret) return false;
        assert(invalid_walk_tip->pprev == m_chain.Tip());

        // We immediately mark the disconnected blocks as invalid.
        // This prevents a case where pruned nodes may fail to invalidateblock
        // and be left unable to start as they have no tip candidates (as there
        // are no blocks that meet the "have data and are not invalid per
        // nStatus" criteria for inclusion in setBlockIndexCandidates).
        invalid_walk_tip->nStatus |= BLOCK_FAILED_VALID;
        setDirtyBlockIndex.insert(invalid_walk_tip);
        setBlockIndexCandidates.erase(invalid_walk_tip);
        setBlockIndexCandidates.insert(invalid_walk_tip->pprev);
        if (invalid_walk_tip->pprev == to_mark_failed && (to_mark_failed->nStatus & BLOCK_FAILED_VALID)) {
            // We only want to mark the last disconnected block as BLOCK_FAILED_VALID; its children
            // need to be BLOCK_FAILED_CHILD instead.
            to_mark_failed->nStatus = (to_mark_failed->nStatus ^ BLOCK_FAILED_VALID) | BLOCK_FAILED_CHILD;
            setDirtyBlockIndex.insert(to_mark_failed);
        }

        // Add any equal or more work headers to setBlockIndexCandidates
        auto candidate_it = candidate_blocks_by_work.lower_bound(invalid_walk_tip->pprev->nChainWork);
        while (candidate_it != candidate_blocks_by_work.end()) {
            if (!CBlockIndexWorkComparator()(candidate_it->second, invalid_walk_tip->pprev)) {
                setBlockIndexCandidates.insert(candidate_it->second);
                candidate_it = candidate_blocks_by_work.erase(candidate_it);
            } else {
                ++candidate_it;
            }
        }

        // Track the last disconnected block, so we can correct its BLOCK_FAILED_CHILD status in future
        // iterations, or, if it's the last one, call InvalidChainFound on it.
        to_mark_failed = invalid_walk_tip;
    }

    {
        LOCK(cs_main);
        if (m_chain.Contains(to_mark_failed)) {
            // If the to-be-marked invalid block is in the active chain, something is interfering and we can't proceed.
            return false;
        }

        // Mark pindex (or the last disconnected block) as invalid, even when it never was in the main chain
        to_mark_failed->nStatus |= BLOCK_FAILED_VALID;
        setDirtyBlockIndex.insert(to_mark_failed);
        setBlockIndexCandidates.erase(to_mark_failed);
        m_blockman.m_failed_blocks.insert(to_mark_failed);

        // The resulting new best tip may not be in setBlockIndexCandidates anymore, so
        // add it again.
        BlockMap::iterator it = m_blockman.m_block_index.begin();
        while (it != m_blockman.m_block_index.end()) {
            if (it->second->IsValid(BLOCK_VALID_TRANSACTIONS) && it->second->HaveTxsDownloaded() && !setBlockIndexCandidates.value_comp()(it->second, m_chain.Tip())) {
                setBlockIndexCandidates.insert(it->second);
            }
            it++;
        }

        InvalidChainFound(to_mark_failed);
    }

    // Only notify about a new block tip if the active chain was modified.
    if (pindex_was_in_chain) {
        uiInterface.NotifyBlockTip(IsInitialBlockDownload(), to_mark_failed->pprev);
    }
    return true;
}

bool InvalidateBlock(CValidationState& state, const CChainParams& chainparams, CBlockIndex *pindex) {
    return ::ChainstateActive().InvalidateBlock(state, chainparams, pindex);
}

void CChainState::ResetBlockFailureFlags(CBlockIndex *pindex) {
    AssertLockHeld(cs_main);

    int nHeight = pindex->nHeight;

    // Remove the invalidity flag from this block and all its descendants.
    BlockMap::iterator it = m_blockman.m_block_index.begin();
    while (it != m_blockman.m_block_index.end()) {
        if (!it->second->IsValid() && it->second->GetAncestor(nHeight) == pindex) {
            it->second->nStatus &= ~BLOCK_FAILED_MASK;
            setDirtyBlockIndex.insert(it->second);
            if (it->second->IsValid(BLOCK_VALID_TRANSACTIONS) && it->second->HaveTxsDownloaded() && setBlockIndexCandidates.value_comp()(m_chain.Tip(), it->second)) {
                setBlockIndexCandidates.insert(it->second);
            }
            if (it->second == pindexBestInvalid) {
                // Reset invalid block marker if it was pointing to one of those.
                pindexBestInvalid = nullptr;
            }
            m_blockman.m_failed_blocks.erase(it->second);
        }
        it++;
    }

    // Remove the invalidity flag from all ancestors too.
    while (pindex != nullptr) {
        if (pindex->nStatus & BLOCK_FAILED_MASK) {
            pindex->nStatus &= ~BLOCK_FAILED_MASK;
            setDirtyBlockIndex.insert(pindex);
            m_blockman.m_failed_blocks.erase(pindex);
        }
        pindex = pindex->pprev;
    }
}

void ResetBlockFailureFlags(CBlockIndex *pindex) {
    return ::ChainstateActive().ResetBlockFailureFlags(pindex);
}

CBlockIndex* BlockManager::AddToBlockIndex(const CBlockHeader& block)
{
    AssertLockHeld(cs_main);

    // Check for duplicate
    uint256 hash = block.GetHash();
    BlockMap::iterator it = m_block_index.find(hash);
    if (it != m_block_index.end())
        return it->second;

    // Construct new block index object
    CBlockIndex* pindexNew = new CBlockIndex(block);
    // We assign the sequence id to blocks only when the full data is available,
    // to avoid miners withholding blocks but broadcasting headers, to get a
    // competitive advantage.
    pindexNew->nSequenceId = 0;
    BlockMap::iterator mi = m_block_index.insert(std::make_pair(hash, pindexNew)).first;
    pindexNew->phashBlock = &((*mi).first);
    BlockMap::iterator miPrev = m_block_index.find(block.hashPrevBlock);
    if (miPrev != m_block_index.end())
    {
        pindexNew->pprev = (*miPrev).second;
        pindexNew->nHeight = pindexNew->pprev->nHeight + 1;
        pindexNew->BuildSkip();
    }
    pindexNew->nTimeMax = (pindexNew->pprev ? std::max(pindexNew->pprev->nTimeMax, pindexNew->nTime) : pindexNew->nTime);
    pindexNew->nChainWork = (pindexNew->pprev ? pindexNew->pprev->nChainWork : 0) + GetBlockProof(*pindexNew);
    pindexNew->RaiseValidity(BLOCK_VALID_TREE);
    if (pindexBestHeader == nullptr || pindexBestHeader->nChainWork < pindexNew->nChainWork)
        pindexBestHeader = pindexNew;

    setDirtyBlockIndex.insert(pindexNew);

    return pindexNew;
}

/** Mark a block as having its data received and checked (up to BLOCK_VALID_TRANSACTIONS). */
void CChainState::ReceivedBlockTransactions(const CBlock& block, CBlockIndex* pindexNew, const FlatFilePos& pos, const Consensus::Params& consensusParams)
{
    pindexNew->nTx = block.vtx.size();
    pindexNew->nChainTx = 0;
    pindexNew->nFile = pos.nFile;
    pindexNew->nDataPos = pos.nPos;
    pindexNew->nUndoPos = 0;
    pindexNew->nStatus |= BLOCK_HAVE_DATA;
    if (IsWitnessEnabled(pindexNew->pprev, consensusParams)) {
        pindexNew->nStatus |= BLOCK_OPT_WITNESS;
    }
    pindexNew->RaiseValidity(BLOCK_VALID_TRANSACTIONS);
    setDirtyBlockIndex.insert(pindexNew);

    if (pindexNew->pprev == nullptr || pindexNew->pprev->HaveTxsDownloaded()) {
        // If pindexNew is the genesis block or all parents are BLOCK_VALID_TRANSACTIONS.
        std::deque<CBlockIndex*> queue;
        queue.push_back(pindexNew);

        // Recursively process any descendant blocks that now may be eligible to be connected.
        while (!queue.empty()) {
            CBlockIndex *pindex = queue.front();
            queue.pop_front();
            pindex->nChainTx = (pindex->pprev ? pindex->pprev->nChainTx : 0) + pindex->nTx;
            {
                LOCK(cs_nBlockSequenceId);
                pindex->nSequenceId = nBlockSequenceId++;
            }
            if (m_chain.Tip() == nullptr || !setBlockIndexCandidates.value_comp()(pindex, m_chain.Tip())) {
                setBlockIndexCandidates.insert(pindex);
//                LogPrintf("TRACE ReceivedBlockTransactions() after: setBlockIndexCandidates: %i\n", setBlockIndexCandidates.size());
            }
            std::pair<std::multimap<CBlockIndex*, CBlockIndex*>::iterator, std::multimap<CBlockIndex*, CBlockIndex*>::iterator> range = m_blockman.m_blocks_unlinked.equal_range(pindex);
            while (range.first != range.second) {
                std::multimap<CBlockIndex*, CBlockIndex*>::iterator it = range.first;
                queue.push_back(it->second);
                range.first++;
                m_blockman.m_blocks_unlinked.erase(it);
            }
        }
    } else {
        if (pindexNew->pprev && pindexNew->pprev->IsValid(BLOCK_VALID_TREE)) {
            m_blockman.m_blocks_unlinked.insert(std::make_pair(pindexNew->pprev, pindexNew));
        }
    }
}

static bool FindBlockPos(FlatFilePos &pos, unsigned int nAddSize, unsigned int nHeight, uint64_t nTime, bool fKnown = false)
{
    LOCK(cs_LastBlockFile);

    unsigned int nFile = fKnown ? pos.nFile : nLastBlockFile;
    if (vinfoBlockFile.size() <= nFile) {
        vinfoBlockFile.resize(nFile + 1);
    }

    if (!fKnown) {
        while (vinfoBlockFile[nFile].nSize + nAddSize >= MAX_BLOCKFILE_SIZE) {
            nFile++;
            if (vinfoBlockFile.size() <= nFile) {
                vinfoBlockFile.resize(nFile + 1);
            }
        }
        pos.nFile = nFile;
        pos.nPos = vinfoBlockFile[nFile].nSize;
    }

    if ((int)nFile != nLastBlockFile) {
        if (!fKnown) {
            LogPrintf("Leaving block file %i: %s\n", nLastBlockFile, vinfoBlockFile[nLastBlockFile].ToString());
        }
        FlushBlockFile(!fKnown);
        nLastBlockFile = nFile;
    }

    vinfoBlockFile[nFile].AddBlock(nHeight, nTime);
    if (fKnown)
        vinfoBlockFile[nFile].nSize = std::max(pos.nPos + nAddSize, vinfoBlockFile[nFile].nSize);
    else
        vinfoBlockFile[nFile].nSize += nAddSize;

    if (!fKnown) {
        bool out_of_space;
        size_t bytes_allocated = BlockFileSeq().Allocate(pos, nAddSize, out_of_space);
        if (out_of_space) {
            return AbortNode("Disk space is too low!", _("Error: Disk space is too low!").translated, CClientUIInterface::MSG_NOPREFIX);
        }
        if (bytes_allocated != 0 && fPruneMode) {
            fCheckForPruning = true;
        }
    }

    setDirtyFileInfo.insert(nFile);
    return true;
}

static bool FindUndoPos(CValidationState &state, int nFile, FlatFilePos &pos, unsigned int nAddSize)
{
    pos.nFile = nFile;

    LOCK(cs_LastBlockFile);

    pos.nPos = vinfoBlockFile[nFile].nUndoSize;
    vinfoBlockFile[nFile].nUndoSize += nAddSize;
    setDirtyFileInfo.insert(nFile);

    bool out_of_space;
    size_t bytes_allocated = UndoFileSeq().Allocate(pos, nAddSize, out_of_space);
    if (out_of_space) {
        return AbortNode(state, "Disk space is too low!", _("Error: Disk space is too low!").translated, CClientUIInterface::MSG_NOPREFIX);
    }
    if (bytes_allocated != 0 && fPruneMode) {
        fCheckForPruning = true;
    }

    return true;
}

bool CheckBlock(const CBlock& block, CValidationState& state, const Consensus::Params& consensusParams, CheckContextState& ctxState, bool fCheckPOS, bool fCheckMerkleRoot)
{
    // These are checks that are independent of context.

    if (block.fChecked)
        return true;

    // Check that the header is valid (particularly PoW).  This is mostly
    // redundant with the call in AcceptBlockHeader.
    if (!fIsFakeNet && fCheckPOS && !pos::ContextualCheckProofOfStake(block, consensusParams, pcustomcsview.get(), ctxState))
        return state.Invalid(ValidationInvalidReason::BLOCK_INVALID_HEADER, false, REJECT_INVALID, "high-hash", "proof of stake failed");

    // Check the merkle root.
    // block merkle root is delayed to ConnectBlock to ensure account changes
    if (fCheckMerkleRoot && (block.height < consensusParams.EunosHeight
    || block.height >= consensusParams.EunosKampungHeight)) {
        bool mutated;
        uint256 hashMerkleRoot2 = BlockMerkleRoot(block, &mutated);
        if (block.hashMerkleRoot != hashMerkleRoot2)
            return state.Invalid(ValidationInvalidReason::BLOCK_MUTATED, false, REJECT_INVALID, "bad-txnmrklroot", "hashMerkleRoot mismatch");

        // Check for merkle tree malleability (CVE-2012-2459): repeating sequences
        // of transactions in a block without affecting the merkle root of a block,
        // while still invalidating it.
        if (mutated)
            return state.Invalid(ValidationInvalidReason::BLOCK_MUTATED, false, REJECT_INVALID, "bad-txns-duplicate", "duplicate transaction");
    }

    // All potential-corruption validation must be done before we do any
    // transaction validation, as otherwise we may mark the header as invalid
    // because we receive the wrong transactions for it.
    // Note that witness malleability is checked in ContextualCheckBlock, so no
    // checks that use witness data may be performed here.

    // Size limits
    if (block.vtx.empty() || block.vtx.size() * WITNESS_SCALE_FACTOR > MAX_BLOCK_WEIGHT || ::GetSerializeSize(block, PROTOCOL_VERSION | SERIALIZE_TRANSACTION_NO_WITNESS) * WITNESS_SCALE_FACTOR > MAX_BLOCK_WEIGHT)
        return state.Invalid(ValidationInvalidReason::CONSENSUS, false, REJECT_INVALID, "bad-blk-length", "size limits failed");

    // First transaction must be coinbase, the rest must not be
    if (block.vtx.empty() || !block.vtx[0]->IsCoinBase())
        return state.Invalid(ValidationInvalidReason::CONSENSUS, false, REJECT_INVALID, "bad-cb-missing", "first tx is not coinbase");

    // skip this validation if it is Genesis (due to mn creation txs)
    if (block.GetHash() != consensusParams.hashGenesisBlock) {
        TBytes dummy;
        for (unsigned int i = 1; i < block.vtx.size(); i++) {
            if (block.vtx[i]->IsCoinBase() &&
                !IsAnchorRewardTx(*block.vtx[i], dummy, block.height >= consensusParams.FortCanningHeight) &&
                !IsAnchorRewardTxPlus(*block.vtx[i], dummy, block.height >= consensusParams.FortCanningHeight))
                return state.Invalid(ValidationInvalidReason::CONSENSUS, false, REJECT_INVALID, "bad-cb-multiple", "more than one coinbase");
        }
    }

    // Check transactions
    // skip this validation if it is Genesis (due to mn creation txs)
    if (block.GetHash() != consensusParams.hashGenesisBlock) {
        for (const auto& tx : block.vtx)
            if (!CheckTransaction(*tx, state, true))
                return state.Invalid(state.GetReason(), false, state.GetRejectCode(), state.GetRejectReason(),
                                     strprintf("Transaction check failed (tx hash %s) %s", tx->GetHash().ToString(), state.GetDebugMessage()));
    }

    unsigned int nSigOps = 0;
    for (const auto& tx : block.vtx)
    {
        nSigOps += GetLegacySigOpCount(*tx);
    }
    if (nSigOps * WITNESS_SCALE_FACTOR > MAX_BLOCK_SIGOPS_COST)
        return state.Invalid(ValidationInvalidReason::CONSENSUS, false, REJECT_INVALID, "bad-blk-sigops", "out-of-bounds SigOpCount");

    if (fCheckPOS && fCheckMerkleRoot)
        block.fChecked = true;

    return true;
}

bool IsWitnessEnabled(const CBlockIndex* pindexPrev, const Consensus::Params& params)
{
    int height = pindexPrev == nullptr ? 0 : pindexPrev->nHeight + 1;
    return (height >= params.SegwitHeight);
}

// Compute at which vout of the block's coinbase transaction the witness
// commitment occurs, or -1 if not found.
static int GetWitnessCommitmentIndex(const CBlock& block)
{
    int commitpos = -1;
    if (!block.vtx.empty()) {
        for (size_t o = 0; o < block.vtx[0]->vout.size(); o++) {
            if (block.vtx[0]->vout[o].scriptPubKey.size() >= 38 && block.vtx[0]->vout[o].scriptPubKey[0] == OP_RETURN && block.vtx[0]->vout[o].scriptPubKey[1] == 0x24 && block.vtx[0]->vout[o].scriptPubKey[2] == 0xaa && block.vtx[0]->vout[o].scriptPubKey[3] == 0x21 && block.vtx[0]->vout[o].scriptPubKey[4] == 0xa9 && block.vtx[0]->vout[o].scriptPubKey[5] == 0xed) {
                commitpos = o;
            }
        }
    }
    return commitpos;
}

void UpdateUncommittedBlockStructures(CBlock& block, const CBlockIndex* pindexPrev, const Consensus::Params& consensusParams)
{
    int commitpos = GetWitnessCommitmentIndex(block);
    static const std::vector<unsigned char> nonce(32, 0x00);
    if (commitpos != -1 && IsWitnessEnabled(pindexPrev, consensusParams) && !block.vtx[0]->HasWitness()) {
        CMutableTransaction tx(*block.vtx[0]);
        tx.vin[0].scriptWitness.stack.resize(1);
        tx.vin[0].scriptWitness.stack[0] = nonce;
        block.vtx[0] = MakeTransactionRef(std::move(tx));
    }
}

std::vector<unsigned char> GenerateCoinbaseCommitment(CBlock& block, const CBlockIndex* pindexPrev, const Consensus::Params& consensusParams)
{
    std::vector<unsigned char> commitment;
    int commitpos = GetWitnessCommitmentIndex(block);
    std::vector<unsigned char> ret(32, 0x00);
    if (consensusParams.SegwitHeight != std::numeric_limits<int>::max()) {
        if (commitpos == -1) {
            uint256 witnessroot = BlockWitnessMerkleRoot(block, nullptr);
            CHash256().Write(witnessroot.begin(), 32).Write(ret.data(), 32).Finalize(witnessroot.begin());
            CTxOut out;
            out.nValue = 0;
            out.scriptPubKey.resize(38);
            out.scriptPubKey[0] = OP_RETURN;
            out.scriptPubKey[1] = 0x24;
            out.scriptPubKey[2] = 0xaa;
            out.scriptPubKey[3] = 0x21;
            out.scriptPubKey[4] = 0xa9;
            out.scriptPubKey[5] = 0xed;
            memcpy(&out.scriptPubKey[6], witnessroot.begin(), 32);
            commitment = std::vector<unsigned char>(out.scriptPubKey.begin(), out.scriptPubKey.end());
            CMutableTransaction tx(*block.vtx[0]);
            tx.vout.push_back(out);
            block.vtx[0] = MakeTransactionRef(std::move(tx));
        }
    }
    UpdateUncommittedBlockStructures(block, pindexPrev, consensusParams);
    return commitment;
}

/** Context-dependent validity checks.
 *  By "context", we mean only the previous block headers, but not the UTXO
 *  set; UTXO-related validity checks are done in ConnectBlock().
 *  NOTE: This function is not currently invoked by ConnectBlock(), so we
 *  should consider upgrade issues if we change which consensus rules are
 *  enforced in this function (eg by adding a new consensus rule). See comment
 *  in ConnectBlock().
 *  Note that -reindex-chainstate skips the validation that happens here!
 */
static bool ContextualCheckBlockHeader(const CBlockHeader& block, CValidationState& state, const CChainParams& params, const CBlockIndex* pindexPrev, int64_t nAdjustedTime) EXCLUSIVE_LOCKS_REQUIRED(cs_main)
{
    assert(pindexPrev != nullptr);
    const int nHeight = pindexPrev->nHeight + 1;

    // Check proof of work
    const Consensus::Params& consensusParams = params.GetConsensus();
    if (block.nBits != pos::GetNextWorkRequired(pindexPrev, block.nTime, consensusParams))
        return state.Invalid(ValidationInvalidReason::BLOCK_INVALID_HEADER, false, REJECT_INVALID, "bad-diffbits", "incorrect proof of work");

    // Check against checkpoints
    // Don't accept any forks from the main chain prior to last checkpoint.
    // GetLastCheckpoint finds the last checkpoint in MapCheckpoints that's in our
    // g_blockman.m_block_index.
    CBlockIndex* pcheckpoint = GetLastCheckpoint(params.Checkpoints());
    if (pcheckpoint && nHeight <= pcheckpoint->nHeight)
        return state.Invalid(ValidationInvalidReason::BLOCK_CHECKPOINT, error("%s: forked chain older than last checkpoint (height %d)", __func__, nHeight), REJECT_CHECKPOINT, "bad-fork-prior-to-checkpoint");

    // Check timestamp against prev
    if (block.GetBlockTime() <= pindexPrev->GetMedianTimePast())
        return state.Invalid(ValidationInvalidReason::BLOCK_INVALID_HEADER, false, REJECT_INVALID, "time-too-old", strprintf("block's timestamp is too early. Block time: %d Min time: %d", block.GetBlockTime(), pindexPrev->GetMedianTimePast()));

    // Check timestamp
    if (Params().NetworkIDString() != CBaseChainParams::REGTEST && block.height >= static_cast<uint64_t>(consensusParams.EunosPayaHeight)) {
        if (block.GetBlockTime() > GetTime() + MAX_FUTURE_BLOCK_TIME_EUNOSPAYA)
            return state.Invalid(ValidationInvalidReason::BLOCK_TIME_FUTURE, false, REJECT_INVALID, "time-too-new", strprintf("block timestamp too far in the future. Block time: %d Max time: %d", block.GetBlockTime(), GetTime() + MAX_FUTURE_BLOCK_TIME_EUNOSPAYA));
    }

    if (block.GetBlockTime() > nAdjustedTime + MAX_FUTURE_BLOCK_TIME)
        return state.Invalid(ValidationInvalidReason::BLOCK_TIME_FUTURE, false, REJECT_INVALID, "time-too-new", "block timestamp too far in the future");

    if (block.height >= static_cast<uint64_t>(consensusParams.DakotaCrescentHeight)) {
        if (block.GetBlockTime() > GetTime() + MAX_FUTURE_BLOCK_TIME_DAKOTACRESCENT)
            return state.Invalid(ValidationInvalidReason::BLOCK_TIME_FUTURE, false, REJECT_INVALID, "time-too-new", strprintf("block timestamp too far in the future. Block time: %d Max time: %d", block.GetBlockTime(), GetTime() + MAX_FUTURE_BLOCK_TIME_DAKOTACRESCENT));
    }

    // Reject outdated version blocks when 95% (75% on testnet) of the network has upgraded:
    // check for version 2, 3 and 4 upgrades
    if((block.nVersion < 2 && nHeight >= consensusParams.BIP34Height) ||
       (block.nVersion < 3 && nHeight >= consensusParams.BIP66Height) ||
       (block.nVersion < 4 && nHeight >= consensusParams.BIP65Height))
            return state.Invalid(ValidationInvalidReason::BLOCK_INVALID_HEADER, false, REJECT_OBSOLETE, strprintf("bad-version(0x%08x)", block.nVersion),
                                 strprintf("rejected nVersion=0x%08x block", block.nVersion));

    return true;
}

/** NOTE: This function is not currently invoked by ConnectBlock(), so we
 *  should consider upgrade issues if we change which consensus rules are
 *  enforced in this function (eg by adding a new consensus rule). See comment
 *  in ConnectBlock().
 *  Note that -reindex-chainstate skips the validation that happens here!
 */
static bool ContextualCheckBlock(const CBlock& block, CValidationState& state, const Consensus::Params& consensusParams, const CBlockIndex* pindexPrev)
{
    const int nHeight = pindexPrev == nullptr ? 0 : pindexPrev->nHeight + 1;
    //std::cout << "!!!ContextualCheckBlock  : " << nHeight << std::endl;
    // Start enforcing BIP113 (Median Time Past).
    int nLockTimeFlags = 0;
    if (nHeight >= consensusParams.CSVHeight) {
        assert(pindexPrev != nullptr);
        nLockTimeFlags |= LOCKTIME_MEDIAN_TIME_PAST;
    }

    int64_t nLockTimeCutoff = (nLockTimeFlags & LOCKTIME_MEDIAN_TIME_PAST)
                              ? pindexPrev->GetMedianTimePast()
                              : block.GetBlockTime();

    // Check that all transactions are finalized
    for (const auto& tx : block.vtx) {
        if (!IsFinalTx(*tx, nHeight, nLockTimeCutoff)) {
            return state.Invalid(ValidationInvalidReason::CONSENSUS, false, REJECT_INVALID, "bad-txns-nonfinal", "non-final transaction");
        }
    }

    // Enforce rule that the coinbase starts with serialized block height
    if (nHeight >= consensusParams.BIP34Height)
    {
        CScript expect = CScript() << nHeight;
        if (block.vtx[0]->vin[0].scriptSig.size() < expect.size() ||
            !std::equal(expect.begin(), expect.end(), block.vtx[0]->vin[0].scriptSig.begin())) {
            return state.Invalid(ValidationInvalidReason::CONSENSUS, false, REJECT_INVALID, "bad-cb-height", "block height mismatch in coinbase");
        }
    }

    // Validation for witness commitments.
    // * We compute the witness hash (which is the hash including witnesses) of all the block's transactions, except the
    //   coinbase (where 0x0000....0000 is used instead).
    // * The coinbase scriptWitness is a stack of a single 32-byte vector, containing a witness reserved value (unconstrained).
    // * We build a merkle tree with all those witness hashes as leaves (similar to the hashMerkleRoot in the block header).
    // * There must be at least one output whose scriptPubKey is a single 36-byte push, the first 4 bytes of which are
    //   {0xaa, 0x21, 0xa9, 0xed}, and the following 32 bytes are SHA256^2(witness root, witness reserved value). In case there are
    //   multiple, the last one is used.
    bool fHaveWitness = false;
    if (nHeight >= consensusParams.SegwitHeight) {
        int commitpos = GetWitnessCommitmentIndex(block);
        if (commitpos != -1) {
            bool malleated = false;
            uint256 hashWitness = BlockWitnessMerkleRoot(block, &malleated);
            // The malleation check is ignored; as the transaction tree itself
            // already does not permit it, it is impossible to trigger in the
            // witness tree.
            if (block.vtx[0]->vin[0].scriptWitness.stack.size() != 1 || block.vtx[0]->vin[0].scriptWitness.stack[0].size() != 32) {
                return state.Invalid(ValidationInvalidReason::BLOCK_MUTATED, false, REJECT_INVALID, "bad-witness-nonce-size", strprintf("%s : invalid witness reserved value size", __func__));
            }
            CHash256().Write(hashWitness.begin(), 32).Write(&block.vtx[0]->vin[0].scriptWitness.stack[0][0], 32).Finalize(hashWitness.begin());
            if (memcmp(hashWitness.begin(), &block.vtx[0]->vout[commitpos].scriptPubKey[6], 32)) {
                return state.Invalid(ValidationInvalidReason::BLOCK_MUTATED, false, REJECT_INVALID, "bad-witness-merkle-match", strprintf("%s : witness merkle commitment mismatch", __func__));
            }
            fHaveWitness = true;
        }
    }

    // No witness data is allowed in blocks that don't commit to witness data, as this would otherwise leave room for spam
    if (!fHaveWitness) {
      for (const auto& tx : block.vtx) {
            if (tx->HasWitness()) {
                return state.Invalid(ValidationInvalidReason::BLOCK_MUTATED, false, REJECT_INVALID, "unexpected-witness", strprintf("%s : unexpected witness data found", __func__));
            }
        }
    }

    // After the coinbase witness reserved value and commitment are verified,
    // we can check if the block weight passes (before we've checked the
    // coinbase witness, it would be possible for the weight to be too
    // large by filling up the coinbase witness, which doesn't change
    // the block hash, so we couldn't mark the block as permanently
    // failed).
    if (GetBlockWeight(block) > MAX_BLOCK_WEIGHT) {
        return state.Invalid(ValidationInvalidReason::CONSENSUS, false, REJECT_INVALID, "bad-blk-weight", strprintf("%s : weight limit failed", __func__));
    }

    return true;
}

bool BlockManager::AcceptBlockHeader(const CBlockHeader& block, CValidationState& state, const CChainParams& chainparams, CBlockIndex** ppindex)
{
    AssertLockHeld(cs_main);
    // Check for duplicate
    uint256 hash = block.GetHash();
    BlockMap::iterator miSelf = m_block_index.find(hash);
    CBlockIndex *pindex = nullptr;
    if (hash != chainparams.GetConsensus().hashGenesisBlock) {
        if (miSelf != m_block_index.end()) {
            // Block header is already known.
            pindex = miSelf->second;
            if (ppindex)
                *ppindex = pindex;
            if (pindex->nStatus & BLOCK_FAILED_MASK) {
                return state.Invalid(ValidationInvalidReason::CACHED_INVALID, error("%s: block %s is marked invalid", __func__, hash.ToString()), 0, "duplicate");
            }
            return true;
        }

        if (!fIsFakeNet && !pos::CheckHeaderSignature(block)) {
            return state.Invalid(ValidationInvalidReason::BLOCK_INVALID_HEADER, error("%s: Consensus::CheckHeaderSignature: block %s: bad-pos-header-signature", __func__, hash.ToString()), REJECT_INVALID, "bad-pos-header-signature");
        }

        // Get prev block index
        CBlockIndex* pindexPrev = nullptr;
        BlockMap::iterator mi = m_block_index.find(block.hashPrevBlock);
        if (mi == m_block_index.end())
            return state.Invalid(ValidationInvalidReason::BLOCK_MISSING_PREV, error("%s: prev block not found", __func__), 0, "prev-blk-not-found");
        pindexPrev = (*mi).second;
        if (pindexPrev->nStatus & BLOCK_FAILED_MASK)
            return state.Invalid(ValidationInvalidReason::BLOCK_INVALID_PREV, error("%s: prev block invalid", __func__), REJECT_INVALID, "bad-prevblk");
        if (!ContextualCheckBlockHeader(block, state, chainparams, pindexPrev, GetAdjustedTime()))
            return error("%s: Consensus::ContextualCheckBlockHeader: %s, %s", __func__, hash.ToString(), FormatStateMessage(state));

        // Now with pindexPrev we can check stake modifier
        if (!fIsFakeNet && !pos::CheckStakeModifier(pindexPrev, block)) {
            return state.Invalid(ValidationInvalidReason::BLOCK_INVALID_HEADER, error("%s: block %s: bad PoS stake modifier", __func__, hash.ToString()), REJECT_INVALID, "bad-stakemodifier");
        }

        /* Determine if this block descends from any block which has been found
         * invalid (m_failed_blocks), then mark pindexPrev and any blocks between
         * them as failed. For example:
         *
         *                D3
         *              /
         *      B2 - C2
         *    /         \
         *  A             D2 - E2 - F2
         *    \
         *      B1 - C1 - D1 - E1
         *
         * In the case that we attempted to reorg from E1 to F2, only to find
         * C2 to be invalid, we would mark D2, E2, and F2 as BLOCK_FAILED_CHILD
         * but NOT D3 (it was not in any of our candidate sets at the time).
         *
         * In any case D3 will also be marked as BLOCK_FAILED_CHILD at restart
         * in LoadBlockIndex.
         */
        if (!pindexPrev->IsValid(BLOCK_VALID_SCRIPTS)) {
            // The above does not mean "invalid": it checks if the previous block
            // hasn't been validated up to BLOCK_VALID_SCRIPTS. This is a performance
            // optimization, in the common case of adding a new block to the tip,
            // we don't need to iterate over the failed blocks list.
            for (const CBlockIndex* failedit : m_failed_blocks) {
                if (pindexPrev->GetAncestor(failedit->nHeight) == failedit) {
                    assert(failedit->nStatus & BLOCK_FAILED_VALID);
                    CBlockIndex* invalid_walk = pindexPrev;
                    while (invalid_walk != failedit) {
                        invalid_walk->nStatus |= BLOCK_FAILED_CHILD;
                        setDirtyBlockIndex.insert(invalid_walk);
                        invalid_walk = invalid_walk->pprev;
                    }
                    return state.Invalid(ValidationInvalidReason::BLOCK_INVALID_PREV, error("%s: prev block invalid", __func__), REJECT_INVALID, "bad-prevblk");
                }
            }
        }
    }
    if (pindex == nullptr)
        pindex = AddToBlockIndex(block);

    if (ppindex)
        *ppindex = pindex;

    return true;
}

// Exposed wrapper for AcceptBlockHeader
bool ProcessNewBlockHeaders(const std::vector<CBlockHeader>& headers, CValidationState& state, const CChainParams& chainparams, const CBlockIndex** ppindex, CBlockHeader *first_invalid)
{
    if (first_invalid != nullptr) first_invalid->SetNull();
    {
        LOCK(cs_main);

        for (const CBlockHeader& header : headers) {
            CBlockIndex *pindex = nullptr; // Use a temp pindex instead of ppindex to avoid a const_cast
            bool accepted = g_blockman.AcceptBlockHeader(header, state, chainparams, &pindex);
            ::ChainstateActive().CheckBlockIndex(chainparams.GetConsensus());

            if (!accepted) {
                if (first_invalid) *first_invalid = header;
                return false;
            }
            if (ppindex) {
                *ppindex = pindex;
            }
        }
    }
    if (NotifyHeaderTip())
    {
        LOCK(cs_main);
        if (::ChainstateActive().IsInitialBlockDownload() && ppindex && *ppindex) {
            LogPrintf("Synchronizing blockheaders, height: %d (~%.2f%%)\n", (*ppindex)->nHeight, 100.0/((*ppindex)->nHeight+(GetAdjustedTime() - (*ppindex)->GetBlockTime()) / Params().GetConsensus().pos.nTargetSpacing) * (*ppindex)->nHeight);
        }
    }
    return true;
}

/** Store block on disk. If dbp is non-nullptr, the file is known to already reside on disk */
static FlatFilePos SaveBlockToDisk(const CBlock& block, int nHeight, const CChainParams& chainparams, const FlatFilePos* dbp) {
    unsigned int nBlockSize = ::GetSerializeSize(block, CLIENT_VERSION);
    FlatFilePos blockPos;
    if (dbp != nullptr)
        blockPos = *dbp;
    if (!FindBlockPos(blockPos, nBlockSize+8, nHeight, block.GetBlockTime(), dbp != nullptr)) {
        error("%s: FindBlockPos failed", __func__);
        return FlatFilePos();
    }
    if (dbp == nullptr) {
        if (!WriteBlockToDisk(block, blockPos, chainparams.MessageStart())) {
            AbortNode("Failed to write block");
            return FlatFilePos();
        }
    }
    return blockPos;
}

/** Store block on disk. If dbp is non-nullptr, the file is known to already reside on disk */
bool CChainState::AcceptBlock(const std::shared_ptr<const CBlock>& pblock, CValidationState& state, const CChainParams& chainparams, CBlockIndex** ppindex, bool fRequested, const FlatFilePos* dbp, bool* fNewBlock)
{
    const CBlock& block = *pblock;

    if (fNewBlock) *fNewBlock = false;
    AssertLockHeld(cs_main);

    CBlockIndex *pindexDummy = nullptr;
    CBlockIndex *&pindex = ppindex ? *ppindex : pindexDummy;

    bool accepted_header = m_blockman.AcceptBlockHeader(block, state, chainparams, &pindex);
    CheckBlockIndex(chainparams.GetConsensus());

    if (!accepted_header)
        return false;

    // Try to process all requested blocks that we don't have, but only
    // process an unrequested block if it's new and has enough work to
    // advance our tip, and isn't too many blocks ahead.
    bool fAlreadyHave = pindex->nStatus & BLOCK_HAVE_DATA;
    bool fHasMoreOrSameWork = (m_chain.Tip() ? pindex->nChainWork >= m_chain.Tip()->nChainWork : true);
    // Blocks that are too out-of-order needlessly limit the effectiveness of
    // pruning, because pruning will not delete block files that contain any
    // blocks which are too close in height to the tip.  Apply this test
    // regardless of whether pruning is enabled; it should generally be safe to
    // not process unrequested blocks.
    bool fTooFarAhead = (pindex->nHeight > int(m_chain.Height() + MIN_BLOCKS_TO_KEEP));

    // TODO: Decouple this function from the block download logic by removing fRequested
    // This requires some new chain data structure to efficiently look up if a
    // block is in a chain leading to a candidate for best tip, despite not
    // being such a candidate itself.

    // TODO: deal better with return value and error conditions for duplicate
    // and unrequested blocks.
    if (fAlreadyHave) return true;
    if (!fRequested) {  // If we didn't ask for it:
        if (pindex->nTx != 0) return true;    // This is a previously-processed block that was pruned
        if (!fHasMoreOrSameWork) return true; // Don't process less-work chains
        if (fTooFarAhead) return true;        // Block height is too high

        // Protect against DoS attacks from low-work chains.
        // If our tip is behind, a peer could try to send us
        // low-work blocks on a fake chain that we would never
        // request; don't process these.
        if (pindex->nChainWork < nMinimumChainWork) return true;
    }

    CheckContextState ctxState;
    if (!CheckBlock(block, state, chainparams.GetConsensus(), ctxState, false) || // false cause we can check pos context only on ConnectBlock
        !ContextualCheckBlock(block, state, chainparams.GetConsensus(), pindex->pprev)) {
        assert(IsBlockReason(state.GetReason()));
        if (state.IsInvalid() && state.GetReason() != ValidationInvalidReason::BLOCK_MUTATED) {
            pindex->nStatus |= BLOCK_FAILED_VALID;
            setDirtyBlockIndex.insert(pindex);
        }
        return error("%s: %s", __func__, FormatStateMessage(state));
    }

    // Header is valid/has work, merkle tree and segwit merkle tree are good...RELAY NOW
    // (but if it does not build on our best tip, let the SendMessages loop relay it)
    if (!IsInitialBlockDownload() && m_chain.Tip() == pindex->pprev)
        GetMainSignals().NewPoWValidBlock(pindex, pblock);

    // Write block to history file
    if (fNewBlock) *fNewBlock = true;
    try {
        FlatFilePos blockPos = SaveBlockToDisk(block, pindex->nHeight, chainparams, dbp);
        if (blockPos.IsNull()) {
            state.Error(strprintf("%s: Failed to find position to write new block to disk", __func__));
            return false;
        }
        ReceivedBlockTransactions(block, pindex, blockPos, chainparams.GetConsensus());
    } catch (const std::runtime_error& e) {
        return AbortNode(state, std::string("System error: ") + e.what());
    }

    FlushStateToDisk(chainparams, state, FlushStateMode::NONE);

    CheckBlockIndex(chainparams.GetConsensus());

    return true;
}

void ProcessAuthsIfTipChanged(CBlockIndex const * oldTip, CBlockIndex const * tip, Consensus::Params const & consensus)
{
    AssertLockNotHeld(cs_main);
    assert(oldTip);
    assert(tip);
    assert(tip != oldTip);

    LOCK(cs_main);

    auto topAnchor = panchors->GetActiveAnchor();
    CTeamView::CTeam team;
    int teamChange = tip->nHeight;
    auto const teamDakota = pcustomcsview->GetAuthTeam(tip->height);
    if (!teamDakota || teamDakota->empty()) {
        return;
    }
    team = *teamDakota;

    // Calc how far back team changes, do not generate auths below that height.
    teamChange = teamChange % Params().GetConsensus().mn.anchoringTeamChange;

    uint64_t topAnchorHeight = topAnchor ? static_cast<uint64_t>(topAnchor->anchor.height) : 0;
    // we have no need to ask for auths at all if we have topAnchor higher than current chain
    if (tip->height <= topAnchorHeight) {
        return;
    }

    CBlockIndex const * pindexFork = ::ChainActive().FindFork(oldTip);
    uint64_t forkHeight = pindexFork && (pindexFork->height >= (uint64_t)consensus.mn.anchoringFrequency) ? pindexFork->height - (uint64_t)consensus.mn.anchoringFrequency : 0;
    // limit fork height - trim it by the top anchor, if any
    forkHeight = std::max(forkHeight, topAnchorHeight);
    pindexFork = ::ChainActive()[forkHeight];

    if (tip->pprev != oldTip) {
        // asking all auths that may be skipped (rather we have switch the chain or not)
        LogPrint(BCLog::ANCHORING, "request getauths from %d to %d\n", pindexFork->nHeight, tip->nHeight);
        RelayGetAnchorAuths(pindexFork->GetBlockHash(), tip->GetBlockHash(), *g_connman);
    }

    // masternode key and operator auth address
    auto operatorDetails = AmISignerNow(team);

    if (operatorDetails.empty()) {
        return;
    }

    // trying to create auths between pindexFork and new tip (descending)
    std::vector<CInv> vInv;
    for (CBlockIndex const * pindex = tip; pindex && pindex != pindexFork && teamChange >= 0; pindex = pindex->pprev, --teamChange) {

        // Only anchor by specified frequency
        if (pindex->height % consensus.mn.anchoringFrequency != 0) {
            continue;
        }

        // Get start anchor height
        int anchorHeight = static_cast<int>(pindex->height) - consensus.mn.anchoringFrequency;

        // Get anchor block from specified time depth
        int64_t timeDepth = consensus.mn.anchoringTimeDepth;
        while (anchorHeight > 0 && ::ChainActive()[anchorHeight]->nTime + timeDepth > pindex->nTime) {
            --anchorHeight;
        }

        // Select a block further back to avoid Anchor too new error.
        if (pindex->height >= consensus.FortCanningHeight) {
            timeDepth += consensus.mn.anchoringAdditionalTimeDepth;
            while (anchorHeight > 0 && ::ChainActive()[anchorHeight]->nTime + timeDepth > pindex->nTime) {
                --anchorHeight;
            }
        }

        // Rollback to height consistent with anchoringFrequency
        while (anchorHeight > 0 && anchorHeight % consensus.mn.anchoringFrequency != 0) {
            --anchorHeight;
        }

        if (anchorHeight <= 0 || (topAnchor && topAnchor->anchor.height >= (THeight)anchorHeight)) { // important to check prev anchor height!
            break;
        }

        auto const anchorBlock = ::ChainActive()[anchorHeight];

        // Create team data
        CTeamView::CTeam team;
        std::vector<unsigned char> teamDetailsVector;

        // Embed height and partial hash into CKeyID to find team later and validate chain
        size_t prefixLength{CKeyID().size() - spv::BtcAnchorMarker.size() - sizeof(uint64_t)};
        std::vector<unsigned char> hashPrefix{pindex->GetBlockHash().begin(), pindex->GetBlockHash().begin() + prefixLength};
        teamDetailsVector.insert(teamDetailsVector.end(), spv::BtcAnchorMarker.begin(), spv::BtcAnchorMarker.end()); // 3 Bytes
        uint64_t anchorCreationHeight = pindex->height;
        teamDetailsVector.insert(teamDetailsVector.end(), reinterpret_cast<unsigned char*>(&anchorCreationHeight),
                                 reinterpret_cast<unsigned char*>(&anchorCreationHeight) + sizeof(uint64_t)); // 8 Bytes
        teamDetailsVector.insert(teamDetailsVector.end(), hashPrefix.begin(), hashPrefix.end()); // 9 Bytes

        CKeyID teamDetails{uint160{teamDetailsVector}};
        team.insert(teamDetails);

        // trying to create and sign new auth
        CAnchorAuthMessage auth({topAnchor ? topAnchor->txHash : uint256(), static_cast<THeight>(anchorHeight), anchorBlock->GetBlockHash(), team});

        for (const auto& keys : operatorDetails) {
            if (!panchorauths->GetVote(auth.GetSignHash(), keys.first))
            {
                auth.SignWithKey(keys.second);
                LogPrint(BCLog::ANCHORING, "Anchor auth message signed, hash: %s, height: %d, prev: %s, teamSize: %ld, signHash: %s\n",
                          auth.GetHash().ToString(),
                          auth.height,
                          auth.previousAnchor.ToString(),
                          auth.nextTeam.size(),
                          auth.GetSignHash().ToString()
                          );

                panchorauths->AddAuth(auth);
                vInv.push_back(CInv(MSG_ANCHOR_AUTH, auth.GetHash()));
            }
        }
    }
    if (vInv.size() > 0) {
        RelayAnchorAuths(vInv, *g_connman);
    }
}


bool ProcessNewBlock(const CChainParams& chainparams, const std::shared_ptr<const CBlock> pblock, bool fForceProcessing, bool *fNewBlock)
{
    AssertLockNotHeld(cs_main);

    {
        CBlockIndex *pindex = nullptr;
        if (fNewBlock) *fNewBlock = false;
        CValidationState state;

        // CheckBlock() does not support multi-threaded block validation because CBlock::fChecked can cause data race.
        // Therefore, the following critical section must include the CheckBlock() call as well.
        LOCK(cs_main);

        // Ensure that CheckBlock() passes before calling AcceptBlock, as
        // belt-and-suspenders.
        // reverts a011b9db38ce6d3d5c1b67c1e3bad9365b86f2ce
        // we can end up in isolation banning all other nodes
        CheckContextState ctxState;
        bool ret = CheckBlock(*pblock, state, chainparams.GetConsensus(), ctxState, false); // false cause we can check pos context only on ConnectBlock
        if (ret) {
            // Store to disk
            ret = ::ChainstateActive().AcceptBlock(pblock, state, chainparams, &pindex, fForceProcessing, nullptr, fNewBlock);
        }
        if (!ret) {
            GetMainSignals().BlockChecked(*pblock, state);
            return error("%s: AcceptBlock FAILED (%s)", __func__, FormatStateMessage(state));
        }
    }

    NotifyHeaderTip();

    // save old tip
    auto const oldTip = ::ChainActive().Tip();

    CValidationState state; // Only used to report errors, not invalidity - ignore it
    if (!::ChainstateActive().ActivateBestChain(state, chainparams, pblock))
        return error("%s: ActivateBestChain failed (%s)", __func__, FormatStateMessage(state));

    auto const tip = ::ChainActive().Tip();

    // special case for the first run after IBD
    static bool firstRunAfterIBD = true;
    if (!::ChainstateActive().IsInitialBlockDownload() && tip && firstRunAfterIBD && spv::pspv) // spv::pspv not necessary here, but for disabling in old tests
    {
        int sinceHeight = std::max(::ChainActive().Height() - chainparams.GetConsensus().mn.anchoringFrequency * 5, 0);
        LogPrint(BCLog::ANCHORING, "Trying to request some auths after IBD, since %i...\n", sinceHeight);
        RelayGetAnchorAuths(::ChainActive()[sinceHeight]->GetBlockHash(), tip->GetBlockHash(), *g_connman);
        firstRunAfterIBD = false;
    }
    // only if tip was changed
    if (!::ChainstateActive().IsInitialBlockDownload() && tip && tip != oldTip && spv::pspv) // spv::pspv not necessary here, but for disabling in old tests
    {
        ProcessAuthsIfTipChanged(oldTip, tip, chainparams.GetConsensus());

        if (tip->nHeight >= chainparams.GetConsensus().DakotaHeight) {
            panchors->CheckPendingAnchors();
        }
    }

    return true;
}

bool TestBlockValidity(CValidationState& state, const CChainParams& chainparams, const CBlock& block, CBlockIndex* pindexPrev, bool fCheckMerkleRoot)
{
    AssertLockHeld(cs_main);
    assert(pindexPrev && pindexPrev == ::ChainActive().Tip());
    CCoinsViewCache viewNew(&::ChainstateActive().CoinsTip());
    std::vector<uint256> dummyRewardedAnchors;
    CCustomCSView mnview(*pcustomcsview.get());
    uint256 block_hash(block.GetHash());
    CBlockIndex indexDummy(block);
    indexDummy.pprev = pindexPrev;
    indexDummy.nHeight = pindexPrev->nHeight + 1;
    indexDummy.phashBlock = &block_hash;
    CheckContextState ctxState;

    // NOTE: ContextualCheckProofOfStake is called by CheckBlock
    if (!ContextualCheckBlockHeader(block, state, chainparams, pindexPrev, GetAdjustedTime()))
        return error("%s: Consensus::ContextualCheckBlockHeader: %s", __func__, FormatStateMessage(state));
    if (!CheckBlock(block, state, chainparams.GetConsensus(), ctxState, false, fCheckMerkleRoot))
        return error("%s: Consensus::CheckBlock: %s", __func__, FormatStateMessage(state));
    if (!ContextualCheckBlock(block, state, chainparams.GetConsensus(), pindexPrev))
        return error("%s: Consensus::ContextualCheckBlock: %s", __func__, FormatStateMessage(state));
    if (!::ChainstateActive().ConnectBlock(block, state, &indexDummy, viewNew, mnview, chainparams, dummyRewardedAnchors, true))
        return false;
    assert(state.IsValid());

    return true;
}

/**
 * BLOCK PRUNING CODE
 */

/* Calculate the amount of disk space the block & undo files currently use */
uint64_t CalculateCurrentUsage()
{
    LOCK(cs_LastBlockFile);

    uint64_t retval = 0;
    for (const CBlockFileInfo &file : vinfoBlockFile) {
        retval += file.nSize + file.nUndoSize;
    }
    return retval;
}

/* Prune a block file (modify associated database entries)*/
void PruneOneBlockFile(const int fileNumber)
{
    LOCK(cs_LastBlockFile);

    for (const auto& entry : g_blockman.m_block_index) {
        CBlockIndex* pindex = entry.second;
        if (pindex->nFile == fileNumber) {
            pindex->nStatus &= ~BLOCK_HAVE_DATA;
            pindex->nStatus &= ~BLOCK_HAVE_UNDO;
            pindex->nFile = 0;
            pindex->nDataPos = 0;
            pindex->nUndoPos = 0;
            setDirtyBlockIndex.insert(pindex);

            // Prune from m_blocks_unlinked -- any block we prune would have
            // to be downloaded again in order to consider its chain, at which
            // point it would be considered as a candidate for
            // m_blocks_unlinked or setBlockIndexCandidates.
            auto range = g_blockman.m_blocks_unlinked.equal_range(pindex->pprev);
            while (range.first != range.second) {
                std::multimap<CBlockIndex *, CBlockIndex *>::iterator _it = range.first;
                range.first++;
                if (_it->second == pindex) {
                    g_blockman.m_blocks_unlinked.erase(_it);
                }
            }
        }
    }

    vinfoBlockFile[fileNumber].SetNull();
    setDirtyFileInfo.insert(fileNumber);
}


void UnlinkPrunedFiles(const std::set<int>& setFilesToPrune)
{
    for (std::set<int>::iterator it = setFilesToPrune.begin(); it != setFilesToPrune.end(); ++it) {
        FlatFilePos pos(*it, 0);
        fs::remove(BlockFileSeq().FileName(pos));
        fs::remove(UndoFileSeq().FileName(pos));
        LogPrintf("Prune: %s deleted blk/rev (%05u)\n", __func__, *it);
    }
}

/* Calculate the block/rev files to delete based on height specified by user with RPC command pruneblockchain */
static void FindFilesToPruneManual(std::set<int>& setFilesToPrune, int nManualPruneHeight)
{
    assert(fPruneMode && nManualPruneHeight > 0);

    LOCK2(cs_main, cs_LastBlockFile);
    if (::ChainActive().Tip() == nullptr)
        return;

    // last block to prune is the lesser of (user-specified height, MIN_BLOCKS_TO_KEEP from the tip)
    unsigned int nLastBlockWeCanPrune = std::min((unsigned)nManualPruneHeight, ::ChainActive().Tip()->nHeight - MIN_BLOCKS_TO_KEEP);
    int count=0;
    for (int fileNumber = 0; fileNumber < nLastBlockFile; fileNumber++) {
        if (vinfoBlockFile[fileNumber].nSize == 0 || vinfoBlockFile[fileNumber].nHeightLast > nLastBlockWeCanPrune)
            continue;
        PruneOneBlockFile(fileNumber);
        setFilesToPrune.insert(fileNumber);
        count++;
    }
    LogPrintf("Prune (Manual): prune_height=%d removed %d blk/rev pairs\n", nLastBlockWeCanPrune, count);
}

/* This function is called from the RPC code for pruneblockchain */
void PruneBlockFilesManual(int nManualPruneHeight)
{
    CValidationState state;
    const CChainParams& chainparams = Params();
    if (!::ChainstateActive().FlushStateToDisk(
            chainparams, state, FlushStateMode::NONE, nManualPruneHeight)) {
        LogPrintf("%s: failed to flush state (%s)\n", __func__, FormatStateMessage(state));
    }
}

/**
 * Prune block and undo files (blk???.dat and undo???.dat) so that the disk space used is less than a user-defined target.
 * The user sets the target (in MB) on the command line or in config file.  This will be run on startup and whenever new
 * space is allocated in a block or undo file, staying below the target. Changing back to unpruned requires a reindex
 * (which in this case means the blockchain must be re-downloaded.)
 *
 * Pruning functions are called from FlushStateToDisk when the global fCheckForPruning flag has been set.
 * Block and undo files are deleted in lock-step (when blk00003.dat is deleted, so is rev00003.dat.)
 * Pruning cannot take place until the longest chain is at least a certain length (100000 on mainnet, 1000 on testnet, 1000 on regtest).
 * Pruning will never delete a block within a defined distance (currently 288) from the active chain's tip.
 * The block index is updated by unsetting HAVE_DATA and HAVE_UNDO for any blocks that were stored in the deleted files.
 * A db flag records the fact that at least some block files have been pruned.
 *
 * @param[out]   setFilesToPrune   The set of file indices that can be unlinked will be returned
 */
static void FindFilesToPrune(std::set<int>& setFilesToPrune, uint64_t nPruneAfterHeight)
{
    LOCK2(cs_main, cs_LastBlockFile);
    if (::ChainActive().Tip() == nullptr || nPruneTarget == 0) {
        return;
    }
    if ((uint64_t)::ChainActive().Tip()->nHeight <= nPruneAfterHeight) {
        return;
    }

    unsigned int nLastBlockWeCanPrune = ::ChainActive().Tip()->nHeight - MIN_BLOCKS_TO_KEEP;
    uint64_t nCurrentUsage = CalculateCurrentUsage();
    // We don't check to prune until after we've allocated new space for files
    // So we should leave a buffer under our target to account for another allocation
    // before the next pruning.
    uint64_t nBuffer = BLOCKFILE_CHUNK_SIZE + UNDOFILE_CHUNK_SIZE;
    uint64_t nBytesToPrune;
    int count=0;

    if (nCurrentUsage + nBuffer >= nPruneTarget) {
        // On a prune event, the chainstate DB is flushed.
        // To avoid excessive prune events negating the benefit of high dbcache
        // values, we should not prune too rapidly.
        // So when pruning in IBD, increase the buffer a bit to avoid a re-prune too soon.
        if (::ChainstateActive().IsInitialBlockDownload()) {
            // Since this is only relevant during IBD, we use a fixed 10%
            nBuffer += nPruneTarget / 10;
        }

        for (int fileNumber = 0; fileNumber < nLastBlockFile; fileNumber++) {
            nBytesToPrune = vinfoBlockFile[fileNumber].nSize + vinfoBlockFile[fileNumber].nUndoSize;

            if (vinfoBlockFile[fileNumber].nSize == 0)
                continue;

            if (nCurrentUsage + nBuffer < nPruneTarget)  // are we below our target?
                break;

            // don't prune files that could have a block within MIN_BLOCKS_TO_KEEP of the main chain's tip but keep scanning
            if (vinfoBlockFile[fileNumber].nHeightLast > nLastBlockWeCanPrune)
                continue;

            PruneOneBlockFile(fileNumber);
            // Queue up the files for removal
            setFilesToPrune.insert(fileNumber);
            nCurrentUsage -= nBytesToPrune;
            count++;
        }
    }

    LogPrint(BCLog::PRUNE, "Prune: target=%dMiB actual=%dMiB diff=%dMiB max_prune_height=%d removed %d blk/rev pairs\n",
           nPruneTarget/1024/1024, nCurrentUsage/1024/1024,
           ((int64_t)nPruneTarget - (int64_t)nCurrentUsage)/1024/1024,
           nLastBlockWeCanPrune, count);
}

static FlatFileSeq BlockFileSeq()
{
    return FlatFileSeq(GetBlocksDir(), "blk", BLOCKFILE_CHUNK_SIZE);
}

static FlatFileSeq UndoFileSeq()
{
    return FlatFileSeq(GetBlocksDir(), "rev", UNDOFILE_CHUNK_SIZE);
}

FILE* OpenBlockFile(const FlatFilePos &pos, bool fReadOnly) {
    return BlockFileSeq().Open(pos, fReadOnly);
}

/** Open an undo file (rev?????.dat) */
static FILE* OpenUndoFile(const FlatFilePos &pos, bool fReadOnly) {
    return UndoFileSeq().Open(pos, fReadOnly);
}

fs::path GetBlockPosFilename(const FlatFilePos &pos)
{
    return BlockFileSeq().FileName(pos);
}

CBlockIndex * BlockManager::InsertBlockIndex(const uint256& hash)
{
    AssertLockHeld(cs_main);

    if (hash.IsNull())
        return nullptr;

    // Return existing
    BlockMap::iterator mi = m_block_index.find(hash);
    if (mi != m_block_index.end())
        return (*mi).second;

    // Create new
    CBlockIndex* pindexNew = new CBlockIndex();
    mi = m_block_index.insert(std::make_pair(hash, pindexNew)).first;
    pindexNew->phashBlock = &((*mi).first);

    return pindexNew;
}

bool BlockManager::LoadBlockIndex(
    const Consensus::Params& consensus_params,
    CBlockTreeDB& blocktree,
    std::set<CBlockIndex*, CBlockIndexWorkComparator>& block_index_candidates)
{
    if (!blocktree.LoadBlockIndexGuts(consensus_params, [this](const uint256& hash) EXCLUSIVE_LOCKS_REQUIRED(cs_main) { return this->InsertBlockIndex(hash); }, fIsFakeNet))
         return false;

    // Calculate nChainWork
    std::vector<std::pair<int, CBlockIndex*> > vSortedByHeight;
    vSortedByHeight.reserve(m_block_index.size());
    for (const std::pair<const uint256, CBlockIndex*>& item : m_block_index)
    {
        CBlockIndex* pindex = item.second;
        vSortedByHeight.push_back(std::make_pair(pindex->nHeight, pindex));
    }
    sort(vSortedByHeight.begin(), vSortedByHeight.end());
    for (const std::pair<int, CBlockIndex*>& item : vSortedByHeight)
    {
        if (ShutdownRequested()) return false;
        CBlockIndex* pindex = item.second;
        pindex->nChainWork = (pindex->pprev ? pindex->pprev->nChainWork : 0) + GetBlockProof(*pindex);
        pindex->nTimeMax = (pindex->pprev ? std::max(pindex->pprev->nTimeMax, pindex->nTime) : pindex->nTime);
        // We can link the chain of blocks for which we've received transactions at some point.
        // Pruned nodes may have deleted the block.
        if (pindex->nTx > 0) {
            if (pindex->pprev) {
                if (pindex->pprev->HaveTxsDownloaded()) {
                    pindex->nChainTx = pindex->pprev->nChainTx + pindex->nTx;
                } else {
                    pindex->nChainTx = 0;
                    m_blocks_unlinked.insert(std::make_pair(pindex->pprev, pindex));
                }
            } else {
                pindex->nChainTx = pindex->nTx;
            }
        }
        if (!(pindex->nStatus & BLOCK_FAILED_MASK) && pindex->pprev && (pindex->pprev->nStatus & BLOCK_FAILED_MASK)) {
            pindex->nStatus |= BLOCK_FAILED_CHILD;
            setDirtyBlockIndex.insert(pindex);
        }
        if (pindex->IsValid(BLOCK_VALID_TRANSACTIONS) && (pindex->HaveTxsDownloaded() || pindex->pprev == nullptr)) {
            block_index_candidates.insert(pindex);
        }
        if (pindex->nStatus & BLOCK_FAILED_MASK && (!pindexBestInvalid || pindex->nChainWork > pindexBestInvalid->nChainWork))
            pindexBestInvalid = pindex;
        if (pindex->pprev)
            pindex->BuildSkip();
        if (pindex->IsValid(BLOCK_VALID_TREE) && (pindexBestHeader == nullptr || CBlockIndexWorkComparator()(pindexBestHeader, pindex)))
            pindexBestHeader = pindex;
    }

    return true;
}

void BlockManager::Unload() {
    m_failed_blocks.clear();
    m_blocks_unlinked.clear();

    for (const BlockMap::value_type& entry : m_block_index) {
        delete entry.second;
    }

    m_block_index.clear();
}

bool static LoadBlockIndexDB(const CChainParams& chainparams) EXCLUSIVE_LOCKS_REQUIRED(cs_main)
{
    if (!g_blockman.LoadBlockIndex(
            chainparams.GetConsensus(), *pblocktree, ::ChainstateActive().setBlockIndexCandidates))
        return false;

    // Load block file info
    pblocktree->ReadLastBlockFile(nLastBlockFile);
    vinfoBlockFile.resize(nLastBlockFile + 1);
    LogPrintf("%s: last block file = %i\n", __func__, nLastBlockFile);
    for (int nFile = 0; nFile <= nLastBlockFile; nFile++) {
        pblocktree->ReadBlockFileInfo(nFile, vinfoBlockFile[nFile]);
    }
    LogPrintf("%s: last block file info: %s\n", __func__, vinfoBlockFile[nLastBlockFile].ToString());
    for (int nFile = nLastBlockFile + 1; true; nFile++) {
        CBlockFileInfo info;
        if (pblocktree->ReadBlockFileInfo(nFile, info)) {
            vinfoBlockFile.push_back(info);
        } else {
            break;
        }
    }

    // Check presence of blk files
    LogPrintf("Checking all blk files are present...\n");
    std::set<int> setBlkDataFiles;
    for (const std::pair<const uint256, CBlockIndex*>& item : g_blockman.m_block_index)
    {
        CBlockIndex* pindex = item.second;
        if (pindex->nStatus & BLOCK_HAVE_DATA) {
            setBlkDataFiles.insert(pindex->nFile);
        }
    }
    for (std::set<int>::iterator it = setBlkDataFiles.begin(); it != setBlkDataFiles.end(); it++)
    {
        FlatFilePos pos(*it, 0);
        if (CAutoFile(OpenBlockFile(pos, true), SER_DISK, CLIENT_VERSION).IsNull()) {
            return false;
        }
    }

    // Check whether we have ever pruned block & undo files
    pblocktree->ReadFlag("prunedblockfiles", fHavePruned);
    if (fHavePruned)
        LogPrintf("LoadBlockIndexDB(): Block files have previously been pruned\n");

    // Check whether we need to continue reindexing
    bool fReindexing = false;
    pblocktree->ReadReindexing(fReindexing);
    if(fReindexing) fReindex = true;

    return true;
}

bool LoadChainTip(const CChainParams& chainparams)
{
    AssertLockHeld(cs_main);
    const CCoinsViewCache& coins_cache = ::ChainstateActive().CoinsTip();
    assert(!coins_cache.GetBestBlock().IsNull()); // Never called when the coins view is empty

    if (::ChainActive().Tip() &&
        ::ChainActive().Tip()->GetBlockHash() == coins_cache.GetBestBlock()) return true;

    // Load pointer to end of best chain
    CBlockIndex* pindex = LookupBlockIndex(coins_cache.GetBestBlock());
    if (!pindex) {
        return false;
    }
    ::ChainActive().SetTip(pindex);

    ::ChainstateActive().PruneBlockIndexCandidates();

    LogPrintf("Loaded best chain: hashBestChain=%s height=%d date=%s progress=%f\n",
        ::ChainActive().Tip()->GetBlockHash().ToString(), ::ChainActive().Height(),
        FormatISO8601DateTime(::ChainActive().Tip()->GetBlockTime()),
        GuessVerificationProgress(chainparams.TxData(), ::ChainActive().Tip()));
    return true;
}

CVerifyDB::CVerifyDB()
{
    uiInterface.ShowProgress(_("Verifying blocks...").translated, 0, false);
}

CVerifyDB::~CVerifyDB()
{
    uiInterface.ShowProgress("", 100, false);
}

bool CVerifyDB::VerifyDB(const CChainParams& chainparams, CCoinsView *coinsview, int nCheckLevel, int nCheckDepth)
{
    LOCK(cs_main);
    if (::ChainActive().Tip() == nullptr || ::ChainActive().Tip()->pprev == nullptr)
        return true;

    // Verify blocks in the best chain
    if (nCheckDepth <= 0 || nCheckDepth > ::ChainActive().Height())
        nCheckDepth = ::ChainActive().Height();
    nCheckLevel = std::max(0, std::min(4, nCheckLevel));
    LogPrintf("Verifying last %i blocks at level %i\n", nCheckDepth, nCheckLevel);
    CCoinsViewCache coins(coinsview);
    CCustomCSView mnview(*pcustomcsview.get());
    CBlockIndex* pindex;
    CBlockIndex* pindexFailure = nullptr;
    int nGoodTransactions = 0;
    CValidationState state;
    int reportDone = 0;
    LogPrintf("[0%%]..."); /* Continued */
    for (pindex = ::ChainActive().Tip(); pindex && pindex->pprev; pindex = pindex->pprev) {
        boost::this_thread::interruption_point();
        const int percentageDone = std::max(1, std::min(99, (int)(((double)(::ChainActive().Height() - pindex->nHeight)) / (double)nCheckDepth * (nCheckLevel >= 4 ? 50 : 100))));
        if (reportDone < percentageDone/10) {
            // report every 10% step
            LogPrintf("[%d%%]...", percentageDone); /* Continued */
            reportDone = percentageDone/10;
        }
        uiInterface.ShowProgress(_("Verifying blocks...").translated, percentageDone, false);
        if (pindex->nHeight <= ::ChainActive().Height()-nCheckDepth)
            break;
        if (fPruneMode && !(pindex->nStatus & BLOCK_HAVE_DATA)) {
            // If pruning, only go back as far as we have data.
            LogPrintf("VerifyDB(): block verification stopping at height %d (pruning, no data)\n", pindex->nHeight);
            break;
        }
        CBlock block;
        CheckContextState ctxState;

        // check level 0: read from disk
        if (!ReadBlockFromDisk(block, pindex, chainparams.GetConsensus()))
            return error("VerifyDB(): *** ReadBlockFromDisk failed at %d, hash=%s", pindex->nHeight, pindex->GetBlockHash().ToString());
        // check level 1: verify block validity
        if (nCheckLevel >= 1 && !CheckBlock(block, state, chainparams.GetConsensus(), ctxState, false)) // false cause we can check pos context only on ConnectBlock
            return error("%s: *** found bad block at %d, hash=%s (%s)\n", __func__,
                         pindex->nHeight, pindex->GetBlockHash().ToString(), FormatStateMessage(state));
        // check level 2: verify undo validity
        if (nCheckLevel >= 2 && pindex) {
            CBlockUndo undo;
            if (!pindex->GetUndoPos().IsNull()) {
                if (!UndoReadFromDisk(undo, pindex)) {
                    return error("VerifyDB(): *** found bad undo data at %d, hash=%s\n", pindex->nHeight, pindex->GetBlockHash().ToString());
                }
            }
        }
        // check level 3: check for inconsistencies during memory-only disconnect of tip blocks
        if (nCheckLevel >= 3 && (coins.DynamicMemoryUsage() + ::ChainstateActive().CoinsTip().DynamicMemoryUsage()) <= nCoinCacheUsage) {
            assert(coins.GetBestBlock() == pindex->GetBlockHash());
            std::vector<CAnchorConfirmMessage> disconnectedConfirms; // dummy
            DisconnectResult res = ::ChainstateActive().DisconnectBlock(block, pindex, coins, mnview, disconnectedConfirms);
            if (res == DISCONNECT_FAILED) {
                return error("VerifyDB(): *** irrecoverable inconsistency in block data at %d, hash=%s", pindex->nHeight, pindex->GetBlockHash().ToString());
            }
            if (res == DISCONNECT_UNCLEAN) {
                nGoodTransactions = 0;
                pindexFailure = pindex;
            } else {
                nGoodTransactions += block.vtx.size();
            }
        }
        if (ShutdownRequested())
            return true;
    }
    if (pindexFailure)
        return error("VerifyDB(): *** coin database inconsistencies found (last %i blocks, %i good transactions before that)\n", ::ChainActive().Height() - pindexFailure->nHeight + 1, nGoodTransactions);

    // store block count as we move pindex at check level >= 4
    int block_count = ::ChainActive().Height() - pindex->nHeight;

    // check level 4: try reconnecting blocks
    if (nCheckLevel >= 4) {
        while (pindex != ::ChainActive().Tip()) {
            boost::this_thread::interruption_point();
            const int percentageDone = std::max(1, std::min(99, 100 - (int)(((double)(::ChainActive().Height() - pindex->nHeight)) / (double)nCheckDepth * 50)));
            if (reportDone < percentageDone/10) {
                // report every 10% step
                LogPrintf("[%d%%]...", percentageDone); /* Continued */
                reportDone = percentageDone/10;
            }
            uiInterface.ShowProgress(_("Verifying blocks...").translated, percentageDone, false);
            pindex = ::ChainActive().Next(pindex);
            CBlock block;
            if (!ReadBlockFromDisk(block, pindex, chainparams.GetConsensus()))
                return error("VerifyDB(): *** ReadBlockFromDisk failed at %d, hash=%s", pindex->nHeight, pindex->GetBlockHash().ToString());
            std::vector<uint256> dummyRewardedAnchors;
            if (!::ChainstateActive().ConnectBlock(block, state, pindex, coins, mnview, chainparams, dummyRewardedAnchors))
                return error("VerifyDB(): *** found unconnectable block at %d, hash=%s (%s)", pindex->nHeight, pindex->GetBlockHash().ToString(), FormatStateMessage(state));
        }
    }

    LogPrintf("[DONE].\n");
    LogPrintf("No coin database inconsistencies in last %i blocks (%i transactions)\n", block_count, nGoodTransactions);

    return true;
}

/** Apply the effects of a block on the utxo cache, ignoring that it may already have been applied. */
bool CChainState::RollforwardBlock(const CBlockIndex* pindex, CCoinsViewCache& inputs, CCustomCSView& mnview, const CChainParams& params)
{
    // TODO: merge with ConnectBlock
    CBlock block;
    if (!ReadBlockFromDisk(block, pindex, params.GetConsensus())) {
        return error("ReplayBlock(): ReadBlockFromDisk failed at %d, hash=%s", pindex->nHeight, pindex->GetBlockHash().ToString());
    }

    for (const CTransactionRef& tx : block.vtx) {
        if (!tx->IsCoinBase()) {
            for (const CTxIn &txin : tx->vin) {
                inputs.SpendCoin(txin.prevout);
            }
        }
        // Pass check = true as every addition may be an overwrite.
        AddCoins(inputs, *tx, pindex->nHeight, true);

        /// @todo turn it on when you are sure it is safe
//        CheckCustomTx(mnview, inputs, *tx, params.GetConsensus(), pindex->nHeight, i, false);
    }
    return true;
}

bool CChainState::ReplayBlocks(const CChainParams& params, CCoinsView* view, CCustomCSView* mnview)
{
    LOCK(cs_main);

    CCoinsViewCache cache(view);
    CCustomCSView mncache(*mnview);

    std::vector<uint256> hashHeads = view->GetHeadBlocks();
    if (hashHeads.empty()) return true; // We're already in a consistent state.
    if (hashHeads.size() != 2) return error("ReplayBlocks(): unknown inconsistent state");

    /// @todo may be it is possible to keep it run? how to safely connect blocks for mndb?
    return error("ReplayBlocks() turned off for safety reasons. Make reindex!");

    uiInterface.ShowProgress(_("Replaying blocks...").translated, 0, false);
    LogPrintf("Replaying blocks\n");

    const CBlockIndex* pindexOld = nullptr;  // Old tip during the interrupted flush.
    const CBlockIndex* pindexNew;            // New tip during the interrupted flush.
    const CBlockIndex* pindexFork = nullptr; // Latest block common to both the old and the new tip.

    if (m_blockman.m_block_index.count(hashHeads[0]) == 0) {
        return error("ReplayBlocks(): reorganization to unknown block requested");
    }
    pindexNew = m_blockman.m_block_index[hashHeads[0]];

    if (!hashHeads[1].IsNull()) { // The old tip is allowed to be 0, indicating it's the first flush.
        if (m_blockman.m_block_index.count(hashHeads[1]) == 0) {
            return error("ReplayBlocks(): reorganization from unknown block requested");
        }
        pindexOld = m_blockman.m_block_index[hashHeads[1]];
        pindexFork = LastCommonAncestor(pindexOld, pindexNew);
        assert(pindexFork != nullptr);
    }

    // Rollback along the old branch.
    while (pindexOld != pindexFork) {
        if (pindexOld->nHeight > 0) { // Never disconnect the genesis block.
            CBlock block;
            if (!ReadBlockFromDisk(block, pindexOld, params.GetConsensus())) {
                return error("RollbackBlock(): ReadBlockFromDisk() failed at %d, hash=%s", pindexOld->nHeight, pindexOld->GetBlockHash().ToString());
            }
            LogPrintf("Rolling back %s (%i)\n", pindexOld->GetBlockHash().ToString(), pindexOld->nHeight);
            std::vector<CAnchorConfirmMessage> disconnectedConfirms; // dummy
            DisconnectResult res = DisconnectBlock(block, pindexOld, cache, mncache, disconnectedConfirms);
            if (res == DISCONNECT_FAILED) {
                return error("RollbackBlock(): DisconnectBlock failed at %d, hash=%s", pindexOld->nHeight, pindexOld->GetBlockHash().ToString());
            }
            // If DISCONNECT_UNCLEAN is returned, it means a non-existing UTXO was deleted, or an existing UTXO was
            // overwritten. It corresponds to cases where the block-to-be-disconnect never had all its operations
            // applied to the UTXO set. However, as both writing a UTXO and deleting a UTXO are idempotent operations,
            // the result is still a version of the UTXO set with the effects of that block undone.
        }
        pindexOld = pindexOld->pprev;
    }

    // Roll forward from the forking point to the new tip.
    int nForkHeight = pindexFork ? pindexFork->nHeight : 0;
    for (int nHeight = nForkHeight + 1; nHeight <= pindexNew->nHeight; ++nHeight) {
        const CBlockIndex* pindex = pindexNew->GetAncestor(nHeight);
        LogPrintf("Rolling forward %s (%i)\n", pindex->GetBlockHash().ToString(), nHeight);
        uiInterface.ShowProgress(_("Replaying blocks...").translated, (int) ((nHeight - nForkHeight) * 100.0 / (pindexNew->nHeight - nForkHeight)) , false);
        if (!RollforwardBlock(pindex, cache, mncache, params)) return false;
    }

    cache.SetBestBlock(pindexNew->GetBlockHash());
    cache.Flush();
    mncache.Flush();
    uiInterface.ShowProgress("", 100, false);
    return true;
}

bool ReplayBlocks(const CChainParams& params, CCoinsView* view, CCustomCSView* mnview) {
    return ::ChainstateActive().ReplayBlocks(params, view, mnview);
}

//! Helper for CChainState::RewindBlockIndex
void CChainState::EraseBlockData(CBlockIndex* index)
{
    AssertLockHeld(cs_main);
    assert(!m_chain.Contains(index)); // Make sure this block isn't active

    // Reduce validity
    index->nStatus = std::min<unsigned int>(index->nStatus & BLOCK_VALID_MASK, BLOCK_VALID_TREE) | (index->nStatus & ~BLOCK_VALID_MASK);
    // Remove have-data flags.
    index->nStatus &= ~(BLOCK_HAVE_DATA | BLOCK_HAVE_UNDO);
    // Remove storage location.
    index->nFile = 0;
    index->nDataPos = 0;
    index->nUndoPos = 0;
    // Remove various other things
    index->nTx = 0;
    index->nChainTx = 0;
    index->nSequenceId = 0;
    // Make sure it gets written.
    setDirtyBlockIndex.insert(index);
    // Update indexes
    setBlockIndexCandidates.erase(index);
    auto ret = m_blockman.m_blocks_unlinked.equal_range(index->pprev);
    while (ret.first != ret.second) {
        if (ret.first->second == index) {
            m_blockman.m_blocks_unlinked.erase(ret.first++);
        } else {
            ++ret.first;
        }
    }
    // Mark parent as eligible for main chain again
    if (index->pprev && index->pprev->IsValid(BLOCK_VALID_TRANSACTIONS) && index->pprev->HaveTxsDownloaded()) {
        setBlockIndexCandidates.insert(index->pprev);
    }
}

bool CChainState::RewindBlockIndex(const CChainParams& params)
{
    // Note that during -reindex-chainstate we are called with an empty m_chain!

    // First erase all post-segwit blocks without witness not in the main chain,
    // as this can we done without costly DisconnectTip calls. Active
    // blocks will be dealt with below (releasing cs_main in between).
    {
        LOCK(cs_main);
        for (const auto& entry : m_blockman.m_block_index) {
            if (IsWitnessEnabled(entry.second->pprev, params.GetConsensus()) && !(entry.second->nStatus & BLOCK_OPT_WITNESS) && !m_chain.Contains(entry.second)) {
                EraseBlockData(entry.second);
            }
        }
    }

    // Find what height we need to reorganize to.
    CBlockIndex *tip;
    int nHeight = 1;
    {
        LOCK(cs_main);
        while (nHeight <= m_chain.Height()) {
            // Although SCRIPT_VERIFY_WITNESS is now generally enforced on all
            // blocks in ConnectBlock, we don't need to go back and
            // re-download/re-verify blocks from before segwit actually activated.
            if (IsWitnessEnabled(m_chain[nHeight - 1], params.GetConsensus()) && !(m_chain[nHeight]->nStatus & BLOCK_OPT_WITNESS)) {
                break;
            }
            nHeight++;
        }

        tip = m_chain.Tip();
    }
    // nHeight is now the height of the first insufficiently-validated block, or tipheight + 1

    CValidationState state;
    // Loop until the tip is below nHeight, or we reach a pruned block.
    while (!ShutdownRequested()) {
        {
            LOCK2(cs_main, ::mempool.cs);
            // Make sure nothing changed from under us (this won't happen because RewindBlockIndex runs before importing/network are active)
            assert(tip == m_chain.Tip());
            if (tip == nullptr || tip->nHeight < nHeight) break;
            if (fPruneMode && !(tip->nStatus & BLOCK_HAVE_DATA)) {
                // If pruning, don't try rewinding past the HAVE_DATA point;
                // since older blocks can't be served anyway, there's
                // no need to walk further, and trying to DisconnectTip()
                // will fail (and require a needless reindex/redownload
                // of the blockchain).
                break;
            }

            // Disconnect block
            if (!DisconnectTip(state, params, nullptr)) {
                return error("RewindBlockIndex: unable to disconnect block at height %i (%s)", tip->nHeight, FormatStateMessage(state));
            }

            // Reduce validity flag and have-data flags.
            // We do this after actual disconnecting, otherwise we'll end up writing the lack of data
            // to disk before writing the chainstate, resulting in a failure to continue if interrupted.
            // Note: If we encounter an insufficiently validated block that
            // is on m_chain, it must be because we are a pruning node, and
            // this block or some successor doesn't HAVE_DATA, so we were unable to
            // rewind all the way.  Blocks remaining on m_chain at this point
            // must not have their validity reduced.
            EraseBlockData(tip);

            tip = tip->pprev;
        }
        // Make sure the queue of validation callbacks doesn't grow unboundedly.
        LimitValidationInterfaceQueue();

        // Occasionally flush state to disk.
        if (!FlushStateToDisk(params, state, FlushStateMode::PERIODIC)) {
            LogPrintf("RewindBlockIndex: unable to flush state to disk (%s)\n", FormatStateMessage(state));
            return false;
        }
    }

    {
        LOCK(cs_main);
        if (m_chain.Tip() != nullptr) {
            // We can't prune block index candidates based on our tip if we have
            // no tip due to m_chain being empty!
            PruneBlockIndexCandidates();

            CheckBlockIndex(params.GetConsensus());
        }
    }

    return true;
}

bool RewindBlockIndex(const CChainParams& params) {
    if (!::ChainstateActive().RewindBlockIndex(params)) {
        return false;
    }

    LOCK(cs_main);
    if (::ChainActive().Tip() != nullptr) {
        // FlushStateToDisk can possibly read ::ChainActive(). Be conservative
        // and skip it here, we're about to -reindex-chainstate anyway, so
        // it'll get called a bunch real soon.
        CValidationState state;
        if (!::ChainstateActive().FlushStateToDisk(params, state, FlushStateMode::ALWAYS)) {
            LogPrintf("RewindBlockIndex: unable to flush state to disk (%s)\n", FormatStateMessage(state));
            return false;
        }
    }

    return true;
}

void CChainState::UnloadBlockIndex() {
    nBlockSequenceId = 1;
    setBlockIndexCandidates.clear();
}

// May NOT be used after any connections are up as much
// of the peer-processing logic assumes a consistent
// block index state
void UnloadBlockIndex()
{
    LOCK(cs_main);
    ::ChainActive().SetTip(nullptr);
    g_blockman.Unload();
    pindexBestInvalid = nullptr;
    pindexBestHeader = nullptr;
    mempool.clear();
    vinfoBlockFile.clear();
    nLastBlockFile = 0;
    setDirtyBlockIndex.clear();
    setDirtyFileInfo.clear();
    versionbitscache.Clear();
    for (int b = 0; b < VERSIONBITS_NUM_BITS; b++) {
        warningcache[b].clear();
    }
    fHavePruned = false;

    ::ChainstateActive().UnloadBlockIndex();
}

bool LoadBlockIndex(const CChainParams& chainparams)
{
    // Load block index from databases
    bool needs_init = fReindex;
    if (!fReindex) {
        bool ret = LoadBlockIndexDB(chainparams);
        if (!ret) return false;
        needs_init = g_blockman.m_block_index.empty();
    }

    if (needs_init) {
        // Everything here is for *new* reindex/DBs. Thus, though
        // LoadBlockIndexDB may have set fReindex if we shut down
        // mid-reindex previously, we don't check fReindex and
        // instead only check it prior to LoadBlockIndexDB to set
        // needs_init.

        LogPrintf("Initializing databases...\n");
    }
    return true;
}

bool CChainState::LoadGenesisBlock(const CChainParams& chainparams)
{
    LOCK(cs_main);

    // Check whether we're already initialized by checking for genesis in
    // m_blockman.m_block_index. Note that we can't use m_chain here, since it is
    // set based on the coins db, not the block index db, which is the only
    // thing loaded at this point.
    if (m_blockman.m_block_index.count(chainparams.GenesisBlock().GetHash()))
        return true;

    try {
        const CBlock& block = chainparams.GenesisBlock();
        FlatFilePos blockPos = SaveBlockToDisk(block, 0, chainparams, nullptr);
        if (blockPos.IsNull())
            return error("%s: writing genesis block to disk failed", __func__);
        CBlockIndex *pindex = m_blockman.AddToBlockIndex(block);
        ReceivedBlockTransactions(block, pindex, blockPos, chainparams.GetConsensus());
    } catch (const std::runtime_error& e) {
        return error("%s: failed to write genesis block: %s", __func__, e.what());
    }

    return true;
}

bool LoadGenesisBlock(const CChainParams& chainparams)
{
    return ::ChainstateActive().LoadGenesisBlock(chainparams);
}

bool LoadExternalBlockFile(const CChainParams& chainparams, FILE* fileIn, FlatFilePos *dbp)
{
    // Map of disk positions for blocks with unknown parent (only used for reindex)
    static std::multimap<uint256, FlatFilePos> mapBlocksUnknownParent;
    int64_t nStart = GetTimeMillis();

    int nLoaded = 0;
    try {
        // This takes over fileIn and calls fclose() on it in the CBufferedFile destructor
        CBufferedFile blkdat(fileIn, 2*MAX_BLOCK_SERIALIZED_SIZE, MAX_BLOCK_SERIALIZED_SIZE+8, SER_DISK, CLIENT_VERSION);
        uint64_t nRewind = blkdat.GetPos();
        while (!blkdat.eof()) {
            boost::this_thread::interruption_point();

            blkdat.SetPos(nRewind);
            nRewind++; // start one byte further next time, in case of failure
            blkdat.SetLimit(); // remove former limit
            unsigned int nSize = 0;
            try {
                // locate a header
                unsigned char buf[CMessageHeader::MESSAGE_START_SIZE];
                blkdat.FindByte(chainparams.MessageStart()[0]);
                nRewind = blkdat.GetPos()+1;
                blkdat >> buf;
                if (memcmp(buf, chainparams.MessageStart(), CMessageHeader::MESSAGE_START_SIZE))
                    continue;
                // read size
                blkdat >> nSize;
                if (nSize < 80 || nSize > MAX_BLOCK_SERIALIZED_SIZE)
                    continue;
            } catch (const std::exception&) {
                // no valid block header found; don't complain
                break;
            }
            try {
                // read block
                uint64_t nBlockPos = blkdat.GetPos();
                if (dbp)
                    dbp->nPos = nBlockPos;
                blkdat.SetLimit(nBlockPos + nSize);
                blkdat.SetPos(nBlockPos);
                std::shared_ptr<CBlock> pblock = std::make_shared<CBlock>();
                CBlock& block = *pblock;
                blkdat >> block;
                nRewind = blkdat.GetPos();

                uint256 hash = block.GetHash();
                {
                    LOCK(cs_main);
                    // detect out of order blocks, and store them for later
                    if (hash != chainparams.GetConsensus().hashGenesisBlock && !LookupBlockIndex(block.hashPrevBlock)) {
                        LogPrint(BCLog::REINDEX, "%s: Out of order block %s, parent %s not known\n", __func__, hash.ToString(),
                                block.hashPrevBlock.ToString());
                        if (dbp)
                            mapBlocksUnknownParent.insert(std::make_pair(block.hashPrevBlock, *dbp));
                        continue;
                    }

                    // process in case the block isn't known yet
                    CBlockIndex* pindex = LookupBlockIndex(hash);
                    if (!pindex || (pindex->nStatus & BLOCK_HAVE_DATA) == 0) {
                      CValidationState state;
                      if (::ChainstateActive().AcceptBlock(pblock, state, chainparams, nullptr, true, dbp, nullptr)) {
                          nLoaded++;
                      }
                      if (state.IsError()) {
                          break;
                      }
                    } else if (hash != chainparams.GetConsensus().hashGenesisBlock && pindex->nHeight % 1000 == 0) {
                      LogPrint(BCLog::REINDEX, "Block Import: already had block %s at height %d\n", hash.ToString(), pindex->nHeight);
                    }
                }

                // Activate the genesis block so normal node progress can continue
                if (hash == chainparams.GetConsensus().hashGenesisBlock) {
                    CValidationState state;
                    if (!ActivateBestChain(state, chainparams)) {
                        break;
                    }
                }

                NotifyHeaderTip();

                // Recursively process earlier encountered successors of this block
                std::deque<uint256> queue;
                queue.push_back(hash);
                while (!queue.empty()) {
                    uint256 head = queue.front();
                    queue.pop_front();
                    std::pair<std::multimap<uint256, FlatFilePos>::iterator, std::multimap<uint256, FlatFilePos>::iterator> range = mapBlocksUnknownParent.equal_range(head);
                    while (range.first != range.second) {
                        std::multimap<uint256, FlatFilePos>::iterator it = range.first;
                        std::shared_ptr<CBlock> pblockrecursive = std::make_shared<CBlock>();
                        if (ReadBlockFromDisk(*pblockrecursive, it->second, chainparams.GetConsensus()))
                        {
                            LogPrint(BCLog::REINDEX, "%s: Processing out of order child %s of %s\n", __func__, pblockrecursive->GetHash().ToString(),
                                    head.ToString());
                            LOCK(cs_main);
                            CValidationState dummy;
                            if (::ChainstateActive().AcceptBlock(pblockrecursive, dummy, chainparams, nullptr, true, &it->second, nullptr))
                            {
                                nLoaded++;
                                queue.push_back(pblockrecursive->GetHash());
                            }
                        }
                        range.first++;
                        mapBlocksUnknownParent.erase(it);
                        NotifyHeaderTip();
                    }
                }
            } catch (const std::exception& e) {
                LogPrintf("%s: Deserialize or I/O error - %s\n", __func__, e.what());
            }
        }
    } catch (const std::runtime_error& e) {
        AbortNode(std::string("System error: ") + e.what());
    }
    if (nLoaded > 0)
        LogPrintf("Loaded %i blocks from external file in %dms\n", nLoaded, GetTimeMillis() - nStart);
    return nLoaded > 0;
}

void CChainState::CheckBlockIndex(const Consensus::Params& consensusParams)
{
    if (!fCheckBlockIndex) {
        return;
    }

    LOCK(cs_main);

    // During a reindex, we read the genesis block and call CheckBlockIndex before ActivateBestChain,
    // so we have the genesis block in m_blockman.m_block_index but no active chain. (A few of the
    // tests when iterating the block tree require that m_chain has been initialized.)
    if (m_chain.Height() < 0) {
        assert(m_blockman.m_block_index.size() <= 1);
        return;
    }

    // Build forward-pointing map of the entire block tree.
    std::multimap<CBlockIndex*,CBlockIndex*> forward;
    for (const std::pair<const uint256, CBlockIndex*>& entry : m_blockman.m_block_index) {
        forward.insert(std::make_pair(entry.second->pprev, entry.second));
    }

    assert(forward.size() == m_blockman.m_block_index.size());

    std::pair<std::multimap<CBlockIndex*,CBlockIndex*>::iterator,std::multimap<CBlockIndex*,CBlockIndex*>::iterator> rangeGenesis = forward.equal_range(nullptr);
    CBlockIndex *pindex = rangeGenesis.first->second;
    rangeGenesis.first++;
    assert(rangeGenesis.first == rangeGenesis.second); // There is only one index entry with parent nullptr.

    // Iterate over the entire block tree, using depth-first search.
    // Along the way, remember whether there are blocks on the path from genesis
    // block being explored which are the first to have certain properties.
    size_t nNodes = 0;
    int nHeight = 0;
    CBlockIndex* pindexFirstInvalid = nullptr; // Oldest ancestor of pindex which is invalid.
    CBlockIndex* pindexFirstMissing = nullptr; // Oldest ancestor of pindex which does not have BLOCK_HAVE_DATA.
    CBlockIndex* pindexFirstNeverProcessed = nullptr; // Oldest ancestor of pindex for which nTx == 0.
    CBlockIndex* pindexFirstNotTreeValid = nullptr; // Oldest ancestor of pindex which does not have BLOCK_VALID_TREE (regardless of being valid or not).
    CBlockIndex* pindexFirstNotTransactionsValid = nullptr; // Oldest ancestor of pindex which does not have BLOCK_VALID_TRANSACTIONS (regardless of being valid or not).
    CBlockIndex* pindexFirstNotChainValid = nullptr; // Oldest ancestor of pindex which does not have BLOCK_VALID_CHAIN (regardless of being valid or not).
    CBlockIndex* pindexFirstNotScriptsValid = nullptr; // Oldest ancestor of pindex which does not have BLOCK_VALID_SCRIPTS (regardless of being valid or not).
    while (pindex != nullptr) {
        nNodes++;
        if (pindexFirstInvalid == nullptr && pindex->nStatus & BLOCK_FAILED_VALID) pindexFirstInvalid = pindex;
        if (pindexFirstMissing == nullptr && !(pindex->nStatus & BLOCK_HAVE_DATA)) pindexFirstMissing = pindex;
        if (pindexFirstNeverProcessed == nullptr && pindex->nTx == 0) pindexFirstNeverProcessed = pindex;
        if (pindex->pprev != nullptr && pindexFirstNotTreeValid == nullptr && (pindex->nStatus & BLOCK_VALID_MASK) < BLOCK_VALID_TREE) pindexFirstNotTreeValid = pindex;
        if (pindex->pprev != nullptr && pindexFirstNotTransactionsValid == nullptr && (pindex->nStatus & BLOCK_VALID_MASK) < BLOCK_VALID_TRANSACTIONS) pindexFirstNotTransactionsValid = pindex;
        if (pindex->pprev != nullptr && pindexFirstNotChainValid == nullptr && (pindex->nStatus & BLOCK_VALID_MASK) < BLOCK_VALID_CHAIN) pindexFirstNotChainValid = pindex;
        if (pindex->pprev != nullptr && pindexFirstNotScriptsValid == nullptr && (pindex->nStatus & BLOCK_VALID_MASK) < BLOCK_VALID_SCRIPTS) pindexFirstNotScriptsValid = pindex;

        // Begin: actual consistency checks.
        if (pindex->pprev == nullptr) {
            // Genesis block checks.
            assert(pindex->GetBlockHash() == consensusParams.hashGenesisBlock); // Genesis block's hash must match.
            assert(pindex == m_chain.Genesis()); // The current active chain's genesis block must be this block.
        }
        if (!pindex->HaveTxsDownloaded()) assert(pindex->nSequenceId <= 0); // nSequenceId can't be set positive for blocks that aren't linked (negative is used for preciousblock)
        // VALID_TRANSACTIONS is equivalent to nTx > 0 for all nodes (whether or not pruning has occurred).
        // HAVE_DATA is only equivalent to nTx > 0 (or VALID_TRANSACTIONS) if no pruning has occurred.
        if (!fHavePruned) {
            // If we've never pruned, then HAVE_DATA should be equivalent to nTx > 0
            assert(!(pindex->nStatus & BLOCK_HAVE_DATA) == (pindex->nTx == 0));
            assert(pindexFirstMissing == pindexFirstNeverProcessed);
        } else {
            // If we have pruned, then we can only say that HAVE_DATA implies nTx > 0
            if (pindex->nStatus & BLOCK_HAVE_DATA) assert(pindex->nTx > 0);
        }
        if (pindex->nStatus & BLOCK_HAVE_UNDO) assert(pindex->nStatus & BLOCK_HAVE_DATA);
        assert(((pindex->nStatus & BLOCK_VALID_MASK) >= BLOCK_VALID_TRANSACTIONS) == (pindex->nTx > 0)); // This is pruning-independent.
        // All parents having had data (at some point) is equivalent to all parents being VALID_TRANSACTIONS, which is equivalent to HaveTxsDownloaded().
        assert((pindexFirstNeverProcessed == nullptr) == pindex->HaveTxsDownloaded());
        assert((pindexFirstNotTransactionsValid == nullptr) == pindex->HaveTxsDownloaded());
        assert(pindex->nHeight == nHeight); // nHeight must be consistent.
        assert(pindex->pprev == nullptr || pindex->nChainWork >= pindex->pprev->nChainWork); // For every block except the genesis block, the chainwork must be larger than the parent's.
        assert(nHeight < 2 || (pindex->pskip && (pindex->pskip->nHeight < nHeight))); // The pskip pointer must point back for all but the first 2 blocks.
        assert(pindexFirstNotTreeValid == nullptr); // All m_blockman.m_block_index entries must at least be TREE valid
        if ((pindex->nStatus & BLOCK_VALID_MASK) >= BLOCK_VALID_TREE) assert(pindexFirstNotTreeValid == nullptr); // TREE valid implies all parents are TREE valid
        if ((pindex->nStatus & BLOCK_VALID_MASK) >= BLOCK_VALID_CHAIN) assert(pindexFirstNotChainValid == nullptr); // CHAIN valid implies all parents are CHAIN valid
        if ((pindex->nStatus & BLOCK_VALID_MASK) >= BLOCK_VALID_SCRIPTS) assert(pindexFirstNotScriptsValid == nullptr); // SCRIPTS valid implies all parents are SCRIPTS valid
        if (pindexFirstInvalid == nullptr) {
            // Checks for not-invalid blocks.
            assert((pindex->nStatus & BLOCK_FAILED_MASK) == 0); // The failed mask cannot be set for blocks without invalid parents.
        }
        if (!CBlockIndexWorkComparator()(pindex, m_chain.Tip()) && pindexFirstNeverProcessed == nullptr) {
            if (pindexFirstInvalid == nullptr) {
                // If this block sorts at least as good as the current tip and
                // is valid and we have all data for its parents, it must be in
                // setBlockIndexCandidates.  m_chain.Tip() must also be there
                // even if some data has been pruned.
                if (pindexFirstMissing == nullptr || pindex == m_chain.Tip()) {
                     assert(setBlockIndexCandidates.count(pindex));
                }
                // If some parent is missing, then it could be that this block was in
                // setBlockIndexCandidates but had to be removed because of the missing data.
                // In this case it must be in m_blocks_unlinked -- see test below.
            }
        } else { // If this block sorts worse than the current tip or some ancestor's block has never been seen, it cannot be in setBlockIndexCandidates.
            assert(setBlockIndexCandidates.count(pindex) == 0);
        }
        // Check whether this block is in m_blocks_unlinked.
        std::pair<std::multimap<CBlockIndex*,CBlockIndex*>::iterator,std::multimap<CBlockIndex*,CBlockIndex*>::iterator> rangeUnlinked = m_blockman.m_blocks_unlinked.equal_range(pindex->pprev);
        bool foundInUnlinked = false;
        while (rangeUnlinked.first != rangeUnlinked.second) {
            assert(rangeUnlinked.first->first == pindex->pprev);
            if (rangeUnlinked.first->second == pindex) {
                foundInUnlinked = true;
                break;
            }
            rangeUnlinked.first++;
        }
        if (pindex->pprev && (pindex->nStatus & BLOCK_HAVE_DATA) && pindexFirstNeverProcessed != nullptr && pindexFirstInvalid == nullptr) {
            // If this block has block data available, some parent was never received, and has no invalid parents, it must be in m_blocks_unlinked.
            assert(foundInUnlinked);
        }
        if (!(pindex->nStatus & BLOCK_HAVE_DATA)) assert(!foundInUnlinked); // Can't be in m_blocks_unlinked if we don't HAVE_DATA
        if (pindexFirstMissing == nullptr) assert(!foundInUnlinked); // We aren't missing data for any parent -- cannot be in m_blocks_unlinked.
        if (pindex->pprev && (pindex->nStatus & BLOCK_HAVE_DATA) && pindexFirstNeverProcessed == nullptr && pindexFirstMissing != nullptr) {
            // We HAVE_DATA for this block, have received data for all parents at some point, but we're currently missing data for some parent.
            assert(fHavePruned); // We must have pruned.
            // This block may have entered m_blocks_unlinked if:
            //  - it has a descendant that at some point had more work than the
            //    tip, and
            //  - we tried switching to that descendant but were missing
            //    data for some intermediate block between m_chain and the
            //    tip.
            // So if this block is itself better than m_chain.Tip() and it wasn't in
            // setBlockIndexCandidates, then it must be in m_blocks_unlinked.
            if (!CBlockIndexWorkComparator()(pindex, m_chain.Tip()) && setBlockIndexCandidates.count(pindex) == 0) {
                if (pindexFirstInvalid == nullptr) {
                    assert(foundInUnlinked);
                }
            }
        }
        // assert(pindex->GetBlockHash() == pindex->GetBlockHeader().GetHash()); // Perhaps too slow
        // End: actual consistency checks.

        // Try descending into the first subnode.
        std::pair<std::multimap<CBlockIndex*,CBlockIndex*>::iterator,std::multimap<CBlockIndex*,CBlockIndex*>::iterator> range = forward.equal_range(pindex);
        if (range.first != range.second) {
            // A subnode was found.
            pindex = range.first->second;
            nHeight++;
            continue;
        }
        // This is a leaf node.
        // Move upwards until we reach a node of which we have not yet visited the last child.
        while (pindex) {
            // We are going to either move to a parent or a sibling of pindex.
            // If pindex was the first with a certain property, unset the corresponding variable.
            if (pindex == pindexFirstInvalid) pindexFirstInvalid = nullptr;
            if (pindex == pindexFirstMissing) pindexFirstMissing = nullptr;
            if (pindex == pindexFirstNeverProcessed) pindexFirstNeverProcessed = nullptr;
            if (pindex == pindexFirstNotTreeValid) pindexFirstNotTreeValid = nullptr;
            if (pindex == pindexFirstNotTransactionsValid) pindexFirstNotTransactionsValid = nullptr;
            if (pindex == pindexFirstNotChainValid) pindexFirstNotChainValid = nullptr;
            if (pindex == pindexFirstNotScriptsValid) pindexFirstNotScriptsValid = nullptr;
            // Find our parent.
            CBlockIndex* pindexPar = pindex->pprev;
            // Find which child we just visited.
            std::pair<std::multimap<CBlockIndex*,CBlockIndex*>::iterator,std::multimap<CBlockIndex*,CBlockIndex*>::iterator> rangePar = forward.equal_range(pindexPar);
            while (rangePar.first->second != pindex) {
                assert(rangePar.first != rangePar.second); // Our parent must have at least the node we're coming from as child.
                rangePar.first++;
            }
            // Proceed to the next one.
            rangePar.first++;
            if (rangePar.first != rangePar.second) {
                // Move to the sibling.
                pindex = rangePar.first->second;
                break;
            } else {
                // Move up further.
                pindex = pindexPar;
                nHeight--;
                continue;
            }
        }
    }

    // Check that we actually traversed the entire map.
    assert(nNodes == forward.size());
}

std::string CBlockFileInfo::ToString() const
{
    return strprintf("CBlockFileInfo(blocks=%u, size=%u, heights=%u...%u, time=%s...%s)", nBlocks, nSize, nHeightFirst, nHeightLast, FormatISO8601Date(nTimeFirst), FormatISO8601Date(nTimeLast));
}

CBlockFileInfo* GetBlockFileInfo(size_t n)
{
    LOCK(cs_LastBlockFile);

    return &vinfoBlockFile.at(n);
}

ThresholdState VersionBitsTipState(const Consensus::Params& params, Consensus::DeploymentPos pos)
{
    LOCK(cs_main);
    return VersionBitsState(::ChainActive().Tip(), params, pos, versionbitscache);
}

BIP9Stats VersionBitsTipStatistics(const Consensus::Params& params, Consensus::DeploymentPos pos)
{
    LOCK(cs_main);
    return VersionBitsStatistics(::ChainActive().Tip(), params, pos);
}

int VersionBitsTipStateSinceHeight(const Consensus::Params& params, Consensus::DeploymentPos pos)
{
    LOCK(cs_main);
    return VersionBitsStateSinceHeight(::ChainActive().Tip(), params, pos, versionbitscache);
}

static const uint64_t MEMPOOL_DUMP_VERSION = 1;

bool LoadMempool(CTxMemPool& pool)
{
    const CChainParams& chainparams = Params();
    int64_t nExpiryTimeout = gArgs.GetArg("-mempoolexpiry", DEFAULT_MEMPOOL_EXPIRY) * 60 * 60;
    FILE* filestr = fsbridge::fopen(GetDataDir() / "mempool.dat", "rb");
    CAutoFile file(filestr, SER_DISK, CLIENT_VERSION);
    if (file.IsNull()) {
        LogPrintf("Failed to open mempool file from disk. Continuing anyway.\n");
        return false;
    }

    int64_t count = 0;
    int64_t expired = 0;
    int64_t failed = 0;
    int64_t already_there = 0;
    int64_t nNow = GetTime();

    try {
        uint64_t version;
        file >> version;
        if (version != MEMPOOL_DUMP_VERSION) {
            return false;
        }
        uint64_t num;
        file >> num;
        while (num--) {
            CTransactionRef tx;
            int64_t nTime;
            int64_t nFeeDelta;
            file >> tx;
            file >> nTime;
            file >> nFeeDelta;

            CAmount amountdelta = nFeeDelta;
            if (amountdelta) {
                pool.PrioritiseTransaction(tx->GetHash(), amountdelta);
            }
            CValidationState state;
            if (nTime + nExpiryTimeout > nNow) {
                LOCK(cs_main);
                AcceptToMemoryPoolWithTime(chainparams, pool, state, tx, nullptr /* pfMissingInputs */, nTime,
                                           nullptr /* plTxnReplaced */, false /* bypass_limits */, 0 /* nAbsurdFee */,
                                           false /* test_accept */);
                if (state.IsValid()) {
                    ++count;
                } else {
                    // mempool may contain the transaction already, e.g. from
                    // wallet(s) having loaded it while we were processing
                    // mempool transactions; consider these as valid, instead of
                    // failed, but mark them as 'already there'
                    if (pool.exists(tx->GetHash())) {
                        ++already_there;
                    } else {
                        ++failed;
                    }
                }
            } else {
                ++expired;
            }
            if (ShutdownRequested())
                return false;
        }
        std::map<uint256, CAmount> mapDeltas;
        file >> mapDeltas;

        for (const auto& i : mapDeltas) {
            pool.PrioritiseTransaction(i.first, i.second);
        }
    } catch (const std::exception& e) {
        LogPrintf("Failed to deserialize mempool data on disk: %s. Continuing anyway.\n", e.what());
        return false;
    }

    LogPrintf("Imported mempool transactions from disk: %i succeeded, %i failed, %i expired, %i already there\n", count, failed, expired, already_there);
    return true;
}

bool DumpMempool(const CTxMemPool& pool)
{
    int64_t start = GetTimeMicros();

    std::map<uint256, CAmount> mapDeltas;
    std::vector<TxMempoolInfo> vinfo;

    static Mutex dump_mutex;
    LOCK(dump_mutex);

    {
        LOCK(pool.cs);
        for (const auto &i : pool.mapDeltas) {
            mapDeltas[i.first] = i.second;
        }
        vinfo = pool.infoAll();
    }

    int64_t mid = GetTimeMicros();

    try {
        FILE* filestr = fsbridge::fopen(GetDataDir() / "mempool.dat.new", "wb");
        if (!filestr) {
            return false;
        }

        CAutoFile file(filestr, SER_DISK, CLIENT_VERSION);

        uint64_t version = MEMPOOL_DUMP_VERSION;
        file << version;

        file << (uint64_t)vinfo.size();
        for (const auto& i : vinfo) {
            file << *(i.tx);
            file << (int64_t)i.nTime;
            file << (int64_t)i.nFeeDelta;
            mapDeltas.erase(i.tx->GetHash());
        }

        file << mapDeltas;
        if (!FileCommit(file.Get()))
            throw std::runtime_error("FileCommit failed");
        file.fclose();
        RenameOver(GetDataDir() / "mempool.dat.new", GetDataDir() / "mempool.dat");
        int64_t last = GetTimeMicros();
        LogPrintf("Dumped mempool: %gs to copy, %gs to dump\n", (mid-start)*MICRO, (last-mid)*MICRO);
    } catch (const std::exception& e) {
        LogPrintf("Failed to dump mempool: %s. Continuing anyway.\n", e.what());
        return false;
    }
    return true;
}

//! Guess how far we are in the verification process at the given block index
//! require cs_main if pindex has not been validated yet (because nChainTx might be unset)
double GuessVerificationProgress(const ChainTxData& data, const CBlockIndex *pindex) {
    if (pindex == nullptr)
        return 0.0;

    int64_t nNow = time(nullptr);

    double fTxTotal;

    if (pindex->nChainTx <= data.nTxCount) {
        fTxTotal = data.nTxCount + (nNow - data.nTime) * data.dTxRate;
    } else {
        fTxTotal = pindex->nChainTx + (nNow - pindex->GetBlockTime()) * data.dTxRate;
    }

    return pindex->nChainTx / fTxTotal;
}

class CMainCleanup
{
public:
    CMainCleanup() {}
    ~CMainCleanup() {
        // block headers
        BlockMap::iterator it1 = g_blockman.m_block_index.begin();
        for (; it1 != g_blockman.m_block_index.end(); it1++)
            delete (*it1).second;
        g_blockman.m_block_index.clear();
    }
};
static CMainCleanup instance_of_cmaincleanup;<|MERGE_RESOLUTION|>--- conflicted
+++ resolved
@@ -3141,17 +3141,6 @@
     if (pindex->nHeight < chainparams.GetConsensus().FortCanningHeight) {
         return;
     }
-<<<<<<< HEAD
-
-    auto priceHeight = cache.GetIntervalBlock();
-    if(pindex->nHeight % priceHeight == 0){
-        cache.ForEachFixedIntervalPrice([&](const CTokenCurrencyPair&, CFixedIntervalPrice fixedIntervalPrice){
-            auto aggregatePrice = GetAggregatePrice(cache, fixedIntervalPrice.priceFeedId.first, fixedIntervalPrice.priceFeedId.second, pindex->nTime);
-            if(!aggregatePrice){
-                LogPrintf("Error getting aggregate price: %s\n", aggregatePrice.msg);
-                return true;
-            }
-=======
     auto blockInterval = Params().GetConsensus().blocksFixedIntervalPrice();
     if (pindex->nHeight % blockInterval != 0) { 
         return;
@@ -3172,7 +3161,6 @@
         // last price time.
         auto nextPrice = fixedIntervalPrice.priceRecord[1];
         if (nextPrice > 0) {
->>>>>>> 98b33e26
             fixedIntervalPrice.priceRecord[0] = fixedIntervalPrice.priceRecord[1];
         }
         // keep timestamp updated
