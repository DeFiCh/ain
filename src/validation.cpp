--- conflicted
+++ resolved
@@ -3195,11 +3195,7 @@
             mnview.GetHistoryWriters().DiscardDB();
             return error("DisconnectTip(): DisconnectBlock %s failed", pindexDelete->GetBlockHash().ToString());
         }
-<<<<<<< HEAD
-        CrossBoundaryChecked(evm_try_disconnect_latest_block(result));
-=======
         XResultThrowOnErr(evm_disconnect_latest_block(result));
->>>>>>> 43600c26
         bool flushed = view.Flush() && mnview.Flush();
         assert(flushed);
         mnview.GetHistoryWriters().FlushDB();
