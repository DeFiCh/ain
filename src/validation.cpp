--- conflicted
+++ resolved
@@ -4723,11 +4723,7 @@
     }
 
     // Check timestamp
-<<<<<<< HEAD
-    if ((Params().NetworkIDString() != CBaseChainParams::REGTEST || greatWorld) && block.height >= static_cast<uint64_t>(consensusParams.EunosPayaHeight)) {
-=======
-    if (Params().NetworkIDString() != CBaseChainParams::REGTEST && nHeight >= static_cast<uint64_t>(consensusParams.EunosPayaHeight)) {
->>>>>>> 89a07a48
+    if ((Params().NetworkIDString() != CBaseChainParams::REGTEST || greatWorld) && nHeight >= static_cast<uint64_t>(consensusParams.EunosPayaHeight)) {
         if (block.GetBlockTime() > GetTime() + MAX_FUTURE_BLOCK_TIME_EUNOSPAYA)
             return state.Invalid(ValidationInvalidReason::BLOCK_TIME_FUTURE, false, REJECT_INVALID, "time-too-new", strprintf("block timestamp too far in the future. Block time: %d Max time: %d", block.GetBlockTime(), GetTime() + MAX_FUTURE_BLOCK_TIME_EUNOSPAYA));
     }
