--- conflicted
+++ resolved
@@ -4061,12 +4061,7 @@
             rate.interestPerBlock = InterestPerBlockCalculationV2(amounts->balances[newTokenId], loanToken->interest, loanSchemeRate);
         }
 
-<<<<<<< HEAD
-        rate.height = height;
-        view.WriteInterestRate(std::make_pair(vaultId, newTokenId), rate, height);
-=======
         view.WriteInterestRate(std::make_pair(vaultId, newTokenId), rate, rate.height);
->>>>>>> b012e655
     }
 
     return Res::Ok();
