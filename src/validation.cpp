// Copyright (c) 2009-2010 Satoshi Nakamoto
// Copyright (c) 2009-2018 The Bitcoin Core developers
// Distributed under the MIT software license, see the accompanying
// file LICENSE or http://www.opensource.org/licenses/mit-license.php.

#include <validation.h>

#include <ain_rs_exports.h>
#include <arith_uint256.h>
#include <chain.h>
#include <chainparams.h>
#include <checkqueue.h>
#include <consensus/consensus.h>
#include <consensus/merkle.h>
#include <consensus/tx_check.h>
#include <consensus/tx_verify.h>
#include <consensus/validation.h>
#include <core_io.h>  /// ValueFromAmount
#include <cuckoocache.h>
#include <dfi/accountshistory.h>
#include <dfi/govvariables/attributes.h>
#include <dfi/historywriter.h>
#include <dfi/mn_checks.h>
#include <dfi/threadpool.h>
#include <dfi/validation.h>
#include <dfi/vaulthistory.h>
#include <ffi/ffihelpers.h>
#include <flatfile.h>
#include <hash.h>
#include <index/txindex.h>
#include <net_processing.h>
#include <policy/fees.h>
#include <policy/policy.h>
#include <policy/settings.h>
#include <pos.h>
#include <pos_kernel.h>
#include <primitives/block.h>
#include <primitives/transaction.h>
#include <random.h>
#include <reverse_iterator.h>
#include <rpc/resultcache.h>
#include <script/script.h>
#include <script/sigcache.h>
#include <script/standard.h>
#include <shutdown.h>
#include <spv/spv_wrapper.h>
#include <timedata.h>
#include <tinyformat.h>
#include <txdb.h>
#include <txmempool.h>
#include <ui_interface.h>
#include <uint256.h>
#include <undo.h>
#include <util/moneystr.h>
#include <util/rbf.h>
#include <util/strencodings.h>
#include <util/system.h>
#include <util/translation.h>
#include <util/validation.h>
#include <validationinterface.h>
#include <wallet/wallet.h>
#include <warnings.h>

#include <future>
#include <memory>
#include <string>

#include <boost/algorithm/string/replace.hpp>

#if defined(NDEBUG)
#error "Defi cannot be compiled without assertions."
#endif

#define MICRO 0.000001
#define MILLI 0.001

UniValue blockToJSON(const CBlock &block,
                     const CBlockIndex *tip,
                     const CBlockIndex *blockindex,
                     bool txDetails,
                     int version);

bool CBlockIndexWorkComparator::operator()(const CBlockIndex *pa, const CBlockIndex *pb) const {
    // First sort by most total work, ...
    if (pa->nChainWork > pb->nChainWork) {
        return false;
    }
    if (pa->nChainWork < pb->nChainWork) {
        return true;
    }

    // ... then by earliest time received, ...
    if (pa->nSequenceId < pb->nSequenceId) {
        return false;
    }
    if (pa->nSequenceId > pb->nSequenceId) {
        return true;
    }

    // Use pointer address as tie breaker (should only happen with blocks
    // loaded from disk, as those all have id 0).
    if (pa < pb) {
        return false;
    }
    if (pa > pb) {
        return true;
    }

    // Identical blocks.
    return false;
}

namespace {
    BlockManager g_blockman;

    // Store subsidy at each reduction
    std::map<uint32_t, CAmount> subsidyReductions;
}  // namespace

std::unique_ptr<CChainState> g_chainstate;

CChainState &ChainstateActive() {
    assert(g_chainstate);
    return *g_chainstate;
}

CChain &ChainActive() {
    assert(g_chainstate);
    return g_chainstate->m_chain;
}

/**
 * Mutex to guard access to validation specific variables, such as reading
 * or changing the chainstate.
 *
 * This may also need to be locked when updating the transaction pool, e.g. on
 * AcceptToMemoryPool. See CTxMemPool::cs comment for details.
 *
 * The transaction pool has a separate lock to allow reading from it and the
 * chainstate at the same time.
 */
RecursiveMutex cs_main;

CBlockIndex *pindexBestHeader = nullptr;
Mutex g_best_block_mutex;
std::condition_variable g_best_block_cv;
uint256 g_best_block;
bool g_parallel_script_checks{false};
std::atomic_bool fImporting(false);
std::atomic_bool fReindex(false);
bool fHavePruned = false;
bool fPruneMode = false;
bool fRequireStandard = true;
bool fCheckBlockIndex = false;

bool fInterrupt = false;
std::string fInterruptBlockHash = "";
int fInterruptBlockHeight = -1;

size_t nCoinCacheUsage = 5000 * 300;
size_t nCustomMemUsage = nDefaultDbCache << 10;
uint64_t nPruneTarget = 0;
bool fIsFakeNet = false;
int64_t nMaxTipAge = DEFAULT_MAX_TIP_AGE;

uint256 hashAssumeValid;
arith_uint256 nMinimumChainWork;

CFeeRate minRelayTxFee = CFeeRate(DEFAULT_MIN_RELAY_TX_FEE);

CBlockPolicyEstimator feeEstimator;
CTxMemPool mempool(&feeEstimator);

/** Constant stuff for coinbase transactions we create: */
CScript COINBASE_FLAGS;

// used for db compacting
TBytes compactBegin;
TBytes compactEnd;

// Internal stuff
namespace {
    CBlockIndex *pindexBestInvalid = nullptr;

    CCriticalSection cs_LastBlockFile;
    std::vector<CBlockFileInfo> vinfoBlockFile;
    int nLastBlockFile = 0;
    /** Global flag to indicate we should check to see if there are
     *  block/undo files that should be deleted.  Set on startup
     *  or if we allocate more file space when we're in prune mode
     */
    bool fCheckForPruning = false;

    /** Dirty block index entries. */
    std::set<CBlockIndex *> setDirtyBlockIndex;

    /** Dirty block file entries. */
    std::set<int> setDirtyFileInfo;
}  // namespace

extern std::string ScriptToString(const CScript &script);

CBlockIndex *LookupBlockIndex(const uint256 &hash) {
    // std::cout << "!!!LookupBlockIndex : " << hash.ToString() << std::endl;
    AssertLockHeld(cs_main);
    BlockMap::const_iterator it = g_blockman.m_block_index.find(hash);
    return it == g_blockman.m_block_index.end() ? nullptr : it->second;
}

CBlockIndex *FindForkInGlobalIndex(const CChain &chain, const CBlockLocator &locator) {
    AssertLockHeld(cs_main);

    // Find the latest block common to locator and chain - we expect that
    // locator.vHave is sorted descending by height.
    for (const uint256 &hash : locator.vHave) {
        CBlockIndex *pindex = LookupBlockIndex(hash);
        if (pindex) {
            if (chain.Contains(pindex)) {
                return pindex;
            }
            if (pindex->GetAncestor(chain.Height()) == chain.Tip()) {
                return chain.Tip();
            }
        }
    }
    return chain.Genesis();
}

std::unique_ptr<CBlockTreeDB> pblocktree;

// See definition for documentation
static void FindFilesToPruneManual(std::set<int> &setFilesToPrune, int nManualPruneHeight);
static void FindFilesToPrune(std::set<int> &setFilesToPrune, uint64_t nPruneAfterHeight);
bool CheckInputs(const CTransaction &tx,
                 CValidationState &state,
                 const CCoinsViewCache &inputs,
                 bool fScriptChecks,
                 unsigned int flags,
                 bool cacheSigStore,
                 bool cacheFullScriptStore,
                 PrecomputedTransactionData &txdata,
                 std::vector<CScriptCheck> *pvChecks = nullptr);
static FILE *OpenUndoFile(const FlatFilePos &pos, bool fReadOnly = false);
static FlatFileSeq BlockFileSeq();
static FlatFileSeq UndoFileSeq();

bool CheckFinalTx(const CTransaction &tx, int flags) {
    AssertLockHeld(cs_main);

    // By convention a negative value for flags indicates that the
    // current network-enforced consensus rules should be used. In
    // a future soft-fork scenario that would mean checking which
    // rules would be enforced for the next block and setting the
    // appropriate flags. At the present time no soft-forks are
    // scheduled, so no flags are set.
    flags = std::max(flags, 0);

    // CheckFinalTx() uses ::ChainActive().Height()+1 to evaluate
    // nLockTime because when IsFinalTx() is called within
    // CBlock::AcceptBlock(), the height of the block *being*
    // evaluated is what is used. Thus if we want to know if a
    // transaction can be part of the *next* block, we need to call
    // IsFinalTx() with one more than ::ChainActive().Height().
    const int nBlockHeight = ::ChainActive().Height() + 1;

    // BIP113 requires that time-locked transactions have nLockTime set to
    // less than the median time of the previous block they're contained in.
    // When the next block is created its previous block will be the current
    // chain tip, so we use that to calculate the median time passed to
    // IsFinalTx() if LOCKTIME_MEDIAN_TIME_PAST is set.
    const int64_t nBlockTime =
        (flags & LOCKTIME_MEDIAN_TIME_PAST) ? ::ChainActive().Tip()->GetMedianTimePast() : GetAdjustedTime();

    return IsFinalTx(tx, nBlockHeight, nBlockTime);
}

bool TestLockPointValidity(const LockPoints *lp) {
    AssertLockHeld(cs_main);
    assert(lp);
    // If there are relative lock times then the maxInputBlock will be set
    // If there are no relative lock times, the LockPoints don't depend on the chain
    if (lp->maxInputBlock) {
        // Check whether ::ChainActive() is an extension of the block at which the LockPoints
        // calculation was valid.  If not LockPoints are no longer valid
        if (!::ChainActive().Contains(lp->maxInputBlock)) {
            return false;
        }
    }

    // LockPoints still valid
    return true;
}

bool CheckSequenceLocks(const CTxMemPool &pool,
                        const CTransaction &tx,
                        int flags,
                        LockPoints *lp,
                        bool useExistingLockPoints) {
    AssertLockHeld(cs_main);
    AssertLockHeld(pool.cs);

    CBlockIndex *tip = ::ChainActive().Tip();
    assert(tip != nullptr);

    CBlockIndex index;
    index.pprev = tip;
    // CheckSequenceLocks() uses ::ChainActive().Height()+1 to evaluate
    // height based locks because when SequenceLocks() is called within
    // ConnectBlock (), the height of the block *being*
    // evaluated is what is used.
    // Thus if we want to know if a transaction can be part of the
    // *next* block, we need to use one more than ::ChainActive().Height()
    index.nHeight = tip->nHeight + 1;

    std::pair<int, int64_t> lockPair;
    if (useExistingLockPoints) {
        assert(lp);
        lockPair.first = lp->height;
        lockPair.second = lp->time;
    } else {
        // CoinsTip() contains the UTXO set for ::ChainActive().Tip()
        CCoinsViewMemPool viewMemPool(&::ChainstateActive().CoinsTip(), pool);
        std::vector<int> prevheights;
        prevheights.resize(tx.vin.size());
        for (size_t txinIndex = 0; txinIndex < tx.vin.size(); txinIndex++) {
            const CTxIn &txin = tx.vin[txinIndex];
            Coin coin;
            if (!viewMemPool.GetCoin(txin.prevout, coin)) {
                return error("%s: Missing input", __func__);
            }
            if (coin.nHeight == MEMPOOL_HEIGHT) {
                // Assume all mempool transaction confirm in the next block
                prevheights[txinIndex] = tip->nHeight + 1;
            } else {
                prevheights[txinIndex] = coin.nHeight;
            }
        }
        lockPair = CalculateSequenceLocks(tx, flags, &prevheights, index);
        if (lp) {
            lp->height = lockPair.first;
            lp->time = lockPair.second;
            // Also store the hash of the block with the highest height of
            // all the blocks which have sequence locked prevouts.
            // This hash needs to still be on the chain
            // for these LockPoint calculations to be valid
            // Note: It is impossible to correctly calculate a maxInputBlock
            // if any of the sequence locked inputs depend on unconfirmed txs,
            // except in the special case where the relative lock time/height
            // is 0, which is equivalent to no sequence lock. Since we assume
            // input height of tip+1 for mempool txs and test the resulting
            // lockPair from CalculateSequenceLocks against tip+1.  We know
            // EvaluateSequenceLocks will fail if there was a non-zero sequence
            // lock on a mempool input, so we can use the return value of
            // CheckSequenceLocks to indicate the LockPoints validity
            int maxInputHeight = 0;
            for (const int height : prevheights) {
                // Can ignore mempool inputs since we'll fail if they had non-zero locks
                if (height != tip->nHeight + 1) {
                    maxInputHeight = std::max(maxInputHeight, height);
                }
            }
            lp->maxInputBlock = tip->GetAncestor(maxInputHeight);
        }
    }
    return EvaluateSequenceLocks(index, lockPair);
}

// Returns the script flags which should be checked for a given block
static unsigned int GetBlockScriptFlags(const CBlockIndex *pindex, const Consensus::Params &chainparams);

static void LimitMempoolSize(CTxMemPool &pool, size_t limit, unsigned long age, unsigned long evmAge)
    EXCLUSIVE_LOCKS_REQUIRED(pool.cs, ::cs_main) {
    const auto time = GetTime();
    int expired = pool.Expire(time - age, time - evmAge);
    if (expired != 0) {
        LogPrint(BCLog::MEMPOOL, "Expired %i transactions from the memory pool\n", expired);
    }

    std::vector<COutPoint> vNoSpendsRemaining;
    pool.TrimToSize(limit, &vNoSpendsRemaining);
    for (const COutPoint &removed : vNoSpendsRemaining) {
        ::ChainstateActive().CoinsTip().Uncache(removed);
    }
}

static bool IsCurrentForFeeEstimation() EXCLUSIVE_LOCKS_REQUIRED(cs_main) {
    AssertLockHeld(cs_main);
    if (::ChainstateActive().IsInitialBlockDownload()) {
        return false;
    }
    if (::ChainActive().Tip()->GetBlockTime() < (GetTime() - MAX_FEE_ESTIMATION_TIP_AGE)) {
        return false;
    }
    if (::ChainActive().Height() < pindexBestHeader->nHeight - 1) {
        return false;
    }
    return true;
}

/* Make mempool consistent after a reorg, by re-adding or recursively erasing
 * disconnected block transactions from the mempool, and also removing any
 * other transactions from the mempool that are no longer valid given the new
 * tip/height.
 *
 * Note: we assume that disconnectpool only contains transactions that are NOT
 * confirmed in the current chain nor already in the mempool (otherwise,
 * in-mempool descendants of such transactions would be removed).
 *
 * Passing fAddToMempool=false will skip trying to add the transactions back,
 * and instead just erase from the mempool as needed.
 */

static void UpdateMempoolForReorg(DisconnectedBlockTransactions &disconnectpool, bool fAddToMempool)
    EXCLUSIVE_LOCKS_REQUIRED(cs_main, ::mempool.cs) {
    AssertLockHeld(cs_main);
    AssertLockHeld(::mempool.cs);
    std::vector<uint256> vHashUpdate;
    // disconnectpool's insertion_order index sorts the entries from
    // oldest to newest, but the oldest entry will be the last tx from the
    // latest mined block that was disconnected.
    // Iterate disconnectpool in reverse, so that we add transactions
    // back to the mempool starting with the earliest transaction that had
    // been previously seen in a block.
    TBytes dummy;
    bool possibleMintTokenAffected{false};
    auto it = disconnectpool.queuedTx.get<insertion_order>().rbegin();
    while (it != disconnectpool.queuedTx.get<insertion_order>().rend()) {
        if (GuessCustomTxType(**it, dummy) ==
            CustomTxType::CreateToken) {  // regardless of fAddToMempool and prooven CreateTokenTx
            possibleMintTokenAffected = true;
        }

        // ignore validation errors in resurrected transactions
        CValidationState stateDummy;
        if (!fAddToMempool || (*it)->IsCoinBase() ||
            !AcceptToMemoryPool(mempool,
                                stateDummy,
                                *it,
                                nullptr /* pfMissingInputs */,
                                nullptr /* plTxnReplaced */,
                                true /* bypass_limits */,
                                0 /* nAbsurdFee */)) {
            // If the transaction doesn't make it in to the mempool, remove any
            // transactions that depend on it (which would now be orphans).
            mempool.removeRecursive(**it, MemPoolRemovalReason::REORG);
        } else if (mempool.exists((*it)->GetHash())) {
            vHashUpdate.push_back((*it)->GetHash());
        }
        ++it;
    }
    disconnectpool.queuedTx.clear();

    // remove affected MintTokenTxs
    /// @todo tokens: refactor to mempool method?
    if (possibleMintTokenAffected) {
        std::vector<uint256> mintTokensToRemove;  // not sure about tx refs safety while recursive deletion, so hashes
        for (const CTxMemPoolEntry &e : mempool.mapTx) {
            auto tx = e.GetTx();
            if (GuessCustomTxType(tx, dummy) == CustomTxType::MintToken) {
                auto values = tx.GetValuesOut();
                for (const auto &pair : values) {
                    if (pair.first == DCT_ID{0}) {
                        continue;
                    }
                    // remove only if token does not exist any more
                    if (!pcustomcsview->GetToken(pair.first)) {
                        mintTokensToRemove.push_back(tx.GetHash());
                    }
                }
            }
        }
        for (const uint256 &hash : mintTokensToRemove) {
            CTransactionRef tx = mempool.get(hash);
            if (tx) {
                mempool.removeRecursive(*tx, MemPoolRemovalReason::REORG);
            }
        }
    }

    // AcceptToMemoryPool/addUnchecked all assume that new mempool entries have
    // no in-mempool children, which is generally not true when adding
    // previously-confirmed transactions back to the mempool.
    // UpdateTransactionsFromBlock finds descendants of any transactions in
    // the disconnectpool that were added back and cleans up the mempool state.
    mempool.UpdateTransactionsFromBlock(vHashUpdate);

    // We also need to remove any now-immature transactions
    mempool.removeForReorg(
        &::ChainstateActive().CoinsTip(), ::ChainActive().Tip()->nHeight + 1, STANDARD_LOCKTIME_VERIFY_FLAGS);
    // Re-limit mempool size, in case we added any transactions
    LimitMempoolSize(mempool,
                     gArgs.GetArg("-maxmempool", DEFAULT_MAX_MEMPOOL_SIZE) * 1000000,
                     gArgs.GetArg("-mempoolexpiry", DEFAULT_MEMPOOL_DVM_EXPIRY) * 60 * 60,
                     gArgs.GetArg("-mempoolexpiryevm", DEFAULT_MEMPOOL_EVM_EXPIRY) * 60 * 60);
}

// Used to avoid mempool polluting consensus critical paths if CCoinsViewMempool
// were somehow broken and returning the wrong scriptPubKeys
static bool CheckInputsFromMempoolAndCache(const CTransaction &tx,
                                           CValidationState &state,
                                           const CCoinsViewCache &view,
                                           const CTxMemPool &pool,
                                           unsigned int flags,
                                           bool cacheSigStore,
                                           PrecomputedTransactionData &txdata) EXCLUSIVE_LOCKS_REQUIRED(cs_main) {
    AssertLockHeld(cs_main);

    // pool.cs should be locked already, but go ahead and re-take the lock here
    // to enforce that mempool doesn't change between when we check the view
    // and when we actually call through to CheckInputs
    LOCK(pool.cs);

    assert(!tx.IsCoinBase());
    for (const CTxIn &txin : tx.vin) {
        const Coin &coin = view.AccessCoin(txin.prevout);

        // At this point we haven't actually checked if the coins are all
        // available (or shouldn't assume we have, since CheckInputs does).
        // So we just return failure if the inputs are not available here,
        // and then only have to check equivalence for available inputs.
        if (coin.IsSpent()) {
            return false;
        }

        const CTransactionRef &txFrom = pool.get(txin.prevout.hash);
        if (txFrom) {
            assert(txFrom->GetHash() == txin.prevout.hash);
            assert(txFrom->vout.size() > txin.prevout.n);
            assert(txFrom->vout[txin.prevout.n] == coin.out);
        } else {
            const Coin &coinFromDisk = ::ChainstateActive().CoinsTip().AccessCoin(txin.prevout);
            assert(!coinFromDisk.IsSpent());
            assert(coinFromDisk.out == coin.out);
        }
    }

    return CheckInputs(tx, state, view, true, flags, cacheSigStore, true, txdata);
}

/**
 * @param[out] coins_to_uncache   Return any outpoints which were not previously present in the
 *                                coins cache, but were added as a result of validating the tx
 *                                for mempool acceptance. This allows the caller to optionally
 *                                remove the cache additions if the associated transaction ends
 *                                up being rejected by the mempool.
 */
static bool AcceptToMemoryPoolWorker(const CChainParams &chainparams,
                                     CTxMemPool &pool,
                                     CValidationState &state,
                                     const CTransactionRef &ptx,
                                     bool *pfMissingInputs,
                                     int64_t nAcceptTime,
                                     std::list<CTransactionRef> *plTxnReplaced,
                                     bool bypass_limits,
                                     const CAmount &nAbsurdFee,
                                     std::vector<COutPoint> &coins_to_uncache,
                                     bool test_accept) EXCLUSIVE_LOCKS_REQUIRED(cs_main) {
    const CTransaction &tx = *ptx;
    const uint256 hash = tx.GetHash();
    AssertLockHeld(cs_main);
    LOCK(pool.cs);  // mempool "read lock" (held through GetMainSignals().TransactionAddedToMempool())
    if (pfMissingInputs) {
        *pfMissingInputs = false;
    }

    if (!CheckTransaction(tx, state)) {
        return false;  // state filled in by CheckTransaction
    }

    // Coinbase is only valid in a block, not as a loose transaction
    if (tx.IsCoinBase()) {
        return state.Invalid(ValidationInvalidReason::CONSENSUS, false, "coinbase");
    }

    // Rather not work on nonstandard transactions (unless -testnet/-regtest)
    std::string reason;
    const auto isStandard{IsStandardTx(tx, reason)};
    if (reason == "eth-scriptpubkey" || (fRequireStandard && !isStandard)) {
        return state.Invalid(ValidationInvalidReason::TX_NOT_STANDARD, false, reason);
    }

    // Do not work on transactions that are too small.
    // A transaction with 1 segwit input and 1 P2WPHK output has non-witness size of 82 bytes.
    // Transactions smaller than this are not relayed to reduce unnecessary malloc overhead.
    if (::GetSerializeSize(tx, PROTOCOL_VERSION | SERIALIZE_TRANSACTION_NO_WITNESS) < MIN_STANDARD_TX_NONWITNESS_SIZE) {
        return state.Invalid(ValidationInvalidReason::TX_NOT_STANDARD, false, "tx-size-small");
    }

    // Only accept nLockTime-using transactions that can be mined in the next
    // block; we don't want our mempool filled up with transactions that can't
    // be mined yet.
    if (!CheckFinalTx(tx, STANDARD_LOCKTIME_VERIFY_FLAGS)) {
        return state.Invalid(ValidationInvalidReason::TX_PREMATURE_SPEND, false, "non-final");
    }

    // is it already in the memory pool?
    if (pool.exists(hash)) {
        return state.Invalid(ValidationInvalidReason::TX_CONFLICT, false, "txn-already-in-mempool");
    }

    auto isEVMTx = IsEVMTx(tx);

    // Check for conflicts with in-memory transactions
    std::set<uint256> setConflicts;
    if (!isEVMTx) {
        for (const CTxIn &txin : tx.vin) {
            const CTransaction *ptxConflicting = pool.GetConflictTx(txin.prevout);
            if (ptxConflicting) {
                if (!setConflicts.count(ptxConflicting->GetHash())) {
                    // Allow opt-out of transaction replacement by setting
                    // nSequence > MAX_BIP125_RBF_SEQUENCE (SEQUENCE_FINAL-2) on all inputs.
                    //
                    // SEQUENCE_FINAL-1 is picked to still allow use of nLockTime by
                    // non-replaceable transactions. All inputs rather than just one
                    // is for the sake of multi-party protocols, where we don't
                    // want a single party to be able to disable replacement.
                    //
                    // The opt-out ignores descendants as anyone relying on
                    // first-seen mempool behavior should be checking all
                    // unconfirmed ancestors anyway; doing otherwise is hopelessly
                    // insecure.
                    bool fReplacementOptOut = true;
                    for (const CTxIn &_txin : ptxConflicting->vin) {
                        if (_txin.nSequence <= MAX_BIP125_RBF_SEQUENCE) {
                            fReplacementOptOut = false;
                            break;
                        }
                    }
                    if (fReplacementOptOut) {
                        return state.Invalid(ValidationInvalidReason::TX_MEMPOOL_POLICY, false, "txn-mempool-conflict");
                    }

                    setConflicts.insert(ptxConflicting->GetHash());
                }
            }
        }
    }

    {
        CCoinsView dummy;
        CCoinsViewCache view(&dummy);

        LockPoints lp;
        CCoinsViewCache &coins_cache = ::ChainstateActive().CoinsTip();
        CCoinsViewMemPool viewMemPool(&coins_cache, pool);
        view.SetBackend(viewMemPool);

        // do all inputs exist?
        if (!isEVMTx) {
            for (const CTxIn &txin : tx.vin) {
                if (!coins_cache.HaveCoinInCache(txin.prevout)) {
                    coins_to_uncache.push_back(txin.prevout);
                }

                // Note: this call may add txin.prevout to the coins cache
                // (CoinsTip().cacheCoins) by way of FetchCoin(). It should be removed
                // later (via coins_to_uncache) if this tx turns out to be invalid.
                if (!view.HaveCoin(txin.prevout)) {
                    // Are inputs missing because we already have the tx?
                    for (size_t out = 0; out < tx.vout.size(); out++) {
                        // Optimistically just do efficient check of cache for outputs
                        if (coins_cache.HaveCoinInCache(COutPoint(hash, out))) {
                            return state.Invalid(ValidationInvalidReason::TX_CONFLICT, false, "txn-already-known");
                        }
                    }
                    // Otherwise assume this might be an orphan tx for which we just haven't seen parents yet
                    if (pfMissingInputs) {
                        *pfMissingInputs = true;
                    }
                    return false;  // fMissingInputs and !state.IsInvalid() is used to detect this condition, don't set
                                   // state.Invalid()
                }

                // Special check of collateral spending for _not_created_ mn or token (cheating?), those creation tx yet
                // in mempool. CMasternode::CanSpend() (and CheckTxInputs()) will skip this situation
                if (txin.prevout.n == 1 && IsMempooledCustomTxCreate(pool, txin.prevout.hash)) {
                    return state.Invalid(ValidationInvalidReason::CONSENSUS,
                                         false,
                                         "collateral-locked-in-mempool",
                                         strprintf("tried to spend collateral of non-created mn or token %s, cheater?",
                                                   txin.prevout.hash.ToString()));
                }
            }
        }

        // Bring the best block into scope
        view.GetBestBlock();

        const auto height = GetSpendHeight(view);

        // rebuild accounts view if dirty
        pool.rebuildAccountsView(height, view);

        // Get view after we rebuild account view
        CCustomCSView mnview(pool.accountsView());

        CAmount nFees = 0;
        if (!Consensus::CheckTxInputs(tx, state, view, mnview, height, nFees, chainparams)) {
            return error(
                "%s: Consensus::CheckTxInputs: %s, %s", __func__, tx.GetHash().ToString(), FormatStateMessage(state));
        }

        if (nAbsurdFee && nFees > nAbsurdFee) {
            return state.Invalid(ValidationInvalidReason::TX_NOT_STANDARD,
                                 false,
                                 "absurdly-high-fee",
                                 strprintf("%d > %d", nFees, nAbsurdFee));
        }

        // let make sure we have needed coins
        if (!isEVMTx && view.GetValueIn(tx) < nFees) {
            return state.Invalid(ValidationInvalidReason::TX_MEMPOOL_POLICY, false, "bad-txns-inputs-below-tx-fee");
        }

        const auto &consensus = chainparams.GetConsensus();

        auto blockCtx = BlockContext{
            static_cast<uint32_t>(height),
            static_cast<uint64_t>(nAcceptTime),
            consensus,
            &mnview,
            IsEVMEnabled(mnview),
            {},
            true,
        };

        auto txCtx = TransactionContext{
            view,
            tx,
            blockCtx,
        };

        auto res = ApplyCustomTx(blockCtx, txCtx);
        if (!res.ok || (res.code & CustomTxErrCodes::Fatal)) {
            return state.Invalid(ValidationInvalidReason::TX_MEMPOOL_POLICY, false, res.msg);
        }

        // we have all inputs cached now, so switch back to dummy, so we don't need to keep lock on mempool
        view.SetBackend(dummy);

        // Only accept BIP68 sequence locked transactions that can be mined in the next
        // block; we don't want our mempool filled up with transactions that can't
        // be mined yet.
        // Must keep pool.cs for this unless we change CheckSequenceLocks to take a
        // CoinsViewCache instead of create its own
        if (!isEVMTx && !CheckSequenceLocks(pool, tx, STANDARD_LOCKTIME_VERIFY_FLAGS, &lp)) {
            return state.Invalid(ValidationInvalidReason::TX_PREMATURE_SPEND, false, "non-BIP68-final");
        }

        // Check for non-standard pay-to-script-hash in inputs
        if (fRequireStandard && !isEVMTx && !AreInputsStandard(tx, view)) {
            return state.Invalid(ValidationInvalidReason::TX_NOT_STANDARD, false, "bad-txns-nonstandard-inputs");
        }

        // Check for non-standard witness in P2WSH
        if (tx.HasWitness() && fRequireStandard && !IsWitnessStandard(tx, view)) {
            return state.Invalid(ValidationInvalidReason::TX_WITNESS_MUTATED, false, "bad-witness-nonstandard");
        }

        int64_t nSigOpsCost = GetTransactionSigOpCost(tx, view, STANDARD_SCRIPT_VERIFY_FLAGS);

        // nModifiedFees includes any fee deltas from PrioritiseTransaction
        CAmount nModifiedFees = nFees;
        pool.ApplyDelta(hash, nModifiedFees);

        // Keep track of transactions that spend a coinbase, which we re-scan
        // during reorgs to ensure COINBASE_MATURITY is still met.
        bool fSpendsCoinbase = false;
        for (const CTxIn &txin : tx.vin) {
            const Coin &coin = view.AccessCoin(txin.prevout);
            if (coin.IsCoinBase()) {
                fSpendsCoinbase = true;
                break;
            }
        }

        CTxMemPoolEntry entry(ptx, nFees, nAcceptTime, ::ChainActive().Height(), fSpendsCoinbase, nSigOpsCost, lp);
        unsigned int nSize = entry.GetTxSize();

        if (nSigOpsCost > MAX_STANDARD_TX_SIGOPS_COST) {
            return state.Invalid(ValidationInvalidReason::TX_NOT_STANDARD,
                                 false,
                                 "bad-txns-too-many-sigops",
                                 strprintf("%d", nSigOpsCost));
        }

        CAmount mempoolRejectFee =
            pool.GetMinFee(gArgs.GetArg("-maxmempool", DEFAULT_MAX_MEMPOOL_SIZE) * 1000000).GetFee(nSize);
        if (!bypass_limits && mempoolRejectFee > 0 && nModifiedFees < mempoolRejectFee) {
            return state.Invalid(ValidationInvalidReason::TX_MEMPOOL_POLICY,
                                 false,
                                 "mempool min fee not met",
                                 strprintf("%d < %d", nModifiedFees, mempoolRejectFee));
        }

        // No transactions are allowed below minRelayTxFee except from disconnected blocks
        if (!isEVMTx && !bypass_limits && nModifiedFees < ::minRelayTxFee.GetFee(nSize)) {
            return state.Invalid(ValidationInvalidReason::TX_MEMPOOL_POLICY,
                                 false,
                                 "min relay fee not met",
                                 strprintf("%d < %d", nModifiedFees, ::minRelayTxFee.GetFee(nSize)));
        }

        // Calculate in-mempool ancestors, up to a limit.
        CTxMemPool::setEntries setAncestors;
        size_t nLimitAncestors = gArgs.GetArg("-limitancestorcount", DEFAULT_ANCESTOR_LIMIT);
        size_t nLimitAncestorSize = gArgs.GetArg("-limitancestorsize", DEFAULT_ANCESTOR_SIZE_LIMIT) * 1000;
        size_t nLimitDescendants = gArgs.GetArg("-limitdescendantcount", DEFAULT_DESCENDANT_LIMIT);
        size_t nLimitDescendantSize = gArgs.GetArg("-limitdescendantsize", DEFAULT_DESCENDANT_SIZE_LIMIT) * 1000;
        std::string errString;
        if (!pool.CalculateMemPoolAncestors(entry,
                                            setAncestors,
                                            nLimitAncestors,
                                            nLimitAncestorSize,
                                            nLimitDescendants,
                                            nLimitDescendantSize,
                                            errString)) {
            setAncestors.clear();
            // If CalculateMemPoolAncestors fails second time, we want the original error string.
            std::string dummy_err_string;
            // If the new transaction is relatively small (up to 40k weight)
            // and has at most one ancestor (ie ancestor limit of 2, including
            // the new transaction), allow it if its parent has exactly the
            // descendant limit descendants.
            //
            // This allows protocols which rely on distrusting counterparties
            // being able to broadcast descendants of an unconfirmed transaction
            // to be secure by simply only having two immediately-spendable
            // outputs - one for each counterparty. For more info on the uses for
            // this, see https://lists.linuxfoundation.org/pipermail/defi-dev/2018-November/016518.html
            if (nSize > EXTRA_DESCENDANT_TX_SIZE_LIMIT ||
                !pool.CalculateMemPoolAncestors(entry,
                                                setAncestors,
                                                2,
                                                nLimitAncestorSize,
                                                nLimitDescendants + 1,
                                                nLimitDescendantSize + EXTRA_DESCENDANT_TX_SIZE_LIMIT,
                                                dummy_err_string)) {
                return state.Invalid(
                    ValidationInvalidReason::TX_MEMPOOL_POLICY, false, "too-long-mempool-chain", errString);
            }
        }

        // A transaction that spends outputs that would be replaced by it is invalid. Now
        // that we have the set of all ancestors we can detect this
        // pathological case by making sure setConflicts and setAncestors don't
        // intersect.
        for (CTxMemPool::txiter ancestorIt : setAncestors) {
            const uint256 &hashAncestor = ancestorIt->GetTx().GetHash();
            if (setConflicts.count(hashAncestor)) {
                return state.Invalid(
                    ValidationInvalidReason::CONSENSUS,
                    false,
                    "bad-txns-spends-conflicting-tx",
                    strprintf("%s spends conflicting transaction %s", hash.ToString(), hashAncestor.ToString()));
            }
        }

        // Check if it's economically rational to mine this transaction rather
        // than the ones it replaces.
        CAmount nConflictingFees = 0;
        size_t nConflictingSize = 0;
        uint64_t nConflictingCount = 0;
        CTxMemPool::setEntries allConflicting;

        // If we don't hold the lock allConflicting might be incomplete; the
        // subsequent RemoveStaged() and addUnchecked() calls don't guarantee
        // mempool consistency for us.
        const bool fReplacementTransaction = setConflicts.size();
        if (fReplacementTransaction) {
            CFeeRate newFeeRate(nModifiedFees, nSize);
            std::set<uint256> setConflictsParents;
            const int maxDescendantsToVisit = 100;
            const CTxMemPool::setEntries setIterConflicting = pool.GetIterSet(setConflicts);
            for (const auto &mi : setIterConflicting) {
                // Don't allow the replacement to reduce the feerate of the
                // mempool.
                //
                // We usually don't want to accept replacements with lower
                // feerates than what they replaced as that would lower the
                // feerate of the next block. Requiring that the feerate always
                // be increased is also an easy-to-reason about way to prevent
                // DoS attacks via replacements.
                //
                // We only consider the feerates of transactions being directly
                // replaced, not their indirect descendants. While that does
                // mean high feerate children are ignored when deciding whether
                // or not to replace, we do require the replacement to pay more
                // overall fees too, mitigating most cases.
                CFeeRate oldFeeRate(mi->GetModifiedFee(), mi->GetTxSize());
                if (newFeeRate <= oldFeeRate) {
                    return state.Invalid(ValidationInvalidReason::TX_MEMPOOL_POLICY,
                                         false,
                                         "insufficient fee",
                                         strprintf("rejecting replacement %s; new feerate %s <= old feerate %s",
                                                   hash.ToString(),
                                                   newFeeRate.ToString(),
                                                   oldFeeRate.ToString()));
                }

                for (const CTxIn &txin : mi->GetTx().vin) {
                    setConflictsParents.insert(txin.prevout.hash);
                }

                nConflictingCount += mi->GetCountWithDescendants();
            }
            // This potentially overestimates the number of actual descendants
            // but we just want to be conservative to avoid doing too much
            // work.
            if (nConflictingCount <= maxDescendantsToVisit) {
                // If not too many to replace, then calculate the set of
                // transactions that would have to be evicted
                for (CTxMemPool::txiter it : setIterConflicting) {
                    pool.CalculateDescendants(it, allConflicting);
                }
                for (CTxMemPool::txiter it : allConflicting) {
                    nConflictingFees += it->GetModifiedFee();
                    nConflictingSize += it->GetTxSize();
                }
            } else {
                return state.Invalid(ValidationInvalidReason::TX_MEMPOOL_POLICY,
                                     false,
                                     "too many potential replacements",
                                     strprintf("rejecting replacement %s; too many potential replacements (%d > %d)\n",
                                               hash.ToString(),
                                               nConflictingCount,
                                               maxDescendantsToVisit));
            }

            for (unsigned int j = 0; j < tx.vin.size(); j++) {
                // We don't want to accept replacements that require low
                // feerate junk to be mined first. Ideally we'd keep track of
                // the ancestor feerates and make the decision based on that,
                // but for now requiring all new inputs to be confirmed works.
                if (!setConflictsParents.count(tx.vin[j].prevout.hash)) {
                    // Rather than check the UTXO set - potentially expensive -
                    // it's cheaper to just check if the new input refers to a
                    // tx that's in the mempool.
                    if (pool.exists(tx.vin[j].prevout.hash)) {
                        return state.Invalid(
                            ValidationInvalidReason::TX_MEMPOOL_POLICY,
                            false,
                            "replacement-adds-unconfirmed",
                            strprintf("replacement %s adds unconfirmed input, idx %d", hash.ToString(), j));
                    }
                }
            }

            // The replacement must pay greater fees than the transactions it
            // replaces - if we did the bandwidth used by those conflicting
            // transactions would not be paid for.
            if (nModifiedFees < nConflictingFees) {
                return state.Invalid(ValidationInvalidReason::TX_MEMPOOL_POLICY,
                                     false,
                                     "insufficient fee",
                                     strprintf("rejecting replacement %s, less fees than conflicting txs; %s < %s",
                                               hash.ToString(),
                                               FormatMoney(nModifiedFees),
                                               FormatMoney(nConflictingFees)));
            }

            // Finally in addition to paying more fees than the conflicts the
            // new transaction must pay for its own bandwidth.
            CAmount nDeltaFees = nModifiedFees - nConflictingFees;
            if (nDeltaFees < ::incrementalRelayFee.GetFee(nSize)) {
                return state.Invalid(ValidationInvalidReason::TX_MEMPOOL_POLICY,
                                     false,
                                     "insufficient fee",
                                     strprintf("rejecting replacement %s, not enough additional fees to relay; %s < %s",
                                               hash.ToString(),
                                               FormatMoney(nDeltaFees),
                                               FormatMoney(::incrementalRelayFee.GetFee(nSize))));
            }
        }

        constexpr unsigned int scriptVerifyFlags = STANDARD_SCRIPT_VERIFY_FLAGS;

        // Check against previous transactions
        // This is done last to help prevent CPU exhaustion denial-of-service attacks.
        PrecomputedTransactionData txdata(tx);
        if (!CheckInputs(tx, state, view, true, scriptVerifyFlags, true, false, txdata)) {
            // SCRIPT_VERIFY_CLEANSTACK requires SCRIPT_VERIFY_WITNESS, so we
            // need to turn both off, and compare against just turning off CLEANSTACK
            // to see if the failure is specifically due to witness validation.
            CValidationState stateDummy;  // Want reported failures to be from first CheckInputs
            if (!tx.HasWitness() &&
                CheckInputs(tx,
                            stateDummy,
                            view,
                            true,
                            scriptVerifyFlags & ~(SCRIPT_VERIFY_WITNESS | SCRIPT_VERIFY_CLEANSTACK),
                            true,
                            false,
                            txdata) &&
                !CheckInputs(
                    tx, stateDummy, view, true, scriptVerifyFlags & ~SCRIPT_VERIFY_CLEANSTACK, true, false, txdata)) {
                // Only the witness is missing, so the transaction itself may be fine.
                state.Invalid(ValidationInvalidReason::TX_WITNESS_MUTATED,
                              false,
                              state.GetRejectReason(),
                              state.GetDebugMessage());
            }
            assert(IsTransactionReason(state.GetReason()));
            return false;  // state filled in by CheckInputs
        }

        // Check again against the current block tip's script verification
        // flags to cache our script execution flags. This is, of course,
        // useless if the next block has different script flags from the
        // previous one, but because the cache tracks script flags for us it
        // will auto-invalidate and we'll just have a few blocks of extra
        // misses on soft-fork activation.
        //
        // This is also useful in case of bugs in the standard flags that cause
        // transactions to pass as valid when they're actually invalid. For
        // instance the STRICTENC flag was incorrectly allowing certain
        // CHECKSIG NOT scripts to pass, even though they were invalid.
        //
        // There is a similar check in CreateNewBlock () to prevent creating
        // invalid blocks (using TestBlockValidity), however allowing such
        // transactions into the mempool can be exploited as a DoS attack.
        unsigned int currentBlockScriptVerifyFlags = GetBlockScriptFlags(::ChainActive().Tip(), consensus);

        // TODO: We do multiple guess and parses. Streamline this later.
        // We also have IsEvmTx,  but we need the metadata here.
        std::vector<unsigned char> metadata;
        const auto txType = txCtx.GetTxType();
        const auto isEvmTx = txType == CustomTxType::EvmTx;
        entry.SetCustomTxType(txType);

        if (!isEvmTx &&
            !CheckInputsFromMempoolAndCache(tx, state, view, pool, currentBlockScriptVerifyFlags, true, txdata)) {
            return error(
                "%s: BUG! PLEASE REPORT THIS! CheckInputs failed against latest-block but not STANDARD flags %s, %s",
                __func__,
                hash.ToString(),
                FormatStateMessage(state));
        }

        std::optional<EvmAddressData> ethSender{};

        if (isEvmTx || txType == CustomTxType::TransferDomain) {
            const auto &[r, txMessage] = txCtx.GetTxMessage();
            if (!r) {
                LogPrint(BCLog::MEMPOOL, "Failed to parse EVM tx metadata\n");
                return state.Invalid(
                    ValidationInvalidReason::TX_NOT_STANDARD, false, "failed-to-parse-evm-tx-metadata");
            }

            std::string rawEVMTx;

            if (isEVMTx) {
                const auto obj = std::get<CEvmTxMessage>(txMessage);
                rawEVMTx = HexStr(obj.evmTx);
            } else {
                const auto obj = std::get<CTransferDomainMessage>(txMessage);
                if (obj.transfers[0].first.domain == static_cast<uint8_t>(VMDomain::DVM) &&
                    obj.transfers[0].second.domain == static_cast<uint8_t>(VMDomain::EVM)) {
                    rawEVMTx = HexStr(obj.transfers[0].second.data);
                } else if (obj.transfers[0].first.domain == static_cast<uint8_t>(VMDomain::EVM) &&
                           obj.transfers[0].second.domain == static_cast<uint8_t>(VMDomain::DVM)) {
                    rawEVMTx = HexStr(obj.transfers[0].first.data);
                }
            }

            CrossBoundaryResult result;
            auto txResult = evm_try_get_tx_miner_info_from_raw_tx(
                result, rawEVMTx, static_cast<std::size_t>(reinterpret_cast<uintptr_t>(&mnview)));
            if (!result.ok) {
                LogPrint(BCLog::MEMPOOL, "EVM tx failed to get sender info %s\n", result.reason.c_str());
                return state.Invalid(ValidationInvalidReason::TX_NOT_STANDARD, false, "evm-sender-info");
            }

            EvmAddressWithNonce evmAddrAndNonce{txResult.nonce, txResult.address};

            const auto entryTipFee = isEVMTx ? txResult.tip_fee : std::numeric_limits<uint64_t>::max();
            const auto minRbfFee = isEVMTx ? txResult.min_rbf_tip_fee : std::numeric_limits<uint64_t>::max();

            entry.SetEVMAddrAndNonce(evmAddrAndNonce);
            entry.SetEVMRbfMinTipFee(minRbfFee);

            auto senderLimitFlag{false};
            if (!pool.checkAddressNonceAndFee(entry, entryTipFee, txResult.address, senderLimitFlag)) {
                if (senderLimitFlag) {
                    LogPrint(BCLog::MEMPOOL,
                             "Too many replace-by-fee EVM tx from the same sender in mempool. Limit %d.\n",
                             MEMPOOL_MAX_ETH_RBF);
                    return state.Invalid(
                        ValidationInvalidReason::TX_MEMPOOL_POLICY, false, "too-many-evm-rbf-txs-by-sender");
                } else {
                    LogPrint(BCLog::MEMPOOL, "EVM tx rejected due to same or lower fee as existing mempool entry\n");
                    return state.Invalid(ValidationInvalidReason::TX_MEMPOOL_POLICY, false, "evm-low-fee");
                }
            }

            const auto sender = pool.evmTxsBySender.find(txResult.address);
            if (sender != pool.evmTxsBySender.end() && sender->second.size() >= MEMPOOL_MAX_ETH_TXS) {
                LogPrint(BCLog::MEMPOOL,
                         "Too many EVM tx from the same sender in mempool. Limit %d.\n",
                         MEMPOOL_MAX_ETH_TXS);
                return state.Invalid(ValidationInvalidReason::TX_MEMPOOL_POLICY, false, "too-many-evm-txs-by-sender");
            } else {
                ethSender = txResult.address;
            }

            evm_try_dispatch_pending_transactions_event(result, rawEVMTx);
            if (!result.ok) {
                LogPrint(BCLog::MEMPOOL, "EVM tx failed to generate events %s\n", result.reason.c_str());
            }
        }

        if (test_accept) {
            // Tx was accepted, but not added
            return true;
        }

        // Remove conflicting transactions from the mempool
        for (CTxMemPool::txiter it : allConflicting) {
            LogPrint(BCLog::MEMPOOL,
                     "replacing tx %s with %s for %s DFI additional fees, %d delta bytes\n",
                     it->GetTx().GetHash().ToString(),
                     hash.ToString(),
                     FormatMoney(nModifiedFees - nConflictingFees),
                     (int)nSize - (int)nConflictingSize);
            if (plTxnReplaced) {
                plTxnReplaced->push_back(it->GetSharedTx());
            }
        }
        pool.RemoveStaged(allConflicting, false, MemPoolRemovalReason::REPLACED);

        // This transaction should only count for fee estimation if:
        // - it isn't a BIP 125 replacement transaction (may not be widely supported)
        // - it's not being re-added during a reorg which bypasses typical mempool fee limits
        // - the node is not behind
        // - the transaction is not dependent on any other transactions in the mempool
        bool validForFeeEstimation =
            !fReplacementTransaction && !bypass_limits && IsCurrentForFeeEstimation() && pool.HasNoInputsOf(tx);

        // Store transaction in memory
        pool.addUnchecked(entry, setAncestors, validForFeeEstimation, ethSender);
        mnview.Flush();

        // trim mempool and check if tx was trimmed
        if (!bypass_limits) {
            LimitMempoolSize(pool,
                             gArgs.GetArg("-maxmempool", DEFAULT_MAX_MEMPOOL_SIZE) * 1000000,
                             gArgs.GetArg("-mempoolexpiry", DEFAULT_MEMPOOL_DVM_EXPIRY) * 60 * 60,
                             gArgs.GetArg("-mempoolexpiryevm", DEFAULT_MEMPOOL_EVM_EXPIRY) * 60 * 60);
            if (!pool.exists(hash)) {
                return state.Invalid(ValidationInvalidReason::TX_MEMPOOL_POLICY, false, "mempool full");
            }
        }
    }

    GetMainSignals().TransactionAddedToMempool(ptx);

    return true;
}

/** (try to) add transaction to memory pool with a specified acceptance time **/
static bool AcceptToMemoryPoolWithTime(const CChainParams &chainparams,
                                       CTxMemPool &pool,
                                       CValidationState &state,
                                       const CTransactionRef &tx,
                                       bool *pfMissingInputs,
                                       int64_t nAcceptTime,
                                       std::list<CTransactionRef> *plTxnReplaced,
                                       bool bypass_limits,
                                       const CAmount nAbsurdFee,
                                       bool test_accept) EXCLUSIVE_LOCKS_REQUIRED(cs_main) {
    std::vector<COutPoint> coins_to_uncache;
    bool res = AcceptToMemoryPoolWorker(chainparams,
                                        pool,
                                        state,
                                        tx,
                                        pfMissingInputs,
                                        nAcceptTime,
                                        plTxnReplaced,
                                        bypass_limits,
                                        nAbsurdFee,
                                        coins_to_uncache,
                                        test_accept);
    if (!res) {
        // Remove coins that were not present in the coins cache before calling ATMPW;
        // this is to prevent memory DoS in case we receive a large number of
        // invalid transactions that attempt to overrun the in-memory coins cache
        // (`CCoinsViewCache::cacheCoins`).

        for (const COutPoint &hashTx : coins_to_uncache) {
            ::ChainstateActive().CoinsTip().Uncache(hashTx);
        }
    }
    // After we've (potentially) uncached entries, ensure our coins cache is still within its size limits
    CValidationState stateDummy;
    ::ChainstateActive().FlushStateToDisk(chainparams, stateDummy, FlushStateMode::PERIODIC);
    return res;
}

bool AcceptToMemoryPool(CTxMemPool &pool,
                        CValidationState &state,
                        const CTransactionRef &tx,
                        bool *pfMissingInputs,
                        std::list<CTransactionRef> *plTxnReplaced,
                        bool bypass_limits,
                        const CAmount nAbsurdFee,
                        bool test_accept) {
    const CChainParams &chainparams = Params();
    return AcceptToMemoryPoolWithTime(chainparams,
                                      pool,
                                      state,
                                      tx,
                                      pfMissingInputs,
                                      GetTime(),
                                      plTxnReplaced,
                                      bypass_limits,
                                      nAbsurdFee,
                                      test_accept);
}

/**
 * Return transaction in txOut, and if it was found inside a block, its hash is placed in hashBlock.
 * If blockIndex is provided, the transaction is fetched from the corresponding block.
 */
bool GetTransaction(const uint256 &hash,
                    CTransactionRef &txOut,
                    const Consensus::Params &consensusParams,
                    uint256 &hashBlock,
                    const CBlockIndex *const block_index) {
    for (auto &&genesisTx : Params().GenesisBlock().vtx) {
        if (genesisTx->GetHash() == hash) {
            // Return genesis tx
            hashBlock = consensusParams.hashGenesisBlock;
            txOut = genesisTx;
            return true;
        }
    }

    LOCK(cs_main);

    if (!block_index) {
        CTransactionRef ptx = mempool.get(hash);
        if (ptx) {
            txOut = ptx;
            return true;
        }

        if (g_txindex) {
            return g_txindex->FindTx(hash, hashBlock, txOut);
        }
    } else {
        CBlock block;
        if (ReadBlockFromDisk(block, block_index, consensusParams)) {
            for (const auto &tx : block.vtx) {
                if (tx->GetHash() == hash) {
                    txOut = tx;
                    hashBlock = block_index->GetBlockHash();
                    return true;
                }
            }
        }
    }

    return false;
}

//////////////////////////////////////////////////////////////////////////////
//
// CBlock and CBlockIndex
//

static bool WriteBlockToDisk(const CBlock &block,
                             FlatFilePos &pos,
                             const CMessageHeader::MessageStartChars &messageStart) {
    // Open history file to append
    CAutoFile fileout(OpenBlockFile(pos), SER_DISK, CLIENT_VERSION);
    if (fileout.IsNull()) {
        return error("WriteBlockToDisk: OpenBlockFile failed");
    }

    // Write index header
    unsigned int nSize = GetSerializeSize(block, fileout.GetVersion());
    fileout << messageStart << nSize;

    // Write block
    long fileOutPos = ftell(fileout.Get());
    if (fileOutPos < 0) {
        return error("WriteBlockToDisk: ftell failed");
    }
    pos.nPos = (unsigned int)fileOutPos;
    fileout << block;

    return true;
}

bool ReadBlockFromDisk(CBlock &block, const FlatFilePos &pos, const Consensus::Params &consensusParams) {
    block.SetNull();

    // Open history file to read
    CAutoFile filein(OpenBlockFile(pos, true), SER_DISK, CLIENT_VERSION);
    if (filein.IsNull()) {
        return error("ReadBlockFromDisk: OpenBlockFile failed for %s", pos.ToString());
    }

    // Read block
    try {
        filein >> block;
    } catch (const std::exception &e) {
        return error("%s: Deserialize or I/O error - %s at %s", __func__, e.what(), pos.ToString());
    }

    // Check the header
    if (!pos::CheckHeaderSignature(block)) {
        return error("ReadBlockFromDisk: Errors in block header at %s", pos.ToString());
    }

    return true;
}

bool ReadBlockFromDisk(CBlock &block, const CBlockIndex *pindex, const Consensus::Params &consensusParams) {
    if (pindex->GetBlockHash() == consensusParams.hashGenesisBlock) {
        // Return genesis block
        block = Params().GenesisBlock();
        return true;
    }

    FlatFilePos blockPos;
    {
        LOCK(cs_main);
        blockPos = pindex->GetBlockPos();
    }

    if (!ReadBlockFromDisk(block, blockPos, consensusParams)) {
        return false;
    }
    if (block.GetHash() != pindex->GetBlockHash()) {
        return error("ReadBlockFromDisk(CBlock&, CBlockIndex*): GetHash() doesn't match index for %s at %s",
                     pindex->ToString(),
                     pindex->GetBlockPos().ToString());
    }
    return true;
}

bool ReadRawBlockFromDisk(std::vector<uint8_t> &block,
                          const FlatFilePos &pos,
                          const CMessageHeader::MessageStartChars &message_start) {
    FlatFilePos hpos = pos;
    hpos.nPos -= 8;  // Seek back 8 bytes for meta header
    CAutoFile filein(OpenBlockFile(hpos, true), SER_DISK, CLIENT_VERSION);
    if (filein.IsNull()) {
        return error("%s: OpenBlockFile failed for %s", __func__, pos.ToString());
    }

    try {
        CMessageHeader::MessageStartChars blk_start;
        unsigned int blk_size;

        filein >> blk_start >> blk_size;

        if (memcmp(blk_start, message_start, CMessageHeader::MESSAGE_START_SIZE)) {
            return error("%s: Block magic mismatch for %s: %s versus expected %s",
                         __func__,
                         pos.ToString(),
                         HexStr(blk_start, blk_start + CMessageHeader::MESSAGE_START_SIZE),
                         HexStr(message_start, message_start + CMessageHeader::MESSAGE_START_SIZE));
        }

        if (blk_size > MAX_DESER_SIZE) {
            return error("%s: Block data is larger than maximum deserialization size for %s: %s versus %s",
                         __func__,
                         pos.ToString(),
                         blk_size,
                         MAX_DESER_SIZE);
        }

        block.resize(blk_size);  // Zeroing of memory is intentional here
        filein.read((char *)block.data(), blk_size);
    } catch (const std::exception &e) {
        return error("%s: Read from block file failed: %s for %s", __func__, e.what(), pos.ToString());
    }

    return true;
}

bool ReadRawBlockFromDisk(std::vector<uint8_t> &block,
                          const CBlockIndex *pindex,
                          const CMessageHeader::MessageStartChars &message_start) {
    FlatFilePos block_pos;
    {
        LOCK(cs_main);
        block_pos = pindex->GetBlockPos();
    }

    return ReadRawBlockFromDisk(block, block_pos, message_start);
}

CAmount GetBlockSubsidy(int nHeight, const Consensus::Params &consensusParams) {
    CAmount nSubsidy = consensusParams.baseBlockSubsidy;

    if (Params().NetworkIDString() != CBaseChainParams::REGTEST ||
        (Params().NetworkIDString() == CBaseChainParams::REGTEST && gArgs.GetBoolArg("-subsidytest", false))) {
        if (nHeight >= consensusParams.DF8EunosHeight) {
            nSubsidy = consensusParams.newBaseBlockSubsidy;
            const size_t reductions =
                (nHeight - consensusParams.DF8EunosHeight) / consensusParams.emissionReductionPeriod;

            // See if we already have this reduction calculated and return if found.
            if (subsidyReductions.find(reductions) != subsidyReductions.end()) {
                return subsidyReductions[reductions];
            }

            CAmount reductionAmount;
            for (size_t i = reductions; i > 0; --i) {
                reductionAmount = (nSubsidy * consensusParams.emissionReductionAmount) / 100000;
                if (!reductionAmount) {
                    nSubsidy = 0;
                    break;
                }

                nSubsidy -= reductionAmount;
            }

            // Store subsidy.
            subsidyReductions[reductions] = nSubsidy;
        }

        return nSubsidy;
    }

    int halvings = nHeight / consensusParams.nSubsidyHalvingInterval;
    // Force block reward to zero when right shift is undefined.
    if (halvings >= 64) {
        return 0;
    }

    // Subsidy is cut in half every 210,000 blocks which will occur approximately every 4 years.
    nSubsidy >>= halvings;
    return nSubsidy;
}

CoinsViews::CoinsViews(std::string ldb_name, size_t cache_size_bytes, bool in_memory, bool should_wipe)
    : m_dbview(GetDataDir() / ldb_name, cache_size_bytes, in_memory, should_wipe),
      m_catcherview(&m_dbview) {}

void CoinsViews::InitCache() {
    m_cacheview = std::make_unique<CCoinsViewCache>(&m_catcherview);
}

// NOTE: for now m_blockman is set to a global, but this will be changed
// in a future commit.
CChainState::CChainState()
    : m_blockman(g_blockman) {}

void CChainState::InitCoinsDB(size_t cache_size_bytes, bool in_memory, bool should_wipe, std::string leveldb_name) {
    m_coins_views = std::make_unique<CoinsViews>(leveldb_name, cache_size_bytes, in_memory, should_wipe);
}

void CChainState::InitCoinsCache() {
    assert(m_coins_views != nullptr);
    m_coins_views->InitCache();
}

// Note that though this is marked const, we may end up modifying `m_cached_finished_ibd`, which
// is a performance-related implementation detail. This function must be marked
// `const` so that `CValidationInterface` clients (which are given a `const CChainState*`)
// can call it.
//
bool CChainState::IsInitialBlockDownload() const {
    // Optimization: pre-test latch before taking the lock.
    if (m_cached_finished_ibd.load(std::memory_order_relaxed)) {
        return false;
    }

    if (gArgs.GetBoolArg("-mocknet", false)) {
        return false;
    }

    LOCK(cs_main);
    if (m_cached_finished_ibd.load(std::memory_order_relaxed)) {
        return false;
    }
    if (fImporting || fReindex) {
        return true;
    }
    if (m_chain.Tip() == nullptr) {
        return true;
    }
    if (m_chain.Tip()->nChainWork < nMinimumChainWork) {
        return true;
    }
    if (m_chain.Tip()->GetBlockTime() < (GetTime() - nMaxTipAge)) {
        return true;
    }
    LogPrintf("Leaving InitialBlockDownload (latching to false)\n");
    m_cached_finished_ibd.store(true, std::memory_order_relaxed);
    return false;
}

bool CChainState::IsDisconnectingTip() const {
    return m_disconnectTip;
}

static CBlockIndex *pindexBestForkTip = nullptr, *pindexBestForkBase = nullptr;

BlockMap &BlockIndex() {
    return g_blockman.m_block_index;
}

static void AlertNotify(const std::string &strMessage) {
    uiInterface.NotifyAlertChanged();
#if HAVE_SYSTEM
    std::string strCmd = gArgs.GetArg("-alertnotify", "");
    if (strCmd.empty()) {
        return;
    }

    // Alert text should be plain ascii coming from a trusted source, but to
    // be safe we first strip anything not in safeChars, then add single quotes around
    // the whole string before passing it to the shell:
    std::string singleQuote("'");
    std::string safeStatus = SanitizeString(strMessage);
    safeStatus = singleQuote + safeStatus + singleQuote;
    boost::replace_all(strCmd, "%s", safeStatus);

    std::thread t(runCommand, strCmd);
    t.detach();  // thread runs free
#endif
}

static void CheckForkWarningConditions() EXCLUSIVE_LOCKS_REQUIRED(cs_main) {
    AssertLockHeld(cs_main);
    // Before we get past initial download, we cannot reliably alert about forks
    // (we assume we don't get stuck on a fork before finishing our initial sync)
    if (::ChainstateActive().IsInitialBlockDownload()) {
        return;
    }

    // If our best fork is no longer within 1440 blocks (+/- 12 hours if no one mines it)
    // of our head, drop it
    if (pindexBestForkTip && ::ChainActive().Height() - pindexBestForkTip->nHeight >= 1440) {
        pindexBestForkTip = nullptr;
    }

    if (pindexBestForkTip ||
        (pindexBestInvalid && pindexBestInvalid->nChainWork >
                                  ::ChainActive().Tip()->nChainWork + (GetBlockProof(*::ChainActive().Tip()) * 120))) {
        if (!GetfLargeWorkForkFound() && pindexBestForkBase) {
            std::string warning = std::string("'Warning: Large-work fork detected, forking after block ") +
                                  pindexBestForkBase->phashBlock->ToString() + std::string("'");
            AlertNotify(warning);
        }
        if (pindexBestForkTip && pindexBestForkBase) {
            LogPrintf(
                "%s: Warning: Large valid fork found\n  forking the chain at height %d (%s)\n  lasting to height %d "
                "(%s).\nChain state database corruption likely.\n",
                __func__,
                pindexBestForkBase->nHeight,
                pindexBestForkBase->phashBlock->ToString(),
                pindexBestForkTip->nHeight,
                pindexBestForkTip->phashBlock->ToString());
            SetfLargeWorkForkFound(true);
        } else {
            LogPrintf(
                "%s: Warning: Found invalid chain at least ~120 blocks longer than our best chain.\nChain state "
                "database corruption likely.\n",
                __func__);
            SetfLargeWorkInvalidChainFound(true);
        }
    } else {
        SetfLargeWorkForkFound(false);
        SetfLargeWorkInvalidChainFound(false);
    }
}

static void CheckForkWarningConditionsOnNewFork(CBlockIndex *pindexNewForkTip) EXCLUSIVE_LOCKS_REQUIRED(cs_main) {
    AssertLockHeld(cs_main);
    // If we are on a fork that is sufficiently large, set a warning flag
    CBlockIndex *pfork = pindexNewForkTip;
    CBlockIndex *plonger = ::ChainActive().Tip();
    while (pfork && pfork != plonger) {
        while (plonger && plonger->nHeight > pfork->nHeight) {
            plonger = plonger->pprev;
        }
        if (pfork == plonger) {
            break;
        }
        pfork = pfork->pprev;
    }

    // We define a condition where we should warn the user about as a fork of at least 144 blocks
    // with a tip within 1440 blocks (+/- 12 hours if no one mines it) of ours
    // We use 144 blocks rather arbitrarily as it represents just under 10% of sustained network
    // hash rate operating on the fork.
    // or a chain that is entirely longer than ours and invalid (note that this should be detected by both)
    // We define it this way because it allows us to only store the highest fork tip (+ base) which meets
    // the 144-block condition and from this always have the most-likely-to-cause-warning fork
    if (pfork && (!pindexBestForkTip || pindexNewForkTip->nHeight > pindexBestForkTip->nHeight) &&
        pindexNewForkTip->nChainWork - pfork->nChainWork > (GetBlockProof(*pfork) * 144) &&
        ::ChainActive().Height() - pindexNewForkTip->nHeight < 1440) {
        pindexBestForkTip = pindexNewForkTip;
        pindexBestForkBase = pfork;
    }

    CheckForkWarningConditions();
}

void static InvalidChainFound(CBlockIndex *pindexNew) EXCLUSIVE_LOCKS_REQUIRED(cs_main) {
    if (!pindexBestInvalid || pindexNew->nChainWork > pindexBestInvalid->nChainWork) {
        pindexBestInvalid = pindexNew;
    }

    LogPrintf("%s: invalid block=%s  height=%d  log2_work=%.8g  date=%s\n",
              __func__,
              pindexNew->GetBlockHash().ToString(),
              pindexNew->nHeight,
              log(pindexNew->nChainWork.getdouble()) / log(2.0),
              FormatISO8601DateTime(pindexNew->GetBlockTime()));
    CBlockIndex *tip = ::ChainActive().Tip();
    assert(tip);
    LogPrintf("%s:  current best=%s  height=%d  log2_work=%.8g  date=%s\n",
              __func__,
              tip->GetBlockHash().ToString(),
              ::ChainActive().Height(),
              log(tip->nChainWork.getdouble()) / log(2.0),
              FormatISO8601DateTime(tip->GetBlockTime()));
    CheckForkWarningConditions();
}

void CChainState::InvalidBlockFound(CBlockIndex *pindex, const CValidationState &state) {
    if (state.GetReason() != ValidationInvalidReason::BLOCK_MUTATED) {
        pindex->nStatus |= BLOCK_FAILED_VALID;
        m_blockman.m_failed_blocks.insert(pindex);
        setDirtyBlockIndex.insert(pindex);
        setBlockIndexCandidates.erase(pindex);
        InvalidChainFound(pindex);
    }
}

void UpdateCoins(const CTransaction &tx, CCoinsViewCache &inputs, CTxUndo &txundo, int nHeight) {
    if (IsEVMTx(tx)) {
        return;
    }
    // mark inputs spent
    if (!tx.IsCoinBase()) {
        txundo.vprevout.reserve(tx.vin.size());
        for (const CTxIn &txin : tx.vin) {
            txundo.vprevout.emplace_back();
            bool is_spent = inputs.SpendCoin(txin.prevout, &txundo.vprevout.back());
            assert(is_spent);
        }
    }
    // add outputs
    AddCoins(inputs, tx, nHeight);
}

void UpdateCoins(const CTransaction &tx, CCoinsViewCache &inputs, int nHeight) {
    CTxUndo txundo;
    UpdateCoins(tx, inputs, txundo, nHeight);
}

bool CScriptCheck::operator()() {
    const CScript &scriptSig = ptxTo->vin[nIn].scriptSig;
    const CScriptWitness *witness = &ptxTo->vin[nIn].scriptWitness;
    return VerifyScript(scriptSig,
                        m_tx_out.scriptPubKey,
                        witness,
                        nFlags,
                        CachingTransactionSignatureChecker(ptxTo, nIn, m_tx_out.nValue, cacheStore, *txdata),
                        &error);
}

int GetSpendHeight(const CCoinsViewCache &inputs) {
    LOCK(cs_main);
    CBlockIndex *pindexPrev = LookupBlockIndex(inputs.GetBestBlock());
    return pindexPrev->nHeight + 1;
}

static CuckooCache::cache<uint256, SignatureCacheHasher> scriptExecutionCache;
static uint256 scriptExecutionCacheNonce(GetRandHash());

void InitScriptExecutionCache() {
    // nMaxCacheSize is unsigned. If -maxsigcachesize is set to zero,
    // setup_bytes creates the minimum possible cache (2 elements).
    size_t nMaxCacheSize =
        std::min(std::max((int64_t)0, gArgs.GetArg("-maxsigcachesize", DEFAULT_MAX_SIG_CACHE_SIZE) / 2),
                 MAX_MAX_SIG_CACHE_SIZE) *
        ((size_t)1 << 20);
    size_t nElems = scriptExecutionCache.setup_bytes(nMaxCacheSize);
    LogPrintf("Using %zu MiB out of %zu/2 requested for script execution cache, able to store %zu elements\n",
              (nElems * sizeof(uint256)) >> 20,
              (nMaxCacheSize * 2) >> 20,
              nElems);
}

bool CheckBurnSpend(const CTransaction &tx, const CCoinsViewCache &inputs) {
    Coin coin;
    for (size_t i = 0; i < tx.vin.size(); ++i) {
        if (inputs.GetCoin(tx.vin[i].prevout, coin) && coin.out.scriptPubKey == Params().GetConsensus().burnAddress) {
            return false;
        }
    }

    return true;
}

/**
 * Check whether all inputs of this transaction are valid (no double spends, scripts & sigs, amounts)
 * This does not modify the UTXO set.
 *
 * If pvChecks is not nullptr, script checks are pushed onto it instead of being performed inline. Any
 * script checks which are not necessary (eg due to script execution cache hits) are, obviously,
 * not pushed onto pvChecks/run.
 *
 * Setting cacheSigStore/cacheFullScriptStore to false will remove elements from the corresponding cache
 * which are matched. This is useful for checking blocks where we will likely never need the cache
 * entry again.
 *
 * Note that we may set state.reason to NOT_STANDARD for extra soft-fork flags in flags, block-checking
 * callers should probably reset it to CONSENSUS in such cases.
 *
 * Non-static (and re-declared) in src/test/txvalidationcache_tests.cpp
 */
bool CheckInputs(const CTransaction &tx,
                 CValidationState &state,
                 const CCoinsViewCache &inputs,
                 bool fScriptChecks,
                 unsigned int flags,
                 bool cacheSigStore,
                 bool cacheFullScriptStore,
                 PrecomputedTransactionData &txdata,
                 std::vector<CScriptCheck> *pvChecks) EXCLUSIVE_LOCKS_REQUIRED(cs_main) {
    if (!CheckBurnSpend(tx, inputs)) {
        return (state.Invalid(ValidationInvalidReason::CONSENSUS,
                              error("CheckBurnSpend: Trying to spend burnt outputs"),
                              "burnt-output"));
    }

    if (!tx.IsCoinBase() && !IsEVMTx(tx)) {
        if (pvChecks) {
            pvChecks->reserve(tx.vin.size());
        }

        // The first loop above does all the inexpensive checks.
        // Only if ALL inputs pass do we perform expensive ECDSA signature checks.
        // Helps prevent CPU exhaustion attacks.

        // Skip script verification when connecting blocks under the
        // assumevalid block. Assuming the assumevalid block is valid this
        // is safe because block merkle hashes are still computed and checked,
        // Of course, if an assumed valid block is invalid due to false scriptSigs
        // this optimization would allow an invalid chain to be accepted.
        if (fScriptChecks) {
            // First check if script executions have been cached with the same
            // flags. Note that this assumes that the inputs provided are
            // correct (ie that the transaction hash which is in tx's prevouts
            // properly commits to the scriptPubKey in the inputs view of that
            // transaction).
            uint256 hashCacheEntry;
            // We only use the first 19 bytes of nonce to avoid a second SHA
            // round - giving us 19 + 32 + 4 = 55 bytes (+ 8 + 1 = 64)
            static_assert(55 - sizeof(flags) - 32 >= 128 / 8,
                          "Want at least 128 bits of nonce for script execution cache");
            CSHA256()
                .Write(scriptExecutionCacheNonce.begin(), 55 - sizeof(flags) - 32)
                .Write(tx.GetWitnessHash().begin(), 32)
                .Write((unsigned char *)&flags, sizeof(flags))
                .Finalize(hashCacheEntry.begin());
            AssertLockHeld(cs_main);  // TODO: Remove this requirement by making CuckooCache not require external locks
            if (scriptExecutionCache.contains(hashCacheEntry, !cacheFullScriptStore)) {
                return true;
            }

            for (unsigned int i = 0; i < tx.vin.size(); i++) {
                const COutPoint &prevout = tx.vin[i].prevout;
                const Coin &coin = inputs.AccessCoin(prevout);
                assert(!coin.IsSpent());

                // We very carefully only pass in things to CScriptCheck which
                // are clearly committed to by tx' witness hash. This provides
                // a sanity check that our caching is not introducing consensus
                // failures through additional data in, eg, the coins being
                // spent being checked as a part of CScriptCheck.

                // Verify signature
                CScriptCheck check(coin.out, tx, i, flags, cacheSigStore, &txdata);
                if (pvChecks) {
                    pvChecks->push_back(CScriptCheck());
                    check.swap(pvChecks->back());
                } else if (!check()) {
                    if (flags & STANDARD_NOT_MANDATORY_VERIFY_FLAGS) {
                        // Check whether the failure was caused by a
                        // non-mandatory script verification check, such as
                        // non-standard DER encodings or non-null dummy
                        // arguments; if so, ensure we return NOT_STANDARD
                        // instead of CONSENSUS to avoid downstream users
                        // splitting the network between upgraded and
                        // non-upgraded nodes by banning CONSENSUS-failing
                        // data providers.
                        CScriptCheck check2(
                            coin.out, tx, i, flags & ~STANDARD_NOT_MANDATORY_VERIFY_FLAGS, cacheSigStore, &txdata);
                        if (check2()) {
                            return state.Invalid(ValidationInvalidReason::TX_NOT_STANDARD,
                                                 false,
                                                 strprintf("non-mandatory-script-verify-flag (%s)",
                                                           ScriptErrorString(check.GetScriptError())));
                        }
                    }
                    // MANDATORY flag failures correspond to
                    // ValidationInvalidReason::CONSENSUS. Because CONSENSUS
                    // failures are the most serious case of validation
                    // failures, we may need to consider using
                    // RECENT_CONSENSUS_CHANGE for any script failure that
                    // could be due to non-upgraded nodes which we may want to
                    // support, to avoid splitting the network (but this
                    // depends on the details of how net_processing handles
                    // such errors).
                    return state.Invalid(ValidationInvalidReason::CONSENSUS,
                                         false,
                                         strprintf("mandatory-script-verify-flag-failed (%s)",
                                                   ScriptErrorString(check.GetScriptError())));
                }
            }

            if (cacheFullScriptStore && !pvChecks) {
                // We executed all of the provided scripts, and were told to
                // cache the result. Do so now.
                scriptExecutionCache.insert(hashCacheEntry);
            }
        }
    }

    return true;
}

static bool UndoWriteToDisk(const CBlockUndo &blockundo,
                            FlatFilePos &pos,
                            const uint256 &hashBlock,
                            const CMessageHeader::MessageStartChars &messageStart) {
    // Open history file to append
    CAutoFile fileout(OpenUndoFile(pos), SER_DISK, CLIENT_VERSION);
    if (fileout.IsNull()) {
        return error("%s: OpenUndoFile failed", __func__);
    }

    // Write index header
    unsigned int nSize = GetSerializeSize(blockundo, fileout.GetVersion());
    fileout << messageStart << nSize;

    // Write undo data
    long fileOutPos = ftell(fileout.Get());
    if (fileOutPos < 0) {
        return error("%s: ftell failed", __func__);
    }
    pos.nPos = (unsigned int)fileOutPos;
    fileout << blockundo;

    // calculate & write checksum
    CHashWriter hasher(SER_GETHASH, PROTOCOL_VERSION);
    hasher << hashBlock;
    hasher << blockundo;
    fileout << hasher.GetHash();

    return true;
}

bool UndoReadFromDisk(CBlockUndo &blockundo, const CBlockIndex *pindex) {
    FlatFilePos pos = pindex->GetUndoPos();
    if (pos.IsNull()) {
        return error("%s: no undo data available", __func__);
    }

    // Open history file to read
    CAutoFile filein(OpenUndoFile(pos, true), SER_DISK, CLIENT_VERSION);
    if (filein.IsNull()) {
        return error("%s: OpenUndoFile failed", __func__);
    }

    // Read block
    uint256 hashChecksum;
    CHashVerifier<CAutoFile> verifier(&filein);  // We need a CHashVerifier as reserializing may lose data
    try {
        verifier << pindex->pprev->GetBlockHash();
        verifier >> blockundo;
        filein >> hashChecksum;
    } catch (const std::exception &e) {
        return error("%s: Deserialize or I/O error - %s", __func__, e.what());
    }

    // Verify checksum
    if (hashChecksum != verifier.GetHash()) {
        return error("%s: Checksum mismatch", __func__);
    }

    return true;
}

/** Abort with a message */
static bool AbortNode(const std::string &strMessage, const std::string &userMessage = "", unsigned int prefix = 0) {
    SetMiscWarning(strMessage);
    LogPrintf("*** %s\n", strMessage);
    if (!userMessage.empty()) {
        uiInterface.ThreadSafeMessageBox(userMessage, "", CClientUIInterface::MSG_ERROR | prefix);
    } else {
        uiInterface.ThreadSafeMessageBox(
            _("Error: A fatal internal error occurred, see debug.log for details").translated,
            "",
            CClientUIInterface::MSG_ERROR | CClientUIInterface::MSG_NOPREFIX);
    }
    StartShutdown();
    return false;
}

static bool AbortNode(CValidationState &state,
                      const std::string &strMessage,
                      const std::string &userMessage = "",
                      unsigned int prefix = 0) {
    AbortNode(strMessage, userMessage, prefix);
    return state.Error(strMessage);
}

/**
 * Restore the UTXO in a Coin at a given COutPoint
 * @param undo The Coin to be restored.
 * @param view The coins view to which to apply the changes.
 * @param out The out point that corresponds to the tx input.
 * @return A DisconnectResult as an int
 */
int ApplyTxInUndo(Coin &&undo, CCoinsViewCache &view, const COutPoint &out) {
    bool fClean = true;

    if (view.HaveCoin(out)) {
        fClean = false;  // overwriting transaction output
    }

    if (undo.nHeight == 0) {
        // Missing undo metadata (height and coinbase). Older versions included this
        // information only in undo records for the last spend of a transactions'
        // outputs. This implies that it must be present for some other output of the same tx.
        const Coin &alternate = AccessByTxid(view, out.hash);
        if (!alternate.IsSpent()) {
            undo.nHeight = alternate.nHeight;
            undo.fCoinBase = alternate.fCoinBase;
        } else {
            return DISCONNECT_FAILED;  // adding output for transaction without known metadata
        }
    }
    // The potential_overwrite parameter to AddCoin is only allowed to be false if we know for
    // sure that the coin did not already exist in the cache. As we have queried for that above
    // using HaveCoin, we don't need to guess. When fClean is false, a coin already existed and
    // it is an overwrite.
    view.AddCoin(out, std::move(undo), !fClean);

    return fClean ? DISCONNECT_OK : DISCONNECT_UNCLEAN;
}

static bool GetCreationTransactions(const CBlock &block,
                                    const uint32_t id,
                                    const CAmount multiplier,
                                    uint256 &tokenCreationTx,
                                    std::vector<uint256> &poolCreationTx) {
    bool opcodes{false};
    std::vector<unsigned char> metadata;
    uint32_t type;
    uint32_t metaId;
    int32_t metaMultiplier;

    for (const auto &tx : block.vtx) {
        if (ParseScriptByMarker(tx->vout[0].scriptPubKey, DfTokenSplitMarker, metadata, opcodes)) {
            try {
                CDataStream ss(metadata, SER_NETWORK, PROTOCOL_VERSION);
                ss >> type;
                ss >> metaId;
                ss >> metaMultiplier;

                if (id == metaId && multiplier == metaMultiplier) {
                    if (type == 0) {
                        tokenCreationTx = tx->GetHash();
                    } else if (type > 0) {
                        poolCreationTx.push_back(tx->GetHash());
                    }
                }
            } catch (const std::ios_base::failure &) {
                LogPrintf("Failed to read ID and multiplier from token split coinbase TXs. TX: %s\n",
                          tx->GetHash().ToString());
            }
        }
    }

    if (tokenCreationTx == uint256{}) {
        LogPrintf("%s: Token split failed. Coinbase TX for new token not found.\n", __func__);
        return false;
    }

    return true;
}

/** Undo the effects of this block (with given index) on the UTXO set represented by coins.
 *  When FAILED is returned, view is left in an indeterminate state. */
DisconnectResult CChainState::DisconnectBlock(const CBlock &block,
                                              const CBlockIndex *pindex,
                                              CCoinsViewCache &view,
                                              CCustomCSView &mnview,
                                              std::vector<CAnchorConfirmMessage> &disconnectedAnchorConfirms) {
    bool fClean = true;

    CBlockUndo blockUndo;
    if (!UndoReadFromDisk(blockUndo, pindex)) {
        error("%s: failure reading undo data", __func__);
        return DISCONNECT_FAILED;
    }

    if (blockUndo.vtxundo.size() + 1 != block.vtx.size()) {
        error("%s: block and undo data inconsistent", __func__);
        return DISCONNECT_FAILED;
    }

    if (mnview.GetLastHeight() != pindex->nHeight) {
        error("%s: mnview: wrong last processed block hash (view: %d, current: %d)",
              __func__,
              mnview.GetLastHeight(),
              pindex->nHeight);
        return DISCONNECT_FAILED;
    }

    // special case: possible undo (first) of custom 'complex changes' for the whole block (expired orders and/or
    // prices)
    mnview.OnUndoTx(uint256(), static_cast<uint32_t>(pindex->nHeight));                       // undo for "zero hash"
    mnview.OnUndoTx(uint256S(std::string(64, '1')), static_cast<uint32_t>(pindex->nHeight));  // undo for "one hash"

    auto consensus = Params().GetConsensus();
    // Undo community balance increments
    ReverseGeneralCoinbaseTx(mnview, pindex->nHeight, consensus);

    CKeyID minterKey;
    std::optional<uint256> nodeId;

    if (!fIsFakeNet) {
        minterKey = pindex->minterKey();

        // Get node id and node now from mnview before undo
        nodeId = mnview.GetMasternodeIdByOperator(minterKey);
        assert(nodeId);
    }

    std::vector<AccountHistoryKey> eraseBurnEntries;

    // undo transactions in reverse order
    for (int i = block.vtx.size() - 1; i >= 0; i--) {
        const CTransaction &tx = *(block.vtx[i]);
        uint256 hash = tx.GetHash();
        bool is_coinbase = tx.IsCoinBase();

        if (is_coinbase) {
            std::vector<unsigned char> metadata;
            if (IsAnchorRewardTxPlus(tx, metadata)) {
                LogPrint(BCLog::ANCHORING,
                         "%s: disconnecting finalization tx: %s block: %d\n",
                         __func__,
                         tx.GetHash().GetHex(),
                         pindex->nHeight);
                CDataStream ss(metadata, SER_NETWORK, PROTOCOL_VERSION);
                CAnchorFinalizationMessagePlus finMsg;
                ss >> finMsg;

                LogPrint(BCLog::ANCHORING, "%s: Add community balance %d\n", __func__, tx.GetValueOut());
                mnview.AddCommunityBalance(CommunityAccountType::AnchorReward, tx.GetValueOut());
                mnview.RemoveRewardForAnchor(finMsg.btcTxHash);
                mnview.EraseAnchorConfirmData(finMsg.btcTxHash);

                CAnchorConfirmMessage message(static_cast<CAnchorConfirmDataPlus &>(finMsg));
                for (auto &&sig : finMsg.sigs) {
                    message.signature = sig;
                    disconnectedAnchorConfirms.push_back(message);
                }

                LogPrint(BCLog::ANCHORING,
                         "%s: disconnected finalization tx: %s block: %d\n",
                         __func__,
                         tx.GetHash().GetHex(),
                         pindex->nHeight);
            } else if (IsAnchorRewardTx(tx, metadata)) {
                LogPrint(BCLog::ANCHORING,
                         "%s: disconnecting finalization tx: %s block: %d\n",
                         __func__,
                         tx.GetHash().GetHex(),
                         pindex->nHeight);
                CDataStream ss(metadata, SER_NETWORK, PROTOCOL_VERSION);
                CAnchorFinalizationMessage finMsg;
                ss >> finMsg;

                mnview.SetTeam(finMsg.currentTeam);

                if (pindex->nHeight >= Params().GetConsensus().DF1AMKHeight) {
                    mnview.AddCommunityBalance(CommunityAccountType::AnchorReward,
                                               tx.GetValueOut());  // or just 'Set..'
                    LogPrint(
                        BCLog::ANCHORING, "%s: post AMK logic, add community balance %d\n", __func__, tx.GetValueOut());
                } else {  // pre-AMK logic:
                    assert(mnview.GetFoundationsDebt() >= tx.GetValueOut());
                    mnview.SetFoundationsDebt(mnview.GetFoundationsDebt() - tx.GetValueOut());
                }
                mnview.RemoveRewardForAnchor(finMsg.btcTxHash);
                mnview.EraseAnchorConfirmData(finMsg.btcTxHash);

                LogPrint(BCLog::ANCHORING,
                         "%s: disconnected finalization tx: %s block: %d\n",
                         __func__,
                         tx.GetHash().GetHex(),
                         pindex->nHeight);
            }
        }

        // Check that all outputs are available and match the outputs in the block itself
        // exactly.
        for (size_t o = 0; o < tx.vout.size(); o++) {
            if (!tx.vout[o].scriptPubKey.IsUnspendable()) {
                COutPoint out(hash, o);
                Coin coin;
                bool is_spent = view.SpendCoin(out, &coin);
                if (!is_spent || tx.vout[o] != coin.out || pindex->nHeight != coin.nHeight ||
                    is_coinbase != coin.fCoinBase) {
                    fClean = false;  // transaction output mismatch
                }

                // Check for burn outputs
                if (tx.vout[o].scriptPubKey == consensus.burnAddress) {
                    eraseBurnEntries.push_back(
                        {tx.vout[o].scriptPubKey, static_cast<uint32_t>(pindex->nHeight), static_cast<uint32_t>(i)});
                }
            }
        }

        // restore inputs
        TBytes dummy;
        if (i > 0 && !IsAnchorRewardTx(tx, dummy) && !IsAnchorRewardTxPlus(tx, dummy) && !IsTokenSplitTx(tx, dummy) &&
            !IsEVMTx(tx)) {  // not coinbases or EVM TX
            CTxUndo &txundo = blockUndo.vtxundo[i - 1];
            if (txundo.vprevout.size() != tx.vin.size()) {
                error("%s: transaction and undo data inconsistent", __func__);
                return DISCONNECT_FAILED;
            }
            for (unsigned int j = tx.vin.size(); j-- > 0;) {
                const COutPoint &out = tx.vin[j].prevout;
                int res = ApplyTxInUndo(std::move(txundo.vprevout[j]), view, out);
                if (res == DISCONNECT_FAILED) {
                    return DISCONNECT_FAILED;
                }
                fClean = fClean && res != DISCONNECT_UNCLEAN;
            }
            // At this point, all of txundo.vprevout should have been moved out.
        }

        // process transactions revert for masternodes
        mnview.OnUndoTx(tx.GetHash(), (uint32_t)pindex->nHeight);
    }

    // one time downgrade to revert CInterestRateV2 structure
    if (pindex->nHeight == consensus.DF14FortCanningHillHeight) {
        auto time = GetTimeMillis();
        LogPrintf("Interest rate reverting ...\n");
        mnview.RevertInterestRateToV1();
        LogPrint(BCLog::BENCH, "    - Interest rate reverting took: %dms\n", GetTimeMillis() - time);
    }

    // one time downgrade to revert CInterestRateV3 structure
    if (pindex->nHeight == consensus.DF18FortCanningGreatWorldHeight) {
        auto time = GetTimeMillis();
        LogPrintf("Interest rate reverting ...\n");
        mnview.RevertInterestRateToV2();
        LogPrint(BCLog::BENCH, "    - Interest rate reverting took: %dms\n", GetTimeMillis() - time);
    }

    mnview.GetHistoryWriters().EraseHistory(pindex->nHeight, eraseBurnEntries);

    // move best block pointer to prevout block
    view.SetBestBlock(pindex->pprev->GetBlockHash());

    if (!fIsFakeNet) {
        mnview.DecrementMintedBy(*nodeId);
        if (pindex->nHeight >= consensus.DF10EunosPayaHeight) {
            mnview.EraseSubNodesLastBlockTime(*nodeId, static_cast<uint32_t>(pindex->nHeight));
        } else {
            mnview.EraseMasternodeLastBlockTime(*nodeId, static_cast<uint32_t>(pindex->nHeight));
        }
    }
    auto prevHeight = pindex->pprev->nHeight;

    mnview.SetLastHeight(prevHeight);
    SetLastValidatedHeight(prevHeight);

    return fClean ? DISCONNECT_OK : DISCONNECT_UNCLEAN;
}

void static FlushBlockFile(bool fFinalize = false) {
    LOCK(cs_LastBlockFile);

    FlatFilePos block_pos_old(nLastBlockFile, vinfoBlockFile[nLastBlockFile].nSize);
    FlatFilePos undo_pos_old(nLastBlockFile, vinfoBlockFile[nLastBlockFile].nUndoSize);

    bool status = true;
    status &= BlockFileSeq().Flush(block_pos_old, fFinalize);
    status &= UndoFileSeq().Flush(undo_pos_old, fFinalize);
    if (!status) {
        AbortNode("Flushing block file to disk failed. This is likely the result of an I/O error.");
    }
}

static bool FindUndoPos(CValidationState &state, int nFile, FlatFilePos &pos, unsigned int nAddSize);

static bool WriteUndoDataForBlock(const CBlockUndo &blockundo,
                                  CValidationState &state,
                                  CBlockIndex *pindex,
                                  const CChainParams &chainparams) {
    // Write undo information to disk
    if (pindex->GetUndoPos().IsNull()) {
        FlatFilePos _pos;
        if (!FindUndoPos(state, pindex->nFile, _pos, ::GetSerializeSize(blockundo, CLIENT_VERSION) + 40)) {
            return error("%s: FindUndoPos failed", __func__);
        }
        if (!UndoWriteToDisk(blockundo, _pos, pindex->pprev->GetBlockHash(), chainparams.MessageStart())) {
            return AbortNode(state, "Failed to write undo data");
        }

        // update nUndoPos in block index
        pindex->nUndoPos = _pos.nPos;
        pindex->nStatus |= BLOCK_HAVE_UNDO;
        setDirtyBlockIndex.insert(pindex);
    }

    return true;
}

static CCheckQueue<CScriptCheck> scriptcheckqueue(128);

void StartScriptCheckWorkerThreads(int threads_num) {
    scriptcheckqueue.StartWorkerThreads(threads_num);
}

void StopScriptCheckWorkerThreads() {
    scriptcheckqueue.StopWorkerThreads();
}

VersionBitsCache versionbitscache GUARDED_BY(cs_main);

int32_t ComputeBlockVersion(const CBlockIndex *pindexPrev, const Consensus::Params &params) {
    LOCK(cs_main);
    int32_t nVersion = VERSIONBITS_TOP_BITS;

    for (int i = 0; i < (int)Consensus::MAX_VERSION_BITS_DEPLOYMENTS; i++) {
        ThresholdState state =
            VersionBitsState(pindexPrev, params, static_cast<Consensus::DeploymentPos>(i), versionbitscache);
        if (state == ThresholdState::LOCKED_IN || state == ThresholdState::STARTED) {
            nVersion |= VersionBitsMask(params, static_cast<Consensus::DeploymentPos>(i));
        }
    }

    return nVersion;
}

/**
 * Threshold condition checker that triggers when unknown versionbits are seen on the network.
 */
class WarningBitsConditionChecker : public AbstractThresholdConditionChecker {
private:
    int bit;

public:
    explicit WarningBitsConditionChecker(int bitIn)
        : bit(bitIn) {}

    int64_t BeginTime(const Consensus::Params &params) const override { return 0; }
    int64_t EndTime(const Consensus::Params &params) const override { return std::numeric_limits<int64_t>::max(); }
    int Period(const Consensus::Params &params) const override { return params.nMinerConfirmationWindow; }
    int Threshold(const Consensus::Params &params) const override { return params.nRuleChangeActivationThreshold; }

    bool Condition(const CBlockIndex *pindex, const Consensus::Params &params) const override {
        return ((pindex->nVersion & VERSIONBITS_TOP_MASK) == VERSIONBITS_TOP_BITS) &&
               ((pindex->nVersion >> bit) & 1) != 0 && ((ComputeBlockVersion(pindex->pprev, params) >> bit) & 1) == 0;
    }
};

static ThresholdConditionCache warningcache[VERSIONBITS_NUM_BITS] GUARDED_BY(cs_main);

// 0.13.0 was shipped with a segwit deployment defined for testnet, but not for
// mainnet. We no longer need to support disabling the segwit deployment
// except for testing purposes, due to limitations of the functional test
// environment. See test/functional/p2p-segwit.py.
static bool IsScriptWitnessEnabled(const Consensus::Params &params) {
    return params.SegwitHeight != std::numeric_limits<int>::max();
}

static unsigned int GetBlockScriptFlags(const CBlockIndex *pindex, const Consensus::Params &consensusparams)
    EXCLUSIVE_LOCKS_REQUIRED(cs_main) {
    AssertLockHeld(cs_main);

    unsigned int flags = SCRIPT_VERIFY_NONE;

    // BIP16 didn't become active until Apr 1 2012 (on mainnet, and
    // retroactively applied to testnet)
    // However, only one historical block violated the P2SH rules (on both
    // mainnet and testnet), so for simplicity, always leave P2SH
    // on except for the one violating block.
    if (consensusparams.BIP16Exception.IsNull() ||  // no bip16 exception on this chain
        pindex->phashBlock == nullptr ||            // this is a new candidate block, eg from TestBlockValidity()
        *pindex->phashBlock != consensusparams.BIP16Exception)  // this block isn't the historical exception
    {
        flags |= SCRIPT_VERIFY_P2SH;
    }

    // Enforce WITNESS rules whenever P2SH is in effect (and the segwit
    // deployment is defined).
    if (flags & SCRIPT_VERIFY_P2SH && IsScriptWitnessEnabled(consensusparams)) {
        flags |= SCRIPT_VERIFY_WITNESS;
    }

    // Start enforcing the DERSIG (BIP66) rule
    if (pindex->nHeight >= consensusparams.BIP66Height) {
        flags |= SCRIPT_VERIFY_DERSIG;
    }

    // Start enforcing CHECKLOCKTIMEVERIFY (BIP65) rule
    if (pindex->nHeight >= consensusparams.BIP65Height) {
        flags |= SCRIPT_VERIFY_CHECKLOCKTIMEVERIFY;
    }

    // Start enforcing BIP112 (CHECKSEQUENCEVERIFY)
    if (pindex->nHeight >= consensusparams.CSVHeight) {
        flags |= SCRIPT_VERIFY_CHECKSEQUENCEVERIFY;
    }

    // Start enforcing BIP147 NULLDUMMY (activated simultaneously with segwit)
    if (IsWitnessEnabled(pindex->pprev, consensusparams)) {
        flags |= SCRIPT_VERIFY_NULLDUMMY;
    }

    return flags;
}

Res ApplyGeneralCoinbaseTx(CCustomCSView &mnview,
                           const CTransaction &tx,
                           int height,
                           CAmount nFees,
                           const Consensus::Params &consensus) {
    const TAmounts cbValues = tx.GetValuesOut();
    CAmount blockReward = GetBlockSubsidy(height, consensus);
    if (cbValues.size() != 1 || cbValues.begin()->first != DCT_ID{0}) {
        return Res::ErrDbg("bad-cb-wrong-tokens", "coinbase should pay only Defi coins");
    }

    if (height >= consensus.DF1AMKHeight) {
        CAmount foundationReward{0};
        if (height >= consensus.DF20GrandCentralHeight) {
            // no foundation utxo reward check anymore
        } else if (height >= consensus.DF8EunosHeight) {
            foundationReward = CalculateCoinbaseReward(blockReward, consensus.dist.community);
        } else if (!consensus.foundationShareScript.empty() && consensus.foundationShareDFIP1) {
            foundationReward = blockReward * consensus.foundationShareDFIP1 / COIN;
        }

        if (foundationReward) {
            bool foundationsRewardfound = false;
            for (auto &txout : tx.vout) {
                if (txout.scriptPubKey == consensus.foundationShareScript) {
                    if (txout.nValue < foundationReward) {
                        return Res::ErrDbg("bad-cb-foundation-reward",
                                           "coinbase doesn't pay proper foundation reward! (actual=%d vs expected=%d",
                                           txout.nValue,
                                           foundationReward);
                    }

                    foundationsRewardfound = true;
                    break;
                }
            }

            if (!foundationsRewardfound) {
                return Res::ErrDbg("bad-cb-foundation-reward", "coinbase doesn't pay foundation reward!");
            }
        }

        // count and subtract for non-UTXO community rewards
        CAmount nonUtxoTotal = 0;
        if (height >= consensus.DF8EunosHeight) {
            CAmount subsidy;
            for (const auto &kv : consensus.blockTokenRewards) {
                if (kv.first == CommunityAccountType::CommunityDevFunds) {
                    if (height < consensus.DF20GrandCentralHeight) {
                        continue;
                    }
                }

                subsidy = CalculateCoinbaseReward(blockReward, kv.second);

                Res res = Res::Ok();

                // Loan below FC and Options are unused and all go to Unallocated (burnt) pot.
                if ((height < consensus.DF11FortCanningHeight && kv.first == CommunityAccountType::Loan) ||
                    (height < consensus.DF20GrandCentralHeight && kv.first == CommunityAccountType::Options)) {
                    res = mnview.AddCommunityBalance(CommunityAccountType::Unallocated, subsidy);
                    if (res) {
                        LogPrint(BCLog::ACCOUNTCHANGE,
                                 "AccountChange: hash=%s fund=%s change=%s\n",
                                 tx.GetHash().ToString(),
                                 GetCommunityAccountName(CommunityAccountType::Unallocated),
                                 (CBalances{{{{0}, subsidy}}}.ToString()));
                    }
                } else {
                    if (height >= consensus.DF20GrandCentralHeight) {
                        if (kv.first == CommunityAccountType::CommunityDevFunds) {
                            CDataStructureV0 enabledKey{
                                AttributeTypes::Param, ParamIDs::Feature, DFIPKeys::GovernanceEnabled};

                            if (!mnview.GetValue(enabledKey, false)) {
                                res = mnview.AddBalance(consensus.foundationShareScript, {DCT_ID{0}, subsidy});
                                LogPrint(BCLog::ACCOUNTCHANGE,
                                         "AccountChange: hash=%s fund=%s change=%s\n",
                                         tx.GetHash().ToString(),
                                         ScriptToString(consensus.foundationShareScript),
                                         (CBalances{{{{0}, subsidy}}}.ToString()));
                                nonUtxoTotal += subsidy;

                                continue;
                            }
                        } else if (kv.first == CommunityAccountType::Unallocated ||
                                   kv.first == CommunityAccountType::Options) {
                            CDataStructureV0 enabledKey{
                                AttributeTypes::Param, ParamIDs::Feature, DFIPKeys::EmissionUnusedFund};

                            if (mnview.GetValue(enabledKey, false)) {
                                res = mnview.AddBalance(consensus.unusedEmission, {DCT_ID{0}, subsidy});
                                if (res) {
                                    LogPrint(BCLog::ACCOUNTCHANGE,
                                             "AccountChange: hash=%s fund=%s change=%s\n",
                                             tx.GetHash().ToString(),
                                             ScriptToString(consensus.unusedEmission),
                                             (CBalances{{{{0}, subsidy}}}.ToString()));
                                }
                            } else {
                                // Previous behaviour was for Options and Unallocated to go to Unallocated
                                res = mnview.AddCommunityBalance(CommunityAccountType::Unallocated, subsidy);
                                if (res) {
                                    LogPrint(BCLog::ACCOUNTCHANGE,
                                             "AccountChange: hash=%s fund=%s change=%s\n",
                                             tx.GetHash().ToString(),
                                             GetCommunityAccountName(CommunityAccountType::Unallocated),
                                             (CBalances{{{{0}, subsidy}}}.ToString()));
                                }
                            }

                            nonUtxoTotal += subsidy;

                            continue;
                        }
                    }

                    res = mnview.AddCommunityBalance(kv.first, subsidy);
                    if (res) {
                        LogPrint(BCLog::ACCOUNTCHANGE,
                                 "AccountChange: hash=%s fund=%s change=%s\n",
                                 tx.GetHash().ToString(),
                                 GetCommunityAccountName(kv.first),
                                 (CBalances{{{{0}, subsidy}}}.ToString()));
                    }
                }

                if (!res.ok) {
                    return Res::ErrDbg("bad-cb-community-rewards",
                                       "Cannot take non-UTXO community share from coinbase");
                }

                nonUtxoTotal += subsidy;
            }
        } else {
            for (const auto &kv : consensus.blockTokenRewardsLegacy) {
                CAmount subsidy = blockReward * kv.second / COIN;
                Res res = mnview.AddCommunityBalance(kv.first, subsidy);
                if (!res.ok) {
                    return Res::ErrDbg("bad-cb-community-rewards", "can't take non-UTXO community share from coinbase");
                } else {
                    LogPrint(BCLog::ACCOUNTCHANGE,
                             "AccountChange: hash=%s fund=%s change=%s\n",
                             tx.GetHash().ToString(),
                             GetCommunityAccountName(kv.first),
                             (CBalances{{{{0}, subsidy}}}.ToString()));
                }
                nonUtxoTotal += subsidy;
            }
        }

        blockReward -= nonUtxoTotal;
    }

    // pre-AMK logic, compatible after prev blockReward mod:
    if (cbValues.at(DCT_ID{0}) > blockReward + nFees) {
        return Res::ErrDbg("bad-cb-amount",
                           "coinbase pays too much (actual=%d vs limit=%d)",
                           cbValues.at(DCT_ID{0}),
                           blockReward + nFees);
    }

    return Res::Ok();
}

void ReverseGeneralCoinbaseTx(CCustomCSView &mnview, int height, const Consensus::Params &consensus) {
    CAmount blockReward = GetBlockSubsidy(height, Params().GetConsensus());

    if (height >= Params().GetConsensus().DF1AMKHeight) {
        if (height >= Params().GetConsensus().DF8EunosHeight) {
            for (const auto &kv : Params().GetConsensus().blockTokenRewards) {
                if (kv.first == CommunityAccountType::CommunityDevFunds) {
                    if (height < Params().GetConsensus().DF20GrandCentralHeight) {
                        continue;
                    }
                }

                CAmount subsidy = CalculateCoinbaseReward(blockReward, kv.second);

                // Remove Loan and Options balances from Unallocated
                if ((height < Params().GetConsensus().DF11FortCanningHeight &&
                     kv.first == CommunityAccountType::Loan) ||
                    (height < consensus.DF20GrandCentralHeight && kv.first == CommunityAccountType::Options)) {
                    mnview.SubCommunityBalance(CommunityAccountType::Unallocated, subsidy);
                } else {
                    if (height >= consensus.DF20GrandCentralHeight) {
                        if (kv.first == CommunityAccountType::CommunityDevFunds) {
                            CDataStructureV0 enabledKey{
                                AttributeTypes::Param, ParamIDs::Feature, DFIPKeys::GovernanceEnabled};

                            if (!mnview.GetValue(enabledKey, false)) {
                                mnview.SubBalance(consensus.foundationShareScript, {DCT_ID{0}, subsidy});

                                continue;
                            }
                        } else if (kv.first == CommunityAccountType::Unallocated ||
                                   kv.first == CommunityAccountType::Options) {
                            CDataStructureV0 enabledKey{
                                AttributeTypes::Param, ParamIDs::Feature, DFIPKeys::EmissionUnusedFund};

                            if (mnview.GetValue(enabledKey, false)) {
                                mnview.SubBalance(consensus.unusedEmission, {DCT_ID{0}, subsidy});
                            } else {
                                mnview.SubCommunityBalance(CommunityAccountType::Unallocated, subsidy);
                            }

                            continue;
                        }
                    }

                    mnview.SubCommunityBalance(kv.first, subsidy);
                }
            }
        } else {
            for (const auto &kv : Params().GetConsensus().blockTokenRewardsLegacy) {
                CAmount subsidy = blockReward * kv.second / COIN;
                mnview.SubCommunityBalance(kv.first, subsidy);
            }
        }
    }
}

static int64_t nTimeCheck = 0;
static int64_t nTimeForks = 0;
static int64_t nTimeVerify = 0;
static int64_t nTimeConnect = 0;
static int64_t nTimeIndex = 0;
static int64_t nTimeCallbacks = 0;
static int64_t nTimeTotal = 0;
static int64_t nBlocksTotal = 0;

// Holds position for burn TXs appended to block in burn history
std::vector<CTransactionRef>::size_type nPhantomBurnTx{};
static uint32_t nPhantomAccTx{};

std::map<CScript, CBalances> mapBurnAmounts;

uint32_t GetNextAccPosition() {
    return nPhantomAccTx--;
}

bool StopOrInterruptConnect(const CBlockIndex *pIndex, CValidationState &state) {
    if (!fInterrupt) {
        return false;
    }

    const auto checkMatch = [](const CBlockIndex *index, const int height, const std::string &hash) {
        return height == index->nHeight || (!hash.empty() && hash == index->phashBlock->ToString());
    };

    if (checkMatch(pIndex, fInterruptBlockHeight, fInterruptBlockHash)) {
        state.Invalid(
            ValidationInvalidReason::CONSENSUS, error("%s: user interrupt", __func__), "user-interrupt-request");
        return true;
    }

    return false;
}

static void LogApplyCustomTx(TransactionContext &txCtx, const int64_t start) {
    const auto &tx = txCtx.GetTransaction();
    const auto txType = txCtx.GetTxType();

    // Only log once for one of the following categories. Log BENCH first for consistent formatting.
    if (LogAcceptCategory(BCLog::BENCH)) {
        std::vector<unsigned char> metadata;
        LogPrint(BCLog::BENCH,
                 "    - ApplyCustomTx: %s Type: %s Time: %.2fms\n",
                 tx.GetHash().ToString(),
                 ToString(txType),
                 (GetTimeMicros() - start) * MILLI);
    } else if (LogAcceptCategory(BCLog::CUSTOMTXBENCH)) {
        std::vector<unsigned char> metadata;
        LogPrint(BCLog::CUSTOMTXBENCH,
                 "Bench::ApplyCustomTx: %s Type: %s Time: %.2fms\n",
                 tx.GetHash().ToString(),
                 ToString(txType),
                 (GetTimeMicros() - start) * MILLI);
    }
}

template <typename T>
static bool GetTokenMigrationCreationTxs(CCustomCSView &view,
                                         const CBlock &block,
                                         const CBlockIndex *pindex,
                                         const T splits,
                                         CreationTxs &creationTxs,
                                         CValidationState &state) {
    auto counter_n = 1;
    for (const auto &[id, multiplier] : splits) {
        LogPrintf("Preparing for token split (id=%d, mul=%d, n=%d/%d, height: %d)\n",
                  id,
                  multiplier,
                  counter_n++,
                  splits.size(),
                  pindex->nHeight);
        uint256 tokenCreationTx{};
        std::vector<uint256> poolCreationTx;
        if (!GetCreationTransactions(block, id, multiplier, tokenCreationTx, poolCreationTx)) {
            return state.Invalid(ValidationInvalidReason::CONSENSUS,
                                 error("%s: coinbase missing split token creation TX", __func__),
                                 "bad-cb-token-split");
        }

        std::vector<DCT_ID> poolsToMigrate;
        view.ForEachPoolPair([&, id = id](DCT_ID const &poolId, const CPoolPair &pool) {
            if (pool.idTokenA.v == id || pool.idTokenB.v == id) {
                const auto tokenA = view.GetToken(pool.idTokenA);
                const auto tokenB = view.GetToken(pool.idTokenB);
                assert(tokenA);
                assert(tokenB);
                if ((tokenA->destructionHeight == -1 && tokenA->destructionTx == uint256{}) &&
                    (tokenB->destructionHeight == -1 && tokenB->destructionTx == uint256{})) {
                    poolsToMigrate.push_back(poolId);
                }
            }
            return true;
        });

        std::stringstream poolIdStr;
        for (size_t i{0}; i < poolsToMigrate.size(); i++) {
            if (i != 0) {
                poolIdStr << ", ";
            }
            poolIdStr << poolsToMigrate[i].ToString();
        }

        LogPrintf("Pools to migrate for token %d: (count: %d, ids: %s)\n", id, poolsToMigrate.size(), poolIdStr.str());

        if (poolsToMigrate.size() != poolCreationTx.size()) {
            return state.Invalid(ValidationInvalidReason::CONSENSUS,
                                 error("%s: coinbase missing split pool creation TX", __func__),
                                 "bad-cb-pool-split");
        }

        std::vector<std::pair<DCT_ID, uint256>> poolPairs;
        poolPairs.reserve(poolsToMigrate.size());
        std::transform(poolsToMigrate.begin(),
                       poolsToMigrate.end(),
                       poolCreationTx.begin(),
                       std::back_inserter(poolPairs),
                       [](DCT_ID a, uint256 b) { return std::make_pair(a, b); });

        creationTxs.emplace(id, std::make_pair(tokenCreationTx, poolPairs));
    }

    return true;
}

/** Apply the effects of this block (with given index) on the UTXO set represented by coins.
 *  Validity checks that depend on the UTXO set are also done; ConnectBlock ()
 *  can fail if those validity checks fail (among other reasons). */
bool CChainState::ConnectBlock(const CBlock &block,
                               CValidationState &state,
                               CBlockIndex *pindex,
                               CCoinsViewCache &view,
                               CCustomCSView &mnview,
                               const CChainParams &chainparams,
                               bool &rewardedAnchors,
                               bool fJustCheck) {
    AssertLockHeld(cs_main);
    assert(pindex);
    assert(*pindex->phashBlock == block.GetHash());
    int64_t nTimeStart = GetTimeMicros();

    // Interrupt on hash or height requested. Invalidate the block.
    if (StopOrInterruptConnect(pindex, state)) {
        return false;
    }

    // Reset phanton TX to block TX count
    nPhantomBurnTx = block.vtx.size();

    // Reset phantom TX to end of block TX count
    nPhantomAccTx = std::numeric_limits<uint32_t>::max();

    // Wipe burn map, we only want TXs added during ConnectBlock
    mapBurnAmounts.clear();

    // Check it again in case a previous version let a bad block in
    // NOTE: We don't currently (re-)invoke ContextualCheckBlock() or
    // ContextualCheckBlockHeader() here. This means that if we add a new
    // consensus rule that is enforced in one of those two functions, then we
    // may have let in a block that violates the rule prior to updating the
    // software, and we would NOT be enforcing the rule here. Fully solving
    // upgrade from one software version to the next after a consensus rule
    // change is potentially tricky and issue-specific (see RewindBlockIndex()
    // for one general approach that was used for BIP 141 deployment).
    // Also, currently the rule against blocks more than 2 hours in the future
    // is enforced in ContextualCheckBlockHeader(); we wouldn't want to
    // re-enforce that rule here (at least until we make it impossible for
    // GetAdjustedTime() to go backward).

    CheckContextState ctxState;

    if (!CheckBlock(block, state, chainparams.GetConsensus(), ctxState, !fJustCheck, pindex->nHeight, !fJustCheck)) {
        if (state.GetReason() == ValidationInvalidReason::BLOCK_MUTATED) {
            // We don't write down blocks to disk if they may have been
            // corrupted, so this should be impossible unless we're having hardware
            // problems.
            return AbortNode(state, "Corrupt block found indicating potential hardware failure; shutting down");
        }

        // Add sleep here to avoid hot looping over failed but not invalidated block.
        std::this_thread::sleep_for(std::chrono::milliseconds(100));
        return error("%s: Consensus::CheckBlock: %s", __func__, FormatStateMessage(state));
    }

    // verify that the view's current state corresponds to the previous block
    uint256 hashPrevBlock = pindex->pprev == nullptr ? uint256() : pindex->pprev->GetBlockHash();
    assert(hashPrevBlock == view.GetBestBlock());

    // verify that the mn view's current state corresponds to the previous block
    if (pindex->nHeight != 0) {
        if (mnview.GetLastHeight() != pindex->nHeight - 1) {
            return AbortNode(state,
                             "Masternodes database is corrupted (height mismatch)! DB prev block = " +
                                 std::to_string(mnview.GetLastHeight()) + ", current block = " +
                                 std::to_string(pindex->nHeight) + ". Please restart with -reindex to recover.");
        }
    }

    // Special case for the genesis block
    if (block.GetHash() == chainparams.GetConsensus().hashGenesisBlock) {
        if (!fJustCheck) {
            view.SetBestBlock(pindex->GetBlockHash());
            mnview.CreateDFIToken();
            // Do not track burns in genesis
            mnview.GetHistoryWriters().GetBurnView() = nullptr;
            for (size_t i = 0; i < block.vtx.size(); ++i) {
                BlockContext blockCtx(pindex->nHeight, pindex->GetBlockTime(), chainparams.GetConsensus(), &mnview);
                auto txCtx = TransactionContext{
                    view,
                    *block.vtx[i],
                    blockCtx,
                    static_cast<uint32_t>(i),
                };
                const auto res = ApplyCustomTx(blockCtx, txCtx);
                if (!res.ok) {
                    return error("%s: Genesis block ApplyCustomTx failed. TX: %s Error: %s",
                                 __func__,
                                 block.vtx[i]->GetHash().ToString(),
                                 res.msg);
                }
                AddCoins(view, *block.vtx[i], 0);
            }
        }
        return true;
    }

    // one time upgrade to convert the old CInterestRate data structure
    // we don't neeed it in undos
    if (pindex->nHeight == chainparams.GetConsensus().DF14FortCanningHillHeight) {
        auto time = GetTimeMillis();
        LogPrintf("Interest rate migration ...\n");
        mnview.MigrateInterestRateToV2(mnview, static_cast<uint32_t>(pindex->nHeight));
        LogPrint(BCLog::BENCH, "    - Interest rate migration took: %dms\n", GetTimeMillis() - time);
    }

    if (pindex->nHeight == chainparams.GetConsensus().DF18FortCanningGreatWorldHeight) {
        auto time = GetTimeMillis();
        LogPrintf("Interest rate migration ...\n");
        mnview.MigrateInterestRateToV3(mnview, static_cast<uint32_t>(pindex->nHeight));
        LogPrint(BCLog::BENCH, "    - Interest rate migration took: %dms\n", GetTimeMillis() - time);
    }

    CKeyID minterKey;
    std::optional<uint256> nodeId;
    std::optional<CMasternode> nodePtr;

    // We are forced not to check this due to the block wasn't signed yet if called by TestBlockValidity()
    if (!fJustCheck && !fIsFakeNet) {
        // Check only that mintedBlocks counter is correct (MN existence and activation was partially checked before in
        // checkblock()->contextualcheckproofofstake(), but not in the case of fJustCheck)
        minterKey = pindex->minterKey();
        nodeId = mnview.GetMasternodeIdByOperator(minterKey);
        assert(nodeId);
        nodePtr = mnview.GetMasternode(*nodeId);
        assert(nodePtr);

        if (nodePtr->mintedBlocks + 1 != block.mintedBlocks) {
            return state.Invalid(ValidationInvalidReason::CONSENSUS,
                                 error("%s: masternode's %s mintedBlocks should be %d, got %d!",
                                       __func__,
                                       nodeId->ToString(),
                                       nodePtr->mintedBlocks + 1,
                                       block.mintedBlocks),
                                 "bad-minted-blocks");
        }
        uint256 stakeModifierPrevBlock = pindex->pprev == nullptr ? uint256() : pindex->pprev->stakeModifier;
        const auto stakeModifier = pos::ComputeStakeModifier(stakeModifierPrevBlock, nodePtr->operatorAuthAddress);
        if (block.stakeModifier != stakeModifier) {
            return state.Invalid(
                ValidationInvalidReason::CONSENSUS,
                error("%s: block's stake Modifier should be %d, got %d!",
                      __func__,
                      block.stakeModifier.ToString(),
                      pos::ComputeStakeModifier(stakeModifierPrevBlock, nodePtr->operatorAuthAddress).ToString()),
                "bad-minted-blocks");
        }
    }

    nBlocksTotal++;

    bool fScriptChecks = true;
    if (!hashAssumeValid.IsNull()) {
        // We've been configured with the hash of a block which has been externally verified to have a valid history.
        // A suitable default value is included with the software and updated from time to time.  Because validity
        //  relative to a piece of software is an objective fact these defaults can be easily reviewed.
        // This setting doesn't force the selection of any particular chain but makes validating some faster by
        //  effectively caching the result of part of the verification.
        BlockMap::const_iterator it = m_blockman.m_block_index.find(hashAssumeValid);
        if (it != m_blockman.m_block_index.end()) {
            if (it->second->GetAncestor(pindex->nHeight) == pindex &&
                pindexBestHeader->GetAncestor(pindex->nHeight) == pindex &&
                pindexBestHeader->nChainWork >= nMinimumChainWork) {
                // This block is a member of the assumed verified chain and an ancestor of the best header.
                // The equivalent time check discourages hash power from extorting the network via DOS attack
                //  into accepting an invalid block through telling users they must manually set assumevalid.
                //  Requiring a software change or burying the invalid block, regardless of the setting, makes
                //  it hard to hide the implication of the demand.  This also avoids having release candidates
                //  that are hardly doing any signature verification at all in testing without having to
                //  artificially set the default assumed verified block further back.
                // The test against nMinimumChainWork prevents the skipping when denied access to any chain at
                //  least as good as the expected chain.
                fScriptChecks = (GetBlockProofEquivalentTime(
                                     *pindexBestHeader, *pindex, *pindexBestHeader, chainparams.GetConsensus()) <=
                                 60 * 60 * 24 * 7 * 2);
            }
        }
    }

    int64_t nTime1 = GetTimeMicros();
    nTimeCheck += nTime1 - nTimeStart;
    LogPrint(BCLog::BENCH,
             "    - Sanity checks: %.2fms [%.2fs (%.2fms/blk)]\n",
             MILLI * (nTime1 - nTimeStart),
             nTimeCheck * MICRO,
             nTimeCheck * MILLI / nBlocksTotal);

    // Do not allow blocks that contain transactions which 'overwrite' older transactions,
    // unless those are already completely spent.
    // If such overwrites are allowed, coinbases and transactions depending upon those
    // can be duplicated to remove the ability to spend the first instance -- even after
    // being sent to another address.
    // See BIP30 and http://r6.ca/blog/20120206T005236Z.html for more information.
    // This logic is not necessary for memory pool transactions, as AcceptToMemoryPool
    // already refuses previously-known transaction ids entirely.
    // This rule was originally applied to all blocks with a timestamp after March 15, 2012, 0:00 UTC.
    // Now that the whole chain is irreversibly beyond that time it is applied to all blocks except the
    // two in the chain that violate it. This prevents exploiting the issue against nodes during their
    // initial block download.
    bool fEnforceBIP30 =
        !((pindex->nHeight == 91842 &&
           pindex->GetBlockHash() == uint256S("0x00000000000a4d0a398161ffc163c503763b1f4360639393e0e4c8e300e0caec")) ||
          (pindex->nHeight == 91880 &&
           pindex->GetBlockHash() == uint256S("0x00000000000743f190a18c5577a3c2d2a1f610ae9601ac046a38084ccb7cd721")));

    // Once BIP34 activated it was not possible to create new duplicate coinbases and thus other than starting
    // with the 2 existing duplicate coinbase pairs, not possible to create overwriting txs.  But by the
    // time BIP34 activated, in each of the existing pairs the duplicate coinbase had overwritten the first
    // before the first had been spent.  Since those coinbases are sufficiently buried it's no longer possible to create
    // further duplicate transactions descending from the known pairs either. If we're on the known chain at height
    // greater than where BIP34 activated, we can save the db accesses needed for the BIP30 check.

    // BIP34 requires that a block at height X (block X) has its coinbase
    // scriptSig start with a CScriptNum of X (indicated height X).  The above
    // logic of no longer requiring BIP30 once BIP34 activates is flawed in the
    // case that there is a block X before the BIP34 height of 227,931 which has
    // an indicated height Y where Y is greater than X.  The coinbase for block
    // X would also be a valid coinbase for block Y, which could be a BIP30
    // violation.  An exhaustive search of all mainnet coinbases before the
    // BIP34 height which have an indicated height greater than the block height
    // reveals many occurrences. The 3 lowest indicated heights found are
    // 209,921, 490,897, and 1,983,702 and thus coinbases for blocks at these 3
    // heights would be the first opportunity for BIP30 to be violated.

    // The search reveals a great many blocks which have an indicated height
    // greater than 1,983,702, so we simply remove the optimization to skip
    // BIP30 checking for blocks at height 1,983,702 or higher.  Before we reach
    // that block in another 25 years or so, we should take advantage of a
    // future consensus change to do a new and improved version of BIP34 that
    // will actually prevent ever creating any duplicate coinbases in the
    // future.
    static constexpr int BIP34_IMPLIES_BIP30_LIMIT = 1983702;

    // There is no potential to create a duplicate coinbase at block 209,921
    // because this is still before the BIP34 height and so explicit BIP30
    // checking is still active.

    // The final case is block 176,684 which has an indicated height of
    // 490,897. Unfortunately, this issue was not discovered until about 2 weeks
    // before block 490,897 so there was not much opportunity to address this
    // case other than to carefully analyze it and determine it would not be a
    // problem. Block 490,897 was, in fact, mined with a different coinbase than
    // block 176,684, but it is important to note that even if it hadn't been or
    // is remined on an alternate fork with a duplicate coinbase, we would still
    // not run into a BIP30 violation.  This is because the coinbase for 176,684
    // is spent in block 185,956 in transaction
    // d4f7fbbf92f4a3014a230b2dc70b8058d02eb36ac06b4a0736d9d60eaa9e8781.  This
    // spending transaction can't be duplicated because it also spends coinbase
    // 0328dd85c331237f18e781d692c92de57649529bd5edf1d01036daea32ffde29.  This
    // coinbase has an indicated height of over 4.2 billion, and wouldn't be
    // duplicatable until that height, and it's currently impossible to create a
    // chain that long. Nevertheless we may wish to consider a future soft fork
    // which retroactively prevents block 490,897 from creating a duplicate
    // coinbase. The two historical BIP30 violations often provide a confusing
    // edge case when manipulating the UTXO and it would be simpler not to have
    // another edge case to deal with.

    // testnet3 has no blocks before the BIP34 height with indicated heights
    // post BIP34 before approximately height 486,000,000 and presumably will
    // be reset before it reaches block 1,983,702 and starts doing unnecessary
    // BIP30 checking again.
    assert(pindex->pprev);
    CBlockIndex *pindexBIP34height = pindex->pprev->GetAncestor(chainparams.GetConsensus().BIP34Height);
    // Only continue to enforce if we're below BIP34 activation height or the block hash at that height doesn't
    // correspond.
    fEnforceBIP30 = fEnforceBIP30 && (!pindexBIP34height ||
                                      !(pindexBIP34height->GetBlockHash() == chainparams.GetConsensus().BIP34Hash));

    // TODO: Remove BIP30 checking from block height 1,983,702 on, once we have a
    // consensus change that ensures coinbases at those heights can not
    // duplicate earlier coinbases.
    if (fEnforceBIP30 || pindex->nHeight >= BIP34_IMPLIES_BIP30_LIMIT) {
        for (const auto &tx : block.vtx) {
            for (size_t o = 0; o < tx->vout.size(); o++) {
                if (view.HaveCoin(COutPoint(tx->GetHash(), o))) {
                    return state.Invalid(ValidationInvalidReason::CONSENSUS,
                                         error("%s: tried to overwrite transaction", __func__),
                                         "bad-txns-BIP30");
                }
            }
        }
    }

    // Start enforcing BIP68 (sequence locks)
    int nLockTimeFlags = 0;
    if (pindex->nHeight >= chainparams.GetConsensus().CSVHeight) {
        nLockTimeFlags |= LOCKTIME_VERIFY_SEQUENCE;
    }

    // Get the script flags for this block
    unsigned int flags = GetBlockScriptFlags(pindex, chainparams.GetConsensus());

    int64_t nTime2 = GetTimeMicros();
    nTimeForks += nTime2 - nTime1;
    LogPrint(BCLog::BENCH,
             "    - Fork checks: %.2fms [%.2fs (%.2fms/blk)]\n",
             MILLI * (nTime2 - nTime1),
             nTimeForks * MICRO,
             nTimeForks * MILLI / nBlocksTotal);

    CBlockUndo blockundo;

    CCheckQueueControl<CScriptCheck> control(fScriptChecks && g_parallel_script_checks ? &scriptcheckqueue : nullptr);

    std::vector<std::pair<AccountHistoryKey, AccountHistoryValue>> writeBurnEntries;
    std::vector<int> prevheights;
    CAmount nFees = 0;
    int nInputs = 0;
    int64_t nSigOpsCost = 0;
    // it's used for account changes by the block
    // to calculate their merkle root in isolation
    CCustomCSView accountsView(mnview);
    blockundo.vtxundo.reserve(block.vtx.size() - 1);
    std::vector<PrecomputedTransactionData> txdata;

    txdata.reserve(
        block.vtx.size());  // Required so that pointers to individual PrecomputedTransactionData don't get invalidated

    const auto &consensus = chainparams.GetConsensus();

    auto blockCtx = BlockContext(pindex->nHeight, pindex->GetBlockTime(), consensus, &accountsView);
    auto isEvmEnabledForBlock = blockCtx.GetEVMEnabledForBlock();
    auto &evmTemplate = blockCtx.GetEVMTemplate();

    // Note: TaskGroup needs to be alive until the end of the boost IO pool completion.
    // So, we allocate it outside of the pre-cache scope, and ensure it's cancelled on
    // all return paths.
    TaskGroup evmEccPreCacheTaskPool;
    std::map<size_t, TransactionContext> txContexts;

    if (isEvmEnabledForBlock) {
        auto xvmRes = XVM::TryFrom(block.vtx[0]->vout[1].scriptPubKey);
        if (!xvmRes) {
            return state.Invalid(ValidationInvalidReason::CONSENSUS,
                                 error("%s: Failed to process XVM in coinbase", __func__),
                                 "bad-xvm-coinbase");
        }
        blockCtx.SetEVMTemplate(
            CScopedTemplate::Create(pindex->nHeight,
                                    xvmRes->evm.beneficiary,
                                    block.nBits,
                                    pindex->GetBlockTime(),
                                    static_cast<std::size_t>(reinterpret_cast<uintptr_t>(&mnview))));
        if (!evmTemplate) {
            return state.Invalid(ValidationInvalidReason::CONSENSUS,
                                 error("%s: Failed to create block template", __func__),
                                 "bad-evm-template");
        }
        XResultThrowOnErr(evm_try_unsafe_update_state_in_template(result, evmTemplate->GetTemplate()));

        auto eccPreCacheControl = gArgs.GetArg("-eccprecache", DEFAULT_ECC_PRECACHE_WORKERS);
        auto isEccPreCacheEnabled = eccPreCacheControl == -1 || eccPreCacheControl > 0;
        if (isEccPreCacheEnabled) {
            // Pre-warm validation cache
            auto &pool = DfTxTaskPool->pool;

            auto isFirstTx = true;
            for (uint32_t i{}; i < block.vtx.size(); i++) {
                const auto &tx = *(block.vtx[i]);

                if (tx.IsCoinBase()) {
                    continue;
                }

                auto txCtx = TransactionContext{
                    view,
                    tx,
                    blockCtx,
                    static_cast<uint32_t>(i),
                };

                const auto txType = txCtx.GetTxType();
                txContexts.emplace(i, txCtx);

                if (txType == CustomTxType::EvmTx) {
                    if (isFirstTx) {
                        // Minor optimization: We skip the first one, since in most scenarios
                        // it will result in a single duplicated computation of the first cache
                        // not being available since validation will hit the cache request before
                        // the pool completes the ECC recovery of the first one. This duplicate
                        // adds up during fresh sync.
                        isFirstTx = false;
                        continue;
                    }

                    auto &[r, txMessage] = txCtx.GetTxMessage();
                    if (!r) {
                        continue;
                    }

                    evmEccPreCacheTaskPool.AddTask();
                    boost::asio::post(pool, [&evmEccPreCacheTaskPool, evmMsg = std::move(txMessage)] {
                        if (!evmEccPreCacheTaskPool.IsCancelled()) {
                            const auto obj = std::get<CEvmTxMessage>(evmMsg);

                            const auto rawEvmTx = HexStr(obj.evmTx);
                            auto v = XResultValueLogged(evm_try_unsafe_make_signed_tx(result, rawEvmTx));
                            if (v) {
                                XResultStatusLogged(evm_try_unsafe_cache_signed_tx(result, rawEvmTx, *v));
                            }
                        }
                        evmEccPreCacheTaskPool.RemoveTask();
                    });
                }
            }
        }
    }

    // Execute TXs
    for (unsigned int i = 0; i < block.vtx.size(); i++) {
        const CTransaction &tx = *(block.vtx[i]);
        nInputs += tx.vin.size();

        if (!tx.IsCoinBase()) {
            CAmount txfee = 0;
            if (!Consensus::CheckTxInputs(tx, state, view, accountsView, pindex->nHeight, txfee, chainparams)) {
                if (!IsBlockReason(state.GetReason())) {
                    // CheckTxInputs may return MISSING_INPUTS or
                    // PREMATURE_SPEND but we can't return that, as it's not
                    // defined for a block, so we reset the reason flag to
                    // CONSENSUS here.
                    state.Invalid(
                        ValidationInvalidReason::CONSENSUS, false, state.GetRejectReason(), state.GetDebugMessage());
                }
                return error("%s: Consensus::CheckTxInputs: %s, %s",
                             __func__,
                             tx.GetHash().ToString(),
                             FormatStateMessage(state));
            }
            nFees += txfee;
            if (!MoneyRange(nFees)) {
                return state.Invalid(ValidationInvalidReason::CONSENSUS,
                                     error("%s: accumulated fee in the block out of range.", __func__),
                                     "bad-txns-accumulated-fee-outofrange");
            }

            // Check that transaction is BIP68 final
            // BIP68 lock checks (as opposed to nLockTime checks) must
            // be in ConnectBlock because they require the UTXO set
            prevheights.resize(tx.vin.size());
            for (size_t j = 0; j < tx.vin.size(); j++) {
                prevheights[j] = view.AccessCoin(tx.vin[j].prevout).nHeight;
            }

            if (!SequenceLocks(tx, nLockTimeFlags, &prevheights, *pindex)) {
                return state.Invalid(ValidationInvalidReason::CONSENSUS,
                                     error("%s: contains a non-BIP68-final transaction", __func__),
                                     "bad-txns-nonfinal");
            }
        }

        // GetTransactionSigOpCost counts 3 types of sigops:
        // * legacy (always)
        // * p2sh (when P2SH enabled in flags and excludes coinbase)
        // * witness (when witness enabled in flags and excludes coinbase)
        nSigOpsCost += GetTransactionSigOpCost(tx, view, flags);
        if (nSigOpsCost > MAX_BLOCK_SIGOPS_COST) {
            return state.Invalid(
                ValidationInvalidReason::CONSENSUS, error("%s: too many sigops", __func__), "bad-blk-sigops");
        }

        txdata.emplace_back(tx);
        if (!tx.IsCoinBase()) {
            std::vector<CScriptCheck> vChecks;
            bool fCacheResults = fJustCheck; /* Don't cache results if we're actually connecting blocks (still consult
                                                the cache, though) */
            if (!CheckInputs(tx,
                             state,
                             view,
                             fScriptChecks,
                             flags,
                             fCacheResults,
                             fCacheResults,
                             txdata[i],
                             g_parallel_script_checks ? &vChecks : nullptr)) {
                if (state.GetReason() == ValidationInvalidReason::TX_NOT_STANDARD) {
                    // CheckInputs may return NOT_STANDARD for extra flags we passed,
                    // but we can't return that, as it's not defined for a block, so
                    // we reset the reason flag to CONSENSUS here.
                    // In the event of a future soft-fork, we may need to
                    // consider whether rewriting to CONSENSUS or
                    // RECENT_CONSENSUS_CHANGE would be more appropriate.
                    state.Invalid(
                        ValidationInvalidReason::CONSENSUS, false, state.GetRejectReason(), state.GetDebugMessage());
                }
                return error("%s: CheckInputs on %s failed with %s",
                             __func__,
                             tx.GetHash().ToString(),
                             FormatStateMessage(state));
            }

            const auto applyCustomTxTime = GetTimeMicros();

            auto txCtx = txContexts.count(i) ? txContexts.at(i)
                                             : TransactionContext{
                                                   view,
                                                   tx,
                                                   blockCtx,
                                                   static_cast<uint32_t>(i),
                                               };
            const auto res = ApplyCustomTx(blockCtx, txCtx);

            LogApplyCustomTx(txCtx, applyCustomTxTime);
            if (!res.ok && (res.code & CustomTxErrCodes::Fatal)) {
                if (pindex->nHeight >= consensus.DF8EunosHeight) {
                    return state.Invalid(
                        ValidationInvalidReason::CONSENSUS,
                        error("%s: ApplyCustomTx on %s failed with %s", __func__, tx.GetHash().ToString(), res.msg),
                        "bad-custom-tx");
                } else {
                    // we will never fail, but skip, unless transaction mints UTXOs
                    return error("%s: ApplyCustomTx on %s failed with %s", __func__, tx.GetHash().ToString(), res.msg);
                }
            }
            // log
            if (!fJustCheck && !res.msg.empty()) {
                if (res.ok) {
                    LogPrintf("applied tx %s: %s\n", block.vtx[i]->GetHash().GetHex(), res.msg);
                } else {
                    LogPrintf("skipped tx %s: %s\n", block.vtx[i]->GetHash().GetHex(), res.msg);
                }
            }

            control.Add(vChecks);
        } else {
            std::vector<unsigned char> metadata;
            if (IsAnchorRewardTxPlus(tx, metadata)) {
                if (!fJustCheck) {
                    LogPrint(BCLog::ANCHORING,
                             "%s: connecting finalization tx: %s block: %d\n",
                             __func__,
                             tx.GetHash().GetHex(),
                             pindex->nHeight);
                }
                ResVal<uint256> res = ApplyAnchorRewardTxPlus(mnview, tx, pindex->nHeight, metadata, consensus);
                if (!res.ok) {
                    return state.Invalid(
                        ValidationInvalidReason::CONSENSUS, error("%s: %s", __func__, res.msg), res.dbgMsg);
                }
                rewardedAnchors = true;
                if (!fJustCheck) {
                    LogPrint(BCLog::ANCHORING,
                             "%s: connected finalization tx: %s block: %d\n",
                             __func__,
                             tx.GetHash().GetHex(),
                             pindex->nHeight);
                }
            } else if (IsAnchorRewardTx(tx, metadata)) {
                if (!fJustCheck) {
                    LogPrint(BCLog::ANCHORING,
                             "%s: connecting finalization tx: %s block: %d\n",
                             __func__,
                             tx.GetHash().GetHex(),
                             pindex->nHeight);
                }
                ResVal<uint256> res = ApplyAnchorRewardTx(mnview,
                                                          tx,
                                                          pindex->nHeight,
                                                          pindex->pprev ? pindex->pprev->stakeModifier : uint256(),
                                                          metadata,
                                                          consensus);
                if (!res.ok) {
                    return state.Invalid(
                        ValidationInvalidReason::CONSENSUS, error("%s: %s", __func__, res.msg), res.dbgMsg);
                }
                rewardedAnchors = true;
                if (!fJustCheck) {
                    LogPrint(BCLog::ANCHORING,
                             "%s: connected finalization tx: %s block: %d\n",
                             __func__,
                             tx.GetHash().GetHex(),
                             pindex->nHeight);
                }
            }
        }

        std::vector<unsigned char> metadata;
        for (uint32_t j = 0; j < tx.vout.size(); ++j) {
            // Search for burn outputs
            if (tx.vout[j].scriptPubKey == consensus.burnAddress) {
                writeBurnEntries.push_back({
                    {tx.vout[j].scriptPubKey, static_cast<uint32_t>(pindex->nHeight), i},
                    {block.vtx[i]->GetHash(),
                     static_cast<uint8_t>(CustomTxType::None),
                     {{DCT_ID{0}, tx.vout[j].nValue}}                                  }
                });
            }
        }

        CTxUndo undoDummy;
        if (i > 0) {
            blockundo.vtxundo.push_back(CTxUndo());
        }
        UpdateCoins(tx, view, i == 0 ? undoDummy : blockundo.vtxundo.back(), pindex->nHeight);
    }

    // If it's not completed by now, we don't need it anymore.
    // Bail here so that other concurrent tasks won't be awaiting on these
    // unnecessarily.
    evmEccPreCacheTaskPool.MarkCancelled();

    int64_t nTime3 = GetTimeMicros();
    nTimeConnect += nTime3 - nTime2;
    LogPrint(BCLog::BENCH,
             "      - Connect %u transactions: %.2fms (%.3fms/tx, %.3fms/txin) [%.2fs (%.2fms/blk)]\n",
             (unsigned)block.vtx.size(),
             MILLI * (nTime3 - nTime2),
             MILLI * (nTime3 - nTime2) / block.vtx.size(),
             nInputs <= 1 ? 0 : MILLI * (nTime3 - nTime2) / (nInputs - 1),
             nTimeConnect * MICRO,
             nTimeConnect * MILLI / nBlocksTotal);

    // check main coinbase
    Res res = ApplyGeneralCoinbaseTx(accountsView, *block.vtx[0], pindex->nHeight, nFees, consensus);
    if (!res.ok) {
        return state.Invalid(ValidationInvalidReason::CONSENSUS, error("%s: %s", __func__, res.msg), res.dbgMsg);
    }

    if (!control.Wait()) {
        return state.Invalid(
            ValidationInvalidReason::CONSENSUS, error("%s: CheckQueue failed", __func__), "block-validation-failed");
    }

    int64_t nTime4 = GetTimeMicros();
    nTimeVerify += nTime4 - nTime2;
    LogPrint(BCLog::BENCH,
             "    - Verify %u txins: %.2fms (%.3fms/txin) [%.2fs (%.2fms/blk)]\n",
             nInputs - 1,
             MILLI * (nTime4 - nTime2),
             nInputs <= 1 ? 0 : MILLI * (nTime4 - nTime2) / (nInputs - 1),
             nTimeVerify * MICRO,
             nTimeVerify * MILLI / nBlocksTotal);

    // Reject block without token split coinbase TX outputs.
<<<<<<< HEAD
    CDataStructureV0 splitKey{AttributeTypes::Oracles, OracleIDs::Splits, static_cast<uint32_t>(pindex->nHeight)};
    const auto splits = accountsView.GetValue(splitKey, OracleSplits{});

    const auto isSplitsBlock = splits.size() > 0;

=======
>>>>>>> 1b691c68
    CreationTxs creationTxs;
    bool isSplitsBlock{};
    CDataStructureV0 splitKey{AttributeTypes::Oracles, OracleIDs::Splits, static_cast<uint32_t>(pindex->nHeight)};

    if (const auto splits32 = attributes->GetValue(splitKey, OracleSplits{}); !splits32.empty()) {
        if (!GetTokenMigrationCreationTxs(accountsView, block, pindex, splits32, creationTxs, state)) {
            return false;
        }
        isSplitsBlock = true;
    } else if (const auto splits64 = attributes->GetValue(splitKey, OracleSplits64{}); !splits64.empty()) {
        if (!GetTokenMigrationCreationTxs(accountsView, block, pindex, splits64, creationTxs, state)) {
            return false;
        }
        isSplitsBlock = true;
    }

    if (fJustCheck) {
        return accountsView.Flush();  // keeps compatibility
    }

    // validates account changes as well
    if (pindex->nHeight >= consensus.DF8EunosHeight && pindex->nHeight < consensus.DF9EunosKampungHeight) {
        bool mutated;
        uint256 hashMerkleRoot2 = BlockMerkleRoot(block, &mutated);
        if (block.hashMerkleRoot != Hash2(hashMerkleRoot2, accountsView.MerkleRoot())) {
            return state.Invalid(
                ValidationInvalidReason::BLOCK_MUTATED, false, "bad-txnmrklroot", "hashMerkleRoot mismatch");
        }

        // Check for merkle tree malleability (CVE-2012-2459): repeating sequences
        // of transactions in a block without affecting the merkle root of a block,
        // while still invalidating it.
        if (mutated) {
            return state.Invalid(
                ValidationInvalidReason::BLOCK_MUTATED, false, "bad-txns-duplicate", "duplicate transaction");
        }
    }

    // account changes are validated
    accountsView.Flush();

    // Set to ConnectBlock CCustomCSView
    blockCtx.SetView(mnview);

    // Execute EVM Queue
    res = ProcessDeFiEventFallible(block, pindex, chainparams, creationTxs, blockCtx);
    if (!res.ok) {
        return state.Invalid(ValidationInvalidReason::CONSENSUS, error("%s: %s", __func__, res.msg), res.dbgMsg);
    }

    if (!WriteUndoDataForBlock(blockundo, state, pindex, chainparams)) {
        return false;
    }

    if (!pindex->IsValid(BLOCK_VALID_SCRIPTS)) {
        pindex->RaiseValidity(BLOCK_VALID_SCRIPTS);
        setDirtyBlockIndex.insert(pindex);
    }

    assert(pindex->phashBlock);
    // add this block to the view's block chain
    view.SetBestBlock(pindex->GetBlockHash());

<<<<<<< HEAD
    ProcessDeFiEvent(block, pindex, mnview, view, chainparams, creationTxs, blockCtx);
=======
    ProcessDeFiEvent(block, pindex, view, creationTxs, blockCtx);
>>>>>>> 1b691c68

    // Write any UTXO burns
    for (const auto &[key, value] : writeBurnEntries) {
        mnview.GetHistoryWriters().WriteAccountHistory(key, value);
    }

    if (!fIsFakeNet) {
        mnview.IncrementMintedBy(*nodeId);

        // Store block staker height for use in coinage
        if (pindex->nHeight >= consensus.DF10EunosPayaHeight) {
            mnview.SetSubNodesBlockTime(
                minterKey, static_cast<uint32_t>(pindex->nHeight), ctxState.subNode, pindex->GetBlockTime());
        } else if (pindex->nHeight >= consensus.DF7DakotaCrescentHeight) {
            mnview.SetMasternodeLastBlockTime(
                minterKey, static_cast<uint32_t>(pindex->nHeight), pindex->GetBlockTime());
        }
    }
    mnview.SetLastHeight(pindex->nHeight);
    SetLastValidatedHeight(pindex->nHeight);

    auto &checkpoints = chainparams.Checkpoints().mapCheckpoints;
    auto it = checkpoints.lower_bound(pindex->nHeight);
    if (it != checkpoints.begin()) {
        --it;
        bool pruneStarted = false;
        auto time = GetTimeMillis();
        CCustomCSView pruned(mnview);
        mnview.ForEachUndo([&](const UndoKey &key, CLazySerialize<CUndo>) {
            if (key.height >= static_cast<uint32_t>(it->first)) {  // don't erase checkpoint height
                return false;
            }
            if (!pruneStarted) {
                pruneStarted = true;
                LogPrintf("Pruning undo data prior %d, it can take a while...\n", it->first);
            }
            return pruned.DelUndo(key).ok;
        });
        if (pruneStarted) {
            auto &map = pruned.GetStorage().GetRaw();
            compactBegin = map.begin()->first;
            compactEnd = map.rbegin()->first;
            pruned.Flush();
            LogPrintf("Pruning undo data finished.\n");
            LogPrint(BCLog::BENCH, "    - Pruning undo data takes: %dms\n", GetTimeMillis() - time);
        }
        // we can safety delete old interest keys
        if (it->first > consensus.DF14FortCanningHillHeight) {
            CCustomCSView view(mnview);
            mnview.ForEachVaultInterest([&](const CVaultId &vaultId, DCT_ID tokenId, CInterestRate) {
                view.EraseBy<CLoanView::LoanInterestByVault>(std::make_pair(vaultId, tokenId));
                return true;
            });
            view.Flush();
        }
    }

    if (isSplitsBlock) {
        LogPrintf("Token split block validation time: %.2fms\n", MILLI * (GetTimeMicros() - nTime1));
    }

    // Finalize items
    if (isEvmEnabledForBlock) {
        XResultThrowOnErr(evm_try_unsafe_commit_block(result, evmTemplate->GetTemplate()));
    }

    int64_t nTime5 = GetTimeMicros();
    nTimeIndex += nTime5 - nTime4;
    LogPrint(BCLog::BENCH,
             "    - Index writing: %.2fms [%.2fs (%.2fms/blk)]\n",
             MILLI * (nTime5 - nTime4),
             nTimeIndex * MICRO,
             nTimeIndex * MILLI / nBlocksTotal);

    int64_t nTime6 = GetTimeMicros();
    nTimeCallbacks += nTime6 - nTime5;
    LogPrint(BCLog::BENCH,
             "    - Callbacks: %.2fms [%.2fs (%.2fms/blk)]\n",
             MILLI * (nTime6 - nTime5),
             nTimeCallbacks * MICRO,
             nTimeCallbacks * MILLI / nBlocksTotal);

    return true;
}

bool CChainState::FlushStateToDisk(const CChainParams &chainparams,
                                   CValidationState &state,
                                   FlushStateMode mode,
                                   int nManualPruneHeight) {
    int64_t nMempoolUsage = mempool.DynamicMemoryUsage();
    LOCK2(cs_main, cs_LastBlockFile);
    assert(this->CanFlushToDisk());
    static int64_t nLastWrite = 0;
    static int64_t nLastFlush = 0;
    std::set<int> setFilesToPrune;
    bool full_flush_completed = false;
    try {
        {
            bool fFlushForPrune = false;
            bool fDoFullFlush = false;
            if (fPruneMode && (fCheckForPruning || nManualPruneHeight > 0) && !fReindex) {
                if (nManualPruneHeight > 0) {
                    FindFilesToPruneManual(setFilesToPrune, nManualPruneHeight);
                } else {
                    FindFilesToPrune(setFilesToPrune, chainparams.PruneAfterHeight());
                    fCheckForPruning = false;
                }
                if (!setFilesToPrune.empty()) {
                    fFlushForPrune = true;
                    if (!fHavePruned) {
                        pblocktree->WriteFlag("prunedblockfiles", true);
                        fHavePruned = true;
                    }
                }
            }
            int64_t nNow = GetTimeMicros();
            // Avoid writing/flushing immediately after startup.
            if (nLastWrite == 0) {
                nLastWrite = nNow;
            }
            if (nLastFlush == 0) {
                nLastFlush = nNow;
            }
            int64_t nMempoolSizeMax = gArgs.GetArg("-maxmempool", DEFAULT_MAX_MEMPOOL_SIZE) * 1000000;
            int64_t cacheSize = CoinsTip().DynamicMemoryUsage();
            int64_t nTotalSpace = nCoinCacheUsage + std::max<int64_t>(nMempoolSizeMax - nMempoolUsage, 0);
            // The cache is large and we're within 10% and 10 MiB of the limit, but we have time now (not in the middle
            // of a block processing).
            bool fCacheLarge =
                mode == FlushStateMode::PERIODIC &&
                cacheSize > std::max((9 * nTotalSpace) / 10, nTotalSpace - MAX_BLOCK_COINSDB_USAGE * 1024 * 1024);
            // The cache is over the limit, we have to write now.
            bool fCacheCritical = mode == FlushStateMode::IF_NEEDED && cacheSize > nTotalSpace;
            // It's been a while since we wrote the block index to disk. Do this frequently, so we don't need to
            // redownload after a crash.
            bool fPeriodicWrite =
                mode == FlushStateMode::PERIODIC && nNow > nLastWrite + (int64_t)DATABASE_WRITE_INTERVAL * 1000000;
            // It's been very long since we flushed the cache. Do this infrequently, to optimize cache usage.
            bool fPeriodicFlush =
                mode == FlushStateMode::PERIODIC && nNow > nLastFlush + (int64_t)DATABASE_FLUSH_INTERVAL * 1000000;
            // Combine all conditions that result in a full cache flush.
            fDoFullFlush =
                (mode == FlushStateMode::ALWAYS) || fCacheLarge || fCacheCritical || fPeriodicFlush || fFlushForPrune;
            // Write blocks and block index to disk.
            if (fDoFullFlush || fPeriodicWrite) {
                // Depend on nMinDiskSpace to ensure we can write block index
                if (!CheckDiskSpace(GetBlocksDir())) {
                    return AbortNode(state,
                                     "Disk space is too low!",
                                     _("Error: Disk space is too low!").translated,
                                     CClientUIInterface::MSG_NOPREFIX);
                }
                // First make sure all block and undo data is flushed to disk.
                FlushBlockFile();
                // Then update all block file information (which may refer to block and undo files).
                {
                    std::vector<std::pair<int, const CBlockFileInfo *>> vFiles;
                    vFiles.reserve(setDirtyFileInfo.size());
                    for (std::set<int>::iterator it = setDirtyFileInfo.begin(); it != setDirtyFileInfo.end();) {
                        vFiles.push_back(std::make_pair(*it, &vinfoBlockFile[*it]));
                        setDirtyFileInfo.erase(it++);
                    }
                    std::vector<const CBlockIndex *> vBlocks;
                    vBlocks.reserve(setDirtyBlockIndex.size());
                    for (std::set<CBlockIndex *>::iterator it = setDirtyBlockIndex.begin();
                         it != setDirtyBlockIndex.end();) {
                        vBlocks.push_back(*it);
                        setDirtyBlockIndex.erase(it++);
                    }
                    if (!pblocktree->WriteBatchSync(vFiles, nLastBlockFile, vBlocks)) {
                        return AbortNode(state, "Failed to write to block index database");
                    }
                }
                // Finally remove any pruned files
                if (fFlushForPrune) {
                    UnlinkPrunedFiles(setFilesToPrune);
                }
                nLastWrite = nNow;
            }
            // use a bit more memory in normal usage
            const size_t memoryCacheSizeMax = IsInitialBlockDownload() ? nCustomMemUsage : (nCustomMemUsage << 1);
            bool fMemoryCacheLarge = fDoFullFlush || (mode == FlushStateMode::IF_NEEDED &&
                                                      pcustomcsview->SizeEstimate() > memoryCacheSizeMax);
            // Flush best chain related state. This can only be done if the blocks / block index write was also done.
            if (fMemoryCacheLarge && !CoinsTip().GetBestBlock().IsNull()) {
                // Flush view first to estimate size on disk later
                if (!pcustomcsview->Flush()) {
                    return AbortNode(state, "Failed to write db batch");
                }
                // Typical Coin structures on disk are around 48 bytes in size.
                // Pushing a new one to the database can cause it to be written
                // twice (once in the log, and once in the tables). This is already
                // an overestimation, as most will delete an existing entry or
                // overwrite one. Still, use a conservative safety factor of 2.
                if (!CheckDiskSpace(GetDataDir(),
                                    48 * 2 * 2 * CoinsTip().GetCacheSize() + pcustomcsDB->SizeEstimate())) {
                    return AbortNode(state,
                                     "Disk space is too low!",
                                     _("Error: Disk space is too low!").translated,
                                     CClientUIInterface::MSG_NOPREFIX);
                }
                // Flush the chainstate (which may refer to block index entries).
                if (!CoinsTip().Flush() || !pcustomcsDB->Flush()) {
                    return AbortNode(state, "Failed to write to coin or masternode db to disk");
                }
                // Flush the EVM chainstate
                if (IsEVMEnabled(*pcustomcsview)) {
                    auto res = XResultStatusLogged(evm_try_flush_db(result));
                    if (!res) {
                        return AbortNode(state, "Failed to write to EVM db to disk");
                    }
                }
                if (!compactBegin.empty() && !compactEnd.empty()) {
                    auto time = GetTimeMillis();
                    pcustomcsDB->Compact(compactBegin, compactEnd);
                    compactBegin.clear();
                    compactEnd.clear();
                    LogPrint(BCLog::BENCH, "    - DB compacting takes: %dms\n", GetTimeMillis() - time);
                }
                nLastFlush = nNow;
                full_flush_completed = true;
            }
        }
        if (full_flush_completed) {
            // Update best block in wallet (so we can detect restored wallets).
            GetMainSignals().ChainStateFlushed(m_chain.GetLocator());
        }
    } catch (const std::runtime_error &e) {
        return AbortNode(state, std::string("System error while flushing: ") + e.what());
    }
    return true;
}

void CChainState::ForceFlushStateToDisk() {
    CValidationState state;
    const CChainParams &chainparams = Params();
    if (!this->FlushStateToDisk(chainparams, state, FlushStateMode::ALWAYS)) {
        LogPrintf("%s: failed to flush state (%s)\n", __func__, FormatStateMessage(state));
    }
}

void CChainState::PruneAndFlush() {
    CValidationState state;
    fCheckForPruning = true;
    const CChainParams &chainparams = Params();

    if (!this->FlushStateToDisk(chainparams, state, FlushStateMode::NONE)) {
        LogPrintf("%s: failed to flush state (%s)\n", __func__, FormatStateMessage(state));
    }
}

static void DoWarning(const std::string &strWarning) {
    static bool fWarned = false;
    SetMiscWarning(strWarning);
    if (!fWarned) {
        AlertNotify(strWarning);
        fWarned = true;
    }
}

/** Private helper function that concatenates warning messages. */
static void AppendWarning(std::string &res, const std::string &warn) {
    if (!res.empty()) {
        res += ", ";
    }
    res += warn;
}

/** Check warning conditions and do some notifications on new chain tip set. */
void static UpdateTip(const CBlockIndex *pindexNew, const CChainParams &chainParams)
    EXCLUSIVE_LOCKS_REQUIRED(::cs_main) {
    // New best block
    mempool.AddTransactionsUpdated(1);

    {
        LOCK(g_best_block_mutex);
        g_best_block = pindexNew->GetBlockHash();
        g_best_block_cv.notify_all();
    }

    std::string warningMessages;
    if (!::ChainstateActive().IsInitialBlockDownload()) {
        int nUpgraded = 0;
        const CBlockIndex *pindex = pindexNew;
        for (int bit = 0; bit < VERSIONBITS_NUM_BITS; bit++) {
            WarningBitsConditionChecker checker(bit);
            ThresholdState state = checker.GetStateFor(pindex, chainParams.GetConsensus(), warningcache[bit]);
            if (state == ThresholdState::ACTIVE || state == ThresholdState::LOCKED_IN) {
                const std::string strWarning =
                    strprintf(_("Warning: unknown new rules activated (versionbit %i)").translated, bit);
                if (state == ThresholdState::ACTIVE) {
                    DoWarning(strWarning);
                } else {
                    AppendWarning(warningMessages, strWarning);
                }
            }
        }
        // Check the version of the last 100 blocks to see if we need to upgrade:
        for (int i = 0; i < 100 && pindex != nullptr; i++) {
            int32_t nExpectedVersion = ComputeBlockVersion(pindex->pprev, chainParams.GetConsensus());
            if (pindex->nVersion > VERSIONBITS_LAST_OLD_BLOCK_VERSION && (pindex->nVersion & ~nExpectedVersion) != 0) {
                ++nUpgraded;
            }
            pindex = pindex->pprev;
        }
        if (nUpgraded > 0) {
            AppendWarning(warningMessages,
                          strprintf(_("%d of last 100 blocks have unexpected version").translated, nUpgraded));
        }
    }

    static int64_t lastTipTime = 0;
    auto currentTime = GetSystemTimeInSeconds();
    if (!warningMessages.empty() || !::ChainstateActive().IsInitialBlockDownload() || lastTipTime < currentTime - 20) {
        lastTipTime = currentTime;
        LogPrintf(
            "%s: new best=%s height=%d version=0x%08x log2_work=%.8g tx=%lu date='%s' progress=%f cache=%.1fMiB(%utxo)",
            __func__, /* Continued */
            pindexNew->GetBlockHash().ToString(),
            pindexNew->nHeight,
            pindexNew->nVersion,
            log(pindexNew->nChainWork.getdouble()) / log(2.0),
            (unsigned long)pindexNew->nChainTx,
            FormatISO8601DateTime(pindexNew->GetBlockTime()),
            GuessVerificationProgress(chainParams.TxData(), pindexNew),
            ::ChainstateActive().CoinsTip().DynamicMemoryUsage() * (1.0 / (1 << 20)),
            ::ChainstateActive().CoinsTip().GetCacheSize());
        if (!warningMessages.empty()) {
            LogPrintf(" warning='%s'", warningMessages); /* Continued */
        }
        LogPrintf("\n");
    }
}

/** Disconnect m_chain's tip.
 * After calling, the mempool will be in an inconsistent state, with
 * transactions from disconnected blocks being added to disconnectpool.  You
 * should make the mempool consistent again by calling UpdateMempoolForReorg.
 * with cs_main held.
 *
 * If disconnectpool is nullptr, then no disconnected transactions are added to
 * disconnectpool (note that the caller is responsible for mempool consistency
 * in any case).
 */
bool CChainState::DisconnectTip(CValidationState &state,
                                const CChainParams &chainparams,
                                DisconnectedBlockTransactions *disconnectpool) {
    m_disconnectTip = true;
    CBlockIndex *pindexDelete = m_chain.Tip();
    assert(pindexDelete);
    // Read block from disk.
    std::shared_ptr<CBlock> pblock = std::make_shared<CBlock>();
    CBlock &block = *pblock;
    if (!ReadBlockFromDisk(block, pindexDelete, chainparams.GetConsensus())) {
        m_disconnectTip = false;
        return error("DisconnectTip(): Failed to read block");
    }
    // Apply the block atomically to the chain state.
    int64_t nStart = GetTimeMicros();
    {
        CCoinsViewCache view(&CoinsTip());
        CCustomCSView mnview(*pcustomcsview, paccountHistoryDB.get(), pburnHistoryDB.get(), pvaultHistoryDB.get());
        assert(view.GetBestBlock() == pindexDelete->GetBlockHash());
        std::vector<CAnchorConfirmMessage> disconnectedConfirms;
        if (DisconnectBlock(block, pindexDelete, view, mnview, disconnectedConfirms) != DISCONNECT_OK) {
            m_disconnectTip = false;
            return error("DisconnectTip(): DisconnectBlock %s failed", pindexDelete->GetBlockHash().ToString());
        }

        if (block.vtx[0]->vout.size() > 1 && XVM::TryFrom(block.vtx[0]->vout[1].scriptPubKey)) {
            XResultThrowOnErr(evm_try_disconnect_latest_block(result));
        }

        bool flushed = view.Flush() && mnview.Flush();
        assert(flushed);
        mnview.GetHistoryWriters().FlushDB();

        pcustomcsview->GetStorage().BlockTipChanged();

        if (!disconnectedConfirms.empty()) {
            for (const auto &confirm : disconnectedConfirms) {
                panchorAwaitingConfirms->Add(confirm);
            }
            // we do not clear ALL votes (even they are stale) for the case of rapid tip changing. At least, they'll be
            // deleted after their rewards
            if (!IsInitialBlockDownload()) {
                panchorAwaitingConfirms->ReVote();
            }
        }
    }
    LogPrint(BCLog::BENCH, "- Disconnect block: %.2fms\n", (GetTimeMicros() - nStart) * MILLI);
    // Write the chain state to disk, if necessary.
    if (!FlushStateToDisk(chainparams, state, FlushStateMode::IF_NEEDED)) {
        m_disconnectTip = false;
        return false;
    }

    if (disconnectpool) {
        // Save transactions to re-add to mempool at end of reorg
        for (auto it = block.vtx.rbegin(); it != block.vtx.rend(); ++it) {
            disconnectpool->addTransaction(*it);
        }
        while (disconnectpool->DynamicMemoryUsage() > MAX_DISCONNECTED_TX_POOL_SIZE * 1000) {
            // Drop the earliest entry, and remove its children from the mempool.
            auto it = disconnectpool->queuedTx.get<insertion_order>().begin();
            mempool.removeRecursive(**it, MemPoolRemovalReason::REORG);
            disconnectpool->removeEntry(it);
        }
    }

    m_chain.SetTip(pindexDelete->pprev);

    UpdateTip(pindexDelete->pprev, chainparams);
    // Let wallets know transactions went from 1-confirmed to
    // 0-confirmed or conflicted:
    GetMainSignals().BlockDisconnected(pblock);
    m_disconnectTip = false;
    return true;
}

static int64_t nTimeReadFromDisk = 0;
static int64_t nTimeConnectTotal = 0;
static int64_t nTimeFlush = 0;
static int64_t nTimeChainState = 0;
static int64_t nTimePostConnect = 0;

struct PerBlockConnectTrace {
    CBlockIndex *pindex = nullptr;
    std::shared_ptr<const CBlock> pblock;
    std::shared_ptr<std::vector<CTransactionRef>> conflictedTxs;
    PerBlockConnectTrace()
        : conflictedTxs(std::make_shared<std::vector<CTransactionRef>>()) {}
};
/**
 * Used to track blocks whose transactions were applied to the UTXO state as a
 * part of a single ActivateBestChainStep call.
 *
 * This class also tracks transactions that are removed from the mempool as
 * conflicts (per block) and can be used to pass all those transactions
 * through SyncTransaction.
 *
 * This class assumes (and asserts) that the conflicted transactions for a given
 * block are added via mempool callbacks prior to the BlockConnected() associated
 * with those transactions. If any transactions are marked conflicted, it is
 * assumed that an associated block will always be added.
 *
 * This class is single-use, once you call GetBlocksConnected() you have to throw
 * it away and make a new one.
 */
class ConnectTrace {
private:
    std::vector<PerBlockConnectTrace> blocksConnected;
    CTxMemPool &pool;
    boost::signals2::scoped_connection m_connNotifyEntryRemoved;

public:
    explicit ConnectTrace(CTxMemPool &_pool)
        : blocksConnected(1),
          pool(_pool) {
        m_connNotifyEntryRemoved = pool.NotifyEntryRemoved.connect(
            std::bind(&ConnectTrace::NotifyEntryRemoved, this, std::placeholders::_1, std::placeholders::_2));
    }

    void BlockConnected(CBlockIndex *pindex, std::shared_ptr<const CBlock> pblock) {
        assert(!blocksConnected.back().pindex);
        assert(pindex);
        assert(pblock);
        blocksConnected.back().pindex = pindex;
        blocksConnected.back().pblock = std::move(pblock);
        blocksConnected.emplace_back();
    }

    std::vector<PerBlockConnectTrace> &GetBlocksConnected() {
        // We always keep one extra block at the end of our list because
        // blocks are added after all the conflicted transactions have
        // been filled in. Thus, the last entry should always be an empty
        // one waiting for the transactions from the next block. We pop
        // the last entry here to make sure the list we return is sane.
        assert(!blocksConnected.back().pindex);
        assert(blocksConnected.back().conflictedTxs->empty());
        blocksConnected.pop_back();
        return blocksConnected;
    }

    void NotifyEntryRemoved(CTransactionRef txRemoved, MemPoolRemovalReason reason) {
        assert(!blocksConnected.back().pindex);
        if (reason == MemPoolRemovalReason::CONFLICT) {
            blocksConnected.back().conflictedTxs->emplace_back(std::move(txRemoved));
        }
    }
};

/**
 * Connect a new block to m_chain. pblock is either nullptr or a pointer to a CBlock
 * corresponding to pindexNew, to bypass loading it again from disk.
 *
 * The block is added to connectTrace if connection succeeds.
 */
bool CChainState::ConnectTip(CValidationState &state,
                             const CChainParams &chainparams,
                             CBlockIndex *pindexNew,
                             const std::shared_ptr<const CBlock> &pblock,
                             ConnectTrace &connectTrace,
                             DisconnectedBlockTransactions &disconnectpool) {
    assert(pindexNew->pprev == m_chain.Tip());
    // Read block from disk.
    int64_t nTime1 = GetTimeMicros();
    std::shared_ptr<const CBlock> pthisBlock;
    if (!pblock) {
        std::shared_ptr<CBlock> pblockNew = std::make_shared<CBlock>();
        if (!ReadBlockFromDisk(*pblockNew, pindexNew, chainparams.GetConsensus())) {
            return AbortNode(state, "Failed to read block");
        }
        pthisBlock = pblockNew;
    } else {
        pthisBlock = pblock;
    }
    const CBlock &blockConnecting = *pthisBlock;
    // Apply the block atomically to the chain state.
    int64_t nTime2 = GetTimeMicros();
    nTimeReadFromDisk += nTime2 - nTime1;
    int64_t nTime3;
    LogPrint(BCLog::BENCH,
             "  - Load block from disk: %.2fms [%.2fs]\n",
             (nTime2 - nTime1) * MILLI,
             nTimeReadFromDisk * MICRO);
    {
        CCoinsViewCache view(&CoinsTip());
        CCustomCSView mnview(*pcustomcsview, paccountHistoryDB.get(), pburnHistoryDB.get(), pvaultHistoryDB.get());
        bool rewardedAnchors{};
        auto invalidStateReturn = [&](CValidationState &s, CBlockIndex *p, CCustomCSView &m) {
            if (s.IsInvalid()) {
                InvalidBlockFound(p, s);
            }
            return error("ConnectBlock %s failed, %s", p->GetBlockHash().ToString(), FormatStateMessage(s));
        };

        bool rv = ConnectBlock(blockConnecting, state, pindexNew, view, mnview, chainparams, rewardedAnchors, false);
        GetMainSignals().BlockChecked(blockConnecting, state);
        if (!rv) {
            return invalidStateReturn(state, pindexNew, mnview);
        }

        nTime3 = GetTimeMicros();
        nTimeConnectTotal += nTime3 - nTime2;
        LogPrint(BCLog::BENCH,
                 "  - Connect total: %.2fms [%.2fs (%.2fms/blk)]\n",
                 (nTime3 - nTime2) * MILLI,
                 nTimeConnectTotal * MICRO,
                 nTimeConnectTotal * MILLI / nBlocksTotal);

        bool flushed = view.Flush() && mnview.Flush();
        assert(flushed);
        mnview.GetHistoryWriters().FlushDB();

        pcustomcsview->GetStorage().BlockTipChanged();

        // Delete all other confirms from memory
        if (rewardedAnchors) {
            std::vector<uint256> oldConfirms;
            panchorAwaitingConfirms->ForEachConfirm([&oldConfirms](const CAnchorConfirmMessage &confirm) {
                oldConfirms.push_back(confirm.btcTxHash);
                return true;
            });

            for (const auto &confirm : oldConfirms) {
                panchorAwaitingConfirms->EraseAnchor(confirm);
            }
        }
    }
    int64_t nTime4 = GetTimeMicros();
    nTimeFlush += nTime4 - nTime3;
    LogPrint(BCLog::BENCH,
             "  - Flush: %.2fms [%.2fs (%.2fms/blk)]\n",
             (nTime4 - nTime3) * MILLI,
             nTimeFlush * MICRO,
             nTimeFlush * MILLI / nBlocksTotal);
    // Write the chain state to disk, if necessary.
    if (!FlushStateToDisk(chainparams, state, FlushStateMode::IF_NEEDED)) {
        return false;
    }
    int64_t nTime5 = GetTimeMicros();
    nTimeChainState += nTime5 - nTime4;
    LogPrint(BCLog::BENCH,
             "  - Writing chainstate: %.2fms [%.2fs (%.2fms/blk)]\n",
             (nTime5 - nTime4) * MILLI,
             nTimeChainState * MICRO,
             nTimeChainState * MILLI / nBlocksTotal);
    // Remove conflicting transactions from the mempool.;
    mempool.removeForBlock(blockConnecting.vtx, pindexNew->nHeight);
    disconnectpool.removeForBlock(blockConnecting.vtx);
    // Update m_chain & related variables.
    m_chain.SetTip(pindexNew);
    UpdateTip(pindexNew, chainparams);

    // Update teams every anchoringTeamChange number of blocks
    if (pindexNew->nHeight >= Params().GetConsensus().DF6DakotaHeight &&
        pindexNew->nHeight % Params().GetConsensus().mn.anchoringTeamChange == 0) {
        pcustomcsview->CalcAnchoringTeams(blockConnecting.stakeModifier, pindexNew);

        // Delete old and now invalid anchor confirms
        panchorAwaitingConfirms->Clear();

        // Revote to pay any unrewarded anchor confirms
        if (!IsInitialBlockDownload()) {
            panchorAwaitingConfirms->ReVote();
        }
    }

    int64_t nTime6 = GetTimeMicros();
    nTimePostConnect += nTime6 - nTime5;
    nTimeTotal += nTime6 - nTime1;
    LogPrint(BCLog::BENCH,
             "  - Connect postprocess: %.2fms [%.2fs (%.2fms/blk)]\n",
             (nTime6 - nTime5) * MILLI,
             nTimePostConnect * MICRO,
             nTimePostConnect * MILLI / nBlocksTotal);
    LogPrint(BCLog::BENCH,
             "- Connect block: %.2fms [%.2fs (%.2fms/blk)]\n",
             (nTime6 - nTime1) * MILLI,
             nTimeTotal * MICRO,
             nTimeTotal * MILLI / nBlocksTotal);

    if (LogAcceptCategory(BCLog::CONNECT)) {
        LogPrintf("ConnectTip: %s\n", blockToJSON(*pthisBlock, pindexNew, pindexNew, true, 4).write(2));
    }
    connectTrace.BlockConnected(pindexNew, std::move(pthisBlock));
    return true;
}

/**
 * Return the tip of the chain with the most work in it, that isn't
 * known to be invalid (it's however far from certain to be valid).
 */
CBlockIndex *CChainState::FindMostWorkChain() {
    do {
        CBlockIndex *pindexNew = nullptr;

        // Find the best candidate header.
        {
            std::set<CBlockIndex *, CBlockIndexWorkComparator>::reverse_iterator it = setBlockIndexCandidates.rbegin();
            if (it == setBlockIndexCandidates.rend()) {
                return nullptr;
            }
            pindexNew = *it;
        }

        // Check whether all blocks on the path between the currently active chain and the candidate are valid.
        // Just going until the active chain is an optimization, as we know all blocks in it are valid already.
        CBlockIndex *pindexTest = pindexNew;
        bool fInvalidAncestor = false;
        while (pindexTest && !m_chain.Contains(pindexTest)) {
            assert(pindexTest->HaveTxsDownloaded() || pindexTest->nHeight == 0);

            // Pruned nodes may have entries in setBlockIndexCandidates for
            // which block files have been deleted.  Remove those as candidates
            // for the most work chain if we come across them; we can't switch
            // to a chain unless we have all the non-active-chain parent blocks.
            bool fFailedChain = pindexTest->nStatus & BLOCK_FAILED_MASK;
            bool fMissingData = !(pindexTest->nStatus & BLOCK_HAVE_DATA);
            if (fFailedChain || fMissingData) {
                // Candidate chain is not usable (either invalid or missing data)
                if (fFailedChain &&
                    (pindexBestInvalid == nullptr || pindexNew->nChainWork > pindexBestInvalid->nChainWork)) {
                    pindexBestInvalid = pindexNew;
                }
                CBlockIndex *pindexFailed = pindexNew;
                // Remove the entire chain from the set.
                while (pindexTest != pindexFailed) {
                    if (fFailedChain) {
                        pindexFailed->nStatus |= BLOCK_FAILED_CHILD;
                    } else if (fMissingData) {
                        // If we're missing data, then add back to m_blocks_unlinked,
                        // so that if the block arrives in the future we can try adding
                        // to setBlockIndexCandidates again.
                        m_blockman.m_blocks_unlinked.insert(std::make_pair(pindexFailed->pprev, pindexFailed));
                    }
                    setBlockIndexCandidates.erase(pindexFailed);
                    pindexFailed = pindexFailed->pprev;
                }
                setBlockIndexCandidates.erase(pindexTest);
                fInvalidAncestor = true;
                break;
            }
            pindexTest = pindexTest->pprev;
        }
        if (!fInvalidAncestor) {
            return pindexNew;
        }
    } while (true);
}

/** Delete all entries in setBlockIndexCandidates that are worse than the current tip. */
void CChainState::PruneBlockIndexCandidates() {
    // Note that we can't delete the current block itself, as we may need to return to it later in case a
    // reorganization to a better block fails.
    std::set<CBlockIndex *, CBlockIndexWorkComparator>::iterator it = setBlockIndexCandidates.begin();
    while (it != setBlockIndexCandidates.end() && setBlockIndexCandidates.value_comp()(*it, m_chain.Tip())) {
        setBlockIndexCandidates.erase(it++);
    }
    // Either the current tip or a successor of it we're working towards is left in setBlockIndexCandidates.
    if (setBlockIndexCandidates.empty()) {
        throw std::runtime_error("ERROR:: Data corruption detected. Please resync or use a snapshot");
    }
    //    LogPrintf("TRACE PruneBlockIndexCandidates() after: setBlockIndexCandidates: %i\n",
    //    setBlockIndexCandidates.size());
}

//! Returns last CBlockIndex* that is a checkpoint
static CBlockIndex *GetLastCheckpoint(const CCheckpointData &data) EXCLUSIVE_LOCKS_REQUIRED(cs_main) {
    const MapCheckpoints &checkpoints = data.mapCheckpoints;

    for (const MapCheckpoints::value_type &i : reverse_iterate(checkpoints)) {
        const uint256 &hash = i.second;
        CBlockIndex *pindex = LookupBlockIndex(hash);
        if (pindex) {
            return pindex;
        }
    }
    return nullptr;
}

/**
 * Try to make some progress towards making pindexMostWork the active block.
 * pblock is either nullptr or a pointer to a CBlock corresponding to pindexMostWork.
 */
bool CChainState::ActivateBestChainStep(CValidationState &state,
                                        const CChainParams &chainparams,
                                        CBlockIndex *pindexMostWork,
                                        const std::shared_ptr<const CBlock> &pblock,
                                        bool &fInvalidFound,
                                        ConnectTrace &connectTrace) {
    AssertLockHeld(cs_main);

    const CBlockIndex *pindexOldTip = m_chain.Tip();
    const CBlockIndex *pindexFork = m_chain.FindFork(pindexMostWork);

    // Disconnect active blocks which are no longer in the best chain.
    bool fBlocksDisconnected = false;
    DisconnectedBlockTransactions disconnectpool;
    auto disconnectBlocksTo = [&](const CBlockIndex *pindex) -> bool {
        while (m_chain.Tip() && m_chain.Tip() != pindex) {
            if (!DisconnectTip(state, chainparams, &disconnectpool)) {
                // This is likely a fatal error, but keep the mempool consistent,
                // just in case. Only remove from the mempool in this case.
                UpdateMempoolForReorg(disconnectpool, false);

                // If we're unable to disconnect a block during normal operation,
                // then that is a failure of our local system -- we should abort
                // rather than stay on a less work chain.
                return AbortNode(state, "Failed to disconnect block; see debug.log for details");
            }
            fBlocksDisconnected = true;

            if (ShutdownRequested()) {
                break;
            }
        }
        return true;
    };

    if (!disconnectBlocksTo(pindexFork)) {
        return false;
    }

    // Build list of new blocks to connect.
    std::vector<CBlockIndex *> vpindexToConnect;
    bool fContinue = true;
    int nHeight = pindexFork ? pindexFork->nHeight : -1;
    while (fContinue && nHeight != pindexMostWork->nHeight) {
        // Don't iterate the entire list of potential improvements toward the best tip, as we likely only need
        // a few blocks along the way.
        int nTargetHeight = std::min(nHeight + 32, pindexMostWork->nHeight);
        vpindexToConnect.clear();
        vpindexToConnect.reserve(nTargetHeight - nHeight);
        CBlockIndex *pindexIter = pindexMostWork->GetAncestor(nTargetHeight);
        while (pindexIter && pindexIter->nHeight != nHeight) {
            vpindexToConnect.push_back(pindexIter);
            pindexIter = pindexIter->pprev;
        }
        nHeight = nTargetHeight;

        // Connect new blocks.
        for (CBlockIndex *pindexConnect : reverse_iterate(vpindexToConnect)) {
            state = CValidationState();
            if (!ConnectTip(state,
                            chainparams,
                            pindexConnect,
                            pindexConnect == pindexMostWork ? pblock : std::shared_ptr<const CBlock>(),
                            connectTrace,
                            disconnectpool)) {
                if (state.IsInvalid()) {
                    fContinue = false;
                    if (state.GetRejectReason() == "high-hash" ||
                        (pindexConnect == pindexMostWork &&
                         pindexConnect->nHeight >= chainparams.GetConsensus().DF13FortCanningParkHeight &&
                         state.GetDebugMessage() == "bad-custom-tx")) {
                        UpdateMempoolForReorg(disconnectpool, false);
                        return false;
                    }
                    fInvalidFound = true;
                    InvalidChainFound(vpindexToConnect.front());
                    if (state.GetReason() == ValidationInvalidReason::BLOCK_MUTATED) {
                        // prior DF8EunosHeight we shoutdown node on mutated block
                        if (ShutdownRequested()) {
                            return false;
                        }
                        // now block cannot be part of blockchain either
                        // but it can be produced by outdated/malicious masternode
                        // so we should not shutdown entire network
                        if (auto blockIndex = ChainActive()[vpindexToConnect.front()->nHeight]) {
                            auto checkPoint = GetLastCheckpoint(chainparams.Checkpoints());
                            if (checkPoint && blockIndex->nHeight > checkPoint->nHeight) {
                                disconnectBlocksTo(blockIndex);
                            }
                        }
                    }
                    if (pindexConnect == pindexMostWork &&
                        (pindexConnect->nHeight < chainparams.GetConsensus().DF8EunosHeight ||
                         state.GetDebugMessage() == "bad-custom-tx")) {
                        // NOTE: Invalidate blocks back to last checkpoint
                        auto &checkpoints = chainparams.Checkpoints().mapCheckpoints;
                        // calculate the latest suitable checkpoint block height
                        auto checkpointIt = checkpoints.lower_bound(pindexConnect->nHeight);
                        auto fallbackCheckpointBlockHeight =
                            (checkpointIt != checkpoints.begin()) ? (--checkpointIt)->first : 0;

                        CBlockIndex *blockIndex = nullptr;
                        // check spv and anchors are available and try it first
                        if (spv::pspv && panchors) {
                            auto fallbackAnchor = panchors->GetLatestAnchorUpToDeFiHeight(pindexConnect->nHeight);
                            if (fallbackAnchor &&
                                (fallbackAnchor->anchor.height > static_cast<THeight>(fallbackCheckpointBlockHeight))) {
                                blockIndex = LookupBlockIndex(fallbackAnchor->anchor.blockHash);
                            }
                        }
                        if (!blockIndex &&
                            fallbackCheckpointBlockHeight > 0) {  // it doesn't makes sense backward to genesis
                            blockIndex = LookupBlockIndex(checkpointIt->second);
                        }
                        // fallback
                        if (blockIndex) {
                            if (!disconnectBlocksTo(blockIndex)) {
                                return false;
                            }
                        }
                    }
                    break;
                } else {
                    // A system error occurred (disk space, database error, ...).
                    // Make the mempool consistent with the current tip, just in case
                    // any observers try to use it before shutdown.
                    UpdateMempoolForReorg(disconnectpool, false);
                    return false;
                }
            } else {
                PruneBlockIndexCandidates();
                if (!pindexOldTip || m_chain.Tip()->nChainWork > pindexOldTip->nChainWork) {
                    // We're in a better position than we were. Return temporarily to release the lock.
                    fContinue = false;
                    break;
                }
            }
        }
    }

    if (fBlocksDisconnected) {
        // If any blocks were disconnected, disconnectpool may be non empty.  Add
        // any disconnected transactions back to the mempool.
        UpdateMempoolForReorg(disconnectpool, true);
    }
    mempool.xcheck(&CoinsTip(), pcustomcsview.get(), chainparams);

    // Callbacks/notifications for a new best chain.
    if (fInvalidFound) {
        CheckForkWarningConditionsOnNewFork(vpindexToConnect.back());
    } else {
        CheckForkWarningConditions();
    }

    return true;
}

static bool NotifyHeaderTip() LOCKS_EXCLUDED(cs_main) {
    bool fNotify = false;
    bool fInitialBlockDownload = false;
    static CBlockIndex *pindexHeaderOld = nullptr;
    CBlockIndex *pindexHeader = nullptr;
    {
        LOCK(cs_main);
        pindexHeader = pindexBestHeader;

        if (pindexHeader != pindexHeaderOld) {
            fNotify = true;
            fInitialBlockDownload = ::ChainstateActive().IsInitialBlockDownload();
            pindexHeaderOld = pindexHeader;
        }
    }
    // Send block tip changed notifications without cs_main
    if (fNotify) {
        uiInterface.NotifyHeaderTip(fInitialBlockDownload, pindexHeader);
    }
    return fNotify;
}

static void LimitValidationInterfaceQueue() LOCKS_EXCLUDED(cs_main) {
    AssertLockNotHeld(cs_main);

    if (GetMainSignals().CallbacksPending() > 10) {
        SyncWithValidationInterfaceQueue();
    }
}

/**
 * Make the best chain active, in multiple steps. The result is either failure
 * or an activated best chain. pblock is either nullptr or a pointer to a block
 * that is already loaded (to avoid loading it again from disk).
 *
 * ActivateBestChain is split into steps (see ActivateBestChainStep) so that
 * we avoid holding cs_main for an extended period of time; the length of this
 * call may be quite long during reindexing or a substantial reorg.
 */
bool CChainState::ActivateBestChain(CValidationState &state,
                                    const CChainParams &chainparams,
                                    std::shared_ptr<const CBlock> pblock) {
    // Note that while we're often called here from ProcessNewBlock, this is
    // far from a guarantee. Things in the P2P/RPC will often end up calling
    // us in the middle of ProcessNewBlock - do not assume pblock is set
    // sanely for performance or correctness!
    AssertLockNotHeld(cs_main);

    // ABC maintains a fair degree of expensive-to-calculate internal state
    // because this function periodically releases cs_main so that it does not lock up other threads for too long
    // during large connects - and to allow for e.g. the callback queue to drain
    // we use m_cs_chainstate to enforce mutual exclusion so that only one caller may execute this function at a time
    LOCK(m_cs_chainstate);

    CBlockIndex *pindexMostWork = nullptr;
    CBlockIndex *pindexNewTip = nullptr;
    int nStopAtHeight = gArgs.GetArg("-stopatheight", DEFAULT_STOPATHEIGHT);
    do {
        // Block until the validation queue drains. This should largely
        // never happen in normal operation, however may happen during
        // reindex, causing memory blowup if we run too far ahead.
        // Note that if a validationinterface callback ends up calling
        // ActivateBestChain this may lead to a deadlock! We should
        // probably have a DEBUG_LOCKORDER test for this in the future.
        LimitValidationInterfaceQueue();
        {
            LOCK2(cs_main,
                  ::mempool
                      .cs);  // Lock transaction pool for at least as long as it takes for connectTrace to be consumed
            CBlockIndex *starting_tip = m_chain.Tip();
            bool blocks_connected = false;
            do {
                // We absolutely may not unlock cs_main until we've made forward progress
                // (with the exception of shutdown due to hardware issues, low disk space, etc).
                ConnectTrace connectTrace(mempool);  // Destructed before cs_main is unlocked

                if (pindexMostWork == nullptr) {
                    pindexMostWork = FindMostWorkChain();
                }

                // Whether we have anything to do at all.
                if (pindexMostWork == nullptr || pindexMostWork == m_chain.Tip()) {
                    break;
                }

                bool fInvalidFound = false;
                std::shared_ptr<const CBlock> nullBlockPtr;
                if (!ActivateBestChainStep(
                        state,
                        chainparams,
                        pindexMostWork,
                        pblock && pblock->GetHash() == pindexMostWork->GetBlockHash() ? pblock : nullBlockPtr,
                        fInvalidFound,
                        connectTrace)) {
                    return false;
                }
                blocks_connected = true;

                if (fInvalidFound) {
                    // Wipe cache, we may need another branch now.
                    pindexMostWork = nullptr;
                }

                pindexNewTip = m_chain.Tip();

                for (const PerBlockConnectTrace &trace : connectTrace.GetBlocksConnected()) {
                    assert(trace.pblock && trace.pindex);
                    GetMainSignals().BlockConnected(trace.pblock, trace.pindex, trace.conflictedTxs);
                }
            } while (!m_chain.Tip() || (starting_tip && CBlockIndexWorkComparator()(m_chain.Tip(), starting_tip)));
            if (!blocks_connected) {
                return true;
            }

            const CBlockIndex *pindexFork = m_chain.FindFork(starting_tip);
            bool fInitialDownload = IsInitialBlockDownload();

            // Notify external listeners about the new tip.
            // Enqueue while holding cs_main to ensure that UpdatedBlockTip is called in the order in which blocks are
            // connected
            if (pindexFork != pindexNewTip) {
                // Notify ValidationInterface subscribers
                GetMainSignals().UpdatedBlockTip(pindexNewTip, pindexFork, fInitialDownload);

                // Always notify the UI if a new block tip was connected
                uiInterface.NotifyBlockTip(fInitialDownload, pindexNewTip);
            }
        }
        // When we reach this point, we switched to a new tip (stored in pindexNewTip).

        if (nStopAtHeight && pindexNewTip && pindexNewTip->nHeight >= nStopAtHeight) {
            StartShutdown();
        }

        // We check shutdown only after giving ActivateBestChainStep a chance to run once so that we
        // never shutdown before connecting the genesis block during LoadChainTip(). Previously this
        // caused an assert() failure during shutdown in such cases as the UTXO DB flushing checks
        // that the best block hash is non-null.
        if (ShutdownRequested()) {
            break;
        }
    } while (pindexNewTip != pindexMostWork);
    CheckBlockIndex(chainparams.GetConsensus());

    // Write changes periodically to disk, after relay.
    if (!FlushStateToDisk(chainparams, state, FlushStateMode::PERIODIC)) {
        return false;
    }

    return true;
}

bool ActivateBestChain(CValidationState &state, const CChainParams &chainparams, std::shared_ptr<const CBlock> pblock) {
    return ::ChainstateActive().ActivateBestChain(state, chainparams, std::move(pblock));
}

bool CChainState::PreciousBlock(CValidationState &state, const CChainParams &params, CBlockIndex *pindex) {
    {
        LOCK(cs_main);
        if (pindex->nChainWork < m_chain.Tip()->nChainWork) {
            // Nothing to do, this block is not at the tip.
            return true;
        }
        if (m_chain.Tip()->nChainWork > nLastPreciousChainwork) {
            // The chain has been extended since the last call, reset the counter.
            nBlockReverseSequenceId = -1;
        }
        nLastPreciousChainwork = m_chain.Tip()->nChainWork;
        setBlockIndexCandidates.erase(pindex);
        pindex->nSequenceId = nBlockReverseSequenceId;
        if (nBlockReverseSequenceId > std::numeric_limits<int32_t>::min()) {
            // We can't keep reducing the counter if somebody really wants to
            // call preciousblock 2**31-1 times on the same set of tips...
            nBlockReverseSequenceId--;
        }
        if (pindex->IsValid(BLOCK_VALID_TRANSACTIONS) && pindex->HaveTxsDownloaded()) {
            setBlockIndexCandidates.insert(pindex);
            PruneBlockIndexCandidates();
        }
    }

    return ActivateBestChain(state, params, std::shared_ptr<const CBlock>());
}
bool PreciousBlock(CValidationState &state, const CChainParams &params, CBlockIndex *pindex) {
    return ::ChainstateActive().PreciousBlock(state, params, pindex);
}

bool CChainState::InvalidateBlock(CValidationState &state, const CChainParams &chainparams, CBlockIndex *pindex) {
    CBlockIndex *to_mark_failed = pindex;
    bool pindex_was_in_chain = false;
    int disconnected = 0;

    // We do not allow ActivateBestChain() to run while InvalidateBlock() is
    // running, as that could cause the tip to change while we disconnect
    // blocks.
    LOCK(m_cs_chainstate);

    // We'll be acquiring and releasing cs_main below, to allow the validation
    // callbacks to run. However, we should keep the block index in a
    // consistent state as we disconnect blocks -- in particular we need to
    // add equal-work blocks to setBlockIndexCandidates as we disconnect.
    // To avoid walking the block index repeatedly in search of candidates,
    // build a map once so that we can look up candidate blocks by chain
    // work as we go.
    std::multimap<const arith_uint256, CBlockIndex *> candidate_blocks_by_work;

    {
        LOCK(cs_main);
        CBlockIndex *pcheckpoint = GetLastCheckpoint(chainparams.Checkpoints());
        if (pcheckpoint && pindex->nHeight <= pcheckpoint->nHeight) {
            return state.Invalid(ValidationInvalidReason::BLOCK_CHECKPOINT,
                                 error("Cannot invalidate block prior last checkpoint height %d", pcheckpoint->nHeight),
                                 "");
        }

        for (const auto &entry : m_blockman.m_block_index) {
            CBlockIndex *candidate = entry.second;
            // We don't need to put anything in our active chain into the
            // multimap, because those candidates will be found and considered
            // as we disconnect.
            // Instead, consider only non-active-chain blocks that have at
            // least as much work as where we expect the new tip to end up.
            if (!m_chain.Contains(candidate) && !CBlockIndexWorkComparator()(candidate, pindex->pprev) &&
                candidate->IsValid(BLOCK_VALID_TRANSACTIONS) && candidate->HaveTxsDownloaded()) {
                candidate_blocks_by_work.insert(std::make_pair(candidate->nChainWork, candidate));
            }
        }
    }

    // Disconnect (descendants of) pindex, and mark them invalid.
    while (true) {
        if (ShutdownRequested()) {
            break;
        }

        // Make sure the queue of validation callbacks doesn't grow unboundedly.
        LimitValidationInterfaceQueue();

        LOCK2(cs_main,
              ::mempool.cs);  // Lock for as long as disconnectpool is in scope to make sure UpdateMempoolForReorg is
                              // called after DisconnectTip without unlocking in between
        if (!m_chain.Contains(pindex)) {
            break;
        }
        pindex_was_in_chain = true;
        CBlockIndex *invalid_walk_tip = m_chain.Tip();

        // ActivateBestChain considers blocks already in m_chain
        // unconditionally valid already, so force disconnect away from it.
        DisconnectedBlockTransactions disconnectpool;
        bool ret = DisconnectTip(state, chainparams, &disconnectpool);
        // DisconnectTip will add transactions to disconnectpool.
        // Adjust the mempool to be consistent with the new tip, adding
        // transactions back to the mempool if disconnecting was successful,
        // and we're not doing a very deep invalidation (in which case
        // keeping the mempool up to date is probably futile anyway).
        UpdateMempoolForReorg(disconnectpool, /* fAddToMempool = */ (++disconnected <= 10) && ret);
        if (!ret) {
            return false;
        }
        assert(invalid_walk_tip->pprev == m_chain.Tip());

        // We immediately mark the disconnected blocks as invalid.
        // This prevents a case where pruned nodes may fail to invalidateblock
        // and be left unable to start as they have no tip candidates (as there
        // are no blocks that meet the "have data and are not invalid per
        // nStatus" criteria for inclusion in setBlockIndexCandidates).
        invalid_walk_tip->nStatus |= BLOCK_FAILED_VALID;
        setDirtyBlockIndex.insert(invalid_walk_tip);
        setBlockIndexCandidates.erase(invalid_walk_tip);
        setBlockIndexCandidates.insert(invalid_walk_tip->pprev);
        if (invalid_walk_tip->pprev == to_mark_failed && (to_mark_failed->nStatus & BLOCK_FAILED_VALID)) {
            // We only want to mark the last disconnected block as BLOCK_FAILED_VALID; its children
            // need to be BLOCK_FAILED_CHILD instead.
            to_mark_failed->nStatus = (to_mark_failed->nStatus ^ BLOCK_FAILED_VALID) | BLOCK_FAILED_CHILD;
            setDirtyBlockIndex.insert(to_mark_failed);
        }

        // Add any equal or more work headers to setBlockIndexCandidates
        auto candidate_it = candidate_blocks_by_work.lower_bound(invalid_walk_tip->pprev->nChainWork);
        while (candidate_it != candidate_blocks_by_work.end()) {
            if (!CBlockIndexWorkComparator()(candidate_it->second, invalid_walk_tip->pprev)) {
                setBlockIndexCandidates.insert(candidate_it->second);
                candidate_it = candidate_blocks_by_work.erase(candidate_it);
            } else {
                ++candidate_it;
            }
        }

        // Track the last disconnected block, so we can correct its BLOCK_FAILED_CHILD status in future
        // iterations, or, if it's the last one, call InvalidChainFound on it.
        to_mark_failed = invalid_walk_tip;
    }

    {
        LOCK(cs_main);
        if (m_chain.Contains(to_mark_failed)) {
            // If the to-be-marked invalid block is in the active chain, something is interfering and we can't proceed.
            return false;
        }

        // Mark pindex (or the last disconnected block) as invalid, even when it never was in the main chain
        to_mark_failed->nStatus |= BLOCK_FAILED_VALID;
        setDirtyBlockIndex.insert(to_mark_failed);
        setBlockIndexCandidates.erase(to_mark_failed);
        m_blockman.m_failed_blocks.insert(to_mark_failed);

        // The resulting new best tip may not be in setBlockIndexCandidates anymore, so
        // add it again.
        BlockMap::iterator it = m_blockman.m_block_index.begin();
        while (it != m_blockman.m_block_index.end()) {
            if (it->second->IsValid(BLOCK_VALID_TRANSACTIONS) && it->second->HaveTxsDownloaded() &&
                !setBlockIndexCandidates.value_comp()(it->second, m_chain.Tip())) {
                setBlockIndexCandidates.insert(it->second);
            }
            it++;
        }

        InvalidChainFound(to_mark_failed);
    }

    // Only notify about a new block tip if the active chain was modified.
    if (pindex_was_in_chain) {
        uiInterface.NotifyBlockTip(IsInitialBlockDownload(), to_mark_failed->pprev);
    }
    return true;
}

bool InvalidateBlock(CValidationState &state, const CChainParams &chainparams, CBlockIndex *pindex) {
    return ::ChainstateActive().InvalidateBlock(state, chainparams, pindex);
}

void CChainState::ResetBlockFailureFlags(CBlockIndex *pindex) {
    AssertLockHeld(cs_main);

    int nHeight = pindex->nHeight;

    // Remove the invalidity flag from this block and all its descendants.
    BlockMap::iterator it = m_blockman.m_block_index.begin();
    while (it != m_blockman.m_block_index.end()) {
        if (!it->second->IsValid() && it->second->GetAncestor(nHeight) == pindex) {
            it->second->nStatus &= ~BLOCK_FAILED_MASK;
            setDirtyBlockIndex.insert(it->second);
            if (it->second->IsValid(BLOCK_VALID_TRANSACTIONS) && it->second->HaveTxsDownloaded() &&
                setBlockIndexCandidates.value_comp()(m_chain.Tip(), it->second)) {
                setBlockIndexCandidates.insert(it->second);
            }
            if (it->second == pindexBestInvalid) {
                // Reset invalid block marker if it was pointing to one of those.
                pindexBestInvalid = nullptr;
            }
            m_blockman.m_failed_blocks.erase(it->second);
        }
        it++;
    }

    // Remove the invalidity flag from all ancestors too.
    while (pindex != nullptr) {
        if (pindex->nStatus & BLOCK_FAILED_MASK) {
            pindex->nStatus &= ~BLOCK_FAILED_MASK;
            setDirtyBlockIndex.insert(pindex);
            m_blockman.m_failed_blocks.erase(pindex);
        }
        pindex = pindex->pprev;
    }
}

void ResetBlockFailureFlags(CBlockIndex *pindex) {
    return ::ChainstateActive().ResetBlockFailureFlags(pindex);
}

CBlockIndex *BlockManager::AddToBlockIndex(const CBlockHeader &block) {
    AssertLockHeld(cs_main);

    // Check for duplicate
    uint256 hash = block.GetHash();
    BlockMap::iterator it = m_block_index.find(hash);
    if (it != m_block_index.end()) {
        return it->second;
    }

    // Construct new block index object
    CBlockIndex *pindexNew = new CBlockIndex(block);
    // We assign the sequence id to blocks only when the full data is available,
    // to avoid miners withholding blocks but broadcasting headers, to get a
    // competitive advantage.
    pindexNew->nSequenceId = 0;
    BlockMap::iterator mi = m_block_index.insert(std::make_pair(hash, pindexNew)).first;
    pindexNew->phashBlock = &((*mi).first);
    BlockMap::iterator miPrev = m_block_index.find(block.hashPrevBlock);
    if (miPrev != m_block_index.end()) {
        pindexNew->pprev = (*miPrev).second;
        pindexNew->nHeight = pindexNew->pprev->nHeight + 1;
        pindexNew->BuildSkip();
    }
    pindexNew->nTimeMax =
        (pindexNew->pprev ? std::max(pindexNew->pprev->nTimeMax, pindexNew->nTime) : pindexNew->nTime);
    pindexNew->nChainWork = (pindexNew->pprev ? pindexNew->pprev->nChainWork : 0) + GetBlockProof(*pindexNew);
    pindexNew->RaiseValidity(BLOCK_VALID_TREE);
    if (pindexBestHeader == nullptr || pindexBestHeader->nChainWork < pindexNew->nChainWork) {
        pindexBestHeader = pindexNew;
    }

    setDirtyBlockIndex.insert(pindexNew);

    return pindexNew;
}

/** Mark a block as having its data received and checked (up to BLOCK_VALID_TRANSACTIONS). */
void CChainState::ReceivedBlockTransactions(const CBlock &block,
                                            CBlockIndex *pindexNew,
                                            const FlatFilePos &pos,
                                            const Consensus::Params &consensusParams) {
    pindexNew->nTx = block.vtx.size();
    pindexNew->nChainTx = 0;
    pindexNew->nFile = pos.nFile;
    pindexNew->nDataPos = pos.nPos;
    pindexNew->nUndoPos = 0;
    pindexNew->nStatus |= BLOCK_HAVE_DATA;
    if (IsWitnessEnabled(pindexNew->pprev, consensusParams)) {
        pindexNew->nStatus |= BLOCK_OPT_WITNESS;
    }
    pindexNew->RaiseValidity(BLOCK_VALID_TRANSACTIONS);
    setDirtyBlockIndex.insert(pindexNew);

    if (pindexNew->pprev == nullptr || pindexNew->pprev->HaveTxsDownloaded()) {
        // If pindexNew is the genesis block or all parents are BLOCK_VALID_TRANSACTIONS.
        std::deque<CBlockIndex *> queue;
        queue.push_back(pindexNew);

        // Recursively process any descendant blocks that now may be eligible to be connected.
        while (!queue.empty()) {
            CBlockIndex *pindex = queue.front();
            queue.pop_front();
            pindex->nChainTx = (pindex->pprev ? pindex->pprev->nChainTx : 0) + pindex->nTx;
            {
                LOCK(cs_nBlockSequenceId);
                pindex->nSequenceId = nBlockSequenceId++;
            }
            if (m_chain.Tip() == nullptr || !setBlockIndexCandidates.value_comp()(pindex, m_chain.Tip())) {
                setBlockIndexCandidates.insert(pindex);
                //                LogPrintf("TRACE ReceivedBlockTransactions() after: setBlockIndexCandidates: %i\n",
                //                setBlockIndexCandidates.size());
            }
            std::pair<std::multimap<CBlockIndex *, CBlockIndex *>::iterator,
                      std::multimap<CBlockIndex *, CBlockIndex *>::iterator>
                range = m_blockman.m_blocks_unlinked.equal_range(pindex);
            while (range.first != range.second) {
                std::multimap<CBlockIndex *, CBlockIndex *>::iterator it = range.first;
                queue.push_back(it->second);
                range.first++;
                m_blockman.m_blocks_unlinked.erase(it);
            }
        }
    } else {
        if (pindexNew->pprev && pindexNew->pprev->IsValid(BLOCK_VALID_TREE)) {
            m_blockman.m_blocks_unlinked.insert(std::make_pair(pindexNew->pprev, pindexNew));
        }
    }
}

static bool FindBlockPos(FlatFilePos &pos,
                         unsigned int nAddSize,
                         unsigned int nHeight,
                         uint64_t nTime,
                         bool fKnown = false) {
    LOCK(cs_LastBlockFile);

    unsigned int nFile = fKnown ? pos.nFile : nLastBlockFile;
    if (vinfoBlockFile.size() <= nFile) {
        vinfoBlockFile.resize(nFile + 1);
    }

    if (!fKnown) {
        while (vinfoBlockFile[nFile].nSize + nAddSize >= MAX_BLOCKFILE_SIZE) {
            nFile++;
            if (vinfoBlockFile.size() <= nFile) {
                vinfoBlockFile.resize(nFile + 1);
            }
        }
        pos.nFile = nFile;
        pos.nPos = vinfoBlockFile[nFile].nSize;
    }

    if ((int)nFile != nLastBlockFile) {
        if (!fKnown) {
            LogPrintf("Leaving block file %i: %s\n", nLastBlockFile, vinfoBlockFile[nLastBlockFile].ToString());
        }
        FlushBlockFile(!fKnown);
        nLastBlockFile = nFile;
    }

    vinfoBlockFile[nFile].AddBlock(nHeight, nTime);
    if (fKnown) {
        vinfoBlockFile[nFile].nSize = std::max(pos.nPos + nAddSize, vinfoBlockFile[nFile].nSize);
    } else {
        vinfoBlockFile[nFile].nSize += nAddSize;
    }

    if (!fKnown) {
        bool out_of_space;
        size_t bytes_allocated = BlockFileSeq().Allocate(pos, nAddSize, out_of_space);
        if (out_of_space) {
            return AbortNode("Disk space is too low!",
                             _("Error: Disk space is too low!").translated,
                             CClientUIInterface::MSG_NOPREFIX);
        }
        if (bytes_allocated != 0 && fPruneMode) {
            fCheckForPruning = true;
        }
    }

    setDirtyFileInfo.insert(nFile);
    return true;
}

static bool FindUndoPos(CValidationState &state, int nFile, FlatFilePos &pos, unsigned int nAddSize) {
    pos.nFile = nFile;

    LOCK(cs_LastBlockFile);

    pos.nPos = vinfoBlockFile[nFile].nUndoSize;
    vinfoBlockFile[nFile].nUndoSize += nAddSize;
    setDirtyFileInfo.insert(nFile);

    bool out_of_space;
    size_t bytes_allocated = UndoFileSeq().Allocate(pos, nAddSize, out_of_space);
    if (out_of_space) {
        return AbortNode(state,
                         "Disk space is too low!",
                         _("Error: Disk space is too low!").translated,
                         CClientUIInterface::MSG_NOPREFIX);
    }
    if (bytes_allocated != 0 && fPruneMode) {
        fCheckForPruning = true;
    }

    return true;
}

bool CheckBlock(const CBlock &block,
                CValidationState &state,
                const Consensus::Params &consensusParams,
                CheckContextState &ctxState,
                bool fCheckPOS,
                const int height,
                bool fCheckMerkleRoot) {
    // These are checks that are independent of context.

    if (block.fChecked) {
        return true;
    }

    // Check that the header is valid (particularly PoW).  This is mostly
    // redundant with the call in AcceptBlockHeader.
    if (!fIsFakeNet && fCheckPOS &&
        !pos::ContextualCheckProofOfStake(block, consensusParams, pcustomcsview.get(), ctxState, height)) {
        return state.Invalid(
            ValidationInvalidReason::BLOCK_INVALID_HEADER, false, "high-hash", "proof of stake failed");
    }

    // Check the merkle root.
    // block merkle root is delayed to ConnectBlock to ensure account changes
    if (fCheckMerkleRoot &&
        (height < consensusParams.DF8EunosHeight || height >= consensusParams.DF9EunosKampungHeight)) {
        bool mutated;
        uint256 hashMerkleRoot2 = BlockMerkleRoot(block, &mutated);
        if (block.hashMerkleRoot != hashMerkleRoot2) {
            return state.Invalid(
                ValidationInvalidReason::BLOCK_MUTATED, false, "bad-txnmrklroot", "hashMerkleRoot mismatch");
        }

        // Check for merkle tree malleability (CVE-2012-2459): repeating sequences
        // of transactions in a block without affecting the merkle root of a block,
        // while still invalidating it.
        if (mutated) {
            return state.Invalid(
                ValidationInvalidReason::BLOCK_MUTATED, false, "bad-txns-duplicate", "duplicate transaction");
        }
    }

    // All potential-corruption validation must be done before we do any
    // transaction validation, as otherwise we may mark the header as invalid
    // because we receive the wrong transactions for it.
    // Note that witness malleability is checked in ContextualCheckBlock, so no
    // checks that use witness data may be performed here.

    // Size limits
    if (block.vtx.empty() || block.vtx.size() * WITNESS_SCALE_FACTOR > MAX_BLOCK_WEIGHT ||
        ::GetSerializeSize(block, PROTOCOL_VERSION | SERIALIZE_TRANSACTION_NO_WITNESS) * WITNESS_SCALE_FACTOR >
            MAX_BLOCK_WEIGHT) {
        return state.Invalid(ValidationInvalidReason::CONSENSUS, false, "bad-blk-length", "size limits failed");
    }

    // First transaction must be coinbase, the rest must not be
    if (block.vtx.empty() || !block.vtx[0]->IsCoinBase()) {
        return state.Invalid(ValidationInvalidReason::CONSENSUS, false, "bad-cb-missing", "first tx is not coinbase");
    }

    // skip this validation if it is Genesis (due to mn creation txs)
    if (block.GetHash() != consensusParams.hashGenesisBlock) {
        TBytes dummy;
        for (unsigned int i = 1; i < block.vtx.size(); i++) {
            if (block.vtx[i]->IsCoinBase() &&
                !IsAnchorRewardTx(*block.vtx[i], dummy, height >= consensusParams.DF11FortCanningHeight) &&
                !IsAnchorRewardTxPlus(*block.vtx[i], dummy, height >= consensusParams.DF11FortCanningHeight) &&
                !IsTokenSplitTx(*block.vtx[i], dummy, height >= consensusParams.DF16FortCanningCrunchHeight)) {
                return state.Invalid(
                    ValidationInvalidReason::CONSENSUS, false, "bad-cb-multiple", "more than one coinbase");
            }
        }
    }

    // Check transactions
    // skip this validation if it is Genesis (due to mn creation txs)
    if (block.GetHash() != consensusParams.hashGenesisBlock) {
        for (const auto &tx : block.vtx) {
            if (!CheckTransaction(*tx, state, true)) {
                return state.Invalid(
                    state.GetReason(),
                    false,
                    state.GetRejectReason(),
                    strprintf(
                        "Transaction check failed (tx hash %s) %s", tx->GetHash().ToString(), state.GetDebugMessage()));
            }
        }
    }

    if (!fIsFakeNet && fCheckPOS && height >= consensusParams.DF11FortCanningHeight) {
        CKeyID minter;
        // this is safe cause pos::ContextualCheckProofOfStake checked
        block.ExtractMinterKey(minter);
        auto nodeId = pcustomcsview->GetMasternodeIdByOperator(minter);
        auto node = pcustomcsview->GetMasternode(*nodeId);
        if (node->rewardAddressType != 0) {
            CTxDestination destination;
            if (height < consensusParams.DF22MetachainHeight) {
                destination = FromOrDefaultKeyIDToDestination(
                    node->rewardAddress, TxDestTypeToKeyType(node->rewardAddressType), KeyType::MNOwnerKeyType);
            } else {
                destination = FromOrDefaultKeyIDToDestination(
                    node->rewardAddress, TxDestTypeToKeyType(node->rewardAddressType), KeyType::MNRewardKeyType);
            }

            if (block.vtx[0]->vout[0].scriptPubKey != GetScriptForDestination(destination)) {
                return state.Invalid(
                    ValidationInvalidReason::BLOCK_INVALID_HEADER, false, "bad-rewardaddress", "proof of stake failed");
            }
        }
    }

    unsigned int nSigOps = 0;
    for (const auto &tx : block.vtx) {
        nSigOps += GetLegacySigOpCount(*tx);
    }
    if (nSigOps * WITNESS_SCALE_FACTOR > MAX_BLOCK_SIGOPS_COST) {
        return state.Invalid(ValidationInvalidReason::CONSENSUS, false, "bad-blk-sigops", "out-of-bounds SigOpCount");
    }

    if (fCheckPOS && fCheckMerkleRoot) {
        block.fChecked = true;
    }

    return true;
}

bool IsWitnessEnabled(const CBlockIndex *pindexPrev, const Consensus::Params &params) {
    int height = pindexPrev == nullptr ? 0 : pindexPrev->nHeight + 1;
    return (height >= params.SegwitHeight);
}

// Compute at which vout of the block's coinbase transaction the witness
// commitment occurs, or -1 if not found.
static int GetWitnessCommitmentIndex(const CBlock &block) {
    int commitpos = -1;
    if (!block.vtx.empty()) {
        for (size_t o = 0; o < block.vtx[0]->vout.size(); o++) {
            if (block.vtx[0]->vout[o].scriptPubKey.size() >= 38 && block.vtx[0]->vout[o].scriptPubKey[0] == OP_RETURN &&
                block.vtx[0]->vout[o].scriptPubKey[1] == 0x24 && block.vtx[0]->vout[o].scriptPubKey[2] == 0xaa &&
                block.vtx[0]->vout[o].scriptPubKey[3] == 0x21 && block.vtx[0]->vout[o].scriptPubKey[4] == 0xa9 &&
                block.vtx[0]->vout[o].scriptPubKey[5] == 0xed) {
                commitpos = o;
            }
        }
    }
    return commitpos;
}

void UpdateUncommittedBlockStructures(CBlock &block,
                                      const CBlockIndex *pindexPrev,
                                      const Consensus::Params &consensusParams) {
    int commitpos = GetWitnessCommitmentIndex(block);
    static const std::vector<unsigned char> nonce(32, 0x00);
    if (commitpos != -1 && IsWitnessEnabled(pindexPrev, consensusParams) && !block.vtx[0]->HasWitness()) {
        CMutableTransaction tx(*block.vtx[0]);
        tx.vin[0].scriptWitness.stack.resize(1);
        tx.vin[0].scriptWitness.stack[0] = nonce;
        block.vtx[0] = MakeTransactionRef(std::move(tx));
    }
}

std::vector<unsigned char> GenerateCoinbaseCommitment(CBlock &block,
                                                      const CBlockIndex *pindexPrev,
                                                      const Consensus::Params &consensusParams) {
    std::vector<unsigned char> commitment;
    int commitpos = GetWitnessCommitmentIndex(block);
    std::vector<unsigned char> ret(32, 0x00);
    if (consensusParams.SegwitHeight != std::numeric_limits<int>::max()) {
        if (commitpos == -1) {
            uint256 witnessroot = BlockWitnessMerkleRoot(block, nullptr);
            CHash256().Write(witnessroot.begin(), 32).Write(ret.data(), 32).Finalize(witnessroot.begin());
            CTxOut out;
            out.nValue = 0;
            out.scriptPubKey.resize(38);
            out.scriptPubKey[0] = OP_RETURN;
            out.scriptPubKey[1] = 0x24;
            out.scriptPubKey[2] = 0xaa;
            out.scriptPubKey[3] = 0x21;
            out.scriptPubKey[4] = 0xa9;
            out.scriptPubKey[5] = 0xed;
            memcpy(&out.scriptPubKey[6], witnessroot.begin(), 32);
            commitment = std::vector<unsigned char>(out.scriptPubKey.begin(), out.scriptPubKey.end());
            CMutableTransaction tx(*block.vtx[0]);
            tx.vout.push_back(out);
            block.vtx[0] = MakeTransactionRef(std::move(tx));
        }
    }
    UpdateUncommittedBlockStructures(block, pindexPrev, consensusParams);
    return commitment;
}

/** Context-dependent validity checks.
 *  By "context", we mean only the previous block headers, but not the UTXO
 *  set; UTXO-related validity checks are done in ConnectBlock ().
 *  NOTE: This function is not currently invoked by ConnectBlock (), so we
 *  should consider upgrade issues if we change which consensus rules are
 *  enforced in this function (eg by adding a new consensus rule). See comment
 *  in ConnectBlock ().
 *  Note that -reindex-chainstate skips the validation that happens here!
 */
static bool ContextualCheckBlockHeader(const CBlockHeader &block,
                                       CValidationState &state,
                                       const CChainParams &params,
                                       const CBlockIndex *pindexPrev,
                                       int64_t nAdjustedTime) EXCLUSIVE_LOCKS_REQUIRED(cs_main) {
    assert(pindexPrev != nullptr);
    const int nHeight = pindexPrev->nHeight + 1;

    if (nHeight >= params.GetConsensus().DF12FortCanningMuseumHeight &&
        static_cast<uint64_t>(nHeight) != block.deprecatedHeight) {
        return state.Invalid(ValidationInvalidReason::BLOCK_INVALID_HEADER,
                             false,
                             "incorrect-height",
                             "incorrect height set in block header");
    }

    // Check proof of work
    const Consensus::Params &consensusParams = params.GetConsensus();
    if (block.nBits != pos::GetNextWorkRequired(pindexPrev, block.nTime, consensusParams)) {
        return state.Invalid(
            ValidationInvalidReason::BLOCK_INVALID_HEADER, false, "bad-diffbits", "incorrect proof of work");
    }

    // Check against checkpoints
    // Don't accept any forks from the main chain prior to last checkpoint.
    // GetLastCheckpoint finds the last checkpoint in MapCheckpoints that's in our
    // g_blockman.m_block_index.
    CBlockIndex *pcheckpoint = GetLastCheckpoint(params.Checkpoints());
    if (pcheckpoint && nHeight <= pcheckpoint->nHeight) {
        return state.Invalid(ValidationInvalidReason::BLOCK_CHECKPOINT,
                             error("%s: forked chain older than last checkpoint (height %d)", __func__, nHeight),
                             "bad-fork-prior-to-checkpoint");
    }

    // Check timestamp against prev
    if (block.GetBlockTime() <= pindexPrev->GetMedianTimePast()) {
        return state.Invalid(ValidationInvalidReason::BLOCK_INVALID_HEADER,
                             false,
                             "time-too-old",
                             strprintf("block's timestamp is too early. Block time: %d Min time: %d",
                                       block.GetBlockTime(),
                                       pindexPrev->GetMedianTimePast()));
    }

    // Check timestamp
    if (Params().NetworkIDString() != CBaseChainParams::REGTEST && nHeight >= consensusParams.DF10EunosPayaHeight) {
        if (block.GetBlockTime() > GetTime() + MAX_FUTURE_BLOCK_TIME_EUNOSPAYA) {
            return state.Invalid(ValidationInvalidReason::BLOCK_TIME_FUTURE,
                                 false,
                                 "time-too-new",
                                 strprintf("block timestamp too far in the future. Block time: %d Max time: %d",
                                           block.GetBlockTime(),
                                           GetTime() + MAX_FUTURE_BLOCK_TIME_EUNOSPAYA));
        }
    }

    if (block.GetBlockTime() > nAdjustedTime + MAX_FUTURE_BLOCK_TIME) {
        return state.Invalid(
            ValidationInvalidReason::BLOCK_TIME_FUTURE, false, "time-too-new", "block timestamp too far in the future");
    }

    if (nHeight >= consensusParams.DF7DakotaCrescentHeight) {
        if (block.GetBlockTime() > GetTime() + MAX_FUTURE_BLOCK_TIME_DAKOTACRESCENT) {
            return state.Invalid(ValidationInvalidReason::BLOCK_TIME_FUTURE,
                                 false,
                                 "time-too-new",
                                 strprintf("block timestamp too far in the future. Block time: %d Max time: %d",
                                           block.GetBlockTime(),
                                           GetTime() + MAX_FUTURE_BLOCK_TIME_DAKOTACRESCENT));
        }
    }

    // Reject outdated version blocks when 95% (75% on testnet) of the network has upgraded:
    // check for version 2, 3 and 4 upgrades
    if ((block.nVersion < 2 && nHeight >= consensusParams.BIP34Height) ||
        (block.nVersion < 3 && nHeight >= consensusParams.BIP66Height) ||
        (block.nVersion < 4 && nHeight >= consensusParams.BIP65Height)) {
        return state.Invalid(ValidationInvalidReason::BLOCK_INVALID_HEADER,
                             false,
                             strprintf("bad-version(0x%08x)", block.nVersion),
                             strprintf("rejected nVersion=0x%08x block", block.nVersion));
    }

    return true;
}

/** NOTE: This function is not currently invoked by ConnectBlock (), so we
 *  should consider upgrade issues if we change which consensus rules are
 *  enforced in this function (eg by adding a new consensus rule). See comment
 *  in ConnectBlock ().
 *  Note that -reindex-chainstate skips the validation that happens here!
 */
static bool ContextualCheckBlock(const CBlock &block,
                                 CValidationState &state,
                                 const Consensus::Params &consensusParams,
                                 const CBlockIndex *pindexPrev) {
    const int nHeight = pindexPrev == nullptr ? 0 : pindexPrev->nHeight + 1;
    // std::cout << "!!!ContextualCheckBlock  : " << nHeight << std::endl;
    //  Start enforcing BIP113 (Median Time Past).
    int nLockTimeFlags = 0;
    if (nHeight >= consensusParams.CSVHeight) {
        assert(pindexPrev != nullptr);
        nLockTimeFlags |= LOCKTIME_MEDIAN_TIME_PAST;
    }

    int64_t nLockTimeCutoff =
        (nLockTimeFlags & LOCKTIME_MEDIAN_TIME_PAST) ? pindexPrev->GetMedianTimePast() : block.GetBlockTime();

    // Check that all transactions are finalized
    for (const auto &tx : block.vtx) {
        if (!IsFinalTx(*tx, nHeight, nLockTimeCutoff)) {
            return state.Invalid(
                ValidationInvalidReason::CONSENSUS, false, "bad-txns-nonfinal", "non-final transaction");
        }
    }

    // Enforce rule that the coinbase starts with serialized block height
    if (nHeight >= consensusParams.BIP34Height) {
        CScript expect = CScript() << nHeight;
        if (block.vtx[0]->vin[0].scriptSig.size() < expect.size() ||
            !std::equal(expect.begin(), expect.end(), block.vtx[0]->vin[0].scriptSig.begin())) {
            return state.Invalid(
                ValidationInvalidReason::CONSENSUS, false, "bad-cb-height", "block height mismatch in coinbase");
        }
    }

    // Validation for witness commitments.
    // * We compute the witness hash (which is the hash including witnesses) of all the block's transactions, except the
    //   coinbase (where 0x0000....0000 is used instead).
    // * The coinbase scriptWitness is a stack of a single 32-byte vector, containing a witness reserved value
    // (unconstrained).
    // * We build a merkle tree with all those witness hashes as leaves (similar to the hashMerkleRoot in the block
    // header).
    // * There must be at least one output whose scriptPubKey is a single 36-byte push, the first 4 bytes of which are
    //   {0xaa, 0x21, 0xa9, 0xed}, and the following 32 bytes are SHA256^2(witness root, witness reserved value). In
    //   case there are multiple, the last one is used.
    bool fHaveWitness = false;
    if (nHeight >= consensusParams.SegwitHeight) {
        int commitpos = GetWitnessCommitmentIndex(block);
        if (commitpos != -1) {
            bool malleated = false;
            uint256 hashWitness = BlockWitnessMerkleRoot(block, &malleated);
            // The malleation check is ignored; as the transaction tree itself
            // already does not permit it, it is impossible to trigger in the
            // witness tree.
            if (block.vtx[0]->vin[0].scriptWitness.stack.size() != 1 ||
                block.vtx[0]->vin[0].scriptWitness.stack[0].size() != 32) {
                return state.Invalid(ValidationInvalidReason::BLOCK_MUTATED,
                                     false,
                                     "bad-witness-nonce-size",
                                     strprintf("%s : invalid witness reserved value size", __func__));
            }
            CHash256()
                .Write(hashWitness.begin(), 32)
                .Write(&block.vtx[0]->vin[0].scriptWitness.stack[0][0], 32)
                .Finalize(hashWitness.begin());
            if (memcmp(hashWitness.begin(), &block.vtx[0]->vout[commitpos].scriptPubKey[6], 32)) {
                return state.Invalid(ValidationInvalidReason::BLOCK_MUTATED,
                                     false,
                                     "bad-witness-merkle-match",
                                     strprintf("%s : witness merkle commitment mismatch", __func__));
            }
            fHaveWitness = true;
        }
    }

    // No witness data is allowed in blocks that don't commit to witness data, as this would otherwise leave room for
    // spam
    if (!fHaveWitness) {
        for (const auto &tx : block.vtx) {
            if (tx->HasWitness()) {
                return state.Invalid(ValidationInvalidReason::BLOCK_MUTATED,
                                     false,
                                     "unexpected-witness",
                                     strprintf("%s : unexpected witness data found", __func__));
            }
        }
    }

    // After the coinbase witness reserved value and commitment are verified,
    // we can check if the block weight passes (before we've checked the
    // coinbase witness, it would be possible for the weight to be too
    // large by filling up the coinbase witness, which doesn't change
    // the block hash, so we couldn't mark the block as permanently
    // failed).
    if (GetBlockWeight(block) > MAX_BLOCK_WEIGHT) {
        return state.Invalid(ValidationInvalidReason::CONSENSUS,
                             false,
                             "bad-blk-weight",
                             strprintf("%s : weight limit failed", __func__));
    }

    return true;
}

bool BlockManager::AcceptBlockHeader(const CBlockHeader &block,
                                     CValidationState &state,
                                     const CChainParams &chainparams,
                                     CBlockIndex **ppindex) {
    AssertLockHeld(cs_main);
    // Check for duplicate
    uint256 hash = block.GetHash();
    BlockMap::iterator miSelf = m_block_index.find(hash);
    CBlockIndex *pindex = nullptr;
    if (hash != chainparams.GetConsensus().hashGenesisBlock) {
        if (miSelf != m_block_index.end()) {
            // Block header is already known.
            pindex = miSelf->second;
            if (ppindex) {
                *ppindex = pindex;
            }
            if (pindex->nStatus & BLOCK_FAILED_MASK) {
                return state.Invalid(ValidationInvalidReason::CACHED_INVALID,
                                     error("%s: block %s is marked invalid", __func__, hash.ToString()),
                                     "duplicate");
            }
            return true;
        }

        if (!fIsFakeNet && !pos::CheckHeaderSignature(block)) {
            return state.Invalid(ValidationInvalidReason::BLOCK_INVALID_HEADER,
                                 error("%s: Consensus::CheckHeaderSignature: block %s: bad-pos-header-signature",
                                       __func__,
                                       hash.ToString()),
                                 "bad-pos-header-signature");
        }

        // Get prev block index
        CBlockIndex *pindexPrev = nullptr;
        BlockMap::iterator mi = m_block_index.find(block.hashPrevBlock);
        if (mi == m_block_index.end()) {
            return state.Invalid(ValidationInvalidReason::BLOCK_MISSING_PREV,
                                 error("%s: prev block not found", __func__),
                                 "prev-blk-not-found");
        }
        pindexPrev = (*mi).second;
        if (pindexPrev->nStatus & BLOCK_FAILED_MASK) {
            return state.Invalid(
                ValidationInvalidReason::BLOCK_INVALID_PREV, error("%s: prev block invalid", __func__), "bad-prevblk");
        }
        if (!ContextualCheckBlockHeader(block, state, chainparams, pindexPrev, GetAdjustedTime())) {
            return error("%s: Consensus::ContextualCheckBlockHeader: %s, %s",
                         __func__,
                         hash.ToString(),
                         FormatStateMessage(state));
        }

        // Now with pindexPrev we can check stake modifier
        if (!fIsFakeNet && !pos::CheckStakeModifier(pindexPrev, block)) {
            return state.Invalid(ValidationInvalidReason::BLOCK_INVALID_HEADER,
                                 error("%s: block %s: bad PoS stake modifier", __func__, hash.ToString()),
                                 "bad-stakemodifier");
        }

        /* Determine if this block descends from any block which has been found
         * invalid (m_failed_blocks), then mark pindexPrev and any blocks between
         * them as failed. For example:
         *
         *                D3
         *              /
         *      B2 - C2
         *    /         \
         *  A             D2 - E2 - F2
         *    \
         *      B1 - C1 - D1 - E1
         *
         * In the case that we attempted to reorg from E1 to F2, only to find
         * C2 to be invalid, we would mark D2, E2, and F2 as BLOCK_FAILED_CHILD
         * but NOT D3 (it was not in any of our candidate sets at the time).
         *
         * In any case D3 will also be marked as BLOCK_FAILED_CHILD at restart
         * in LoadBlockIndex.
         */
        if (!pindexPrev->IsValid(BLOCK_VALID_SCRIPTS)) {
            // The above does not mean "invalid": it checks if the previous block
            // hasn't been validated up to BLOCK_VALID_SCRIPTS. This is a performance
            // optimization, in the common case of adding a new block to the tip,
            // we don't need to iterate over the failed blocks list.
            for (const CBlockIndex *failedit : m_failed_blocks) {
                if (pindexPrev->GetAncestor(failedit->nHeight) == failedit) {
                    assert(failedit->nStatus & BLOCK_FAILED_VALID);
                    CBlockIndex *invalid_walk = pindexPrev;
                    while (invalid_walk != failedit) {
                        invalid_walk->nStatus |= BLOCK_FAILED_CHILD;
                        setDirtyBlockIndex.insert(invalid_walk);
                        invalid_walk = invalid_walk->pprev;
                    }
                    return state.Invalid(ValidationInvalidReason::BLOCK_INVALID_PREV,
                                         error("%s: prev block invalid", __func__),
                                         "bad-prevblk");
                }
            }
        }
    }
    if (pindex == nullptr) {
        pindex = AddToBlockIndex(block);
    }

    if (ppindex) {
        *ppindex = pindex;
    }

    return true;
}

// Exposed wrapper for AcceptBlockHeader
bool ProcessNewBlockHeaders(const std::vector<CBlockHeader> &headers,
                            CValidationState &state,
                            const CChainParams &chainparams,
                            const CBlockIndex **ppindex,
                            CBlockHeader *first_invalid) {
    if (first_invalid != nullptr) {
        first_invalid->SetNull();
    }
    {
        LOCK(cs_main);

        for (const CBlockHeader &header : headers) {
            CBlockIndex *pindex = nullptr;  // Use a temp pindex instead of ppindex to avoid a const_cast
            bool accepted = g_blockman.AcceptBlockHeader(header, state, chainparams, &pindex);
            ::ChainstateActive().CheckBlockIndex(chainparams.GetConsensus());

            if (!accepted) {
                if (first_invalid) {
                    *first_invalid = header;
                }
                return false;
            }
            if (ppindex) {
                *ppindex = pindex;
            }
        }
    }
    if (NotifyHeaderTip()) {
        LOCK(cs_main);
        if (::ChainstateActive().IsInitialBlockDownload() && ppindex && *ppindex) {
            LogPrintf("Synchronizing blockheaders, height: %d (~%.2f%%)\n",
                      (*ppindex)->nHeight,
                      100.0 /
                          ((*ppindex)->nHeight + (GetAdjustedTime() - (*ppindex)->GetBlockTime()) /
                                                     Params().GetConsensus().pos.nTargetSpacing) *
                          (*ppindex)->nHeight);
        }
    }
    return true;
}

/** Store block on disk. If dbp is non-nullptr, the file is known to already reside on disk */
static FlatFilePos SaveBlockToDisk(const CBlock &block,
                                   int nHeight,
                                   const CChainParams &chainparams,
                                   const FlatFilePos *dbp) {
    unsigned int nBlockSize = ::GetSerializeSize(block, CLIENT_VERSION);
    FlatFilePos blockPos;
    if (dbp != nullptr) {
        blockPos = *dbp;
    }
    if (!FindBlockPos(blockPos, nBlockSize + 8, nHeight, block.GetBlockTime(), dbp != nullptr)) {
        error("%s: FindBlockPos failed", __func__);
        return FlatFilePos();
    }
    if (dbp == nullptr) {
        if (!WriteBlockToDisk(block, blockPos, chainparams.MessageStart())) {
            AbortNode("Failed to write block");
            return FlatFilePos();
        }
    }
    return blockPos;
}

/** Store block on disk. If dbp is non-nullptr, the file is known to already reside on disk */
bool CChainState::AcceptBlock(const std::shared_ptr<const CBlock> &pblock,
                              CValidationState &state,
                              const CChainParams &chainparams,
                              CBlockIndex **ppindex,
                              bool fRequested,
                              const FlatFilePos *dbp,
                              bool *fNewBlock) {
    const CBlock &block = *pblock;

    if (fNewBlock) {
        *fNewBlock = false;
    }
    AssertLockHeld(cs_main);

    CBlockIndex *pindexDummy = nullptr;
    CBlockIndex *&pindex = ppindex ? *ppindex : pindexDummy;

    bool accepted_header = m_blockman.AcceptBlockHeader(block, state, chainparams, &pindex);
    CheckBlockIndex(chainparams.GetConsensus());

    if (!accepted_header) {
        return false;
    }

    // Try to process all requested blocks that we don't have, but only
    // process an unrequested block if it's new and has enough work to
    // advance our tip, and isn't too many blocks ahead.
    bool fAlreadyHave = pindex->nStatus & BLOCK_HAVE_DATA;
    bool fHasMoreOrSameWork = (m_chain.Tip() ? pindex->nChainWork >= m_chain.Tip()->nChainWork : true);
    // Blocks that are too out-of-order needlessly limit the effectiveness of
    // pruning, because pruning will not delete block files that contain any
    // blocks which are too close in height to the tip.  Apply this test
    // regardless of whether pruning is enabled; it should generally be safe to
    // not process unrequested blocks.
    bool fTooFarAhead = (pindex->nHeight > int(m_chain.Height() + MIN_BLOCKS_TO_KEEP));

    // TODO: Decouple this function from the block download logic by removing fRequested
    // This requires some new chain data structure to efficiently look up if a
    // block is in a chain leading to a candidate for best tip, despite not
    // being such a candidate itself.

    // TODO: deal better with return value and error conditions for duplicate
    // and unrequested blocks.
    if (fAlreadyHave) {
        return true;
    }
    if (!fRequested) {  // If we didn't ask for it:
        if (pindex->nTx != 0) {
            return true;  // This is a previously-processed block that was pruned
        }
        if (!fHasMoreOrSameWork) {
            return true;  // Don't process less-work chains
        }
        if (fTooFarAhead) {
            return true;  // Block height is too high
        }

        // Protect against DoS attacks from low-work chains.
        // If our tip is behind, a peer could try to send us
        // low-work blocks on a fake chain that we would never
        // request; don't process these.
        if (pindex->nChainWork < nMinimumChainWork) {
            return true;
        }
    }

    CheckContextState ctxState;
    if (!CheckBlock(block,
                    state,
                    chainparams.GetConsensus(),
                    ctxState,
                    false,
                    pindex->nHeight) ||  // false cause we can check pos context only on ConnectBlock
        !ContextualCheckBlock(block, state, chainparams.GetConsensus(), pindex->pprev)) {
        assert(IsBlockReason(state.GetReason()));
        if (state.IsInvalid() && state.GetReason() != ValidationInvalidReason::BLOCK_MUTATED) {
            pindex->nStatus |= BLOCK_FAILED_VALID;
            setDirtyBlockIndex.insert(pindex);
        }
        return error("%s: %s", __func__, FormatStateMessage(state));
    }

    // Header is valid/has work, merkle tree and segwit merkle tree are good...RELAY NOW
    // (but if it does not build on our best tip, let the SendMessages loop relay it)
    if (!IsInitialBlockDownload() && m_chain.Tip() == pindex->pprev) {
        GetMainSignals().NewPoWValidBlock(pindex, pblock);
    }

    // Write block to history file
    if (fNewBlock) {
        *fNewBlock = true;
    }
    try {
        FlatFilePos blockPos = SaveBlockToDisk(block, pindex->nHeight, chainparams, dbp);
        if (blockPos.IsNull()) {
            state.Error(strprintf("%s: Failed to find position to write new block to disk", __func__));
            return false;
        }
        ReceivedBlockTransactions(block, pindex, blockPos, chainparams.GetConsensus());
    } catch (const std::runtime_error &e) {
        return AbortNode(state, std::string("System error: ") + e.what());
    }

    FlushStateToDisk(chainparams, state, FlushStateMode::NONE);

    CheckBlockIndex(chainparams.GetConsensus());

    return true;
}

void ProcessAuthsIfTipChanged(const CBlockIndex *oldTip, const CBlockIndex *tip, const Consensus::Params &consensus) {
    AssertLockNotHeld(cs_main);
    assert(oldTip);
    assert(tip);
    assert(tip != oldTip);

    LOCK(cs_main);

    auto topAnchor = panchors->GetActiveAnchor();
    CTeamView::CTeam team;
    int teamChange = tip->nHeight;
    const auto teamDakota = pcustomcsview->GetAuthTeam(tip->nHeight);
    if (!teamDakota || teamDakota->empty()) {
        return;
    }
    team = *teamDakota;

    // Calc how far back team changes, do not generate auths below that height.
    teamChange = teamChange % Params().GetConsensus().mn.anchoringTeamChange;

    int topAnchorHeight = topAnchor ? static_cast<uint64_t>(topAnchor->anchor.height) : 0;
    // we have no need to ask for auths at all if we have topAnchor higher than current chain
    if (tip->nHeight <= topAnchorHeight) {
        return;
    }

    const CBlockIndex *pindexFork = ::ChainActive().FindFork(oldTip);
    auto forkHeight = pindexFork && pindexFork->nHeight >= consensus.mn.anchoringFrequency
                          ? pindexFork->nHeight - consensus.mn.anchoringFrequency
                          : 0;
    // limit fork height - trim it by the top anchor, if any
    forkHeight = std::max(forkHeight, topAnchorHeight);
    pindexFork = ::ChainActive()[forkHeight];

    if (tip->pprev != oldTip) {
        // asking all auths that may be skipped (rather we have switch the chain or not)
        LogPrint(BCLog::ANCHORING, "request getauths from %d to %d\n", pindexFork->nHeight, tip->nHeight);
        RelayGetAnchorAuths(pindexFork->GetBlockHash(), tip->GetBlockHash(), *g_connman);
    }

    // masternode key and operator auth address
    auto operatorDetails = AmISignerNow(tip->nHeight, team);

    if (operatorDetails.empty()) {
        return;
    }

    // trying to create auths between pindexFork and new tip (descending)
    std::vector<CInv> vInv;
    for (const CBlockIndex *pindex = tip; pindex && pindex != pindexFork && teamChange >= 0;
         pindex = pindex->pprev, --teamChange) {
        // Only anchor by specified frequency
        if (pindex->nHeight % consensus.mn.anchoringFrequency != 0) {
            continue;
        }

        // Get start anchor height
        int anchorHeight = static_cast<int>(pindex->nHeight) - consensus.mn.anchoringFrequency;

        // Get anchor block from specified time depth
        int64_t timeDepth = consensus.mn.anchoringTimeDepth;
        while (anchorHeight > 0 && ::ChainActive()[anchorHeight]->nTime + timeDepth > pindex->nTime) {
            --anchorHeight;
        }

        // Select a block further back to avoid Anchor too new error.
        if (pindex->nHeight >= consensus.DF11FortCanningHeight) {
            timeDepth += consensus.mn.anchoringAdditionalTimeDepth;
            while (anchorHeight > 0 && ::ChainActive()[anchorHeight]->nTime + timeDepth > pindex->nTime) {
                --anchorHeight;
            }
        }

        // Rollback to height consistent with anchoringFrequency
        while (anchorHeight > 0 && anchorHeight % consensus.mn.anchoringFrequency != 0) {
            --anchorHeight;
        }

        if (anchorHeight <= 0 || (topAnchor && topAnchor->anchor.height >=
                                                   (THeight)anchorHeight)) {  // important to check prev anchor height!
            break;
        }

        const auto anchorBlock = ::ChainActive()[anchorHeight];

        // Create team data
        CTeamView::CTeam team;
        std::vector<unsigned char> teamDetailsVector;

        // Embed height and partial hash into CKeyID to find team later and validate chain
        size_t prefixLength{CKeyID().size() - spv::BtcAnchorMarker.size() - sizeof(uint64_t)};
        std::vector<unsigned char> hashPrefix{pindex->GetBlockHash().begin(),
                                              pindex->GetBlockHash().begin() + prefixLength};
        teamDetailsVector.insert(
            teamDetailsVector.end(), spv::BtcAnchorMarker.begin(), spv::BtcAnchorMarker.end());  // 3 Bytes
        uint64_t anchorCreationHeight = pindex->nHeight;
        teamDetailsVector.insert(
            teamDetailsVector.end(),
            reinterpret_cast<unsigned char *>(&anchorCreationHeight),
            reinterpret_cast<unsigned char *>(&anchorCreationHeight) + sizeof(uint64_t));         // 8 Bytes
        teamDetailsVector.insert(teamDetailsVector.end(), hashPrefix.begin(), hashPrefix.end());  // 9 Bytes

        CKeyID teamDetails{uint160{teamDetailsVector}};
        team.insert(teamDetails);

        // trying to create and sign new auth
        CAnchorAuthMessage auth({topAnchor ? topAnchor->txHash : uint256(),
                                 static_cast<THeight>(anchorHeight),
                                 anchorBlock->GetBlockHash(),
                                 team});

        for (const auto &keys : operatorDetails) {
            if (!panchorauths->GetVote(auth.GetSignHash(), keys.first)) {
                auth.SignWithKey(keys.second);
                LogPrint(BCLog::ANCHORING,
                         "Anchor auth message signed, hash: %s, height: %d, prev: %s, teamSize: %ld, signHash: %s\n",
                         auth.GetHash().ToString(),
                         auth.height,
                         auth.previousAnchor.ToString(),
                         auth.nextTeam.size(),
                         auth.GetSignHash().ToString());

                panchorauths->AddAuth(auth);
                vInv.push_back(CInv(MSG_ANCHOR_AUTH, auth.GetHash()));
            }
        }
    }
    if (vInv.size() > 0) {
        RelayAnchorAuths(vInv, *g_connman);
    }
}

bool ProcessNewBlock(const CChainParams &chainparams,
                     const std::shared_ptr<const CBlock> pblock,
                     bool fForceProcessing,
                     bool *fNewBlock) {
    AssertLockNotHeld(cs_main);

    {
        CBlockIndex *pindex = nullptr;
        if (fNewBlock) {
            *fNewBlock = false;
        }
        CValidationState state;

        // CheckBlock() does not support multi-threaded block validation because CBlock::fChecked can cause data race.
        // Therefore, the following critical section must include the CheckBlock() call as well.
        LOCK(cs_main);

        // Get previous block index
        bool ret{true};
        const auto prevIndex = LookupBlockIndex(pblock->hashPrevBlock);
        if (!prevIndex) {
            ret = false;
            state.Invalid(ValidationInvalidReason::BLOCK_MISSING_PREV,
                          error("%s: prev block not found", __func__),
                          "prev-blk-not-found");
        }

        // Ensure that CheckBlock() passes before calling AcceptBlock, as
        // belt-and-suspenders.
        // reverts a011b9db38ce6d3d5c1b67c1e3bad9365b86f2ce
        // we can end up in isolation banning all other nodes
        CheckContextState ctxState;
        if (ret) {
            ret = CheckBlock(*pblock,
                             state,
                             chainparams.GetConsensus(),
                             ctxState,
                             false,
                             prevIndex->nHeight + 1);  // false cause we can check pos context only on ConnectBlock
        }
        if (ret) {
            // Store to disk
            ret = ::ChainstateActive().AcceptBlock(
                pblock, state, chainparams, &pindex, fForceProcessing, nullptr, fNewBlock);
        }
        if (!ret) {
            GetMainSignals().BlockChecked(*pblock, state);
            return error("%s: AcceptBlock FAILED (%s)", __func__, FormatStateMessage(state));
        }
    }

    NotifyHeaderTip();

    // save old tip
    const auto oldTip = ::ChainActive().Tip();

    CValidationState state;  // Only used to report errors, not invalidity - ignore it
    if (!::ChainstateActive().ActivateBestChain(state, chainparams, pblock)) {
        return error("%s: ActivateBestChain failed (%s)", __func__, FormatStateMessage(state));
    }

    const auto tip = ::ChainActive().Tip();

    // special case for the first run after IBD
    static bool firstRunAfterIBD = true;
    if (!::ChainstateActive().IsInitialBlockDownload() && tip && firstRunAfterIBD &&
        spv::pspv)  // spv::pspv not necessary here, but for disabling in old tests
    {
        int sinceHeight = std::max(::ChainActive().Height() - chainparams.GetConsensus().mn.anchoringFrequency * 5, 0);
        LogPrint(BCLog::ANCHORING, "Trying to request some auths after IBD, since %i...\n", sinceHeight);
        RelayGetAnchorAuths(::ChainActive()[sinceHeight]->GetBlockHash(), tip->GetBlockHash(), *g_connman);
        firstRunAfterIBD = false;
    }
    // only if tip was changed
    if (!::ChainstateActive().IsInitialBlockDownload() && tip && tip != oldTip &&
        spv::pspv)  // spv::pspv not necessary here, but for disabling in old tests
    {
        ProcessAuthsIfTipChanged(oldTip, tip, chainparams.GetConsensus());

        if (tip->nHeight >= chainparams.GetConsensus().DF6DakotaHeight) {
            panchors->CheckPendingAnchors();
        }
    }

    return true;
}

bool TestBlockValidity(CValidationState &state,
                       const CChainParams &chainparams,
                       const CBlock &block,
                       CBlockIndex *pindexPrev,
                       bool fCheckMerkleRoot) {
    AssertLockHeld(cs_main);
    assert(pindexPrev && pindexPrev == ::ChainActive().Tip());
    CCoinsViewCache viewNew(&::ChainstateActive().CoinsTip());
    bool dummyRewardedAnchors{};
    CCustomCSView mnview(*pcustomcsview);
    uint256 block_hash(block.GetHash());
    CBlockIndex indexDummy(block);
    indexDummy.pprev = pindexPrev;
    indexDummy.nHeight = pindexPrev->nHeight + 1;
    indexDummy.phashBlock = &block_hash;
    CheckContextState ctxState;

    // NOTE: ContextualCheckProofOfStake is called by CheckBlock
    if (!ContextualCheckBlockHeader(block, state, chainparams, pindexPrev, GetAdjustedTime())) {
        return error("%s: Consensus::ContextualCheckBlockHeader: %s", __func__, FormatStateMessage(state));
    }

    if (!CheckBlock(block, state, chainparams.GetConsensus(), ctxState, false, indexDummy.nHeight, fCheckMerkleRoot)) {
        return error("%s: Consensus::CheckBlock: %s", __func__, FormatStateMessage(state));
    }

    if (!ContextualCheckBlock(block, state, chainparams.GetConsensus(), pindexPrev)) {
        return error("%s: Consensus::ContextualCheckBlock: %s", __func__, FormatStateMessage(state));
    }

    if (!::ChainstateActive().ConnectBlock(
            block, state, &indexDummy, viewNew, mnview, chainparams, dummyRewardedAnchors, true)) {
        return false;
    }

    assert(state.IsValid());

    return true;
}

/**
 * BLOCK PRUNING CODE
 */

/* Calculate the amount of disk space the block & undo files currently use */
uint64_t CalculateCurrentUsage() {
    LOCK(cs_LastBlockFile);

    uint64_t retval = 0;
    for (const CBlockFileInfo &file : vinfoBlockFile) {
        retval += file.nSize + file.nUndoSize;
    }
    return retval;
}

/* Prune a block file (modify associated database entries)*/
void PruneOneBlockFile(const int fileNumber) {
    LOCK(cs_LastBlockFile);

    for (const auto &entry : g_blockman.m_block_index) {
        CBlockIndex *pindex = entry.second;
        if (pindex->nFile == fileNumber) {
            pindex->nStatus &= ~BLOCK_HAVE_DATA;
            pindex->nStatus &= ~BLOCK_HAVE_UNDO;
            pindex->nFile = 0;
            pindex->nDataPos = 0;
            pindex->nUndoPos = 0;
            setDirtyBlockIndex.insert(pindex);

            // Prune from m_blocks_unlinked -- any block we prune would have
            // to be downloaded again in order to consider its chain, at which
            // point it would be considered as a candidate for
            // m_blocks_unlinked or setBlockIndexCandidates.
            auto range = g_blockman.m_blocks_unlinked.equal_range(pindex->pprev);
            while (range.first != range.second) {
                std::multimap<CBlockIndex *, CBlockIndex *>::iterator _it = range.first;
                range.first++;
                if (_it->second == pindex) {
                    g_blockman.m_blocks_unlinked.erase(_it);
                }
            }
        }
    }

    vinfoBlockFile[fileNumber].SetNull();
    setDirtyFileInfo.insert(fileNumber);
}

void UnlinkPrunedFiles(const std::set<int> &setFilesToPrune) {
    for (std::set<int>::iterator it = setFilesToPrune.begin(); it != setFilesToPrune.end(); ++it) {
        FlatFilePos pos(*it, 0);
        fs::remove(BlockFileSeq().FileName(pos));
        fs::remove(UndoFileSeq().FileName(pos));
        LogPrintf("Prune: %s deleted blk/rev (%05u)\n", __func__, *it);
    }
}

/* Calculate the block/rev files to delete based on height specified by user with RPC command pruneblockchain */
static void FindFilesToPruneManual(std::set<int> &setFilesToPrune, int nManualPruneHeight) {
    assert(fPruneMode && nManualPruneHeight > 0);

    LOCK2(cs_main, cs_LastBlockFile);
    if (::ChainActive().Tip() == nullptr) {
        return;
    }

    // last block to prune is the lesser of (user-specified height, MIN_BLOCKS_TO_KEEP from the tip)
    unsigned int nLastBlockWeCanPrune =
        std::min((unsigned)nManualPruneHeight, ::ChainActive().Tip()->nHeight - MIN_BLOCKS_TO_KEEP);
    int count = 0;
    for (int fileNumber = 0; fileNumber < nLastBlockFile; fileNumber++) {
        if (vinfoBlockFile[fileNumber].nSize == 0 || vinfoBlockFile[fileNumber].nHeightLast > nLastBlockWeCanPrune) {
            continue;
        }
        PruneOneBlockFile(fileNumber);
        setFilesToPrune.insert(fileNumber);
        count++;
    }
    LogPrintf("Prune (Manual): prune_height=%d removed %d blk/rev pairs\n", nLastBlockWeCanPrune, count);
}

/* This function is called from the RPC code for pruneblockchain */
void PruneBlockFilesManual(int nManualPruneHeight) {
    CValidationState state;
    const CChainParams &chainparams = Params();
    if (!::ChainstateActive().FlushStateToDisk(chainparams, state, FlushStateMode::NONE, nManualPruneHeight)) {
        LogPrintf("%s: failed to flush state (%s)\n", __func__, FormatStateMessage(state));
    }
}

/**
 * Prune block and undo files (blk???.dat and undo???.dat) so that the disk space used is less than a user-defined
 * target. The user sets the target (in MB) on the command line or in config file.  This will be run on startup and
 * whenever new space is allocated in a block or undo file, staying below the target. Changing back to unpruned requires
 * a reindex (which in this case means the blockchain must be re-downloaded.)
 *
 * Pruning functions are called from FlushStateToDisk when the global fCheckForPruning flag has been set.
 * Block and undo files are deleted in lock-step (when blk00003.dat is deleted, so is rev00003.dat.)
 * Pruning cannot take place until the longest chain is at least a certain length (100000 on mainnet, 1000 on testnet,
 * 1000 on regtest). Pruning will never delete a block within a defined distance (currently 288) from the active chain's
 * tip. The block index is updated by unsetting HAVE_DATA and HAVE_UNDO for any blocks that were stored in the deleted
 * files. A db flag records the fact that at least some block files have been pruned.
 *
 * @param[out]   setFilesToPrune   The set of file indices that can be unlinked will be returned
 */
static void FindFilesToPrune(std::set<int> &setFilesToPrune, uint64_t nPruneAfterHeight) {
    LOCK2(cs_main, cs_LastBlockFile);
    if (::ChainActive().Tip() == nullptr || nPruneTarget == 0) {
        return;
    }
    if ((uint64_t)::ChainActive().Tip()->nHeight <= nPruneAfterHeight) {
        return;
    }

    unsigned int nLastBlockWeCanPrune = ::ChainActive().Tip()->nHeight - MIN_BLOCKS_TO_KEEP;
    uint64_t nCurrentUsage = CalculateCurrentUsage();
    // We don't check to prune until after we've allocated new space for files
    // So we should leave a buffer under our target to account for another allocation
    // before the next pruning.
    uint64_t nBuffer = BLOCKFILE_CHUNK_SIZE + UNDOFILE_CHUNK_SIZE;
    uint64_t nBytesToPrune;
    int count = 0;

    if (nCurrentUsage + nBuffer >= nPruneTarget) {
        // On a prune event, the chainstate DB is flushed.
        // To avoid excessive prune events negating the benefit of high dbcache
        // values, we should not prune too rapidly.
        // So when pruning in IBD, increase the buffer a bit to avoid a re-prune too soon.
        if (::ChainstateActive().IsInitialBlockDownload()) {
            // Since this is only relevant during IBD, we use a fixed 10%
            nBuffer += nPruneTarget / 10;
        }

        for (int fileNumber = 0; fileNumber < nLastBlockFile; fileNumber++) {
            nBytesToPrune = vinfoBlockFile[fileNumber].nSize + vinfoBlockFile[fileNumber].nUndoSize;

            if (vinfoBlockFile[fileNumber].nSize == 0) {
                continue;
            }

            if (nCurrentUsage + nBuffer < nPruneTarget) {  // are we below our target?
                break;
            }

            // don't prune files that could have a block within MIN_BLOCKS_TO_KEEP of the main chain's tip but keep
            // scanning
            if (vinfoBlockFile[fileNumber].nHeightLast > nLastBlockWeCanPrune) {
                continue;
            }

            PruneOneBlockFile(fileNumber);
            // Queue up the files for removal
            setFilesToPrune.insert(fileNumber);
            nCurrentUsage -= nBytesToPrune;
            count++;
        }
    }

    LogPrint(BCLog::PRUNE,
             "Prune: target=%dMiB actual=%dMiB diff=%dMiB max_prune_height=%d removed %d blk/rev pairs\n",
             nPruneTarget / 1024 / 1024,
             nCurrentUsage / 1024 / 1024,
             ((int64_t)nPruneTarget - (int64_t)nCurrentUsage) / 1024 / 1024,
             nLastBlockWeCanPrune,
             count);
}

static FlatFileSeq BlockFileSeq() {
    return FlatFileSeq(GetBlocksDir(), "blk", BLOCKFILE_CHUNK_SIZE);
}

static FlatFileSeq UndoFileSeq() {
    return FlatFileSeq(GetBlocksDir(), "rev", UNDOFILE_CHUNK_SIZE);
}

FILE *OpenBlockFile(const FlatFilePos &pos, bool fReadOnly) {
    return BlockFileSeq().Open(pos, fReadOnly);
}

/** Open an undo file (rev?????.dat) */
static FILE *OpenUndoFile(const FlatFilePos &pos, bool fReadOnly) {
    return UndoFileSeq().Open(pos, fReadOnly);
}

fs::path GetBlockPosFilename(const FlatFilePos &pos) {
    return BlockFileSeq().FileName(pos);
}

CBlockIndex *BlockManager::InsertBlockIndex(const uint256 &hash) {
    AssertLockHeld(cs_main);

    if (hash.IsNull()) {
        return nullptr;
    }

    // Return existing
    BlockMap::iterator mi = m_block_index.find(hash);
    if (mi != m_block_index.end()) {
        return (*mi).second;
    }

    // Create new
    CBlockIndex *pindexNew = new CBlockIndex();
    mi = m_block_index.insert(std::make_pair(hash, pindexNew)).first;
    pindexNew->phashBlock = &((*mi).first);

    return pindexNew;
}

bool BlockManager::LoadBlockIndex(const Consensus::Params &consensus_params,
                                  CBlockTreeDB &blocktree,
                                  std::set<CBlockIndex *, CBlockIndexWorkComparator> &block_index_candidates) {
    if (!blocktree.LoadBlockIndexGuts(
            consensus_params,
            [this](const uint256 &hash) EXCLUSIVE_LOCKS_REQUIRED(cs_main) { return this->InsertBlockIndex(hash); },
            fIsFakeNet)) {
        return false;
    }

    // Calculate nChainWork
    std::vector<std::pair<int, CBlockIndex *>> vSortedByHeight;
    vSortedByHeight.reserve(m_block_index.size());
    for (const std::pair<const uint256, CBlockIndex *> &item : m_block_index) {
        CBlockIndex *pindex = item.second;
        vSortedByHeight.push_back(std::make_pair(pindex->nHeight, pindex));
    }
    sort(vSortedByHeight.begin(), vSortedByHeight.end());
    for (const std::pair<int, CBlockIndex *> &item : vSortedByHeight) {
        if (ShutdownRequested()) {
            return false;
        }
        CBlockIndex *pindex = item.second;
        pindex->nChainWork = (pindex->pprev ? pindex->pprev->nChainWork : 0) + GetBlockProof(*pindex);
        pindex->nTimeMax = (pindex->pprev ? std::max(pindex->pprev->nTimeMax, pindex->nTime) : pindex->nTime);
        // We can link the chain of blocks for which we've received transactions at some point.
        // Pruned nodes may have deleted the block.
        if (pindex->nTx > 0) {
            if (pindex->pprev) {
                if (pindex->pprev->HaveTxsDownloaded()) {
                    pindex->nChainTx = pindex->pprev->nChainTx + pindex->nTx;
                } else {
                    pindex->nChainTx = 0;
                    m_blocks_unlinked.insert(std::make_pair(pindex->pprev, pindex));
                }
            } else {
                pindex->nChainTx = pindex->nTx;
            }
        }
        if (!(pindex->nStatus & BLOCK_FAILED_MASK) && pindex->pprev && (pindex->pprev->nStatus & BLOCK_FAILED_MASK)) {
            pindex->nStatus |= BLOCK_FAILED_CHILD;
            setDirtyBlockIndex.insert(pindex);
        }
        if (pindex->IsValid(BLOCK_VALID_TRANSACTIONS) && (pindex->HaveTxsDownloaded() || pindex->pprev == nullptr)) {
            block_index_candidates.insert(pindex);
        }
        if (pindex->nStatus & BLOCK_FAILED_MASK &&
            (!pindexBestInvalid || pindex->nChainWork > pindexBestInvalid->nChainWork)) {
            pindexBestInvalid = pindex;
        }
        if (pindex->pprev) {
            pindex->BuildSkip();
        }
        if (pindex->IsValid(BLOCK_VALID_TREE) &&
            (pindexBestHeader == nullptr || CBlockIndexWorkComparator()(pindexBestHeader, pindex))) {
            pindexBestHeader = pindex;
        }
    }

    return true;
}

void BlockManager::Unload() {
    m_failed_blocks.clear();
    m_blocks_unlinked.clear();

    for (const BlockMap::value_type &entry : m_block_index) {
        delete entry.second;
    }

    m_block_index.clear();
}

bool static LoadBlockIndexDB(const CChainParams &chainparams) EXCLUSIVE_LOCKS_REQUIRED(cs_main) {
    if (!g_blockman.LoadBlockIndex(
            chainparams.GetConsensus(), *pblocktree, ::ChainstateActive().setBlockIndexCandidates)) {
        return false;
    }

    // Load block file info
    pblocktree->ReadLastBlockFile(nLastBlockFile);
    vinfoBlockFile.resize(nLastBlockFile + 1);
    LogPrintf("%s: last block file = %i\n", __func__, nLastBlockFile);
    for (int nFile = 0; nFile <= nLastBlockFile; nFile++) {
        pblocktree->ReadBlockFileInfo(nFile, vinfoBlockFile[nFile]);
    }
    LogPrintf("%s: last block file info: %s\n", __func__, vinfoBlockFile[nLastBlockFile].ToString());
    for (int nFile = nLastBlockFile + 1; true; nFile++) {
        CBlockFileInfo info;
        if (pblocktree->ReadBlockFileInfo(nFile, info)) {
            vinfoBlockFile.push_back(info);
        } else {
            break;
        }
    }

    // Check presence of blk files
    LogPrintf("Checking all blk files are present...\n");
    std::set<int> setBlkDataFiles;
    for (const std::pair<const uint256, CBlockIndex *> &item : g_blockman.m_block_index) {
        CBlockIndex *pindex = item.second;
        if (pindex->nStatus & BLOCK_HAVE_DATA) {
            setBlkDataFiles.insert(pindex->nFile);
        }
    }
    for (std::set<int>::iterator it = setBlkDataFiles.begin(); it != setBlkDataFiles.end(); it++) {
        FlatFilePos pos(*it, 0);
        if (CAutoFile(OpenBlockFile(pos, true), SER_DISK, CLIENT_VERSION).IsNull()) {
            return false;
        }
    }

    // Check whether we have ever pruned block & undo files
    pblocktree->ReadFlag("prunedblockfiles", fHavePruned);
    if (fHavePruned) {
        LogPrintf("LoadBlockIndexDB(): Block files have previously been pruned\n");
    }

    // Check whether we need to continue reindexing
    bool fReindexing = false;
    pblocktree->ReadReindexing(fReindexing);
    if (fReindexing) {
        fReindex = true;
    }

    return true;
}

bool LoadChainTip(const CChainParams &chainparams) {
    AssertLockHeld(cs_main);
    const CCoinsViewCache &coins_cache = ::ChainstateActive().CoinsTip();
    assert(!coins_cache.GetBestBlock().IsNull());  // Never called when the coins view is empty

    if (::ChainActive().Tip() && ::ChainActive().Tip()->GetBlockHash() == coins_cache.GetBestBlock()) {
        return true;
    }

    // Load pointer to end of best chain
    CBlockIndex *pindex = LookupBlockIndex(coins_cache.GetBestBlock());
    if (!pindex) {
        return false;
    }
    ::ChainActive().SetTip(pindex);

    ::ChainstateActive().PruneBlockIndexCandidates();

    LogPrintf("Loaded best chain: hashBestChain=%s height=%d date=%s progress=%f\n",
              ::ChainActive().Tip()->GetBlockHash().ToString(),
              ::ChainActive().Height(),
              FormatISO8601DateTime(::ChainActive().Tip()->GetBlockTime()),
              GuessVerificationProgress(chainparams.TxData(), ::ChainActive().Tip()));
    return true;
}

CVerifyDB::CVerifyDB() {
    uiInterface.ShowProgress(_("Verifying blocks...").translated, 0, false);
}

CVerifyDB::~CVerifyDB() {
    uiInterface.ShowProgress("", 100, false);
}

bool CVerifyDB::VerifyDB(const CChainParams &chainparams, CCoinsView *coinsview, int nCheckLevel, int nCheckDepth) {
    LOCK(cs_main);
    if (::ChainActive().Tip() == nullptr || ::ChainActive().Tip()->pprev == nullptr) {
        return true;
    }

    // Verify blocks in the best chain
    if (nCheckDepth <= 0 || nCheckDepth > ::ChainActive().Height()) {
        nCheckDepth = ::ChainActive().Height();
    }
    nCheckLevel = std::max(0, std::min(4, nCheckLevel));
    LogPrintf("Verifying last %i blocks at level %i\n", nCheckDepth, nCheckLevel);
    CCoinsViewCache coins(coinsview);
    auto consensus = chainparams.GetConsensus();
    CCustomCSView mnview(*pcustomcsview);
    CBlockIndex *pindex;
    CBlockIndex *pindexFailure = nullptr;
    int nGoodTransactions = 0;
    CValidationState state;
    int reportDone = 0;

    LogPrintf("[0%%]..."); /* Continued */
    for (pindex = ::ChainActive().Tip(); pindex && pindex->pprev; pindex = pindex->pprev) {
        const int percentageDone = std::max(1,
                                            std::min(99,
                                                     (int)(((double)(::ChainActive().Height() - pindex->nHeight)) /
                                                           (double)nCheckDepth * (nCheckLevel >= 4 ? 50 : 100))));
        if (reportDone < percentageDone / 10) {
            // report every 10% step
            LogPrintf("[%d%%]...", percentageDone); /* Continued */
            reportDone = percentageDone / 10;
        }
        uiInterface.ShowProgress(_("Verifying blocks...").translated, percentageDone, false);
        if (pindex->nHeight <= ::ChainActive().Height() - nCheckDepth) {
            break;
        }
        if (fPruneMode && !(pindex->nStatus & BLOCK_HAVE_DATA)) {
            // If pruning, only go back as far as we have data.
            LogPrintf("VerifyDB(): block verification stopping at height %d (pruning, no data)\n", pindex->nHeight);
            break;
        }
        CBlock block;
        CheckContextState ctxState;

        // check level 0: read from disk
        if (!ReadBlockFromDisk(block, pindex, consensus)) {
            return error("VerifyDB(): *** ReadBlockFromDisk failed at %d, hash=%s",
                         pindex->nHeight,
                         pindex->GetBlockHash().ToString());
        }
        // check level 1: verify block validity
        if (nCheckLevel >= 1 &&
            !CheckBlock(block,
                        state,
                        chainparams.GetConsensus(),
                        ctxState,
                        false,
                        pindex->nHeight)) {  // false cause we can check pos context only on ConnectBlock
            return error("%s: *** found bad block at %d, hash=%s (%s)\n",
                         __func__,
                         pindex->nHeight,
                         pindex->GetBlockHash().ToString(),
                         FormatStateMessage(state));
        }
        // check level 2: verify undo validity
        if (nCheckLevel >= 2 && pindex) {
            CBlockUndo undo;
            if (!pindex->GetUndoPos().IsNull()) {
                if (!UndoReadFromDisk(undo, pindex)) {
                    return error("VerifyDB(): *** found bad undo data at %d, hash=%s\n",
                                 pindex->nHeight,
                                 pindex->GetBlockHash().ToString());
                }
            }
        }
        // check level 3: check for inconsistencies during memory-only disconnect of tip blocks
        if (nCheckLevel >= 3 &&
            (coins.DynamicMemoryUsage() + ::ChainstateActive().CoinsTip().DynamicMemoryUsage()) <= nCoinCacheUsage) {
            assert(coins.GetBestBlock() == pindex->GetBlockHash());
            std::vector<CAnchorConfirmMessage> disconnectedConfirms;  // dummy
            DisconnectResult res =
                ::ChainstateActive().DisconnectBlock(block, pindex, coins, mnview, disconnectedConfirms);
            if (res == DISCONNECT_FAILED) {
                return error("VerifyDB(): *** irrecoverable inconsistency in block data at %d, hash=%s",
                             pindex->nHeight,
                             pindex->GetBlockHash().ToString());
            }
            if (res == DISCONNECT_UNCLEAN) {
                nGoodTransactions = 0;
                pindexFailure = pindex;
            } else {
                nGoodTransactions += block.vtx.size();
            }
        }
        if (ShutdownRequested()) {
            return true;
        }
    }
    if (pindexFailure) {
        return error(
            "VerifyDB(): *** coin database inconsistencies found (last %i blocks, %i good transactions before that)\n",
            ::ChainActive().Height() - pindexFailure->nHeight + 1,
            nGoodTransactions);
    }

    // store block count as we move pindex at check level >= 4
    int block_count = ::ChainActive().Height() - pindex->nHeight;

    // check level 4: try reconnecting blocks
    if (nCheckLevel >= 4) {
        while (pindex != ::ChainActive().Tip()) {
            const int percentageDone = std::max(
                1,
                std::min(
                    99,
                    100 - (int)(((double)(::ChainActive().Height() - pindex->nHeight)) / (double)nCheckDepth * 50)));
            if (reportDone < percentageDone / 10) {
                // report every 10% step
                LogPrintf("[%d%%]...", percentageDone); /* Continued */
                reportDone = percentageDone / 10;
            }
            uiInterface.ShowProgress(_("Verifying blocks...").translated, percentageDone, false);
            pindex = ::ChainActive().Next(pindex);
            CBlock block;
            if (!ReadBlockFromDisk(block, pindex, consensus)) {
                return error("VerifyDB(): *** ReadBlockFromDisk failed at %d, hash=%s",
                             pindex->nHeight,
                             pindex->GetBlockHash().ToString());
            }

            bool dummyRewardedAnchors{};
            auto res = ::ChainstateActive().ConnectBlock(
                block, state, pindex, coins, mnview, chainparams, dummyRewardedAnchors);
            if (!res) {
                return error("VerifyDB(): *** found unconnectable block at %d, hash=%s (%s)",
                             pindex->nHeight,
                             pindex->GetBlockHash().ToString(),
                             FormatStateMessage(state));
            }
            if (ShutdownRequested()) {
                return true;
            }
        }
    }

    LogPrintf("[DONE].\n");
    LogPrintf("No coin database inconsistencies in last %i blocks (%i transactions)\n", block_count, nGoodTransactions);

    return true;
}

/** Apply the effects of a block on the utxo cache, ignoring that it may already have been applied. */
bool CChainState::RollforwardBlock(const CBlockIndex *pindex,
                                   CCoinsViewCache &inputs,
                                   CCustomCSView &mnview,
                                   const CChainParams &params) {
    // TODO: merge with ConnectBlock
    CBlock block;
    if (!ReadBlockFromDisk(block, pindex, params.GetConsensus())) {
        return error("ReplayBlock(): ReadBlockFromDisk failed at %d, hash=%s",
                     pindex->nHeight,
                     pindex->GetBlockHash().ToString());
    }

    for (const CTransactionRef &tx : block.vtx) {
        if (!tx->IsCoinBase()) {
            for (const CTxIn &txin : tx->vin) {
                inputs.SpendCoin(txin.prevout);
            }
        }
        // Pass check = true as every addition may be an overwrite.
        AddCoins(inputs, *tx, pindex->nHeight, true);

        /// @todo turn it on when you are sure it is safe
        //        CheckCustomTx(mnview, inputs, *tx, params.GetConsensus(), pindex->nHeight, i, false);
    }
    return true;
}

bool CChainState::ReplayBlocks(const CChainParams &params, CCoinsView *view, CCustomCSView *mnview) {
    LOCK(cs_main);

    CCoinsViewCache cache(view);
    CCustomCSView mncache(*mnview, paccountHistoryDB.get(), pburnHistoryDB.get(), pvaultHistoryDB.get());

    std::vector<uint256> hashHeads = view->GetHeadBlocks();
    if (hashHeads.empty()) {
        return true;  // We're already in a consistent state.
    }
    if (hashHeads.size() != 2) {
        return error("ReplayBlocks(): unknown inconsistent state");
    }

    /// @todo may be it is possible to keep it run? how to safely connect blocks for mndb?
    return error("ReplayBlocks() turned off for safety reasons. Make reindex!");

    uiInterface.ShowProgress(_("Replaying blocks...").translated, 0, false);
    LogPrintf("Replaying blocks\n");

    const CBlockIndex *pindexOld = nullptr;   // Old tip during the interrupted flush.
    const CBlockIndex *pindexNew;             // New tip during the interrupted flush.
    const CBlockIndex *pindexFork = nullptr;  // Latest block common to both the old and the new tip.

    if (m_blockman.m_block_index.count(hashHeads[0]) == 0) {
        return error("ReplayBlocks(): reorganization to unknown block requested");
    }
    pindexNew = m_blockman.m_block_index[hashHeads[0]];

    if (!hashHeads[1].IsNull()) {  // The old tip is allowed to be 0, indicating it's the first flush.
        if (m_blockman.m_block_index.count(hashHeads[1]) == 0) {
            return error("ReplayBlocks(): reorganization from unknown block requested");
        }
        pindexOld = m_blockman.m_block_index[hashHeads[1]];
        pindexFork = LastCommonAncestor(pindexOld, pindexNew);
        assert(pindexFork != nullptr);
    }

    // Rollback along the old branch.
    while (pindexOld != pindexFork) {
        if (pindexOld->nHeight > 0) {  // Never disconnect the genesis block.
            CBlock block;
            if (!ReadBlockFromDisk(block, pindexOld, params.GetConsensus())) {
                return error("RollbackBlock(): ReadBlockFromDisk() failed at %d, hash=%s",
                             pindexOld->nHeight,
                             pindexOld->GetBlockHash().ToString());
            }
            LogPrintf("Rolling back %s (%i)\n", pindexOld->GetBlockHash().ToString(), pindexOld->nHeight);
            std::vector<CAnchorConfirmMessage> disconnectedConfirms;  // dummy
            DisconnectResult res = DisconnectBlock(block, pindexOld, cache, mncache, disconnectedConfirms);
            if (res == DISCONNECT_FAILED) {
                return error("RollbackBlock(): DisconnectBlock failed at %d, hash=%s",
                             pindexOld->nHeight,
                             pindexOld->GetBlockHash().ToString());
            }
            // If DISCONNECT_UNCLEAN is returned, it means a non-existing UTXO was deleted, or an existing UTXO was
            // overwritten. It corresponds to cases where the block-to-be-disconnect never had all its operations
            // applied to the UTXO set. However, as both writing a UTXO and deleting a UTXO are idempotent operations,
            // the result is still a version of the UTXO set with the effects of that block undone.
        }
        pindexOld = pindexOld->pprev;
    }

    // Roll forward from the forking point to the new tip.
    int nForkHeight = pindexFork ? pindexFork->nHeight : 0;
    for (int nHeight = nForkHeight + 1; nHeight <= pindexNew->nHeight; ++nHeight) {
        const CBlockIndex *pindex = pindexNew->GetAncestor(nHeight);
        LogPrintf("Rolling forward %s (%i)\n", pindex->GetBlockHash().ToString(), nHeight);
        uiInterface.ShowProgress(_("Replaying blocks...").translated,
                                 (int)((nHeight - nForkHeight) * 100.0 / (pindexNew->nHeight - nForkHeight)),
                                 false);
        if (!RollforwardBlock(pindex, cache, mncache, params)) {
            return false;
        }
    }

    cache.SetBestBlock(pindexNew->GetBlockHash());
    cache.Flush();
    mncache.Flush();
    mncache.GetHistoryWriters().FlushDB();
    uiInterface.ShowProgress("", 100, false);
    return true;
}

bool ReplayBlocks(const CChainParams &params, CCoinsView *view, CCustomCSView *mnview) {
    return ::ChainstateActive().ReplayBlocks(params, view, mnview);
}

//! Helper for CChainState::RewindBlockIndex
void CChainState::EraseBlockData(CBlockIndex *index) {
    AssertLockHeld(cs_main);
    assert(!m_chain.Contains(index));  // Make sure this block isn't active

    // Reduce validity
    index->nStatus = std::min<unsigned int>(index->nStatus & BLOCK_VALID_MASK, BLOCK_VALID_TREE) |
                     (index->nStatus & ~BLOCK_VALID_MASK);
    // Remove have-data flags.
    index->nStatus &= ~(BLOCK_HAVE_DATA | BLOCK_HAVE_UNDO);
    // Remove storage location.
    index->nFile = 0;
    index->nDataPos = 0;
    index->nUndoPos = 0;
    // Remove various other things
    index->nTx = 0;
    index->nChainTx = 0;
    index->nSequenceId = 0;
    // Make sure it gets written.
    setDirtyBlockIndex.insert(index);
    // Update indexes
    setBlockIndexCandidates.erase(index);
    auto ret = m_blockman.m_blocks_unlinked.equal_range(index->pprev);
    while (ret.first != ret.second) {
        if (ret.first->second == index) {
            m_blockman.m_blocks_unlinked.erase(ret.first++);
        } else {
            ++ret.first;
        }
    }
    // Mark parent as eligible for main chain again
    if (index->pprev && index->pprev->IsValid(BLOCK_VALID_TRANSACTIONS) && index->pprev->HaveTxsDownloaded()) {
        setBlockIndexCandidates.insert(index->pprev);
    }
}

bool CChainState::RewindBlockIndex(const CChainParams &params) {
    // Note that during -reindex-chainstate we are called with an empty m_chain!

    // First erase all post-segwit blocks without witness not in the main chain,
    // as this can we done without costly DisconnectTip calls. Active
    // blocks will be dealt with below (releasing cs_main in between).
    {
        LOCK(cs_main);
        for (const auto &entry : m_blockman.m_block_index) {
            if (IsWitnessEnabled(entry.second->pprev, params.GetConsensus()) &&
                !(entry.second->nStatus & BLOCK_OPT_WITNESS) && !m_chain.Contains(entry.second)) {
                EraseBlockData(entry.second);
            }
        }
    }

    // Find what height we need to reorganize to.
    CBlockIndex *tip;
    int nHeight = 1;
    {
        LOCK(cs_main);
        while (nHeight <= m_chain.Height()) {
            // Although SCRIPT_VERIFY_WITNESS is now generally enforced on all
            // blocks in ConnectBlock, we don't need to go back and
            // re-download/re-verify blocks from before segwit actually activated.
            if (IsWitnessEnabled(m_chain[nHeight - 1], params.GetConsensus()) &&
                !(m_chain[nHeight]->nStatus & BLOCK_OPT_WITNESS)) {
                break;
            }
            nHeight++;
        }

        tip = m_chain.Tip();
    }
    // nHeight is now the height of the first insufficiently-validated block, or tipheight + 1

    CValidationState state;
    // Loop until the tip is below nHeight, or we reach a pruned block.
    while (!ShutdownRequested()) {
        {
            LOCK2(cs_main, ::mempool.cs);
            // Make sure nothing changed from under us (this won't happen because RewindBlockIndex runs before
            // importing/network are active)
            assert(tip == m_chain.Tip());
            if (tip == nullptr || tip->nHeight < nHeight) {
                break;
            }
            if (fPruneMode && !(tip->nStatus & BLOCK_HAVE_DATA)) {
                // If pruning, don't try rewinding past the HAVE_DATA point;
                // since older blocks can't be served anyway, there's
                // no need to walk further, and trying to DisconnectTip()
                // will fail (and require a needless reindex/redownload
                // of the blockchain).
                break;
            }

            // Disconnect block
            if (!DisconnectTip(state, params, nullptr)) {
                return error("RewindBlockIndex: unable to disconnect block at height %i (%s)",
                             tip->nHeight,
                             FormatStateMessage(state));
            }

            // Reduce validity flag and have-data flags.
            // We do this after actual disconnecting, otherwise we'll end up writing the lack of data
            // to disk before writing the chainstate, resulting in a failure to continue if interrupted.
            // Note: If we encounter an insufficiently validated block that
            // is on m_chain, it must be because we are a pruning node, and
            // this block or some successor doesn't HAVE_DATA, so we were unable to
            // rewind all the way.  Blocks remaining on m_chain at this point
            // must not have their validity reduced.
            EraseBlockData(tip);

            tip = tip->pprev;
        }
        // Make sure the queue of validation callbacks doesn't grow unboundedly.
        LimitValidationInterfaceQueue();

        // Occasionally flush state to disk.
        if (!FlushStateToDisk(params, state, FlushStateMode::PERIODIC)) {
            LogPrintf("RewindBlockIndex: unable to flush state to disk (%s)\n", FormatStateMessage(state));
            return false;
        }
    }

    {
        LOCK(cs_main);
        if (m_chain.Tip() != nullptr) {
            // We can't prune block index candidates based on our tip if we have
            // no tip due to m_chain being empty!
            PruneBlockIndexCandidates();

            CheckBlockIndex(params.GetConsensus());
        }
    }

    return true;
}

bool RewindBlockIndex(const CChainParams &params) {
    if (!::ChainstateActive().RewindBlockIndex(params)) {
        return false;
    }

    LOCK(cs_main);
    if (::ChainActive().Tip() != nullptr) {
        // FlushStateToDisk can possibly read ::ChainActive(). Be conservative
        // and skip it here, we're about to -reindex-chainstate anyway, so
        // it'll get called a bunch real soon.
        CValidationState state;
        if (!::ChainstateActive().FlushStateToDisk(params, state, FlushStateMode::ALWAYS)) {
            LogPrintf("RewindBlockIndex: unable to flush state to disk (%s)\n", FormatStateMessage(state));
            return false;
        }
    }

    return true;
}

void CChainState::UnloadBlockIndex() {
    nBlockSequenceId = 1;
    setBlockIndexCandidates.clear();
}

// May NOT be used after any connections are up as much
// of the peer-processing logic assumes a consistent
// block index state
void UnloadBlockIndex() {
    LOCK(cs_main);
    ::ChainActive().SetTip(nullptr);
    g_blockman.Unload();
    pindexBestInvalid = nullptr;
    pindexBestHeader = nullptr;
    mempool.clear();
    vinfoBlockFile.clear();
    nLastBlockFile = 0;
    setDirtyBlockIndex.clear();
    setDirtyFileInfo.clear();
    versionbitscache.Clear();
    for (int b = 0; b < VERSIONBITS_NUM_BITS; b++) {
        warningcache[b].clear();
    }
    fHavePruned = false;

    ::ChainstateActive().UnloadBlockIndex();
}

bool LoadBlockIndex(const CChainParams &chainparams) {
    // Load block index from databases
    bool needs_init = fReindex;
    if (!fReindex) {
        bool ret = LoadBlockIndexDB(chainparams);
        if (!ret) {
            return false;
        }
        needs_init = g_blockman.m_block_index.empty();
    }

    if (needs_init) {
        // Everything here is for *new* reindex/DBs. Thus, though
        // LoadBlockIndexDB may have set fReindex if we shut down
        // mid-reindex previously, we don't check fReindex and
        // instead only check it prior to LoadBlockIndexDB to set
        // needs_init.

        LogPrintf("Initializing databases...\n");
    }
    return true;
}

bool CChainState::LoadGenesisBlock(const CChainParams &chainparams) {
    LOCK(cs_main);

    // Check whether we're already initialized by checking for genesis in
    // m_blockman.m_block_index. Note that we can't use m_chain here, since it is
    // set based on the coins db, not the block index db, which is the only
    // thing loaded at this point.
    if (m_blockman.m_block_index.count(chainparams.GenesisBlock().GetHash())) {
        return true;
    }

    try {
        const CBlock &block = chainparams.GenesisBlock();
        FlatFilePos blockPos = SaveBlockToDisk(block, 0, chainparams, nullptr);
        if (blockPos.IsNull()) {
            return error("%s: writing genesis block to disk failed", __func__);
        }
        CBlockIndex *pindex = m_blockman.AddToBlockIndex(block);
        ReceivedBlockTransactions(block, pindex, blockPos, chainparams.GetConsensus());
    } catch (const std::runtime_error &e) {
        return error("%s: failed to write genesis block: %s", __func__, e.what());
    }

    return true;
}

bool LoadGenesisBlock(const CChainParams &chainparams) {
    return ::ChainstateActive().LoadGenesisBlock(chainparams);
}

void LoadExternalBlockFile(const CChainParams &chainparams, FILE *fileIn, FlatFilePos *dbp) {
    // Map of disk positions for blocks with unknown parent (only used for reindex)
    static std::multimap<uint256, FlatFilePos> mapBlocksUnknownParent;
    int64_t nStart = GetTimeMillis();

    int nLoaded = 0;
    try {
        // This takes over fileIn and calls fclose() on it in the CBufferedFile destructor
        CBufferedFile blkdat(
            fileIn, 2 * MAX_BLOCK_SERIALIZED_SIZE, MAX_BLOCK_SERIALIZED_SIZE + 8, SER_DISK, CLIENT_VERSION);
        uint64_t nRewind = blkdat.GetPos();
        while (!blkdat.eof()) {
            if (ShutdownRequested()) {
                return;
            }

            blkdat.SetPos(nRewind);
            nRewind++;          // start one byte further next time, in case of failure
            blkdat.SetLimit();  // remove former limit
            unsigned int nSize = 0;
            try {
                // locate a header
                unsigned char buf[CMessageHeader::MESSAGE_START_SIZE];
                blkdat.FindByte(chainparams.MessageStart()[0]);
                nRewind = blkdat.GetPos() + 1;
                blkdat >> buf;
                if (memcmp(buf, chainparams.MessageStart(), CMessageHeader::MESSAGE_START_SIZE)) {
                    continue;
                }
                // read size
                blkdat >> nSize;
                if (nSize < 80 || nSize > MAX_BLOCK_SERIALIZED_SIZE) {
                    continue;
                }
            } catch (const std::exception &) {
                // no valid block header found; don't complain
                break;
            }
            try {
                // read block
                uint64_t nBlockPos = blkdat.GetPos();
                if (dbp) {
                    dbp->nPos = nBlockPos;
                }
                blkdat.SetLimit(nBlockPos + nSize);
                blkdat.SetPos(nBlockPos);
                std::shared_ptr<CBlock> pblock = std::make_shared<CBlock>();
                CBlock &block = *pblock;
                blkdat >> block;
                nRewind = blkdat.GetPos();

                uint256 hash = block.GetHash();
                {
                    LOCK(cs_main);
                    // detect out of order blocks, and store them for later
                    if (hash != chainparams.GetConsensus().hashGenesisBlock && !LookupBlockIndex(block.hashPrevBlock)) {
                        LogPrint(BCLog::REINDEX,
                                 "%s: Out of order block %s, parent %s not known\n",
                                 __func__,
                                 hash.ToString(),
                                 block.hashPrevBlock.ToString());
                        if (dbp) {
                            mapBlocksUnknownParent.insert(std::make_pair(block.hashPrevBlock, *dbp));
                        }
                        continue;
                    }

                    // process in case the block isn't known yet
                    CBlockIndex *pindex = LookupBlockIndex(hash);
                    if (!pindex || (pindex->nStatus & BLOCK_HAVE_DATA) == 0) {
                        CValidationState state;
                        if (::ChainstateActive().AcceptBlock(pblock, state, chainparams, nullptr, true, dbp, nullptr)) {
                            nLoaded++;
                        }
                        if (state.IsError()) {
                            break;
                        }
                    } else if (hash != chainparams.GetConsensus().hashGenesisBlock && pindex->nHeight % 1000 == 0) {
                        LogPrint(BCLog::REINDEX,
                                 "Block Import: already had block %s at height %d\n",
                                 hash.ToString(),
                                 pindex->nHeight);
                    }
                }

                // Activate the genesis block so normal node progress can continue
                if (hash == chainparams.GetConsensus().hashGenesisBlock) {
                    CValidationState state;
                    if (!ActivateBestChain(state, chainparams)) {
                        break;
                    }
                }

                NotifyHeaderTip();

                // Recursively process earlier encountered successors of this block
                std::deque<uint256> queue;
                queue.push_back(hash);
                while (!queue.empty()) {
                    uint256 head = queue.front();
                    queue.pop_front();
                    std::pair<std::multimap<uint256, FlatFilePos>::iterator,
                              std::multimap<uint256, FlatFilePos>::iterator>
                        range = mapBlocksUnknownParent.equal_range(head);
                    while (range.first != range.second) {
                        std::multimap<uint256, FlatFilePos>::iterator it = range.first;
                        std::shared_ptr<CBlock> pblockrecursive = std::make_shared<CBlock>();
                        if (ReadBlockFromDisk(*pblockrecursive, it->second, chainparams.GetConsensus())) {
                            LogPrint(BCLog::REINDEX,
                                     "%s: Processing out of order child %s of %s\n",
                                     __func__,
                                     pblockrecursive->GetHash().ToString(),
                                     head.ToString());
                            LOCK(cs_main);
                            CValidationState dummy;
                            if (::ChainstateActive().AcceptBlock(
                                    pblockrecursive, dummy, chainparams, nullptr, true, &it->second, nullptr)) {
                                nLoaded++;
                                queue.push_back(pblockrecursive->GetHash());
                            }
                        }
                        range.first++;
                        mapBlocksUnknownParent.erase(it);
                        NotifyHeaderTip();
                    }
                }
            } catch (const std::exception &e) {
                LogPrintf("%s: Deserialize or I/O error - %s\n", __func__, e.what());
            }
        }
    } catch (const std::runtime_error &e) {
        AbortNode(std::string("System error: ") + e.what());
    }
    LogPrintf("Loaded %i blocks from external file in %dms\n", nLoaded, GetTimeMillis() - nStart);
}

void CChainState::CheckBlockIndex(const Consensus::Params &consensusParams) {
    if (!fCheckBlockIndex) {
        return;
    }

    LOCK(cs_main);

    // During a reindex, we read the genesis block and call CheckBlockIndex before ActivateBestChain,
    // so we have the genesis block in m_blockman.m_block_index but no active chain. (A few of the
    // tests when iterating the block tree require that m_chain has been initialized.)
    if (m_chain.Height() < 0) {
        assert(m_blockman.m_block_index.size() <= 1);
        return;
    }

    // Build forward-pointing map of the entire block tree.
    std::multimap<CBlockIndex *, CBlockIndex *> forward;
    for (const std::pair<const uint256, CBlockIndex *> &entry : m_blockman.m_block_index) {
        forward.insert(std::make_pair(entry.second->pprev, entry.second));
    }

    assert(forward.size() == m_blockman.m_block_index.size());

    std::pair<std::multimap<CBlockIndex *, CBlockIndex *>::iterator,
              std::multimap<CBlockIndex *, CBlockIndex *>::iterator>
        rangeGenesis = forward.equal_range(nullptr);
    CBlockIndex *pindex = rangeGenesis.first->second;
    rangeGenesis.first++;
    assert(rangeGenesis.first == rangeGenesis.second);  // There is only one index entry with parent nullptr.

    // Iterate over the entire block tree, using depth-first search.
    // Along the way, remember whether there are blocks on the path from genesis
    // block being explored which are the first to have certain properties.
    size_t nNodes = 0;
    int nHeight = 0;
    CBlockIndex *pindexFirstInvalid = nullptr;         // Oldest ancestor of pindex which is invalid.
    CBlockIndex *pindexFirstMissing = nullptr;         // Oldest ancestor of pindex which does not have BLOCK_HAVE_DATA.
    CBlockIndex *pindexFirstNeverProcessed = nullptr;  // Oldest ancestor of pindex for which nTx == 0.
    CBlockIndex *pindexFirstNotTreeValid =
        nullptr;  // Oldest ancestor of pindex which does not have BLOCK_VALID_TREE (regardless of being valid or not).
    CBlockIndex *pindexFirstNotTransactionsValid =
        nullptr;  // Oldest ancestor of pindex which does not have BLOCK_VALID_TRANSACTIONS (regardless of being valid
                  // or not).
    CBlockIndex *pindexFirstNotChainValid =
        nullptr;  // Oldest ancestor of pindex which does not have BLOCK_VALID_CHAIN (regardless of being valid or not).
    CBlockIndex *pindexFirstNotScriptsValid = nullptr;  // Oldest ancestor of pindex which does not have
                                                        // BLOCK_VALID_SCRIPTS (regardless of being valid or not).
    while (pindex != nullptr) {
        nNodes++;
        if (pindexFirstInvalid == nullptr && pindex->nStatus & BLOCK_FAILED_VALID) {
            pindexFirstInvalid = pindex;
        }
        if (pindexFirstMissing == nullptr && !(pindex->nStatus & BLOCK_HAVE_DATA)) {
            pindexFirstMissing = pindex;
        }
        if (pindexFirstNeverProcessed == nullptr && pindex->nTx == 0) {
            pindexFirstNeverProcessed = pindex;
        }
        if (pindex->pprev != nullptr && pindexFirstNotTreeValid == nullptr &&
            (pindex->nStatus & BLOCK_VALID_MASK) < BLOCK_VALID_TREE) {
            pindexFirstNotTreeValid = pindex;
        }
        if (pindex->pprev != nullptr && pindexFirstNotTransactionsValid == nullptr &&
            (pindex->nStatus & BLOCK_VALID_MASK) < BLOCK_VALID_TRANSACTIONS) {
            pindexFirstNotTransactionsValid = pindex;
        }
        if (pindex->pprev != nullptr && pindexFirstNotChainValid == nullptr &&
            (pindex->nStatus & BLOCK_VALID_MASK) < BLOCK_VALID_CHAIN) {
            pindexFirstNotChainValid = pindex;
        }
        if (pindex->pprev != nullptr && pindexFirstNotScriptsValid == nullptr &&
            (pindex->nStatus & BLOCK_VALID_MASK) < BLOCK_VALID_SCRIPTS) {
            pindexFirstNotScriptsValid = pindex;
        }

        // Begin: actual consistency checks.
        if (pindex->pprev == nullptr) {
            // Genesis block checks.
            assert(pindex->GetBlockHash() == consensusParams.hashGenesisBlock);  // Genesis block's hash must match.
            assert(pindex == m_chain.Genesis());  // The current active chain's genesis block must be this block.
        }
        if (!pindex->HaveTxsDownloaded()) {
            assert(pindex->nSequenceId <= 0);  // nSequenceId can't be set positive for blocks that aren't linked
                                               // (negative is used for preciousblock)
        }
        // VALID_TRANSACTIONS is equivalent to nTx > 0 for all nodes (whether or not pruning has occurred).
        // HAVE_DATA is only equivalent to nTx > 0 (or VALID_TRANSACTIONS) if no pruning has occurred.
        if (!fHavePruned) {
            // If we've never pruned, then HAVE_DATA should be equivalent to nTx > 0
            assert(!(pindex->nStatus & BLOCK_HAVE_DATA) == (pindex->nTx == 0));
            assert(pindexFirstMissing == pindexFirstNeverProcessed);
        } else {
            // If we have pruned, then we can only say that HAVE_DATA implies nTx > 0
            if (pindex->nStatus & BLOCK_HAVE_DATA) {
                assert(pindex->nTx > 0);
            }
        }
        if (pindex->nStatus & BLOCK_HAVE_UNDO) {
            assert(pindex->nStatus & BLOCK_HAVE_DATA);
        }
        assert(((pindex->nStatus & BLOCK_VALID_MASK) >= BLOCK_VALID_TRANSACTIONS) ==
               (pindex->nTx > 0));  // This is pruning-independent.
        // All parents having had data (at some point) is equivalent to all parents being VALID_TRANSACTIONS, which is
        // equivalent to HaveTxsDownloaded().
        assert((pindexFirstNeverProcessed == nullptr) == pindex->HaveTxsDownloaded());
        assert((pindexFirstNotTransactionsValid == nullptr) == pindex->HaveTxsDownloaded());
        assert(pindex->nHeight == nHeight);  // nHeight must be consistent.
        assert(pindex->pprev == nullptr ||
               pindex->nChainWork >= pindex->pprev->nChainWork);  // For every block except the genesis block, the
                                                                  // chainwork must be larger than the parent's.
        assert(nHeight < 2 ||
               (pindex->pskip && (pindex->pskip->nHeight <
                                  nHeight)));  // The pskip pointer must point back for all but the first 2 blocks.
        assert(pindexFirstNotTreeValid == nullptr);  // All m_blockman.m_block_index entries must at least be TREE valid
        if ((pindex->nStatus & BLOCK_VALID_MASK) >= BLOCK_VALID_TREE) {
            assert(pindexFirstNotTreeValid == nullptr);  // TREE valid implies all parents are TREE valid
        }
        if ((pindex->nStatus & BLOCK_VALID_MASK) >= BLOCK_VALID_CHAIN) {
            assert(pindexFirstNotChainValid == nullptr);  // CHAIN valid implies all parents are CHAIN valid
        }
        if ((pindex->nStatus & BLOCK_VALID_MASK) >= BLOCK_VALID_SCRIPTS) {
            assert(pindexFirstNotScriptsValid == nullptr);  // SCRIPTS valid implies all parents are SCRIPTS valid
        }
        if (pindexFirstInvalid == nullptr) {
            // Checks for not-invalid blocks.
            assert((pindex->nStatus & BLOCK_FAILED_MASK) ==
                   0);  // The failed mask cannot be set for blocks without invalid parents.
        }
        if (!CBlockIndexWorkComparator()(pindex, m_chain.Tip()) && pindexFirstNeverProcessed == nullptr) {
            if (pindexFirstInvalid == nullptr) {
                // If this block sorts at least as good as the current tip and
                // is valid and we have all data for its parents, it must be in
                // setBlockIndexCandidates.  m_chain.Tip() must also be there
                // even if some data has been pruned.
                if (pindexFirstMissing == nullptr || pindex == m_chain.Tip()) {
                    assert(setBlockIndexCandidates.count(pindex));
                }
                // If some parent is missing, then it could be that this block was in
                // setBlockIndexCandidates but had to be removed because of the missing data.
                // In this case it must be in m_blocks_unlinked -- see test below.
            }
        } else {  // If this block sorts worse than the current tip or some ancestor's block has never been seen, it
                  // cannot be in setBlockIndexCandidates.
            assert(setBlockIndexCandidates.count(pindex) == 0);
        }
        // Check whether this block is in m_blocks_unlinked.
        std::pair<std::multimap<CBlockIndex *, CBlockIndex *>::iterator,
                  std::multimap<CBlockIndex *, CBlockIndex *>::iterator>
            rangeUnlinked = m_blockman.m_blocks_unlinked.equal_range(pindex->pprev);
        bool foundInUnlinked = false;
        while (rangeUnlinked.first != rangeUnlinked.second) {
            assert(rangeUnlinked.first->first == pindex->pprev);
            if (rangeUnlinked.first->second == pindex) {
                foundInUnlinked = true;
                break;
            }
            rangeUnlinked.first++;
        }
        if (pindex->pprev && (pindex->nStatus & BLOCK_HAVE_DATA) && pindexFirstNeverProcessed != nullptr &&
            pindexFirstInvalid == nullptr) {
            // If this block has block data available, some parent was never received, and has no invalid parents, it
            // must be in m_blocks_unlinked.
            assert(foundInUnlinked);
        }
        if (!(pindex->nStatus & BLOCK_HAVE_DATA)) {
            assert(!foundInUnlinked);  // Can't be in m_blocks_unlinked if we don't HAVE_DATA
        }
        if (pindexFirstMissing == nullptr) {
            assert(!foundInUnlinked);  // We aren't missing data for any parent -- cannot be in m_blocks_unlinked.
        }
        if (pindex->pprev && (pindex->nStatus & BLOCK_HAVE_DATA) && pindexFirstNeverProcessed == nullptr &&
            pindexFirstMissing != nullptr) {
            // We HAVE_DATA for this block, have received data for all parents at some point, but we're currently
            // missing data for some parent.
            assert(fHavePruned);  // We must have pruned.
            // This block may have entered m_blocks_unlinked if:
            //  - it has a descendant that at some point had more work than the
            //    tip, and
            //  - we tried switching to that descendant but were missing
            //    data for some intermediate block between m_chain and the
            //    tip.
            // So if this block is itself better than m_chain.Tip() and it wasn't in
            // setBlockIndexCandidates, then it must be in m_blocks_unlinked.
            if (!CBlockIndexWorkComparator()(pindex, m_chain.Tip()) && setBlockIndexCandidates.count(pindex) == 0) {
                if (pindexFirstInvalid == nullptr) {
                    assert(foundInUnlinked);
                }
            }
        }
        // assert(pindex->GetBlockHash() == pindex->GetBlockHeader().GetHash()); // Perhaps too slow
        // End: actual consistency checks.

        // Try descending into the first subnode.
        std::pair<std::multimap<CBlockIndex *, CBlockIndex *>::iterator,
                  std::multimap<CBlockIndex *, CBlockIndex *>::iterator>
            range = forward.equal_range(pindex);
        if (range.first != range.second) {
            // A subnode was found.
            pindex = range.first->second;
            nHeight++;
            continue;
        }
        // This is a leaf node.
        // Move upwards until we reach a node of which we have not yet visited the last child.
        while (pindex) {
            // We are going to either move to a parent or a sibling of pindex.
            // If pindex was the first with a certain property, unset the corresponding variable.
            if (pindex == pindexFirstInvalid) {
                pindexFirstInvalid = nullptr;
            }
            if (pindex == pindexFirstMissing) {
                pindexFirstMissing = nullptr;
            }
            if (pindex == pindexFirstNeverProcessed) {
                pindexFirstNeverProcessed = nullptr;
            }
            if (pindex == pindexFirstNotTreeValid) {
                pindexFirstNotTreeValid = nullptr;
            }
            if (pindex == pindexFirstNotTransactionsValid) {
                pindexFirstNotTransactionsValid = nullptr;
            }
            if (pindex == pindexFirstNotChainValid) {
                pindexFirstNotChainValid = nullptr;
            }
            if (pindex == pindexFirstNotScriptsValid) {
                pindexFirstNotScriptsValid = nullptr;
            }
            // Find our parent.
            CBlockIndex *pindexPar = pindex->pprev;
            // Find which child we just visited.
            std::pair<std::multimap<CBlockIndex *, CBlockIndex *>::iterator,
                      std::multimap<CBlockIndex *, CBlockIndex *>::iterator>
                rangePar = forward.equal_range(pindexPar);
            while (rangePar.first->second != pindex) {
                assert(rangePar.first !=
                       rangePar.second);  // Our parent must have at least the node we're coming from as child.
                rangePar.first++;
            }
            // Proceed to the next one.
            rangePar.first++;
            if (rangePar.first != rangePar.second) {
                // Move to the sibling.
                pindex = rangePar.first->second;
                break;
            } else {
                // Move up further.
                pindex = pindexPar;
                nHeight--;
                continue;
            }
        }
    }

    // Check that we actually traversed the entire map.
    assert(nNodes == forward.size());
}

std::string CBlockFileInfo::ToString() const {
    return strprintf("CBlockFileInfo(blocks=%u, size=%u, heights=%u...%u, time=%s...%s)",
                     nBlocks,
                     nSize,
                     nHeightFirst,
                     nHeightLast,
                     FormatISO8601Date(nTimeFirst),
                     FormatISO8601Date(nTimeLast));
}

CBlockFileInfo *GetBlockFileInfo(size_t n) {
    LOCK(cs_LastBlockFile);

    return &vinfoBlockFile.at(n);
}

ThresholdState VersionBitsTipState(const Consensus::Params &params, Consensus::DeploymentPos pos) {
    LOCK(cs_main);
    return VersionBitsState(::ChainActive().Tip(), params, pos, versionbitscache);
}

BIP9Stats VersionBitsTipStatistics(const Consensus::Params &params, Consensus::DeploymentPos pos) {
    LOCK(cs_main);
    return VersionBitsStatistics(::ChainActive().Tip(), params, pos);
}

int VersionBitsTipStateSinceHeight(const Consensus::Params &params, Consensus::DeploymentPos pos) {
    LOCK(cs_main);
    return VersionBitsStateSinceHeight(::ChainActive().Tip(), params, pos, versionbitscache);
}

static const uint64_t MEMPOOL_DUMP_VERSION = 1;

bool LoadMempool(CTxMemPool &pool) {
    const CChainParams &chainparams = Params();
    int64_t nExpiryTimeout = gArgs.GetArg("-mempoolexpiry", DEFAULT_MEMPOOL_DVM_EXPIRY) * 60 * 60;
    int64_t nExpiryEVMTimeout = gArgs.GetArg("-mempoolexpiryevm", DEFAULT_MEMPOOL_EVM_EXPIRY) * 60 * 60;
    FILE *filestr = fsbridge::fopen(GetDataDir() / "mempool.dat", "rb");
    CAutoFile file(filestr, SER_DISK, CLIENT_VERSION);
    if (file.IsNull()) {
        LogPrintf("Failed to open mempool file from disk. Continuing anyway.\n");
        return false;
    }

    int64_t count = 0;
    int64_t expired = 0;
    int64_t failed = 0;
    int64_t already_there = 0;
    int64_t nNow = GetTime();

    try {
        uint64_t version;
        file >> version;
        if (version != MEMPOOL_DUMP_VERSION) {
            return false;
        }
        uint64_t num;
        file >> num;
        while (num--) {
            CTransactionRef tx;
            int64_t nTime;
            int64_t nFeeDelta;
            file >> tx;
            file >> nTime;
            file >> nFeeDelta;

            CAmount amountdelta = nFeeDelta;
            if (amountdelta) {
                pool.PrioritiseTransaction(tx->GetHash(), amountdelta);
            }

            std::vector<unsigned char> metadata;
            CustomTxType txType = GuessCustomTxType(*tx, metadata, true);
            auto isEVMTx = txType == CustomTxType::EvmTx || txType == CustomTxType::TransferDomain;

            CValidationState state;
            if ((isEVMTx && (nTime + nExpiryEVMTimeout > nNow)) || (nTime + nExpiryTimeout > nNow)) {
                LOCK(cs_main);
                AcceptToMemoryPoolWithTime(chainparams,
                                           pool,
                                           state,
                                           tx,
                                           nullptr /* pfMissingInputs */,
                                           nTime,
                                           nullptr /* plTxnReplaced */,
                                           false /* bypass_limits */,
                                           0 /* nAbsurdFee */,
                                           false /* test_accept */);
                if (state.IsValid()) {
                    ++count;
                } else {
                    // mempool may contain the transaction already, e.g. from
                    // wallet(s) having loaded it while we were processing
                    // mempool transactions; consider these as valid, instead of
                    // failed, but mark them as 'already there'
                    if (pool.exists(tx->GetHash())) {
                        ++already_there;
                    } else {
                        ++failed;
                    }
                }
            } else {
                ++expired;
            }
            if (ShutdownRequested()) {
                return false;
            }
        }
        std::map<uint256, CAmount> mapDeltas;
        file >> mapDeltas;

        for (const auto &i : mapDeltas) {
            pool.PrioritiseTransaction(i.first, i.second);
        }
    } catch (const std::exception &e) {
        LogPrintf("Failed to deserialize mempool data on disk: %s. Continuing anyway.\n", e.what());
        return false;
    }

    LogPrintf("Imported mempool transactions from disk: %i succeeded, %i failed, %i expired, %i already there\n",
              count,
              failed,
              expired,
              already_there);
    return true;
}

bool DumpMempool(const CTxMemPool &pool) {
    int64_t start = GetTimeMicros();

    std::map<uint256, CAmount> mapDeltas;
    std::vector<TxMempoolInfo> vinfo;

    static Mutex dump_mutex;
    LOCK(dump_mutex);

    {
        LOCK(pool.cs);
        for (const auto &i : pool.mapDeltas) {
            mapDeltas[i.first] = i.second;
        }
        vinfo = pool.infoAll();
    }

    int64_t mid = GetTimeMicros();

    try {
        FILE *filestr = fsbridge::fopen(GetDataDir() / "mempool.dat.new", "wb");
        if (!filestr) {
            return false;
        }

        CAutoFile file(filestr, SER_DISK, CLIENT_VERSION);

        uint64_t version = MEMPOOL_DUMP_VERSION;
        file << version;

        file << (uint64_t)vinfo.size();
        for (const auto &i : vinfo) {
            file << *(i.tx);
            file << (int64_t)i.nTime;
            file << (int64_t)i.nFeeDelta;
            mapDeltas.erase(i.tx->GetHash());
        }

        file << mapDeltas;
        if (!FileCommit(file.Get())) {
            throw std::runtime_error("FileCommit failed");
        }
        file.fclose();
        RenameOver(GetDataDir() / "mempool.dat.new", GetDataDir() / "mempool.dat");
        int64_t last = GetTimeMicros();
        LogPrintf("Dumped mempool: %gs to copy, %gs to dump\n", (mid - start) * MICRO, (last - mid) * MICRO);
    } catch (const std::exception &e) {
        LogPrintf("Failed to dump mempool: %s. Continuing anyway.\n", e.what());
        return false;
    }
    return true;
}

//! Guess how far we are in the verification process at the given block index
//! require cs_main if pindex has not been validated yet (because nChainTx might be unset)
double GuessVerificationProgress(const ChainTxData &data, const CBlockIndex *pindex) {
    if (pindex == nullptr) {
        return 0.0;
    }

    int64_t nNow = time(nullptr);

    double fTxTotal;

    if (pindex->nChainTx <= data.nTxCount) {
        fTxTotal = data.nTxCount + (nNow - data.nTime) * data.dTxRate;
    } else {
        fTxTotal = pindex->nChainTx + (nNow - pindex->GetBlockTime()) * data.dTxRate;
    }

    return pindex->nChainTx / fTxTotal;
}

class CMainCleanup {
public:
    CMainCleanup() {}
    ~CMainCleanup() {
        // block headers
        BlockMap::iterator it1 = g_blockman.m_block_index.begin();
        for (; it1 != g_blockman.m_block_index.end(); it1++) {
            delete (*it1).second;
        }
        g_blockman.m_block_index.clear();
    }
};
static CMainCleanup instance_of_cmaincleanup;

BlockContext::BlockContext(const uint32_t height,
                           const uint64_t time,
                           const Consensus::Params &consensus,
                           CCustomCSView *view,
                           const std::optional<bool> enabled,
                           const std::shared_ptr<CScopedTemplate> &evmTemplate,
                           const bool prevalidate)
    : view(view),
      isEvmEnabledForBlock(enabled),
      evmTemplate(evmTemplate),
      evmPreValidate(prevalidate),
      height(height),
      time(time),
      consensus(consensus) {}

BlockContext::BlockContext(BlockContext &other, CCustomCSView &otherView)
    : view(&otherView),
      isEvmEnabledForBlock(other.GetEVMEnabledForBlock()),
      evmTemplate(other.GetEVMTemplate()),
      evmPreValidate(other.GetEVMPreValidate()),
      height(other.GetHeight()),
      time(other.GetTime()),
      consensus(other.GetConsensus()) {}

CCustomCSView &BlockContext::GetView() {
    if (!view) {
        cache = std::make_shared<CCustomCSView>(*pcustomcsview);
        view = cache.get();
    }
    return *view;
}

bool BlockContext::GetEVMEnabledForBlock() {
    if (!isEvmEnabledForBlock) {
        isEvmEnabledForBlock = IsEVMEnabled(GetView());
    }
    return *isEvmEnabledForBlock;
}

bool BlockContext::GetEVMPreValidate() const {
    return evmPreValidate;
}

const std::shared_ptr<CScopedTemplate> &BlockContext::GetEVMTemplate() const {
    return evmTemplate;
}

const uint32_t &BlockContext::GetHeight() const {
    return height;
};

const uint64_t &BlockContext::GetTime() const {
    return time;
};

const Consensus::Params &BlockContext::GetConsensus() const {
    return consensus;
};

void BlockContext::SetView(CCustomCSView &other) {
    view = &other;
}

void BlockContext::SetEVMPreValidate(const bool other) {
    evmPreValidate = other;
}

void BlockContext::SetEVMTemplate(const std::shared_ptr<CScopedTemplate> &id) {
    evmTemplate = id;
}<|MERGE_RESOLUTION|>--- conflicted
+++ resolved
@@ -3322,14 +3322,6 @@
              nTimeVerify * MILLI / nBlocksTotal);
 
     // Reject block without token split coinbase TX outputs.
-<<<<<<< HEAD
-    CDataStructureV0 splitKey{AttributeTypes::Oracles, OracleIDs::Splits, static_cast<uint32_t>(pindex->nHeight)};
-    const auto splits = accountsView.GetValue(splitKey, OracleSplits{});
-
-    const auto isSplitsBlock = splits.size() > 0;
-
-=======
->>>>>>> 1b691c68
     CreationTxs creationTxs;
     bool isSplitsBlock{};
     CDataStructureV0 splitKey{AttributeTypes::Oracles, OracleIDs::Splits, static_cast<uint32_t>(pindex->nHeight)};
@@ -3393,11 +3385,7 @@
     // add this block to the view's block chain
     view.SetBestBlock(pindex->GetBlockHash());
 
-<<<<<<< HEAD
-    ProcessDeFiEvent(block, pindex, mnview, view, chainparams, creationTxs, blockCtx);
-=======
     ProcessDeFiEvent(block, pindex, view, creationTxs, blockCtx);
->>>>>>> 1b691c68
 
     // Write any UTXO burns
     for (const auto &[key, value] : writeBurnEntries) {
