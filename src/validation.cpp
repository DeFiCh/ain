--- conflicted
+++ resolved
@@ -4393,15 +4393,9 @@
             return true;
         });
 
-<<<<<<< HEAD
         LogPrintf("Token split info: rebalance "  /* Continued */
         "(id: %d, symbol: %s, add-accounts: %d, sub-accounts: %d, add: %d, scanned: %d)\n", 
         id, newToken.symbol, addAccounts.size(), subAccounts.size(), totalBalance, scanCounter);
-=======
-        LogPrintf("Token split info: Rebalance "  /* Continued */
-        "(id: %d, symbol: %s, add: %d, sub: %d, total: %d)\n",
-        id, newToken.symbol, addAccounts.size(), subAccounts.size(), totalBalance);
->>>>>>> 92bdad8f
 
         res = view.AddMintedTokens(newTokenId, totalBalance);
         if (!res) {
