// Copyright (c) 2009-2010 Satoshi Nakamoto
// Copyright (c) 2009-2018 The Bitcoin Core developers
// Distributed under the MIT software license, see the accompanying
// file LICENSE or http://www.opensource.org/licenses/mit-license.php.

#include <validation.h>

#include <arith_uint256.h>
#include <chain.h>
#include <chainparams.h>
#include <checkqueue.h>
#include <consensus/consensus.h>
#include <consensus/merkle.h>
#include <consensus/tx_check.h>
#include <consensus/tx_verify.h>
#include <consensus/validation.h>
#include <core_io.h> /// ValueFromAmount
#include <cuckoocache.h>
#include <flatfile.h>
#include <hash.h>
#include <index/txindex.h>
#include <masternodes/accountshistory.h>
#include <masternodes/anchors.h>
#include <masternodes/futureswap.h>
#include <masternodes/govvariables/attributes.h>
#include <masternodes/govvariables/loan_daily_reward.h>
#include <masternodes/govvariables/lp_daily_dfi_reward.h>
#include <masternodes/govvariables/lp_splits.h>
#include <masternodes/govvariables/loan_splits.h>
#include <masternodes/masternodes.h>
#include <masternodes/mn_checks.h>
#include <masternodes/vaulthistory.h>
#include <policy/fees.h>
#include <policy/policy.h>
#include <policy/settings.h>
#include <pos.h>
#include <pos_kernel.h>
#include <primitives/block.h>
#include <primitives/transaction.h>
#include <random.h>
#include <reverse_iterator.h>
#include <script/script.h>
#include <script/sigcache.h>
#include <script/standard.h>
#include <spv/spv_wrapper.h>
#include <shutdown.h>
#include <timedata.h>
#include <tinyformat.h>
#include <txdb.h>
#include <txmempool.h>
#include <ui_interface.h>
#include <uint256.h>
#include <undo.h>
#include <util/moneystr.h>
#include <util/rbf.h>
#include <util/strencodings.h>
#include <util/system.h>
#include <util/translation.h>
#include <util/validation.h>
#include <validationinterface.h>
#include <warnings.h>

#include <wallet/wallet.h>
#include <net_processing.h>

#include <future>
#include <string>

#include <boost/algorithm/string/replace.hpp>

#if defined(NDEBUG)
# error "Defi cannot be compiled without assertions."
#endif

#define MICRO 0.000001
#define MILLI 0.001

bool CBlockIndexWorkComparator::operator()(const CBlockIndex *pa, const CBlockIndex *pb) const {
    // First sort by most total work, ...
    if (pa->nChainWork > pb->nChainWork) return false;
    if (pa->nChainWork < pb->nChainWork) return true;

    // ... then by earliest time received, ...
    if (pa->nSequenceId < pb->nSequenceId) return false;
    if (pa->nSequenceId > pb->nSequenceId) return true;

    // Use pointer address as tie breaker (should only happen with blocks
    // loaded from disk, as those all have id 0).
    if (pa < pb) return false;
    if (pa > pb) return true;

    // Identical blocks.
    return false;
}

namespace {
BlockManager g_blockman;

// Store subsidy at each reduction
std::map<uint32_t, CAmount> subsidyReductions;
} // anon namespace

std::unique_ptr<CChainState> g_chainstate;

CChainState& ChainstateActive() {
    assert(g_chainstate);
    return *g_chainstate;
}

CChain& ChainActive() {
    assert(g_chainstate);
    return g_chainstate->m_chain;
}

/**
 * Mutex to guard access to validation specific variables, such as reading
 * or changing the chainstate.
 *
 * This may also need to be locked when updating the transaction pool, e.g. on
 * AcceptToMemoryPool. See CTxMemPool::cs comment for details.
 *
 * The transaction pool has a separate lock to allow reading from it and the
 * chainstate at the same time.
 */
RecursiveMutex cs_main;

CBlockIndex *pindexBestHeader = nullptr;
Mutex g_best_block_mutex;
std::condition_variable g_best_block_cv;
uint256 g_best_block;
bool g_parallel_script_checks{false};
std::atomic_bool fImporting(false);
std::atomic_bool fReindex(false);
bool fHavePruned = false;
bool fPruneMode = false;
bool fRequireStandard = true;
bool fCheckBlockIndex = false;
size_t nCoinCacheUsage = 5000 * 300;
size_t nCustomMemUsage = nDefaultDbCache << 10;
uint64_t nPruneTarget = 0;
bool fIsFakeNet = false;
int64_t nMaxTipAge = DEFAULT_MAX_TIP_AGE;

uint256 hashAssumeValid;
arith_uint256 nMinimumChainWork;

CFeeRate minRelayTxFee = CFeeRate(DEFAULT_MIN_RELAY_TX_FEE);

CBlockPolicyEstimator feeEstimator;
CTxMemPool mempool(&feeEstimator);

/** Constant stuff for coinbase transactions we create: */
CScript COINBASE_FLAGS;

// used for db compacting
TBytes compactBegin;
TBytes compactEnd;

// Internal stuff
namespace {
    CBlockIndex* pindexBestInvalid = nullptr;

    CCriticalSection cs_LastBlockFile;
    std::vector<CBlockFileInfo> vinfoBlockFile;
    int nLastBlockFile = 0;
    /** Global flag to indicate we should check to see if there are
     *  block/undo files that should be deleted.  Set on startup
     *  or if we allocate more file space when we're in prune mode
     */
    bool fCheckForPruning = false;

    /** Dirty block index entries. */
    std::set<CBlockIndex*> setDirtyBlockIndex;

    /** Dirty block file entries. */
    std::set<int> setDirtyFileInfo;
} // anon namespace

CBlockIndex* LookupBlockIndex(const uint256& hash)
{
    //std::cout << "!!!LookupBlockIndex : " << hash.ToString() << std::endl;
    AssertLockHeld(cs_main);
    BlockMap::const_iterator it = g_blockman.m_block_index.find(hash);
    return it == g_blockman.m_block_index.end() ? nullptr : it->second;
}

CBlockIndex* FindForkInGlobalIndex(const CChain& chain, const CBlockLocator& locator)
{
    AssertLockHeld(cs_main);

    // Find the latest block common to locator and chain - we expect that
    // locator.vHave is sorted descending by height.
    for (const uint256& hash : locator.vHave) {
        CBlockIndex* pindex = LookupBlockIndex(hash);
        if (pindex) {
            if (chain.Contains(pindex))
                return pindex;
            if (pindex->GetAncestor(chain.Height()) == chain.Tip()) {
                return chain.Tip();
            }
        }
    }
    return chain.Genesis();
}

std::unique_ptr<CBlockTreeDB> pblocktree;

// See definition for documentation
static void FindFilesToPruneManual(std::set<int>& setFilesToPrune, int nManualPruneHeight);
static void FindFilesToPrune(std::set<int>& setFilesToPrune, uint64_t nPruneAfterHeight);
bool CheckInputs(const CTransaction& tx, CValidationState &state, const CCoinsViewCache &inputs, bool fScriptChecks, unsigned int flags, bool cacheSigStore, bool cacheFullScriptStore, PrecomputedTransactionData& txdata, std::vector<CScriptCheck> *pvChecks = nullptr);
static FILE* OpenUndoFile(const FlatFilePos &pos, bool fReadOnly = false);
static FlatFileSeq BlockFileSeq();
static FlatFileSeq UndoFileSeq();

bool CheckFinalTx(const CTransaction &tx, int flags)
{
    AssertLockHeld(cs_main);

    // By convention a negative value for flags indicates that the
    // current network-enforced consensus rules should be used. In
    // a future soft-fork scenario that would mean checking which
    // rules would be enforced for the next block and setting the
    // appropriate flags. At the present time no soft-forks are
    // scheduled, so no flags are set.
    flags = std::max(flags, 0);

    // CheckFinalTx() uses ::ChainActive().Height()+1 to evaluate
    // nLockTime because when IsFinalTx() is called within
    // CBlock::AcceptBlock(), the height of the block *being*
    // evaluated is what is used. Thus if we want to know if a
    // transaction can be part of the *next* block, we need to call
    // IsFinalTx() with one more than ::ChainActive().Height().
    const int nBlockHeight = ::ChainActive().Height() + 1;

    // BIP113 requires that time-locked transactions have nLockTime set to
    // less than the median time of the previous block they're contained in.
    // When the next block is created its previous block will be the current
    // chain tip, so we use that to calculate the median time passed to
    // IsFinalTx() if LOCKTIME_MEDIAN_TIME_PAST is set.
    const int64_t nBlockTime = (flags & LOCKTIME_MEDIAN_TIME_PAST)
                             ? ::ChainActive().Tip()->GetMedianTimePast()
                             : GetAdjustedTime();

    return IsFinalTx(tx, nBlockHeight, nBlockTime);
}

bool TestLockPointValidity(const LockPoints* lp)
{
    AssertLockHeld(cs_main);
    assert(lp);
    // If there are relative lock times then the maxInputBlock will be set
    // If there are no relative lock times, the LockPoints don't depend on the chain
    if (lp->maxInputBlock) {
        // Check whether ::ChainActive() is an extension of the block at which the LockPoints
        // calculation was valid.  If not LockPoints are no longer valid
        if (!::ChainActive().Contains(lp->maxInputBlock)) {
            return false;
        }
    }

    // LockPoints still valid
    return true;
}

bool CheckSequenceLocks(const CTxMemPool& pool, const CTransaction& tx, int flags, LockPoints* lp, bool useExistingLockPoints)
{
    AssertLockHeld(cs_main);
    AssertLockHeld(pool.cs);

    CBlockIndex* tip = ::ChainActive().Tip();
    assert(tip != nullptr);

    CBlockIndex index;
    index.pprev = tip;
    // CheckSequenceLocks() uses ::ChainActive().Height()+1 to evaluate
    // height based locks because when SequenceLocks() is called within
    // ConnectBlock (), the height of the block *being*
    // evaluated is what is used.
    // Thus if we want to know if a transaction can be part of the
    // *next* block, we need to use one more than ::ChainActive().Height()
    index.nHeight = tip->nHeight + 1;

    std::pair<int, int64_t> lockPair;
    if (useExistingLockPoints) {
        assert(lp);
        lockPair.first = lp->height;
        lockPair.second = lp->time;
    }
    else {
        // CoinsTip() contains the UTXO set for ::ChainActive().Tip()
        CCoinsViewMemPool viewMemPool(&::ChainstateActive().CoinsTip(), pool);
        std::vector<int> prevheights;
        prevheights.resize(tx.vin.size());
        for (size_t txinIndex = 0; txinIndex < tx.vin.size(); txinIndex++) {
            const CTxIn& txin = tx.vin[txinIndex];
            Coin coin;
            if (!viewMemPool.GetCoin(txin.prevout, coin)) {
                return error("%s: Missing input", __func__);
            }
            if (coin.nHeight == MEMPOOL_HEIGHT) {
                // Assume all mempool transaction confirm in the next block
                prevheights[txinIndex] = tip->nHeight + 1;
            } else {
                prevheights[txinIndex] = coin.nHeight;
            }
        }
        lockPair = CalculateSequenceLocks(tx, flags, &prevheights, index);
        if (lp) {
            lp->height = lockPair.first;
            lp->time = lockPair.second;
            // Also store the hash of the block with the highest height of
            // all the blocks which have sequence locked prevouts.
            // This hash needs to still be on the chain
            // for these LockPoint calculations to be valid
            // Note: It is impossible to correctly calculate a maxInputBlock
            // if any of the sequence locked inputs depend on unconfirmed txs,
            // except in the special case where the relative lock time/height
            // is 0, which is equivalent to no sequence lock. Since we assume
            // input height of tip+1 for mempool txs and test the resulting
            // lockPair from CalculateSequenceLocks against tip+1.  We know
            // EvaluateSequenceLocks will fail if there was a non-zero sequence
            // lock on a mempool input, so we can use the return value of
            // CheckSequenceLocks to indicate the LockPoints validity
            int maxInputHeight = 0;
            for (const int height : prevheights) {
                // Can ignore mempool inputs since we'll fail if they had non-zero locks
                if (height != tip->nHeight+1) {
                    maxInputHeight = std::max(maxInputHeight, height);
                }
            }
            lp->maxInputBlock = tip->GetAncestor(maxInputHeight);
        }
    }
    return EvaluateSequenceLocks(index, lockPair);
}

// Returns the script flags which should be checked for a given block
static unsigned int GetBlockScriptFlags(const CBlockIndex* pindex, const Consensus::Params& chainparams);

static void LimitMempoolSize(CTxMemPool& pool, size_t limit, unsigned long age)
    EXCLUSIVE_LOCKS_REQUIRED(pool.cs, ::cs_main)
{
    int expired = pool.Expire(GetTime() - age);
    if (expired != 0) {
        LogPrint(BCLog::MEMPOOL, "Expired %i transactions from the memory pool\n", expired);
    }

    std::vector<COutPoint> vNoSpendsRemaining;
    pool.TrimToSize(limit, &vNoSpendsRemaining);
    for (const COutPoint& removed : vNoSpendsRemaining)
        ::ChainstateActive().CoinsTip().Uncache(removed);
}

static bool IsCurrentForFeeEstimation() EXCLUSIVE_LOCKS_REQUIRED(cs_main)
{
    AssertLockHeld(cs_main);
    if (::ChainstateActive().IsInitialBlockDownload())
        return false;
    if (::ChainActive().Tip()->GetBlockTime() < (GetTime() - MAX_FEE_ESTIMATION_TIP_AGE))
        return false;
    if (::ChainActive().Height() < pindexBestHeader->nHeight - 1)
        return false;
    return true;
}

/* Make mempool consistent after a reorg, by re-adding or recursively erasing
 * disconnected block transactions from the mempool, and also removing any
 * other transactions from the mempool that are no longer valid given the new
 * tip/height.
 *
 * Note: we assume that disconnectpool only contains transactions that are NOT
 * confirmed in the current chain nor already in the mempool (otherwise,
 * in-mempool descendants of such transactions would be removed).
 *
 * Passing fAddToMempool=false will skip trying to add the transactions back,
 * and instead just erase from the mempool as needed.
 */

static void UpdateMempoolForReorg(DisconnectedBlockTransactions& disconnectpool, bool fAddToMempool) EXCLUSIVE_LOCKS_REQUIRED(cs_main, ::mempool.cs)
{
    AssertLockHeld(cs_main);
    AssertLockHeld(::mempool.cs);
    std::vector<uint256> vHashUpdate;
    // disconnectpool's insertion_order index sorts the entries from
    // oldest to newest, but the oldest entry will be the last tx from the
    // latest mined block that was disconnected.
    // Iterate disconnectpool in reverse, so that we add transactions
    // back to the mempool starting with the earliest transaction that had
    // been previously seen in a block.
    TBytes dummy;
    bool possibleMintTokenAffected{false};
    auto it = disconnectpool.queuedTx.get<insertion_order>().rbegin();
    while (it != disconnectpool.queuedTx.get<insertion_order>().rend()) {
        if (GuessCustomTxType(**it, dummy) == CustomTxType::CreateToken) // regardless of fAddToMempool and prooven CreateTokenTx
            possibleMintTokenAffected = true;

        // ignore validation errors in resurrected transactions
        CValidationState stateDummy;
        if (!fAddToMempool || (*it)->IsCoinBase() ||
            !AcceptToMemoryPool(mempool, stateDummy, *it, nullptr /* pfMissingInputs */,
                                nullptr /* plTxnReplaced */, true /* bypass_limits */, 0 /* nAbsurdFee */)) {
            // If the transaction doesn't make it in to the mempool, remove any
            // transactions that depend on it (which would now be orphans).
            mempool.removeRecursive(**it, MemPoolRemovalReason::REORG);
        } else if (mempool.exists((*it)->GetHash())) {
            vHashUpdate.push_back((*it)->GetHash());
        }
        ++it;
    }
    disconnectpool.queuedTx.clear();

    // remove affected MintTokenTxs
    /// @todo tokens: refactor to mempool method?
    if (possibleMintTokenAffected) {
        std::vector<uint256> mintTokensToRemove; // not sure about tx refs safety while recursive deletion, so hashes
        for (const CTxMemPoolEntry& e : mempool.mapTx) {
            auto tx = e.GetTx();
            if (GuessCustomTxType(tx, dummy) == CustomTxType::MintToken) {
                auto values = tx.GetValuesOut();
                for (auto const & pair : values) {
                    if (pair.first == DCT_ID{0})
                        continue;
                    // remove only if token does not exist any more
                    if (!pcustomcsview->GetToken(pair.first)) {
                        mintTokensToRemove.push_back(tx.GetHash());
                    }
                }
            }
        }
        for (uint256 const & hash : mintTokensToRemove) {
            CTransactionRef tx = mempool.get(hash);
            if (tx)
                mempool.removeRecursive(*tx, MemPoolRemovalReason::REORG);
        }
    }

    // AcceptToMemoryPool/addUnchecked all assume that new mempool entries have
    // no in-mempool children, which is generally not true when adding
    // previously-confirmed transactions back to the mempool.
    // UpdateTransactionsFromBlock finds descendants of any transactions in
    // the disconnectpool that were added back and cleans up the mempool state.
    mempool.UpdateTransactionsFromBlock(vHashUpdate);

    // We also need to remove any now-immature transactions
    mempool.removeForReorg(&::ChainstateActive().CoinsTip(), ::ChainActive().Tip()->nHeight + 1, STANDARD_LOCKTIME_VERIFY_FLAGS);
    // Re-limit mempool size, in case we added any transactions
    LimitMempoolSize(mempool, gArgs.GetArg("-maxmempool", DEFAULT_MAX_MEMPOOL_SIZE) * 1000000, gArgs.GetArg("-mempoolexpiry", DEFAULT_MEMPOOL_EXPIRY) * 60 * 60);
}

// Used to avoid mempool polluting consensus critical paths if CCoinsViewMempool
// were somehow broken and returning the wrong scriptPubKeys
static bool CheckInputsFromMempoolAndCache(const CTransaction& tx, CValidationState& state, const CCoinsViewCache& view, const CTxMemPool& pool,
                 unsigned int flags, bool cacheSigStore, PrecomputedTransactionData& txdata) EXCLUSIVE_LOCKS_REQUIRED(cs_main) {
    AssertLockHeld(cs_main);

    // pool.cs should be locked already, but go ahead and re-take the lock here
    // to enforce that mempool doesn't change between when we check the view
    // and when we actually call through to CheckInputs
    LOCK(pool.cs);

    assert(!tx.IsCoinBase());
    for (const CTxIn& txin : tx.vin) {
        const Coin& coin = view.AccessCoin(txin.prevout);

        // At this point we haven't actually checked if the coins are all
        // available (or shouldn't assume we have, since CheckInputs does).
        // So we just return failure if the inputs are not available here,
        // and then only have to check equivalence for available inputs.
        if (coin.IsSpent()) return false;

        const CTransactionRef& txFrom = pool.get(txin.prevout.hash);
        if (txFrom) {
            assert(txFrom->GetHash() == txin.prevout.hash);
            assert(txFrom->vout.size() > txin.prevout.n);
            assert(txFrom->vout[txin.prevout.n] == coin.out);
        } else {
            const Coin& coinFromDisk = ::ChainstateActive().CoinsTip().AccessCoin(txin.prevout);
            assert(!coinFromDisk.IsSpent());
            assert(coinFromDisk.out == coin.out);
        }
    }

    return CheckInputs(tx, state, view, true, flags, cacheSigStore, true, txdata);
}

/**
 * @param[out] coins_to_uncache   Return any outpoints which were not previously present in the
 *                                coins cache, but were added as a result of validating the tx
 *                                for mempool acceptance. This allows the caller to optionally
 *                                remove the cache additions if the associated transaction ends
 *                                up being rejected by the mempool.
 */
static bool AcceptToMemoryPoolWorker(const CChainParams& chainparams, CTxMemPool& pool, CValidationState& state, const CTransactionRef& ptx,
                              bool* pfMissingInputs, int64_t nAcceptTime, std::list<CTransactionRef>* plTxnReplaced,
                              bool bypass_limits, const CAmount& nAbsurdFee, std::vector<COutPoint>& coins_to_uncache, bool test_accept) EXCLUSIVE_LOCKS_REQUIRED(cs_main)
{
    const CTransaction& tx = *ptx;
    const uint256 hash = tx.GetHash();
    AssertLockHeld(cs_main);
    LOCK(pool.cs); // mempool "read lock" (held through GetMainSignals().TransactionAddedToMempool())
    if (pfMissingInputs) {
        *pfMissingInputs = false;
    }

    if (!CheckTransaction(tx, state))
        return false; // state filled in by CheckTransaction

    // Coinbase is only valid in a block, not as a loose transaction
    if (tx.IsCoinBase())
        return state.Invalid(ValidationInvalidReason::CONSENSUS, false, REJECT_INVALID, "coinbase");

    // Rather not work on nonstandard transactions (unless -testnet/-regtest)
    std::string reason;
    if (fRequireStandard && !IsStandardTx(tx, reason))
        return state.Invalid(ValidationInvalidReason::TX_NOT_STANDARD, false, REJECT_NONSTANDARD, reason);

    // Do not work on transactions that are too small.
    // A transaction with 1 segwit input and 1 P2WPHK output has non-witness size of 82 bytes.
    // Transactions smaller than this are not relayed to reduce unnecessary malloc overhead.
    if (::GetSerializeSize(tx, PROTOCOL_VERSION | SERIALIZE_TRANSACTION_NO_WITNESS) < MIN_STANDARD_TX_NONWITNESS_SIZE)
        return state.Invalid(ValidationInvalidReason::TX_NOT_STANDARD, false, REJECT_NONSTANDARD, "tx-size-small");

    // Only accept nLockTime-using transactions that can be mined in the next
    // block; we don't want our mempool filled up with transactions that can't
    // be mined yet.
    if (!CheckFinalTx(tx, STANDARD_LOCKTIME_VERIFY_FLAGS))
        return state.Invalid(ValidationInvalidReason::TX_PREMATURE_SPEND, false, REJECT_NONSTANDARD, "non-final");

    // is it already in the memory pool?
    if (pool.exists(hash)) {
        return state.Invalid(ValidationInvalidReason::TX_CONFLICT, false, REJECT_DUPLICATE, "txn-already-in-mempool");
    }

    // Check for conflicts with in-memory transactions
    std::set<uint256> setConflicts;
    for (const CTxIn &txin : tx.vin)
    {
        const CTransaction* ptxConflicting = pool.GetConflictTx(txin.prevout);
        if (ptxConflicting) {
            if (!setConflicts.count(ptxConflicting->GetHash()))
            {
                // Allow opt-out of transaction replacement by setting
                // nSequence > MAX_BIP125_RBF_SEQUENCE (SEQUENCE_FINAL-2) on all inputs.
                //
                // SEQUENCE_FINAL-1 is picked to still allow use of nLockTime by
                // non-replaceable transactions. All inputs rather than just one
                // is for the sake of multi-party protocols, where we don't
                // want a single party to be able to disable replacement.
                //
                // The opt-out ignores descendants as anyone relying on
                // first-seen mempool behavior should be checking all
                // unconfirmed ancestors anyway; doing otherwise is hopelessly
                // insecure.
                bool fReplacementOptOut = true;
                for (const CTxIn &_txin : ptxConflicting->vin)
                {
                    if (_txin.nSequence <= MAX_BIP125_RBF_SEQUENCE)
                    {
                        fReplacementOptOut = false;
                        break;
                    }
                }
                if (fReplacementOptOut) {
                    return state.Invalid(ValidationInvalidReason::TX_MEMPOOL_POLICY, false, REJECT_DUPLICATE, "txn-mempool-conflict");
                }

                setConflicts.insert(ptxConflicting->GetHash());
            }
        }
    }

    {
        CCoinsView dummy;
        CCoinsViewCache view(&dummy);

        LockPoints lp;
        CCoinsViewCache& coins_cache = ::ChainstateActive().CoinsTip();
        CCoinsViewMemPool viewMemPool(&coins_cache, pool);
        view.SetBackend(viewMemPool);

        // do all inputs exist?
        for (const CTxIn& txin : tx.vin) {
            if (!coins_cache.HaveCoinInCache(txin.prevout)) {
                coins_to_uncache.push_back(txin.prevout);
            }

            // Note: this call may add txin.prevout to the coins cache
            // (CoinsTip().cacheCoins) by way of FetchCoin(). It should be removed
            // later (via coins_to_uncache) if this tx turns out to be invalid.
            if (!view.HaveCoin(txin.prevout)) {
                // Are inputs missing because we already have the tx?
                for (size_t out = 0; out < tx.vout.size(); out++) {
                    // Optimistically just do efficient check of cache for outputs
                    if (coins_cache.HaveCoinInCache(COutPoint(hash, out))) {
                        return state.Invalid(ValidationInvalidReason::TX_CONFLICT, false, REJECT_DUPLICATE, "txn-already-known");
                    }
                }
                // Otherwise assume this might be an orphan tx for which we just haven't seen parents yet
                if (pfMissingInputs) {
                    *pfMissingInputs = true;
                }
                return false; // fMissingInputs and !state.IsInvalid() is used to detect this condition, don't set state.Invalid()
            }

            // Special check of collateral spending for _not_created_ mn or token (cheating?), those creation tx yet in mempool. CMasternode::CanSpend() (and CheckTxInputs()) will skip this situation
            if (txin.prevout.n == 1 && IsMempooledCustomTxCreate(pool, txin.prevout.hash)) {
                    return state.Invalid(ValidationInvalidReason::CONSENSUS, false, REJECT_INVALID, "collateral-locked-in-mempool",
                                         strprintf("tried to spend collateral of non-created mn or token %s, cheater?", txin.prevout.hash.ToString()));
            }
        }

        // Bring the best block into scope
        view.GetBestBlock();

        const auto height = GetSpendHeight(view);

        CCustomCSView mnview(pool.accountsView(height, view));
        CFutureSwapView futureSwapView(*pfutureSwapView);

        CAmount nFees = 0;
        if (!Consensus::CheckTxInputs(tx, state, view, mnview, height, nFees, chainparams)) {
            return error("%s: Consensus::CheckTxInputs: %s, %s", __func__, tx.GetHash().ToString(), FormatStateMessage(state));
        }

        if (nAbsurdFee && nFees > nAbsurdFee) {
            return state.Invalid(ValidationInvalidReason::TX_NOT_STANDARD, false, REJECT_HIGHFEE, "absurdly-high-fee", strprintf("%d > %d", nFees, nAbsurdFee));
        }

        // let make sure we have needed coins
        if (view.GetValueIn(tx) < nFees) {
            return state.Invalid(ValidationInvalidReason::TX_MEMPOOL_POLICY, false, REJECT_INVALID, "bad-txns-inputs-below-tx-fee");
        }

        auto res = ApplyCustomTx(mnview, futureSwapView, view, tx, chainparams.GetConsensus(), height, nAcceptTime);
        if (!res.ok || (res.code & CustomTxErrCodes::Fatal)) {
            return state.Invalid(ValidationInvalidReason::TX_MEMPOOL_POLICY, false, REJECT_INVALID, res.msg);
        }

        // we have all inputs cached now, so switch back to dummy, so we don't need to keep lock on mempool
        view.SetBackend(dummy);

        // Only accept BIP68 sequence locked transactions that can be mined in the next
        // block; we don't want our mempool filled up with transactions that can't
        // be mined yet.
        // Must keep pool.cs for this unless we change CheckSequenceLocks to take a
        // CoinsViewCache instead of create its own
        if (!CheckSequenceLocks(pool, tx, STANDARD_LOCKTIME_VERIFY_FLAGS, &lp))
            return state.Invalid(ValidationInvalidReason::TX_PREMATURE_SPEND, false, REJECT_NONSTANDARD, "non-BIP68-final");

        // Check for non-standard pay-to-script-hash in inputs
        if (fRequireStandard && !AreInputsStandard(tx, view))
            return state.Invalid(ValidationInvalidReason::TX_NOT_STANDARD, false, REJECT_NONSTANDARD, "bad-txns-nonstandard-inputs");

        // Check for non-standard witness in P2WSH
        if (tx.HasWitness() && fRequireStandard && !IsWitnessStandard(tx, view))
            return state.Invalid(ValidationInvalidReason::TX_WITNESS_MUTATED, false, REJECT_NONSTANDARD, "bad-witness-nonstandard");

        int64_t nSigOpsCost = GetTransactionSigOpCost(tx, view, STANDARD_SCRIPT_VERIFY_FLAGS);

        // nModifiedFees includes any fee deltas from PrioritiseTransaction
        CAmount nModifiedFees = nFees;
        pool.ApplyDelta(hash, nModifiedFees);

        // Keep track of transactions that spend a coinbase, which we re-scan
        // during reorgs to ensure COINBASE_MATURITY is still met.
        bool fSpendsCoinbase = false;
        for (const CTxIn &txin : tx.vin) {
            const Coin &coin = view.AccessCoin(txin.prevout);
            if (coin.IsCoinBase()) {
                fSpendsCoinbase = true;
                break;
            }
        }

        CTxMemPoolEntry entry(ptx, nFees, nAcceptTime, ::ChainActive().Height(),
                              fSpendsCoinbase, nSigOpsCost, lp);
        unsigned int nSize = entry.GetTxSize();

        if (nSigOpsCost > MAX_STANDARD_TX_SIGOPS_COST)
            return state.Invalid(ValidationInvalidReason::TX_NOT_STANDARD, false, REJECT_NONSTANDARD, "bad-txns-too-many-sigops",
                strprintf("%d", nSigOpsCost));

        CAmount mempoolRejectFee = pool.GetMinFee(gArgs.GetArg("-maxmempool", DEFAULT_MAX_MEMPOOL_SIZE) * 1000000).GetFee(nSize);
        if (!bypass_limits && mempoolRejectFee > 0 && nModifiedFees < mempoolRejectFee) {
            return state.Invalid(ValidationInvalidReason::TX_MEMPOOL_POLICY, false, REJECT_INSUFFICIENTFEE, "mempool min fee not met", strprintf("%d < %d", nModifiedFees, mempoolRejectFee));
        }

        // No transactions are allowed below minRelayTxFee except from disconnected blocks
        if (!bypass_limits && nModifiedFees < ::minRelayTxFee.GetFee(nSize)) {
            return state.Invalid(ValidationInvalidReason::TX_MEMPOOL_POLICY, false, REJECT_INSUFFICIENTFEE, "min relay fee not met", strprintf("%d < %d", nModifiedFees, ::minRelayTxFee.GetFee(nSize)));
        }

        // Calculate in-mempool ancestors, up to a limit.
        CTxMemPool::setEntries setAncestors;
        size_t nLimitAncestors = gArgs.GetArg("-limitancestorcount", DEFAULT_ANCESTOR_LIMIT);
        size_t nLimitAncestorSize = gArgs.GetArg("-limitancestorsize", DEFAULT_ANCESTOR_SIZE_LIMIT)*1000;
        size_t nLimitDescendants = gArgs.GetArg("-limitdescendantcount", DEFAULT_DESCENDANT_LIMIT);
        size_t nLimitDescendantSize = gArgs.GetArg("-limitdescendantsize", DEFAULT_DESCENDANT_SIZE_LIMIT)*1000;
        std::string errString;
        if (!pool.CalculateMemPoolAncestors(entry, setAncestors, nLimitAncestors, nLimitAncestorSize, nLimitDescendants, nLimitDescendantSize, errString)) {
            setAncestors.clear();
            // If CalculateMemPoolAncestors fails second time, we want the original error string.
            std::string dummy_err_string;
            // If the new transaction is relatively small (up to 40k weight)
            // and has at most one ancestor (ie ancestor limit of 2, including
            // the new transaction), allow it if its parent has exactly the
            // descendant limit descendants.
            //
            // This allows protocols which rely on distrusting counterparties
            // being able to broadcast descendants of an unconfirmed transaction
            // to be secure by simply only having two immediately-spendable
            // outputs - one for each counterparty. For more info on the uses for
            // this, see https://lists.linuxfoundation.org/pipermail/defi-dev/2018-November/016518.html
            if (nSize >  EXTRA_DESCENDANT_TX_SIZE_LIMIT ||
                    !pool.CalculateMemPoolAncestors(entry, setAncestors, 2, nLimitAncestorSize, nLimitDescendants + 1, nLimitDescendantSize + EXTRA_DESCENDANT_TX_SIZE_LIMIT, dummy_err_string)) {
                return state.Invalid(ValidationInvalidReason::TX_MEMPOOL_POLICY, false, REJECT_NONSTANDARD, "too-long-mempool-chain", errString);
            }
        }

        // A transaction that spends outputs that would be replaced by it is invalid. Now
        // that we have the set of all ancestors we can detect this
        // pathological case by making sure setConflicts and setAncestors don't
        // intersect.
        for (CTxMemPool::txiter ancestorIt : setAncestors)
        {
            const uint256 &hashAncestor = ancestorIt->GetTx().GetHash();
            if (setConflicts.count(hashAncestor))
            {
                return state.Invalid(ValidationInvalidReason::CONSENSUS, false, REJECT_INVALID, "bad-txns-spends-conflicting-tx",
                                 strprintf("%s spends conflicting transaction %s",
                                           hash.ToString(),
                                           hashAncestor.ToString()));
            }
        }

        // Check if it's economically rational to mine this transaction rather
        // than the ones it replaces.
        CAmount nConflictingFees = 0;
        size_t nConflictingSize = 0;
        uint64_t nConflictingCount = 0;
        CTxMemPool::setEntries allConflicting;

        // If we don't hold the lock allConflicting might be incomplete; the
        // subsequent RemoveStaged() and addUnchecked() calls don't guarantee
        // mempool consistency for us.
        const bool fReplacementTransaction = setConflicts.size();
        if (fReplacementTransaction)
        {
            CFeeRate newFeeRate(nModifiedFees, nSize);
            std::set<uint256> setConflictsParents;
            const int maxDescendantsToVisit = 100;
            const CTxMemPool::setEntries setIterConflicting = pool.GetIterSet(setConflicts);
            for (const auto& mi : setIterConflicting) {
                // Don't allow the replacement to reduce the feerate of the
                // mempool.
                //
                // We usually don't want to accept replacements with lower
                // feerates than what they replaced as that would lower the
                // feerate of the next block. Requiring that the feerate always
                // be increased is also an easy-to-reason about way to prevent
                // DoS attacks via replacements.
                //
                // We only consider the feerates of transactions being directly
                // replaced, not their indirect descendants. While that does
                // mean high feerate children are ignored when deciding whether
                // or not to replace, we do require the replacement to pay more
                // overall fees too, mitigating most cases.
                CFeeRate oldFeeRate(mi->GetModifiedFee(), mi->GetTxSize());
                if (newFeeRate <= oldFeeRate)
                {
                    return state.Invalid(ValidationInvalidReason::TX_MEMPOOL_POLICY, false, REJECT_INSUFFICIENTFEE, "insufficient fee",
                            strprintf("rejecting replacement %s; new feerate %s <= old feerate %s",
                                  hash.ToString(),
                                  newFeeRate.ToString(),
                                  oldFeeRate.ToString()));
                }

                for (const CTxIn &txin : mi->GetTx().vin)
                {
                    setConflictsParents.insert(txin.prevout.hash);
                }

                nConflictingCount += mi->GetCountWithDescendants();
            }
            // This potentially overestimates the number of actual descendants
            // but we just want to be conservative to avoid doing too much
            // work.
            if (nConflictingCount <= maxDescendantsToVisit) {
                // If not too many to replace, then calculate the set of
                // transactions that would have to be evicted
                for (CTxMemPool::txiter it : setIterConflicting) {
                    pool.CalculateDescendants(it, allConflicting);
                }
                for (CTxMemPool::txiter it : allConflicting) {
                    nConflictingFees += it->GetModifiedFee();
                    nConflictingSize += it->GetTxSize();
                }
            } else {
                return state.Invalid(ValidationInvalidReason::TX_MEMPOOL_POLICY, false, REJECT_NONSTANDARD, "too many potential replacements",
                        strprintf("rejecting replacement %s; too many potential replacements (%d > %d)\n",
                            hash.ToString(),
                            nConflictingCount,
                            maxDescendantsToVisit));
            }

            for (unsigned int j = 0; j < tx.vin.size(); j++)
            {
                // We don't want to accept replacements that require low
                // feerate junk to be mined first. Ideally we'd keep track of
                // the ancestor feerates and make the decision based on that,
                // but for now requiring all new inputs to be confirmed works.
                if (!setConflictsParents.count(tx.vin[j].prevout.hash))
                {
                    // Rather than check the UTXO set - potentially expensive -
                    // it's cheaper to just check if the new input refers to a
                    // tx that's in the mempool.
                    if (pool.exists(tx.vin[j].prevout.hash)) {
                        return state.Invalid(ValidationInvalidReason::TX_MEMPOOL_POLICY, false, REJECT_NONSTANDARD, "replacement-adds-unconfirmed",
                                         strprintf("replacement %s adds unconfirmed input, idx %d",
                                                  hash.ToString(), j));
                    }
                }
            }

            // The replacement must pay greater fees than the transactions it
            // replaces - if we did the bandwidth used by those conflicting
            // transactions would not be paid for.
            if (nModifiedFees < nConflictingFees)
            {
                return state.Invalid(ValidationInvalidReason::TX_MEMPOOL_POLICY, false, REJECT_INSUFFICIENTFEE, "insufficient fee",
                                 strprintf("rejecting replacement %s, less fees than conflicting txs; %s < %s",
                                          hash.ToString(), FormatMoney(nModifiedFees), FormatMoney(nConflictingFees)));
            }

            // Finally in addition to paying more fees than the conflicts the
            // new transaction must pay for its own bandwidth.
            CAmount nDeltaFees = nModifiedFees - nConflictingFees;
            if (nDeltaFees < ::incrementalRelayFee.GetFee(nSize))
            {
                return state.Invalid(ValidationInvalidReason::TX_MEMPOOL_POLICY, false, REJECT_INSUFFICIENTFEE, "insufficient fee",
                        strprintf("rejecting replacement %s, not enough additional fees to relay; %s < %s",
                              hash.ToString(),
                              FormatMoney(nDeltaFees),
                              FormatMoney(::incrementalRelayFee.GetFee(nSize))));
            }
        }

        constexpr unsigned int scriptVerifyFlags = STANDARD_SCRIPT_VERIFY_FLAGS;

        // Check against previous transactions
        // This is done last to help prevent CPU exhaustion denial-of-service attacks.
        PrecomputedTransactionData txdata(tx);
        if (!CheckInputs(tx, state, view, true, scriptVerifyFlags, true, false, txdata)) {
            // SCRIPT_VERIFY_CLEANSTACK requires SCRIPT_VERIFY_WITNESS, so we
            // need to turn both off, and compare against just turning off CLEANSTACK
            // to see if the failure is specifically due to witness validation.
            CValidationState stateDummy; // Want reported failures to be from first CheckInputs
            if (!tx.HasWitness() && CheckInputs(tx, stateDummy, view, true, scriptVerifyFlags & ~(SCRIPT_VERIFY_WITNESS | SCRIPT_VERIFY_CLEANSTACK), true, false, txdata) &&
                !CheckInputs(tx, stateDummy, view, true, scriptVerifyFlags & ~SCRIPT_VERIFY_CLEANSTACK, true, false, txdata)) {
                // Only the witness is missing, so the transaction itself may be fine.
                state.Invalid(ValidationInvalidReason::TX_WITNESS_MUTATED, false,
                        state.GetRejectCode(), state.GetRejectReason(), state.GetDebugMessage());
            }
            assert(IsTransactionReason(state.GetReason()));
            return false; // state filled in by CheckInputs
        }

        // Check again against the current block tip's script verification
        // flags to cache our script execution flags. This is, of course,
        // useless if the next block has different script flags from the
        // previous one, but because the cache tracks script flags for us it
        // will auto-invalidate and we'll just have a few blocks of extra
        // misses on soft-fork activation.
        //
        // This is also useful in case of bugs in the standard flags that cause
        // transactions to pass as valid when they're actually invalid. For
        // instance the STRICTENC flag was incorrectly allowing certain
        // CHECKSIG NOT scripts to pass, even though they were invalid.
        //
        // There is a similar check in CreateNewBlock() to prevent creating
        // invalid blocks (using TestBlockValidity), however allowing such
        // transactions into the mempool can be exploited as a DoS attack.
        unsigned int currentBlockScriptVerifyFlags = GetBlockScriptFlags(::ChainActive().Tip(), chainparams.GetConsensus());
        if (!CheckInputsFromMempoolAndCache(tx, state, view, pool, currentBlockScriptVerifyFlags, true, txdata)) {
            return error("%s: BUG! PLEASE REPORT THIS! CheckInputs failed against latest-block but not STANDARD flags %s, %s",
                    __func__, hash.ToString(), FormatStateMessage(state));
        }

        if (test_accept) {
            // Tx was accepted, but not added
            return true;
        }

        // Remove conflicting transactions from the mempool
        for (CTxMemPool::txiter it : allConflicting)
        {
            LogPrint(BCLog::MEMPOOL, "replacing tx %s with %s for %s DFI additional fees, %d delta bytes\n",
                    it->GetTx().GetHash().ToString(),
                    hash.ToString(),
                    FormatMoney(nModifiedFees - nConflictingFees),
                    (int)nSize - (int)nConflictingSize);
            if (plTxnReplaced)
                plTxnReplaced->push_back(it->GetSharedTx());
        }
        pool.RemoveStaged(allConflicting, false, MemPoolRemovalReason::REPLACED);

        // This transaction should only count for fee estimation if:
        // - it isn't a BIP 125 replacement transaction (may not be widely supported)
        // - it's not being re-added during a reorg which bypasses typical mempool fee limits
        // - the node is not behind
        // - the transaction is not dependent on any other transactions in the mempool
        bool validForFeeEstimation = !fReplacementTransaction && !bypass_limits && IsCurrentForFeeEstimation() && pool.HasNoInputsOf(tx);

        // Store transaction in memory
        pool.addUnchecked(entry, setAncestors, validForFeeEstimation);
        mnview.Flush();

        // trim mempool and check if tx was trimmed
        if (!bypass_limits) {
            LimitMempoolSize(pool, gArgs.GetArg("-maxmempool", DEFAULT_MAX_MEMPOOL_SIZE) * 1000000, gArgs.GetArg("-mempoolexpiry", DEFAULT_MEMPOOL_EXPIRY) * 60 * 60);
            if (!pool.exists(hash))
                return state.Invalid(ValidationInvalidReason::TX_MEMPOOL_POLICY, false, REJECT_INSUFFICIENTFEE, "mempool full");
        }
    }

    GetMainSignals().TransactionAddedToMempool(ptx);

    return true;
}

/** (try to) add transaction to memory pool with a specified acceptance time **/
static bool AcceptToMemoryPoolWithTime(const CChainParams& chainparams, CTxMemPool& pool, CValidationState &state, const CTransactionRef &tx,
                        bool* pfMissingInputs, int64_t nAcceptTime, std::list<CTransactionRef>* plTxnReplaced,
                        bool bypass_limits, const CAmount nAbsurdFee, bool test_accept) EXCLUSIVE_LOCKS_REQUIRED(cs_main)
{
    std::vector<COutPoint> coins_to_uncache;
    bool res = AcceptToMemoryPoolWorker(chainparams, pool, state, tx, pfMissingInputs, nAcceptTime, plTxnReplaced, bypass_limits, nAbsurdFee, coins_to_uncache, test_accept);
    if (!res) {
        // Remove coins that were not present in the coins cache before calling ATMPW;
        // this is to prevent memory DoS in case we receive a large number of
        // invalid transactions that attempt to overrun the in-memory coins cache
        // (`CCoinsViewCache::cacheCoins`).

        for (const COutPoint& hashTx : coins_to_uncache)
            ::ChainstateActive().CoinsTip().Uncache(hashTx);
    }
    // After we've (potentially) uncached entries, ensure our coins cache is still within its size limits
    CValidationState stateDummy;
    ::ChainstateActive().FlushStateToDisk(chainparams, stateDummy, FlushStateMode::PERIODIC);
    return res;
}

bool AcceptToMemoryPool(CTxMemPool& pool, CValidationState &state, const CTransactionRef &tx,
                        bool* pfMissingInputs, std::list<CTransactionRef>* plTxnReplaced,
                        bool bypass_limits, const CAmount nAbsurdFee, bool test_accept)
{
    const CChainParams& chainparams = Params();
    return AcceptToMemoryPoolWithTime(chainparams, pool, state, tx, pfMissingInputs, GetTime(), plTxnReplaced, bypass_limits, nAbsurdFee, test_accept);
}

/**
 * Return transaction in txOut, and if it was found inside a block, its hash is placed in hashBlock.
 * If blockIndex is provided, the transaction is fetched from the corresponding block.
 */
bool GetTransaction(const uint256& hash, CTransactionRef& txOut, const Consensus::Params& consensusParams, uint256& hashBlock, const CBlockIndex* const block_index)
{
    for (auto && genesisTx : Params().GenesisBlock().vtx) {
        if (genesisTx->GetHash() == hash) {
            // Return genesis tx
            hashBlock = consensusParams.hashGenesisBlock;
            txOut = genesisTx;
            return true;
        }
    }

    LOCK(cs_main);

    if (!block_index) {
        CTransactionRef ptx = mempool.get(hash);
        if (ptx) {
            txOut = ptx;
            return true;
        }

        if (g_txindex) {
            return g_txindex->FindTx(hash, hashBlock, txOut);
        }
    } else {
        CBlock block;
        if (ReadBlockFromDisk(block, block_index, consensusParams)) {
            for (const auto& tx : block.vtx) {
                if (tx->GetHash() == hash) {
                    txOut = tx;
                    hashBlock = block_index->GetBlockHash();
                    return true;
                }
            }
        }
    }

    return false;
}

//////////////////////////////////////////////////////////////////////////////
//
// CBlock and CBlockIndex
//

static bool WriteBlockToDisk(const CBlock& block, FlatFilePos& pos, const CMessageHeader::MessageStartChars& messageStart)
{
    // Open history file to append
    CAutoFile fileout(OpenBlockFile(pos), SER_DISK, CLIENT_VERSION);
    if (fileout.IsNull())
        return error("WriteBlockToDisk: OpenBlockFile failed");

    // Write index header
    unsigned int nSize = GetSerializeSize(block, fileout.GetVersion());
    fileout << messageStart << nSize;

    // Write block
    long fileOutPos = ftell(fileout.Get());
    if (fileOutPos < 0)
        return error("WriteBlockToDisk: ftell failed");
    pos.nPos = (unsigned int)fileOutPos;
    fileout << block;

    return true;
}

bool ReadBlockFromDisk(CBlock& block, const FlatFilePos& pos, const Consensus::Params& consensusParams)
{
    block.SetNull();

    // Open history file to read
    CAutoFile filein(OpenBlockFile(pos, true), SER_DISK, CLIENT_VERSION);
    if (filein.IsNull())
        return error("ReadBlockFromDisk: OpenBlockFile failed for %s", pos.ToString());

    // Read block
    try {
        filein >> block;
    }
    catch (const std::exception& e) {
        return error("%s: Deserialize or I/O error - %s at %s", __func__, e.what(), pos.ToString());
    }

    // Check the header
    if (!pos::CheckHeaderSignature(block))
        return error("ReadBlockFromDisk: Errors in block header at %s", pos.ToString());

    return true;
}

bool ReadBlockFromDisk(CBlock& block, const CBlockIndex* pindex, const Consensus::Params& consensusParams)
{
    if (pindex->GetBlockHash() == consensusParams.hashGenesisBlock) {
        // Return genesis block
        block = Params().GenesisBlock();
        return true;
    }

    FlatFilePos blockPos;
    {
        LOCK(cs_main);
        blockPos = pindex->GetBlockPos();
    }

    if (!ReadBlockFromDisk(block, blockPos, consensusParams))
        return false;
    if (block.GetHash() != pindex->GetBlockHash())
        return error("ReadBlockFromDisk(CBlock&, CBlockIndex*): GetHash() doesn't match index for %s at %s",
                pindex->ToString(), pindex->GetBlockPos().ToString());
    return true;
}

bool ReadRawBlockFromDisk(std::vector<uint8_t>& block, const FlatFilePos& pos, const CMessageHeader::MessageStartChars& message_start)
{
    FlatFilePos hpos = pos;
    hpos.nPos -= 8; // Seek back 8 bytes for meta header
    CAutoFile filein(OpenBlockFile(hpos, true), SER_DISK, CLIENT_VERSION);
    if (filein.IsNull()) {
        return error("%s: OpenBlockFile failed for %s", __func__, pos.ToString());
    }

    try {
        CMessageHeader::MessageStartChars blk_start;
        unsigned int blk_size;

        filein >> blk_start >> blk_size;

        if (memcmp(blk_start, message_start, CMessageHeader::MESSAGE_START_SIZE)) {
            return error("%s: Block magic mismatch for %s: %s versus expected %s", __func__, pos.ToString(),
                    HexStr(blk_start, blk_start + CMessageHeader::MESSAGE_START_SIZE),
                    HexStr(message_start, message_start + CMessageHeader::MESSAGE_START_SIZE));
        }

        if (blk_size > MAX_DESER_SIZE) {
            return error("%s: Block data is larger than maximum deserialization size for %s: %s versus %s", __func__, pos.ToString(),
                    blk_size, MAX_DESER_SIZE);
        }

        block.resize(blk_size); // Zeroing of memory is intentional here
        filein.read((char*)block.data(), blk_size);
    } catch(const std::exception& e) {
        return error("%s: Read from block file failed: %s for %s", __func__, e.what(), pos.ToString());
    }

    return true;
}

bool ReadRawBlockFromDisk(std::vector<uint8_t>& block, const CBlockIndex* pindex, const CMessageHeader::MessageStartChars& message_start)
{
    FlatFilePos block_pos;
    {
        LOCK(cs_main);
        block_pos = pindex->GetBlockPos();
    }

    return ReadRawBlockFromDisk(block, block_pos, message_start);
}

CAmount GetBlockSubsidy(int nHeight, const Consensus::Params& consensusParams)
{
    CAmount nSubsidy = consensusParams.baseBlockSubsidy;

    if (Params().NetworkIDString() != CBaseChainParams::REGTEST ||
            (Params().NetworkIDString() == CBaseChainParams::REGTEST && gArgs.GetBoolArg("-subsidytest", false)))
    {
        if (nHeight >= consensusParams.EunosHeight)
        {
            nSubsidy = consensusParams.newBaseBlockSubsidy;
            const size_t reductions = (nHeight - consensusParams.EunosHeight) / consensusParams.emissionReductionPeriod;

            // See if we already have this reduction calculated and return if found.
            if (subsidyReductions.find(reductions) != subsidyReductions.end())
            {
                return subsidyReductions[reductions];
            }

            CAmount reductionAmount;
            for (size_t i = reductions; i > 0; --i)
            {
                reductionAmount = (nSubsidy * consensusParams.emissionReductionAmount) / 100000;
                if (!reductionAmount) {
                    nSubsidy = 0;
                    break;
                }

                nSubsidy -= reductionAmount;
            }

            // Store subsidy.
            subsidyReductions[reductions] = nSubsidy;
        }

        return nSubsidy;
    }

    int halvings = nHeight / consensusParams.nSubsidyHalvingInterval;
    // Force block reward to zero when right shift is undefined.
    if (halvings >= 64)
        return 0;

    // Subsidy is cut in half every 210,000 blocks which will occur approximately every 4 years.
    nSubsidy >>= halvings;
    return nSubsidy;
}

CoinsViews::CoinsViews(
    std::string ldb_name,
    size_t cache_size_bytes,
    bool in_memory,
    bool should_wipe) : m_dbview(
                            GetDataDir() / ldb_name, cache_size_bytes, in_memory, should_wipe),
                        m_catcherview(&m_dbview) {}

void CoinsViews::InitCache()
{
    m_cacheview = std::make_unique<CCoinsViewCache>(&m_catcherview);
}

// NOTE: for now m_blockman is set to a global, but this will be changed
// in a future commit.
CChainState::CChainState() : m_blockman(g_blockman) {}


void CChainState::InitCoinsDB(
    size_t cache_size_bytes,
    bool in_memory,
    bool should_wipe,
    std::string leveldb_name)
{
    m_coins_views = std::make_unique<CoinsViews>(
        leveldb_name, cache_size_bytes, in_memory, should_wipe);
}

void CChainState::InitCoinsCache()
{
    assert(m_coins_views != nullptr);
    m_coins_views->InitCache();
}

// Note that though this is marked const, we may end up modifying `m_cached_finished_ibd`, which
// is a performance-related implementation detail. This function must be marked
// `const` so that `CValidationInterface` clients (which are given a `const CChainState*`)
// can call it.
//
bool CChainState::IsInitialBlockDownload() const
{
    // Optimization: pre-test latch before taking the lock.
    if (m_cached_finished_ibd.load(std::memory_order_relaxed))
        return false;

    LOCK(cs_main);
    if (m_cached_finished_ibd.load(std::memory_order_relaxed))
        return false;
    if (fImporting || fReindex)
        return true;
    if (m_chain.Tip() == nullptr)
        return true;
    if (m_chain.Tip()->nChainWork < nMinimumChainWork)
        return true;
    if (m_chain.Tip()->GetBlockTime() < (GetTime() - nMaxTipAge))
        return true;
    LogPrintf("Leaving InitialBlockDownload (latching to false)\n");
    m_cached_finished_ibd.store(true, std::memory_order_relaxed);
    return false;
}

bool CChainState::IsDisconnectingTip() const
{
    return m_disconnectTip;
}

static CBlockIndex *pindexBestForkTip = nullptr, *pindexBestForkBase = nullptr;

BlockMap& BlockIndex()
{
    return g_blockman.m_block_index;
}

static void AlertNotify(const std::string& strMessage)
{
    uiInterface.NotifyAlertChanged();
#if HAVE_SYSTEM
    std::string strCmd = gArgs.GetArg("-alertnotify", "");
    if (strCmd.empty()) return;

    // Alert text should be plain ascii coming from a trusted source, but to
    // be safe we first strip anything not in safeChars, then add single quotes around
    // the whole string before passing it to the shell:
    std::string singleQuote("'");
    std::string safeStatus = SanitizeString(strMessage);
    safeStatus = singleQuote+safeStatus+singleQuote;
    boost::replace_all(strCmd, "%s", safeStatus);

    std::thread t(runCommand, strCmd);
    t.detach(); // thread runs free
#endif
}

static void CheckForkWarningConditions() EXCLUSIVE_LOCKS_REQUIRED(cs_main)
{
    AssertLockHeld(cs_main);
    // Before we get past initial download, we cannot reliably alert about forks
    // (we assume we don't get stuck on a fork before finishing our initial sync)
    if (::ChainstateActive().IsInitialBlockDownload())
        return;

    // If our best fork is no longer within 1440 blocks (+/- 12 hours if no one mines it)
    // of our head, drop it
    if (pindexBestForkTip && ::ChainActive().Height() - pindexBestForkTip->nHeight >= 1440)
        pindexBestForkTip = nullptr;

    if (pindexBestForkTip || (pindexBestInvalid && pindexBestInvalid->nChainWork > ::ChainActive().Tip()->nChainWork + (GetBlockProof(*::ChainActive().Tip()) * 120)))
    {
        if (!GetfLargeWorkForkFound() && pindexBestForkBase)
        {
            std::string warning = std::string("'Warning: Large-work fork detected, forking after block ") +
                pindexBestForkBase->phashBlock->ToString() + std::string("'");
            AlertNotify(warning);
        }
        if (pindexBestForkTip && pindexBestForkBase)
        {
            LogPrintf("%s: Warning: Large valid fork found\n  forking the chain at height %d (%s)\n  lasting to height %d (%s).\nChain state database corruption likely.\n", __func__,
                   pindexBestForkBase->nHeight, pindexBestForkBase->phashBlock->ToString(),
                   pindexBestForkTip->nHeight, pindexBestForkTip->phashBlock->ToString());
            SetfLargeWorkForkFound(true);
        }
        else
        {
            LogPrintf("%s: Warning: Found invalid chain at least ~120 blocks longer than our best chain.\nChain state database corruption likely.\n", __func__);
            SetfLargeWorkInvalidChainFound(true);
        }
    }
    else
    {
        SetfLargeWorkForkFound(false);
        SetfLargeWorkInvalidChainFound(false);
    }
}

static void CheckForkWarningConditionsOnNewFork(CBlockIndex* pindexNewForkTip) EXCLUSIVE_LOCKS_REQUIRED(cs_main)
{
    AssertLockHeld(cs_main);
    // If we are on a fork that is sufficiently large, set a warning flag
    CBlockIndex* pfork = pindexNewForkTip;
    CBlockIndex* plonger = ::ChainActive().Tip();
    while (pfork && pfork != plonger)
    {
        while (plonger && plonger->nHeight > pfork->nHeight)
            plonger = plonger->pprev;
        if (pfork == plonger)
            break;
        pfork = pfork->pprev;
    }

    // We define a condition where we should warn the user about as a fork of at least 144 blocks
    // with a tip within 1440 blocks (+/- 12 hours if no one mines it) of ours
    // We use 144 blocks rather arbitrarily as it represents just under 10% of sustained network
    // hash rate operating on the fork.
    // or a chain that is entirely longer than ours and invalid (note that this should be detected by both)
    // We define it this way because it allows us to only store the highest fork tip (+ base) which meets
    // the 144-block condition and from this always have the most-likely-to-cause-warning fork
    if (pfork && (!pindexBestForkTip || pindexNewForkTip->nHeight > pindexBestForkTip->nHeight) &&
            pindexNewForkTip->nChainWork - pfork->nChainWork > (GetBlockProof(*pfork) * 144) &&
            ::ChainActive().Height() - pindexNewForkTip->nHeight < 1440)
    {
        pindexBestForkTip = pindexNewForkTip;
        pindexBestForkBase = pfork;
    }

    CheckForkWarningConditions();
}

void static InvalidChainFound(CBlockIndex* pindexNew) EXCLUSIVE_LOCKS_REQUIRED(cs_main)
{
    if (!pindexBestInvalid || pindexNew->nChainWork > pindexBestInvalid->nChainWork)
        pindexBestInvalid = pindexNew;

    LogPrintf("%s: invalid block=%s  height=%d  log2_work=%.8g  date=%s\n", __func__,
      pindexNew->GetBlockHash().ToString(), pindexNew->nHeight,
      log(pindexNew->nChainWork.getdouble())/log(2.0), FormatISO8601DateTime(pindexNew->GetBlockTime()));
    CBlockIndex *tip = ::ChainActive().Tip();
    assert (tip);
    LogPrintf("%s:  current best=%s  height=%d  log2_work=%.8g  date=%s\n", __func__,
      tip->GetBlockHash().ToString(), ::ChainActive().Height(), log(tip->nChainWork.getdouble())/log(2.0),
      FormatISO8601DateTime(tip->GetBlockTime()));
    CheckForkWarningConditions();
}

void CChainState::InvalidBlockFound(CBlockIndex *pindex, const CValidationState &state) {
    if (state.GetReason() != ValidationInvalidReason::BLOCK_MUTATED) {
        pindex->nStatus |= BLOCK_FAILED_VALID;
        m_blockman.m_failed_blocks.insert(pindex);
        setDirtyBlockIndex.insert(pindex);
        setBlockIndexCandidates.erase(pindex);
        InvalidChainFound(pindex);
    }
}

void UpdateCoins(const CTransaction& tx, CCoinsViewCache& inputs, CTxUndo &txundo, int nHeight)
{
    // mark inputs spent
    if (!tx.IsCoinBase()) {
        txundo.vprevout.reserve(tx.vin.size());
        for (const CTxIn &txin : tx.vin) {
            txundo.vprevout.emplace_back();
            bool is_spent = inputs.SpendCoin(txin.prevout, &txundo.vprevout.back());
            assert(is_spent);
        }
    }
    // add outputs
    AddCoins(inputs, tx, nHeight);
}

void UpdateCoins(const CTransaction& tx, CCoinsViewCache& inputs, int nHeight)
{
    CTxUndo txundo;
    UpdateCoins(tx, inputs, txundo, nHeight);
}

bool CScriptCheck::operator()() {
    const CScript &scriptSig = ptxTo->vin[nIn].scriptSig;
    const CScriptWitness *witness = &ptxTo->vin[nIn].scriptWitness;
    return VerifyScript(scriptSig, m_tx_out.scriptPubKey, witness, nFlags, CachingTransactionSignatureChecker(ptxTo, nIn, m_tx_out.nValue, cacheStore, *txdata), &error);
}

int GetSpendHeight(const CCoinsViewCache& inputs)
{
    LOCK(cs_main);
    CBlockIndex* pindexPrev = LookupBlockIndex(inputs.GetBestBlock());
    return pindexPrev->nHeight + 1;
}


static CuckooCache::cache<uint256, SignatureCacheHasher> scriptExecutionCache;
static uint256 scriptExecutionCacheNonce(GetRandHash());

void InitScriptExecutionCache() {
    // nMaxCacheSize is unsigned. If -maxsigcachesize is set to zero,
    // setup_bytes creates the minimum possible cache (2 elements).
    size_t nMaxCacheSize = std::min(std::max((int64_t)0, gArgs.GetArg("-maxsigcachesize", DEFAULT_MAX_SIG_CACHE_SIZE) / 2), MAX_MAX_SIG_CACHE_SIZE) * ((size_t) 1 << 20);
    size_t nElems = scriptExecutionCache.setup_bytes(nMaxCacheSize);
    LogPrintf("Using %zu MiB out of %zu/2 requested for script execution cache, able to store %zu elements\n",
            (nElems*sizeof(uint256)) >>20, (nMaxCacheSize*2)>>20, nElems);
}

bool CheckBurnSpend(const CTransaction &tx, const CCoinsViewCache &inputs)
{
    Coin coin;
    for(size_t i = 0; i < tx.vin.size(); ++i)
    {
        if (inputs.GetCoin(tx.vin[i].prevout, coin)
        && coin.out.scriptPubKey == Params().GetConsensus().burnAddress)
        {
            return false;
        }
    }

    return true;
}

/**
 * Check whether all inputs of this transaction are valid (no double spends, scripts & sigs, amounts)
 * This does not modify the UTXO set.
 *
 * If pvChecks is not nullptr, script checks are pushed onto it instead of being performed inline. Any
 * script checks which are not necessary (eg due to script execution cache hits) are, obviously,
 * not pushed onto pvChecks/run.
 *
 * Setting cacheSigStore/cacheFullScriptStore to false will remove elements from the corresponding cache
 * which are matched. This is useful for checking blocks where we will likely never need the cache
 * entry again.
 *
 * Note that we may set state.reason to NOT_STANDARD for extra soft-fork flags in flags, block-checking
 * callers should probably reset it to CONSENSUS in such cases.
 *
 * Non-static (and re-declared) in src/test/txvalidationcache_tests.cpp
 */
bool CheckInputs(const CTransaction& tx, CValidationState &state, const CCoinsViewCache &inputs, bool fScriptChecks, unsigned int flags, bool cacheSigStore, bool cacheFullScriptStore, PrecomputedTransactionData& txdata, std::vector<CScriptCheck> *pvChecks) EXCLUSIVE_LOCKS_REQUIRED(cs_main)
{
    if (!CheckBurnSpend(tx, inputs))
    {
        return(state.Invalid(ValidationInvalidReason::CONSENSUS, error("CheckBurnSpend: Trying to spend burnt outputs"), REJECT_INVALID, "burnt-output"));
    }

    if (!tx.IsCoinBase())
    {
        if (pvChecks)
            pvChecks->reserve(tx.vin.size());

        // The first loop above does all the inexpensive checks.
        // Only if ALL inputs pass do we perform expensive ECDSA signature checks.
        // Helps prevent CPU exhaustion attacks.

        // Skip script verification when connecting blocks under the
        // assumevalid block. Assuming the assumevalid block is valid this
        // is safe because block merkle hashes are still computed and checked,
        // Of course, if an assumed valid block is invalid due to false scriptSigs
        // this optimization would allow an invalid chain to be accepted.
        if (fScriptChecks) {
            // First check if script executions have been cached with the same
            // flags. Note that this assumes that the inputs provided are
            // correct (ie that the transaction hash which is in tx's prevouts
            // properly commits to the scriptPubKey in the inputs view of that
            // transaction).
            uint256 hashCacheEntry;
            // We only use the first 19 bytes of nonce to avoid a second SHA
            // round - giving us 19 + 32 + 4 = 55 bytes (+ 8 + 1 = 64)
            static_assert(55 - sizeof(flags) - 32 >= 128/8, "Want at least 128 bits of nonce for script execution cache");
            CSHA256().Write(scriptExecutionCacheNonce.begin(), 55 - sizeof(flags) - 32).Write(tx.GetWitnessHash().begin(), 32).Write((unsigned char*)&flags, sizeof(flags)).Finalize(hashCacheEntry.begin());
            AssertLockHeld(cs_main); //TODO: Remove this requirement by making CuckooCache not require external locks
            if (scriptExecutionCache.contains(hashCacheEntry, !cacheFullScriptStore)) {
                return true;
            }

            for (unsigned int i = 0; i < tx.vin.size(); i++) {
                const COutPoint &prevout = tx.vin[i].prevout;
                const Coin& coin = inputs.AccessCoin(prevout);
                assert(!coin.IsSpent());

                // We very carefully only pass in things to CScriptCheck which
                // are clearly committed to by tx' witness hash. This provides
                // a sanity check that our caching is not introducing consensus
                // failures through additional data in, eg, the coins being
                // spent being checked as a part of CScriptCheck.

                // Verify signature
                CScriptCheck check(coin.out, tx, i, flags, cacheSigStore, &txdata);
                if (pvChecks) {
                    pvChecks->push_back(CScriptCheck());
                    check.swap(pvChecks->back());
                } else if (!check()) {
                    if (flags & STANDARD_NOT_MANDATORY_VERIFY_FLAGS) {
                        // Check whether the failure was caused by a
                        // non-mandatory script verification check, such as
                        // non-standard DER encodings or non-null dummy
                        // arguments; if so, ensure we return NOT_STANDARD
                        // instead of CONSENSUS to avoid downstream users
                        // splitting the network between upgraded and
                        // non-upgraded nodes by banning CONSENSUS-failing
                        // data providers.
                        CScriptCheck check2(coin.out, tx, i,
                                flags & ~STANDARD_NOT_MANDATORY_VERIFY_FLAGS, cacheSigStore, &txdata);
                        if (check2())
                            return state.Invalid(ValidationInvalidReason::TX_NOT_STANDARD, false, REJECT_NONSTANDARD, strprintf("non-mandatory-script-verify-flag (%s)", ScriptErrorString(check.GetScriptError())));
                    }
                    // MANDATORY flag failures correspond to
                    // ValidationInvalidReason::CONSENSUS. Because CONSENSUS
                    // failures are the most serious case of validation
                    // failures, we may need to consider using
                    // RECENT_CONSENSUS_CHANGE for any script failure that
                    // could be due to non-upgraded nodes which we may want to
                    // support, to avoid splitting the network (but this
                    // depends on the details of how net_processing handles
                    // such errors).
                    return state.Invalid(ValidationInvalidReason::CONSENSUS, false, REJECT_INVALID, strprintf("mandatory-script-verify-flag-failed (%s)", ScriptErrorString(check.GetScriptError())));
                }
            }

            if (cacheFullScriptStore && !pvChecks) {
                // We executed all of the provided scripts, and were told to
                // cache the result. Do so now.
                scriptExecutionCache.insert(hashCacheEntry);
            }
        }
    }

    return true;
}

static bool UndoWriteToDisk(const CBlockUndo& blockundo, FlatFilePos& pos, const uint256& hashBlock, const CMessageHeader::MessageStartChars& messageStart)
{
    // Open history file to append
    CAutoFile fileout(OpenUndoFile(pos), SER_DISK, CLIENT_VERSION);
    if (fileout.IsNull())
        return error("%s: OpenUndoFile failed", __func__);

    // Write index header
    unsigned int nSize = GetSerializeSize(blockundo, fileout.GetVersion());
    fileout << messageStart << nSize;

    // Write undo data
    long fileOutPos = ftell(fileout.Get());
    if (fileOutPos < 0)
        return error("%s: ftell failed", __func__);
    pos.nPos = (unsigned int)fileOutPos;
    fileout << blockundo;

    // calculate & write checksum
    CHashWriter hasher(SER_GETHASH, PROTOCOL_VERSION);
    hasher << hashBlock;
    hasher << blockundo;
    fileout << hasher.GetHash();

    return true;
}

bool UndoReadFromDisk(CBlockUndo& blockundo, const CBlockIndex* pindex)
{
    FlatFilePos pos = pindex->GetUndoPos();
    if (pos.IsNull()) {
        return error("%s: no undo data available", __func__);
    }

    // Open history file to read
    CAutoFile filein(OpenUndoFile(pos, true), SER_DISK, CLIENT_VERSION);
    if (filein.IsNull())
        return error("%s: OpenUndoFile failed", __func__);

    // Read block
    uint256 hashChecksum;
    CHashVerifier<CAutoFile> verifier(&filein); // We need a CHashVerifier as reserializing may lose data
    try {
        verifier << pindex->pprev->GetBlockHash();
        verifier >> blockundo;
        filein >> hashChecksum;
    }
    catch (const std::exception& e) {
        return error("%s: Deserialize or I/O error - %s", __func__, e.what());
    }

    // Verify checksum
    if (hashChecksum != verifier.GetHash())
        return error("%s: Checksum mismatch", __func__);

    return true;
}

/** Abort with a message */
static bool AbortNode(const std::string& strMessage, const std::string& userMessage = "", unsigned int prefix = 0)
{
    SetMiscWarning(strMessage);
    LogPrintf("*** %s\n", strMessage);
    if (!userMessage.empty()) {
        uiInterface.ThreadSafeMessageBox(userMessage, "", CClientUIInterface::MSG_ERROR | prefix);
    } else {
        uiInterface.ThreadSafeMessageBox(_("Error: A fatal internal error occurred, see debug.log for details").translated, "", CClientUIInterface::MSG_ERROR | CClientUIInterface::MSG_NOPREFIX);
    }
    StartShutdown();
    return false;
}

static bool AbortNode(CValidationState& state, const std::string& strMessage, const std::string& userMessage = "", unsigned int prefix = 0)
{
    AbortNode(strMessage, userMessage, prefix);
    return state.Error(strMessage);
}

/**
 * Restore the UTXO in a Coin at a given COutPoint
 * @param undo The Coin to be restored.
 * @param view The coins view to which to apply the changes.
 * @param out The out point that corresponds to the tx input.
 * @return A DisconnectResult as an int
 */
int ApplyTxInUndo(Coin&& undo, CCoinsViewCache& view, const COutPoint& out)
{
    bool fClean = true;

    if (view.HaveCoin(out)) fClean = false; // overwriting transaction output

    if (undo.nHeight == 0) {
        // Missing undo metadata (height and coinbase). Older versions included this
        // information only in undo records for the last spend of a transactions'
        // outputs. This implies that it must be present for some other output of the same tx.
        const Coin& alternate = AccessByTxid(view, out.hash);
        if (!alternate.IsSpent()) {
            undo.nHeight = alternate.nHeight;
            undo.fCoinBase = alternate.fCoinBase;
        } else {
            return DISCONNECT_FAILED; // adding output for transaction without known metadata
        }
    }
    // The potential_overwrite parameter to AddCoin is only allowed to be false if we know for
    // sure that the coin did not already exist in the cache. As we have queried for that above
    // using HaveCoin, we don't need to guess. When fClean is false, a coin already existed and
    // it is an overwrite.
    view.AddCoin(out, std::move(undo), !fClean);

    return fClean ? DISCONNECT_OK : DISCONNECT_UNCLEAN;
}

// There is only one legacy anchor on testnet and mainnet, these have been hard coded to simplify
// the anchor code. This function will return true if a TX on testnet or mainnet is a legacy anchor.
static bool IsLegacyAnchorTx(std::string network, std::string hash) {
    return (network == CBaseChainParams::MAIN && hash == "5a673c7d05f8ce67d3573e0f9afe154712d74926085421edc8c3cd4262fb4e0c") ||
           (network == CBaseChainParams::TESTNET && hash == "cbe358052c4434066f9526b694facc6790802e9b198f57c76bbf71283bb7b5a5");
}

/** Undo the effects of this block (with given index) on the UTXO set represented by coins.
 *  When FAILED is returned, view is left in an indeterminate state. */
DisconnectResult CChainState::DisconnectBlock(const CBlock& block, const CBlockIndex* pindex, CCoinsViewCache& view, CCustomCSView& mnview, CFutureSwapView& futureSwapView, CUndosView& undosView, std::vector<CAnchorConfirmMessage> & disconnectedAnchorConfirms)
{
    bool fClean = true;

    CBlockUndo blockUndo;
    if (!UndoReadFromDisk(blockUndo, pindex)) {
        error("%s: failure reading undo data", __func__);
        return DISCONNECT_FAILED;
    }

    if (blockUndo.vtxundo.size() + 1 != block.vtx.size()) {
        error("%s: block and undo data inconsistent", __func__);
        return DISCONNECT_FAILED;
    }

    if (mnview.GetLastHeight() != pindex->nHeight) {
        error("%s: mnview: wrong last processed block hash (view: %d, current: %d)", __func__, mnview.GetLastHeight(), pindex->nHeight);
        return DISCONNECT_FAILED;
    }

    // special case: possible undo (first) of custom 'complex changes' for the whole block (expired orders and/or prices)
    undosView.OnUndoTx(UndoSource::CustomView, mnview, {}, static_cast<uint32_t>(pindex->nHeight));
    undosView.OnUndoTx(UndoSource::FutureView, futureSwapView, {}, static_cast<uint32_t>(pindex->nHeight));

    // Remove manually added future swaps at DB migration. Remove after reindex update.
    undosView.OnUndoTx(UndoSource::FutureView, futureSwapView, uint256S(std::string(64, '1')), static_cast<uint32_t>(pindex->nHeight));

    pburnHistoryDB->EraseAccountHistoryHeight(pindex->nHeight);
    if (paccountHistoryDB) {
        paccountHistoryDB->EraseAccountHistoryHeight(pindex->nHeight);
    }

    if (pindex->nHeight >= Params().GetConsensus().FortCanningHeight) {
        // erase auction fee history
        if (paccountHistoryDB) {
            paccountHistoryDB->EraseAuctionHistoryHeight(pindex->nHeight);
        }
        if (pvaultHistoryDB) {
            pvaultHistoryDB->EraseVaultHistory(pindex->nHeight);
        }
    }

    // Undo community balance increments
    ReverseGeneralCoinbaseTx(mnview, pindex->nHeight);

    CKeyID minterKey;
    std::optional<uint256> nodeId;

    if (!fIsFakeNet) {
        minterKey = pindex->minterKey();

        // Get node id and node now from mnview before undo
        nodeId = mnview.GetMasternodeIdByOperator(minterKey);
        assert(nodeId);
    }

    std::vector<AccountHistoryKey> eraseBurnEntries;

    // undo transactions in reverse order
    for (int i = block.vtx.size() - 1; i >= 0; i--) {
        const CTransaction &tx = *(block.vtx[i]);
        uint256 hash = tx.GetHash();
        bool is_coinbase = tx.IsCoinBase();

        if (is_coinbase) {
            std::vector<unsigned char> metadata;
            if (IsAnchorRewardTxPlus(tx, metadata))
            {
                LogPrint(BCLog::ANCHORING, "%s: disconnecting finalization tx: %s block: %d\n", __func__, tx.GetHash().GetHex(), pindex->nHeight);
                CDataStream ss(metadata, SER_NETWORK, PROTOCOL_VERSION);
                CAnchorFinalizationMessage finMsg;
                ss >> finMsg;

                LogPrint(BCLog::ANCHORING, "%s: Add community balance %d\n", __func__, tx.GetValueOut());
                mnview.AddCommunityBalance(CommunityAccountType::AnchorReward, tx.GetValueOut());
                mnview.RemoveRewardForAnchor(finMsg.btcTxHash);
                mnview.EraseAnchorConfirmData(finMsg.btcTxHash);

                CAnchorConfirmMessage message(static_cast<CAnchorConfirmData &>(finMsg));
                for (auto && sig : finMsg.sigs) {
                    message.signature = sig;
                    disconnectedAnchorConfirms.push_back(message);
                }

                LogPrint(BCLog::ANCHORING, "%s: disconnected finalization tx: %s block: %d\n", __func__, tx.GetHash().GetHex(), pindex->nHeight);
            }
            else if (IsLegacyAnchorTx(Params().NetworkIDString(), tx.GetHash().ToString())) {
                if (pindex->nHeight >= Params().GetConsensus().AMKHeight) {
                    mnview.AddCommunityBalance(CommunityAccountType::AnchorReward, tx.GetValueOut());
                } else {
                    assert(mnview.GetFoundationsDebt() >= tx.GetValueOut());
                    mnview.SetFoundationsDebt(mnview.GetFoundationsDebt() - tx.GetValueOut());
                }
            }
        }

        // Check that all outputs are available and match the outputs in the block itself
        // exactly.
        for (size_t o = 0; o < tx.vout.size(); o++) {
            if (!tx.vout[o].scriptPubKey.IsUnspendable()) {
                COutPoint out(hash, o);
                Coin coin;
                bool is_spent = view.SpendCoin(out, &coin);
                if (!is_spent || tx.vout[o] != coin.out || pindex->nHeight != coin.nHeight || is_coinbase != coin.fCoinBase) {
                    fClean = false; // transaction output mismatch
                }

                // Check for burn outputs
                if (tx.vout[o].scriptPubKey == Params().GetConsensus().burnAddress)
                {
                    eraseBurnEntries.push_back({tx.vout[o].scriptPubKey, static_cast<uint32_t>(pindex->nHeight), static_cast<uint32_t>(i)});
                }
            }
        }

        // restore inputs
        TBytes dummy;
        if (i > 0 && !IsAnchorRewardTx(tx, dummy) && !IsAnchorRewardTxPlus(tx, dummy) && !IsTokenSplitTx(tx, dummy)) { // not coinbases
            CTxUndo &txundo = blockUndo.vtxundo[i-1];
            if (txundo.vprevout.size() != tx.vin.size()) {
                error("%s: transaction and undo data inconsistent", __func__);
                return DISCONNECT_FAILED;
            }
            for (unsigned int j = tx.vin.size(); j-- > 0;) {
                const COutPoint &out = tx.vin[j].prevout;
                int res = ApplyTxInUndo(std::move(txundo.vprevout[j]), view, out);
                if (res == DISCONNECT_FAILED) return DISCONNECT_FAILED;
                fClean = fClean && res != DISCONNECT_UNCLEAN;
            }
            // At this point, all of txundo.vprevout should have been moved out.
        }

        // process transactions revert for masternodes
        undosView.OnUndoTx(UndoSource::CustomView, mnview, tx.GetHash(), static_cast<uint32_t>(pindex->nHeight));
        undosView.OnUndoTx(UndoSource::FutureView, futureSwapView, tx.GetHash(), static_cast<uint32_t>(pindex->nHeight));
    }

    // one time downgrade to revert CInterestRateV2 structure
    if (pindex->nHeight == Params().GetConsensus().FortCanningHillHeight) {
        auto time = GetTimeMillis();
        LogPrintf("Interest rate reverting ...\n");
        mnview.RevertInterestRateToV1();
        LogPrint(BCLog::BENCH, "    - Interest rate reverting took: %dms\n", GetTimeMillis() - time);
    }

    // Remove burn balance transfers
    if (pindex->nHeight == Params().GetConsensus().EunosHeight)
    {
        // Make sure to initialize lastTxOut, otherwise it never finds the block and
        // ends up looping through uninitialized garbage value.
        uint32_t lastTxOut = 0;
        auto shouldContinueToNextAccountHistory = [&lastTxOut, block](AccountHistoryKey const & key, CLazySerialize<AccountHistoryValue>) -> bool
        {
            if (key.owner != Params().GetConsensus().burnAddress) {
                return false;
            }

            if (static_cast<int>(key.blockHeight) != Params().GetConsensus().EunosHeight) {
                return false;
            }

            lastTxOut = key.txn;

            return false;
        };

        pburnHistoryDB->ForEachAccountHistory(shouldContinueToNextAccountHistory,
                                              Params().GetConsensus().burnAddress,
                                              Params().GetConsensus().EunosHeight);

        for (uint32_t i = block.vtx.size(); i <= lastTxOut; ++i) {
            pburnHistoryDB->EraseAccountHistory({Params().GetConsensus().burnAddress, static_cast<uint32_t>(Params().GetConsensus().EunosHeight), i});
        }
    }

    // Erase any UTXO burns
    for (const auto& entries : eraseBurnEntries)
    {
        pburnHistoryDB->EraseAccountHistory(entries);
    }

    // move best block pointer to prevout block
    view.SetBestBlock(pindex->pprev->GetBlockHash());

    if (!fIsFakeNet) {
        mnview.DecrementMintedBy(*nodeId);
        if (pindex->nHeight >= Params().GetConsensus().EunosPayaHeight) {
            mnview.EraseSubNodesLastBlockTime(*nodeId, static_cast<uint32_t>(pindex->nHeight));
        } else {
            mnview.EraseMasternodeLastBlockTime(*nodeId, static_cast<uint32_t>(pindex->nHeight));
        }
    }
    mnview.SetLastHeight(pindex->pprev->nHeight);

    return fClean ? DISCONNECT_OK : DISCONNECT_UNCLEAN;
}

void static FlushBlockFile(bool fFinalize = false)
{
    LOCK(cs_LastBlockFile);

    FlatFilePos block_pos_old(nLastBlockFile, vinfoBlockFile[nLastBlockFile].nSize);
    FlatFilePos undo_pos_old(nLastBlockFile, vinfoBlockFile[nLastBlockFile].nUndoSize);

    bool status = true;
    status &= BlockFileSeq().Flush(block_pos_old, fFinalize);
    status &= UndoFileSeq().Flush(undo_pos_old, fFinalize);
    if (!status) {
        AbortNode("Flushing block file to disk failed. This is likely the result of an I/O error.");
    }
}

static bool FindUndoPos(CValidationState &state, int nFile, FlatFilePos &pos, unsigned int nAddSize);

static bool WriteUndoDataForBlock(const CBlockUndo& blockundo, CValidationState& state, CBlockIndex* pindex, const CChainParams& chainparams)
{
    // Write undo information to disk
    if (pindex->GetUndoPos().IsNull()) {
        FlatFilePos _pos;
        if (!FindUndoPos(state, pindex->nFile, _pos, ::GetSerializeSize(blockundo, CLIENT_VERSION) + 40))
            return error("%s: FindUndoPos failed", __func__);
        if (!UndoWriteToDisk(blockundo, _pos, pindex->pprev->GetBlockHash(), chainparams.MessageStart()))
            return AbortNode(state, "Failed to write undo data");

        // update nUndoPos in block index
        pindex->nUndoPos = _pos.nPos;
        pindex->nStatus |= BLOCK_HAVE_UNDO;
        setDirtyBlockIndex.insert(pindex);
    }

    return true;
}

static CCheckQueue<CScriptCheck> scriptcheckqueue(128);

void StartScriptCheckWorkerThreads(int threads_num)
{
    scriptcheckqueue.StartWorkerThreads(threads_num);
}

void StopScriptCheckWorkerThreads()
{
    scriptcheckqueue.StopWorkerThreads();
}

VersionBitsCache versionbitscache GUARDED_BY(cs_main);

int32_t ComputeBlockVersion(const CBlockIndex* pindexPrev, const Consensus::Params& params)
{
    LOCK(cs_main);
    int32_t nVersion = VERSIONBITS_TOP_BITS;

    for (int i = 0; i < (int)Consensus::MAX_VERSION_BITS_DEPLOYMENTS; i++) {
        ThresholdState state = VersionBitsState(pindexPrev, params, static_cast<Consensus::DeploymentPos>(i), versionbitscache);
        if (state == ThresholdState::LOCKED_IN || state == ThresholdState::STARTED) {
            nVersion |= VersionBitsMask(params, static_cast<Consensus::DeploymentPos>(i));
        }
    }

    return nVersion;
}

/**
 * Threshold condition checker that triggers when unknown versionbits are seen on the network.
 */
class WarningBitsConditionChecker : public AbstractThresholdConditionChecker
{
private:
    int bit;

public:
    explicit WarningBitsConditionChecker(int bitIn) : bit(bitIn) {}

    int64_t BeginTime(const Consensus::Params& params) const override { return 0; }
    int64_t EndTime(const Consensus::Params& params) const override { return std::numeric_limits<int64_t>::max(); }
    int Period(const Consensus::Params& params) const override { return params.nMinerConfirmationWindow; }
    int Threshold(const Consensus::Params& params) const override { return params.nRuleChangeActivationThreshold; }

    bool Condition(const CBlockIndex* pindex, const Consensus::Params& params) const override
    {
        return ((pindex->nVersion & VERSIONBITS_TOP_MASK) == VERSIONBITS_TOP_BITS) &&
               ((pindex->nVersion >> bit) & 1) != 0 &&
               ((ComputeBlockVersion(pindex->pprev, params) >> bit) & 1) == 0;
    }
};

static ThresholdConditionCache warningcache[VERSIONBITS_NUM_BITS] GUARDED_BY(cs_main);

// 0.13.0 was shipped with a segwit deployment defined for testnet, but not for
// mainnet. We no longer need to support disabling the segwit deployment
// except for testing purposes, due to limitations of the functional test
// environment. See test/functional/p2p-segwit.py.
static bool IsScriptWitnessEnabled(const Consensus::Params& params)
{
    return params.SegwitHeight != std::numeric_limits<int>::max();
}

static unsigned int GetBlockScriptFlags(const CBlockIndex* pindex, const Consensus::Params& consensusparams) EXCLUSIVE_LOCKS_REQUIRED(cs_main) {
    AssertLockHeld(cs_main);

    unsigned int flags = SCRIPT_VERIFY_NONE;

    // BIP16 didn't become active until Apr 1 2012 (on mainnet, and
    // retroactively applied to testnet)
    // However, only one historical block violated the P2SH rules (on both
    // mainnet and testnet), so for simplicity, always leave P2SH
    // on except for the one violating block.
    if (consensusparams.BIP16Exception.IsNull() || // no bip16 exception on this chain
        pindex->phashBlock == nullptr || // this is a new candidate block, eg from TestBlockValidity()
        *pindex->phashBlock != consensusparams.BIP16Exception) // this block isn't the historical exception
    {
        flags |= SCRIPT_VERIFY_P2SH;
    }

    // Enforce WITNESS rules whenever P2SH is in effect (and the segwit
    // deployment is defined).
    if (flags & SCRIPT_VERIFY_P2SH && IsScriptWitnessEnabled(consensusparams)) {
        flags |= SCRIPT_VERIFY_WITNESS;
    }

    // Start enforcing the DERSIG (BIP66) rule
    if (pindex->nHeight >= consensusparams.BIP66Height) {
        flags |= SCRIPT_VERIFY_DERSIG;
    }

    // Start enforcing CHECKLOCKTIMEVERIFY (BIP65) rule
    if (pindex->nHeight >= consensusparams.BIP65Height) {
        flags |= SCRIPT_VERIFY_CHECKLOCKTIMEVERIFY;
    }

    // Start enforcing BIP112 (CHECKSEQUENCEVERIFY)
    if (pindex->nHeight >= consensusparams.CSVHeight) {
        flags |= SCRIPT_VERIFY_CHECKSEQUENCEVERIFY;
    }

    // Start enforcing BIP147 NULLDUMMY (activated simultaneously with segwit)
    if (IsWitnessEnabled(pindex->pprev, consensusparams)) {
        flags |= SCRIPT_VERIFY_NULLDUMMY;
    }

    return flags;
}

Res ApplyGeneralCoinbaseTx(CCustomCSView & mnview, CTransaction const & tx, int height, CAmount nFees, const Consensus::Params& consensus)
{
    TAmounts const cbValues = tx.GetValuesOut();
    CAmount blockReward = GetBlockSubsidy(height, consensus);
    if (cbValues.size() != 1 || cbValues.begin()->first != DCT_ID{0})
        return Res::ErrDbg("bad-cb-wrong-tokens", "coinbase should pay only Defi coins");


    if (height >= consensus.AMKHeight)
    {
        CAmount foundationReward{0};
        if (height >= consensus.GreatWorldHeight)
        {
            // no foundation reward check anymore
        }
        else if (height >= consensus.EunosHeight)
        {
            foundationReward = CalculateCoinbaseReward(blockReward, consensus.dist.community);
        }
        else if (!consensus.foundationShareScript.empty() && consensus.foundationShareDFIP1)
        {
            foundationReward = blockReward * consensus.foundationShareDFIP1 / COIN;
        }

        if (foundationReward)
        {
            bool foundationsRewardfound = false;
            for (auto& txout : tx.vout)
            {
                if (txout.scriptPubKey == consensus.foundationShareScript)
                {
                    if (txout.nValue < foundationReward)
                    {
                        return Res::ErrDbg("bad-cb-foundation-reward", "coinbase doesn't pay proper foundation reward! (actual=%d vs expected=%d", txout.nValue, foundationReward);
                    }

                    foundationsRewardfound = true;
                    break;
                }
            }

            if (!foundationsRewardfound)
            {
                return Res::ErrDbg("bad-cb-foundation-reward", "coinbase doesn't pay foundation reward!");
            }
        }

        // count and subtract for non-UTXO community rewards
        CAmount nonUtxoTotal = 0;
        if (height >= consensus.EunosHeight)
        {
            CAmount subsidy;
            for (const auto& kv : consensus.newNonUTXOSubsidies)
            {
                if (kv.first == CommunityAccountType::CommunityDevFunds) {
                    if (height < consensus.GreatWorldHeight) {
                        continue;
                    }
                }

                subsidy = CalculateCoinbaseReward(blockReward, kv.second);

                Res res = Res::Ok();

                // Loan below FC and Options are unused and all go to Unallocated (burnt) pot.
                if ((height < consensus.FortCanningHeight && kv.first == CommunityAccountType::Loan) ||
                    kv.first == CommunityAccountType::Options)
                {
                    res = mnview.AddCommunityBalance(CommunityAccountType::Unallocated, subsidy);
                    if (res)
                        LogPrint(BCLog::ACCOUNTCHANGE, "AccountChange: txid=%s community=%s change=%s\n", tx.GetHash().ToString(), GetCommunityAccountName(CommunityAccountType::Unallocated), (CBalances{{{{0}, subsidy}}}.ToString()));

                }
                else
                {
                    res = mnview.AddCommunityBalance(kv.first, subsidy);
                    if (res)
                        LogPrint(BCLog::ACCOUNTCHANGE, "AccountChange: txid=%s community=%s change=%s\n", tx.GetHash().ToString(), GetCommunityAccountName(kv.first), (CBalances{{{{0}, subsidy}}}.ToString()));
                }

                if (!res.ok)
                {
                    return Res::ErrDbg("bad-cb-community-rewards", "Cannot take non-UTXO community share from coinbase");
                }

                nonUtxoTotal += subsidy;
            }
        }
        else
        {
            for (const auto& kv : consensus.nonUtxoBlockSubsidies) {
                CAmount subsidy = blockReward * kv.second / COIN;
                Res res = mnview.AddCommunityBalance(kv.first, subsidy);
                if (!res.ok) {
                    return Res::ErrDbg("bad-cb-community-rewards", "can't take non-UTXO community share from coinbase");
                } else {
                    LogPrint(BCLog::ACCOUNTCHANGE, "AccountChange: txid=%s community=%s change=%s\n", tx.GetHash().ToString(), GetCommunityAccountName(kv.first), (CBalances{{{{0}, subsidy}}}.ToString()));
                }
                nonUtxoTotal += subsidy;
            }
        }

        blockReward -= nonUtxoTotal;
    }

    // pre-AMK logic, compatible after prev blockReward mod:
    if (cbValues.at(DCT_ID{0}) > blockReward + nFees)
        return Res::ErrDbg("bad-cb-amount", "coinbase pays too much (actual=%d vs limit=%d)", cbValues.at(DCT_ID{0}), blockReward + nFees);

    return Res::Ok();
}


void ReverseGeneralCoinbaseTx(CCustomCSView & mnview, int height)
{
    CAmount blockReward = GetBlockSubsidy(height, Params().GetConsensus());

    if (height >= Params().GetConsensus().AMKHeight)
    {
        if (height >= Params().GetConsensus().EunosHeight)
        {
            for (const auto& kv : Params().GetConsensus().newNonUTXOSubsidies)
            {
                if (kv.first == CommunityAccountType::CommunityDevFunds) {
                    if (height < Params().GetConsensus().GreatWorldHeight) {
                        continue;
                    }
                }

                CAmount subsidy = CalculateCoinbaseReward(blockReward, kv.second);

                // Remove Loan and Options balances from Unallocated
                if ((height < Params().GetConsensus().FortCanningHeight && kv.first == CommunityAccountType::Loan) ||
                    kv.first == CommunityAccountType::Options)
                {
                    mnview.SubCommunityBalance(CommunityAccountType::Unallocated, subsidy);
                }
                else
                {
                    mnview.SubCommunityBalance(kv.first, subsidy);
                }
            }
        }
        else
        {
            for (const auto& kv : Params().GetConsensus().nonUtxoBlockSubsidies)
            {
                CAmount subsidy = blockReward * kv.second / COIN;
                mnview.SubCommunityBalance(kv.first, subsidy);
            }
        }
    }
}



static int64_t nTimeCheck = 0;
static int64_t nTimeForks = 0;
static int64_t nTimeVerify = 0;
static int64_t nTimeConnect = 0;
static int64_t nTimeIndex = 0;
static int64_t nTimeCallbacks = 0;
static int64_t nTimeTotal = 0;
static int64_t nBlocksTotal = 0;

std::vector<CAuctionBatch> CollectAuctionBatches(const CCollateralLoans& collLoan, const TAmounts& collBalances, const TAmounts& loanBalances)
{
    constexpr const uint64_t batchThreshold = 10000 * COIN; // 10k USD
    auto totalCollateralsValue = collLoan.totalCollaterals;
    auto totalLoansValue = collLoan.totalLoans;

    auto maxCollateralsValue = totalCollateralsValue;
    auto maxLoansValue = totalLoansValue;
    auto maxCollBalances = collBalances;

    auto CreateAuctionBatch = [&maxCollBalances, &collBalances](CTokenAmount loanAmount, CAmount chunk) {
        CAuctionBatch batch{};
        batch.loanAmount = loanAmount;
        for (const auto& tAmount : collBalances) {
            auto& maxCollBalance = maxCollBalances[tAmount.first];
            auto collValue = std::min(MultiplyAmounts(tAmount.second, chunk), maxCollBalance);
            batch.collaterals.Add({tAmount.first, collValue});
            maxCollBalance -= collValue;
        }
        return batch;
    };

    std::vector<CAuctionBatch> batches;
    for (const auto& loan : collLoan.loans) {
        auto maxLoanAmount = loanBalances.at(loan.nTokenId);
        auto loanChunk = std::min(uint64_t(DivideAmounts(loan.nValue, totalLoansValue)), maxLoansValue);
        auto collateralChunkValue = std::min(uint64_t(MultiplyAmounts(loanChunk, totalCollateralsValue)), maxCollateralsValue);
        if (collateralChunkValue > batchThreshold) {
            auto chunk = DivideAmounts(batchThreshold, collateralChunkValue);
            auto loanAmount = MultiplyAmounts(maxLoanAmount, chunk);
            for (auto chunks = COIN; chunks > 0; chunks -= chunk) {
                chunk = std::min(chunk, chunks);
                loanAmount = std::min(loanAmount, maxLoanAmount);
                auto collateralChunk = MultiplyAmounts(chunk, loanChunk);
                batches.push_back(CreateAuctionBatch({loan.nTokenId, loanAmount}, collateralChunk));
                maxLoanAmount -= loanAmount;
            }
        } else {
            auto loanAmount = CTokenAmount{loan.nTokenId, maxLoanAmount};
            batches.push_back(CreateAuctionBatch(loanAmount, loanChunk));
        }
        maxLoansValue -= loan.nValue;
        maxCollateralsValue -= collateralChunkValue;
    }
    // return precision loss balanced
    for (auto& collateral : maxCollBalances) {
        auto it = batches.begin();
        auto lastValue = collateral.second;
        while (collateral.second > 0) {
            if (it == batches.end()) {
                it = batches.begin();
                if (lastValue == collateral.second) {
                    // we fail to update any batch
                    // extreme small collateral going to first batch
                    it->collaterals.Add({collateral.first, collateral.second});
                    break;
                }
                lastValue = collateral.second;
            }
            if (it->collaterals.balances.count(collateral.first) > 0) {
                it->collaterals.Add({collateral.first, 1});
                --collateral.second;
            }
            ++it;
        }
    }
    return batches;
}

bool ApplyGovVars(CCustomCSView& cache, CFutureSwapView& futureSwapView, const CBlockIndex& pindex, const std::map<std::string, std::string>& attrs){
    if (auto var = cache.GetAttributes()) {
        var->time = pindex.nTime;

        UniValue obj(UniValue::VOBJ);
        for (const auto& [key, value] : attrs) {
            obj.pushKV(key, value);
        }

        if (var->Import(obj) && var->Validate(cache) && var->Apply(cache, futureSwapView, pindex.nHeight) && cache.SetVariable(*var)) {
            return true;
        }
    }

    return false;
}

void PruneUndos(CUndosView& view, const int height) {
    bool pruneStarted = false;
    auto time = GetTimeMillis();
    CUndosView pruned(view);
    view.ForEachUndo([&](const UndoSourceKey& key, CLazySerialize<CUndo>) {
        if (static_cast<int>(key.height) >= height) { // don't erase checkpoint height
            return false;
        }
        if (!pruneStarted) {
            pruneStarted = true;
            LogPrintf("Pruning undo data prior %d, it can take a while...\n", height);
        }
        return pruned.DelUndo(key).ok;
    });
    if (pruneStarted) {
        auto flushable = pruned.GetStorage().GetFlushableStorage();
        assert(flushable);
        auto& map = flushable->GetRaw();
        compactBegin = map.begin()->first;
        compactEnd = map.rbegin()->first;
        pruned.Flush();
        LogPrintf("Pruning undo data finished.\n");
        LogPrint(BCLog::BENCH, "    - Pruning undo data takes: %dms\n", GetTimeMillis() - time);
    }
}

/** Apply the effects of this block (with given index) on the UTXO set represented by coins.
 *  Validity checks that depend on the UTXO set are also done; ConnectBlock ()
 *  can fail if those validity checks fail (among other reasons). */
bool CChainState::ConnectBlock(const CBlock& block, CValidationState& state, CBlockIndex* pindex, CCoinsViewCache& view, CCustomCSView& mnview,
                               CFutureSwapView& futureSwapView, CUndosView& undosView, const CChainParams& chainparams, std::vector<uint256> & rewardedAnchors, bool fJustCheck)
{
    AssertLockHeld(cs_main);
    assert(pindex);
    assert(*pindex->phashBlock == block.GetHash());
    int64_t nTimeStart = GetTimeMicros();

    // Check it again in case a previous version let a bad block in
    // NOTE: We don't currently (re-)invoke ContextualCheckBlock() or
    // ContextualCheckBlockHeader() here. This means that if we add a new
    // consensus rule that is enforced in one of those two functions, then we
    // may have let in a block that violates the rule prior to updating the
    // software, and we would NOT be enforcing the rule here. Fully solving
    // upgrade from one software version to the next after a consensus rule
    // change is potentially tricky and issue-specific (see RewindBlockIndex()
    // for one general approach that was used for BIP 141 deployment).
    // Also, currently the rule against blocks more than 2 hours in the future
    // is enforced in ContextualCheckBlockHeader(); we wouldn't want to
    // re-enforce that rule here (at least until we make it impossible for
    // GetAdjustedTime() to go backward).

    CheckContextState ctxState;

    if (!CheckBlock(block, state, chainparams.GetConsensus(), ctxState, !fJustCheck, pindex->nHeight, !fJustCheck)) {
        if (state.GetReason() == ValidationInvalidReason::BLOCK_MUTATED) {
            // We don't write down blocks to disk if they may have been
            // corrupted, so this should be impossible unless we're having hardware
            // problems.
            return AbortNode(state, "Corrupt block found indicating potential hardware failure; shutting down");
        }
        return error("%s: Consensus::CheckBlock: %s", __func__, FormatStateMessage(state));
    }

    // verify that the view's current state corresponds to the previous block
    uint256 hashPrevBlock = pindex->pprev == nullptr ? uint256() : pindex->pprev->GetBlockHash();
    assert(hashPrevBlock == view.GetBestBlock());

    // verify that the mn view's current state corresponds to the previous block
    if (pindex->nHeight != 0) {
        if (mnview.GetLastHeight() != pindex->nHeight-1)
            return AbortNode(state, "Masternodes database is corrupted (height mismatch)! DB prev block = " + std::to_string(mnview.GetLastHeight()) +
                             ", current block = " + std::to_string(pindex->nHeight) + ". Please restart with -reindex to recover.");
    }

    // Special case for the genesis block
    if (block.GetHash() == chainparams.GetConsensus().hashGenesisBlock) {
        if (!fJustCheck) {
            view.SetBestBlock(pindex->GetBlockHash());
            mnview.CreateDFIToken();
            // init view|db with genesis here
            for (size_t i = 0; i < block.vtx.size(); ++i) {
                const auto& tx = *block.vtx[i];
                CCustomCSView mnviewCopy(mnview);
                CFutureSwapView futureCopy(futureSwapView);
                CHistoryWriters writers{paccountHistoryDB.get(), nullptr, nullptr};
<<<<<<< HEAD
                const auto res = ApplyCustomTx(mnview, futureSwapView, undosView, view, *block.vtx[i], chainparams.GetConsensus(), pindex->nHeight, pindex->GetBlockTime(), nullptr, i, &writers);
=======
                const auto res = ApplyCustomTx(mnviewCopy, futureCopy, view, tx, chainparams.GetConsensus(), pindex->nHeight, pindex->GetBlockTime(), i, &writers);
>>>>>>> 0d11f8d1
                if (!res.ok) {
                    return error("%s: Genesis block ApplyCustomTx failed. TX: %s Error: %s",
                                 __func__, tx.GetHash().ToString(), res.msg);
                }
                undosView.AddUndo(UndoSource::FutureView, futureSwapView, futureCopy, tx.GetHash(), pindex->nHeight);
                undosView.AddUndo(UndoSource::CustomView, mnview, mnviewCopy, tx.GetHash(), pindex->nHeight);
                mnviewCopy.Flush();
                futureCopy.Flush();
                AddCoins(view, tx, 0);
            }
        }
        return true;
    }

    // one time upgrade to convert the old CInterestRate data structure
    // we don't neeed it in undos
    if (pindex->nHeight == chainparams.GetConsensus().FortCanningHillHeight) {
        auto time = GetTimeMillis();
        LogPrintf("Interest rate migration ...\n");
        mnview.MigrateInterestRateToV2(mnview,(uint32_t)pindex->nHeight);
        LogPrint(BCLog::BENCH, "    - Interest rate migration took: %dms\n", GetTimeMillis() - time);
    }

    CKeyID minterKey;
    std::optional<uint256> nodeId;
    std::optional<CMasternode> nodePtr;

    // We are forced not to check this due to the block wasn't signed yet if called by TestBlockValidity()
    if (!fJustCheck && !fIsFakeNet) {
        // Check only that mintedBlocks counter is correct (MN existence and activation was partially checked before in checkblock()->contextualcheckproofofstake(), but not in the case of fJustCheck)
        minterKey = pindex->minterKey();
        nodeId = mnview.GetMasternodeIdByOperator(minterKey);
        assert(nodeId);
        nodePtr = mnview.GetMasternode(*nodeId);
        assert(nodePtr);

        if (nodePtr->mintedBlocks + 1 != block.mintedBlocks)
        {
            return state.Invalid(ValidationInvalidReason::CONSENSUS, error("%s: masternode's %s mintedBlocks should be %d, got %d!",
                                                                           __func__, nodeId->ToString(), nodePtr->mintedBlocks + 1, block.mintedBlocks), REJECT_INVALID, "bad-minted-blocks");
        }
        uint256 stakeModifierPrevBlock = pindex->pprev == nullptr ? uint256() : pindex->pprev->stakeModifier;
        const CKeyID key = pindex->nHeight >= chainparams.GetConsensus().GreatWorldHeight ? nodePtr->ownerAuthAddress : nodePtr->operatorAuthAddress;
        const auto stakeModifier = pos::ComputeStakeModifier(stakeModifierPrevBlock, key);
        if (block.stakeModifier != stakeModifier) {
            return state.Invalid(
                    ValidationInvalidReason::CONSENSUS,
                    error("%s: block's stake Modifier should be %d, got %d!",
                            __func__, block.stakeModifier.ToString(), block.stakeModifier.ToString()),
                    REJECT_INVALID,
                    "bad-minted-blocks");
        }
    }

    nBlocksTotal++;

    bool fScriptChecks = true;
    if (!hashAssumeValid.IsNull()) {
        // We've been configured with the hash of a block which has been externally verified to have a valid history.
        // A suitable default value is included with the software and updated from time to time.  Because validity
        //  relative to a piece of software is an objective fact these defaults can be easily reviewed.
        // This setting doesn't force the selection of any particular chain but makes validating some faster by
        //  effectively caching the result of part of the verification.
        BlockMap::const_iterator  it = m_blockman.m_block_index.find(hashAssumeValid);
        if (it != m_blockman.m_block_index.end()) {
            if (it->second->GetAncestor(pindex->nHeight) == pindex &&
                pindexBestHeader->GetAncestor(pindex->nHeight) == pindex &&
                pindexBestHeader->nChainWork >= nMinimumChainWork) {
                // This block is a member of the assumed verified chain and an ancestor of the best header.
                // The equivalent time check discourages hash power from extorting the network via DOS attack
                //  into accepting an invalid block through telling users they must manually set assumevalid.
                //  Requiring a software change or burying the invalid block, regardless of the setting, makes
                //  it hard to hide the implication of the demand.  This also avoids having release candidates
                //  that are hardly doing any signature verification at all in testing without having to
                //  artificially set the default assumed verified block further back.
                // The test against nMinimumChainWork prevents the skipping when denied access to any chain at
                //  least as good as the expected chain.
                fScriptChecks = (GetBlockProofEquivalentTime(*pindexBestHeader, *pindex, *pindexBestHeader, chainparams.GetConsensus()) <= 60 * 60 * 24 * 7 * 2);
            }
        }
    }

    int64_t nTime1 = GetTimeMicros(); nTimeCheck += nTime1 - nTimeStart;
    LogPrint(BCLog::BENCH, "    - Sanity checks: %.2fms [%.2fs (%.2fms/blk)]\n", MILLI * (nTime1 - nTimeStart), nTimeCheck * MICRO, nTimeCheck * MILLI / nBlocksTotal);

    // Do not allow blocks that contain transactions which 'overwrite' older transactions,
    // unless those are already completely spent.
    // If such overwrites are allowed, coinbases and transactions depending upon those
    // can be duplicated to remove the ability to spend the first instance -- even after
    // being sent to another address.
    // See BIP30 and http://r6.ca/blog/20120206T005236Z.html for more information.
    // This logic is not necessary for memory pool transactions, as AcceptToMemoryPool
    // already refuses previously-known transaction ids entirely.
    // This rule was originally applied to all blocks with a timestamp after March 15, 2012, 0:00 UTC.
    // Now that the whole chain is irreversibly beyond that time it is applied to all blocks except the
    // two in the chain that violate it. This prevents exploiting the issue against nodes during their
    // initial block download.
    bool fEnforceBIP30 = !((pindex->nHeight==91842 && pindex->GetBlockHash() == uint256S("0x00000000000a4d0a398161ffc163c503763b1f4360639393e0e4c8e300e0caec")) ||
                           (pindex->nHeight==91880 && pindex->GetBlockHash() == uint256S("0x00000000000743f190a18c5577a3c2d2a1f610ae9601ac046a38084ccb7cd721")));

    // Once BIP34 activated it was not possible to create new duplicate coinbases and thus other than starting
    // with the 2 existing duplicate coinbase pairs, not possible to create overwriting txs.  But by the
    // time BIP34 activated, in each of the existing pairs the duplicate coinbase had overwritten the first
    // before the first had been spent.  Since those coinbases are sufficiently buried it's no longer possible to create further
    // duplicate transactions descending from the known pairs either.
    // If we're on the known chain at height greater than where BIP34 activated, we can save the db accesses needed for the BIP30 check.

    // BIP34 requires that a block at height X (block X) has its coinbase
    // scriptSig start with a CScriptNum of X (indicated height X).  The above
    // logic of no longer requiring BIP30 once BIP34 activates is flawed in the
    // case that there is a block X before the BIP34 height of 227,931 which has
    // an indicated height Y where Y is greater than X.  The coinbase for block
    // X would also be a valid coinbase for block Y, which could be a BIP30
    // violation.  An exhaustive search of all mainnet coinbases before the
    // BIP34 height which have an indicated height greater than the block height
    // reveals many occurrences. The 3 lowest indicated heights found are
    // 209,921, 490,897, and 1,983,702 and thus coinbases for blocks at these 3
    // heights would be the first opportunity for BIP30 to be violated.

    // The search reveals a great many blocks which have an indicated height
    // greater than 1,983,702, so we simply remove the optimization to skip
    // BIP30 checking for blocks at height 1,983,702 or higher.  Before we reach
    // that block in another 25 years or so, we should take advantage of a
    // future consensus change to do a new and improved version of BIP34 that
    // will actually prevent ever creating any duplicate coinbases in the
    // future.
    static constexpr int BIP34_IMPLIES_BIP30_LIMIT = 1983702;

    // There is no potential to create a duplicate coinbase at block 209,921
    // because this is still before the BIP34 height and so explicit BIP30
    // checking is still active.

    // The final case is block 176,684 which has an indicated height of
    // 490,897. Unfortunately, this issue was not discovered until about 2 weeks
    // before block 490,897 so there was not much opportunity to address this
    // case other than to carefully analyze it and determine it would not be a
    // problem. Block 490,897 was, in fact, mined with a different coinbase than
    // block 176,684, but it is important to note that even if it hadn't been or
    // is remined on an alternate fork with a duplicate coinbase, we would still
    // not run into a BIP30 violation.  This is because the coinbase for 176,684
    // is spent in block 185,956 in transaction
    // d4f7fbbf92f4a3014a230b2dc70b8058d02eb36ac06b4a0736d9d60eaa9e8781.  This
    // spending transaction can't be duplicated because it also spends coinbase
    // 0328dd85c331237f18e781d692c92de57649529bd5edf1d01036daea32ffde29.  This
    // coinbase has an indicated height of over 4.2 billion, and wouldn't be
    // duplicatable until that height, and it's currently impossible to create a
    // chain that long. Nevertheless we may wish to consider a future soft fork
    // which retroactively prevents block 490,897 from creating a duplicate
    // coinbase. The two historical BIP30 violations often provide a confusing
    // edge case when manipulating the UTXO and it would be simpler not to have
    // another edge case to deal with.

    // testnet3 has no blocks before the BIP34 height with indicated heights
    // post BIP34 before approximately height 486,000,000 and presumably will
    // be reset before it reaches block 1,983,702 and starts doing unnecessary
    // BIP30 checking again.
    assert(pindex->pprev);
    CBlockIndex *pindexBIP34height = pindex->pprev->GetAncestor(chainparams.GetConsensus().BIP34Height);
    //Only continue to enforce if we're below BIP34 activation height or the block hash at that height doesn't correspond.
    fEnforceBIP30 = fEnforceBIP30 && (!pindexBIP34height || !(pindexBIP34height->GetBlockHash() == chainparams.GetConsensus().BIP34Hash));

    // TODO: Remove BIP30 checking from block height 1,983,702 on, once we have a
    // consensus change that ensures coinbases at those heights can not
    // duplicate earlier coinbases.
    if (fEnforceBIP30 || pindex->nHeight >= BIP34_IMPLIES_BIP30_LIMIT) {
        for (const auto& tx : block.vtx) {
            for (size_t o = 0; o < tx->vout.size(); o++) {
                if (view.HaveCoin(COutPoint(tx->GetHash(), o))) {
                    return state.Invalid(ValidationInvalidReason::CONSENSUS, error("%s: tried to overwrite transaction", __func__),
                                     REJECT_INVALID, "bad-txns-BIP30");
                }
            }
        }
    }

    // Start enforcing BIP68 (sequence locks)
    int nLockTimeFlags = 0;
    if (pindex->nHeight >= chainparams.GetConsensus().CSVHeight) {
        nLockTimeFlags |= LOCKTIME_VERIFY_SEQUENCE;
    }

    // Get the script flags for this block
    unsigned int flags = GetBlockScriptFlags(pindex, chainparams.GetConsensus());

    int64_t nTime2 = GetTimeMicros(); nTimeForks += nTime2 - nTime1;
    LogPrint(BCLog::BENCH, "    - Fork checks: %.2fms [%.2fs (%.2fms/blk)]\n", MILLI * (nTime2 - nTime1), nTimeForks * MICRO, nTimeForks * MILLI / nBlocksTotal);

    CCheckQueueControl<CScriptCheck> control(fScriptChecks && g_parallel_script_checks ? &scriptcheckqueue : nullptr);

    int nInputs = 0;
    CAmount nFees = 0;
    CBlockUndo blockundo;
    int64_t nSigOpsCost = 0;
    std::vector<int> prevheights;
    // it's used for account changes by the block
    // to calculate their merkle root in isolation
    CCustomCSView accountsView(mnview);
    blockundo.vtxundo.reserve(block.vtx.size() - 1);
    std::vector<PrecomputedTransactionData> txdata;
    txdata.reserve(block.vtx.size()); // Required so that pointers to individual PrecomputedTransactionData don't get invalidated
    for (unsigned int i = 0; i < block.vtx.size(); i++)
    {
        const CTransaction &tx = *(block.vtx[i]);

        nInputs += tx.vin.size();

        if (!tx.IsCoinBase())
        {

            CAmount txfee = 0;
            if (!Consensus::CheckTxInputs(tx, state, view, accountsView, pindex->nHeight, txfee, chainparams)) {
                if (!IsBlockReason(state.GetReason())) {
                    // CheckTxInputs may return MISSING_INPUTS or
                    // PREMATURE_SPEND but we can't return that, as it's not
                    // defined for a block, so we reset the reason flag to
                    // CONSENSUS here.
                    state.Invalid(ValidationInvalidReason::CONSENSUS, false,
                                  state.GetRejectCode(), state.GetRejectReason(), state.GetDebugMessage());
                }
                return error("%s: Consensus::CheckTxInputs: %s, %s", __func__, tx.GetHash().ToString(), FormatStateMessage(state));
            }
            nFees += txfee;
            if (!MoneyRange(nFees)) {
                return state.Invalid(ValidationInvalidReason::CONSENSUS, error("%s: accumulated fee in the block out of range.", __func__),
                                     REJECT_INVALID, "bad-txns-accumulated-fee-outofrange");
            }

            // Check that transaction is BIP68 final
            // BIP68 lock checks (as opposed to nLockTime checks) must
            // be in ConnectBlock because they require the UTXO set
            prevheights.resize(tx.vin.size());
            for (size_t j = 0; j < tx.vin.size(); j++) {
                prevheights[j] = view.AccessCoin(tx.vin[j].prevout).nHeight;
            }

            if (!SequenceLocks(tx, nLockTimeFlags, &prevheights, *pindex)) {
                return state.Invalid(ValidationInvalidReason::CONSENSUS, error("%s: contains a non-BIP68-final transaction", __func__),
                                 REJECT_INVALID, "bad-txns-nonfinal");
            }
        }

        // GetTransactionSigOpCost counts 3 types of sigops:
        // * legacy (always)
        // * p2sh (when P2SH enabled in flags and excludes coinbase)
        // * witness (when witness enabled in flags and excludes coinbase)
        nSigOpsCost += GetTransactionSigOpCost(tx, view, flags);
        if (nSigOpsCost > MAX_BLOCK_SIGOPS_COST)
            return state.Invalid(ValidationInvalidReason::CONSENSUS, error("%s: too many sigops", __func__),
                             REJECT_INVALID, "bad-blk-sigops");

        txdata.emplace_back(tx);
        if (!tx.IsCoinBase())
        {
            std::vector<CScriptCheck> vChecks;
            bool fCacheResults = fJustCheck; /* Don't cache results if we're actually connecting blocks (still consult the cache, though) */
            if (!CheckInputs(tx, state, view, fScriptChecks, flags, fCacheResults, fCacheResults, txdata[i], g_parallel_script_checks ? &vChecks : nullptr)) {
                if (state.GetReason() == ValidationInvalidReason::TX_NOT_STANDARD) {
                    // CheckInputs may return NOT_STANDARD for extra flags we passed,
                    // but we can't return that, as it's not defined for a block, so
                    // we reset the reason flag to CONSENSUS here.
                    // In the event of a future soft-fork, we may need to
                    // consider whether rewriting to CONSENSUS or
                    // RECENT_CONSENSUS_CHANGE would be more appropriate.
                    state.Invalid(ValidationInvalidReason::CONSENSUS, false,
                              state.GetRejectCode(), state.GetRejectReason(), state.GetDebugMessage());
                }
                return error("%s: CheckInputs on %s failed with %s",
                    __func__, tx.GetHash().ToString(), FormatStateMessage(state));
            }

            CCustomCSView mnviewCopy(accountsView);
            CFutureSwapView futureCopy(futureSwapView);
            CHistoryWriters writers{paccountHistoryDB.get(), pburnHistoryDB.get(), pvaultHistoryDB.get()};
<<<<<<< HEAD
            const auto res = ApplyCustomTx(accountsView, futureSwapView, undosView, view, tx, chainparams.GetConsensus(), pindex->nHeight, pindex->GetBlockTime(), nullptr, i, &writers);
=======
            const auto res = ApplyCustomTx(mnviewCopy, futureCopy, view, tx, chainparams.GetConsensus(), pindex->nHeight, pindex->GetBlockTime(), i, &writers);
>>>>>>> 0d11f8d1
            if (!res.ok && (res.code & CustomTxErrCodes::Fatal)) {
                if (pindex->nHeight >= chainparams.GetConsensus().EunosHeight) {
                    return state.Invalid(ValidationInvalidReason::CONSENSUS,
                                         error("%s: ApplyCustomTx on %s failed with %s",
                                               __func__, tx.GetHash().ToString(), res.msg), REJECT_CUSTOMTX, "bad-custom-tx");
                } else {
                    // we will never fail, but skip, unless transaction mints UTXOs
                    return error("%s: ApplyCustomTx on %s failed with %s",
                                __func__, tx.GetHash().ToString(), res.msg);
                }
            }
            undosView.AddUndo(UndoSource::FutureView, futureSwapView, futureCopy, tx.GetHash(), pindex->nHeight);
            undosView.AddUndo(UndoSource::CustomView, accountsView, mnviewCopy, tx.GetHash(), pindex->nHeight);
            mnviewCopy.Flush();
            futureCopy.Flush();
            // log
            if (!fJustCheck && !res.msg.empty()) {
                if (res.ok) {
                    LogPrintf("applied tx %s: %s\n", block.vtx[i]->GetHash().GetHex(), res.msg);
                } else {
                    LogPrintf("skipped tx %s: %s\n", block.vtx[i]->GetHash().GetHex(), res.msg);
                }
            }

            control.Add(vChecks);
        } else {
            std::vector<unsigned char> metadata;
            if (IsAnchorRewardTxPlus(tx, metadata)) {
                if (!fJustCheck) {
                    LogPrint(BCLog::ANCHORING, "%s: connecting finalization tx: %s block: %d\n", __func__, tx.GetHash().GetHex(), pindex->nHeight);
                }
                ResVal<uint256> res = ApplyAnchorRewardTx(mnview, tx, pindex->nHeight, metadata, chainparams.GetConsensus());
                if (!res.ok) {
                    return state.Invalid(ValidationInvalidReason::CONSENSUS,
                                         error("%s: %s", __func__, res.msg),
                                         REJECT_INVALID, res.dbgMsg);
                }
                rewardedAnchors.push_back(*res.val);
                if (!fJustCheck) {
                    LogPrint(BCLog::ANCHORING, "%s: connected finalization tx: %s block: %d\n", __func__, tx.GetHash().GetHex(), pindex->nHeight);
                }
            } // Old anchor TXs.
            else if (IsAnchorRewardTx(tx, metadata)) {
                if (IsLegacyAnchorTx(chainparams.NetworkIDString(), tx.GetHash().ToString())) {
                    if (pindex->nHeight >= chainparams.GetConsensus().AMKHeight) {
                        LogPrint(BCLog::ACCOUNTCHANGE, "AccountChange: txid=%d community=%s change=%s\n", tx.GetHash().ToString(), GetCommunityAccountName(CommunityAccountType::AnchorReward), (CBalances{{{{0}, -mnview.GetCommunityBalance(CommunityAccountType::AnchorReward)}}}.ToString()));
                        mnview.SetCommunityBalance(CommunityAccountType::AnchorReward, 0);
                    } else {
                        mnview.SetFoundationsDebt(mnview.GetFoundationsDebt() + tx.GetValueOut());
                    }
                } else {
                    return state.Invalid(ValidationInvalidReason::CONSENSUS,
                                         error("%s: %s", __func__, "Unexpected coinbase transaction"),
                                         REJECT_INVALID, "erroneous-cb-tx");
                }
            }
        }

        // Search for burn outputs
        for (uint32_t j = 0; j < tx.vout.size(); ++j)
        {
            if (tx.vout[j].scriptPubKey == Params().GetConsensus().burnAddress)
            {
                pburnHistoryDB->WriteAccountHistory({tx.vout[j].scriptPubKey, static_cast<uint32_t>(pindex->nHeight), i},
                                                    {block.vtx[i]->GetHash(), static_cast<uint8_t>(CustomTxType::None), {{DCT_ID{0}, tx.vout[j].nValue}}});
            }
        }

        CTxUndo undoDummy;
        if (i > 0) {
            blockundo.vtxundo.push_back(CTxUndo());
        }
        UpdateCoins(tx, view, i == 0 ? undoDummy : blockundo.vtxundo.back(), pindex->nHeight);
    }
    int64_t nTime3 = GetTimeMicros(); nTimeConnect += nTime3 - nTime2;
    LogPrint(BCLog::BENCH, "      - Connect %u transactions: %.2fms (%.3fms/tx, %.3fms/txin) [%.2fs (%.2fms/blk)]\n", (unsigned)block.vtx.size(), MILLI * (nTime3 - nTime2), MILLI * (nTime3 - nTime2) / block.vtx.size(), nInputs <= 1 ? 0 : MILLI * (nTime3 - nTime2) / (nInputs-1), nTimeConnect * MICRO, nTimeConnect * MILLI / nBlocksTotal);

    // chek main coinbase
    Res res = ApplyGeneralCoinbaseTx(accountsView, *block.vtx[0], pindex->nHeight, nFees, chainparams.GetConsensus());
    if (!res.ok) {
        return state.Invalid(ValidationInvalidReason::CONSENSUS,
                             error("%s: %s", __func__, res.msg),
                             REJECT_INVALID, res.dbgMsg);
    }

    if (!control.Wait())
        return state.Invalid(ValidationInvalidReason::CONSENSUS, error("%s: CheckQueue failed", __func__), REJECT_INVALID, "block-validation-failed");

    int64_t nTime4 = GetTimeMicros(); nTimeVerify += nTime4 - nTime2;
    LogPrint(BCLog::BENCH, "    - Verify %u txins: %.2fms (%.3fms/txin) [%.2fs (%.2fms/blk)]\n", nInputs - 1, MILLI * (nTime4 - nTime2), nInputs <= 1 ? 0 : MILLI * (nTime4 - nTime2) / (nInputs-1), nTimeVerify * MICRO, nTimeVerify * MILLI / nBlocksTotal);

    if (fJustCheck)
        return accountsView.Flush(); // keeps compatibility

    // validates account changes as well
    if (pindex->nHeight >= chainparams.GetConsensus().EunosHeight
    && pindex->nHeight < chainparams.GetConsensus().EunosKampungHeight) {
        bool mutated;
        uint256 hashMerkleRoot2 = BlockMerkleRoot(block, &mutated);
        if (block.hashMerkleRoot != Hash2(hashMerkleRoot2, accountsView.MerkleRoot())) {
            return state.Invalid(ValidationInvalidReason::BLOCK_MUTATED, false, REJECT_INVALID, "bad-txnmrklroot", "hashMerkleRoot mismatch");
        }

        // Check for merkle tree malleability (CVE-2012-2459): repeating sequences
        // of transactions in a block without affecting the merkle root of a block,
        // while still invalidating it.
        if (mutated)
            return state.Invalid(ValidationInvalidReason::BLOCK_MUTATED, false, REJECT_INVALID, "bad-txns-duplicate", "duplicate transaction");
    }

    // account changes are validated
    accountsView.Flush();

    if (!WriteUndoDataForBlock(blockundo, state, pindex, chainparams))
        return false;

    if (!pindex->IsValid(BLOCK_VALID_SCRIPTS)) {
        pindex->RaiseValidity(BLOCK_VALID_SCRIPTS);
        setDirtyBlockIndex.insert(pindex);
    }

    assert(pindex->phashBlock);
    // add this block to the view's block chain
    view.SetBestBlock(pindex->GetBlockHash());

    // make all changes to the new cache/snapshot to make it possible to take a diff later:
    CCustomCSView cache(mnview);
    auto futureSwapCache(futureSwapView);

    // calculate rewards to current block
    ProcessRewardEvents(pindex, cache, chainparams);

    // close expired orders, refund all expired DFC HTLCs at this block height
    ProcessICXEvents(pindex, cache, chainparams);

    // Remove `Finalized` and/or `LPS` flags _possibly_set_ by bytecoded (cheated) txs before bayfront fork
    if (pindex->nHeight == chainparams.GetConsensus().BayfrontHeight - 1) { // call at block _before_ fork
        cache.BayfrontFlagsCleanup();
    }

    // Remove team entry for legacy anchors
    if (pindex->nHeight == chainparams.GetConsensus().GreatWorldHeight) {
        mnview.EraseLegacyTeam();
    }

    // burn DFI on Eunos height
    ProcessEunosEvents(pindex, cache, chainparams);

    // set oracle prices
    ProcessOracleEvents(pindex, cache, chainparams);

    // loan scheme, collateral ratio, liquidations
    ProcessLoanEvents(pindex, cache, chainparams);

    // Must be before set gov by height to clear futures in case there's a disabling of loan token in v3+
    ProcessFutures(pindex, cache, futureSwapCache, chainparams);

    // update governance variables
    ProcessGovEvents(pindex, cache, futureSwapCache, chainparams);

    // Migrate loan and collateral tokens to Gov vars.
    ProcessTokenToGovVar(pindex, cache, futureSwapCache, chainparams);

    // Loan splits
    ProcessTokenSplits(block, pindex, cache, futureSwapCache, chainparams);

<<<<<<< HEAD
    if (pindex->nHeight >= chainparams.GetConsensus().GreatWorldHeight) {
        // Apply any pending masternode owner changes
        cache.ForEachNewCollateral([&](const uint256& key, const MNNewOwnerHeightValue& value){
            if (value.blockHeight == pindex->nHeight) {
                auto node = cache.GetMasternode(value.masternodeID);
                assert(node);
                assert(key == node->collateralTx);
                const auto& coin = view.AccessCoin({node->collateralTx, 1});
                assert(!coin.IsSpent());
                CTxDestination dest;
                assert(ExtractDestination(coin.out.scriptPubKey, dest));
                const CKeyID keyId = dest.index() == PKHashType ? CKeyID(std::get<PKHash>(dest)) : CKeyID(std::get<WitnessV0KeyHash>(dest));
                cache.UpdateMasternodeOwner(value.masternodeID, *node, dest.index(), keyId);
            }
            return true;
        });
    }
        
    if (!futureSwapCache.GetStorage().GetFlushableStorage()->GetRaw().empty()) {
        undosView.AddUndo(UndoSource::FutureView, futureSwapView, futureSwapCache, {}, pindex->nHeight);
        futureSwapCache.Flush();
    }

    undosView.AddUndo(UndoSource::CustomView, mnview, cache, {}, pindex->nHeight);

=======
>>>>>>> 0d11f8d1
    // proposal activations
    ProcessProposalEvents(pindex, cache, chainparams);

    undosView.AddUndo(UndoSource::FutureView, futureSwapView, futureSwapCache, {}, pindex->nHeight);
    undosView.AddUndo(UndoSource::CustomView, mnview, cache, {}, pindex->nHeight);
    futureSwapCache.Flush();
    cache.Flush();

    if (!fIsFakeNet) {
        mnview.IncrementMintedBy(*nodeId);

        // Store block staker height for use in coinage
        if (pindex->nHeight >= Params().GetConsensus().EunosPayaHeight) {
            mnview.SetSubNodesBlockTime(minterKey, static_cast<uint32_t>(pindex->nHeight), ctxState.subNode, pindex->GetBlockTime());
        } else if (pindex->nHeight >= Params().GetConsensus().DakotaCrescentHeight) {
            mnview.SetMasternodeLastBlockTime(minterKey, static_cast<uint32_t>(pindex->nHeight), pindex->GetBlockTime());
        }
    }

    mnview.SetLastHeight(pindex->nHeight);

    auto &checkpoints = chainparams.Checkpoints().mapCheckpoints;
    auto it = checkpoints.lower_bound(pindex->nHeight);
    if (it != checkpoints.begin()) {
        --it;
        PruneUndos(undosView, it->first);
        // we can safety delete old interest keys
        if (it->first > chainparams.GetConsensus().FortCanningHillHeight) {
            CCustomCSView view(mnview);
            mnview.ForEachVaultInterest([&](const CVaultId& vaultId, DCT_ID tokenId, CInterestRate) {
                view.EraseBy<CLoanView::LoanInterestByVault>(std::make_pair(vaultId, tokenId));
                return true;
            });
            view.Flush();
        }
    }

    int64_t nTime5 = GetTimeMicros(); nTimeIndex += nTime5 - nTime4;
    LogPrint(BCLog::BENCH, "    - Index writing: %.2fms [%.2fs (%.2fms/blk)]\n", MILLI * (nTime5 - nTime4), nTimeIndex * MICRO, nTimeIndex * MILLI / nBlocksTotal);

    int64_t nTime6 = GetTimeMicros(); nTimeCallbacks += nTime6 - nTime5;
    LogPrint(BCLog::BENCH, "    - Callbacks: %.2fms [%.2fs (%.2fms/blk)]\n", MILLI * (nTime6 - nTime5), nTimeCallbacks * MICRO, nTimeCallbacks * MILLI / nBlocksTotal);

    return true;
}

void CChainState::ProcessEunosEvents(const CBlockIndex* pindex, CCustomCSView& cache, const CChainParams& chainparams) {
    if (pindex->nHeight != chainparams.GetConsensus().EunosHeight) {
        return;
    }

    // Move funds from old burn address to new one
    CBalances burnAmounts;
    auto& retiredBurnAddress = Params().GetConsensus().retiredBurnAddress;

    cache.ForEachBalance([&](CScript const & owner, CTokenAmount balance) {
        if (owner != retiredBurnAddress) {
            return false;
        }
        return burnAmounts.Add(balance).ok;
    }, BalanceKey{retiredBurnAddress, DCT_ID{}});

    // Zero foundation balances
    for (const auto& script : chainparams.GetConsensus().accountDestruction) {
        CBalances zeroAmounts;
        cache.ForEachBalance([&](CScript const & owner, CTokenAmount balance) {
            if (owner != script) {
                return false;
            }
            return zeroAmounts.Add(balance).ok;
        }, BalanceKey{script, DCT_ID{}});

        cache.SubBalances(script, zeroAmounts);
    }

    uint32_t nTx = pindex->nTx;
    // Add any non-Tx burns to index as phantom Txs
    for (const auto& balance : burnAmounts.balances) {
        // If amount cannot be deducted then burn skipped.
        auto tokenAmount = CTokenAmount{balance.first, balance.second};
        auto result = cache.SubBalance(retiredBurnAddress, tokenAmount);
        if (result) {
            cache.AddBalance(chainparams.GetConsensus().burnAddress, tokenAmount);

            // Add transfer as additional TX in block
            pburnHistoryDB->WriteAccountHistory({Params().GetConsensus().burnAddress, static_cast<uint32_t>(pindex->nHeight), nTx++},
                                                {uint256{}, static_cast<uint8_t>(CustomTxType::AccountToAccount), {{balance.first, balance.second}}});
        } else { // Log burn failure
            CTxDestination dest;
            ExtractDestination(retiredBurnAddress, dest);
            LogPrintf("Burn failed: %s Address: %s Amount: %s\n", result.msg, EncodeDestination(dest), tokenAmount.ToString());
        }
    }
}

template<typename GovVar>
void UpdateDailyGovVariables(CCustomCSView& cache, int nHeight, CommunityAccountType communityType, const CChainParams& chainparams) {
    const auto& subsidies = chainparams.GetConsensus().newNonUTXOSubsidies;
    const auto& incentivePair = subsidies.find(communityType);
    if (incentivePair != subsidies.end()) {
        CAmount subsidy = CalculateCoinbaseReward(GetBlockSubsidy(nHeight, chainparams.GetConsensus()), incentivePair->second);
        subsidy *= chainparams.GetConsensus().blocksPerDay();
        // Change daily LP reward if it has changed
        if (auto var = cache.GetVariable(GovVar::TypeName())) {
            // Cast to avoid UniValue in GovVariable Export/ImportserliazedSplits.emplace(it.first.v, it.second);
            auto lpVar = dynamic_cast<GovVar*>(var.get());
            if (lpVar && lpVar->dailyReward != subsidy) {
                lpVar->dailyReward = subsidy;
                lpVar->Apply(cache, nHeight);
                cache.SetVariable(*lpVar);
            }
        }
    }
}

void CChainState::ProcessRewardEvents(const CBlockIndex* pindex, CCustomCSView& cache, const CChainParams& chainparams) {
    // Hard coded LP_DAILY_DFI_REWARD change
    if (pindex->nHeight >= chainparams.GetConsensus().EunosHeight) {
        UpdateDailyGovVariables<LP_DAILY_DFI_REWARD>(cache, pindex->nHeight, CommunityAccountType::IncentiveFunding, chainparams);
    }

    // Hard coded LP_DAILY_LOAN_TOKEN_REWARD change
    if (pindex->nHeight >= chainparams.GetConsensus().FortCanningHeight) {
        UpdateDailyGovVariables<LP_DAILY_LOAN_TOKEN_REWARD>(cache, pindex->nHeight, CommunityAccountType::Loan, chainparams);
    }

    // hardfork commissions update
    const auto distributed = cache.UpdatePoolRewards(
        [&](CScript const & owner, DCT_ID tokenID) {
            cache.CalculateOwnerRewards(owner, pindex->nHeight);
            return cache.GetBalance(owner, tokenID);
        },
        [&](CScript const & from, CScript const & to, CTokenAmount amount) {
            if (!from.empty()) {
                auto res = cache.SubBalance(from, amount);
                if (!res) {
                    LogPrintf("Custom pool rewards: can't subtract balance of %s: %s, height %ld\n", from.GetHex(), res.msg, pindex->nHeight);
                    return res;
                }
            }
            if (!to.empty()) {
                auto res = cache.AddBalance(to, amount);
                if (!res) {
                    LogPrintf("Can't apply reward to %s: %s, %ld\n", to.GetHex(), res.msg, pindex->nHeight);
                    return res;
                }
                cache.UpdateBalancesHeight(to, pindex->nHeight + 1);
            }
            return Res::Ok();
        },
        pindex->nHeight
    );

    auto res = cache.SubCommunityBalance(CommunityAccountType::IncentiveFunding, distributed.first);
    if (!res) {
        LogPrintf("Pool rewards: can't update community balance: %s. Block %ld (%s)\n", res.msg, pindex->nHeight, pindex->phashBlock->GetHex());
    } else {
        LogPrint(BCLog::ACCOUNTCHANGE, "AccountChange: ProcessRewardEvents community=%s change=%s\n", GetCommunityAccountName(CommunityAccountType::IncentiveFunding), (CBalances{{{{0}, -distributed.first}}}.ToString()));
    }

    if (pindex->nHeight >= chainparams.GetConsensus().FortCanningHeight) {
        res = cache.SubCommunityBalance(CommunityAccountType::Loan, distributed.second);
        if (!res) {
            LogPrintf("Pool rewards: can't update community balance: %s. Block %ld (%s)\n", res.msg, pindex->nHeight, pindex->phashBlock->GetHex());
        } else {
            LogPrint(BCLog::ACCOUNTCHANGE, "AccountChange: ProcessRewardEvents community=%s change=%s\n", GetCommunityAccountName(CommunityAccountType::Loan), (CBalances{{{{0}, -distributed.second}}}.ToString()));
        }
    }
}

void CChainState::ProcessICXEvents(const CBlockIndex* pindex, CCustomCSView& cache, const CChainParams& chainparams) {
    if (pindex->nHeight < chainparams.GetConsensus().EunosHeight) {
        return;
    }

    bool isPreEunosPaya = pindex->nHeight < chainparams.GetConsensus().EunosPayaHeight;

    cache.ForEachICXOrderExpire([&](CICXOrderView::StatusKey const& key, uint8_t status) {
        if (static_cast<int>(key.first) != pindex->nHeight)
            return false;

        auto order = cache.GetICXOrderByCreationTx(key.second);
        if (!order)
            return true;

        if (order->orderType == CICXOrder::TYPE_INTERNAL) {
            CTokenAmount amount{order->idToken, order->amountToFill};
            CScript txidaddr(order->creationTx.begin(), order->creationTx.end());
            auto res = cache.SubBalance(txidaddr, amount);
            if (!res)
                LogPrintf("Can't subtract balance from order (%s) txidaddr: %s\n", order->creationTx.GetHex(), res.msg);
            else {
                cache.CalculateOwnerRewards(order->ownerAddress, pindex->nHeight);
                cache.AddBalance(order->ownerAddress, amount);
            }
        }

        cache.ICXCloseOrderTx(*order, status);

        return true;
    }, pindex->nHeight);

    cache.ForEachICXMakeOfferExpire([&](CICXOrderView::StatusKey const& key, uint8_t status) {
        if (static_cast<int>(key.first) != pindex->nHeight)
            return false;

        auto offer = cache.GetICXMakeOfferByCreationTx(key.second);
        if (!offer)
            return true;

        auto order = cache.GetICXOrderByCreationTx(offer->orderTx);
        if (!order)
            return true;

        CScript txidAddr(offer->creationTx.begin(), offer->creationTx.end());
        CTokenAmount takerFee{DCT_ID{0}, offer->takerFee};

        if ((order->orderType == CICXOrder::TYPE_INTERNAL && !cache.ExistedICXSubmitDFCHTLC(offer->creationTx, isPreEunosPaya)) ||
            (order->orderType == CICXOrder::TYPE_EXTERNAL && !cache.ExistedICXSubmitEXTHTLC(offer->creationTx, isPreEunosPaya))) {
            auto res = cache.SubBalance(txidAddr, takerFee);
            if (!res)
                LogPrintf("Can't subtract takerFee from offer (%s) txidAddr: %s\n", offer->creationTx.GetHex(), res.msg);
            else {
                cache.CalculateOwnerRewards(offer->ownerAddress, pindex->nHeight);
                cache.AddBalance(offer->ownerAddress, takerFee);
            }
        }

        cache.ICXCloseMakeOfferTx(*offer, status);

        return true;
    }, pindex->nHeight);

    cache.ForEachICXSubmitDFCHTLCExpire([&](CICXOrderView::StatusKey const& key, uint8_t status) {
        if (static_cast<int>(key.first) != pindex->nHeight)
            return false;

        auto dfchtlc = cache.GetICXSubmitDFCHTLCByCreationTx(key.second);
        if (!dfchtlc)
            return true;

        auto offer = cache.GetICXMakeOfferByCreationTx(dfchtlc->offerTx);
        if (!offer)
            return true;

        auto order = cache.GetICXOrderByCreationTx(offer->orderTx);
        if (!order)
            return true;

        bool refund = false;

        if (status == CICXSubmitDFCHTLC::STATUS_EXPIRED && order->orderType == CICXOrder::TYPE_INTERNAL) {
            if (!cache.ExistedICXSubmitEXTHTLC(dfchtlc->offerTx, isPreEunosPaya)) {
                CTokenAmount makerDeposit{DCT_ID{0}, offer->takerFee};
                cache.CalculateOwnerRewards(order->ownerAddress, pindex->nHeight);
                cache.AddBalance(order->ownerAddress, makerDeposit);
                refund = true;
            }
        } else if (status == CICXSubmitDFCHTLC::STATUS_REFUNDED)
            refund = true;

        if (refund) {
            CScript ownerAddress;
            if (order->orderType == CICXOrder::TYPE_INTERNAL)
                ownerAddress = CScript(order->creationTx.begin(), order->creationTx.end());
            else if (order->orderType == CICXOrder::TYPE_EXTERNAL)
                ownerAddress = offer->ownerAddress;

            CTokenAmount amount{order->idToken, dfchtlc->amount};
            CScript txidaddr = CScript(dfchtlc->creationTx.begin(), dfchtlc->creationTx.end());
            auto res = cache.SubBalance(txidaddr, amount);
            if (!res)
                LogPrintf("Can't subtract balance from dfc htlc (%s) txidaddr: %s\n", dfchtlc->creationTx.GetHex(), res.msg);
            else {
                cache.CalculateOwnerRewards(ownerAddress, pindex->nHeight);
                cache.AddBalance(ownerAddress, amount);
            }

            cache.ICXCloseDFCHTLC(*dfchtlc, status);
        }

        return true;
    }, pindex->nHeight);

    cache.ForEachICXSubmitEXTHTLCExpire([&](CICXOrderView::StatusKey const& key, uint8_t status) {
        if (static_cast<int>(key.first) != pindex->nHeight)
            return false;

        auto exthtlc = cache.GetICXSubmitEXTHTLCByCreationTx(key.second);
        if (!exthtlc)
            return true;

        auto offer = cache.GetICXMakeOfferByCreationTx(exthtlc->offerTx);
        if (!offer)
            return true;

        auto order = cache.GetICXOrderByCreationTx(offer->orderTx);
        if (!order)
            return true;

        if (status == CICXSubmitEXTHTLC::STATUS_EXPIRED && order->orderType == CICXOrder::TYPE_EXTERNAL) {
            if (!cache.ExistedICXSubmitDFCHTLC(exthtlc->offerTx, isPreEunosPaya)) {
                CTokenAmount makerDeposit{DCT_ID{0}, offer->takerFee};
                cache.CalculateOwnerRewards(order->ownerAddress, pindex->nHeight);
                cache.AddBalance(order->ownerAddress, makerDeposit);
                cache.ICXCloseEXTHTLC(*exthtlc, status);
            }
        }

        return true;
    },  pindex->nHeight);
}

void CChainState::ProcessLoanEvents(const CBlockIndex* pindex, CCustomCSView& cache, const CChainParams& chainparams)
{
    if (pindex->nHeight < chainparams.GetConsensus().FortCanningHeight) {
        return;
    }

    std::vector<CLoanSchemeMessage> loanUpdates;
    cache.ForEachDelayedLoanScheme([&pindex, &loanUpdates](const std::pair<std::string, uint64_t>& key, const CLoanSchemeMessage& loanScheme) {
        if (key.second == static_cast<uint64_t>(pindex->nHeight)) {
            loanUpdates.push_back(loanScheme);
        }
        return true;
    });

    for (const auto& loanScheme : loanUpdates) {
        // Make sure loan still exist, that it has not been destroyed in the mean time.
        if (cache.GetLoanScheme(loanScheme.identifier)) {
            cache.StoreLoanScheme(loanScheme);
        }
        cache.EraseDelayedLoanScheme(loanScheme.identifier, pindex->nHeight);
    }

    std::vector<std::string> loanDestruction;
    cache.ForEachDelayedDestroyScheme([&pindex, &loanDestruction](const std::string& key, const uint64_t& height) {
        if (height == static_cast<uint64_t>(pindex->nHeight)) {
            loanDestruction.push_back(key);
        }
        return true;
    });

    for (const auto& loanDestroy : loanDestruction) {
        cache.EraseLoanScheme(loanDestroy);
        cache.EraseDelayedDestroyScheme(loanDestroy);
    }

    if (!loanDestruction.empty()) {
        CCustomCSView viewCache(cache);
        auto defaultLoanScheme = cache.GetDefaultLoanScheme();
        cache.ForEachVault([&](const CVaultId& vaultId, CVaultData vault) {
            if (!cache.GetLoanScheme(vault.schemeId)) {
                vault.schemeId = *defaultLoanScheme;
                viewCache.UpdateVault(vaultId, vault);
            }
            return true;
        });
        viewCache.Flush();
    }

    static const auto calculationBlock = chainparams.GetConsensus().blocksCollateralizationRatioCalculation();

    // non consensus enforced
    static bool firstRun = true;
    static std::vector<uint256> liquidatedVaults;

    if (pindex->nHeight % calculationBlock == 0) {
        bool useNextPrice = false, requireLivePrice = true;

        auto processVault = [&](const CVaultId& vaultId, const CBalances& collaterals) {
            auto collateral = cache.GetLoanCollaterals(vaultId, collaterals, pindex->nHeight, pindex->nTime, useNextPrice, requireLivePrice);
            if (!collateral) {
                return true;
            }

            auto vault = cache.GetVault(vaultId);
            assert(vault);
            auto scheme = cache.GetLoanScheme(vault->schemeId);
            assert(scheme);
            if (scheme->ratio <= collateral.val->ratio()) {
                // All good, within ratio, nothing more to do.
                return true;
            }

            // Time to liquidate vault.
            vault->isUnderLiquidation = true;
            cache.StoreVault(vaultId, *vault);
            auto loanTokens = cache.GetLoanTokens(vaultId);
            assert(loanTokens);

            // Get the interest rate for each loan token in the vault, find
            // the interest value and move it to the totals, removing it from the
            // vault, while also stopping the vault from accumulating interest
            // further. Note, however, it's added back so that it's accurate
            // for auction calculations.
            CBalances totalInterest;
            for (auto& loan : loanTokens->balances) {
                auto tokenId = loan.first;
                auto tokenValue = loan.second;
                auto rate = cache.GetInterestRate(vaultId, tokenId, pindex->nHeight);
                assert(rate);
                auto subInterest = TotalInterest(*rate, pindex->nHeight);
                totalInterest.Add({tokenId, subInterest});

                // Remove the interests from the vault and the storage respectively
                cache.SubLoanToken(vaultId, {tokenId, tokenValue});
                cache.EraseInterest(pindex->nHeight, vaultId, vault->schemeId, tokenId, tokenValue, subInterest);
                // Putting this back in now for auction calculations.
                loan.second += subInterest;
            }

            // Remove the collaterals out of the vault.
            // (Prep to get the auction batches instead)
            for (const auto& col : collaterals.balances) {
                auto tokenId = col.first;
                auto tokenValue = col.second;
                cache.SubVaultCollateral(vaultId, {tokenId, tokenValue});
            }

            auto batches = CollectAuctionBatches(*collateral.val, collaterals.balances, loanTokens->balances);

            // Now, let's add the remaining amounts and store the batch.
            for (auto i = 0u; i < batches.size(); i++) {
                auto& batch = batches[i];
                auto tokenId = batch.loanAmount.nTokenId;
                auto interest = totalInterest.balances[tokenId];
                if (interest > 0) {
                    auto balance = loanTokens->balances[tokenId];
                    auto interestPart = DivideAmounts(batch.loanAmount.nValue, balance);
                    batch.loanInterest = MultiplyAmounts(interestPart, interest);
                }
                cache.StoreAuctionBatch(vaultId, i, batch);
            }

            // All done. Ready to save the overall auction.
            cache.StoreAuction(vaultId, CAuctionData{
                                            uint32_t(batches.size()),
                                            pindex->nHeight + chainparams.GetConsensus().blocksCollateralAuction(),
                                            cache.GetLoanLiquidationPenalty()
            });

            // Store state in vault DB
            if (pvaultHistoryDB) {
                pvaultHistoryDB->WriteVaultState(cache, *pindex, vaultId, collateral.val->ratio());
            }

            return true;
        };

        auto lastPriceUpdate = pindex->nHeight - (pindex->nHeight % cache.GetIntervalBlock());
        if (firstRun || lastPriceUpdate > pindex->nHeight - calculationBlock) {
            cache.ForEachVaultCollateral(processVault);
        } else {
            for (const auto& vaultId : liquidatedVaults) {
                if (auto collaterals = cache.GetVaultCollaterals(vaultId)) {
                    processVault(vaultId, *collaterals);
                }
            }
        }
        firstRun = false;
        liquidatedVaults.clear();
    }

    CHistoryWriters writers{nullptr, pburnHistoryDB.get(), pvaultHistoryDB.get()};
    CAccountsHistoryWriter view(cache, pindex->nHeight, ~0u, {}, uint8_t(CustomTxType::AuctionBid), &writers);

    view.ForEachVaultAuction([&](const CVaultId& vaultId, const CAuctionData& data) {
        if (data.liquidationHeight != uint32_t(pindex->nHeight)) {
            return false;
        }
        auto vault = view.GetVault(vaultId);
        assert(vault);

        for (uint32_t i = 0; i < data.batchCount; i++) {
            auto batch = view.GetAuctionBatch(vaultId, i);
            assert(batch);

            if (auto bid = view.GetAuctionBid(vaultId, i)) {
                auto bidOwner = bid->first;
                auto bidTokenAmount = bid->second;

                auto penaltyAmount = MultiplyAmounts(batch->loanAmount.nValue, COIN + data.liquidationPenalty);
                assert(bidTokenAmount.nValue >= penaltyAmount);
                // penaltyAmount includes interest, batch as well, so we should put interest back
                // in result we have 5% penalty + interest via DEX to DFI and burn
                auto amountToBurn = penaltyAmount - batch->loanAmount.nValue + batch->loanInterest;
                if (amountToBurn > 0) {
                    CScript tmpAddress(vaultId.begin(), vaultId.end());
                    view.AddBalance(tmpAddress, {bidTokenAmount.nTokenId, amountToBurn});

                    SwapToDFIOverUSD(view, bidTokenAmount.nTokenId, amountToBurn, tmpAddress, chainparams.GetConsensus().burnAddress, pindex->nHeight);
                }

                view.CalculateOwnerRewards(bidOwner, pindex->nHeight);

                for (const auto& col : batch->collaterals.balances) {
                    auto tokenId = col.first;
                    auto tokenAmount = col.second;
                    view.AddBalance(bidOwner, {tokenId, tokenAmount});
                }

                auto amountToFill = bidTokenAmount.nValue - penaltyAmount;
                if (amountToFill > 0) {
                    // return the rest as collateral to vault via DEX to DFI
                    CScript tmpAddress(vaultId.begin(), vaultId.end());
                    view.AddBalance(tmpAddress, {bidTokenAmount.nTokenId, amountToFill});

                    SwapToDFIOverUSD(view, bidTokenAmount.nTokenId, amountToFill, tmpAddress, tmpAddress, pindex->nHeight);
                    auto amount = view.GetBalance(tmpAddress, DCT_ID{0});
                    view.SubBalance(tmpAddress, amount);
                    view.AddVaultCollateral(vaultId, amount);
                }

                view.SubMintedTokens(batch->loanAmount.nTokenId, batch->loanAmount.nValue - batch->loanInterest);

                if (paccountHistoryDB) {
                    AuctionHistoryKey key{data.liquidationHeight, bidOwner, vaultId, i};
                    AuctionHistoryValue value{bidTokenAmount, batch->collaterals.balances};
                    paccountHistoryDB->WriteAuctionHistory(key, value);
                }

            } else {
                // we should return loan including interest
                view.AddLoanToken(vaultId, batch->loanAmount);
                view.StoreInterest(pindex->nHeight, vaultId, vault->schemeId, batch->loanAmount.nTokenId, batch->loanAmount.nValue);
                for (const auto& col : batch->collaterals.balances) {
                    auto tokenId = col.first;
                    auto tokenAmount = col.second;
                    view.AddVaultCollateral(vaultId, {tokenId, tokenAmount});
                }
            }
        }

        vault->isUnderLiquidation = false;
        view.StoreVault(vaultId, *vault);
        view.EraseAuction(vaultId, pindex->nHeight);

        liquidatedVaults.push_back(vaultId);

        // Store state in vault DB
        if (pvaultHistoryDB) {
            pvaultHistoryDB->WriteVaultState(view, *pindex, vaultId);
        }

        return true;
    }, pindex->nHeight);

    view.Flush();
}

void CChainState::ProcessFutures(const CBlockIndex* pindex, CCustomCSView& cache, CFutureSwapView& futureSwapView, const CChainParams& chainparams)
{
    if (pindex->nHeight < chainparams.GetConsensus().FortCanningRoadHeight) {
        return;
    }

    auto attributes = cache.GetAttributes();
    if (!attributes) {
        return;
    }

    CDataStructureV0 activeKey{AttributeTypes::Param, ParamIDs::DFIP2203, DFIPKeys::Active};
    const auto active = attributes->GetValue(activeKey, false);
    if (!active) {
        return;
    }

    CDataStructureV0 blockKey{AttributeTypes::Param, ParamIDs::DFIP2203, DFIPKeys::BlockPeriod};
    CDataStructureV0 rewardKey{AttributeTypes::Param, ParamIDs::DFIP2203, DFIPKeys::RewardPct};
    if (!attributes->CheckKey(blockKey) || !attributes->CheckKey(rewardKey)) {
        return;
    }

    CDataStructureV0 startKey{AttributeTypes::Param, ParamIDs::DFIP2203, DFIPKeys::StartBlock};
    const auto startBlock = attributes->GetValue(startKey, CAmount{});
    if (pindex->nHeight < startBlock) {
        return;
    }

    const auto blockPeriod = attributes->GetValue(blockKey, CAmount{});
    if ((pindex->nHeight - startBlock) % blockPeriod != 0) {
        return;
    }

    const auto rewardPct = attributes->GetValue(rewardKey, CAmount{});
    const auto discount{COIN - rewardPct};
    const auto premium{COIN + rewardPct};

    std::map<DCT_ID, CFuturesPrice> futuresPrices;
    CDataStructureV0 tokenKey{AttributeTypes::Token, 0, TokenKeys::DFIP2203Enabled};

    std::vector<std::pair<DCT_ID, CLoanView::CLoanSetLoanTokenImpl>> loanTokens;

    cache.ForEachLoanToken([&](const DCT_ID& id, const CLoanView::CLoanSetLoanTokenImpl& loanToken) {
        tokenKey.typeId = id.v;
        const auto enabled = attributes->GetValue(tokenKey, true);
        if (!enabled) {
            return true;
        }

        loanTokens.emplace_back(id, loanToken);

        return true;
    });

    if (loanTokens.empty()) {
        attributes->ForEach([&](const CDataStructureV0& attr, const CAttributeValue&) {
            if (attr.type != AttributeTypes::Token) {
                return false;
            }

            tokenKey.typeId = attr.typeId;
            const auto enabled = attributes->GetValue(tokenKey, true);
            if (!enabled) {
                return true;
            }

            if (attr.key == TokenKeys::LoanMintingEnabled) {
                auto tokenId = DCT_ID{attr.typeId};
                if (auto loanToken = cache.GetLoanTokenFromAttributes(tokenId)) {
                    loanTokens.emplace_back(tokenId, *loanToken);
                }
            }

            return true;
        }, CDataStructureV0{AttributeTypes::Token});
    }

    for (const auto& [id, loanToken] : loanTokens) {

        const auto useNextPrice{false}, requireLivePrice{true};
        const auto discountPrice = cache.GetAmountInCurrency(discount, loanToken.fixedIntervalPriceId, useNextPrice, requireLivePrice);
        const auto premiumPrice = cache.GetAmountInCurrency(premium, loanToken.fixedIntervalPriceId, useNextPrice, requireLivePrice);
        if (!discountPrice || !premiumPrice) {
            continue;
        }

        futuresPrices.emplace(id, CFuturesPrice{*discountPrice, *premiumPrice});
    }

    CDataStructureV0 burnKey{AttributeTypes::Live, ParamIDs::Economy, EconomyKeys::DFIP2203Burned};
    CDataStructureV0 mintedKey{AttributeTypes::Live, ParamIDs::Economy, EconomyKeys::DFIP2203Minted};

    auto burned = attributes->GetValue(burnKey, CBalances{});
    auto minted = attributes->GetValue(mintedKey, CBalances{});

    std::map<CFuturesUserKey, CFuturesUserValue> unpaidContracts;
    std::set<CFuturesUserKey> deletionPending;

    auto txn = std::numeric_limits<uint32_t>::max();

    futureSwapView.ForEachFuturesUserValues([&](const CFuturesUserKey& key, const CFuturesUserValue& futuresValues){

        CHistoryWriters writers{paccountHistoryDB.get(), nullptr, nullptr};
        CAccountsHistoryWriter view(cache, pindex->nHeight, txn--, {}, uint8_t(CustomTxType::FutureSwapExecution), &writers);

        deletionPending.insert(key);

        const auto source = view.GetLoanTokenByID(futuresValues.source.nTokenId);
        assert(source);

        if (source->symbol == "DUSD") {
            const DCT_ID destId{futuresValues.destination};
            const auto destToken = view.GetLoanTokenByID(destId);
            assert(destToken);

            try {
                const auto& premiumPrice = futuresPrices.at(destId).premium;
                if (premiumPrice > 0) {
                    const auto total = DivideAmounts(futuresValues.source.nValue, premiumPrice);
                    view.AddMintedTokens(destId, total);
                    CTokenAmount destination{destId, total};
                    view.AddBalance(key.owner, destination);
                    burned.Add(futuresValues.source);
                    minted.Add(destination);
                    LogPrint(BCLog::FUTURESWAP, "ProcessFutures (): Owner %s source %s destination %s\n",
                             key.owner.GetHex(), futuresValues.source.ToString(), destination.ToString());
                }
            } catch (const std::out_of_range&) {
                unpaidContracts.emplace(key, futuresValues);
            }

        } else {
            const auto tokenDUSD = view.GetToken("DUSD");
            assert(tokenDUSD);

            try {
                const auto& discountPrice = futuresPrices.at(futuresValues.source.nTokenId).discount;
                const auto total = MultiplyAmounts(futuresValues.source.nValue, discountPrice);
                view.AddMintedTokens(tokenDUSD->first, total);
                CTokenAmount destination{tokenDUSD->first, total};
                view.AddBalance(key.owner, destination);
                burned.Add(futuresValues.source);
                minted.Add(destination);
                LogPrint(BCLog::FUTURESWAP, "ProcessFutures (): Payment Owner %s source %s destination %s\n",
                         key.owner.GetHex(), futuresValues.source.ToString(), destination.ToString());
            } catch (const std::out_of_range&) {
                unpaidContracts.emplace(key, futuresValues);
            }
        }

        view.Flush();

        return true;
    }, {static_cast<uint32_t>(pindex->nHeight), {}, std::numeric_limits<uint32_t>::max()});

    const auto contractAddressValue = GetFutureSwapContractAddress();
    assert(contractAddressValue);

    CDataStructureV0 liveKey{AttributeTypes::Live, ParamIDs::Economy, EconomyKeys::DFIP2203Current};

    auto balances = attributes->GetValue(liveKey, CBalances{});

    // Refund unpaid contracts
    for (const auto& [key, value] : unpaidContracts) {

        CHistoryWriters subWriters{paccountHistoryDB.get(), nullptr, nullptr};
        CAccountsHistoryWriter subView(cache, pindex->nHeight, txn--, {}, uint8_t(CustomTxType::FutureSwapRefund), &subWriters);
        subView.SubBalance(*contractAddressValue, value.source);
        subView.Flush();

        CHistoryWriters addWriters{paccountHistoryDB.get(), nullptr, nullptr};
        CAccountsHistoryWriter addView(cache, pindex->nHeight, txn--, {}, uint8_t(CustomTxType::FutureSwapRefund), &addWriters);
        addView.AddBalance(key.owner, value.source);
        addView.Flush();

        LogPrint(BCLog::FUTURESWAP, "ProcessFutures (): Refund Owner %s source %s destination %s\n",
                 key.owner.GetHex(), value.source.ToString(), value.source.ToString());
        balances.Sub(value.source);
    }

    for (const auto& key : deletionPending) {
        futureSwapView.EraseFuturesUserValues(key);
    }

    attributes->SetValue(burnKey, std::move(burned));
    attributes->SetValue(mintedKey, std::move(minted));

    if (!unpaidContracts.empty()) {
        attributes->SetValue(liveKey, std::move(balances));
    }

    cache.SetVariable(*attributes);
}

void CChainState::ProcessOracleEvents(const CBlockIndex* pindex, CCustomCSView& cache, const CChainParams& chainparams){
    if (pindex->nHeight < chainparams.GetConsensus().FortCanningHeight) {
        return;
    }
    auto blockInterval = cache.GetIntervalBlock();
    if (pindex->nHeight % blockInterval != 0) {
        return;
    }
    cache.ForEachFixedIntervalPrice([&](const CTokenCurrencyPair&, CFixedIntervalPrice fixedIntervalPrice){
        // Ensure that we update active and next regardless of state of things
        // And SetFixedIntervalPrice on each evaluation of this block.

        // As long as nextPrice exists, move the buffers.
        // If nextPrice doesn't exist, active price is retained.
        // nextPrice starts off as empty. Will be replaced by the next
        // aggregate, as long as there's a new price available.
        // If there is no price, nextPrice will remain empty.
        // This guarantees that the last price will continue to exists,
        // while the overall validity check still fails.

        // Furthermore, the time stamp is always indicative of the
        // last price time.
        auto& nextPrice = fixedIntervalPrice.priceRecord[1];
        if (nextPrice > 0) {
            auto& currentPrice = fixedIntervalPrice.priceRecord[0];
            currentPrice = nextPrice;
        }
        // keep timestamp updated
        fixedIntervalPrice.timestamp = pindex->nTime;
        // Use -1 to indicate empty price
        nextPrice = -1;
        auto aggregatePrice = GetAggregatePrice(cache,
                                                fixedIntervalPrice.priceFeedId.first,
                                                fixedIntervalPrice.priceFeedId.second,
                                                pindex->nTime);
        if (aggregatePrice) {
            nextPrice = aggregatePrice;
        } else {
            LogPrint(BCLog::ORACLE,"ProcessOracleEvents(): No aggregate price available: %s\n", aggregatePrice.msg);
        }
        auto res = cache.SetFixedIntervalPrice(fixedIntervalPrice);
        if (!res) {
            LogPrintf("Error: SetFixedIntervalPrice failed: %s\n", res.msg);
        }
        return true;
    });
}

void CChainState::ProcessGovEvents(const CBlockIndex* pindex, CCustomCSView& cache, CFutureSwapView& futureSwapView, const CChainParams& chainparams) {
    if (pindex->nHeight < chainparams.GetConsensus().FortCanningHeight) {
        return;
    }

    // Apply any pending GovVariable changes. Will come into effect on the next block.
    auto storedGovVars = cache.GetStoredVariables(static_cast<uint32_t>(pindex->nHeight));
    for (const auto& var : storedGovVars) {
        CCustomCSView govCache(cache);
        CFutureSwapView futureSwapCache(futureSwapView);
        // Add to existing ATTRIBUTES instead of overwriting.
        if (var->GetName() == "ATTRIBUTES") {
            auto govVar = cache.GetAttributes();
            if (govVar->Import(var->Export()) && govVar->Validate(govCache) && govVar->Apply(govCache, futureSwapCache, pindex->nHeight) && govCache.SetVariable(*govVar)) {
                govCache.Flush();
                futureSwapCache.Flush();
            }
        // Ignore any Gov variables that fail to validate, apply or be set.
        } else if (var->Validate(govCache) && var->Apply(govCache, pindex->nHeight) && govCache.SetVariable(*var)) {
            govCache.Flush();
        }
    }
    cache.EraseStoredVariables(static_cast<uint32_t>(pindex->nHeight));
}

void CChainState::ProcessProposalEvents(const CBlockIndex* pindex, CCustomCSView& cache, const CChainParams& chainparams) {
    if (pindex->nHeight < chainparams.GetConsensus().GreatWorldHeight) {
        return;
    }

    auto balance = cache.GetBalance(chainparams.GetConsensus().foundationShareScript, DCT_ID{0});
    if (balance.nValue > 0) {
        cache.SubBalance(chainparams.GetConsensus().foundationShareScript, balance);
        cache.AddCommunityBalance(CommunityAccountType::CommunityDevFunds, balance.nValue);
    }

    std::set<uint256> activeMasternodes;
    cache.ForEachCycleProp([&](CPropId const& propId, CPropObject const& prop) {

        if (activeMasternodes.empty()) {
            cache.ForEachMasternode([&](uint256 const & mnId, CMasternode node) {
                if (node.IsActive(pindex->nHeight, cache) && node.mintedBlocks) {
                    activeMasternodes.insert(mnId);
                }
                return true;
            });
            if (activeMasternodes.empty()) {
                return false;
            }
        }

        uint32_t voteYes = 0, voters = 0;
        cache.ForEachPropVote([&](CPropId const & pId, uint8_t cycle, uint256 const & mnId, CPropVoteType vote) {
            if (pId != propId || cycle != prop.cycle) {
                return false;
            }
            if (activeMasternodes.count(mnId)) {
                ++voters;
                if (vote == CPropVoteType::VoteYes) {
                    ++voteYes;
                }
            }
            return true;
        }, CMnVotePerCycle{propId, prop.cycle});

        if (lround(voters * 10000.f / activeMasternodes.size()) <= chainparams.GetConsensus().props.minVoting) {
            cache.UpdatePropStatus(propId, pindex->nHeight, CPropStatusType::Rejected);
            return true;
        }

        uint32_t majorityThreshold;
        switch(prop.type) {
        case CPropType::CommunityFundProposal:
            majorityThreshold = chainparams.GetConsensus().props.cfp.majorityThreshold;
            break;
        case CPropType::BlockRewardReallocation:
            majorityThreshold = chainparams.GetConsensus().props.brp.majorityThreshold;
            break;
        case CPropType::VoteOfConfidence:
            majorityThreshold = chainparams.GetConsensus().props.voc.majorityThreshold;
            break;
        }

        if (lround(voteYes * 10000.f / voters) <= majorityThreshold) {
            cache.UpdatePropStatus(propId, pindex->nHeight, CPropStatusType::Rejected);
            return true;
        }

        if (prop.nCycles == prop.cycle) {
            cache.UpdatePropStatus(propId, pindex->nHeight, CPropStatusType::Completed);
        } else {
            assert(prop.nCycles > prop.cycle);
            cache.UpdatePropCycle(propId, prop.cycle + 1);
        }

        if (prop.type == CPropType::CommunityFundProposal) {
            auto res = cache.SubCommunityBalance(CommunityAccountType::CommunityDevFunds, prop.nAmount);
            if (res) {
                LogPrint(BCLog::ACCOUNTCHANGE, "AccountChange: ProcessProposalEvents community=%s change=%s\n", GetCommunityAccountName(CommunityAccountType::CommunityDevFunds), (CBalances{{{{0}, -prop.nAmount}}}.ToString()));
                cache.CalculateOwnerRewards(prop.address, pindex->nHeight);
                cache.AddBalance(prop.address, {DCT_ID{0}, prop.nAmount});
            } else {
                LogPrintf("Fails to subtract community developement funds: %s\n", res.msg);
            }
        }
        return true;
    }, pindex->nHeight);
}

void CChainState::ProcessTokenToGovVar(const CBlockIndex* pindex, CCustomCSView& cache, CFutureSwapView& futureSwapView, const CChainParams& chainparams) {

    // Migrate at +1 height so that GetLastHeight() in Gov var
    // Validate() has a height equal to the GW fork.
    if (pindex->nHeight != chainparams.GetConsensus().GreatWorldHeight + 1) {
        return;
    }

    std::map<DCT_ID, CLoanSetLoanToken> loanTokens;
    std::vector<CLoanSetCollateralTokenImplementation> collateralTokens;

    cache.ForEachLoanToken([&](const DCT_ID& key, const CLoanSetLoanToken& loanToken) {
        loanTokens[key] = loanToken;
        return true;
    });

    cache.ForEachLoanCollateralToken([&](const CollateralTokenKey& key, const uint256& collTokenTx) {
        auto collToken = cache.GetLoanCollateralToken(collTokenTx);
        if (collToken) {
            collateralTokens.push_back(*collToken);
        }
        return true;
    });

    // Apply fixed_interval_price_id first
    std::map<std::string, std::string> attrsFirst;
    std::map<std::string, std::string> attrsSecond;

    int loanCount = 0, collateralCount = 0;

    try {
        for (const auto& [id, token] : loanTokens) {
            std::string prefix = KeyBuilder(ATTRIBUTES::displayVersions().at(VersionTypes::v0), ATTRIBUTES::displayTypes().at(AttributeTypes::Token),id.v);
            attrsFirst[KeyBuilder(prefix, ATTRIBUTES::displayKeys().at(AttributeTypes::Token).at(TokenKeys::FixedIntervalPriceId))] = token.fixedIntervalPriceId.first + '/' + token.fixedIntervalPriceId.second;
            attrsSecond[KeyBuilder(prefix, ATTRIBUTES::displayKeys().at(AttributeTypes::Token).at(TokenKeys::LoanMintingEnabled))] = token.mintable ? "true" : "false";
            attrsSecond[KeyBuilder(prefix, ATTRIBUTES::displayKeys().at(AttributeTypes::Token).at(TokenKeys::LoanMintingInterest))] = KeyBuilder(ValueFromAmount(token.interest).get_real());
            ++loanCount;
        }

        for (const auto& token : collateralTokens) {
            std::string prefix = KeyBuilder(ATTRIBUTES::displayVersions().at(VersionTypes::v0), ATTRIBUTES::displayTypes().at(AttributeTypes::Token), token.idToken.v);
            attrsFirst[KeyBuilder(prefix, ATTRIBUTES::displayKeys().at(AttributeTypes::Token).at(TokenKeys::FixedIntervalPriceId))] = token.fixedIntervalPriceId.first + '/' + token.fixedIntervalPriceId.second;
            attrsSecond[KeyBuilder(prefix, ATTRIBUTES::displayKeys().at(AttributeTypes::Token).at(TokenKeys::LoanCollateralEnabled))] = "true";
            attrsSecond[KeyBuilder(prefix, ATTRIBUTES::displayKeys().at(AttributeTypes::Token).at(TokenKeys::LoanCollateralFactor))] = KeyBuilder(ValueFromAmount(token.factor).get_real());
            ++collateralCount;
        }

        CCustomCSView govCache(cache);
        CFutureSwapView discardCache(futureSwapView);
        if (ApplyGovVars(govCache, discardCache, *pindex, attrsFirst) && ApplyGovVars(govCache, discardCache, *pindex, attrsSecond)) {
            govCache.Flush();

            // Erase old tokens afterwards to avoid invalid state during transition
            for (const auto& item : loanTokens) {
                cache.EraseLoanToken(item.first);
            }

            for (const auto& token : collateralTokens) {
                cache.EraseLoanCollateralToken(token);
            }
        }
    } catch(std::out_of_range&) {
        LogPrintf("Non-existant map entry referenced in loan/collateral token to Gov var migration\n");
    }
}

template<typename T, typename K>
static void MigrateMapValues(ATTRIBUTES& attributes, const AttributeTypes type, const uint32_t from, const uint32_t to, const K key) {
    CDataStructureV0 mapKey{type, from, key};
    if (attributes.CheckKey(mapKey)) {
        const auto& value = attributes.GetValue(mapKey, T{});
        CDataStructureV0 newMapKey{type, to, key};
        attributes.SetValue(newMapKey, value);
        attributes.EraseKey(mapKey);
    }
}

static Res GetTokenSuffix(const CCustomCSView& view, const ATTRIBUTES& attributes, const uint32_t id, std::string& newSuffix) {
    CDataStructureV0 ascendantKey{AttributeTypes::Token, id, TokenKeys::Ascendant};
    if (attributes.CheckKey(ascendantKey)) {
        const auto& [previousID, str] = attributes.GetValue(ascendantKey, AscendantValue{std::numeric_limits<uint32_t>::max(), ""});
        auto previousToken = view.GetToken(DCT_ID{previousID});
        if (!previousToken) {
            return Res::Err("Previous token %d not found\n", id);
        }
        const auto found = previousToken->symbol.find(newSuffix);
        if (found == std::string::npos) {
            return Res::Err("Previous token name not valid: %s\n", previousToken->symbol);
        }

        const auto versionNumber  = previousToken->symbol.substr(found + newSuffix.size());
        uint32_t previousVersion{};
        try {
            previousVersion = std::stoi(versionNumber);
        } catch (...) {
            return Res::Err("Previous token name not valid.");
        }

        newSuffix += std::to_string(++previousVersion);
    } else {
        newSuffix += '1';
    }

    return Res::Ok();
}

static bool GetCreationTransactions(const CBlock& block, const uint32_t id, const int32_t multiplier, uint256& tokenCreationTx, uint256& poolCreationTx) {
    bool opcodes{false};
    std::vector<unsigned char> metadata;
    uint32_t type;
    uint32_t metaId;
    int32_t metaMultiplier;

    for (const auto& tx : block.vtx) {
        if (ParseScriptByMarker(tx->vout[0].scriptPubKey, DfTokenSplitMarker, metadata, opcodes)) {
            try {
                CDataStream ss(metadata, SER_NETWORK, PROTOCOL_VERSION);
                ss >> type;
                ss >> metaId;
                ss >> metaMultiplier;

                if (id == metaId && multiplier == metaMultiplier) {
                    if (type == 0) {
                        tokenCreationTx = tx->GetHash();
                    } else if (type == 1) {
                        poolCreationTx = tx->GetHash();
                    }
                }
            } catch (const std::ios_base::failure&) {
                LogPrintf("Failed to read ID and multiplier from token split coinbase TXs. TX: %s\n", tx->GetHash().ToString());
            }
        }
    }

    if (tokenCreationTx == uint256{} || poolCreationTx == uint256{}) {
        LogPrintf("%s: Token split failed. Coinbase TX for new token not found.\n", __func__);
        return false;
    }

    return true;
}

template<typename GovVar>
static Res UpdateLiquiditySplits(CCustomCSView& view, const DCT_ID oldPoolId, const DCT_ID newPoolId, const uint32_t height) {
    if (auto var = view.GetVariable(GovVar::TypeName())) {
        if (auto lpVar = std::dynamic_pointer_cast<GovVar>(var)) {
            if (lpVar->splits.count(oldPoolId) > 0) {
                const auto value = lpVar->splits[oldPoolId];
                lpVar->splits.erase(oldPoolId);
                lpVar->splits[newPoolId] = value;
                lpVar->Apply(view, height);
                view.SetVariable(*lpVar);
            }
        }
    } else {
        return Res::Err("Failed to get %s", LP_SPLITS::TypeName());
    }

    return Res::Ok();
}

template<typename T>
static inline T CalculateNewAmount(const int multiplier, const T amount) {
    return multiplier < 0 ? amount / std::abs(multiplier) : amount * multiplier;
}

static Res PoolSplits(CCustomCSView& view, CAmount& totalBalance, ATTRIBUTES& attributes, const DCT_ID oldTokenId, const DCT_ID newTokenId,
                       const CBlockIndex* pindex, const uint256& poolCreationTx, const std::string& newTokenSuffix, const int32_t multiplier) {

    std::set<DCT_ID> poolsToMigrate;
    view.ForEachPoolPair([&](DCT_ID const & poolId, const CPoolPair& pool){
        if (pool.idTokenA == oldTokenId || pool.idTokenB == oldTokenId) {
            poolsToMigrate.insert(poolId);
        }
        return true;
    });

    try {
        for (const auto& oldPoolId : poolsToMigrate) {
            auto oldPoolToken = view.GetToken(oldPoolId);
            if (!oldPoolToken) {
                throw std::runtime_error(strprintf("Failed to get related pool token: %d", oldPoolId.v));
            }

            CTokenImplementation newPoolToken{*oldPoolToken};
            newPoolToken.creationHeight = pindex->nHeight;
            newPoolToken.creationTx = poolCreationTx;
            newPoolToken.minted = 0;

            oldPoolToken->symbol += newTokenSuffix;
            oldPoolToken->flags |= static_cast<uint8_t>(CToken::TokenFlags::Tradeable);
            oldPoolToken->destructionHeight = pindex->nHeight;
            oldPoolToken->destructionTx = pindex->GetBlockHash();

            auto res = view.UpdateToken(*oldPoolToken, true, true);
            if (!res) {
                throw std::runtime_error(res.msg);
            }

            auto resVal = view.CreateToken(newPoolToken);
            if (!resVal) {
                throw std::runtime_error(resVal.msg);
            }

            const DCT_ID newPoolId{resVal.val->v};

            auto oldPoolPair = view.GetPoolPair(oldPoolId);
            if (!oldPoolPair) {
                throw std::runtime_error(strprintf("Failed to get related pool: %d", oldPoolId.v));
            }

            CPoolPair newPoolPair{*oldPoolPair};
            if (oldPoolPair->idTokenA == oldTokenId) {
                newPoolPair.idTokenA = newTokenId;
            } else {
                newPoolPair.idTokenB = newTokenId;
            }
            newPoolPair.creationTx = poolCreationTx;
            newPoolPair.creationHeight = pindex->nHeight;
            newPoolPair.reserveA = 0;
            newPoolPair.reserveB = 0;
            newPoolPair.totalLiquidity = 0;

            res = view.SetPoolPair(newPoolId, pindex->nHeight, newPoolPair);
            if (!res) {
                throw std::runtime_error(strprintf("SetPoolPair on new pool pair: %s", res.msg));
            }

            std::vector<std::pair<CScript, CAmount>> balancesToMigrate;
            view.ForEachBalance([&](CScript const & owner, CTokenAmount balance) {
                if (oldPoolId.v == balance.nTokenId.v && balance.nValue > 0) {
                    balancesToMigrate.emplace_back(owner, balance.nValue);
                }
                return true;
            });

            // Largest first to make sure we are over MINIMUM_LIQUIDITY on first call to AddLiquidity
            std::sort(balancesToMigrate.begin(), balancesToMigrate.end(), [](const std::pair<CScript, CAmount>&a, const std::pair<CScript, CAmount>& b){
                return a.second > b.second;
            });

            for (auto& [owner, amount] : balancesToMigrate) {

                if (oldPoolPair->totalLiquidity < CPoolPair::MINIMUM_LIQUIDITY) {
                    throw std::runtime_error("totalLiquidity less than minimum.");
                }

                view.CalculateOwnerRewards(owner, pindex->nHeight);

                res = view.SubBalance(owner, CTokenAmount{oldPoolId, amount});
                if (!res.ok) {
                    throw std::runtime_error(strprintf("SubBalance failed: %s", res.msg));
                }

                if (oldPoolPair->totalLiquidity - amount == CPoolPair::MINIMUM_LIQUIDITY) {
                    amount += CPoolPair::MINIMUM_LIQUIDITY;
                }

                CAmount resAmountA = (arith_uint256(amount) * oldPoolPair->reserveA / oldPoolPair->totalLiquidity).GetLow64();
                CAmount resAmountB = (arith_uint256(amount) * oldPoolPair->reserveB / oldPoolPair->totalLiquidity).GetLow64();
                oldPoolPair->reserveA -= resAmountA;
                oldPoolPair->reserveB -= resAmountB;
                oldPoolPair->totalLiquidity -= amount;

                CAmount amountA{0}, amountB{0};
                if (oldPoolPair->idTokenA == oldTokenId) {
                    amountA = CalculateNewAmount(multiplier, resAmountA);
                    totalBalance += amountA;
                    amountB = resAmountB;
                } else {
                    amountA = resAmountA;
                    amountB = CalculateNewAmount(multiplier, resAmountB);
                    totalBalance += amountB;
                }

                auto refundBalances = [&, owner = owner]() {
                    view.AddBalance(owner, {newPoolPair.idTokenA, amountA});
                    view.AddBalance(owner, {newPoolPair.idTokenB, amountB});
                };

                if (amountA <= 0 || amountB <= 0) {
                    refundBalances();
                    continue;
                }

                CAmount liquidity{0};
                if (newPoolPair.totalLiquidity == 0) {
                    liquidity = (arith_uint256(amountA) * amountB).sqrt().GetLow64();
                    liquidity -= CPoolPair::MINIMUM_LIQUIDITY;
                    newPoolPair.totalLiquidity = CPoolPair::MINIMUM_LIQUIDITY;
                } else {
                    CAmount liqA = (arith_uint256(amountA) * newPoolPair.totalLiquidity / newPoolPair.reserveA).GetLow64();
                    CAmount liqB = (arith_uint256(amountB) * newPoolPair.totalLiquidity / newPoolPair.reserveB).GetLow64();
                    liquidity = std::min(liqA, liqB);

                    if (liquidity == 0) {
                        refundBalances();
                        continue;
                    }
                }

                auto resTotal = SafeAdd(newPoolPair.totalLiquidity, liquidity);
                if (!resTotal) {
                    refundBalances();
                    continue;
                }
                newPoolPair.totalLiquidity = resTotal;

                auto resA = SafeAdd(newPoolPair.reserveA, amountA);
                auto resB = SafeAdd(newPoolPair.reserveB, amountB);
                if (resA && resB) {
                    newPoolPair.reserveA = resA;
                    newPoolPair.reserveB = resB;
                } else {
                    refundBalances();
                    continue;
                }

                res = view.AddBalance(owner, {newPoolId, liquidity});
                if (!res) {
                    refundBalances();
                    continue;
                }

                view.SetShare(newPoolId, owner, pindex->nHeight);
            }

            DCT_ID maxToken{std::numeric_limits<uint32_t>::max()};
            if (oldPoolPair->idTokenA == oldTokenId) {
                view.EraseDexFeePct(oldPoolPair->idTokenA, maxToken);
                view.EraseDexFeePct(maxToken, oldPoolPair->idTokenA);
            } else {
                view.EraseDexFeePct(oldPoolPair->idTokenB, maxToken);
                view.EraseDexFeePct(maxToken, oldPoolPair->idTokenB);
            }

            view.EraseDexFeePct(oldPoolId, oldPoolPair->idTokenA);
            view.EraseDexFeePct(oldPoolId, oldPoolPair->idTokenB);

            if (oldPoolPair->totalLiquidity != 0) {
                throw std::runtime_error(strprintf("totalLiquidity should be zero. Remainder: %d", oldPoolPair->totalLiquidity));
            }

            res = view.SetPoolPair(newPoolId, pindex->nHeight, newPoolPair);
            if (!res) {
                throw std::runtime_error(strprintf("SetPoolPair on new pool pair: %s", res.msg));
            }

            res = view.SetPoolPair(oldPoolId, pindex->nHeight, *oldPoolPair);
            if (!res) {
                throw std::runtime_error(strprintf("SetPoolPair on old pool pair: %s", res.msg));
            }

            res = view.UpdatePoolPair(oldPoolId, pindex->nHeight, false, -1, CScript{}, CBalances{});
            if (!res) {
                throw std::runtime_error(strprintf("UpdatePoolPair on old pool pair: %s", res.msg));
            }

            for (const auto& [key, type] : ATTRIBUTES::poolKeysToType) {
                std::visit([&, key = key](auto& value){
                    MigrateMapValues<decltype(value), PoolKeys>(attributes, AttributeTypes::Poolpairs, oldPoolId.v, newPoolId.v, key);
                }, type);
            }

            res = UpdateLiquiditySplits<LP_SPLITS>(view, oldPoolId, newPoolId, pindex->nHeight);
            if (!res) {
                throw std::runtime_error(res.msg);
            }

            res = UpdateLiquiditySplits<LP_LOAN_TOKEN_SPLITS>(view, oldPoolId, newPoolId, pindex->nHeight);
            if (!res) {
                throw std::runtime_error(res.msg);
            }


        }
    } catch (const std::runtime_error& e) {
        return Res::Err(e.what());
    }

    return Res::Ok();
}

static Res VaultSplits(CCustomCSView& view, CFutureSwapView& futureSwapView, ATTRIBUTES& attributes, const DCT_ID oldTokenId, const DCT_ID newTokenId, const int height, const int multiplier) {

    std::vector<std::pair<CVaultId, CAmount>> loanTokenAmounts;
    view.ForEachLoanTokenAmount([&](const CVaultId& vaultId,  const CBalances& balances){
        for (const auto& [tokenId, amount] : balances.balances) {
            if (tokenId == oldTokenId) {
                loanTokenAmounts.emplace_back(vaultId, amount);
            }
        }
        return true;
    });

    for (auto& [vaultId, amount] : loanTokenAmounts) {
        const auto res = view.SubLoanToken(vaultId, {oldTokenId, amount});
        if (!res) {
            return res;
        }
    }

    CVaultId failedVault;
    std::vector<std::tuple<CVaultId, CInterestRateV2, std::string>> loanInterestRates;
    view.ForEachVaultInterestV2([&](const CVaultId& vaultId, DCT_ID tokenId, const CInterestRateV2& rate) {
        if (tokenId == oldTokenId) {
            const auto vaultData = view.GetVault(vaultId);
            if (!vaultData) {
                failedVault = vaultId;
                return false;
            }
            loanInterestRates.emplace_back(vaultId, rate, vaultData->schemeId);
        }
        return true;
    });

    if (failedVault != CVaultId{}) {
        return Res::Err("Failed to get vault data for: %s", failedVault.ToString());
    }

    attributes.EraseKey(CDataStructureV0{AttributeTypes::Locks, ParamIDs::TokenID, oldTokenId.v});
    attributes.SetValue(CDataStructureV0{AttributeTypes::Locks, ParamIDs::TokenID, newTokenId.v}, true);

    auto res = attributes.Apply(view, futureSwapView, height);
    if (!res) {
        return res;
    }
    view.SetVariable(attributes);

    for (auto& [vaultId, amount] : loanTokenAmounts) {
        amount = CalculateNewAmount(multiplier, amount);
        res = view.AddLoanToken(vaultId, {newTokenId, amount});
        if (!res) {
            return res;
        }
    }

    const auto loanToken = view.GetLoanTokenByID(newTokenId);
    if (!loanToken) {
        return Res::Err("Failed to get loan token.");
    }

    // Pre-populate to save repeated calls to get loan scheme
    std::map<std::string, CAmount> loanSchemes;
    view.ForEachLoanScheme([&](const std::string& key, const CLoanSchemeData& data) {
        loanSchemes.emplace(key, data.rate);
        return true;
    });

    for (auto& [vaultId, rate, schemeId] : loanInterestRates) {
        auto amounts = view.GetLoanTokens(vaultId);
        if (!amounts) {
            return Res::Err("Failed to get loan token amounts.");
        }

        CAmount loanSchemeRate{0};
        try {
            loanSchemeRate = loanSchemes.at(schemeId);
        } catch (const std::out_of_range&) {
            return Res::Err("Failed to get loan scheme.");
        }

        view.EraseInterestDirect(vaultId, oldTokenId);
        rate.interestToHeight = CalculateNewAmount(multiplier, rate.interestToHeight);
        rate.interestPerBlock = InterestPerBlockCalculationV2(amounts->balances[newTokenId], loanToken->interest, loanSchemeRate);
        view.WriteInterestRate(std::make_pair(vaultId, newTokenId), rate, height);
    }

    return Res::Ok();
}

void CChainState::ProcessTokenSplits(const CBlock& block, const CBlockIndex* pindex, CCustomCSView& cache, CFutureSwapView& futureSwapView, const CChainParams& chainparams) {
    if (pindex->nHeight < chainparams.GetConsensus().GreatWorldHeight) {
        return;
    }
    const auto attributes = cache.GetAttributes();
    if (!attributes) {
        return;
    }

    CDataStructureV0 splitKey{AttributeTypes::Oracles, OracleIDs::Splits, static_cast<uint32_t>(pindex->nHeight)};
    const auto splits = attributes->GetValue(splitKey, OracleSplits{});

    std::map<uint32_t, uint32_t> oldToNew;
    for (const auto& [id, multiplier] : splits) {

        if (!cache.AreTokensLocked({id})) {
            LogPrintf("%s: Token split failed. Token %d not locked\n", __func__, id);
            continue;
        }

        auto view{cache};

        const DCT_ID oldTokenId{id};

        auto token = view.GetToken(oldTokenId);
        if (!token) {
            LogPrintf("%s: Token split failed. Token %d not found\n", __func__, oldTokenId.v);
            continue;
        }

        std::string newTokenSuffix = "/v";
        auto res = GetTokenSuffix(cache, *attributes, oldTokenId.v, newTokenSuffix);
        if (!res) {
            LogPrintf("%s: Token split failed. %s\n", __func__, res.msg);
            continue;
        }

        uint256 tokenCreationTx{}, poolCreationTx{};
        if (!GetCreationTransactions(block, oldTokenId.v, multiplier, tokenCreationTx, poolCreationTx)) {
            continue;
        }

        CTokenImplementation newToken{*token};
        newToken.creationHeight = pindex->nHeight;
        newToken.creationTx = tokenCreationTx;
        newToken.minted = 0;

        token->symbol += newTokenSuffix;
        token->destructionHeight = pindex->nHeight;
        token->destructionTx = pindex->GetBlockHash();
        token->flags &= ~static_cast<uint8_t>(CToken::TokenFlags::Default);
        token->flags |= static_cast<uint8_t>(CToken::TokenFlags::Finalized);

        res = view.SubMintedTokens(oldTokenId, token->minted);
        if (!res) {
            LogPrintf("%s: Token split failed. %s\n", __func__, res.msg);
            continue;
        }

        res = view.UpdateToken(*token, false, true);
        if (!res) {
            LogPrintf("%s: Token split failed. %s\n", __func__, res.msg);
            continue;
        }

        auto resVal = view.CreateToken(newToken);
        if (!resVal) {
            LogPrintf("%s: Token split failed. %s\n", __func__, resVal.msg);
            continue;
        }

        const DCT_ID newTokenId{resVal.val->v};

        CDataStructureV0 newAscendantKey{AttributeTypes::Token, newTokenId.v, TokenKeys::Ascendant};
        attributes->SetValue(newAscendantKey, AscendantValue{oldTokenId.v, "split"});

        CDataStructureV0 descendantKey{AttributeTypes::Token, oldTokenId.v, TokenKeys::Descendant};
        attributes->SetValue(descendantKey, DescendantValue{newTokenId.v, static_cast<int32_t>(pindex->nHeight)});

        for (const auto& [key, type] : attributes->tokenKeysToType) {
            std::visit([&, key = key](auto& value){
                MigrateMapValues<decltype(value), TokenKeys>(*attributes, AttributeTypes::Token, oldTokenId.v, newTokenId.v, key);
            }, type);
        }

        CAmount totalBalance{0};

        res = PoolSplits(view, totalBalance, *attributes, oldTokenId, newTokenId, pindex, poolCreationTx, newTokenSuffix, multiplier);
        if (!res) {
            LogPrintf("%s: Token split failed. %s\n", __func__, res.msg);
            continue;
        }

        CAccounts addAccounts;
        CAccounts subAccounts;

        view.ForEachBalance([&, multiplier = multiplier](CScript const & owner, const CTokenAmount& balance) {
            if (oldTokenId.v == balance.nTokenId.v) {
                const auto newBalance = CalculateNewAmount(multiplier, balance.nValue);
                addAccounts[owner].Add({newTokenId, newBalance});
                subAccounts[owner].Add(balance);
                totalBalance += newBalance;
            }
            return true;
        });

        res = view.AddMintedTokens(newTokenId, totalBalance);
        if (!res) {
            LogPrintf("%s: Token split failed. %s\n", __func__, res.msg);
            continue;
        }

        try {
            for (const auto& [owner, balances] : addAccounts) {
                res = view.AddBalances(owner, balances);
                if (!res) {
                    throw std::runtime_error(res.msg);
                }
            }

            for (const auto& [owner, balances] : subAccounts) {
                res = view.SubBalances(owner, balances);
                if (!res) {
                    throw std::runtime_error(res.msg);
                }
            }

        } catch (const std::runtime_error& e) {
            LogPrintf("%s: Token split failed. %s\n", __func__, res.msg);
            continue;
        }

        CFutureSwapView discardCache(futureSwapView);
        if (view.GetLoanTokenByID(oldTokenId)) {
            res = VaultSplits(view, discardCache, *attributes, oldTokenId, newTokenId, pindex->nHeight, multiplier);
            if (!res) {
                LogPrintf("%s: Token split failed. %s\n", __func__, res.msg);
                continue;
            }
        } else {
            auto res = attributes->Apply(view, discardCache, pindex->nHeight);
            if (!res) {
                LogPrintf("%s: Token split failed. %s\n", __func__, res.msg);
                continue;
            }
            view.SetVariable(*attributes);
        }

        view.Flush();
    }
}

bool CChainState::FlushStateToDisk(
    const CChainParams& chainparams,
    CValidationState &state,
    FlushStateMode mode,
    int nManualPruneHeight)
{
    int64_t nMempoolUsage = mempool.DynamicMemoryUsage();
    LOCK2(cs_main, cs_LastBlockFile);
    assert(this->CanFlushToDisk());
    static int64_t nLastWrite = 0;
    static int64_t nLastFlush = 0;
    std::set<int> setFilesToPrune;
    bool full_flush_completed = false;
    try {
    {
        bool fFlushForPrune = false;
        bool fDoFullFlush = false;
        if (fPruneMode && (fCheckForPruning || nManualPruneHeight > 0) && !fReindex) {
            if (nManualPruneHeight > 0) {
                FindFilesToPruneManual(setFilesToPrune, nManualPruneHeight);
            } else {
                FindFilesToPrune(setFilesToPrune, chainparams.PruneAfterHeight());
                fCheckForPruning = false;
            }
            if (!setFilesToPrune.empty()) {
                fFlushForPrune = true;
                if (!fHavePruned) {
                    pblocktree->WriteFlag("prunedblockfiles", true);
                    fHavePruned = true;
                }
            }
        }
        int64_t nNow = GetTimeMicros();
        // Avoid writing/flushing immediately after startup.
        if (nLastWrite == 0) {
            nLastWrite = nNow;
        }
        if (nLastFlush == 0) {
            nLastFlush = nNow;
        }
        int64_t nMempoolSizeMax = gArgs.GetArg("-maxmempool", DEFAULT_MAX_MEMPOOL_SIZE) * 1000000;
        int64_t cacheSize = CoinsTip().DynamicMemoryUsage();
        int64_t nTotalSpace = nCoinCacheUsage + std::max<int64_t>(nMempoolSizeMax - nMempoolUsage, 0);
        // The cache is large and we're within 10% and 10 MiB of the limit, but we have time now (not in the middle of a block processing).
        bool fCacheLarge = mode == FlushStateMode::PERIODIC && cacheSize > std::max((9 * nTotalSpace) / 10, nTotalSpace - MAX_BLOCK_COINSDB_USAGE * 1024 * 1024);
        // The cache is over the limit, we have to write now.
        bool fCacheCritical = mode == FlushStateMode::IF_NEEDED && cacheSize > nTotalSpace;
        // It's been a while since we wrote the block index to disk. Do this frequently, so we don't need to redownload after a crash.
        bool fPeriodicWrite = mode == FlushStateMode::PERIODIC && nNow > nLastWrite + (int64_t)DATABASE_WRITE_INTERVAL * 1000000;
        // It's been very long since we flushed the cache. Do this infrequently, to optimize cache usage.
        bool fPeriodicFlush = mode == FlushStateMode::PERIODIC && nNow > nLastFlush + (int64_t)DATABASE_FLUSH_INTERVAL * 1000000;
        // Combine all conditions that result in a full cache flush.
        fDoFullFlush = (mode == FlushStateMode::ALWAYS) || fCacheLarge || fCacheCritical || fPeriodicFlush || fFlushForPrune;
        // Write blocks and block index to disk.
        if (fDoFullFlush || fPeriodicWrite) {
            // Depend on nMinDiskSpace to ensure we can write block index
            if (!CheckDiskSpace(GetBlocksDir())) {
                return AbortNode(state, "Disk space is too low!", _("Error: Disk space is too low!").translated, CClientUIInterface::MSG_NOPREFIX);
            }
            // First make sure all block and undo data is flushed to disk.
            FlushBlockFile();
            // Then update all block file information (which may refer to block and undo files).
            {
                std::vector<std::pair<int, const CBlockFileInfo*> > vFiles;
                vFiles.reserve(setDirtyFileInfo.size());
                for (std::set<int>::iterator it = setDirtyFileInfo.begin(); it != setDirtyFileInfo.end(); ) {
                    vFiles.push_back(std::make_pair(*it, &vinfoBlockFile[*it]));
                    setDirtyFileInfo.erase(it++);
                }
                std::vector<const CBlockIndex*> vBlocks;
                vBlocks.reserve(setDirtyBlockIndex.size());
                for (std::set<CBlockIndex*>::iterator it = setDirtyBlockIndex.begin(); it != setDirtyBlockIndex.end(); ) {
                    vBlocks.push_back(*it);
                    setDirtyBlockIndex.erase(it++);
                }
                if (!pblocktree->WriteBatchSync(vFiles, nLastBlockFile, vBlocks)) {
                    return AbortNode(state, "Failed to write to block index database");
                }
            }
            // Finally remove any pruned files
            if (fFlushForPrune)
                UnlinkPrunedFiles(setFilesToPrune);
            nLastWrite = nNow;
        }
        if (fDoFullFlush || mode == FlushStateMode::IF_NEEDED) {
            if (!pcustomcsview->Flush() || !pfutureSwapView->Flush() || !pundosView->Flush()) {
                return AbortNode(state, "Failed to write db batch");
            }
        }
        // Flush best chain related state. This can only be done if the blocks / block index write was also done.
        if (fDoFullFlush && !CoinsTip().GetBestBlock().IsNull()) {
            // Typical Coin structures on disk are around 48 bytes in size.
            // Pushing a new one to the database can cause it to be written
            // twice (once in the log, and once in the tables). This is already
            // an overestimation, as most will delete an existing entry or
            // overwrite one. Still, use a conservative safety factor of 2.
            if (!CheckDiskSpace(GetDataDir(), 48 * 2 * 2 * CoinsTip().GetCacheSize())) {
                return AbortNode(state, "Disk space is too low!", _("Error: Disk space is too low!").translated, CClientUIInterface::MSG_NOPREFIX);
            }
            bool hasCompaction = false;
            if (!compactBegin.empty() && !compactEnd.empty()) {
                auto time = GetTimeMillis();
                pundosView->Compact(compactBegin, compactEnd);
                compactBegin.clear();
                compactEnd.clear();
                hasCompaction = true;
                LogPrint(BCLog::BENCH, "    - DB compacting takes: %dms\n", GetTimeMillis() - time);
            }
            // Flush the chainstate (which may refer to block index entries).
            bool dbSync = mode == FlushStateMode::ALWAYS || hasCompaction;
            if (!CoinsTip().Flush() || !pcustomcsview->Flush(dbSync)) {
                return AbortNode(state, "Failed to write to coin or masternode db to disk");
            }
            nLastFlush = nNow;
            full_flush_completed = true;
        }
    }
    if (full_flush_completed) {
        // Update best block in wallet (so we can detect restored wallets).
        GetMainSignals().ChainStateFlushed(m_chain.GetLocator());
    }
    } catch (const std::runtime_error& e) {
        return AbortNode(state, std::string("System error while flushing: ") + e.what());
    }
    return true;
}

void CChainState::ForceFlushStateToDisk() {
    CValidationState state;
    const CChainParams& chainparams = Params();
    if (!this->FlushStateToDisk(chainparams, state, FlushStateMode::ALWAYS)) {
        LogPrintf("%s: failed to flush state (%s)\n", __func__, FormatStateMessage(state));
    }
}

void CChainState::PruneAndFlush() {
    CValidationState state;
    fCheckForPruning = true;
    const CChainParams& chainparams = Params();

    if (!this->FlushStateToDisk(chainparams, state, FlushStateMode::NONE)) {
        LogPrintf("%s: failed to flush state (%s)\n", __func__, FormatStateMessage(state));
    }
}

static void DoWarning(const std::string& strWarning)
{
    static bool fWarned = false;
    SetMiscWarning(strWarning);
    if (!fWarned) {
        AlertNotify(strWarning);
        fWarned = true;
    }
}

/** Private helper function that concatenates warning messages. */
static void AppendWarning(std::string& res, const std::string& warn)
{
    if (!res.empty()) res += ", ";
    res += warn;
}

/** Check warning conditions and do some notifications on new chain tip set. */
void static UpdateTip(const CBlockIndex* pindexNew, const CChainParams& chainParams)
    EXCLUSIVE_LOCKS_REQUIRED(::cs_main)
{
    // New best block
    mempool.AddTransactionsUpdated(1);

    {
        LOCK(g_best_block_mutex);
        g_best_block = pindexNew->GetBlockHash();
        g_best_block_cv.notify_all();
    }

    std::string warningMessages;
    if (!::ChainstateActive().IsInitialBlockDownload())
    {
        int nUpgraded = 0;
        const CBlockIndex* pindex = pindexNew;
        for (int bit = 0; bit < VERSIONBITS_NUM_BITS; bit++) {
            WarningBitsConditionChecker checker(bit);
            ThresholdState state = checker.GetStateFor(pindex, chainParams.GetConsensus(), warningcache[bit]);
            if (state == ThresholdState::ACTIVE || state == ThresholdState::LOCKED_IN) {
                const std::string strWarning = strprintf(_("Warning: unknown new rules activated (versionbit %i)").translated, bit);
                if (state == ThresholdState::ACTIVE) {
                    DoWarning(strWarning);
                } else {
                    AppendWarning(warningMessages, strWarning);
                }
            }
        }
        // Check the version of the last 100 blocks to see if we need to upgrade:
        for (int i = 0; i < 100 && pindex != nullptr; i++)
        {
            int32_t nExpectedVersion = ComputeBlockVersion(pindex->pprev, chainParams.GetConsensus());
            if (pindex->nVersion > VERSIONBITS_LAST_OLD_BLOCK_VERSION && (pindex->nVersion & ~nExpectedVersion) != 0)
                ++nUpgraded;
            pindex = pindex->pprev;
        }
        if (nUpgraded > 0)
            AppendWarning(warningMessages, strprintf(_("%d of last 100 blocks have unexpected version").translated, nUpgraded));
    }

    static int64_t lastTipTime = 0;
    auto currentTime = GetSystemTimeInSeconds();
    if (!warningMessages.empty() || !::ChainstateActive().IsInitialBlockDownload() || lastTipTime < currentTime - 20) {
        lastTipTime = currentTime;
        LogPrintf("%s: new best=%s height=%d version=0x%08x log2_work=%.8g tx=%lu date='%s' progress=%f cache=%.1fMiB(%utxo)", __func__, /* Continued */
            pindexNew->GetBlockHash().ToString(), pindexNew->nHeight, pindexNew->nVersion,
            log(pindexNew->nChainWork.getdouble())/log(2.0), (unsigned long)pindexNew->nChainTx,
            FormatISO8601DateTime(pindexNew->GetBlockTime()),
            GuessVerificationProgress(chainParams.TxData(), pindexNew), ::ChainstateActive().CoinsTip().DynamicMemoryUsage() * (1.0 / (1<<20)), ::ChainstateActive().CoinsTip().GetCacheSize());
        if (!warningMessages.empty())
            LogPrintf(" warning='%s'", warningMessages); /* Continued */
        LogPrintf("\n");
    }
}

/** Disconnect m_chain's tip.
  * After calling, the mempool will be in an inconsistent state, with
  * transactions from disconnected blocks being added to disconnectpool.  You
  * should make the mempool consistent again by calling UpdateMempoolForReorg.
  * with cs_main held.
  *
  * If disconnectpool is nullptr, then no disconnected transactions are added to
  * disconnectpool (note that the caller is responsible for mempool consistency
  * in any case).
  */
bool CChainState::DisconnectTip(CValidationState& state, const CChainParams& chainparams, DisconnectedBlockTransactions *disconnectpool)
{
    m_disconnectTip = true;
    CBlockIndex *pindexDelete = m_chain.Tip();
    assert(pindexDelete);
    // Read block from disk.
    std::shared_ptr<CBlock> pblock = std::make_shared<CBlock>();
    CBlock& block = *pblock;
    if (!ReadBlockFromDisk(block, pindexDelete, chainparams.GetConsensus())) {
        m_disconnectTip = false;
        return error("DisconnectTip(): Failed to read block");
    }
    // Apply the block atomically to the chain state.
    int64_t nStart = GetTimeMicros();
    {
        CCoinsViewCache view(&CoinsTip());
        CCustomCSView mnview(*pcustomcsview);
        CFutureSwapView futureSwapView(*pfutureSwapView);
        CUndosView undosView(*pundosView);
        assert(view.GetBestBlock() == pindexDelete->GetBlockHash());
        std::vector<CAnchorConfirmMessage> disconnectedConfirms;
        if (DisconnectBlock(block, pindexDelete, view, mnview, futureSwapView, undosView, disconnectedConfirms) != DISCONNECT_OK) {
            m_disconnectTip = false;
            // no usable history
            DiscardWriters(paccountHistoryDB, pburnHistoryDB, pvaultHistoryDB);
            return error("DisconnectTip(): DisconnectBlock %s failed", pindexDelete->GetBlockHash().ToString());
        }
        bool flushed = view.Flush() && mnview.Flush() && futureSwapView.Flush() && undosView.Flush();
        assert(flushed);

        // flush history
        FlushWriters(paccountHistoryDB, pburnHistoryDB, pvaultHistoryDB);

        if (!disconnectedConfirms.empty()) {
            for (auto const & confirm : disconnectedConfirms) {
                panchorAwaitingConfirms->Add(confirm);
            }
            // we do not clear ALL votes (even they are stale) for the case of rapid tip changing. At least, they'll be deleted after their rewards
            if (!IsInitialBlockDownload()) {
                panchorAwaitingConfirms->ReVote();
            }
        }
    }
    LogPrint(BCLog::BENCH, "- Disconnect block: %.2fms\n", (GetTimeMicros() - nStart) * MILLI);
    // Write the chain state to disk, if necessary.
    if (!FlushStateToDisk(chainparams, state, FlushStateMode::IF_NEEDED)) {
        m_disconnectTip = false;
        return false;
    }

    if (disconnectpool) {
        // Save transactions to re-add to mempool at end of reorg
        for (auto it = block.vtx.rbegin(); it != block.vtx.rend(); ++it) {
            disconnectpool->addTransaction(*it);
        }
        while (disconnectpool->DynamicMemoryUsage() > MAX_DISCONNECTED_TX_POOL_SIZE * 1000) {
            // Drop the earliest entry, and remove its children from the mempool.
            auto it = disconnectpool->queuedTx.get<insertion_order>().begin();
            mempool.removeRecursive(**it, MemPoolRemovalReason::REORG);
            disconnectpool->removeEntry(it);
        }
    }

    m_chain.SetTip(pindexDelete->pprev);

    UpdateTip(pindexDelete->pprev, chainparams);
    // Let wallets know transactions went from 1-confirmed to
    // 0-confirmed or conflicted:
    GetMainSignals().BlockDisconnected(pblock);
    m_disconnectTip = false;
    return true;
}

static int64_t nTimeReadFromDisk = 0;
static int64_t nTimeConnectTotal = 0;
static int64_t nTimeFlush = 0;
static int64_t nTimeChainState = 0;
static int64_t nTimePostConnect = 0;

struct PerBlockConnectTrace {
    CBlockIndex* pindex = nullptr;
    std::shared_ptr<const CBlock> pblock;
    std::shared_ptr<std::vector<CTransactionRef>> conflictedTxs;
    PerBlockConnectTrace() : conflictedTxs(std::make_shared<std::vector<CTransactionRef>>()) {}
};
/**
 * Used to track blocks whose transactions were applied to the UTXO state as a
 * part of a single ActivateBestChainStep call.
 *
 * This class also tracks transactions that are removed from the mempool as
 * conflicts (per block) and can be used to pass all those transactions
 * through SyncTransaction.
 *
 * This class assumes (and asserts) that the conflicted transactions for a given
 * block are added via mempool callbacks prior to the BlockConnected() associated
 * with those transactions. If any transactions are marked conflicted, it is
 * assumed that an associated block will always be added.
 *
 * This class is single-use, once you call GetBlocksConnected() you have to throw
 * it away and make a new one.
 */
class ConnectTrace {
private:
    std::vector<PerBlockConnectTrace> blocksConnected;
    CTxMemPool &pool;
    boost::signals2::scoped_connection m_connNotifyEntryRemoved;

public:
    explicit ConnectTrace(CTxMemPool &_pool) : blocksConnected(1), pool(_pool) {
        m_connNotifyEntryRemoved = pool.NotifyEntryRemoved.connect(std::bind(&ConnectTrace::NotifyEntryRemoved, this, std::placeholders::_1, std::placeholders::_2));
    }

    void BlockConnected(CBlockIndex* pindex, std::shared_ptr<const CBlock> pblock) {
        assert(!blocksConnected.back().pindex);
        assert(pindex);
        assert(pblock);
        blocksConnected.back().pindex = pindex;
        blocksConnected.back().pblock = std::move(pblock);
        blocksConnected.emplace_back();
    }

    std::vector<PerBlockConnectTrace>& GetBlocksConnected() {
        // We always keep one extra block at the end of our list because
        // blocks are added after all the conflicted transactions have
        // been filled in. Thus, the last entry should always be an empty
        // one waiting for the transactions from the next block. We pop
        // the last entry here to make sure the list we return is sane.
        assert(!blocksConnected.back().pindex);
        assert(blocksConnected.back().conflictedTxs->empty());
        blocksConnected.pop_back();
        return blocksConnected;
    }

    void NotifyEntryRemoved(CTransactionRef txRemoved, MemPoolRemovalReason reason) {
        assert(!blocksConnected.back().pindex);
        if (reason == MemPoolRemovalReason::CONFLICT) {
            blocksConnected.back().conflictedTxs->emplace_back(std::move(txRemoved));
        }
    }
};

/**
 * Connect a new block to m_chain. pblock is either nullptr or a pointer to a CBlock
 * corresponding to pindexNew, to bypass loading it again from disk.
 *
 * The block is added to connectTrace if connection succeeds.
 */
bool CChainState::ConnectTip(CValidationState& state, const CChainParams& chainparams, CBlockIndex* pindexNew, const std::shared_ptr<const CBlock>& pblock, ConnectTrace& connectTrace, DisconnectedBlockTransactions &disconnectpool)
{
    assert(pindexNew->pprev == m_chain.Tip());
    // Read block from disk.
    int64_t nTime1 = GetTimeMicros();
    std::shared_ptr<const CBlock> pthisBlock;
    if (!pblock) {
        std::shared_ptr<CBlock> pblockNew = std::make_shared<CBlock>();
        if (!ReadBlockFromDisk(*pblockNew, pindexNew, chainparams.GetConsensus()))
            return AbortNode(state, "Failed to read block");
        pthisBlock = pblockNew;
    } else {
        pthisBlock = pblock;
    }
    const CBlock& blockConnecting = *pthisBlock;
    // Apply the block atomically to the chain state.
    int64_t nTime2 = GetTimeMicros(); nTimeReadFromDisk += nTime2 - nTime1;
    int64_t nTime3;
    LogPrint(BCLog::BENCH, "  - Load block from disk: %.2fms [%.2fs]\n", (nTime2 - nTime1) * MILLI, nTimeReadFromDisk * MICRO);
    {
        CUndosView undosView(*pundosView);
        CCoinsViewCache view(&CoinsTip());
        CCustomCSView mnview(*pcustomcsview);
        CFutureSwapView futureSwapView(*pfutureSwapView);

        std::vector<uint256> rewardedAnchors;
        bool rv = ConnectBlock(blockConnecting, state, pindexNew, view, mnview, futureSwapView, undosView, chainparams, rewardedAnchors);
        GetMainSignals().BlockChecked(blockConnecting, state);
        if (!rv) {
            if (state.IsInvalid()) {
                InvalidBlockFound(pindexNew, state);
            }
            // no usable history
            DiscardWriters(paccountHistoryDB, pburnHistoryDB, pvaultHistoryDB);
            return error("%s: ConnectBlock %s failed, %s", __func__, pindexNew->GetBlockHash().ToString(), FormatStateMessage(state));
        }
        nTime3 = GetTimeMicros(); nTimeConnectTotal += nTime3 - nTime2;
        LogPrint(BCLog::BENCH, "  - Connect total: %.2fms [%.2fs (%.2fms/blk)]\n", (nTime3 - nTime2) * MILLI, nTimeConnectTotal * MICRO, nTimeConnectTotal * MILLI / nBlocksTotal);
        bool flushed = view.Flush() && mnview.Flush() && futureSwapView.Flush() && undosView.Flush();
        assert(flushed);

        // flush history
        FlushWriters(paccountHistoryDB, pburnHistoryDB, pvaultHistoryDB);

        // anchor rewards re-voting etc...
        if (!rewardedAnchors.empty()) {
            // we do not clear ALL votes (even they are stale) for the case of rapid tip changing. At least, they'll be deleted after their rewards
            for (auto const & btcTxHash : rewardedAnchors) {
                panchorAwaitingConfirms->EraseAnchor(btcTxHash);
            }
        }
    }
    int64_t nTime4 = GetTimeMicros(); nTimeFlush += nTime4 - nTime3;
    LogPrint(BCLog::BENCH, "  - Flush: %.2fms [%.2fs (%.2fms/blk)]\n", (nTime4 - nTime3) * MILLI, nTimeFlush * MICRO, nTimeFlush * MILLI / nBlocksTotal);
    // Write the chain state to disk, if necessary.
    bool viewChanges = pcustomcsview->SizeEstimate() > 0;
    if (!FlushStateToDisk(chainparams, state, FlushStateMode::IF_NEEDED))
        return false;
    int64_t nTime5 = GetTimeMicros(); nTimeChainState += nTime5 - nTime4;
    LogPrint(BCLog::BENCH, "  - Writing chainstate: %.2fms [%.2fs (%.2fms/blk)]\n", (nTime5 - nTime4) * MILLI, nTimeChainState * MICRO, nTimeChainState * MILLI / nBlocksTotal);
    // Remove conflicting transactions from the mempool.;
    mempool.removeForBlock(blockConnecting.vtx, pindexNew->nHeight, viewChanges);
    disconnectpool.removeForBlock(blockConnecting.vtx);
    // Update m_chain & related variables.
    m_chain.SetTip(pindexNew);
    UpdateTip(pindexNew, chainparams);

    // Update teams every anchoringTeamChange number of blocks
    if (pindexNew->nHeight >= Params().GetConsensus().DakotaHeight &&
            pindexNew->nHeight % Params().GetConsensus().mn.anchoringTeamChange == 0) {
        pcustomcsview->CalcAnchoringTeams(blockConnecting.stakeModifier, pindexNew);
        pcustomcsview->Flush();

        // Delete old and now invalid anchor confirms
        panchorAwaitingConfirms->Clear();

        // Revote to pay any unrewarded anchor confirms
        if (!IsInitialBlockDownload()) {
            panchorAwaitingConfirms->ReVote();
        }
    }

    int64_t nTime6 = GetTimeMicros(); nTimePostConnect += nTime6 - nTime5; nTimeTotal += nTime6 - nTime1;
    LogPrint(BCLog::BENCH, "  - Connect postprocess: %.2fms [%.2fs (%.2fms/blk)]\n", (nTime6 - nTime5) * MILLI, nTimePostConnect * MICRO, nTimePostConnect * MILLI / nBlocksTotal);
    LogPrint(BCLog::BENCH, "- Connect block: %.2fms [%.2fs (%.2fms/blk)]\n", (nTime6 - nTime1) * MILLI, nTimeTotal * MICRO, nTimeTotal * MILLI / nBlocksTotal);

    connectTrace.BlockConnected(pindexNew, std::move(pthisBlock));
    return true;
}

/**
 * Return the tip of the chain with the most work in it, that isn't
 * known to be invalid (it's however far from certain to be valid).
 */
CBlockIndex* CChainState::FindMostWorkChain() {
    do {
        CBlockIndex *pindexNew = nullptr;

        // Find the best candidate header.
        {
            std::set<CBlockIndex*, CBlockIndexWorkComparator>::reverse_iterator it = setBlockIndexCandidates.rbegin();
            if (it == setBlockIndexCandidates.rend())
                return nullptr;
            pindexNew = *it;
        }

        // Check whether all blocks on the path between the currently active chain and the candidate are valid.
        // Just going until the active chain is an optimization, as we know all blocks in it are valid already.
        CBlockIndex *pindexTest = pindexNew;
        bool fInvalidAncestor = false;
        while (pindexTest && !m_chain.Contains(pindexTest)) {
            assert(pindexTest->HaveTxsDownloaded() || pindexTest->nHeight == 0);

            // Pruned nodes may have entries in setBlockIndexCandidates for
            // which block files have been deleted.  Remove those as candidates
            // for the most work chain if we come across them; we can't switch
            // to a chain unless we have all the non-active-chain parent blocks.
            bool fFailedChain = pindexTest->nStatus & BLOCK_FAILED_MASK;
            bool fMissingData = !(pindexTest->nStatus & BLOCK_HAVE_DATA);
            if (fFailedChain || fMissingData) {
                // Candidate chain is not usable (either invalid or missing data)
                if (fFailedChain && (pindexBestInvalid == nullptr || pindexNew->nChainWork > pindexBestInvalid->nChainWork))
                    pindexBestInvalid = pindexNew;
                CBlockIndex *pindexFailed = pindexNew;
                // Remove the entire chain from the set.
                while (pindexTest != pindexFailed) {
                    if (fFailedChain) {
                        pindexFailed->nStatus |= BLOCK_FAILED_CHILD;
                    } else if (fMissingData) {
                        // If we're missing data, then add back to m_blocks_unlinked,
                        // so that if the block arrives in the future we can try adding
                        // to setBlockIndexCandidates again.
                        m_blockman.m_blocks_unlinked.insert(
                            std::make_pair(pindexFailed->pprev, pindexFailed));
                    }
                    setBlockIndexCandidates.erase(pindexFailed);
                    pindexFailed = pindexFailed->pprev;
                }
                setBlockIndexCandidates.erase(pindexTest);
                fInvalidAncestor = true;
                break;
            }
            pindexTest = pindexTest->pprev;
        }
        if (!fInvalidAncestor)
            return pindexNew;
    } while(true);
}

/** Delete all entries in setBlockIndexCandidates that are worse than the current tip. */
void CChainState::PruneBlockIndexCandidates() {
    // Note that we can't delete the current block itself, as we may need to return to it later in case a
    // reorganization to a better block fails.
    std::set<CBlockIndex*, CBlockIndexWorkComparator>::iterator it = setBlockIndexCandidates.begin();
    while (it != setBlockIndexCandidates.end() && setBlockIndexCandidates.value_comp()(*it, m_chain.Tip())) {
        setBlockIndexCandidates.erase(it++);
    }
    // Either the current tip or a successor of it we're working towards is left in setBlockIndexCandidates.
    assert(!setBlockIndexCandidates.empty());
//    LogPrintf("TRACE PruneBlockIndexCandidates() after: setBlockIndexCandidates: %i\n", setBlockIndexCandidates.size());
}

//! Returns last CBlockIndex* that is a checkpoint
static CBlockIndex* GetLastCheckpoint(const CCheckpointData& data) EXCLUSIVE_LOCKS_REQUIRED(cs_main)
{
    const MapCheckpoints& checkpoints = data.mapCheckpoints;

    for (const MapCheckpoints::value_type& i : reverse_iterate(checkpoints))
    {
        const uint256& hash = i.second;
        CBlockIndex* pindex = LookupBlockIndex(hash);
        if (pindex) {
            return pindex;
        }
    }
    return nullptr;
}

/**
 * Try to make some progress towards making pindexMostWork the active block.
 * pblock is either nullptr or a pointer to a CBlock corresponding to pindexMostWork.
 */
bool CChainState::ActivateBestChainStep(CValidationState& state, const CChainParams& chainparams, CBlockIndex* pindexMostWork, const std::shared_ptr<const CBlock>& pblock, bool& fInvalidFound, ConnectTrace& connectTrace)
{
    AssertLockHeld(cs_main);

    const CBlockIndex *pindexOldTip = m_chain.Tip();
    const CBlockIndex *pindexFork = m_chain.FindFork(pindexMostWork);

    // Disconnect active blocks which are no longer in the best chain.
    bool fBlocksDisconnected = false;
    DisconnectedBlockTransactions disconnectpool;
    auto disconnectBlocksTo = [&](const CBlockIndex *pindex) EXCLUSIVE_LOCKS_REQUIRED(cs_main, ::mempool.cs) {
        while (m_chain.Tip() && m_chain.Tip() != pindex) {
            if (!DisconnectTip(state, chainparams, &disconnectpool)) {
                // This is likely a fatal error, but keep the mempool consistent,
                // just in case. Only remove from the mempool in this case.
                UpdateMempoolForReorg(disconnectpool, false);

                // If we're unable to disconnect a block during normal operation,
                // then that is a failure of our local system -- we should abort
                // rather than stay on a less work chain.
                return AbortNode(state, "Failed to disconnect block; see debug.log for details");
            }
            fBlocksDisconnected = true;

            if (ShutdownRequested())
                break;
        }
        return true;
    };

    if (!disconnectBlocksTo(pindexFork))
        return false;

    // Build list of new blocks to connect.
    std::vector<CBlockIndex*> vpindexToConnect;
    bool fContinue = true;
    int nHeight = pindexFork ? pindexFork->nHeight : -1;
    while (fContinue && nHeight != pindexMostWork->nHeight) {
        // Don't iterate the entire list of potential improvements toward the best tip, as we likely only need
        // a few blocks along the way.
        int nTargetHeight = std::min(nHeight + 32, pindexMostWork->nHeight);
        vpindexToConnect.clear();
        vpindexToConnect.reserve(nTargetHeight - nHeight);
        CBlockIndex *pindexIter = pindexMostWork->GetAncestor(nTargetHeight);
        while (pindexIter && pindexIter->nHeight != nHeight) {
            vpindexToConnect.push_back(pindexIter);
            pindexIter = pindexIter->pprev;
        }
        nHeight = nTargetHeight;

        // Connect new blocks.
        for (CBlockIndex *pindexConnect : reverse_iterate(vpindexToConnect)) {
            state = CValidationState();
            if (!ConnectTip(state, chainparams, pindexConnect, pindexConnect == pindexMostWork ? pblock : std::shared_ptr<const CBlock>(), connectTrace, disconnectpool)) {
                if (state.IsInvalid()) {
                    // The block violates a consensus rule.
                    if (state.GetReason() != ValidationInvalidReason::BLOCK_MUTATED) {
                        InvalidChainFound(vpindexToConnect.front());
                    }
                    fContinue = false;
                    fInvalidFound = true;
                    break;
                } else {
                    // A system error occurred (disk space, database error, ...).
                    // Make the mempool consistent with the current tip, just in case
                    // any observers try to use it before shutdown.
                    UpdateMempoolForReorg(disconnectpool, false);
                    return false;
                }
            } else {
                PruneBlockIndexCandidates();
                if (!pindexOldTip || m_chain.Tip()->nChainWork > pindexOldTip->nChainWork) {
                    // We're in a better position than we were. Return temporarily to release the lock.
                    fContinue = false;
                    break;
                }
            }
        }
    }

    if (fBlocksDisconnected) {
        // If any blocks were disconnected, disconnectpool may be non empty.  Add
        // any disconnected transactions back to the mempool.
        UpdateMempoolForReorg(disconnectpool, true);
    }
    mempool.xcheck(&CoinsTip(), pcustomcsview.get(), chainparams);

    // Callbacks/notifications for a new best chain.
    if (fInvalidFound)
        CheckForkWarningConditionsOnNewFork(vpindexToConnect.back());
    else
        CheckForkWarningConditions();

    return true;
}

static bool NotifyHeaderTip() LOCKS_EXCLUDED(cs_main) {
    bool fNotify = false;
    bool fInitialBlockDownload = false;
    static CBlockIndex* pindexHeaderOld = nullptr;
    CBlockIndex* pindexHeader = nullptr;
    {
        LOCK(cs_main);
        pindexHeader = pindexBestHeader;

        if (pindexHeader != pindexHeaderOld) {
            fNotify = true;
            fInitialBlockDownload = ::ChainstateActive().IsInitialBlockDownload();
            pindexHeaderOld = pindexHeader;
        }
    }
    // Send block tip changed notifications without cs_main
    if (fNotify) {
        uiInterface.NotifyHeaderTip(fInitialBlockDownload, pindexHeader);
    }
    return fNotify;
}

static void LimitValidationInterfaceQueue() LOCKS_EXCLUDED(cs_main) {
    AssertLockNotHeld(cs_main);

    if (GetMainSignals().CallbacksPending() > 10) {
        SyncWithValidationInterfaceQueue();
    }
}

/**
 * Make the best chain active, in multiple steps. The result is either failure
 * or an activated best chain. pblock is either nullptr or a pointer to a block
 * that is already loaded (to avoid loading it again from disk).
 *
 * ActivateBestChain is split into steps (see ActivateBestChainStep) so that
 * we avoid holding cs_main for an extended period of time; the length of this
 * call may be quite long during reindexing or a substantial reorg.
 */
bool CChainState::ActivateBestChain(CValidationState &state, const CChainParams& chainparams, std::shared_ptr<const CBlock> pblock) {
    // Note that while we're often called here from ProcessNewBlock, this is
    // far from a guarantee. Things in the P2P/RPC will often end up calling
    // us in the middle of ProcessNewBlock - do not assume pblock is set
    // sanely for performance or correctness!
    AssertLockNotHeld(cs_main);

    CBlockIndex *pindexMostWork = nullptr;
    CBlockIndex *pindexNewTip = nullptr;
    int nStopAtHeight = gArgs.GetArg("-stopatheight", DEFAULT_STOPATHEIGHT);
    do {
        // Block until the validation queue drains. This should largely
        // never happen in normal operation, however may happen during
        // reindex, causing memory blowup if we run too far ahead.
        // Note that if a validationinterface callback ends up calling
        // ActivateBestChain this may lead to a deadlock! We should
        // probably have a DEBUG_LOCKORDER test for this in the future.
        LimitValidationInterfaceQueue();
        // Periodically hold and release chainstate mutex to allow
        // invalidate to take its place at any point
        LOCK(m_cs_chainstate);
        {
            LOCK2(cs_main, ::mempool.cs); // Lock transaction pool for at least as long as it takes for connectTrace to be consumed
            // early return when last chain tip is changed
            // it indicates invalidation
            if (pindexNewTip && pindexNewTip != m_chain.Tip()) {
                return true;
            }
            CBlockIndex* starting_tip = m_chain.Tip();
            bool blocks_connected = false;
            do {
                // We absolutely may not unlock cs_main until we've made forward progress
                // (with the exception of shutdown due to hardware issues, low disk space, etc).
                ConnectTrace connectTrace(mempool); // Destructed before cs_main is unlocked

                if (pindexMostWork == nullptr) {
                    pindexMostWork = FindMostWorkChain();
                }

                // Whether we have anything to do at all.
                if (pindexMostWork == nullptr || pindexMostWork == m_chain.Tip()) {
                    break;
                }

                bool fInvalidFound = false;
                std::shared_ptr<const CBlock> nullBlockPtr;
                if (!ActivateBestChainStep(state, chainparams, pindexMostWork, pblock && pblock->GetHash() == pindexMostWork->GetBlockHash() ? pblock : nullBlockPtr, fInvalidFound, connectTrace))
                    return false;
                blocks_connected = true;

                if (fInvalidFound) {
                    // Wipe cache, we may need another branch now.
                    pindexMostWork = nullptr;
                }

                pindexNewTip = m_chain.Tip();

                for (const PerBlockConnectTrace& trace : connectTrace.GetBlocksConnected()) {
                    assert(trace.pblock && trace.pindex);
                    GetMainSignals().BlockConnected(trace.pblock, trace.pindex, trace.conflictedTxs);
                }
            } while (!m_chain.Tip() || (starting_tip && CBlockIndexWorkComparator()(m_chain.Tip(), starting_tip)));
            if (!blocks_connected) return true;

            const CBlockIndex* pindexFork = m_chain.FindFork(starting_tip);
            bool fInitialDownload = IsInitialBlockDownload();

            // Notify external listeners about the new tip.
            // Enqueue while holding cs_main to ensure that UpdatedBlockTip is called in the order in which blocks are connected
            if (pindexFork != pindexNewTip) {
                // Notify ValidationInterface subscribers
                GetMainSignals().UpdatedBlockTip(pindexNewTip, pindexFork, fInitialDownload);

                // Always notify the UI if a new block tip was connected
                uiInterface.NotifyBlockTip(fInitialDownload, pindexNewTip);
            }
        }
        // When we reach this point, we switched to a new tip (stored in pindexNewTip).

        if (nStopAtHeight && pindexNewTip && pindexNewTip->nHeight >= nStopAtHeight) StartShutdown();

        // We check shutdown only after giving ActivateBestChainStep a chance to run once so that we
        // never shutdown before connecting the genesis block during LoadChainTip(). Previously this
        // caused an assert() failure during shutdown in such cases as the UTXO DB flushing checks
        // that the best block hash is non-null.
        if (ShutdownRequested())
            break;
    } while (pindexNewTip != pindexMostWork);
    CheckBlockIndex(chainparams.GetConsensus());

    // Write changes periodically to disk, after relay.
    if (!FlushStateToDisk(chainparams, state, FlushStateMode::PERIODIC)) {
        return false;
    }

    return true;
}

bool ActivateBestChain(CValidationState &state, const CChainParams& chainparams, std::shared_ptr<const CBlock> pblock) {
    return ::ChainstateActive().ActivateBestChain(state, chainparams, std::move(pblock));
}

bool CChainState::PreciousBlock(CValidationState& state, const CChainParams& params, CBlockIndex *pindex)
{
    {
        LOCK(cs_main);
        if (pindex->nChainWork < m_chain.Tip()->nChainWork) {
            // Nothing to do, this block is not at the tip.
            return true;
        }
        if (m_chain.Tip()->nChainWork > nLastPreciousChainwork) {
            // The chain has been extended since the last call, reset the counter.
            nBlockReverseSequenceId = -1;
        }
        nLastPreciousChainwork = m_chain.Tip()->nChainWork;
        setBlockIndexCandidates.erase(pindex);
        pindex->nSequenceId = nBlockReverseSequenceId;
        if (nBlockReverseSequenceId > std::numeric_limits<int32_t>::min()) {
            // We can't keep reducing the counter if somebody really wants to
            // call preciousblock 2**31-1 times on the same set of tips...
            nBlockReverseSequenceId--;
        }
        if (pindex->IsValid(BLOCK_VALID_TRANSACTIONS) && pindex->HaveTxsDownloaded()) {
            setBlockIndexCandidates.insert(pindex);
            PruneBlockIndexCandidates();
        }
    }

    return ActivateBestChain(state, params, std::shared_ptr<const CBlock>());
}
bool PreciousBlock(CValidationState& state, const CChainParams& params, CBlockIndex *pindex) {
    return ::ChainstateActive().PreciousBlock(state, params, pindex);
}

bool CChainState::InvalidateBlock(CValidationState& state, const CChainParams& chainparams, CBlockIndex *pindex)
{
    CBlockIndex* to_mark_failed = pindex;
    bool pindex_was_in_chain = false;
    int disconnected = 0;

    // We do not allow ActivateBestChain() to run while InvalidateBlock() is
    // running, as that could cause the tip to change while we disconnect
    // blocks.
    LOCK(m_cs_chainstate);

    // We'll be acquiring and releasing cs_main below, to allow the validation
    // callbacks to run. However, we should keep the block index in a
    // consistent state as we disconnect blocks -- in particular we need to
    // add equal-work blocks to setBlockIndexCandidates as we disconnect.
    // To avoid walking the block index repeatedly in search of candidates,
    // build a map once so that we can look up candidate blocks by chain
    // work as we go.
    std::multimap<const arith_uint256, CBlockIndex *> candidate_blocks_by_work;

    {
        LOCK(cs_main);
        CBlockIndex* pcheckpoint = GetLastCheckpoint(chainparams.Checkpoints());
        if (pcheckpoint && pindex->nHeight <= pcheckpoint->nHeight)
            return state.Invalid(ValidationInvalidReason::BLOCK_CHECKPOINT, error("Cannot invalidate block prior last checkpoint height %d", pcheckpoint->nHeight), REJECT_CHECKPOINT, "");

        for (const auto& entry : m_blockman.m_block_index) {
            CBlockIndex *candidate = entry.second;
            // We don't need to put anything in our active chain into the
            // multimap, because those candidates will be found and considered
            // as we disconnect.
            // Instead, consider only non-active-chain blocks that have at
            // least as much work as where we expect the new tip to end up.
            if (!m_chain.Contains(candidate) &&
                    !CBlockIndexWorkComparator()(candidate, pindex->pprev) &&
                    candidate->IsValid(BLOCK_VALID_TRANSACTIONS) &&
                    candidate->HaveTxsDownloaded()) {
                candidate_blocks_by_work.insert(std::make_pair(candidate->nChainWork, candidate));
            }
        }
    }

    // Disconnect (descendants of) pindex, and mark them invalid.
    while (true) {
        if (ShutdownRequested()) break;

        // Make sure the queue of validation callbacks doesn't grow unboundedly.
        LimitValidationInterfaceQueue();

        LOCK2(cs_main, ::mempool.cs); // Lock for as long as disconnectpool is in scope to make sure UpdateMempoolForReorg is called after DisconnectTip without unlocking in between
        if (!m_chain.Contains(pindex)) break;
        pindex_was_in_chain = true;
        CBlockIndex *invalid_walk_tip = m_chain.Tip();

        // ActivateBestChain considers blocks already in m_chain
        // unconditionally valid already, so force disconnect away from it.
        DisconnectedBlockTransactions disconnectpool;
        bool ret = DisconnectTip(state, chainparams, &disconnectpool);
        // DisconnectTip will add transactions to disconnectpool.
        // Adjust the mempool to be consistent with the new tip, adding
        // transactions back to the mempool if disconnecting was successful,
        // and we're not doing a very deep invalidation (in which case
        // keeping the mempool up to date is probably futile anyway).
        UpdateMempoolForReorg(disconnectpool, /* fAddToMempool = */ (++disconnected <= 10) && ret);
        if (!ret) return false;
        assert(invalid_walk_tip->pprev == m_chain.Tip());

        // We immediately mark the disconnected blocks as invalid.
        // This prevents a case where pruned nodes may fail to invalidateblock
        // and be left unable to start as they have no tip candidates (as there
        // are no blocks that meet the "have data and are not invalid per
        // nStatus" criteria for inclusion in setBlockIndexCandidates).
        invalid_walk_tip->nStatus |= BLOCK_FAILED_VALID;
        setDirtyBlockIndex.insert(invalid_walk_tip);
        setBlockIndexCandidates.erase(invalid_walk_tip);
        setBlockIndexCandidates.insert(invalid_walk_tip->pprev);
        if (invalid_walk_tip->pprev == to_mark_failed && (to_mark_failed->nStatus & BLOCK_FAILED_VALID)) {
            // We only want to mark the last disconnected block as BLOCK_FAILED_VALID; its children
            // need to be BLOCK_FAILED_CHILD instead.
            to_mark_failed->nStatus = (to_mark_failed->nStatus ^ BLOCK_FAILED_VALID) | BLOCK_FAILED_CHILD;
            setDirtyBlockIndex.insert(to_mark_failed);
        }

        // Add any equal or more work headers to setBlockIndexCandidates
        auto candidate_it = candidate_blocks_by_work.lower_bound(invalid_walk_tip->pprev->nChainWork);
        while (candidate_it != candidate_blocks_by_work.end()) {
            if (!CBlockIndexWorkComparator()(candidate_it->second, invalid_walk_tip->pprev)) {
                setBlockIndexCandidates.insert(candidate_it->second);
                candidate_it = candidate_blocks_by_work.erase(candidate_it);
            } else {
                ++candidate_it;
            }
        }

        // Track the last disconnected block, so we can correct its BLOCK_FAILED_CHILD status in future
        // iterations, or, if it's the last one, call InvalidChainFound on it.
        to_mark_failed = invalid_walk_tip;
    }

    {
        LOCK(cs_main);
        if (m_chain.Contains(to_mark_failed)) {
            // If the to-be-marked invalid block is in the active chain, something is interfering and we can't proceed.
            return false;
        }

        // Mark pindex (or the last disconnected block) as invalid, even when it never was in the main chain
        to_mark_failed->nStatus |= BLOCK_FAILED_VALID;
        setDirtyBlockIndex.insert(to_mark_failed);
        setBlockIndexCandidates.erase(to_mark_failed);
        m_blockman.m_failed_blocks.insert(to_mark_failed);

        // The resulting new best tip may not be in setBlockIndexCandidates anymore, so
        // add it again.
        BlockMap::iterator it = m_blockman.m_block_index.begin();
        while (it != m_blockman.m_block_index.end()) {
            if (it->second->IsValid(BLOCK_VALID_TRANSACTIONS) && it->second->HaveTxsDownloaded() && !setBlockIndexCandidates.value_comp()(it->second, m_chain.Tip())) {
                setBlockIndexCandidates.insert(it->second);
            }
            it++;
        }

        InvalidChainFound(to_mark_failed);
    }

    // Only notify about a new block tip if the active chain was modified.
    if (pindex_was_in_chain) {
        uiInterface.NotifyBlockTip(IsInitialBlockDownload(), to_mark_failed->pprev);
    }
    return true;
}

bool InvalidateBlock(CValidationState& state, const CChainParams& chainparams, CBlockIndex *pindex) {
    return ::ChainstateActive().InvalidateBlock(state, chainparams, pindex);
}

void CChainState::ResetBlockFailureFlags(CBlockIndex *pindex) {
    AssertLockHeld(cs_main);

    int nHeight = pindex->nHeight;

    // Remove the invalidity flag from this block and all its descendants.
    BlockMap::iterator it = m_blockman.m_block_index.begin();
    while (it != m_blockman.m_block_index.end()) {
        if (!it->second->IsValid() && it->second->GetAncestor(nHeight) == pindex) {
            it->second->nStatus &= ~BLOCK_FAILED_MASK;
            setDirtyBlockIndex.insert(it->second);
            if (it->second->IsValid(BLOCK_VALID_TRANSACTIONS) && it->second->HaveTxsDownloaded() && setBlockIndexCandidates.value_comp()(m_chain.Tip(), it->second)) {
                setBlockIndexCandidates.insert(it->second);
            }
            if (it->second == pindexBestInvalid) {
                // Reset invalid block marker if it was pointing to one of those.
                pindexBestInvalid = nullptr;
            }
            m_blockman.m_failed_blocks.erase(it->second);
        }
        it++;
    }

    // Remove the invalidity flag from all ancestors too.
    while (pindex != nullptr) {
        if (pindex->nStatus & BLOCK_FAILED_MASK) {
            pindex->nStatus &= ~BLOCK_FAILED_MASK;
            setDirtyBlockIndex.insert(pindex);
            m_blockman.m_failed_blocks.erase(pindex);
        }
        pindex = pindex->pprev;
    }
}

void ResetBlockFailureFlags(CBlockIndex *pindex) {
    return ::ChainstateActive().ResetBlockFailureFlags(pindex);
}

CBlockIndex* BlockManager::AddToBlockIndex(const CBlockHeader& block)
{
    AssertLockHeld(cs_main);

    // Check for duplicate
    uint256 hash = block.GetHash();
    BlockMap::iterator it = m_block_index.find(hash);
    if (it != m_block_index.end())
        return it->second;

    // Construct new block index object
    CBlockIndex* pindexNew = new CBlockIndex(block);
    // We assign the sequence id to blocks only when the full data is available,
    // to avoid miners withholding blocks but broadcasting headers, to get a
    // competitive advantage.
    pindexNew->nSequenceId = 0;
    BlockMap::iterator mi = m_block_index.insert(std::make_pair(hash, pindexNew)).first;
    pindexNew->phashBlock = &((*mi).first);
    BlockMap::iterator miPrev = m_block_index.find(block.hashPrevBlock);
    if (miPrev != m_block_index.end())
    {
        pindexNew->pprev = (*miPrev).second;
        pindexNew->nHeight = pindexNew->pprev->nHeight + 1;
        pindexNew->BuildSkip();
    }
    pindexNew->nTimeMax = (pindexNew->pprev ? std::max(pindexNew->pprev->nTimeMax, pindexNew->nTime) : pindexNew->nTime);
    pindexNew->nChainWork = (pindexNew->pprev ? pindexNew->pprev->nChainWork : 0) + GetBlockProof(*pindexNew);
    pindexNew->RaiseValidity(BLOCK_VALID_TREE);
    if (pindexBestHeader == nullptr || pindexBestHeader->nChainWork < pindexNew->nChainWork)
        pindexBestHeader = pindexNew;

    setDirtyBlockIndex.insert(pindexNew);

    return pindexNew;
}

/** Mark a block as having its data received and checked (up to BLOCK_VALID_TRANSACTIONS). */
void CChainState::ReceivedBlockTransactions(const CBlock& block, CBlockIndex* pindexNew, const FlatFilePos& pos, const Consensus::Params& consensusParams)
{
    pindexNew->nTx = block.vtx.size();
    pindexNew->nChainTx = 0;
    pindexNew->nFile = pos.nFile;
    pindexNew->nDataPos = pos.nPos;
    pindexNew->nUndoPos = 0;
    pindexNew->nStatus |= BLOCK_HAVE_DATA;
    if (IsWitnessEnabled(pindexNew->pprev, consensusParams)) {
        pindexNew->nStatus |= BLOCK_OPT_WITNESS;
    }
    pindexNew->RaiseValidity(BLOCK_VALID_TRANSACTIONS);
    setDirtyBlockIndex.insert(pindexNew);

    if (pindexNew->pprev == nullptr || pindexNew->pprev->HaveTxsDownloaded()) {
        // If pindexNew is the genesis block or all parents are BLOCK_VALID_TRANSACTIONS.
        std::deque<CBlockIndex*> queue;
        queue.push_back(pindexNew);

        // Recursively process any descendant blocks that now may be eligible to be connected.
        while (!queue.empty()) {
            CBlockIndex *pindex = queue.front();
            queue.pop_front();
            pindex->nChainTx = (pindex->pprev ? pindex->pprev->nChainTx : 0) + pindex->nTx;
            {
                LOCK(cs_nBlockSequenceId);
                pindex->nSequenceId = nBlockSequenceId++;
            }
            if (m_chain.Tip() == nullptr || !setBlockIndexCandidates.value_comp()(pindex, m_chain.Tip())) {
                setBlockIndexCandidates.insert(pindex);
//                LogPrintf("TRACE ReceivedBlockTransactions() after: setBlockIndexCandidates: %i\n", setBlockIndexCandidates.size());
            }
            std::pair<std::multimap<CBlockIndex*, CBlockIndex*>::iterator, std::multimap<CBlockIndex*, CBlockIndex*>::iterator> range = m_blockman.m_blocks_unlinked.equal_range(pindex);
            while (range.first != range.second) {
                std::multimap<CBlockIndex*, CBlockIndex*>::iterator it = range.first;
                queue.push_back(it->second);
                range.first++;
                m_blockman.m_blocks_unlinked.erase(it);
            }
        }
    } else {
        if (pindexNew->pprev && pindexNew->pprev->IsValid(BLOCK_VALID_TREE)) {
            m_blockman.m_blocks_unlinked.insert(std::make_pair(pindexNew->pprev, pindexNew));
        }
    }
}

static bool FindBlockPos(FlatFilePos &pos, unsigned int nAddSize, unsigned int nHeight, uint64_t nTime, bool fKnown = false)
{
    LOCK(cs_LastBlockFile);

    unsigned int nFile = fKnown ? pos.nFile : nLastBlockFile;
    if (vinfoBlockFile.size() <= nFile) {
        vinfoBlockFile.resize(nFile + 1);
    }

    if (!fKnown) {
        while (vinfoBlockFile[nFile].nSize + nAddSize >= MAX_BLOCKFILE_SIZE) {
            nFile++;
            if (vinfoBlockFile.size() <= nFile) {
                vinfoBlockFile.resize(nFile + 1);
            }
        }
        pos.nFile = nFile;
        pos.nPos = vinfoBlockFile[nFile].nSize;
    }

    if ((int)nFile != nLastBlockFile) {
        if (!fKnown) {
            LogPrintf("Leaving block file %i: %s\n", nLastBlockFile, vinfoBlockFile[nLastBlockFile].ToString());
        }
        FlushBlockFile(!fKnown);
        nLastBlockFile = nFile;
    }

    vinfoBlockFile[nFile].AddBlock(nHeight, nTime);
    if (fKnown)
        vinfoBlockFile[nFile].nSize = std::max(pos.nPos + nAddSize, vinfoBlockFile[nFile].nSize);
    else
        vinfoBlockFile[nFile].nSize += nAddSize;

    if (!fKnown) {
        bool out_of_space;
        size_t bytes_allocated = BlockFileSeq().Allocate(pos, nAddSize, out_of_space);
        if (out_of_space) {
            return AbortNode("Disk space is too low!", _("Error: Disk space is too low!").translated, CClientUIInterface::MSG_NOPREFIX);
        }
        if (bytes_allocated != 0 && fPruneMode) {
            fCheckForPruning = true;
        }
    }

    setDirtyFileInfo.insert(nFile);
    return true;
}

static bool FindUndoPos(CValidationState &state, int nFile, FlatFilePos &pos, unsigned int nAddSize)
{
    pos.nFile = nFile;

    LOCK(cs_LastBlockFile);

    pos.nPos = vinfoBlockFile[nFile].nUndoSize;
    vinfoBlockFile[nFile].nUndoSize += nAddSize;
    setDirtyFileInfo.insert(nFile);

    bool out_of_space;
    size_t bytes_allocated = UndoFileSeq().Allocate(pos, nAddSize, out_of_space);
    if (out_of_space) {
        return AbortNode(state, "Disk space is too low!", _("Error: Disk space is too low!").translated, CClientUIInterface::MSG_NOPREFIX);
    }
    if (bytes_allocated != 0 && fPruneMode) {
        fCheckForPruning = true;
    }

    return true;
}

bool CheckBlock(const CBlock& block, CValidationState& state, const Consensus::Params& consensusParams, CheckContextState& ctxState, bool fCheckPOS, const int height, bool fCheckMerkleRoot)
{
    // These are checks that are independent of context.

    if (block.fChecked)
        return true;

    // Check that the header is valid (particularly PoW).  This is mostly
    // redundant with the call in AcceptBlockHeader.
    if (!fIsFakeNet && fCheckPOS && !pos::ContextualCheckProofOfStake(block, consensusParams, pcustomcsview.get(), ctxState, height))
        return state.Invalid(ValidationInvalidReason::BLOCK_INVALID_HEADER, false, REJECT_INVALID, "high-hash", "proof of stake failed");

    // Check the merkle root.
    // block merkle root is delayed to ConnectBlock to ensure account changes
    if (fCheckMerkleRoot && (height < consensusParams.EunosHeight
    || height >= consensusParams.EunosKampungHeight)) {
        bool mutated;
        uint256 hashMerkleRoot2 = BlockMerkleRoot(block, &mutated);
        if (block.hashMerkleRoot != hashMerkleRoot2)
            return state.Invalid(ValidationInvalidReason::BLOCK_MUTATED, false, REJECT_INVALID, "bad-txnmrklroot", "hashMerkleRoot mismatch");

        // Check for merkle tree malleability (CVE-2012-2459): repeating sequences
        // of transactions in a block without affecting the merkle root of a block,
        // while still invalidating it.
        if (mutated)
            return state.Invalid(ValidationInvalidReason::BLOCK_MUTATED, false, REJECT_INVALID, "bad-txns-duplicate", "duplicate transaction");
    }

    // All potential-corruption validation must be done before we do any
    // transaction validation, as otherwise we may mark the header as invalid
    // because we receive the wrong transactions for it.
    // Note that witness malleability is checked in ContextualCheckBlock, so no
    // checks that use witness data may be performed here.

    // Size limits
    if (block.vtx.empty() || block.vtx.size() * WITNESS_SCALE_FACTOR > MAX_BLOCK_WEIGHT || ::GetSerializeSize(block, PROTOCOL_VERSION | SERIALIZE_TRANSACTION_NO_WITNESS) * WITNESS_SCALE_FACTOR > MAX_BLOCK_WEIGHT)
        return state.Invalid(ValidationInvalidReason::CONSENSUS, false, REJECT_INVALID, "bad-blk-length", "size limits failed");

    // First transaction must be coinbase, the rest must not be
    if (block.vtx.empty() || !block.vtx[0]->IsCoinBase())
        return state.Invalid(ValidationInvalidReason::CONSENSUS, false, REJECT_INVALID, "bad-cb-missing", "first tx is not coinbase");

    // skip this validation if it is Genesis (due to mn creation txs)
    if (block.GetHash() != consensusParams.hashGenesisBlock) {
        TBytes dummy;
        for (unsigned int i = 1; i < block.vtx.size(); i++) {
            if (block.vtx[i]->IsCoinBase() &&
                !IsAnchorRewardTx(*block.vtx[i], dummy) &&
                !IsAnchorRewardTxPlus(*block.vtx[i], dummy, height >= consensusParams.FortCanningHeight) &&
                !IsTokenSplitTx(*block.vtx[i], dummy, height >= consensusParams.GreatWorldHeight))
                return state.Invalid(ValidationInvalidReason::CONSENSUS, false, REJECT_INVALID, "bad-cb-multiple", "more than one coinbase");
        }
    }

    // Check transactions
    // skip this validation if it is Genesis (due to mn creation txs)
    if (block.GetHash() != consensusParams.hashGenesisBlock) {
        for (const auto& tx : block.vtx)
            if (!CheckTransaction(*tx, state, true))
                return state.Invalid(state.GetReason(), false, state.GetRejectCode(), state.GetRejectReason(),
                                     strprintf("Transaction check failed (tx hash %s) %s", tx->GetHash().ToString(), state.GetDebugMessage()));
    }

    if (!fIsFakeNet && fCheckPOS && height >= consensusParams.FortCanningHeight) {
        CKeyID minter;
        // this is safe cause pos::ContextualCheckProofOfStake checked
        block.ExtractMinterKey(minter);
        auto nodeId = pcustomcsview->GetMasternodeIdByOperator(minter);
        auto node = pcustomcsview->GetMasternode(*nodeId);
        if (node->rewardAddressType != 0) {
            CScript rewardScriptPubKey = GetScriptForDestination(node->rewardAddressType == PKHashType ?
                CTxDestination(PKHash(node->rewardAddress)) :
                CTxDestination(WitnessV0KeyHash(node->rewardAddress))
            );
            if (block.vtx[0]->vout[0].scriptPubKey != rewardScriptPubKey) {
                return state.Invalid(ValidationInvalidReason::BLOCK_INVALID_HEADER, false, REJECT_INVALID, "bad-rewardaddress", "proof of stake failed");
            }
        }
    }

    unsigned int nSigOps = 0;
    for (const auto& tx : block.vtx)
    {
        nSigOps += GetLegacySigOpCount(*tx);
    }
    if (nSigOps * WITNESS_SCALE_FACTOR > MAX_BLOCK_SIGOPS_COST)
        return state.Invalid(ValidationInvalidReason::CONSENSUS, false, REJECT_INVALID, "bad-blk-sigops", "out-of-bounds SigOpCount");

    if (fCheckPOS && fCheckMerkleRoot)
        block.fChecked = true;

    return true;
}

bool IsWitnessEnabled(const CBlockIndex* pindexPrev, const Consensus::Params& params)
{
    int height = pindexPrev == nullptr ? 0 : pindexPrev->nHeight + 1;
    return (height >= params.SegwitHeight);
}

// Compute at which vout of the block's coinbase transaction the witness
// commitment occurs, or -1 if not found.
static int GetWitnessCommitmentIndex(const CBlock& block)
{
    int commitpos = -1;
    if (!block.vtx.empty()) {
        for (size_t o = 0; o < block.vtx[0]->vout.size(); o++) {
            if (block.vtx[0]->vout[o].scriptPubKey.size() >= 38 && block.vtx[0]->vout[o].scriptPubKey[0] == OP_RETURN && block.vtx[0]->vout[o].scriptPubKey[1] == 0x24 && block.vtx[0]->vout[o].scriptPubKey[2] == 0xaa && block.vtx[0]->vout[o].scriptPubKey[3] == 0x21 && block.vtx[0]->vout[o].scriptPubKey[4] == 0xa9 && block.vtx[0]->vout[o].scriptPubKey[5] == 0xed) {
                commitpos = o;
            }
        }
    }
    return commitpos;
}

void UpdateUncommittedBlockStructures(CBlock& block, const CBlockIndex* pindexPrev, const Consensus::Params& consensusParams)
{
    int commitpos = GetWitnessCommitmentIndex(block);
    static const std::vector<unsigned char> nonce(32, 0x00);
    if (commitpos != -1 && IsWitnessEnabled(pindexPrev, consensusParams) && !block.vtx[0]->HasWitness()) {
        CMutableTransaction tx(*block.vtx[0]);
        tx.vin[0].scriptWitness.stack.resize(1);
        tx.vin[0].scriptWitness.stack[0] = nonce;
        block.vtx[0] = MakeTransactionRef(std::move(tx));
    }
}

std::vector<unsigned char> GenerateCoinbaseCommitment(CBlock& block, const CBlockIndex* pindexPrev, const Consensus::Params& consensusParams)
{
    std::vector<unsigned char> commitment;
    int commitpos = GetWitnessCommitmentIndex(block);
    std::vector<unsigned char> ret(32, 0x00);
    if (consensusParams.SegwitHeight != std::numeric_limits<int>::max()) {
        if (commitpos == -1) {
            uint256 witnessroot = BlockWitnessMerkleRoot(block, nullptr);
            CHash256().Write(witnessroot.begin(), 32).Write(ret.data(), 32).Finalize(witnessroot.begin());
            CTxOut out;
            out.nValue = 0;
            out.scriptPubKey.resize(38);
            out.scriptPubKey[0] = OP_RETURN;
            out.scriptPubKey[1] = 0x24;
            out.scriptPubKey[2] = 0xaa;
            out.scriptPubKey[3] = 0x21;
            out.scriptPubKey[4] = 0xa9;
            out.scriptPubKey[5] = 0xed;
            memcpy(&out.scriptPubKey[6], witnessroot.begin(), 32);
            commitment = std::vector<unsigned char>(out.scriptPubKey.begin(), out.scriptPubKey.end());
            CMutableTransaction tx(*block.vtx[0]);
            tx.vout.push_back(out);
            block.vtx[0] = MakeTransactionRef(std::move(tx));
        }
    }
    UpdateUncommittedBlockStructures(block, pindexPrev, consensusParams);
    return commitment;
}

/** Context-dependent validity checks.
 *  By "context", we mean only the previous block headers, but not the UTXO
 *  set; UTXO-related validity checks are done in ConnectBlock ().
 *  NOTE: This function is not currently invoked by ConnectBlock (), so we
 *  should consider upgrade issues if we change which consensus rules are
 *  enforced in this function (eg by adding a new consensus rule). See comment
 *  in ConnectBlock ().
 *  Note that -reindex-chainstate skips the validation that happens here!
 */
static bool ContextualCheckBlockHeader(const CBlockHeader& block, CValidationState& state, const CChainParams& params, const CBlockIndex* pindexPrev, int64_t nAdjustedTime) EXCLUSIVE_LOCKS_REQUIRED(cs_main)
{
    assert(pindexPrev != nullptr);
    const int nHeight = pindexPrev->nHeight + 1;

    if (nHeight >= params.GetConsensus().FortCanningMuseumHeight && nHeight != static_cast<int>(block.deprecatedHeight)) {
        return state.Invalid(ValidationInvalidReason::BLOCK_INVALID_HEADER, false, REJECT_INVALID, "incorrect-height", "incorrect height set in block header");
    }

    // Check proof of work
    const Consensus::Params& consensusParams = params.GetConsensus();
    if (block.nBits != pos::GetNextWorkRequired(pindexPrev, block.nTime, consensusParams))
        return state.Invalid(ValidationInvalidReason::BLOCK_INVALID_HEADER, false, REJECT_INVALID, "bad-diffbits", "incorrect proof of work");

    // Check against checkpoints
    // Don't accept any forks from the main chain prior to last checkpoint.
    // GetLastCheckpoint finds the last checkpoint in MapCheckpoints that's in our
    // g_blockman.m_block_index.
    CBlockIndex* pcheckpoint = GetLastCheckpoint(params.Checkpoints());
    if (pcheckpoint && nHeight <= pcheckpoint->nHeight)
        return state.Invalid(ValidationInvalidReason::BLOCK_CHECKPOINT, error("%s: forked chain older than last checkpoint (height %d)", __func__, nHeight), REJECT_CHECKPOINT, "bad-fork-prior-to-checkpoint");

    // Check timestamp against prev
    if (block.GetBlockTime() <= pindexPrev->GetMedianTimePast())
        return state.Invalid(ValidationInvalidReason::BLOCK_INVALID_HEADER, false, REJECT_INVALID, "time-too-old", strprintf("block's timestamp is too early. Block time: %d Min time: %d", block.GetBlockTime(), pindexPrev->GetMedianTimePast()));

    // Check timestamp
    if (Params().NetworkIDString() != CBaseChainParams::REGTEST && nHeight >= consensusParams.EunosPayaHeight) {
        if (block.GetBlockTime() > GetTime() + MAX_FUTURE_BLOCK_TIME_EUNOSPAYA)
            return state.Invalid(ValidationInvalidReason::BLOCK_TIME_FUTURE, false, REJECT_INVALID, "time-too-new", strprintf("block timestamp too far in the future. Block time: %d Max time: %d", block.GetBlockTime(), GetTime() + MAX_FUTURE_BLOCK_TIME_EUNOSPAYA));
    }

    if (block.GetBlockTime() > nAdjustedTime + MAX_FUTURE_BLOCK_TIME)
        return state.Invalid(ValidationInvalidReason::BLOCK_TIME_FUTURE, false, REJECT_INVALID, "time-too-new", "block timestamp too far in the future");

    if (nHeight >= consensusParams.DakotaCrescentHeight) {
        if (block.GetBlockTime() > GetTime() + MAX_FUTURE_BLOCK_TIME_DAKOTACRESCENT)
            return state.Invalid(ValidationInvalidReason::BLOCK_TIME_FUTURE, false, REJECT_INVALID, "time-too-new", strprintf("block timestamp too far in the future. Block time: %d Max time: %d", block.GetBlockTime(), GetTime() + MAX_FUTURE_BLOCK_TIME_DAKOTACRESCENT));
    }

    // Reject outdated version blocks when 95% (75% on testnet) of the network has upgraded:
    // check for version 2, 3 and 4 upgrades
    if((block.nVersion < 2 && nHeight >= consensusParams.BIP34Height) ||
       (block.nVersion < 3 && nHeight >= consensusParams.BIP66Height) ||
       (block.nVersion < 4 && nHeight >= consensusParams.BIP65Height))
            return state.Invalid(ValidationInvalidReason::BLOCK_INVALID_HEADER, false, REJECT_OBSOLETE, strprintf("bad-version(0x%08x)", block.nVersion),
                                 strprintf("rejected nVersion=0x%08x block", block.nVersion));

    return true;
}

/** NOTE: This function is not currently invoked by ConnectBlock (), so we
 *  should consider upgrade issues if we change which consensus rules are
 *  enforced in this function (eg by adding a new consensus rule). See comment
 *  in ConnectBlock ().
 *  Note that -reindex-chainstate skips the validation that happens here!
 */
static bool ContextualCheckBlock(const CBlock& block, CValidationState& state, const Consensus::Params& consensusParams, const CBlockIndex* pindexPrev)
{
    const int nHeight = pindexPrev == nullptr ? 0 : pindexPrev->nHeight + 1;
    //std::cout << "!!!ContextualCheckBlock  : " << nHeight << std::endl;
    // Start enforcing BIP113 (Median Time Past).
    int nLockTimeFlags = 0;
    if (nHeight >= consensusParams.CSVHeight) {
        assert(pindexPrev != nullptr);
        nLockTimeFlags |= LOCKTIME_MEDIAN_TIME_PAST;
    }

    int64_t nLockTimeCutoff = (nLockTimeFlags & LOCKTIME_MEDIAN_TIME_PAST)
                              ? pindexPrev->GetMedianTimePast()
                              : block.GetBlockTime();

    // Check that all transactions are finalized
    for (const auto& tx : block.vtx) {
        if (!IsFinalTx(*tx, nHeight, nLockTimeCutoff)) {
            return state.Invalid(ValidationInvalidReason::CONSENSUS, false, REJECT_INVALID, "bad-txns-nonfinal", "non-final transaction");
        }
    }

    // Enforce rule that the coinbase starts with serialized block height
    if (nHeight >= consensusParams.BIP34Height)
    {
        CScript expect = CScript() << nHeight;
        if (block.vtx[0]->vin[0].scriptSig.size() < expect.size() ||
            !std::equal(expect.begin(), expect.end(), block.vtx[0]->vin[0].scriptSig.begin())) {
            return state.Invalid(ValidationInvalidReason::CONSENSUS, false, REJECT_INVALID, "bad-cb-height", "block height mismatch in coinbase");
        }
    }

    // Validation for witness commitments.
    // * We compute the witness hash (which is the hash including witnesses) of all the block's transactions, except the
    //   coinbase (where 0x0000....0000 is used instead).
    // * The coinbase scriptWitness is a stack of a single 32-byte vector, containing a witness reserved value (unconstrained).
    // * We build a merkle tree with all those witness hashes as leaves (similar to the hashMerkleRoot in the block header).
    // * There must be at least one output whose scriptPubKey is a single 36-byte push, the first 4 bytes of which are
    //   {0xaa, 0x21, 0xa9, 0xed}, and the following 32 bytes are SHA256^2(witness root, witness reserved value). In case there are
    //   multiple, the last one is used.
    bool fHaveWitness = false;
    if (nHeight >= consensusParams.SegwitHeight) {
        int commitpos = GetWitnessCommitmentIndex(block);
        if (commitpos != -1) {
            bool malleated = false;
            uint256 hashWitness = BlockWitnessMerkleRoot(block, &malleated);
            // The malleation check is ignored; as the transaction tree itself
            // already does not permit it, it is impossible to trigger in the
            // witness tree.
            if (block.vtx[0]->vin[0].scriptWitness.stack.size() != 1 || block.vtx[0]->vin[0].scriptWitness.stack[0].size() != 32) {
                return state.Invalid(ValidationInvalidReason::BLOCK_MUTATED, false, REJECT_INVALID, "bad-witness-nonce-size", strprintf("%s : invalid witness reserved value size", __func__));
            }
            CHash256().Write(hashWitness.begin(), 32).Write(&block.vtx[0]->vin[0].scriptWitness.stack[0][0], 32).Finalize(hashWitness.begin());
            if (memcmp(hashWitness.begin(), &block.vtx[0]->vout[commitpos].scriptPubKey[6], 32)) {
                return state.Invalid(ValidationInvalidReason::BLOCK_MUTATED, false, REJECT_INVALID, "bad-witness-merkle-match", strprintf("%s : witness merkle commitment mismatch", __func__));
            }
            fHaveWitness = true;
        }
    }

    // No witness data is allowed in blocks that don't commit to witness data, as this would otherwise leave room for spam
    if (!fHaveWitness) {
      for (const auto& tx : block.vtx) {
            if (tx->HasWitness()) {
                return state.Invalid(ValidationInvalidReason::BLOCK_MUTATED, false, REJECT_INVALID, "unexpected-witness", strprintf("%s : unexpected witness data found", __func__));
            }
        }
    }

    // After the coinbase witness reserved value and commitment are verified,
    // we can check if the block weight passes (before we've checked the
    // coinbase witness, it would be possible for the weight to be too
    // large by filling up the coinbase witness, which doesn't change
    // the block hash, so we couldn't mark the block as permanently
    // failed).
    if (GetBlockWeight(block) > MAX_BLOCK_WEIGHT) {
        return state.Invalid(ValidationInvalidReason::CONSENSUS, false, REJECT_INVALID, "bad-blk-weight", strprintf("%s : weight limit failed", __func__));
    }

    return true;
}

bool BlockManager::AcceptBlockHeader(const CBlockHeader& block, CValidationState& state, const CChainParams& chainparams, CBlockIndex** ppindex)
{
    AssertLockHeld(cs_main);
    // Check for duplicate
    uint256 hash = block.GetHash();
    BlockMap::iterator miSelf = m_block_index.find(hash);
    CBlockIndex *pindex = nullptr;
    if (hash != chainparams.GetConsensus().hashGenesisBlock) {
        if (miSelf != m_block_index.end()) {
            // Block header is already known.
            pindex = miSelf->second;
            if (ppindex)
                *ppindex = pindex;
            if (pindex->nStatus & BLOCK_FAILED_MASK) {
                return state.Invalid(ValidationInvalidReason::CACHED_INVALID, error("%s: block %s is marked invalid", __func__, hash.ToString()), 0, "duplicate");
            }
            return true;
        }

        if (!fIsFakeNet && !pos::CheckHeaderSignature(block)) {
            return state.Invalid(ValidationInvalidReason::BLOCK_INVALID_HEADER, error("%s: Consensus::CheckHeaderSignature: block %s: bad-pos-header-signature", __func__, hash.ToString()), REJECT_INVALID, "bad-pos-header-signature");
        }

        // Get prev block index
        CBlockIndex* pindexPrev = nullptr;
        BlockMap::iterator mi = m_block_index.find(block.hashPrevBlock);
        if (mi == m_block_index.end())
            return state.Invalid(ValidationInvalidReason::BLOCK_MISSING_PREV, error("%s: prev block not found", __func__), 0, "prev-blk-not-found");
        pindexPrev = (*mi).second;
        if (pindexPrev->nStatus & BLOCK_FAILED_MASK)
            return state.Invalid(ValidationInvalidReason::BLOCK_INVALID_PREV, error("%s: prev block invalid", __func__), REJECT_INVALID, "bad-prevblk");
        if (!ContextualCheckBlockHeader(block, state, chainparams, pindexPrev, GetAdjustedTime()))
            return error("%s: Consensus::ContextualCheckBlockHeader: %s, %s", __func__, hash.ToString(), FormatStateMessage(state));

        // Now with pindexPrev we can check stake modifier
        if (!fIsFakeNet && !pos::CheckStakeModifier(pindexPrev, block)) {
            return state.Invalid(ValidationInvalidReason::BLOCK_INVALID_HEADER, error("%s: block %s: bad PoS stake modifier", __func__, hash.ToString()), REJECT_INVALID, "bad-stakemodifier");
        }

        /* Determine if this block descends from any block which has been found
         * invalid (m_failed_blocks), then mark pindexPrev and any blocks between
         * them as failed. For example:
         *
         *                D3
         *              /
         *      B2 - C2
         *    /         \
         *  A             D2 - E2 - F2
         *    \
         *      B1 - C1 - D1 - E1
         *
         * In the case that we attempted to reorg from E1 to F2, only to find
         * C2 to be invalid, we would mark D2, E2, and F2 as BLOCK_FAILED_CHILD
         * but NOT D3 (it was not in any of our candidate sets at the time).
         *
         * In any case D3 will also be marked as BLOCK_FAILED_CHILD at restart
         * in LoadBlockIndex.
         */
        if (!pindexPrev->IsValid(BLOCK_VALID_SCRIPTS)) {
            // The above does not mean "invalid": it checks if the previous block
            // hasn't been validated up to BLOCK_VALID_SCRIPTS. This is a performance
            // optimization, in the common case of adding a new block to the tip,
            // we don't need to iterate over the failed blocks list.
            for (const CBlockIndex* failedit : m_failed_blocks) {
                if (pindexPrev->GetAncestor(failedit->nHeight) == failedit) {
                    assert(failedit->nStatus & BLOCK_FAILED_VALID);
                    CBlockIndex* invalid_walk = pindexPrev;
                    while (invalid_walk != failedit) {
                        invalid_walk->nStatus |= BLOCK_FAILED_CHILD;
                        setDirtyBlockIndex.insert(invalid_walk);
                        invalid_walk = invalid_walk->pprev;
                    }
                    return state.Invalid(ValidationInvalidReason::BLOCK_INVALID_PREV, error("%s: prev block invalid", __func__), REJECT_INVALID, "bad-prevblk");
                }
            }
        }
    }
    if (pindex == nullptr)
        pindex = AddToBlockIndex(block);

    if (ppindex)
        *ppindex = pindex;

    return true;
}

// Exposed wrapper for AcceptBlockHeader
bool ProcessNewBlockHeaders(const std::vector<CBlockHeader>& headers, CValidationState& state, const CChainParams& chainparams, const CBlockIndex** ppindex, CBlockHeader *first_invalid)
{
    if (first_invalid != nullptr) first_invalid->SetNull();
    {
        LOCK(cs_main);

        for (const CBlockHeader& header : headers) {
            CBlockIndex *pindex = nullptr; // Use a temp pindex instead of ppindex to avoid a const_cast
            bool accepted = g_blockman.AcceptBlockHeader(header, state, chainparams, &pindex);
            ::ChainstateActive().CheckBlockIndex(chainparams.GetConsensus());

            if (!accepted) {
                if (first_invalid) *first_invalid = header;
                return false;
            }
            if (ppindex) {
                *ppindex = pindex;
            }
        }
    }
    if (NotifyHeaderTip())
    {
        LOCK(cs_main);
        if (::ChainstateActive().IsInitialBlockDownload() && ppindex && *ppindex) {
            LogPrintf("Synchronizing blockheaders, height: %d (~%.2f%%)\n", (*ppindex)->nHeight, 100.0/((*ppindex)->nHeight+(GetAdjustedTime() - (*ppindex)->GetBlockTime()) / Params().GetConsensus().pos.nTargetSpacing) * (*ppindex)->nHeight);
        }
    }
    return true;
}

/** Store block on disk. If dbp is non-nullptr, the file is known to already reside on disk */
static FlatFilePos SaveBlockToDisk(const CBlock& block, int nHeight, const CChainParams& chainparams, const FlatFilePos* dbp) {
    unsigned int nBlockSize = ::GetSerializeSize(block, CLIENT_VERSION);
    FlatFilePos blockPos;
    if (dbp != nullptr)
        blockPos = *dbp;
    if (!FindBlockPos(blockPos, nBlockSize+8, nHeight, block.GetBlockTime(), dbp != nullptr)) {
        error("%s: FindBlockPos failed", __func__);
        return FlatFilePos();
    }
    if (dbp == nullptr) {
        if (!WriteBlockToDisk(block, blockPos, chainparams.MessageStart())) {
            AbortNode("Failed to write block");
            return FlatFilePos();
        }
    }
    return blockPos;
}

/** Store block on disk. If dbp is non-nullptr, the file is known to already reside on disk */
bool CChainState::AcceptBlock(const std::shared_ptr<const CBlock>& pblock, CValidationState& state, const CChainParams& chainparams, CBlockIndex** ppindex, bool fRequested, const FlatFilePos* dbp, bool* fNewBlock)
{
    const CBlock& block = *pblock;

    if (fNewBlock) *fNewBlock = false;
    AssertLockHeld(cs_main);

    CBlockIndex *pindexDummy = nullptr;
    CBlockIndex *&pindex = ppindex ? *ppindex : pindexDummy;

    bool accepted_header = m_blockman.AcceptBlockHeader(block, state, chainparams, &pindex);
    CheckBlockIndex(chainparams.GetConsensus());

    if (!accepted_header)
        return false;

    // Try to process all requested blocks that we don't have, but only
    // process an unrequested block if it's new and has enough work to
    // advance our tip, and isn't too many blocks ahead.
    bool fAlreadyHave = pindex->nStatus & BLOCK_HAVE_DATA;
    bool fHasMoreOrSameWork = (m_chain.Tip() ? pindex->nChainWork >= m_chain.Tip()->nChainWork : true);
    // Blocks that are too out-of-order needlessly limit the effectiveness of
    // pruning, because pruning will not delete block files that contain any
    // blocks which are too close in height to the tip.  Apply this test
    // regardless of whether pruning is enabled; it should generally be safe to
    // not process unrequested blocks.
    bool fTooFarAhead = (pindex->nHeight > int(m_chain.Height() + MIN_BLOCKS_TO_KEEP));

    // TODO: Decouple this function from the block download logic by removing fRequested
    // This requires some new chain data structure to efficiently look up if a
    // block is in a chain leading to a candidate for best tip, despite not
    // being such a candidate itself.

    // TODO: deal better with return value and error conditions for duplicate
    // and unrequested blocks.
    if (fAlreadyHave) return true;
    if (!fRequested) {  // If we didn't ask for it:
        if (pindex->nTx != 0) return true;    // This is a previously-processed block that was pruned
        if (!fHasMoreOrSameWork) return true; // Don't process less-work chains
        if (fTooFarAhead) return true;        // Block height is too high

        // Protect against DoS attacks from low-work chains.
        // If our tip is behind, a peer could try to send us
        // low-work blocks on a fake chain that we would never
        // request; don't process these.
        if (pindex->nChainWork < nMinimumChainWork) return true;
    }

    CheckContextState ctxState;
    if (!CheckBlock(block, state, chainparams.GetConsensus(), ctxState, false, pindex->nHeight) || // false cause we can check pos context only on ConnectBlock
        !ContextualCheckBlock(block, state, chainparams.GetConsensus(), pindex->pprev)) {
        assert(IsBlockReason(state.GetReason()));
        if (state.IsInvalid() && state.GetReason() != ValidationInvalidReason::BLOCK_MUTATED) {
            pindex->nStatus |= BLOCK_FAILED_VALID;
            setDirtyBlockIndex.insert(pindex);
        }
        return error("%s: %s", __func__, FormatStateMessage(state));
    }

    // Header is valid/has work, merkle tree and segwit merkle tree are good...RELAY NOW
    // (but if it does not build on our best tip, let the SendMessages loop relay it)
    if (!IsInitialBlockDownload() && m_chain.Tip() == pindex->pprev)
        GetMainSignals().NewPoWValidBlock(pindex, pblock);

    // Write block to history file
    if (fNewBlock) *fNewBlock = true;
    try {
        FlatFilePos blockPos = SaveBlockToDisk(block, pindex->nHeight, chainparams, dbp);
        if (blockPos.IsNull()) {
            state.Error(strprintf("%s: Failed to find position to write new block to disk", __func__));
            return false;
        }
        ReceivedBlockTransactions(block, pindex, blockPos, chainparams.GetConsensus());
    } catch (const std::runtime_error& e) {
        return AbortNode(state, std::string("System error: ") + e.what());
    }

    FlushStateToDisk(chainparams, state, FlushStateMode::NONE);

    CheckBlockIndex(chainparams.GetConsensus());

    return true;
}

void ProcessAuthsIfTipChanged(CBlockIndex const * oldTip, CBlockIndex const * tip, Consensus::Params const & consensus)
{
    AssertLockNotHeld(cs_main);
    assert(oldTip);
    assert(tip);
    assert(tip != oldTip);

    LOCK(cs_main);

    auto topAnchor = panchors->GetActiveAnchor();
    CTeamView::CTeam team;
    int teamChange = tip->nHeight;
    auto const teamDakota = pcustomcsview->GetAuthTeam(tip->nHeight);
    if (!teamDakota || teamDakota->empty()) {
        return;
    }
    team = *teamDakota;

    // Calc how far back team changes, do not generate auths below that height.
    teamChange = teamChange % Params().GetConsensus().mn.anchoringTeamChange;

    int topAnchorHeight = topAnchor ? topAnchor->anchor.height : 0;
    // we have no need to ask for auths at all if we have topAnchor higher than current chain
    if (tip->nHeight <= topAnchorHeight) {
        return;
    }

    CBlockIndex const * pindexFork = ::ChainActive().FindFork(oldTip);
    auto forkHeight = pindexFork && pindexFork->nHeight >= consensus.mn.anchoringFrequency ? pindexFork->nHeight - consensus.mn.anchoringFrequency : 0;
    // limit fork height - trim it by the top anchor, if any
    forkHeight = std::max(forkHeight, topAnchorHeight);
    pindexFork = ::ChainActive()[forkHeight];

    if (tip->pprev != oldTip) {
        // asking all auths that may be skipped (rather we have switch the chain or not)
        LogPrint(BCLog::ANCHORING, "request getauths from %d to %d\n", pindexFork->nHeight, tip->nHeight);
        RelayGetAnchorAuths(pindexFork->GetBlockHash(), tip->GetBlockHash(), *g_connman);
    }

    // masternode key and operator auth address
    auto operatorDetails = AmISignerNow(tip->nHeight, team);

    if (operatorDetails.empty()) {
        return;
    }

    // trying to create auths between pindexFork and new tip (descending)
    std::vector<CInv> vInv;
    for (CBlockIndex const * pindex = tip; pindex && pindex != pindexFork && teamChange >= 0; pindex = pindex->pprev, --teamChange) {

        // Only anchor by specified frequency
        if (pindex->nHeight % consensus.mn.anchoringFrequency != 0) {
            continue;
        }

        // Get start anchor height
        int anchorHeight = static_cast<int>(pindex->nHeight) - consensus.mn.anchoringFrequency;

        // Get anchor block from specified time depth
        int64_t timeDepth = consensus.mn.anchoringTimeDepth;
        while (anchorHeight > 0 && ::ChainActive()[anchorHeight]->nTime + timeDepth > pindex->nTime) {
            --anchorHeight;
        }

        // Select a block further back to avoid Anchor too new error.
        if (pindex->nHeight >= consensus.FortCanningHeight) {
            timeDepth += consensus.mn.anchoringAdditionalTimeDepth;
            while (anchorHeight > 0 && ::ChainActive()[anchorHeight]->nTime + timeDepth > pindex->nTime) {
                --anchorHeight;
            }
        }

        // Rollback to height consistent with anchoringFrequency
        while (anchorHeight > 0 && anchorHeight % consensus.mn.anchoringFrequency != 0) {
            --anchorHeight;
        }

        if (anchorHeight <= 0 || (topAnchor && topAnchor->anchor.height >= (THeight)anchorHeight)) { // important to check prev anchor height!
            break;
        }

        auto const anchorBlock = ::ChainActive()[anchorHeight];

        // Create team data
        CTeamView::CTeam team;
        std::vector<unsigned char> teamDetailsVector;

        // Embed height and partial hash into CKeyID to find team later and validate chain
        size_t prefixLength{CKeyID().size() - spv::BtcAnchorMarker.size() - sizeof(uint64_t)};
        std::vector<unsigned char> hashPrefix{pindex->GetBlockHash().begin(), pindex->GetBlockHash().begin() + prefixLength};
        teamDetailsVector.insert(teamDetailsVector.end(), spv::BtcAnchorMarker.begin(), spv::BtcAnchorMarker.end()); // 3 Bytes
        uint64_t anchorCreationHeight = pindex->nHeight;
        teamDetailsVector.insert(teamDetailsVector.end(), reinterpret_cast<unsigned char*>(&anchorCreationHeight),
                                 reinterpret_cast<unsigned char*>(&anchorCreationHeight) + sizeof(uint64_t)); // 8 Bytes
        teamDetailsVector.insert(teamDetailsVector.end(), hashPrefix.begin(), hashPrefix.end()); // 9 Bytes

        CKeyID teamDetails{uint160{teamDetailsVector}};
        team.insert(teamDetails);

        // trying to create and sign new auth
        CAnchorAuthMessage auth({topAnchor ? topAnchor->txHash : uint256(), static_cast<THeight>(anchorHeight), anchorBlock->GetBlockHash(), team});

        for (const auto& keys : operatorDetails) {
            if (!panchorauths->GetVote(auth.GetSignHash(), keys.first))
            {
                auth.SignWithKey(keys.second);
                LogPrint(BCLog::ANCHORING, "Anchor auth message signed, hash: %s, height: %d, prev: %s, teamSize: %ld, signHash: %s\n",
                          auth.GetHash().ToString(),
                          auth.height,
                          auth.previousAnchor.ToString(),
                          auth.heightAndHash.size(),
                          auth.GetSignHash().ToString()
                          );

                panchorauths->AddAuth(auth);
                vInv.push_back(CInv(MSG_ANCHOR_AUTH, auth.GetHash()));
            }
        }
    }
    if (vInv.size() > 0) {
        RelayAnchorAuths(vInv, *g_connman);
    }
}


bool ProcessNewBlock(const CChainParams& chainparams, const std::shared_ptr<const CBlock> pblock, bool fForceProcessing, bool *fNewBlock)
{
    AssertLockNotHeld(cs_main);

    bool isInitialBlockDownload = false;
    {
        CBlockIndex *pindex = nullptr;
        if (fNewBlock) *fNewBlock = false;
        CValidationState state;

        // CheckBlock() does not support multi-threaded block validation because CBlock::fChecked can cause data race.
        // Therefore, the following critical section must include the CheckBlock() call as well.
        LOCK(cs_main);

        // Get previous block index
        bool ret{true};
        const auto prevIndex = LookupBlockIndex(pblock->hashPrevBlock);
        if (!prevIndex) {
            ret = false;
            state.Invalid(ValidationInvalidReason::BLOCK_MISSING_PREV, error("%s: prev block not found", __func__), 0, "prev-blk-not-found");
        }

        // Ensure that CheckBlock() passes before calling AcceptBlock, as
        // belt-and-suspenders.
        // reverts a011b9db38ce6d3d5c1b67c1e3bad9365b86f2ce
        // we can end up in isolation banning all other nodes
        CheckContextState ctxState;
        if (ret) {
            ret = CheckBlock(*pblock, state, chainparams.GetConsensus(), ctxState, false, prevIndex->nHeight + 1); // false cause we can check pos context only on ConnectBlock
        }
        if (ret) {
            // Store to disk
            ret = ::ChainstateActive().AcceptBlock(pblock, state, chainparams, &pindex, fForceProcessing, nullptr, fNewBlock);
        }
        if (!ret) {
            GetMainSignals().BlockChecked(*pblock, state);
            return error("%s: AcceptBlock FAILED (%s)", __func__, FormatStateMessage(state));
        }

        isInitialBlockDownload = ::ChainstateActive().IsInitialBlockDownload();
    }

    NotifyHeaderTip();

    CBlockIndex *oldTip = nullptr, *tip = nullptr;

    // save old tip
    if (!isInitialBlockDownload)
        oldTip = WITH_LOCK(cs_main, return ::ChainActive().Tip());

    CValidationState state; // Only used to report errors, not invalidity - ignore it
    if (!::ChainstateActive().ActivateBestChain(state, chainparams, pblock))
        return error("%s: ActivateBestChain failed (%s)", __func__, FormatStateMessage(state));

    if (!isInitialBlockDownload)
        tip = WITH_LOCK(cs_main, return ::ChainActive().Tip());

    // special case for the first run after IBD
    static std::atomic_bool firstRunAfterIBD{true};
    if (!isInitialBlockDownload && tip && firstRunAfterIBD && spv::pspv) // spv::pspv not necessary here, but for disabling in old tests
    {
        LOCK(cs_main);
        int sinceHeight = std::max(::ChainActive().Height() - chainparams.GetConsensus().mn.anchoringFrequency * 5, 0);
        LogPrint(BCLog::ANCHORING, "Trying to request some auths after IBD, since %i...\n", sinceHeight);
        RelayGetAnchorAuths(::ChainActive()[sinceHeight]->GetBlockHash(), tip->GetBlockHash(), *g_connman);
        firstRunAfterIBD = false;
    }
    // only if tip was changed
    if (!isInitialBlockDownload && tip && tip != oldTip && spv::pspv) // spv::pspv not necessary here, but for disabling in old tests
    {
        ProcessAuthsIfTipChanged(oldTip, tip, chainparams.GetConsensus());

        if (tip->nHeight >= chainparams.GetConsensus().DakotaHeight) {
            uint32_t height = spv::pspv->GetLastBlockHeight();
            LOCK(cs_main);
            panchors->CheckPendingAnchors(height);
        }
    }

    return true;
}

bool TestBlockValidity(CValidationState& state, const CChainParams& chainparams, const CBlock& block, CBlockIndex* pindexPrev, bool fCheckMerkleRoot)
{
    AssertLockHeld(cs_main);
    assert(pindexPrev && pindexPrev == ::ChainActive().Tip());
    CCoinsViewCache viewNew(&::ChainstateActive().CoinsTip());
    std::vector<uint256> dummyRewardedAnchors;
    CCustomCSView mnview(*pcustomcsview);
    CFutureSwapView futureSwapView(*pfutureSwapView);
    CUndosView undosView(*pundosView);
    uint256 block_hash(block.GetHash());
    CBlockIndex indexDummy(block);
    indexDummy.pprev = pindexPrev;
    indexDummy.nHeight = pindexPrev->nHeight + 1;
    indexDummy.phashBlock = &block_hash;
    CheckContextState ctxState;

    // NOTE: ContextualCheckProofOfStake is called by CheckBlock
    if (!ContextualCheckBlockHeader(block, state, chainparams, pindexPrev, GetAdjustedTime()))
        return error("%s: Consensus::ContextualCheckBlockHeader: %s", __func__, FormatStateMessage(state));
    if (!CheckBlock(block, state, chainparams.GetConsensus(), ctxState, false, indexDummy.nHeight, fCheckMerkleRoot))
        return error("%s: Consensus::CheckBlock: %s", __func__, FormatStateMessage(state));
    if (!ContextualCheckBlock(block, state, chainparams.GetConsensus(), pindexPrev))
        return error("%s: Consensus::ContextualCheckBlock: %s", __func__, FormatStateMessage(state));
    if (!::ChainstateActive().ConnectBlock(block, state, &indexDummy, viewNew, mnview, futureSwapView, undosView, chainparams, dummyRewardedAnchors, true))
        return false;
    assert(state.IsValid());

    return true;
}

/**
 * BLOCK PRUNING CODE
 */

/* Calculate the amount of disk space the block & undo files currently use */
uint64_t CalculateCurrentUsage()
{
    LOCK(cs_LastBlockFile);

    uint64_t retval = 0;
    for (const CBlockFileInfo &file : vinfoBlockFile) {
        retval += file.nSize + file.nUndoSize;
    }
    return retval;
}

/* Prune a block file (modify associated database entries)*/
void PruneOneBlockFile(const int fileNumber)
{
    LOCK(cs_LastBlockFile);

    for (const auto& entry : g_blockman.m_block_index) {
        CBlockIndex* pindex = entry.second;
        if (pindex->nFile == fileNumber) {
            pindex->nStatus &= ~BLOCK_HAVE_DATA;
            pindex->nStatus &= ~BLOCK_HAVE_UNDO;
            pindex->nFile = 0;
            pindex->nDataPos = 0;
            pindex->nUndoPos = 0;
            setDirtyBlockIndex.insert(pindex);

            // Prune from m_blocks_unlinked -- any block we prune would have
            // to be downloaded again in order to consider its chain, at which
            // point it would be considered as a candidate for
            // m_blocks_unlinked or setBlockIndexCandidates.
            auto range = g_blockman.m_blocks_unlinked.equal_range(pindex->pprev);
            while (range.first != range.second) {
                std::multimap<CBlockIndex *, CBlockIndex *>::iterator _it = range.first;
                range.first++;
                if (_it->second == pindex) {
                    g_blockman.m_blocks_unlinked.erase(_it);
                }
            }
        }
    }

    vinfoBlockFile[fileNumber].SetNull();
    setDirtyFileInfo.insert(fileNumber);
}


void UnlinkPrunedFiles(const std::set<int>& setFilesToPrune)
{
    for (std::set<int>::iterator it = setFilesToPrune.begin(); it != setFilesToPrune.end(); ++it) {
        FlatFilePos pos(*it, 0);
        fs::remove(BlockFileSeq().FileName(pos));
        fs::remove(UndoFileSeq().FileName(pos));
        LogPrintf("Prune: %s deleted blk/rev (%05u)\n", __func__, *it);
    }
}

/* Calculate the block/rev files to delete based on height specified by user with RPC command pruneblockchain */
static void FindFilesToPruneManual(std::set<int>& setFilesToPrune, int nManualPruneHeight)
{
    assert(fPruneMode && nManualPruneHeight > 0);

    LOCK2(cs_main, cs_LastBlockFile);
    if (::ChainActive().Tip() == nullptr)
        return;

    // last block to prune is the lesser of (user-specified height, MIN_BLOCKS_TO_KEEP from the tip)
    unsigned int nLastBlockWeCanPrune = std::min((unsigned)nManualPruneHeight, ::ChainActive().Tip()->nHeight - MIN_BLOCKS_TO_KEEP);
    int count=0;
    for (int fileNumber = 0; fileNumber < nLastBlockFile; fileNumber++) {
        if (vinfoBlockFile[fileNumber].nSize == 0 || vinfoBlockFile[fileNumber].nHeightLast > nLastBlockWeCanPrune)
            continue;
        PruneOneBlockFile(fileNumber);
        setFilesToPrune.insert(fileNumber);
        count++;
    }
    LogPrintf("Prune (Manual): prune_height=%d removed %d blk/rev pairs\n", nLastBlockWeCanPrune, count);
}

/* This function is called from the RPC code for pruneblockchain */
void PruneBlockFilesManual(int nManualPruneHeight)
{
    CValidationState state;
    const CChainParams& chainparams = Params();
    if (!::ChainstateActive().FlushStateToDisk(
            chainparams, state, FlushStateMode::NONE, nManualPruneHeight)) {
        LogPrintf("%s: failed to flush state (%s)\n", __func__, FormatStateMessage(state));
    }
}

/**
 * Prune block and undo files (blk???.dat and undo???.dat) so that the disk space used is less than a user-defined target.
 * The user sets the target (in MB) on the command line or in config file.  This will be run on startup and whenever new
 * space is allocated in a block or undo file, staying below the target. Changing back to unpruned requires a reindex
 * (which in this case means the blockchain must be re-downloaded.)
 *
 * Pruning functions are called from FlushStateToDisk when the global fCheckForPruning flag has been set.
 * Block and undo files are deleted in lock-step (when blk00003.dat is deleted, so is rev00003.dat.)
 * Pruning cannot take place until the longest chain is at least a certain length (100000 on mainnet, 1000 on testnet, 1000 on regtest).
 * Pruning will never delete a block within a defined distance (currently 288) from the active chain's tip.
 * The block index is updated by unsetting HAVE_DATA and HAVE_UNDO for any blocks that were stored in the deleted files.
 * A db flag records the fact that at least some block files have been pruned.
 *
 * @param[out]   setFilesToPrune   The set of file indices that can be unlinked will be returned
 */
static void FindFilesToPrune(std::set<int>& setFilesToPrune, uint64_t nPruneAfterHeight)
{
    LOCK2(cs_main, cs_LastBlockFile);
    if (::ChainActive().Tip() == nullptr || nPruneTarget == 0) {
        return;
    }
    if ((uint64_t)::ChainActive().Tip()->nHeight <= nPruneAfterHeight) {
        return;
    }

    unsigned int nLastBlockWeCanPrune = ::ChainActive().Tip()->nHeight - MIN_BLOCKS_TO_KEEP;
    uint64_t nCurrentUsage = CalculateCurrentUsage();
    // We don't check to prune until after we've allocated new space for files
    // So we should leave a buffer under our target to account for another allocation
    // before the next pruning.
    uint64_t nBuffer = BLOCKFILE_CHUNK_SIZE + UNDOFILE_CHUNK_SIZE;
    uint64_t nBytesToPrune;
    int count=0;

    if (nCurrentUsage + nBuffer >= nPruneTarget) {
        // On a prune event, the chainstate DB is flushed.
        // To avoid excessive prune events negating the benefit of high dbcache
        // values, we should not prune too rapidly.
        // So when pruning in IBD, increase the buffer a bit to avoid a re-prune too soon.
        if (::ChainstateActive().IsInitialBlockDownload()) {
            // Since this is only relevant during IBD, we use a fixed 10%
            nBuffer += nPruneTarget / 10;
        }

        for (int fileNumber = 0; fileNumber < nLastBlockFile; fileNumber++) {
            nBytesToPrune = vinfoBlockFile[fileNumber].nSize + vinfoBlockFile[fileNumber].nUndoSize;

            if (vinfoBlockFile[fileNumber].nSize == 0)
                continue;

            if (nCurrentUsage + nBuffer < nPruneTarget)  // are we below our target?
                break;

            // don't prune files that could have a block within MIN_BLOCKS_TO_KEEP of the main chain's tip but keep scanning
            if (vinfoBlockFile[fileNumber].nHeightLast > nLastBlockWeCanPrune)
                continue;

            PruneOneBlockFile(fileNumber);
            // Queue up the files for removal
            setFilesToPrune.insert(fileNumber);
            nCurrentUsage -= nBytesToPrune;
            count++;
        }
    }

    LogPrint(BCLog::PRUNE, "Prune: target=%dMiB actual=%dMiB diff=%dMiB max_prune_height=%d removed %d blk/rev pairs\n",
           nPruneTarget/1024/1024, nCurrentUsage/1024/1024,
           ((int64_t)nPruneTarget - (int64_t)nCurrentUsage)/1024/1024,
           nLastBlockWeCanPrune, count);
}

static FlatFileSeq BlockFileSeq()
{
    return FlatFileSeq(GetBlocksDir(), "blk", BLOCKFILE_CHUNK_SIZE);
}

static FlatFileSeq UndoFileSeq()
{
    return FlatFileSeq(GetBlocksDir(), "rev", UNDOFILE_CHUNK_SIZE);
}

FILE* OpenBlockFile(const FlatFilePos &pos, bool fReadOnly) {
    return BlockFileSeq().Open(pos, fReadOnly);
}

/** Open an undo file (rev?????.dat) */
static FILE* OpenUndoFile(const FlatFilePos &pos, bool fReadOnly) {
    return UndoFileSeq().Open(pos, fReadOnly);
}

fs::path GetBlockPosFilename(const FlatFilePos &pos)
{
    return BlockFileSeq().FileName(pos);
}

CBlockIndex * BlockManager::InsertBlockIndex(const uint256& hash)
{
    AssertLockHeld(cs_main);

    if (hash.IsNull())
        return nullptr;

    // Return existing
    BlockMap::iterator mi = m_block_index.find(hash);
    if (mi != m_block_index.end())
        return (*mi).second;

    // Create new
    CBlockIndex* pindexNew = new CBlockIndex();
    mi = m_block_index.insert(std::make_pair(hash, pindexNew)).first;
    pindexNew->phashBlock = &((*mi).first);

    return pindexNew;
}

bool BlockManager::LoadBlockIndex(
    const Consensus::Params& consensus_params,
    CBlockTreeDB& blocktree,
    std::set<CBlockIndex*, CBlockIndexWorkComparator>& block_index_candidates)
{
    if (!blocktree.LoadBlockIndexGuts(consensus_params, [this](const uint256& hash) EXCLUSIVE_LOCKS_REQUIRED(cs_main) { return this->InsertBlockIndex(hash); }, fIsFakeNet))
         return false;

    // Calculate nChainWork
    std::vector<std::pair<int, CBlockIndex*> > vSortedByHeight;
    vSortedByHeight.reserve(m_block_index.size());
    for (const std::pair<const uint256, CBlockIndex*>& item : m_block_index)
    {
        CBlockIndex* pindex = item.second;
        vSortedByHeight.push_back(std::make_pair(pindex->nHeight, pindex));
    }
    sort(vSortedByHeight.begin(), vSortedByHeight.end());
    for (const std::pair<int, CBlockIndex*>& item : vSortedByHeight)
    {
        if (ShutdownRequested()) return false;
        CBlockIndex* pindex = item.second;
        pindex->nChainWork = (pindex->pprev ? pindex->pprev->nChainWork : 0) + GetBlockProof(*pindex);
        pindex->nTimeMax = (pindex->pprev ? std::max(pindex->pprev->nTimeMax, pindex->nTime) : pindex->nTime);
        // We can link the chain of blocks for which we've received transactions at some point.
        // Pruned nodes may have deleted the block.
        if (pindex->nTx > 0) {
            if (pindex->pprev) {
                if (pindex->pprev->HaveTxsDownloaded()) {
                    pindex->nChainTx = pindex->pprev->nChainTx + pindex->nTx;
                } else {
                    pindex->nChainTx = 0;
                    m_blocks_unlinked.insert(std::make_pair(pindex->pprev, pindex));
                }
            } else {
                pindex->nChainTx = pindex->nTx;
            }
        }
        if (!(pindex->nStatus & BLOCK_FAILED_MASK) && pindex->pprev && (pindex->pprev->nStatus & BLOCK_FAILED_MASK)) {
            pindex->nStatus |= BLOCK_FAILED_CHILD;
            setDirtyBlockIndex.insert(pindex);
        }
        if (pindex->IsValid(BLOCK_VALID_TRANSACTIONS) && (pindex->HaveTxsDownloaded() || pindex->pprev == nullptr)) {
            block_index_candidates.insert(pindex);
        }
        if (pindex->nStatus & BLOCK_FAILED_MASK && (!pindexBestInvalid || pindex->nChainWork > pindexBestInvalid->nChainWork))
            pindexBestInvalid = pindex;
        if (pindex->pprev)
            pindex->BuildSkip();
        if (pindex->IsValid(BLOCK_VALID_TREE) && (pindexBestHeader == nullptr || CBlockIndexWorkComparator()(pindexBestHeader, pindex)))
            pindexBestHeader = pindex;
    }

    return true;
}

void BlockManager::Unload() {
    m_failed_blocks.clear();
    m_blocks_unlinked.clear();

    for (const BlockMap::value_type& entry : m_block_index) {
        delete entry.second;
    }

    m_block_index.clear();
}

bool static LoadBlockIndexDB(const CChainParams& chainparams) EXCLUSIVE_LOCKS_REQUIRED(cs_main)
{
    if (!g_blockman.LoadBlockIndex(
            chainparams.GetConsensus(), *pblocktree, ::ChainstateActive().setBlockIndexCandidates))
        return false;

    // Load block file info
    pblocktree->ReadLastBlockFile(nLastBlockFile);
    vinfoBlockFile.resize(nLastBlockFile + 1);
    LogPrintf("%s: last block file = %i\n", __func__, nLastBlockFile);
    for (int nFile = 0; nFile <= nLastBlockFile; nFile++) {
        pblocktree->ReadBlockFileInfo(nFile, vinfoBlockFile[nFile]);
    }
    LogPrintf("%s: last block file info: %s\n", __func__, vinfoBlockFile[nLastBlockFile].ToString());
    for (int nFile = nLastBlockFile + 1; true; nFile++) {
        CBlockFileInfo info;
        if (pblocktree->ReadBlockFileInfo(nFile, info)) {
            vinfoBlockFile.push_back(info);
        } else {
            break;
        }
    }

    // Check presence of blk files
    LogPrintf("Checking all blk files are present...\n");
    std::set<int> setBlkDataFiles;
    for (const std::pair<const uint256, CBlockIndex*>& item : g_blockman.m_block_index)
    {
        CBlockIndex* pindex = item.second;
        if (pindex->nStatus & BLOCK_HAVE_DATA) {
            setBlkDataFiles.insert(pindex->nFile);
        }
    }
    for (std::set<int>::iterator it = setBlkDataFiles.begin(); it != setBlkDataFiles.end(); it++)
    {
        FlatFilePos pos(*it, 0);
        if (CAutoFile(OpenBlockFile(pos, true), SER_DISK, CLIENT_VERSION).IsNull()) {
            return false;
        }
    }

    // Check whether we have ever pruned block & undo files
    pblocktree->ReadFlag("prunedblockfiles", fHavePruned);
    if (fHavePruned)
        LogPrintf("LoadBlockIndexDB(): Block files have previously been pruned\n");

    // Check whether we need to continue reindexing
    bool fReindexing = false;
    pblocktree->ReadReindexing(fReindexing);
    if(fReindexing) fReindex = true;

    return true;
}

bool LoadChainTip(const CChainParams& chainparams)
{
    AssertLockHeld(cs_main);
    const CCoinsViewCache& coins_cache = ::ChainstateActive().CoinsTip();
    assert(!coins_cache.GetBestBlock().IsNull()); // Never called when the coins view is empty

    if (::ChainActive().Tip() &&
        ::ChainActive().Tip()->GetBlockHash() == coins_cache.GetBestBlock()) return true;

    // Load pointer to end of best chain
    CBlockIndex* pindex = LookupBlockIndex(coins_cache.GetBestBlock());
    if (!pindex) {
        return false;
    }
    ::ChainActive().SetTip(pindex);

    ::ChainstateActive().PruneBlockIndexCandidates();

    LogPrintf("Loaded best chain: hashBestChain=%s height=%d date=%s progress=%f\n",
        ::ChainActive().Tip()->GetBlockHash().ToString(), ::ChainActive().Height(),
        FormatISO8601DateTime(::ChainActive().Tip()->GetBlockTime()),
        GuessVerificationProgress(chainparams.TxData(), ::ChainActive().Tip()));
    return true;
}

CVerifyDB::CVerifyDB()
{
    uiInterface.ShowProgress(_("Verifying blocks...").translated, 0, false);
}

CVerifyDB::~CVerifyDB()
{
    uiInterface.ShowProgress("", 100, false);
}

bool CVerifyDB::VerifyDB(const CChainParams& chainparams, CCoinsView *coinsview, int nCheckLevel, int nCheckDepth)
{
    LOCK(cs_main);
    if (::ChainActive().Tip() == nullptr || ::ChainActive().Tip()->pprev == nullptr)
        return true;

    // Verify blocks in the best chain
    if (nCheckDepth <= 0 || nCheckDepth > ::ChainActive().Height())
        nCheckDepth = ::ChainActive().Height();
    nCheckLevel = std::max(0, std::min(4, nCheckLevel));
    LogPrintf("Verifying last %i blocks at level %i\n", nCheckDepth, nCheckLevel);
    CCoinsViewCache coins(coinsview);
    CCustomCSView mnview(*pcustomcsview);
    CFutureSwapView futureSwapView(*pfutureSwapView);
    CUndosView undosView(*pundosView);
    CBlockIndex* pindex;
    CBlockIndex* pindexFailure = nullptr;
    int nGoodTransactions = 0;
    CValidationState state;
    int reportDone = 0;
    LogPrintf("[0%%]..."); /* Continued */
    for (pindex = ::ChainActive().Tip(); pindex && pindex->pprev; pindex = pindex->pprev) {
        const int percentageDone = std::max(1, std::min(99, (int)(((double)(::ChainActive().Height() - pindex->nHeight)) / (double)nCheckDepth * (nCheckLevel >= 4 ? 50 : 100))));
        if (reportDone < percentageDone/10) {
            // report every 10% step
            LogPrintf("[%d%%]...", percentageDone); /* Continued */
            reportDone = percentageDone/10;
        }
        uiInterface.ShowProgress(_("Verifying blocks...").translated, percentageDone, false);
        if (pindex->nHeight <= ::ChainActive().Height()-nCheckDepth)
            break;
        if (fPruneMode && !(pindex->nStatus & BLOCK_HAVE_DATA)) {
            // If pruning, only go back as far as we have data.
            LogPrintf("VerifyDB(): block verification stopping at height %d (pruning, no data)\n", pindex->nHeight);
            break;
        }
        CBlock block;
        CheckContextState ctxState;

        // check level 0: read from disk
        if (!ReadBlockFromDisk(block, pindex, chainparams.GetConsensus()))
            return error("VerifyDB(): *** ReadBlockFromDisk failed at %d, hash=%s", pindex->nHeight, pindex->GetBlockHash().ToString());
        // check level 1: verify block validity
        if (nCheckLevel >= 1 && !CheckBlock(block, state, chainparams.GetConsensus(), ctxState, false, pindex->nHeight)) // false cause we can check pos context only on ConnectBlock
            return error("%s: *** found bad block at %d, hash=%s (%s)\n", __func__,
                         pindex->nHeight, pindex->GetBlockHash().ToString(), FormatStateMessage(state));
        // check level 2: verify undo validity
        if (nCheckLevel >= 2 && pindex) {
            CBlockUndo undo;
            if (!pindex->GetUndoPos().IsNull()) {
                if (!UndoReadFromDisk(undo, pindex)) {
                    return error("VerifyDB(): *** found bad undo data at %d, hash=%s\n", pindex->nHeight, pindex->GetBlockHash().ToString());
                }
            }
        }
        // check level 3: check for inconsistencies during memory-only disconnect of tip blocks
        if (nCheckLevel >= 3 && (coins.DynamicMemoryUsage() + ::ChainstateActive().CoinsTip().DynamicMemoryUsage()) <= nCoinCacheUsage) {
            assert(coins.GetBestBlock() == pindex->GetBlockHash());
            std::vector<CAnchorConfirmMessage> disconnectedConfirms; // dummy
            DisconnectResult res = ::ChainstateActive().DisconnectBlock(block, pindex, coins, mnview, futureSwapView, undosView, disconnectedConfirms);
            if (res == DISCONNECT_FAILED) {
                return error("VerifyDB(): *** irrecoverable inconsistency in block data at %d, hash=%s", pindex->nHeight, pindex->GetBlockHash().ToString());
            }
            if (res == DISCONNECT_UNCLEAN) {
                nGoodTransactions = 0;
                pindexFailure = pindex;
            } else {
                nGoodTransactions += block.vtx.size();
            }
        }
        if (ShutdownRequested())
            return true;
    }
    if (pindexFailure)
        return error("VerifyDB(): *** coin database inconsistencies found (last %i blocks, %i good transactions before that)\n", ::ChainActive().Height() - pindexFailure->nHeight + 1, nGoodTransactions);

    // store block count as we move pindex at check level >= 4
    int block_count = ::ChainActive().Height() - pindex->nHeight;

    // check level 4: try reconnecting blocks
    if (nCheckLevel >= 4) {
        while (pindex != ::ChainActive().Tip()) {
            const int percentageDone = std::max(1, std::min(99, 100 - (int)(((double)(::ChainActive().Height() - pindex->nHeight)) / (double)nCheckDepth * 50)));
            if (reportDone < percentageDone/10) {
                // report every 10% step
                LogPrintf("[%d%%]...", percentageDone); /* Continued */
                reportDone = percentageDone/10;
            }
            uiInterface.ShowProgress(_("Verifying blocks...").translated, percentageDone, false);
            pindex = ::ChainActive().Next(pindex);
            CBlock block;
            if (!ReadBlockFromDisk(block, pindex, chainparams.GetConsensus()))
                return error("VerifyDB(): *** ReadBlockFromDisk failed at %d, hash=%s", pindex->nHeight, pindex->GetBlockHash().ToString());
            std::vector<uint256> dummyRewardedAnchors;
            if (!::ChainstateActive().ConnectBlock(block, state, pindex, coins, mnview, futureSwapView, undosView, chainparams, dummyRewardedAnchors))
                return error("VerifyDB(): *** found unconnectable block at %d, hash=%s (%s)", pindex->nHeight, pindex->GetBlockHash().ToString(), FormatStateMessage(state));
            if (ShutdownRequested()) return true;
        }
    }

    LogPrintf("[DONE].\n");
    LogPrintf("No coin database inconsistencies in last %i blocks (%i transactions)\n", block_count, nGoodTransactions);

    return true;
}

/** Apply the effects of a block on the utxo cache, ignoring that it may already have been applied. */
bool CChainState::RollforwardBlock(const CBlockIndex* pindex, CCoinsViewCache& inputs, CCustomCSView& mnview, const CChainParams& params)
{
    // TODO: merge with ConnectBlock
    CBlock block;
    if (!ReadBlockFromDisk(block, pindex, params.GetConsensus())) {
        return error("ReplayBlock(): ReadBlockFromDisk failed at %d, hash=%s", pindex->nHeight, pindex->GetBlockHash().ToString());
    }

    for (const CTransactionRef& tx : block.vtx) {
        if (!tx->IsCoinBase()) {
            for (const CTxIn &txin : tx->vin) {
                inputs.SpendCoin(txin.prevout);
            }
        }
        // Pass check = true as every addition may be an overwrite.
        AddCoins(inputs, *tx, pindex->nHeight, true);

        /// @todo turn it on when you are sure it is safe
//        CheckCustomTx(mnview, inputs, *tx, params.GetConsensus(), pindex->nHeight, i, false);
    }
    return true;
}

bool CChainState::ReplayBlocks(const CChainParams& params, CCoinsView* view, CCustomCSView* mnview, CFutureSwapView* futureSwapView, CUndosView* undosView)
{
    LOCK(cs_main);

    CCoinsViewCache cache(view);
    CCustomCSView mncache(*mnview);
    CFutureSwapView futureCache(*futureSwapView);
    CUndosView undosCache(*undosView);

    std::vector<uint256> hashHeads = view->GetHeadBlocks();
    if (hashHeads.empty()) return true; // We're already in a consistent state.
    if (hashHeads.size() != 2) return error("%s: unknown inconsistent state", __func__);

    /// @todo may be it is possible to keep it run? how to safely connect blocks for mndb?
    return error("%s turned off for safety reasons. Make reindex!", __func__);

    uiInterface.ShowProgress(_("Replaying blocks...").translated, 0, false);
    LogPrintf("Replaying blocks\n");

    const CBlockIndex* pindexOld = nullptr;  // Old tip during the interrupted flush.
    const CBlockIndex* pindexNew;            // New tip during the interrupted flush.
    const CBlockIndex* pindexFork = nullptr; // Latest block common to both the old and the new tip.

    if (m_blockman.m_block_index.count(hashHeads[0]) == 0) {
        return error("%s: reorganization to unknown block requested", __func__);
    }
    pindexNew = m_blockman.m_block_index[hashHeads[0]];

    if (!hashHeads[1].IsNull()) { // The old tip is allowed to be 0, indicating it's the first flush.
        if (m_blockman.m_block_index.count(hashHeads[1]) == 0) {
            return error("%s: reorganization from unknown block requested", __func__);
        }
        pindexOld = m_blockman.m_block_index[hashHeads[1]];
        pindexFork = LastCommonAncestor(pindexOld, pindexNew);
        assert(pindexFork != nullptr);
    }

    // Rollback along the old branch.
    while (pindexOld != pindexFork) {
        if (pindexOld->nHeight > 0) { // Never disconnect the genesis block.
            CBlock block;
            if (!ReadBlockFromDisk(block, pindexOld, params.GetConsensus())) {
                return error("RollbackBlock(): ReadBlockFromDisk() failed at %d, hash=%s", pindexOld->nHeight, pindexOld->GetBlockHash().ToString());
            }
            LogPrintf("Rolling back %s (%i)\n", pindexOld->GetBlockHash().ToString(), pindexOld->nHeight);
            std::vector<CAnchorConfirmMessage> disconnectedConfirms; // dummy
            DisconnectResult res = DisconnectBlock(block, pindexOld, cache, mncache, futureCache, undosCache, disconnectedConfirms);
            if (res == DISCONNECT_FAILED) {
                return error("RollbackBlock(): DisconnectBlock failed at %d, hash=%s", pindexOld->nHeight, pindexOld->GetBlockHash().ToString());
            }
            // If DISCONNECT_UNCLEAN is returned, it means a non-existing UTXO was deleted, or an existing UTXO was
            // overwritten. It corresponds to cases where the block-to-be-disconnect never had all its operations
            // applied to the UTXO set. However, as both writing a UTXO and deleting a UTXO are idempotent operations,
            // the result is still a version of the UTXO set with the effects of that block undone.
        }
        pindexOld = pindexOld->pprev;
    }

    // Roll forward from the forking point to the new tip.
    int nForkHeight = pindexFork ? pindexFork->nHeight : 0;
    for (int nHeight = nForkHeight + 1; nHeight <= pindexNew->nHeight; ++nHeight) {
        const CBlockIndex* pindex = pindexNew->GetAncestor(nHeight);
        LogPrintf("Rolling forward %s (%i)\n", pindex->GetBlockHash().ToString(), nHeight);
        uiInterface.ShowProgress(_("Replaying blocks...").translated, (int) ((nHeight - nForkHeight) * 100.0 / (pindexNew->nHeight - nForkHeight)) , false);
        if (!RollforwardBlock(pindex, cache, mncache, params)) return false;
    }

    cache.SetBestBlock(pindexNew->GetBlockHash());
    cache.Flush();
    mncache.Flush();
    uiInterface.ShowProgress("", 100, false);
    return true;
}

bool ReplayBlocks(const CChainParams& params, CCoinsView* view, CCustomCSView* mnview, CFutureSwapView* futureSwapView, CUndosView* undosView) {
    return ::ChainstateActive().ReplayBlocks(params, view, mnview, futureSwapView, undosView);
}

//! Helper for CChainState::RewindBlockIndex
void CChainState::EraseBlockData(CBlockIndex* index)
{
    AssertLockHeld(cs_main);
    assert(!m_chain.Contains(index)); // Make sure this block isn't active

    // Reduce validity
    index->nStatus = std::min<unsigned int>(index->nStatus & BLOCK_VALID_MASK, BLOCK_VALID_TREE) | (index->nStatus & ~BLOCK_VALID_MASK);
    // Remove have-data flags.
    index->nStatus &= ~(BLOCK_HAVE_DATA | BLOCK_HAVE_UNDO);
    // Remove storage location.
    index->nFile = 0;
    index->nDataPos = 0;
    index->nUndoPos = 0;
    // Remove various other things
    index->nTx = 0;
    index->nChainTx = 0;
    index->nSequenceId = 0;
    // Make sure it gets written.
    setDirtyBlockIndex.insert(index);
    // Update indexes
    setBlockIndexCandidates.erase(index);
    auto ret = m_blockman.m_blocks_unlinked.equal_range(index->pprev);
    while (ret.first != ret.second) {
        if (ret.first->second == index) {
            m_blockman.m_blocks_unlinked.erase(ret.first++);
        } else {
            ++ret.first;
        }
    }
    // Mark parent as eligible for main chain again
    if (index->pprev && index->pprev->IsValid(BLOCK_VALID_TRANSACTIONS) && index->pprev->HaveTxsDownloaded()) {
        setBlockIndexCandidates.insert(index->pprev);
    }
}

bool CChainState::RewindBlockIndex(const CChainParams& params)
{
    // Note that during -reindex-chainstate we are called with an empty m_chain!

    // First erase all post-segwit blocks without witness not in the main chain,
    // as this can we done without costly DisconnectTip calls. Active
    // blocks will be dealt with below (releasing cs_main in between).
    {
        LOCK(cs_main);
        for (const auto& entry : m_blockman.m_block_index) {
            if (IsWitnessEnabled(entry.second->pprev, params.GetConsensus()) && !(entry.second->nStatus & BLOCK_OPT_WITNESS) && !m_chain.Contains(entry.second)) {
                EraseBlockData(entry.second);
            }
        }
    }

    // Find what height we need to reorganize to.
    CBlockIndex *tip;
    int nHeight = 1;
    {
        LOCK(cs_main);
        while (nHeight <= m_chain.Height()) {
            // Although SCRIPT_VERIFY_WITNESS is now generally enforced on all
            // blocks in ConnectBlock, we don't need to go back and
            // re-download/re-verify blocks from before segwit actually activated.
            if (IsWitnessEnabled(m_chain[nHeight - 1], params.GetConsensus()) && !(m_chain[nHeight]->nStatus & BLOCK_OPT_WITNESS)) {
                break;
            }
            nHeight++;
        }

        tip = m_chain.Tip();
    }
    // nHeight is now the height of the first insufficiently-validated block, or tipheight + 1

    CValidationState state;
    // Loop until the tip is below nHeight, or we reach a pruned block.
    while (!ShutdownRequested()) {
        {
            LOCK2(cs_main, ::mempool.cs);
            // Make sure nothing changed from under us (this won't happen because RewindBlockIndex runs before importing/network are active)
            assert(tip == m_chain.Tip());
            if (tip == nullptr || tip->nHeight < nHeight) break;
            if (fPruneMode && !(tip->nStatus & BLOCK_HAVE_DATA)) {
                // If pruning, don't try rewinding past the HAVE_DATA point;
                // since older blocks can't be served anyway, there's
                // no need to walk further, and trying to DisconnectTip()
                // will fail (and require a needless reindex/redownload
                // of the blockchain).
                break;
            }

            // Disconnect block
            if (!DisconnectTip(state, params, nullptr)) {
                return error("RewindBlockIndex: unable to disconnect block at height %i (%s)", tip->nHeight, FormatStateMessage(state));
            }

            // Reduce validity flag and have-data flags.
            // We do this after actual disconnecting, otherwise we'll end up writing the lack of data
            // to disk before writing the chainstate, resulting in a failure to continue if interrupted.
            // Note: If we encounter an insufficiently validated block that
            // is on m_chain, it must be because we are a pruning node, and
            // this block or some successor doesn't HAVE_DATA, so we were unable to
            // rewind all the way.  Blocks remaining on m_chain at this point
            // must not have their validity reduced.
            EraseBlockData(tip);

            tip = tip->pprev;
        }
        // Make sure the queue of validation callbacks doesn't grow unboundedly.
        LimitValidationInterfaceQueue();

        // Occasionally flush state to disk.
        if (!FlushStateToDisk(params, state, FlushStateMode::PERIODIC)) {
            LogPrintf("RewindBlockIndex: unable to flush state to disk (%s)\n", FormatStateMessage(state));
            return false;
        }
    }

    {
        LOCK(cs_main);
        if (m_chain.Tip() != nullptr) {
            // We can't prune block index candidates based on our tip if we have
            // no tip due to m_chain being empty!
            PruneBlockIndexCandidates();

            CheckBlockIndex(params.GetConsensus());
        }
    }

    return true;
}

bool RewindBlockIndex(const CChainParams& params) {
    if (!::ChainstateActive().RewindBlockIndex(params)) {
        return false;
    }

    LOCK(cs_main);
    if (::ChainActive().Tip() != nullptr) {
        // FlushStateToDisk can possibly read ::ChainActive(). Be conservative
        // and skip it here, we're about to -reindex-chainstate anyway, so
        // it'll get called a bunch real soon.
        CValidationState state;
        if (!::ChainstateActive().FlushStateToDisk(params, state, FlushStateMode::ALWAYS)) {
            LogPrintf("RewindBlockIndex: unable to flush state to disk (%s)\n", FormatStateMessage(state));
            return false;
        }
    }

    return true;
}

void CChainState::UnloadBlockIndex() {
    nBlockSequenceId = 1;
    setBlockIndexCandidates.clear();
}

// May NOT be used after any connections are up as much
// of the peer-processing logic assumes a consistent
// block index state
void UnloadBlockIndex()
{
    LOCK(cs_main);
    ::ChainActive().SetTip(nullptr);
    g_blockman.Unload();
    pindexBestInvalid = nullptr;
    pindexBestHeader = nullptr;
    mempool.clear();
    vinfoBlockFile.clear();
    nLastBlockFile = 0;
    setDirtyBlockIndex.clear();
    setDirtyFileInfo.clear();
    versionbitscache.Clear();
    for (int b = 0; b < VERSIONBITS_NUM_BITS; b++) {
        warningcache[b].clear();
    }
    fHavePruned = false;

    ::ChainstateActive().UnloadBlockIndex();
}

bool LoadBlockIndex(const CChainParams& chainparams)
{
    // Load block index from databases
    bool needs_init = fReindex;
    if (!fReindex) {
        bool ret = LoadBlockIndexDB(chainparams);
        if (!ret) return false;
        needs_init = g_blockman.m_block_index.empty();
    }

    if (needs_init) {
        // Everything here is for *new* reindex/DBs. Thus, though
        // LoadBlockIndexDB may have set fReindex if we shut down
        // mid-reindex previously, we don't check fReindex and
        // instead only check it prior to LoadBlockIndexDB to set
        // needs_init.

        LogPrintf("Initializing databases...\n");
    }
    return true;
}

bool CChainState::LoadGenesisBlock(const CChainParams& chainparams)
{
    LOCK(cs_main);

    // Check whether we're already initialized by checking for genesis in
    // m_blockman.m_block_index. Note that we can't use m_chain here, since it is
    // set based on the coins db, not the block index db, which is the only
    // thing loaded at this point.
    if (m_blockman.m_block_index.count(chainparams.GenesisBlock().GetHash()))
        return true;

    try {
        const CBlock& block = chainparams.GenesisBlock();
        FlatFilePos blockPos = SaveBlockToDisk(block, 0, chainparams, nullptr);
        if (blockPos.IsNull())
            return error("%s: writing genesis block to disk failed", __func__);
        CBlockIndex *pindex = m_blockman.AddToBlockIndex(block);
        ReceivedBlockTransactions(block, pindex, blockPos, chainparams.GetConsensus());
    } catch (const std::runtime_error& e) {
        return error("%s: failed to write genesis block: %s", __func__, e.what());
    }

    return true;
}

bool LoadGenesisBlock(const CChainParams& chainparams)
{
    return ::ChainstateActive().LoadGenesisBlock(chainparams);
}

void LoadExternalBlockFile(const CChainParams& chainparams, FILE* fileIn, FlatFilePos *dbp)
{
    // Map of disk positions for blocks with unknown parent (only used for reindex)
    static std::multimap<uint256, FlatFilePos> mapBlocksUnknownParent;
    int64_t nStart = GetTimeMillis();

    int nLoaded = 0;
    try {
        // This takes over fileIn and calls fclose() on it in the CBufferedFile destructor
        CBufferedFile blkdat(fileIn, 2*MAX_BLOCK_SERIALIZED_SIZE, MAX_BLOCK_SERIALIZED_SIZE+8, SER_DISK, CLIENT_VERSION);
        uint64_t nRewind = blkdat.GetPos();
        while (!blkdat.eof()) {
            if (ShutdownRequested()) return;

            blkdat.SetPos(nRewind);
            nRewind++; // start one byte further next time, in case of failure
            blkdat.SetLimit(); // remove former limit
            unsigned int nSize = 0;
            try {
                // locate a header
                unsigned char buf[CMessageHeader::MESSAGE_START_SIZE];
                blkdat.FindByte(chainparams.MessageStart()[0]);
                nRewind = blkdat.GetPos()+1;
                blkdat >> buf;
                if (memcmp(buf, chainparams.MessageStart(), CMessageHeader::MESSAGE_START_SIZE))
                    continue;
                // read size
                blkdat >> nSize;
                if (nSize < 80 || nSize > MAX_BLOCK_SERIALIZED_SIZE)
                    continue;
            } catch (const std::exception&) {
                // no valid block header found; don't complain
                break;
            }
            try {
                // read block
                uint64_t nBlockPos = blkdat.GetPos();
                if (dbp)
                    dbp->nPos = nBlockPos;
                blkdat.SetLimit(nBlockPos + nSize);
                blkdat.SetPos(nBlockPos);
                std::shared_ptr<CBlock> pblock = std::make_shared<CBlock>();
                CBlock& block = *pblock;
                blkdat >> block;
                nRewind = blkdat.GetPos();

                uint256 hash = block.GetHash();
                {
                    LOCK(cs_main);
                    // detect out of order blocks, and store them for later
                    if (hash != chainparams.GetConsensus().hashGenesisBlock && !LookupBlockIndex(block.hashPrevBlock)) {
                        LogPrint(BCLog::REINDEX, "%s: Out of order block %s, parent %s not known\n", __func__, hash.ToString(),
                                block.hashPrevBlock.ToString());
                        if (dbp)
                            mapBlocksUnknownParent.insert(std::make_pair(block.hashPrevBlock, *dbp));
                        continue;
                    }

                    // process in case the block isn't known yet
                    CBlockIndex* pindex = LookupBlockIndex(hash);
                    if (!pindex || (pindex->nStatus & BLOCK_HAVE_DATA) == 0) {
                      CValidationState state;
                      if (::ChainstateActive().AcceptBlock(pblock, state, chainparams, nullptr, true, dbp, nullptr)) {
                          nLoaded++;
                      }
                      if (state.IsError()) {
                          break;
                      }
                    } else if (hash != chainparams.GetConsensus().hashGenesisBlock && pindex->nHeight % 1000 == 0) {
                      LogPrint(BCLog::REINDEX, "Block Import: already had block %s at height %d\n", hash.ToString(), pindex->nHeight);
                    }
                }

                // Activate the genesis block so normal node progress can continue
                if (hash == chainparams.GetConsensus().hashGenesisBlock) {
                    CValidationState state;
                    if (!ActivateBestChain(state, chainparams)) {
                        break;
                    }
                }

                NotifyHeaderTip();

                // Recursively process earlier encountered successors of this block
                std::deque<uint256> queue;
                queue.push_back(hash);
                while (!queue.empty()) {
                    uint256 head = queue.front();
                    queue.pop_front();
                    std::pair<std::multimap<uint256, FlatFilePos>::iterator, std::multimap<uint256, FlatFilePos>::iterator> range = mapBlocksUnknownParent.equal_range(head);
                    while (range.first != range.second) {
                        std::multimap<uint256, FlatFilePos>::iterator it = range.first;
                        std::shared_ptr<CBlock> pblockrecursive = std::make_shared<CBlock>();
                        if (ReadBlockFromDisk(*pblockrecursive, it->second, chainparams.GetConsensus()))
                        {
                            LogPrint(BCLog::REINDEX, "%s: Processing out of order child %s of %s\n", __func__, pblockrecursive->GetHash().ToString(),
                                    head.ToString());
                            LOCK(cs_main);
                            CValidationState dummy;
                            if (::ChainstateActive().AcceptBlock(pblockrecursive, dummy, chainparams, nullptr, true, &it->second, nullptr))
                            {
                                nLoaded++;
                                queue.push_back(pblockrecursive->GetHash());
                            }
                        }
                        range.first++;
                        mapBlocksUnknownParent.erase(it);
                        NotifyHeaderTip();
                    }
                }
            } catch (const std::exception& e) {
                LogPrintf("%s: Deserialize or I/O error - %s\n", __func__, e.what());
            }
        }
    } catch (const std::runtime_error& e) {
        AbortNode(std::string("System error: ") + e.what());
    }
    LogPrintf("Loaded %i blocks from external file in %dms\n", nLoaded, GetTimeMillis() - nStart);
}

void CChainState::CheckBlockIndex(const Consensus::Params& consensusParams)
{
    if (!fCheckBlockIndex) {
        return;
    }

    LOCK(cs_main);

    // During a reindex, we read the genesis block and call CheckBlockIndex before ActivateBestChain,
    // so we have the genesis block in m_blockman.m_block_index but no active chain. (A few of the
    // tests when iterating the block tree require that m_chain has been initialized.)
    if (m_chain.Height() < 0) {
        assert(m_blockman.m_block_index.size() <= 1);
        return;
    }

    // Build forward-pointing map of the entire block tree.
    std::multimap<CBlockIndex*,CBlockIndex*> forward;
    for (const std::pair<const uint256, CBlockIndex*>& entry : m_blockman.m_block_index) {
        forward.insert(std::make_pair(entry.second->pprev, entry.second));
    }

    assert(forward.size() == m_blockman.m_block_index.size());

    std::pair<std::multimap<CBlockIndex*,CBlockIndex*>::iterator,std::multimap<CBlockIndex*,CBlockIndex*>::iterator> rangeGenesis = forward.equal_range(nullptr);
    CBlockIndex *pindex = rangeGenesis.first->second;
    rangeGenesis.first++;
    assert(rangeGenesis.first == rangeGenesis.second); // There is only one index entry with parent nullptr.

    // Iterate over the entire block tree, using depth-first search.
    // Along the way, remember whether there are blocks on the path from genesis
    // block being explored which are the first to have certain properties.
    size_t nNodes = 0;
    int nHeight = 0;
    CBlockIndex* pindexFirstInvalid = nullptr; // Oldest ancestor of pindex which is invalid.
    CBlockIndex* pindexFirstMissing = nullptr; // Oldest ancestor of pindex which does not have BLOCK_HAVE_DATA.
    CBlockIndex* pindexFirstNeverProcessed = nullptr; // Oldest ancestor of pindex for which nTx == 0.
    CBlockIndex* pindexFirstNotTreeValid = nullptr; // Oldest ancestor of pindex which does not have BLOCK_VALID_TREE (regardless of being valid or not).
    CBlockIndex* pindexFirstNotTransactionsValid = nullptr; // Oldest ancestor of pindex which does not have BLOCK_VALID_TRANSACTIONS (regardless of being valid or not).
    CBlockIndex* pindexFirstNotChainValid = nullptr; // Oldest ancestor of pindex which does not have BLOCK_VALID_CHAIN (regardless of being valid or not).
    CBlockIndex* pindexFirstNotScriptsValid = nullptr; // Oldest ancestor of pindex which does not have BLOCK_VALID_SCRIPTS (regardless of being valid or not).
    while (pindex != nullptr) {
        nNodes++;
        if (pindexFirstInvalid == nullptr && pindex->nStatus & BLOCK_FAILED_VALID) pindexFirstInvalid = pindex;
        if (pindexFirstMissing == nullptr && !(pindex->nStatus & BLOCK_HAVE_DATA)) pindexFirstMissing = pindex;
        if (pindexFirstNeverProcessed == nullptr && pindex->nTx == 0) pindexFirstNeverProcessed = pindex;
        if (pindex->pprev != nullptr && pindexFirstNotTreeValid == nullptr && (pindex->nStatus & BLOCK_VALID_MASK) < BLOCK_VALID_TREE) pindexFirstNotTreeValid = pindex;
        if (pindex->pprev != nullptr && pindexFirstNotTransactionsValid == nullptr && (pindex->nStatus & BLOCK_VALID_MASK) < BLOCK_VALID_TRANSACTIONS) pindexFirstNotTransactionsValid = pindex;
        if (pindex->pprev != nullptr && pindexFirstNotChainValid == nullptr && (pindex->nStatus & BLOCK_VALID_MASK) < BLOCK_VALID_CHAIN) pindexFirstNotChainValid = pindex;
        if (pindex->pprev != nullptr && pindexFirstNotScriptsValid == nullptr && (pindex->nStatus & BLOCK_VALID_MASK) < BLOCK_VALID_SCRIPTS) pindexFirstNotScriptsValid = pindex;

        // Begin: actual consistency checks.
        if (pindex->pprev == nullptr) {
            // Genesis block checks.
            assert(pindex->GetBlockHash() == consensusParams.hashGenesisBlock); // Genesis block's hash must match.
            assert(pindex == m_chain.Genesis()); // The current active chain's genesis block must be this block.
        }
        if (!pindex->HaveTxsDownloaded()) assert(pindex->nSequenceId <= 0); // nSequenceId can't be set positive for blocks that aren't linked (negative is used for preciousblock)
        // VALID_TRANSACTIONS is equivalent to nTx > 0 for all nodes (whether or not pruning has occurred).
        // HAVE_DATA is only equivalent to nTx > 0 (or VALID_TRANSACTIONS) if no pruning has occurred.
        if (!fHavePruned) {
            // If we've never pruned, then HAVE_DATA should be equivalent to nTx > 0
            assert(!(pindex->nStatus & BLOCK_HAVE_DATA) == (pindex->nTx == 0));
            assert(pindexFirstMissing == pindexFirstNeverProcessed);
        } else {
            // If we have pruned, then we can only say that HAVE_DATA implies nTx > 0
            if (pindex->nStatus & BLOCK_HAVE_DATA) assert(pindex->nTx > 0);
        }
        if (pindex->nStatus & BLOCK_HAVE_UNDO) assert(pindex->nStatus & BLOCK_HAVE_DATA);
        assert(((pindex->nStatus & BLOCK_VALID_MASK) >= BLOCK_VALID_TRANSACTIONS) == (pindex->nTx > 0)); // This is pruning-independent.
        // All parents having had data (at some point) is equivalent to all parents being VALID_TRANSACTIONS, which is equivalent to HaveTxsDownloaded().
        assert((pindexFirstNeverProcessed == nullptr) == pindex->HaveTxsDownloaded());
        assert((pindexFirstNotTransactionsValid == nullptr) == pindex->HaveTxsDownloaded());
        assert(pindex->nHeight == nHeight); // nHeight must be consistent.
        assert(pindex->pprev == nullptr || pindex->nChainWork >= pindex->pprev->nChainWork); // For every block except the genesis block, the chainwork must be larger than the parent's.
        assert(nHeight < 2 || (pindex->pskip && (pindex->pskip->nHeight < nHeight))); // The pskip pointer must point back for all but the first 2 blocks.
        assert(pindexFirstNotTreeValid == nullptr); // All m_blockman.m_block_index entries must at least be TREE valid
        if ((pindex->nStatus & BLOCK_VALID_MASK) >= BLOCK_VALID_TREE) assert(pindexFirstNotTreeValid == nullptr); // TREE valid implies all parents are TREE valid
        if ((pindex->nStatus & BLOCK_VALID_MASK) >= BLOCK_VALID_CHAIN) assert(pindexFirstNotChainValid == nullptr); // CHAIN valid implies all parents are CHAIN valid
        if ((pindex->nStatus & BLOCK_VALID_MASK) >= BLOCK_VALID_SCRIPTS) assert(pindexFirstNotScriptsValid == nullptr); // SCRIPTS valid implies all parents are SCRIPTS valid
        if (pindexFirstInvalid == nullptr) {
            // Checks for not-invalid blocks.
            assert((pindex->nStatus & BLOCK_FAILED_MASK) == 0); // The failed mask cannot be set for blocks without invalid parents.
        }
        if (!CBlockIndexWorkComparator()(pindex, m_chain.Tip()) && pindexFirstNeverProcessed == nullptr) {
            if (pindexFirstInvalid == nullptr) {
                // If this block sorts at least as good as the current tip and
                // is valid and we have all data for its parents, it must be in
                // setBlockIndexCandidates.  m_chain.Tip() must also be there
                // even if some data has been pruned.
                if (pindexFirstMissing == nullptr || pindex == m_chain.Tip()) {
                     assert(setBlockIndexCandidates.count(pindex));
                }
                // If some parent is missing, then it could be that this block was in
                // setBlockIndexCandidates but had to be removed because of the missing data.
                // In this case it must be in m_blocks_unlinked -- see test below.
            }
        } else { // If this block sorts worse than the current tip or some ancestor's block has never been seen, it cannot be in setBlockIndexCandidates.
            assert(setBlockIndexCandidates.count(pindex) == 0);
        }
        // Check whether this block is in m_blocks_unlinked.
        std::pair<std::multimap<CBlockIndex*,CBlockIndex*>::iterator,std::multimap<CBlockIndex*,CBlockIndex*>::iterator> rangeUnlinked = m_blockman.m_blocks_unlinked.equal_range(pindex->pprev);
        bool foundInUnlinked = false;
        while (rangeUnlinked.first != rangeUnlinked.second) {
            assert(rangeUnlinked.first->first == pindex->pprev);
            if (rangeUnlinked.first->second == pindex) {
                foundInUnlinked = true;
                break;
            }
            rangeUnlinked.first++;
        }
        if (pindex->pprev && (pindex->nStatus & BLOCK_HAVE_DATA) && pindexFirstNeverProcessed != nullptr && pindexFirstInvalid == nullptr) {
            // If this block has block data available, some parent was never received, and has no invalid parents, it must be in m_blocks_unlinked.
            assert(foundInUnlinked);
        }
        if (!(pindex->nStatus & BLOCK_HAVE_DATA)) assert(!foundInUnlinked); // Can't be in m_blocks_unlinked if we don't HAVE_DATA
        if (pindexFirstMissing == nullptr) assert(!foundInUnlinked); // We aren't missing data for any parent -- cannot be in m_blocks_unlinked.
        if (pindex->pprev && (pindex->nStatus & BLOCK_HAVE_DATA) && pindexFirstNeverProcessed == nullptr && pindexFirstMissing != nullptr) {
            // We HAVE_DATA for this block, have received data for all parents at some point, but we're currently missing data for some parent.
            assert(fHavePruned); // We must have pruned.
            // This block may have entered m_blocks_unlinked if:
            //  - it has a descendant that at some point had more work than the
            //    tip, and
            //  - we tried switching to that descendant but were missing
            //    data for some intermediate block between m_chain and the
            //    tip.
            // So if this block is itself better than m_chain.Tip() and it wasn't in
            // setBlockIndexCandidates, then it must be in m_blocks_unlinked.
            if (!CBlockIndexWorkComparator()(pindex, m_chain.Tip()) && setBlockIndexCandidates.count(pindex) == 0) {
                if (pindexFirstInvalid == nullptr) {
                    assert(foundInUnlinked);
                }
            }
        }
        // assert(pindex->GetBlockHash() == pindex->GetBlockHeader().GetHash()); // Perhaps too slow
        // End: actual consistency checks.

        // Try descending into the first subnode.
        std::pair<std::multimap<CBlockIndex*,CBlockIndex*>::iterator,std::multimap<CBlockIndex*,CBlockIndex*>::iterator> range = forward.equal_range(pindex);
        if (range.first != range.second) {
            // A subnode was found.
            pindex = range.first->second;
            nHeight++;
            continue;
        }
        // This is a leaf node.
        // Move upwards until we reach a node of which we have not yet visited the last child.
        while (pindex) {
            // We are going to either move to a parent or a sibling of pindex.
            // If pindex was the first with a certain property, unset the corresponding variable.
            if (pindex == pindexFirstInvalid) pindexFirstInvalid = nullptr;
            if (pindex == pindexFirstMissing) pindexFirstMissing = nullptr;
            if (pindex == pindexFirstNeverProcessed) pindexFirstNeverProcessed = nullptr;
            if (pindex == pindexFirstNotTreeValid) pindexFirstNotTreeValid = nullptr;
            if (pindex == pindexFirstNotTransactionsValid) pindexFirstNotTransactionsValid = nullptr;
            if (pindex == pindexFirstNotChainValid) pindexFirstNotChainValid = nullptr;
            if (pindex == pindexFirstNotScriptsValid) pindexFirstNotScriptsValid = nullptr;
            // Find our parent.
            CBlockIndex* pindexPar = pindex->pprev;
            // Find which child we just visited.
            std::pair<std::multimap<CBlockIndex*,CBlockIndex*>::iterator,std::multimap<CBlockIndex*,CBlockIndex*>::iterator> rangePar = forward.equal_range(pindexPar);
            while (rangePar.first->second != pindex) {
                assert(rangePar.first != rangePar.second); // Our parent must have at least the node we're coming from as child.
                rangePar.first++;
            }
            // Proceed to the next one.
            rangePar.first++;
            if (rangePar.first != rangePar.second) {
                // Move to the sibling.
                pindex = rangePar.first->second;
                break;
            } else {
                // Move up further.
                pindex = pindexPar;
                nHeight--;
                continue;
            }
        }
    }

    // Check that we actually traversed the entire map.
    assert(nNodes == forward.size());
}

std::string CBlockFileInfo::ToString() const
{
    return strprintf("CBlockFileInfo(blocks=%u, size=%u, heights=%u...%u, time=%s...%s)", nBlocks, nSize, nHeightFirst, nHeightLast, FormatISO8601Date(nTimeFirst), FormatISO8601Date(nTimeLast));
}

CBlockFileInfo* GetBlockFileInfo(size_t n)
{
    LOCK(cs_LastBlockFile);

    return &vinfoBlockFile.at(n);
}

ThresholdState VersionBitsTipState(const Consensus::Params& params, Consensus::DeploymentPos pos)
{
    LOCK(cs_main);
    return VersionBitsState(::ChainActive().Tip(), params, pos, versionbitscache);
}

BIP9Stats VersionBitsTipStatistics(const Consensus::Params& params, Consensus::DeploymentPos pos)
{
    LOCK(cs_main);
    return VersionBitsStatistics(::ChainActive().Tip(), params, pos);
}

int VersionBitsTipStateSinceHeight(const Consensus::Params& params, Consensus::DeploymentPos pos)
{
    LOCK(cs_main);
    return VersionBitsStateSinceHeight(::ChainActive().Tip(), params, pos, versionbitscache);
}

static const uint64_t MEMPOOL_DUMP_VERSION = 1;

bool LoadMempool(CTxMemPool& pool)
{
    const CChainParams& chainparams = Params();
    int64_t nExpiryTimeout = gArgs.GetArg("-mempoolexpiry", DEFAULT_MEMPOOL_EXPIRY) * 60 * 60;
    FILE* filestr = fsbridge::fopen(GetDataDir() / "mempool.dat", "rb");
    CAutoFile file(filestr, SER_DISK, CLIENT_VERSION);
    if (file.IsNull()) {
        LogPrintf("Failed to open mempool file from disk. Continuing anyway.\n");
        return false;
    }

    int64_t count = 0;
    int64_t expired = 0;
    int64_t failed = 0;
    int64_t already_there = 0;
    int64_t nNow = GetTime();

    try {
        uint64_t version;
        file >> version;
        if (version != MEMPOOL_DUMP_VERSION) {
            return false;
        }
        uint64_t num;
        file >> num;
        while (num--) {
            CTransactionRef tx;
            int64_t nTime;
            int64_t nFeeDelta;
            file >> tx;
            file >> nTime;
            file >> nFeeDelta;

            CAmount amountdelta = nFeeDelta;
            if (amountdelta) {
                pool.PrioritiseTransaction(tx->GetHash(), amountdelta);
            }
            CValidationState state;
            if (nTime + nExpiryTimeout > nNow) {
                LOCK(cs_main);
                AcceptToMemoryPoolWithTime(chainparams, pool, state, tx, nullptr /* pfMissingInputs */, nTime,
                                           nullptr /* plTxnReplaced */, false /* bypass_limits */, 0 /* nAbsurdFee */,
                                           false /* test_accept */);
                if (state.IsValid()) {
                    ++count;
                } else {
                    // mempool may contain the transaction already, e.g. from
                    // wallet(s) having loaded it while we were processing
                    // mempool transactions; consider these as valid, instead of
                    // failed, but mark them as 'already there'
                    if (pool.exists(tx->GetHash())) {
                        ++already_there;
                    } else {
                        ++failed;
                    }
                }
            } else {
                ++expired;
            }
            if (ShutdownRequested())
                return false;
        }
        std::map<uint256, CAmount> mapDeltas;
        file >> mapDeltas;

        for (const auto& i : mapDeltas) {
            pool.PrioritiseTransaction(i.first, i.second);
        }
    } catch (const std::exception& e) {
        LogPrintf("Failed to deserialize mempool data on disk: %s. Continuing anyway.\n", e.what());
        return false;
    }

    LogPrintf("Imported mempool transactions from disk: %i succeeded, %i failed, %i expired, %i already there\n", count, failed, expired, already_there);
    return true;
}

bool DumpMempool(const CTxMemPool& pool)
{
    int64_t start = GetTimeMicros();

    std::map<uint256, CAmount> mapDeltas;
    std::vector<TxMempoolInfo> vinfo;

    static Mutex dump_mutex;
    LOCK(dump_mutex);

    {
        LOCK(pool.cs);
        for (const auto &i : pool.mapDeltas) {
            mapDeltas[i.first] = i.second;
        }
        vinfo = pool.infoAll();
    }

    int64_t mid = GetTimeMicros();

    try {
        FILE* filestr = fsbridge::fopen(GetDataDir() / "mempool.dat.new", "wb");
        if (!filestr) {
            return false;
        }

        CAutoFile file(filestr, SER_DISK, CLIENT_VERSION);

        uint64_t version = MEMPOOL_DUMP_VERSION;
        file << version;

        file << (uint64_t)vinfo.size();
        for (const auto& i : vinfo) {
            file << *(i.tx);
            file << (int64_t)i.nTime;
            file << (int64_t)i.nFeeDelta;
            mapDeltas.erase(i.tx->GetHash());
        }

        file << mapDeltas;
        if (!FileCommit(file.Get()))
            throw std::runtime_error("FileCommit failed");
        file.fclose();
        RenameOver(GetDataDir() / "mempool.dat.new", GetDataDir() / "mempool.dat");
        int64_t last = GetTimeMicros();
        LogPrintf("Dumped mempool: %gs to copy, %gs to dump\n", (mid-start)*MICRO, (last-mid)*MICRO);
    } catch (const std::exception& e) {
        LogPrintf("Failed to dump mempool: %s. Continuing anyway.\n", e.what());
        return false;
    }
    return true;
}

//! Guess how far we are in the verification process at the given block index
//! require cs_main if pindex has not been validated yet (because nChainTx might be unset)
double GuessVerificationProgress(const ChainTxData& data, const CBlockIndex *pindex) {
    if (pindex == nullptr)
        return 0.0;

    int64_t nNow = time(nullptr);

    double fTxTotal;

    if (pindex->nChainTx <= data.nTxCount) {
        fTxTotal = data.nTxCount + (nNow - data.nTime) * data.dTxRate;
    } else {
        fTxTotal = pindex->nChainTx + (nNow - pindex->GetBlockTime()) * data.dTxRate;
    }

    return pindex->nChainTx / fTxTotal;
}

class CMainCleanup
{
public:
    CMainCleanup() {}
    ~CMainCleanup() {
        // block headers
        BlockMap::iterator it1 = g_blockman.m_block_index.begin();
        for (; it1 != g_blockman.m_block_index.end(); it1++)
            delete (*it1).second;
        g_blockman.m_block_index.clear();
    }
};
static CMainCleanup instance_of_cmaincleanup;<|MERGE_RESOLUTION|>--- conflicted
+++ resolved
@@ -2331,11 +2331,7 @@
                 CCustomCSView mnviewCopy(mnview);
                 CFutureSwapView futureCopy(futureSwapView);
                 CHistoryWriters writers{paccountHistoryDB.get(), nullptr, nullptr};
-<<<<<<< HEAD
-                const auto res = ApplyCustomTx(mnview, futureSwapView, undosView, view, *block.vtx[i], chainparams.GetConsensus(), pindex->nHeight, pindex->GetBlockTime(), nullptr, i, &writers);
-=======
-                const auto res = ApplyCustomTx(mnviewCopy, futureCopy, view, tx, chainparams.GetConsensus(), pindex->nHeight, pindex->GetBlockTime(), i, &writers);
->>>>>>> 0d11f8d1
+                const auto res = ApplyCustomTx(mnviewCopy, futureCopy, view, tx, chainparams.GetConsensus(), pindex->nHeight, pindex->GetBlockTime(), nullptr, i, &writers);
                 if (!res.ok) {
                     return error("%s: Genesis block ApplyCustomTx failed. TX: %s Error: %s",
                                  __func__, tx.GetHash().ToString(), res.msg);
@@ -2609,11 +2605,7 @@
             CCustomCSView mnviewCopy(accountsView);
             CFutureSwapView futureCopy(futureSwapView);
             CHistoryWriters writers{paccountHistoryDB.get(), pburnHistoryDB.get(), pvaultHistoryDB.get()};
-<<<<<<< HEAD
-            const auto res = ApplyCustomTx(accountsView, futureSwapView, undosView, view, tx, chainparams.GetConsensus(), pindex->nHeight, pindex->GetBlockTime(), nullptr, i, &writers);
-=======
-            const auto res = ApplyCustomTx(mnviewCopy, futureCopy, view, tx, chainparams.GetConsensus(), pindex->nHeight, pindex->GetBlockTime(), i, &writers);
->>>>>>> 0d11f8d1
+            const auto res = ApplyCustomTx(mnviewCopy, futureCopy, view, tx, chainparams.GetConsensus(), pindex->nHeight, pindex->GetBlockTime(), nullptr, i, &writers);
             if (!res.ok && (res.code & CustomTxErrCodes::Fatal)) {
                 if (pindex->nHeight >= chainparams.GetConsensus().EunosHeight) {
                     return state.Invalid(ValidationInvalidReason::CONSENSUS,
@@ -2780,7 +2772,6 @@
     // Loan splits
     ProcessTokenSplits(block, pindex, cache, futureSwapCache, chainparams);
 
-<<<<<<< HEAD
     if (pindex->nHeight >= chainparams.GetConsensus().GreatWorldHeight) {
         // Apply any pending masternode owner changes
         cache.ForEachNewCollateral([&](const uint256& key, const MNNewOwnerHeightValue& value){
@@ -2798,16 +2789,7 @@
             return true;
         });
     }
-        
-    if (!futureSwapCache.GetStorage().GetFlushableStorage()->GetRaw().empty()) {
-        undosView.AddUndo(UndoSource::FutureView, futureSwapView, futureSwapCache, {}, pindex->nHeight);
-        futureSwapCache.Flush();
-    }
-
-    undosView.AddUndo(UndoSource::CustomView, mnview, cache, {}, pindex->nHeight);
-
-=======
->>>>>>> 0d11f8d1
+
     // proposal activations
     ProcessProposalEvents(pindex, cache, chainparams);
 
