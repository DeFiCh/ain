// Copyright (c) 2009-2010 Satoshi Nakamoto
// Copyright (c) 2009-2018 The Bitcoin Core developers
// Distributed under the MIT software license, see the accompanying
// file LICENSE or http://www.opensource.org/licenses/mit-license.php.

#include <validation.h>

#include <arith_uint256.h>
#include <chain.h>
#include <chainparams.h>
#include <checkqueue.h>
#include <consensus/consensus.h>
#include <consensus/merkle.h>
#include <consensus/tx_check.h>
#include <consensus/tx_verify.h>
#include <consensus/validation.h>
#include <core_io.h> /// ValueFromAmount
#include <cuckoocache.h>
#include <flatfile.h>
#include <hash.h>
#include <index/txindex.h>
#include <masternodes/accountshistory.h>
#include <masternodes/anchors.h>
#include <masternodes/govvariables/attributes.h>
#include <masternodes/govvariables/loan_daily_reward.h>
#include <masternodes/govvariables/lp_daily_dfi_reward.h>
#include <masternodes/govvariables/lp_splits.h>
#include <masternodes/govvariables/loan_splits.h>
#include <masternodes/masternodes.h>
#include <masternodes/mn_checks.h>
#include <masternodes/vaulthistory.h>
#include <policy/fees.h>
#include <policy/policy.h>
#include <policy/settings.h>
#include <pos.h>
#include <pos_kernel.h>
#include <primitives/block.h>
#include <primitives/transaction.h>
#include <random.h>
#include <reverse_iterator.h>
#include <script/script.h>
#include <script/sigcache.h>
#include <script/standard.h>
#include <spv/spv_wrapper.h>
#include <shutdown.h>
#include <timedata.h>
#include <tinyformat.h>
#include <txdb.h>
#include <txmempool.h>
#include <ui_interface.h>
#include <uint256.h>
#include <undo.h>
#include <util/moneystr.h>
#include <util/rbf.h>
#include <util/strencodings.h>
#include <util/system.h>
#include <util/translation.h>
#include <util/validation.h>
#include <validationinterface.h>
#include <warnings.h>

#include <wallet/wallet.h>
#include <net_processing.h>

#include <future>
#include <sstream>
#include <string>

#include <boost/algorithm/string/replace.hpp>
#include <boost/thread.hpp>
#include <boost/asio.hpp>

#if defined(NDEBUG)
# error "Defi cannot be compiled without assertions."
#endif

#define MICRO 0.000001
#define MILLI 0.001

bool CBlockIndexWorkComparator::operator()(const CBlockIndex *pa, const CBlockIndex *pb) const {
    // First sort by most total work, ...
    if (pa->nChainWork > pb->nChainWork) return false;
    if (pa->nChainWork < pb->nChainWork) return true;

    // ... then by earliest time received, ...
    if (pa->nSequenceId < pb->nSequenceId) return false;
    if (pa->nSequenceId > pb->nSequenceId) return true;

    // Use pointer address as tie breaker (should only happen with blocks
    // loaded from disk, as those all have id 0).
    if (pa < pb) return false;
    if (pa > pb) return true;

    // Identical blocks.
    return false;
}

namespace {
BlockManager g_blockman;

// Store subsidy at each reduction
std::map<uint32_t, CAmount> subsidyReductions;
} // anon namespace

std::unique_ptr<CChainState> g_chainstate;

CChainState& ChainstateActive() {
    assert(g_chainstate);
    return *g_chainstate;
}

CChain& ChainActive() {
    assert(g_chainstate);
    return g_chainstate->m_chain;
}

/**
 * Mutex to guard access to validation specific variables, such as reading
 * or changing the chainstate.
 *
 * This may also need to be locked when updating the transaction pool, e.g. on
 * AcceptToMemoryPool. See CTxMemPool::cs comment for details.
 *
 * The transaction pool has a separate lock to allow reading from it and the
 * chainstate at the same time.
 */
RecursiveMutex cs_main;

CBlockIndex *pindexBestHeader = nullptr;
Mutex g_best_block_mutex;
std::condition_variable g_best_block_cv;
uint256 g_best_block;
int nScriptCheckThreads = 0;
std::atomic_bool fImporting(false);
std::atomic_bool fReindex(false);
bool fHavePruned = false;
bool fPruneMode = false;
bool fRequireStandard = true;
bool fCheckBlockIndex = false;

bool fStopOrInterrupt = false;
std::string fInterruptBlockHash = "";
int fInterruptBlockHeight = 0;
std::string fStopBlockHash = "";
int fStopBlockHeight = 0;

size_t nCoinCacheUsage = 5000 * 300;
size_t nCustomMemUsage = nDefaultDbCache << 10;
uint64_t nPruneTarget = 0;
bool fIsFakeNet = false;
int64_t nMaxTipAge = DEFAULT_MAX_TIP_AGE;

uint256 hashAssumeValid;
arith_uint256 nMinimumChainWork;

CFeeRate minRelayTxFee = CFeeRate(DEFAULT_MIN_RELAY_TX_FEE);

CBlockPolicyEstimator feeEstimator;
CTxMemPool mempool(&feeEstimator);

/** Constant stuff for coinbase transactions we create: */
CScript COINBASE_FLAGS;

// used for db compacting
TBytes compactBegin;
TBytes compactEnd;

// Internal stuff
namespace {
    CBlockIndex* pindexBestInvalid = nullptr;

    CCriticalSection cs_LastBlockFile;
    std::vector<CBlockFileInfo> vinfoBlockFile;
    int nLastBlockFile = 0;
    /** Global flag to indicate we should check to see if there are
     *  block/undo files that should be deleted.  Set on startup
     *  or if we allocate more file space when we're in prune mode
     */
    bool fCheckForPruning = false;

    /** Dirty block index entries. */
    std::set<CBlockIndex*> setDirtyBlockIndex;

    /** Dirty block file entries. */
    std::set<int> setDirtyFileInfo;
} // anon namespace

CBlockIndex* LookupBlockIndex(const uint256& hash)
{
    //std::cout << "!!!LookupBlockIndex : " << hash.ToString() << std::endl;
    AssertLockHeld(cs_main);
    BlockMap::const_iterator it = g_blockman.m_block_index.find(hash);
    return it == g_blockman.m_block_index.end() ? nullptr : it->second;
}

CBlockIndex* FindForkInGlobalIndex(const CChain& chain, const CBlockLocator& locator)
{
    AssertLockHeld(cs_main);

    // Find the latest block common to locator and chain - we expect that
    // locator.vHave is sorted descending by height.
    for (const uint256& hash : locator.vHave) {
        CBlockIndex* pindex = LookupBlockIndex(hash);
        if (pindex) {
            if (chain.Contains(pindex))
                return pindex;
            if (pindex->GetAncestor(chain.Height()) == chain.Tip()) {
                return chain.Tip();
            }
        }
    }
    return chain.Genesis();
}

std::unique_ptr<CBlockTreeDB> pblocktree;

// See definition for documentation
static void FindFilesToPruneManual(std::set<int>& setFilesToPrune, int nManualPruneHeight);
static void FindFilesToPrune(std::set<int>& setFilesToPrune, uint64_t nPruneAfterHeight);
bool CheckInputs(const CTransaction& tx, CValidationState &state, const CCoinsViewCache &inputs, bool fScriptChecks, unsigned int flags, bool cacheSigStore, bool cacheFullScriptStore, PrecomputedTransactionData& txdata, std::vector<CScriptCheck> *pvChecks = nullptr);
static FILE* OpenUndoFile(const FlatFilePos &pos, bool fReadOnly = false);
static FlatFileSeq BlockFileSeq();
static FlatFileSeq UndoFileSeq();

bool CheckFinalTx(const CTransaction &tx, int flags)
{
    AssertLockHeld(cs_main);

    // By convention a negative value for flags indicates that the
    // current network-enforced consensus rules should be used. In
    // a future soft-fork scenario that would mean checking which
    // rules would be enforced for the next block and setting the
    // appropriate flags. At the present time no soft-forks are
    // scheduled, so no flags are set.
    flags = std::max(flags, 0);

    // CheckFinalTx() uses ::ChainActive().Height()+1 to evaluate
    // nLockTime because when IsFinalTx() is called within
    // CBlock::AcceptBlock(), the height of the block *being*
    // evaluated is what is used. Thus if we want to know if a
    // transaction can be part of the *next* block, we need to call
    // IsFinalTx() with one more than ::ChainActive().Height().
    const int nBlockHeight = ::ChainActive().Height() + 1;

    // BIP113 requires that time-locked transactions have nLockTime set to
    // less than the median time of the previous block they're contained in.
    // When the next block is created its previous block will be the current
    // chain tip, so we use that to calculate the median time passed to
    // IsFinalTx() if LOCKTIME_MEDIAN_TIME_PAST is set.
    const int64_t nBlockTime = (flags & LOCKTIME_MEDIAN_TIME_PAST)
                             ? ::ChainActive().Tip()->GetMedianTimePast()
                             : GetAdjustedTime();

    return IsFinalTx(tx, nBlockHeight, nBlockTime);
}

bool TestLockPointValidity(const LockPoints* lp)
{
    AssertLockHeld(cs_main);
    assert(lp);
    // If there are relative lock times then the maxInputBlock will be set
    // If there are no relative lock times, the LockPoints don't depend on the chain
    if (lp->maxInputBlock) {
        // Check whether ::ChainActive() is an extension of the block at which the LockPoints
        // calculation was valid.  If not LockPoints are no longer valid
        if (!::ChainActive().Contains(lp->maxInputBlock)) {
            return false;
        }
    }

    // LockPoints still valid
    return true;
}

bool CheckSequenceLocks(const CTxMemPool& pool, const CTransaction& tx, int flags, LockPoints* lp, bool useExistingLockPoints)
{
    AssertLockHeld(cs_main);
    AssertLockHeld(pool.cs);

    CBlockIndex* tip = ::ChainActive().Tip();
    assert(tip != nullptr);

    CBlockIndex index;
    index.pprev = tip;
    // CheckSequenceLocks() uses ::ChainActive().Height()+1 to evaluate
    // height based locks because when SequenceLocks() is called within
    // ConnectBlock(), the height of the block *being*
    // evaluated is what is used.
    // Thus if we want to know if a transaction can be part of the
    // *next* block, we need to use one more than ::ChainActive().Height()
    index.nHeight = tip->nHeight + 1;

    std::pair<int, int64_t> lockPair;
    if (useExistingLockPoints) {
        assert(lp);
        lockPair.first = lp->height;
        lockPair.second = lp->time;
    }
    else {
        // CoinsTip() contains the UTXO set for ::ChainActive().Tip()
        CCoinsViewMemPool viewMemPool(&::ChainstateActive().CoinsTip(), pool);
        std::vector<int> prevheights;
        prevheights.resize(tx.vin.size());
        for (size_t txinIndex = 0; txinIndex < tx.vin.size(); txinIndex++) {
            const CTxIn& txin = tx.vin[txinIndex];
            Coin coin;
            if (!viewMemPool.GetCoin(txin.prevout, coin)) {
                return error("%s: Missing input", __func__);
            }
            if (coin.nHeight == MEMPOOL_HEIGHT) {
                // Assume all mempool transaction confirm in the next block
                prevheights[txinIndex] = tip->nHeight + 1;
            } else {
                prevheights[txinIndex] = coin.nHeight;
            }
        }
        lockPair = CalculateSequenceLocks(tx, flags, &prevheights, index);
        if (lp) {
            lp->height = lockPair.first;
            lp->time = lockPair.second;
            // Also store the hash of the block with the highest height of
            // all the blocks which have sequence locked prevouts.
            // This hash needs to still be on the chain
            // for these LockPoint calculations to be valid
            // Note: It is impossible to correctly calculate a maxInputBlock
            // if any of the sequence locked inputs depend on unconfirmed txs,
            // except in the special case where the relative lock time/height
            // is 0, which is equivalent to no sequence lock. Since we assume
            // input height of tip+1 for mempool txs and test the resulting
            // lockPair from CalculateSequenceLocks against tip+1.  We know
            // EvaluateSequenceLocks will fail if there was a non-zero sequence
            // lock on a mempool input, so we can use the return value of
            // CheckSequenceLocks to indicate the LockPoints validity
            int maxInputHeight = 0;
            for (const int height : prevheights) {
                // Can ignore mempool inputs since we'll fail if they had non-zero locks
                if (height != tip->nHeight+1) {
                    maxInputHeight = std::max(maxInputHeight, height);
                }
            }
            lp->maxInputBlock = tip->GetAncestor(maxInputHeight);
        }
    }
    return EvaluateSequenceLocks(index, lockPair);
}

// Returns the script flags which should be checked for a given block
static unsigned int GetBlockScriptFlags(const CBlockIndex* pindex, const Consensus::Params& chainparams);

static void LimitMempoolSize(CTxMemPool& pool, size_t limit, unsigned long age)
    EXCLUSIVE_LOCKS_REQUIRED(pool.cs, ::cs_main)
{
    int expired = pool.Expire(GetTime() - age);
    if (expired != 0) {
        LogPrint(BCLog::MEMPOOL, "Expired %i transactions from the memory pool\n", expired);
    }

    std::vector<COutPoint> vNoSpendsRemaining;
    pool.TrimToSize(limit, &vNoSpendsRemaining);
    for (const COutPoint& removed : vNoSpendsRemaining)
        ::ChainstateActive().CoinsTip().Uncache(removed);
}

static bool IsCurrentForFeeEstimation() EXCLUSIVE_LOCKS_REQUIRED(cs_main)
{
    AssertLockHeld(cs_main);
    if (::ChainstateActive().IsInitialBlockDownload())
        return false;
    if (::ChainActive().Tip()->GetBlockTime() < (GetTime() - MAX_FEE_ESTIMATION_TIP_AGE))
        return false;
    if (::ChainActive().Height() < pindexBestHeader->nHeight - 1)
        return false;
    return true;
}

/* Make mempool consistent after a reorg, by re-adding or recursively erasing
 * disconnected block transactions from the mempool, and also removing any
 * other transactions from the mempool that are no longer valid given the new
 * tip/height.
 *
 * Note: we assume that disconnectpool only contains transactions that are NOT
 * confirmed in the current chain nor already in the mempool (otherwise,
 * in-mempool descendants of such transactions would be removed).
 *
 * Passing fAddToMempool=false will skip trying to add the transactions back,
 * and instead just erase from the mempool as needed.
 */

static void UpdateMempoolForReorg(DisconnectedBlockTransactions& disconnectpool, bool fAddToMempool) EXCLUSIVE_LOCKS_REQUIRED(cs_main, ::mempool.cs)
{
    AssertLockHeld(cs_main);
    AssertLockHeld(::mempool.cs);
    std::vector<uint256> vHashUpdate;
    // disconnectpool's insertion_order index sorts the entries from
    // oldest to newest, but the oldest entry will be the last tx from the
    // latest mined block that was disconnected.
    // Iterate disconnectpool in reverse, so that we add transactions
    // back to the mempool starting with the earliest transaction that had
    // been previously seen in a block.
    bool possibleMintTokenAffected{false};
    auto it = disconnectpool.queuedTx.get<insertion_order>().rbegin();
    while (it != disconnectpool.queuedTx.get<insertion_order>().rend()) {
        TBytes dummy;
        if (GuessCustomTxType(**it, dummy) == CustomTxType::CreateToken) // regardless of fAddToMempool and prooven CreateTokenTx
            possibleMintTokenAffected = true;

        // ignore validation errors in resurrected transactions
        CValidationState stateDummy;
        if (!fAddToMempool || (*it)->IsCoinBase() ||
            !AcceptToMemoryPool(mempool, stateDummy, *it, nullptr /* pfMissingInputs */,
                                nullptr /* plTxnReplaced */, true /* bypass_limits */, 0 /* nAbsurdFee */)) {
            // If the transaction doesn't make it in to the mempool, remove any
            // transactions that depend on it (which would now be orphans).
            mempool.removeRecursive(**it, MemPoolRemovalReason::REORG);
        } else if (mempool.exists((*it)->GetHash())) {
            vHashUpdate.push_back((*it)->GetHash());
        }
        ++it;
    }
    disconnectpool.queuedTx.clear();

    // remove affected MintTokenTxs
    /// @todo tokens: refactor to mempool method?
    if (possibleMintTokenAffected) {
        std::vector<uint256> mintTokensToRemove; // not sure about tx refs safety while recursive deletion, so hashes
        for (const CTxMemPoolEntry& e : mempool.mapTx) {
            auto tx = e.GetTx();
            if (IsMintTokenTx(tx)) {
                auto values = tx.GetValuesOut();
                for (auto const & pair : values) {
                    if (pair.first == DCT_ID{0})
                        continue;
                    // remove only if token does not exist any more
                    if (!pcustomcsview->GetToken(pair.first)) {
                        mintTokensToRemove.push_back(tx.GetHash());
                    }
                }
            }
        }
        for (uint256 const & hash : mintTokensToRemove) {
            CTransactionRef tx = mempool.get(hash);
            if (tx)
                mempool.removeRecursive(*tx, MemPoolRemovalReason::REORG);
        }
    }

    // AcceptToMemoryPool/addUnchecked all assume that new mempool entries have
    // no in-mempool children, which is generally not true when adding
    // previously-confirmed transactions back to the mempool.
    // UpdateTransactionsFromBlock finds descendants of any transactions in
    // the disconnectpool that were added back and cleans up the mempool state.
    mempool.UpdateTransactionsFromBlock(vHashUpdate);

    // We also need to remove any now-immature transactions
    mempool.removeForReorg(&::ChainstateActive().CoinsTip(), ::ChainActive().Tip()->nHeight + 1, STANDARD_LOCKTIME_VERIFY_FLAGS);
    // Re-limit mempool size, in case we added any transactions
    LimitMempoolSize(mempool, gArgs.GetArg("-maxmempool", DEFAULT_MAX_MEMPOOL_SIZE) * 1000000, gArgs.GetArg("-mempoolexpiry", DEFAULT_MEMPOOL_EXPIRY) * 60 * 60);
}

// Used to avoid mempool polluting consensus critical paths if CCoinsViewMempool
// were somehow broken and returning the wrong scriptPubKeys
static bool CheckInputsFromMempoolAndCache(const CTransaction& tx, CValidationState& state, const CCoinsViewCache& view, const CTxMemPool& pool,
                 unsigned int flags, bool cacheSigStore, PrecomputedTransactionData& txdata) EXCLUSIVE_LOCKS_REQUIRED(cs_main) {
    AssertLockHeld(cs_main);

    // pool.cs should be locked already, but go ahead and re-take the lock here
    // to enforce that mempool doesn't change between when we check the view
    // and when we actually call through to CheckInputs
    LOCK(pool.cs);

    assert(!tx.IsCoinBase());
    for (const CTxIn& txin : tx.vin) {
        const Coin& coin = view.AccessCoin(txin.prevout);

        // At this point we haven't actually checked if the coins are all
        // available (or shouldn't assume we have, since CheckInputs does).
        // So we just return failure if the inputs are not available here,
        // and then only have to check equivalence for available inputs.
        if (coin.IsSpent()) return false;

        const CTransactionRef& txFrom = pool.get(txin.prevout.hash);
        if (txFrom) {
            assert(txFrom->GetHash() == txin.prevout.hash);
            assert(txFrom->vout.size() > txin.prevout.n);
            assert(txFrom->vout[txin.prevout.n] == coin.out);
        } else {
            const Coin& coinFromDisk = ::ChainstateActive().CoinsTip().AccessCoin(txin.prevout);
            assert(!coinFromDisk.IsSpent());
            assert(coinFromDisk.out == coin.out);
        }
    }

    return CheckInputs(tx, state, view, true, flags, cacheSigStore, true, txdata);
}

/**
 * @param[out] coins_to_uncache   Return any outpoints which were not previously present in the
 *                                coins cache, but were added as a result of validating the tx
 *                                for mempool acceptance. This allows the caller to optionally
 *                                remove the cache additions if the associated transaction ends
 *                                up being rejected by the mempool.
 */
static bool AcceptToMemoryPoolWorker(const CChainParams& chainparams, CTxMemPool& pool, CValidationState& state, const CTransactionRef& ptx,
                              bool* pfMissingInputs, int64_t nAcceptTime, std::list<CTransactionRef>* plTxnReplaced,
                              bool bypass_limits, const CAmount& nAbsurdFee, std::vector<COutPoint>& coins_to_uncache, bool test_accept) EXCLUSIVE_LOCKS_REQUIRED(cs_main)
{
    const CTransaction& tx = *ptx;
    const uint256 hash = tx.GetHash();
    AssertLockHeld(cs_main);
    LOCK(pool.cs); // mempool "read lock" (held through GetMainSignals().TransactionAddedToMempool())
    if (pfMissingInputs) {
        *pfMissingInputs = false;
    }

    if (!CheckTransaction(tx, state))
        return false; // state filled in by CheckTransaction

    // Coinbase is only valid in a block, not as a loose transaction
    if (tx.IsCoinBase())
        return state.Invalid(ValidationInvalidReason::CONSENSUS, false, REJECT_INVALID, "coinbase");

    // Rather not work on nonstandard transactions (unless -testnet/-regtest)
    std::string reason;
    if (fRequireStandard && !IsStandardTx(tx, reason))
        return state.Invalid(ValidationInvalidReason::TX_NOT_STANDARD, false, REJECT_NONSTANDARD, reason);

    // Do not work on transactions that are too small.
    // A transaction with 1 segwit input and 1 P2WPHK output has non-witness size of 82 bytes.
    // Transactions smaller than this are not relayed to reduce unnecessary malloc overhead.
    if (::GetSerializeSize(tx, PROTOCOL_VERSION | SERIALIZE_TRANSACTION_NO_WITNESS) < MIN_STANDARD_TX_NONWITNESS_SIZE)
        return state.Invalid(ValidationInvalidReason::TX_NOT_STANDARD, false, REJECT_NONSTANDARD, "tx-size-small");

    // Only accept nLockTime-using transactions that can be mined in the next
    // block; we don't want our mempool filled up with transactions that can't
    // be mined yet.
    if (!CheckFinalTx(tx, STANDARD_LOCKTIME_VERIFY_FLAGS))
        return state.Invalid(ValidationInvalidReason::TX_PREMATURE_SPEND, false, REJECT_NONSTANDARD, "non-final");

    // is it already in the memory pool?
    if (pool.exists(hash)) {
        return state.Invalid(ValidationInvalidReason::TX_CONFLICT, false, REJECT_DUPLICATE, "txn-already-in-mempool");
    }

    // Check for conflicts with in-memory transactions
    std::set<uint256> setConflicts;
    for (const CTxIn &txin : tx.vin)
    {
        const CTransaction* ptxConflicting = pool.GetConflictTx(txin.prevout);
        if (ptxConflicting) {
            if (!setConflicts.count(ptxConflicting->GetHash()))
            {
                // Allow opt-out of transaction replacement by setting
                // nSequence > MAX_BIP125_RBF_SEQUENCE (SEQUENCE_FINAL-2) on all inputs.
                //
                // SEQUENCE_FINAL-1 is picked to still allow use of nLockTime by
                // non-replaceable transactions. All inputs rather than just one
                // is for the sake of multi-party protocols, where we don't
                // want a single party to be able to disable replacement.
                //
                // The opt-out ignores descendants as anyone relying on
                // first-seen mempool behavior should be checking all
                // unconfirmed ancestors anyway; doing otherwise is hopelessly
                // insecure.
                bool fReplacementOptOut = true;
                for (const CTxIn &_txin : ptxConflicting->vin)
                {
                    if (_txin.nSequence <= MAX_BIP125_RBF_SEQUENCE)
                    {
                        fReplacementOptOut = false;
                        break;
                    }
                }
                if (fReplacementOptOut) {
                    return state.Invalid(ValidationInvalidReason::TX_MEMPOOL_POLICY, false, REJECT_DUPLICATE, "txn-mempool-conflict");
                }

                setConflicts.insert(ptxConflicting->GetHash());
            }
        }
    }

    {
        CCoinsView dummy;
        CCoinsViewCache view(&dummy);
        CCustomCSView mnview(pool.accountsView());

        LockPoints lp;
        CCoinsViewCache& coins_cache = ::ChainstateActive().CoinsTip();
        CCoinsViewMemPool viewMemPool(&coins_cache, pool);
        view.SetBackend(viewMemPool);

        // do all inputs exist?
        for (const CTxIn& txin : tx.vin) {
            if (!coins_cache.HaveCoinInCache(txin.prevout)) {
                coins_to_uncache.push_back(txin.prevout);
            }

            // Note: this call may add txin.prevout to the coins cache
            // (CoinsTip().cacheCoins) by way of FetchCoin(). It should be removed
            // later (via coins_to_uncache) if this tx turns out to be invalid.
            if (!view.HaveCoin(txin.prevout)) {
                // Are inputs missing because we already have the tx?
                for (size_t out = 0; out < tx.vout.size(); out++) {
                    // Optimistically just do efficient check of cache for outputs
                    if (coins_cache.HaveCoinInCache(COutPoint(hash, out))) {
                        return state.Invalid(ValidationInvalidReason::TX_CONFLICT, false, REJECT_DUPLICATE, "txn-already-known");
                    }
                }
                // Otherwise assume this might be an orphan tx for which we just haven't seen parents yet
                if (pfMissingInputs) {
                    *pfMissingInputs = true;
                }
                return false; // fMissingInputs and !state.IsInvalid() is used to detect this condition, don't set state.Invalid()
            }

            // Special check of collateral spending for _not_created_ mn or token (cheating?), those creation tx yet in mempool. CMasternode::CanSpend() (and CheckTxInputs()) will skip this situation
            if (txin.prevout.n == 1 && IsMempooledCustomTxCreate(pool, txin.prevout.hash)) {
                    return state.Invalid(ValidationInvalidReason::CONSENSUS, false, REJECT_INVALID, "collateral-locked-in-mempool",
                                         strprintf("tried to spend collateral of non-created mn or token %s, cheater?", txin.prevout.hash.ToString()));
            }
        }

        // Bring the best block into scope
        view.GetBestBlock();

        const auto height = GetSpendHeight(view);

        // rebuild accounts view if dirty
        pool.rebuildAccountsView(height, view);

        CAmount nFees = 0;
        if (!Consensus::CheckTxInputs(tx, state, view, &mnview, height, nFees, chainparams)) {
            return error("%s: Consensus::CheckTxInputs: %s, %s", __func__, tx.GetHash().ToString(), FormatStateMessage(state));
        }

        if (nAbsurdFee && nFees > nAbsurdFee) {
            return state.Invalid(ValidationInvalidReason::TX_NOT_STANDARD, false, REJECT_HIGHFEE, "absurdly-high-fee", strprintf("%d > %d", nFees, nAbsurdFee));
        }

        // let make sure we have needed coins
        if (view.GetValueIn(tx) < nFees) {
            return state.Invalid(ValidationInvalidReason::TX_MEMPOOL_POLICY, false, REJECT_INVALID, "bad-txns-inputs-below-tx-fee");
        }

        auto res = ApplyCustomTx(mnview, view, tx, chainparams.GetConsensus(), height, nAcceptTime);
        if (!res.ok || (res.code & CustomTxErrCodes::Fatal)) {
            return state.Invalid(ValidationInvalidReason::TX_MEMPOOL_POLICY, false, REJECT_INVALID, res.msg);
        }

        // we have all inputs cached now, so switch back to dummy, so we don't need to keep lock on mempool
        view.SetBackend(dummy);

        // Only accept BIP68 sequence locked transactions that can be mined in the next
        // block; we don't want our mempool filled up with transactions that can't
        // be mined yet.
        // Must keep pool.cs for this unless we change CheckSequenceLocks to take a
        // CoinsViewCache instead of create its own
        if (!CheckSequenceLocks(pool, tx, STANDARD_LOCKTIME_VERIFY_FLAGS, &lp))
            return state.Invalid(ValidationInvalidReason::TX_PREMATURE_SPEND, false, REJECT_NONSTANDARD, "non-BIP68-final");

        // Check for non-standard pay-to-script-hash in inputs
        if (fRequireStandard && !AreInputsStandard(tx, view))
            return state.Invalid(ValidationInvalidReason::TX_NOT_STANDARD, false, REJECT_NONSTANDARD, "bad-txns-nonstandard-inputs");

        // Check for non-standard witness in P2WSH
        if (tx.HasWitness() && fRequireStandard && !IsWitnessStandard(tx, view))
            return state.Invalid(ValidationInvalidReason::TX_WITNESS_MUTATED, false, REJECT_NONSTANDARD, "bad-witness-nonstandard");

        int64_t nSigOpsCost = GetTransactionSigOpCost(tx, view, STANDARD_SCRIPT_VERIFY_FLAGS);

        // nModifiedFees includes any fee deltas from PrioritiseTransaction
        CAmount nModifiedFees = nFees;
        pool.ApplyDelta(hash, nModifiedFees);

        // Keep track of transactions that spend a coinbase, which we re-scan
        // during reorgs to ensure COINBASE_MATURITY is still met.
        bool fSpendsCoinbase = false;
        for (const CTxIn &txin : tx.vin) {
            const Coin &coin = view.AccessCoin(txin.prevout);
            if (coin.IsCoinBase()) {
                fSpendsCoinbase = true;
                break;
            }
        }

        CTxMemPoolEntry entry(ptx, nFees, nAcceptTime, ::ChainActive().Height(),
                              fSpendsCoinbase, nSigOpsCost, lp);
        unsigned int nSize = entry.GetTxSize();

        if (nSigOpsCost > MAX_STANDARD_TX_SIGOPS_COST)
            return state.Invalid(ValidationInvalidReason::TX_NOT_STANDARD, false, REJECT_NONSTANDARD, "bad-txns-too-many-sigops",
                strprintf("%d", nSigOpsCost));

        CAmount mempoolRejectFee = pool.GetMinFee(gArgs.GetArg("-maxmempool", DEFAULT_MAX_MEMPOOL_SIZE) * 1000000).GetFee(nSize);
        if (!bypass_limits && mempoolRejectFee > 0 && nModifiedFees < mempoolRejectFee) {
            return state.Invalid(ValidationInvalidReason::TX_MEMPOOL_POLICY, false, REJECT_INSUFFICIENTFEE, "mempool min fee not met", strprintf("%d < %d", nModifiedFees, mempoolRejectFee));
        }

        // No transactions are allowed below minRelayTxFee except from disconnected blocks
        if (!bypass_limits && nModifiedFees < ::minRelayTxFee.GetFee(nSize)) {
            return state.Invalid(ValidationInvalidReason::TX_MEMPOOL_POLICY, false, REJECT_INSUFFICIENTFEE, "min relay fee not met", strprintf("%d < %d", nModifiedFees, ::minRelayTxFee.GetFee(nSize)));
        }

        // Calculate in-mempool ancestors, up to a limit.
        CTxMemPool::setEntries setAncestors;
        size_t nLimitAncestors = gArgs.GetArg("-limitancestorcount", DEFAULT_ANCESTOR_LIMIT);
        size_t nLimitAncestorSize = gArgs.GetArg("-limitancestorsize", DEFAULT_ANCESTOR_SIZE_LIMIT)*1000;
        size_t nLimitDescendants = gArgs.GetArg("-limitdescendantcount", DEFAULT_DESCENDANT_LIMIT);
        size_t nLimitDescendantSize = gArgs.GetArg("-limitdescendantsize", DEFAULT_DESCENDANT_SIZE_LIMIT)*1000;
        std::string errString;
        if (!pool.CalculateMemPoolAncestors(entry, setAncestors, nLimitAncestors, nLimitAncestorSize, nLimitDescendants, nLimitDescendantSize, errString)) {
            setAncestors.clear();
            // If CalculateMemPoolAncestors fails second time, we want the original error string.
            std::string dummy_err_string;
            // If the new transaction is relatively small (up to 40k weight)
            // and has at most one ancestor (ie ancestor limit of 2, including
            // the new transaction), allow it if its parent has exactly the
            // descendant limit descendants.
            //
            // This allows protocols which rely on distrusting counterparties
            // being able to broadcast descendants of an unconfirmed transaction
            // to be secure by simply only having two immediately-spendable
            // outputs - one for each counterparty. For more info on the uses for
            // this, see https://lists.linuxfoundation.org/pipermail/defi-dev/2018-November/016518.html
            if (nSize >  EXTRA_DESCENDANT_TX_SIZE_LIMIT ||
                    !pool.CalculateMemPoolAncestors(entry, setAncestors, 2, nLimitAncestorSize, nLimitDescendants + 1, nLimitDescendantSize + EXTRA_DESCENDANT_TX_SIZE_LIMIT, dummy_err_string)) {
                return state.Invalid(ValidationInvalidReason::TX_MEMPOOL_POLICY, false, REJECT_NONSTANDARD, "too-long-mempool-chain", errString);
            }
        }

        // A transaction that spends outputs that would be replaced by it is invalid. Now
        // that we have the set of all ancestors we can detect this
        // pathological case by making sure setConflicts and setAncestors don't
        // intersect.
        for (CTxMemPool::txiter ancestorIt : setAncestors)
        {
            const uint256 &hashAncestor = ancestorIt->GetTx().GetHash();
            if (setConflicts.count(hashAncestor))
            {
                return state.Invalid(ValidationInvalidReason::CONSENSUS, false, REJECT_INVALID, "bad-txns-spends-conflicting-tx",
                                 strprintf("%s spends conflicting transaction %s",
                                           hash.ToString(),
                                           hashAncestor.ToString()));
            }
        }

        // Check if it's economically rational to mine this transaction rather
        // than the ones it replaces.
        CAmount nConflictingFees = 0;
        size_t nConflictingSize = 0;
        uint64_t nConflictingCount = 0;
        CTxMemPool::setEntries allConflicting;

        // If we don't hold the lock allConflicting might be incomplete; the
        // subsequent RemoveStaged() and addUnchecked() calls don't guarantee
        // mempool consistency for us.
        const bool fReplacementTransaction = setConflicts.size();
        if (fReplacementTransaction)
        {
            CFeeRate newFeeRate(nModifiedFees, nSize);
            std::set<uint256> setConflictsParents;
            const int maxDescendantsToVisit = 100;
            const CTxMemPool::setEntries setIterConflicting = pool.GetIterSet(setConflicts);
            for (const auto& mi : setIterConflicting) {
                // Don't allow the replacement to reduce the feerate of the
                // mempool.
                //
                // We usually don't want to accept replacements with lower
                // feerates than what they replaced as that would lower the
                // feerate of the next block. Requiring that the feerate always
                // be increased is also an easy-to-reason about way to prevent
                // DoS attacks via replacements.
                //
                // We only consider the feerates of transactions being directly
                // replaced, not their indirect descendants. While that does
                // mean high feerate children are ignored when deciding whether
                // or not to replace, we do require the replacement to pay more
                // overall fees too, mitigating most cases.
                CFeeRate oldFeeRate(mi->GetModifiedFee(), mi->GetTxSize());
                if (newFeeRate <= oldFeeRate)
                {
                    return state.Invalid(ValidationInvalidReason::TX_MEMPOOL_POLICY, false, REJECT_INSUFFICIENTFEE, "insufficient fee",
                            strprintf("rejecting replacement %s; new feerate %s <= old feerate %s",
                                  hash.ToString(),
                                  newFeeRate.ToString(),
                                  oldFeeRate.ToString()));
                }

                for (const CTxIn &txin : mi->GetTx().vin)
                {
                    setConflictsParents.insert(txin.prevout.hash);
                }

                nConflictingCount += mi->GetCountWithDescendants();
            }
            // This potentially overestimates the number of actual descendants
            // but we just want to be conservative to avoid doing too much
            // work.
            if (nConflictingCount <= maxDescendantsToVisit) {
                // If not too many to replace, then calculate the set of
                // transactions that would have to be evicted
                for (CTxMemPool::txiter it : setIterConflicting) {
                    pool.CalculateDescendants(it, allConflicting);
                }
                for (CTxMemPool::txiter it : allConflicting) {
                    nConflictingFees += it->GetModifiedFee();
                    nConflictingSize += it->GetTxSize();
                }
            } else {
                return state.Invalid(ValidationInvalidReason::TX_MEMPOOL_POLICY, false, REJECT_NONSTANDARD, "too many potential replacements",
                        strprintf("rejecting replacement %s; too many potential replacements (%d > %d)\n",
                            hash.ToString(),
                            nConflictingCount,
                            maxDescendantsToVisit));
            }

            for (unsigned int j = 0; j < tx.vin.size(); j++)
            {
                // We don't want to accept replacements that require low
                // feerate junk to be mined first. Ideally we'd keep track of
                // the ancestor feerates and make the decision based on that,
                // but for now requiring all new inputs to be confirmed works.
                if (!setConflictsParents.count(tx.vin[j].prevout.hash))
                {
                    // Rather than check the UTXO set - potentially expensive -
                    // it's cheaper to just check if the new input refers to a
                    // tx that's in the mempool.
                    if (pool.exists(tx.vin[j].prevout.hash)) {
                        return state.Invalid(ValidationInvalidReason::TX_MEMPOOL_POLICY, false, REJECT_NONSTANDARD, "replacement-adds-unconfirmed",
                                         strprintf("replacement %s adds unconfirmed input, idx %d",
                                                  hash.ToString(), j));
                    }
                }
            }

            // The replacement must pay greater fees than the transactions it
            // replaces - if we did the bandwidth used by those conflicting
            // transactions would not be paid for.
            if (nModifiedFees < nConflictingFees)
            {
                return state.Invalid(ValidationInvalidReason::TX_MEMPOOL_POLICY, false, REJECT_INSUFFICIENTFEE, "insufficient fee",
                                 strprintf("rejecting replacement %s, less fees than conflicting txs; %s < %s",
                                          hash.ToString(), FormatMoney(nModifiedFees), FormatMoney(nConflictingFees)));
            }

            // Finally in addition to paying more fees than the conflicts the
            // new transaction must pay for its own bandwidth.
            CAmount nDeltaFees = nModifiedFees - nConflictingFees;
            if (nDeltaFees < ::incrementalRelayFee.GetFee(nSize))
            {
                return state.Invalid(ValidationInvalidReason::TX_MEMPOOL_POLICY, false, REJECT_INSUFFICIENTFEE, "insufficient fee",
                        strprintf("rejecting replacement %s, not enough additional fees to relay; %s < %s",
                              hash.ToString(),
                              FormatMoney(nDeltaFees),
                              FormatMoney(::incrementalRelayFee.GetFee(nSize))));
            }
        }

        constexpr unsigned int scriptVerifyFlags = STANDARD_SCRIPT_VERIFY_FLAGS;

        // Check against previous transactions
        // This is done last to help prevent CPU exhaustion denial-of-service attacks.
        PrecomputedTransactionData txdata(tx);
        if (!CheckInputs(tx, state, view, true, scriptVerifyFlags, true, false, txdata)) {
            // SCRIPT_VERIFY_CLEANSTACK requires SCRIPT_VERIFY_WITNESS, so we
            // need to turn both off, and compare against just turning off CLEANSTACK
            // to see if the failure is specifically due to witness validation.
            CValidationState stateDummy; // Want reported failures to be from first CheckInputs
            if (!tx.HasWitness() && CheckInputs(tx, stateDummy, view, true, scriptVerifyFlags & ~(SCRIPT_VERIFY_WITNESS | SCRIPT_VERIFY_CLEANSTACK), true, false, txdata) &&
                !CheckInputs(tx, stateDummy, view, true, scriptVerifyFlags & ~SCRIPT_VERIFY_CLEANSTACK, true, false, txdata)) {
                // Only the witness is missing, so the transaction itself may be fine.
                state.Invalid(ValidationInvalidReason::TX_WITNESS_MUTATED, false,
                        state.GetRejectCode(), state.GetRejectReason(), state.GetDebugMessage());
            }
            assert(IsTransactionReason(state.GetReason()));
            return false; // state filled in by CheckInputs
        }

        // Check again against the current block tip's script verification
        // flags to cache our script execution flags. This is, of course,
        // useless if the next block has different script flags from the
        // previous one, but because the cache tracks script flags for us it
        // will auto-invalidate and we'll just have a few blocks of extra
        // misses on soft-fork activation.
        //
        // This is also useful in case of bugs in the standard flags that cause
        // transactions to pass as valid when they're actually invalid. For
        // instance the STRICTENC flag was incorrectly allowing certain
        // CHECKSIG NOT scripts to pass, even though they were invalid.
        //
        // There is a similar check in CreateNewBlock() to prevent creating
        // invalid blocks (using TestBlockValidity), however allowing such
        // transactions into the mempool can be exploited as a DoS attack.
        unsigned int currentBlockScriptVerifyFlags = GetBlockScriptFlags(::ChainActive().Tip(), chainparams.GetConsensus());
        if (!CheckInputsFromMempoolAndCache(tx, state, view, pool, currentBlockScriptVerifyFlags, true, txdata)) {
            return error("%s: BUG! PLEASE REPORT THIS! CheckInputs failed against latest-block but not STANDARD flags %s, %s",
                    __func__, hash.ToString(), FormatStateMessage(state));
        }

        if (test_accept) {
            // Tx was accepted, but not added
            return true;
        }

        // Remove conflicting transactions from the mempool
        for (CTxMemPool::txiter it : allConflicting)
        {
            LogPrint(BCLog::MEMPOOL, "replacing tx %s with %s for %s DFI additional fees, %d delta bytes\n",
                    it->GetTx().GetHash().ToString(),
                    hash.ToString(),
                    FormatMoney(nModifiedFees - nConflictingFees),
                    (int)nSize - (int)nConflictingSize);
            if (plTxnReplaced)
                plTxnReplaced->push_back(it->GetSharedTx());
        }
        pool.RemoveStaged(allConflicting, false, MemPoolRemovalReason::REPLACED);

        // This transaction should only count for fee estimation if:
        // - it isn't a BIP 125 replacement transaction (may not be widely supported)
        // - it's not being re-added during a reorg which bypasses typical mempool fee limits
        // - the node is not behind
        // - the transaction is not dependent on any other transactions in the mempool
        bool validForFeeEstimation = !fReplacementTransaction && !bypass_limits && IsCurrentForFeeEstimation() && pool.HasNoInputsOf(tx);

        // Store transaction in memory
        pool.addUnchecked(entry, setAncestors, validForFeeEstimation);
        mnview.Flush();

        // trim mempool and check if tx was trimmed
        if (!bypass_limits) {
            LimitMempoolSize(pool, gArgs.GetArg("-maxmempool", DEFAULT_MAX_MEMPOOL_SIZE) * 1000000, gArgs.GetArg("-mempoolexpiry", DEFAULT_MEMPOOL_EXPIRY) * 60 * 60);
            if (!pool.exists(hash))
                return state.Invalid(ValidationInvalidReason::TX_MEMPOOL_POLICY, false, REJECT_INSUFFICIENTFEE, "mempool full");
        }
    }

    GetMainSignals().TransactionAddedToMempool(ptx);

    return true;
}

/** (try to) add transaction to memory pool with a specified acceptance time **/
static bool AcceptToMemoryPoolWithTime(const CChainParams& chainparams, CTxMemPool& pool, CValidationState &state, const CTransactionRef &tx,
                        bool* pfMissingInputs, int64_t nAcceptTime, std::list<CTransactionRef>* plTxnReplaced,
                        bool bypass_limits, const CAmount nAbsurdFee, bool test_accept) EXCLUSIVE_LOCKS_REQUIRED(cs_main)
{
    std::vector<COutPoint> coins_to_uncache;
    bool res = AcceptToMemoryPoolWorker(chainparams, pool, state, tx, pfMissingInputs, nAcceptTime, plTxnReplaced, bypass_limits, nAbsurdFee, coins_to_uncache, test_accept);
    if (!res) {
        // Remove coins that were not present in the coins cache before calling ATMPW;
        // this is to prevent memory DoS in case we receive a large number of
        // invalid transactions that attempt to overrun the in-memory coins cache
        // (`CCoinsViewCache::cacheCoins`).

        for (const COutPoint& hashTx : coins_to_uncache)
            ::ChainstateActive().CoinsTip().Uncache(hashTx);
    }
    // After we've (potentially) uncached entries, ensure our coins cache is still within its size limits
    CValidationState stateDummy;
    ::ChainstateActive().FlushStateToDisk(chainparams, stateDummy, FlushStateMode::PERIODIC);
    return res;
}

bool AcceptToMemoryPool(CTxMemPool& pool, CValidationState &state, const CTransactionRef &tx,
                        bool* pfMissingInputs, std::list<CTransactionRef>* plTxnReplaced,
                        bool bypass_limits, const CAmount nAbsurdFee, bool test_accept)
{
    const CChainParams& chainparams = Params();
    return AcceptToMemoryPoolWithTime(chainparams, pool, state, tx, pfMissingInputs, GetTime(), plTxnReplaced, bypass_limits, nAbsurdFee, test_accept);
}

/**
 * Return transaction in txOut, and if it was found inside a block, its hash is placed in hashBlock.
 * If blockIndex is provided, the transaction is fetched from the corresponding block.
 */
bool GetTransaction(const uint256& hash, CTransactionRef& txOut, const Consensus::Params& consensusParams, uint256& hashBlock, const CBlockIndex* const block_index)
{
    for (auto && genesisTx : Params().GenesisBlock().vtx) {
        if (genesisTx->GetHash() == hash) {
            // Return genesis tx
            hashBlock = consensusParams.hashGenesisBlock;
            txOut = genesisTx;
            return true;
        }
    }

    LOCK(cs_main);

    if (!block_index) {
        CTransactionRef ptx = mempool.get(hash);
        if (ptx) {
            txOut = ptx;
            return true;
        }

        if (g_txindex) {
            return g_txindex->FindTx(hash, hashBlock, txOut);
        }
    } else {
        CBlock block;
        if (ReadBlockFromDisk(block, block_index, consensusParams)) {
            for (const auto& tx : block.vtx) {
                if (tx->GetHash() == hash) {
                    txOut = tx;
                    hashBlock = block_index->GetBlockHash();
                    return true;
                }
            }
        }
    }

    return false;
}

//////////////////////////////////////////////////////////////////////////////
//
// CBlock and CBlockIndex
//

static bool WriteBlockToDisk(const CBlock& block, FlatFilePos& pos, const CMessageHeader::MessageStartChars& messageStart)
{
    // Open history file to append
    CAutoFile fileout(OpenBlockFile(pos), SER_DISK, CLIENT_VERSION);
    if (fileout.IsNull())
        return error("WriteBlockToDisk: OpenBlockFile failed");

    // Write index header
    unsigned int nSize = GetSerializeSize(block, fileout.GetVersion());
    fileout << messageStart << nSize;

    // Write block
    long fileOutPos = ftell(fileout.Get());
    if (fileOutPos < 0)
        return error("WriteBlockToDisk: ftell failed");
    pos.nPos = (unsigned int)fileOutPos;
    fileout << block;

    return true;
}

bool ReadBlockFromDisk(CBlock& block, const FlatFilePos& pos, const Consensus::Params& consensusParams)
{
    block.SetNull();

    // Open history file to read
    CAutoFile filein(OpenBlockFile(pos, true), SER_DISK, CLIENT_VERSION);
    if (filein.IsNull())
        return error("ReadBlockFromDisk: OpenBlockFile failed for %s", pos.ToString());

    // Read block
    try {
        filein >> block;
    }
    catch (const std::exception& e) {
        return error("%s: Deserialize or I/O error - %s at %s", __func__, e.what(), pos.ToString());
    }

    // Check the header
    if (!pos::CheckHeaderSignature(block))
        return error("ReadBlockFromDisk: Errors in block header at %s", pos.ToString());

    return true;
}

bool ReadBlockFromDisk(CBlock& block, const CBlockIndex* pindex, const Consensus::Params& consensusParams)
{
    if (pindex->GetBlockHash() == consensusParams.hashGenesisBlock) {
        // Return genesis block
        block = Params().GenesisBlock();
        return true;
    }

    FlatFilePos blockPos;
    {
        LOCK(cs_main);
        blockPos = pindex->GetBlockPos();
    }

    if (!ReadBlockFromDisk(block, blockPos, consensusParams))
        return false;
    if (block.GetHash() != pindex->GetBlockHash())
        return error("ReadBlockFromDisk(CBlock&, CBlockIndex*): GetHash() doesn't match index for %s at %s",
                pindex->ToString(), pindex->GetBlockPos().ToString());
    return true;
}

bool ReadRawBlockFromDisk(std::vector<uint8_t>& block, const FlatFilePos& pos, const CMessageHeader::MessageStartChars& message_start)
{
    FlatFilePos hpos = pos;
    hpos.nPos -= 8; // Seek back 8 bytes for meta header
    CAutoFile filein(OpenBlockFile(hpos, true), SER_DISK, CLIENT_VERSION);
    if (filein.IsNull()) {
        return error("%s: OpenBlockFile failed for %s", __func__, pos.ToString());
    }

    try {
        CMessageHeader::MessageStartChars blk_start;
        unsigned int blk_size;

        filein >> blk_start >> blk_size;

        if (memcmp(blk_start, message_start, CMessageHeader::MESSAGE_START_SIZE)) {
            return error("%s: Block magic mismatch for %s: %s versus expected %s", __func__, pos.ToString(),
                    HexStr(blk_start, blk_start + CMessageHeader::MESSAGE_START_SIZE),
                    HexStr(message_start, message_start + CMessageHeader::MESSAGE_START_SIZE));
        }

        if (blk_size > MAX_DESER_SIZE) {
            return error("%s: Block data is larger than maximum deserialization size for %s: %s versus %s", __func__, pos.ToString(),
                    blk_size, MAX_DESER_SIZE);
        }

        block.resize(blk_size); // Zeroing of memory is intentional here
        filein.read((char*)block.data(), blk_size);
    } catch(const std::exception& e) {
        return error("%s: Read from block file failed: %s for %s", __func__, e.what(), pos.ToString());
    }

    return true;
}

bool ReadRawBlockFromDisk(std::vector<uint8_t>& block, const CBlockIndex* pindex, const CMessageHeader::MessageStartChars& message_start)
{
    FlatFilePos block_pos;
    {
        LOCK(cs_main);
        block_pos = pindex->GetBlockPos();
    }

    return ReadRawBlockFromDisk(block, block_pos, message_start);
}

CAmount GetBlockSubsidy(int nHeight, const Consensus::Params& consensusParams)
{
    CAmount nSubsidy = consensusParams.baseBlockSubsidy;

    if (Params().NetworkIDString() != CBaseChainParams::REGTEST ||
            (Params().NetworkIDString() == CBaseChainParams::REGTEST && gArgs.GetBoolArg("-subsidytest", false)))
    {
        if (nHeight >= consensusParams.EunosHeight)
        {
            nSubsidy = consensusParams.newBaseBlockSubsidy;
            const size_t reductions = (nHeight - consensusParams.EunosHeight) / consensusParams.emissionReductionPeriod;

            // See if we already have this reduction calculated and return if found.
            if (subsidyReductions.find(reductions) != subsidyReductions.end())
            {
                return subsidyReductions[reductions];
            }

            CAmount reductionAmount;
            for (size_t i = reductions; i > 0; --i)
            {
                reductionAmount = (nSubsidy * consensusParams.emissionReductionAmount) / 100000;
                if (!reductionAmount) {
                    nSubsidy = 0;
                    break;
                }

                nSubsidy -= reductionAmount;
            }

            // Store subsidy.
            subsidyReductions[reductions] = nSubsidy;
        }

        return nSubsidy;
    }

    int halvings = nHeight / consensusParams.nSubsidyHalvingInterval;
    // Force block reward to zero when right shift is undefined.
    if (halvings >= 64)
        return 0;

    // Subsidy is cut in half every 210,000 blocks which will occur approximately every 4 years.
    nSubsidy >>= halvings;
    return nSubsidy;
}

CoinsViews::CoinsViews(
    std::string ldb_name,
    size_t cache_size_bytes,
    bool in_memory,
    bool should_wipe) : m_dbview(
                            GetDataDir() / ldb_name, cache_size_bytes, in_memory, should_wipe),
                        m_catcherview(&m_dbview) {}

void CoinsViews::InitCache()
{
    m_cacheview = MakeUnique<CCoinsViewCache>(&m_catcherview);
}

// NOTE: for now m_blockman is set to a global, but this will be changed
// in a future commit.
CChainState::CChainState() : m_blockman(g_blockman) {}


void CChainState::InitCoinsDB(
    size_t cache_size_bytes,
    bool in_memory,
    bool should_wipe,
    std::string leveldb_name)
{
    m_coins_views = MakeUnique<CoinsViews>(
        leveldb_name, cache_size_bytes, in_memory, should_wipe);
}

void CChainState::InitCoinsCache()
{
    assert(m_coins_views != nullptr);
    m_coins_views->InitCache();
}

// Note that though this is marked const, we may end up modifying `m_cached_finished_ibd`, which
// is a performance-related implementation detail. This function must be marked
// `const` so that `CValidationInterface` clients (which are given a `const CChainState*`)
// can call it.
//
bool CChainState::IsInitialBlockDownload() const
{
    // Optimization: pre-test latch before taking the lock.
    if (m_cached_finished_ibd.load(std::memory_order_relaxed))
        return false;

    LOCK(cs_main);
    if (m_cached_finished_ibd.load(std::memory_order_relaxed))
        return false;
    if (fImporting || fReindex)
        return true;
    if (m_chain.Tip() == nullptr)
        return true;
    if (m_chain.Tip()->nChainWork < nMinimumChainWork)
        return true;
    if (m_chain.Tip()->GetBlockTime() < (GetTime() - nMaxTipAge))
        return true;
    LogPrintf("Leaving InitialBlockDownload (latching to false)\n");
    m_cached_finished_ibd.store(true, std::memory_order_relaxed);
    return false;
}

bool CChainState::IsDisconnectingTip() const
{
    return m_disconnectTip;
}

static CBlockIndex *pindexBestForkTip = nullptr, *pindexBestForkBase = nullptr;

BlockMap& BlockIndex()
{
    return g_blockman.m_block_index;
}

static void AlertNotify(const std::string& strMessage)
{
    uiInterface.NotifyAlertChanged();
#if HAVE_SYSTEM
    std::string strCmd = gArgs.GetArg("-alertnotify", "");
    if (strCmd.empty()) return;

    // Alert text should be plain ascii coming from a trusted source, but to
    // be safe we first strip anything not in safeChars, then add single quotes around
    // the whole string before passing it to the shell:
    std::string singleQuote("'");
    std::string safeStatus = SanitizeString(strMessage);
    safeStatus = singleQuote+safeStatus+singleQuote;
    boost::replace_all(strCmd, "%s", safeStatus);

    std::thread t(runCommand, strCmd);
    t.detach(); // thread runs free
#endif
}

static void CheckForkWarningConditions() EXCLUSIVE_LOCKS_REQUIRED(cs_main)
{
    AssertLockHeld(cs_main);
    // Before we get past initial download, we cannot reliably alert about forks
    // (we assume we don't get stuck on a fork before finishing our initial sync)
    if (::ChainstateActive().IsInitialBlockDownload())
        return;

    // If our best fork is no longer within 1440 blocks (+/- 12 hours if no one mines it)
    // of our head, drop it
    if (pindexBestForkTip && ::ChainActive().Height() - pindexBestForkTip->nHeight >= 1440)
        pindexBestForkTip = nullptr;

    if (pindexBestForkTip || (pindexBestInvalid && pindexBestInvalid->nChainWork > ::ChainActive().Tip()->nChainWork + (GetBlockProof(*::ChainActive().Tip()) * 120)))
    {
        if (!GetfLargeWorkForkFound() && pindexBestForkBase)
        {
            std::string warning = std::string("'Warning: Large-work fork detected, forking after block ") +
                pindexBestForkBase->phashBlock->ToString() + std::string("'");
            AlertNotify(warning);
        }
        if (pindexBestForkTip && pindexBestForkBase)
        {
            LogPrintf("%s: Warning: Large valid fork found\n  forking the chain at height %d (%s)\n  lasting to height %d (%s).\nChain state database corruption likely.\n", __func__,
                   pindexBestForkBase->nHeight, pindexBestForkBase->phashBlock->ToString(),
                   pindexBestForkTip->nHeight, pindexBestForkTip->phashBlock->ToString());
            SetfLargeWorkForkFound(true);
        }
        else
        {
            LogPrintf("%s: Warning: Found invalid chain at least ~120 blocks longer than our best chain.\nChain state database corruption likely.\n", __func__);
            SetfLargeWorkInvalidChainFound(true);
        }
    }
    else
    {
        SetfLargeWorkForkFound(false);
        SetfLargeWorkInvalidChainFound(false);
    }
}

static void CheckForkWarningConditionsOnNewFork(CBlockIndex* pindexNewForkTip) EXCLUSIVE_LOCKS_REQUIRED(cs_main)
{
    AssertLockHeld(cs_main);
    // If we are on a fork that is sufficiently large, set a warning flag
    CBlockIndex* pfork = pindexNewForkTip;
    CBlockIndex* plonger = ::ChainActive().Tip();
    while (pfork && pfork != plonger)
    {
        while (plonger && plonger->nHeight > pfork->nHeight)
            plonger = plonger->pprev;
        if (pfork == plonger)
            break;
        pfork = pfork->pprev;
    }

    // We define a condition where we should warn the user about as a fork of at least 144 blocks
    // with a tip within 1440 blocks (+/- 12 hours if no one mines it) of ours
    // We use 144 blocks rather arbitrarily as it represents just under 10% of sustained network
    // hash rate operating on the fork.
    // or a chain that is entirely longer than ours and invalid (note that this should be detected by both)
    // We define it this way because it allows us to only store the highest fork tip (+ base) which meets
    // the 144-block condition and from this always have the most-likely-to-cause-warning fork
    if (pfork && (!pindexBestForkTip || pindexNewForkTip->nHeight > pindexBestForkTip->nHeight) &&
            pindexNewForkTip->nChainWork - pfork->nChainWork > (GetBlockProof(*pfork) * 144) &&
            ::ChainActive().Height() - pindexNewForkTip->nHeight < 1440)
    {
        pindexBestForkTip = pindexNewForkTip;
        pindexBestForkBase = pfork;
    }

    CheckForkWarningConditions();
}

void static InvalidChainFound(CBlockIndex* pindexNew) EXCLUSIVE_LOCKS_REQUIRED(cs_main)
{
    if (!pindexBestInvalid || pindexNew->nChainWork > pindexBestInvalid->nChainWork)
        pindexBestInvalid = pindexNew;

    LogPrintf("%s: invalid block=%s  height=%d  log2_work=%.8g  date=%s\n", __func__,
      pindexNew->GetBlockHash().ToString(), pindexNew->nHeight,
      log(pindexNew->nChainWork.getdouble())/log(2.0), FormatISO8601DateTime(pindexNew->GetBlockTime()));
    CBlockIndex *tip = ::ChainActive().Tip();
    assert (tip);
    LogPrintf("%s:  current best=%s  height=%d  log2_work=%.8g  date=%s\n", __func__,
      tip->GetBlockHash().ToString(), ::ChainActive().Height(), log(tip->nChainWork.getdouble())/log(2.0),
      FormatISO8601DateTime(tip->GetBlockTime()));
    CheckForkWarningConditions();
}

void CChainState::InvalidBlockFound(CBlockIndex *pindex, const CValidationState &state) {
    if (state.GetReason() != ValidationInvalidReason::BLOCK_MUTATED) {
        pindex->nStatus |= BLOCK_FAILED_VALID;
        m_blockman.m_failed_blocks.insert(pindex);
        setDirtyBlockIndex.insert(pindex);
        setBlockIndexCandidates.erase(pindex);
        InvalidChainFound(pindex);
    }
}

void UpdateCoins(const CTransaction& tx, CCoinsViewCache& inputs, CTxUndo &txundo, int nHeight)
{
    // mark inputs spent
    if (!tx.IsCoinBase()) {
        txundo.vprevout.reserve(tx.vin.size());
        for (const CTxIn &txin : tx.vin) {
            txundo.vprevout.emplace_back();
            bool is_spent = inputs.SpendCoin(txin.prevout, &txundo.vprevout.back());
            assert(is_spent);
        }
    }
    // add outputs
    AddCoins(inputs, tx, nHeight);
}

void UpdateCoins(const CTransaction& tx, CCoinsViewCache& inputs, int nHeight)
{
    CTxUndo txundo;
    UpdateCoins(tx, inputs, txundo, nHeight);
}

bool CScriptCheck::operator()() {
    const CScript &scriptSig = ptxTo->vin[nIn].scriptSig;
    const CScriptWitness *witness = &ptxTo->vin[nIn].scriptWitness;
    return VerifyScript(scriptSig, m_tx_out.scriptPubKey, witness, nFlags, CachingTransactionSignatureChecker(ptxTo, nIn, m_tx_out.nValue, cacheStore, *txdata), &error);
}

int GetSpendHeight(const CCoinsViewCache& inputs)
{
    LOCK(cs_main);
    CBlockIndex* pindexPrev = LookupBlockIndex(inputs.GetBestBlock());
    return pindexPrev->nHeight + 1;
}


static CuckooCache::cache<uint256, SignatureCacheHasher> scriptExecutionCache;
static uint256 scriptExecutionCacheNonce(GetRandHash());

void InitScriptExecutionCache() {
    // nMaxCacheSize is unsigned. If -maxsigcachesize is set to zero,
    // setup_bytes creates the minimum possible cache (2 elements).
    size_t nMaxCacheSize = std::min(std::max((int64_t)0, gArgs.GetArg("-maxsigcachesize", DEFAULT_MAX_SIG_CACHE_SIZE) / 2), MAX_MAX_SIG_CACHE_SIZE) * ((size_t) 1 << 20);
    size_t nElems = scriptExecutionCache.setup_bytes(nMaxCacheSize);
    LogPrintf("Using %zu MiB out of %zu/2 requested for script execution cache, able to store %zu elements\n",
            (nElems*sizeof(uint256)) >>20, (nMaxCacheSize*2)>>20, nElems);
}

bool CheckBurnSpend(const CTransaction &tx, const CCoinsViewCache &inputs)
{
    Coin coin;
    for(size_t i = 0; i < tx.vin.size(); ++i)
    {
        if (inputs.GetCoin(tx.vin[i].prevout, coin) && coin.out.scriptPubKey == Params().GetConsensus().burnAddress)
        {
            return false;
        }
    }

    return true;
}

/**
 * Check whether all inputs of this transaction are valid (no double spends, scripts & sigs, amounts)
 * This does not modify the UTXO set.
 *
 * If pvChecks is not nullptr, script checks are pushed onto it instead of being performed inline. Any
 * script checks which are not necessary (eg due to script execution cache hits) are, obviously,
 * not pushed onto pvChecks/run.
 *
 * Setting cacheSigStore/cacheFullScriptStore to false will remove elements from the corresponding cache
 * which are matched. This is useful for checking blocks where we will likely never need the cache
 * entry again.
 *
 * Note that we may set state.reason to NOT_STANDARD for extra soft-fork flags in flags, block-checking
 * callers should probably reset it to CONSENSUS in such cases.
 *
 * Non-static (and re-declared) in src/test/txvalidationcache_tests.cpp
 */
bool CheckInputs(const CTransaction& tx, CValidationState &state, const CCoinsViewCache &inputs, bool fScriptChecks, unsigned int flags, bool cacheSigStore, bool cacheFullScriptStore, PrecomputedTransactionData& txdata, std::vector<CScriptCheck> *pvChecks) EXCLUSIVE_LOCKS_REQUIRED(cs_main)
{
    if (!CheckBurnSpend(tx, inputs))
    {
        return(state.Invalid(ValidationInvalidReason::CONSENSUS, error("CheckBurnSpend: Trying to spend burnt outputs"), REJECT_INVALID, "burnt-output"));
    }

    if (!tx.IsCoinBase())
    {
        if (pvChecks)
            pvChecks->reserve(tx.vin.size());

        // The first loop above does all the inexpensive checks.
        // Only if ALL inputs pass do we perform expensive ECDSA signature checks.
        // Helps prevent CPU exhaustion attacks.

        // Skip script verification when connecting blocks under the
        // assumevalid block. Assuming the assumevalid block is valid this
        // is safe because block merkle hashes are still computed and checked,
        // Of course, if an assumed valid block is invalid due to false scriptSigs
        // this optimization would allow an invalid chain to be accepted.
        if (fScriptChecks) {
            // First check if script executions have been cached with the same
            // flags. Note that this assumes that the inputs provided are
            // correct (ie that the transaction hash which is in tx's prevouts
            // properly commits to the scriptPubKey in the inputs view of that
            // transaction).
            uint256 hashCacheEntry;
            // We only use the first 19 bytes of nonce to avoid a second SHA
            // round - giving us 19 + 32 + 4 = 55 bytes (+ 8 + 1 = 64)
            static_assert(55 - sizeof(flags) - 32 >= 128/8, "Want at least 128 bits of nonce for script execution cache");
            CSHA256().Write(scriptExecutionCacheNonce.begin(), 55 - sizeof(flags) - 32).Write(tx.GetWitnessHash().begin(), 32).Write((unsigned char*)&flags, sizeof(flags)).Finalize(hashCacheEntry.begin());
            AssertLockHeld(cs_main); //TODO: Remove this requirement by making CuckooCache not require external locks
            if (scriptExecutionCache.contains(hashCacheEntry, !cacheFullScriptStore)) {
                return true;
            }

            for (unsigned int i = 0; i < tx.vin.size(); i++) {
                const COutPoint &prevout = tx.vin[i].prevout;
                const Coin& coin = inputs.AccessCoin(prevout);
                assert(!coin.IsSpent());

                // We very carefully only pass in things to CScriptCheck which
                // are clearly committed to by tx' witness hash. This provides
                // a sanity check that our caching is not introducing consensus
                // failures through additional data in, eg, the coins being
                // spent being checked as a part of CScriptCheck.

                // Verify signature
                CScriptCheck check(coin.out, tx, i, flags, cacheSigStore, &txdata);
                if (pvChecks) {
                    pvChecks->push_back(CScriptCheck());
                    check.swap(pvChecks->back());
                } else if (!check()) {
                    if (flags & STANDARD_NOT_MANDATORY_VERIFY_FLAGS) {
                        // Check whether the failure was caused by a
                        // non-mandatory script verification check, such as
                        // non-standard DER encodings or non-null dummy
                        // arguments; if so, ensure we return NOT_STANDARD
                        // instead of CONSENSUS to avoid downstream users
                        // splitting the network between upgraded and
                        // non-upgraded nodes by banning CONSENSUS-failing
                        // data providers.
                        CScriptCheck check2(coin.out, tx, i,
                                flags & ~STANDARD_NOT_MANDATORY_VERIFY_FLAGS, cacheSigStore, &txdata);
                        if (check2())
                            return state.Invalid(ValidationInvalidReason::TX_NOT_STANDARD, false, REJECT_NONSTANDARD, strprintf("non-mandatory-script-verify-flag (%s)", ScriptErrorString(check.GetScriptError())));
                    }
                    // MANDATORY flag failures correspond to
                    // ValidationInvalidReason::CONSENSUS. Because CONSENSUS
                    // failures are the most serious case of validation
                    // failures, we may need to consider using
                    // RECENT_CONSENSUS_CHANGE for any script failure that
                    // could be due to non-upgraded nodes which we may want to
                    // support, to avoid splitting the network (but this
                    // depends on the details of how net_processing handles
                    // such errors).
                    return state.Invalid(ValidationInvalidReason::CONSENSUS, false, REJECT_INVALID, strprintf("mandatory-script-verify-flag-failed (%s)", ScriptErrorString(check.GetScriptError())));
                }
            }

            if (cacheFullScriptStore && !pvChecks) {
                // We executed all of the provided scripts, and were told to
                // cache the result. Do so now.
                scriptExecutionCache.insert(hashCacheEntry);
            }
        }
    }

    return true;
}

static bool UndoWriteToDisk(const CBlockUndo& blockundo, FlatFilePos& pos, const uint256& hashBlock, const CMessageHeader::MessageStartChars& messageStart)
{
    // Open history file to append
    CAutoFile fileout(OpenUndoFile(pos), SER_DISK, CLIENT_VERSION);
    if (fileout.IsNull())
        return error("%s: OpenUndoFile failed", __func__);

    // Write index header
    unsigned int nSize = GetSerializeSize(blockundo, fileout.GetVersion());
    fileout << messageStart << nSize;

    // Write undo data
    long fileOutPos = ftell(fileout.Get());
    if (fileOutPos < 0)
        return error("%s: ftell failed", __func__);
    pos.nPos = (unsigned int)fileOutPos;
    fileout << blockundo;

    // calculate & write checksum
    CHashWriter hasher(SER_GETHASH, PROTOCOL_VERSION);
    hasher << hashBlock;
    hasher << blockundo;
    fileout << hasher.GetHash();

    return true;
}

bool UndoReadFromDisk(CBlockUndo& blockundo, const CBlockIndex* pindex)
{
    FlatFilePos pos = pindex->GetUndoPos();
    if (pos.IsNull()) {
        return error("%s: no undo data available", __func__);
    }

    // Open history file to read
    CAutoFile filein(OpenUndoFile(pos, true), SER_DISK, CLIENT_VERSION);
    if (filein.IsNull())
        return error("%s: OpenUndoFile failed", __func__);

    // Read block
    uint256 hashChecksum;
    CHashVerifier<CAutoFile> verifier(&filein); // We need a CHashVerifier as reserializing may lose data
    try {
        verifier << pindex->pprev->GetBlockHash();
        verifier >> blockundo;
        filein >> hashChecksum;
    }
    catch (const std::exception& e) {
        return error("%s: Deserialize or I/O error - %s", __func__, e.what());
    }

    // Verify checksum
    if (hashChecksum != verifier.GetHash())
        return error("%s: Checksum mismatch", __func__);

    return true;
}

/** Abort with a message */
static bool AbortNode(const std::string& strMessage, const std::string& userMessage = "", unsigned int prefix = 0)
{
    SetMiscWarning(strMessage);
    LogPrintf("*** %s\n", strMessage);
    if (!userMessage.empty()) {
        uiInterface.ThreadSafeMessageBox(userMessage, "", CClientUIInterface::MSG_ERROR | prefix);
    } else {
        uiInterface.ThreadSafeMessageBox(_("Error: A fatal internal error occurred, see debug.log for details").translated, "", CClientUIInterface::MSG_ERROR | CClientUIInterface::MSG_NOPREFIX);
    }
    StartShutdown();
    return false;
}

static bool AbortNode(CValidationState& state, const std::string& strMessage, const std::string& userMessage = "", unsigned int prefix = 0)
{
    AbortNode(strMessage, userMessage, prefix);
    return state.Error(strMessage);
}

/**
 * Restore the UTXO in a Coin at a given COutPoint
 * @param undo The Coin to be restored.
 * @param view The coins view to which to apply the changes.
 * @param out The out point that corresponds to the tx input.
 * @return A DisconnectResult as an int
 */
int ApplyTxInUndo(Coin&& undo, CCoinsViewCache& view, const COutPoint& out)
{
    bool fClean = true;

    if (view.HaveCoin(out)) fClean = false; // overwriting transaction output

    if (undo.nHeight == 0) {
        // Missing undo metadata (height and coinbase). Older versions included this
        // information only in undo records for the last spend of a transactions'
        // outputs. This implies that it must be present for some other output of the same tx.
        const Coin& alternate = AccessByTxid(view, out.hash);
        if (!alternate.IsSpent()) {
            undo.nHeight = alternate.nHeight;
            undo.fCoinBase = alternate.fCoinBase;
        } else {
            return DISCONNECT_FAILED; // adding output for transaction without known metadata
        }
    }
    // The potential_overwrite parameter to AddCoin is only allowed to be false if we know for
    // sure that the coin did not already exist in the cache. As we have queried for that above
    // using HaveCoin, we don't need to guess. When fClean is false, a coin already existed and
    // it is an overwrite.
    view.AddCoin(out, std::move(undo), !fClean);

    return fClean ? DISCONNECT_OK : DISCONNECT_UNCLEAN;
}

static bool GetCreationTransactions(const CBlock& block, const uint32_t id, const int32_t multiplier, uint256& tokenCreationTx, std::vector<uint256>& poolCreationTx) {
    bool opcodes{false};
    std::vector<unsigned char> metadata;
    uint32_t type;
    uint32_t metaId;
    int32_t metaMultiplier;

    for (const auto& tx : block.vtx) {
        if (ParseScriptByMarker(tx->vout[0].scriptPubKey, DfTokenSplitMarker, metadata, opcodes)) {
            try {
                CDataStream ss(metadata, SER_NETWORK, PROTOCOL_VERSION);
                ss >> type;
                ss >> metaId;
                ss >> metaMultiplier;

                if (id == metaId && multiplier == metaMultiplier) {
                    if (type == 0) {
                        tokenCreationTx = tx->GetHash();
                    } else if (type > 0) {
                        poolCreationTx.push_back(tx->GetHash());
                    }
                }
            } catch (const std::ios_base::failure&) {
                LogPrintf("Failed to read ID and multiplier from token split coinbase TXs. TX: %s\n", tx->GetHash().ToString());
            }
        }
    }

    if (tokenCreationTx == uint256{}) {
        LogPrintf("%s: Token split failed. Coinbase TX for new token not found.\n", __func__);
        return false;
    }

    return true;
}

/** Undo the effects of this block (with given index) on the UTXO set represented by coins.
 *  When FAILED is returned, view is left in an indeterminate state. */
DisconnectResult CChainState::DisconnectBlock(const CBlock& block, const CBlockIndex* pindex, CCoinsViewCache& view, CCustomCSView& mnview, std::vector<CAnchorConfirmMessage> & disconnectedAnchorConfirms)
{
    bool fClean = true;

    CBlockUndo blockUndo;
    if (!UndoReadFromDisk(blockUndo, pindex)) {
        error("DisconnectBlock(): failure reading undo data");
        return DISCONNECT_FAILED;
    }

    if (blockUndo.vtxundo.size() + 1 != block.vtx.size()) {
        error("DisconnectBlock(): block and undo data inconsistent");
        return DISCONNECT_FAILED;
    }

    if (mnview.GetLastHeight() != pindex->nHeight) {
        error("DisconnectBlock(): mnview: wrong last processed block hash (view: %d, current: %d)", mnview.GetLastHeight(), pindex->nHeight);
        return DISCONNECT_FAILED;
    }

    // special case: possible undo (first) of custom 'complex changes' for the whole block (expired orders and/or prices)
    mnview.OnUndoTx(uint256(), (uint32_t) pindex->nHeight); // undo for "zero hash"

    if (pindex->nHeight >= Params().GetConsensus().FortCanningHeight) {
        // erase auction fee history
        pburnHistoryDB->EraseAccountHistory({Params().GetConsensus().burnAddress, uint32_t(pindex->nHeight), ~0u});
        if (paccountHistoryDB) {
            paccountHistoryDB->EraseAuctionHistoryHeight(pindex->nHeight);
        }
        if (pvaultHistoryDB) {
            pvaultHistoryDB->EraseVaultHistory(pindex->nHeight);
        }
    }

    // Undo community balance increments
    ReverseGeneralCoinbaseTx(mnview, pindex->nHeight);

    CKeyID minterKey;
    boost::optional<uint256> nodeId;
    boost::optional<CMasternode> node;

    if (!fIsFakeNet) {
        minterKey = pindex->minterKey();

        // Get node id and node now from mnview before undo
        nodeId = mnview.GetMasternodeIdByOperator(minterKey);
        assert(nodeId);
    }

    std::vector<AccountHistoryKey> eraseBurnEntries;

    // undo transactions in reverse order
    for (int i = block.vtx.size() - 1; i >= 0; i--) {
        const CTransaction &tx = *(block.vtx[i]);
        uint256 hash = tx.GetHash();
        bool is_coinbase = tx.IsCoinBase();

        if (is_coinbase) {
            std::vector<unsigned char> metadata;
            if (IsAnchorRewardTxPlus(tx, metadata))
            {
                LogPrint(BCLog::ANCHORING, "%s: disconnecting finalization tx: %s block: %d\n", __func__, tx.GetHash().GetHex(), pindex->nHeight);
                CDataStream ss(metadata, SER_NETWORK, PROTOCOL_VERSION);
                CAnchorFinalizationMessagePlus finMsg;
                ss >> finMsg;

                LogPrint(BCLog::ANCHORING, "%s: Add community balance %d\n", __func__, tx.GetValueOut());
                mnview.AddCommunityBalance(CommunityAccountType::AnchorReward, tx.GetValueOut());
                mnview.RemoveRewardForAnchor(finMsg.btcTxHash);
                mnview.EraseAnchorConfirmData(finMsg.btcTxHash);

                CAnchorConfirmMessage message(static_cast<CAnchorConfirmDataPlus &>(finMsg));
                for (auto && sig : finMsg.sigs) {
                    message.signature = sig;
                    disconnectedAnchorConfirms.push_back(message);
                }

                LogPrint(BCLog::ANCHORING, "%s: disconnected finalization tx: %s block: %d\n", __func__, tx.GetHash().GetHex(), pindex->nHeight);
            }
            else if (IsAnchorRewardTx(tx, metadata))
            {
                LogPrint(BCLog::ANCHORING, "%s: disconnecting finalization tx: %s block: %d\n", __func__, tx.GetHash().GetHex(), pindex->nHeight);
                CDataStream ss(metadata, SER_NETWORK, PROTOCOL_VERSION);
                CAnchorFinalizationMessage finMsg;
                ss >> finMsg;

                mnview.SetTeam(finMsg.currentTeam);

                if (pindex->nHeight >= Params().GetConsensus().AMKHeight) {
                    mnview.AddCommunityBalance(CommunityAccountType::AnchorReward, tx.GetValueOut()); // or just 'Set..'
                    LogPrint(BCLog::ANCHORING, "%s: post AMK logic, add community balance %d\n", __func__, tx.GetValueOut());
                }
                else { // pre-AMK logic:
                    assert(mnview.GetFoundationsDebt() >= tx.GetValueOut());
                    mnview.SetFoundationsDebt(mnview.GetFoundationsDebt() - tx.GetValueOut());
                }
                mnview.RemoveRewardForAnchor(finMsg.btcTxHash);
                mnview.EraseAnchorConfirmData(finMsg.btcTxHash);

                LogPrint(BCLog::ANCHORING, "%s: disconnected finalization tx: %s block: %d\n", __func__, tx.GetHash().GetHex(), pindex->nHeight);
            }
        }

        // Check that all outputs are available and match the outputs in the block itself
        // exactly.
        for (size_t o = 0; o < tx.vout.size(); o++) {
            if (!tx.vout[o].scriptPubKey.IsUnspendable()) {
                COutPoint out(hash, o);
                Coin coin;
                bool is_spent = view.SpendCoin(out, &coin);
                if (!is_spent || tx.vout[o] != coin.out || pindex->nHeight != coin.nHeight || is_coinbase != coin.fCoinBase) {
                    fClean = false; // transaction output mismatch
                }

                // Check for burn outputs
                if (tx.vout[o].scriptPubKey == Params().GetConsensus().burnAddress)
                {
                    eraseBurnEntries.push_back({Params().GetConsensus().burnAddress, static_cast<uint32_t>(pindex->nHeight), static_cast<uint32_t>(i)});
                }
            }
        }

        // restore inputs
        TBytes dummy;
        if (i > 0 && !IsAnchorRewardTx(tx, dummy) && !IsAnchorRewardTxPlus(tx, dummy) && !IsTokenSplitTx(tx, dummy)) { // not coinbases
            CTxUndo &txundo = blockUndo.vtxundo[i-1];
            if (txundo.vprevout.size() != tx.vin.size()) {
                error("DisconnectBlock(): transaction and undo data inconsistent");
                return DISCONNECT_FAILED;
            }
            for (unsigned int j = tx.vin.size(); j-- > 0;) {
                const COutPoint &out = tx.vin[j].prevout;
                int res = ApplyTxInUndo(std::move(txundo.vprevout[j]), view, out);
                if (res == DISCONNECT_FAILED) return DISCONNECT_FAILED;
                fClean = fClean && res != DISCONNECT_UNCLEAN;
            }
            // At this point, all of txundo.vprevout should have been moved out.
        }

        // process transactions revert for masternodes
        mnview.OnUndoTx(tx.GetHash(), (uint32_t) pindex->nHeight);
        CHistoryErasers erasers{paccountHistoryDB.get(), pburnHistoryDB.get(), pvaultHistoryDB.get()};
        auto res = RevertCustomTx(mnview, view, tx, Params().GetConsensus(), (uint32_t) pindex->nHeight, i, erasers);
        if (!res) {
            LogPrintf("%s\n", res.msg);
        }
    }

    // one time downgrade to revert CInterestRateV2 structure
    if (pindex->nHeight == Params().GetConsensus().FortCanningHillHeight) {
        auto time = GetTimeMillis();
        LogPrintf("Interest rate reverting ...\n");
        mnview.RevertInterestRateToV1();
        LogPrint(BCLog::BENCH, "    - Interest rate reverting took: %dms\n", GetTimeMillis() - time);
    }

    // Remove burn balance transfers
    if (pindex->nHeight == Params().GetConsensus().EunosHeight)
    {
        // Make sure to initialize lastTxOut, otherwise it never finds the block and
        // ends up looping through uninitialized garbage value.
        uint32_t lastTxOut = 0;
        auto shouldContinueToNextAccountHistory = [&lastTxOut, block](AccountHistoryKey const & key, CLazySerialize<AccountHistoryValue> valueLazy) -> bool
        {
            if (key.owner != Params().GetConsensus().burnAddress) {
                return false;
            }

            if (key.blockHeight != Params().GetConsensus().EunosHeight) {
                return false;
            }

            lastTxOut = key.txn;

            return false;
        };

        AccountHistoryKey startKey({Params().GetConsensus().burnAddress, static_cast<uint32_t>(Params().GetConsensus().EunosHeight), std::numeric_limits<uint32_t>::max()});
        pburnHistoryDB->ForEachAccountHistory(shouldContinueToNextAccountHistory, startKey);

        for (uint32_t i = block.vtx.size(); i <= lastTxOut; ++i) {
            pburnHistoryDB->EraseAccountHistory({Params().GetConsensus().burnAddress, static_cast<uint32_t>(Params().GetConsensus().EunosHeight), i});
        }
    }

    // Erase any UTXO burns
    for (const auto& entries : eraseBurnEntries)
    {
        pburnHistoryDB->EraseAccountHistory(entries);
    }

    // move best block pointer to prevout block
    view.SetBestBlock(pindex->pprev->GetBlockHash());

    if (!fIsFakeNet) {
        mnview.DecrementMintedBy(*nodeId);
        if (pindex->nHeight >= Params().GetConsensus().EunosPayaHeight) {
            mnview.EraseSubNodesLastBlockTime(*nodeId, static_cast<uint32_t>(pindex->nHeight));
        } else {
            mnview.EraseMasternodeLastBlockTime(*nodeId, static_cast<uint32_t>(pindex->nHeight));
        }
    }
    mnview.SetLastHeight(pindex->pprev->nHeight);

    return fClean ? DISCONNECT_OK : DISCONNECT_UNCLEAN;
}

void static FlushBlockFile(bool fFinalize = false)
{
    LOCK(cs_LastBlockFile);

    FlatFilePos block_pos_old(nLastBlockFile, vinfoBlockFile[nLastBlockFile].nSize);
    FlatFilePos undo_pos_old(nLastBlockFile, vinfoBlockFile[nLastBlockFile].nUndoSize);

    bool status = true;
    status &= BlockFileSeq().Flush(block_pos_old, fFinalize);
    status &= UndoFileSeq().Flush(undo_pos_old, fFinalize);
    if (!status) {
        AbortNode("Flushing block file to disk failed. This is likely the result of an I/O error.");
    }
}

static bool FindUndoPos(CValidationState &state, int nFile, FlatFilePos &pos, unsigned int nAddSize);

static bool WriteUndoDataForBlock(const CBlockUndo& blockundo, CValidationState& state, CBlockIndex* pindex, const CChainParams& chainparams)
{
    // Write undo information to disk
    if (pindex->GetUndoPos().IsNull()) {
        FlatFilePos _pos;
        if (!FindUndoPos(state, pindex->nFile, _pos, ::GetSerializeSize(blockundo, CLIENT_VERSION) + 40))
            return error("ConnectBlock(): FindUndoPos failed");
        if (!UndoWriteToDisk(blockundo, _pos, pindex->pprev->GetBlockHash(), chainparams.MessageStart()))
            return AbortNode(state, "Failed to write undo data");

        // update nUndoPos in block index
        pindex->nUndoPos = _pos.nPos;
        pindex->nStatus |= BLOCK_HAVE_UNDO;
        setDirtyBlockIndex.insert(pindex);
    }

    return true;
}

static CCheckQueue<CScriptCheck> scriptcheckqueue(128);

void ThreadScriptCheck(int worker_num) {
    util::ThreadRename(strprintf("scriptch.%i", worker_num));
    scriptcheckqueue.Thread();
}

VersionBitsCache versionbitscache GUARDED_BY(cs_main);

int32_t ComputeBlockVersion(const CBlockIndex* pindexPrev, const Consensus::Params& params)
{
    LOCK(cs_main);
    int32_t nVersion = VERSIONBITS_TOP_BITS;

    for (int i = 0; i < (int)Consensus::MAX_VERSION_BITS_DEPLOYMENTS; i++) {
        ThresholdState state = VersionBitsState(pindexPrev, params, static_cast<Consensus::DeploymentPos>(i), versionbitscache);
        if (state == ThresholdState::LOCKED_IN || state == ThresholdState::STARTED) {
            nVersion |= VersionBitsMask(params, static_cast<Consensus::DeploymentPos>(i));
        }
    }

    return nVersion;
}

/**
 * Threshold condition checker that triggers when unknown versionbits are seen on the network.
 */
class WarningBitsConditionChecker : public AbstractThresholdConditionChecker
{
private:
    int bit;

public:
    explicit WarningBitsConditionChecker(int bitIn) : bit(bitIn) {}

    int64_t BeginTime(const Consensus::Params& params) const override { return 0; }
    int64_t EndTime(const Consensus::Params& params) const override { return std::numeric_limits<int64_t>::max(); }
    int Period(const Consensus::Params& params) const override { return params.nMinerConfirmationWindow; }
    int Threshold(const Consensus::Params& params) const override { return params.nRuleChangeActivationThreshold; }

    bool Condition(const CBlockIndex* pindex, const Consensus::Params& params) const override
    {
        return ((pindex->nVersion & VERSIONBITS_TOP_MASK) == VERSIONBITS_TOP_BITS) &&
               ((pindex->nVersion >> bit) & 1) != 0 &&
               ((ComputeBlockVersion(pindex->pprev, params) >> bit) & 1) == 0;
    }
};

static ThresholdConditionCache warningcache[VERSIONBITS_NUM_BITS] GUARDED_BY(cs_main);

// 0.13.0 was shipped with a segwit deployment defined for testnet, but not for
// mainnet. We no longer need to support disabling the segwit deployment
// except for testing purposes, due to limitations of the functional test
// environment. See test/functional/p2p-segwit.py.
static bool IsScriptWitnessEnabled(const Consensus::Params& params)
{
    return params.SegwitHeight != std::numeric_limits<int>::max();
}

static unsigned int GetBlockScriptFlags(const CBlockIndex* pindex, const Consensus::Params& consensusparams) EXCLUSIVE_LOCKS_REQUIRED(cs_main) {
    AssertLockHeld(cs_main);

    unsigned int flags = SCRIPT_VERIFY_NONE;

    // BIP16 didn't become active until Apr 1 2012 (on mainnet, and
    // retroactively applied to testnet)
    // However, only one historical block violated the P2SH rules (on both
    // mainnet and testnet), so for simplicity, always leave P2SH
    // on except for the one violating block.
    if (consensusparams.BIP16Exception.IsNull() || // no bip16 exception on this chain
        pindex->phashBlock == nullptr || // this is a new candidate block, eg from TestBlockValidity()
        *pindex->phashBlock != consensusparams.BIP16Exception) // this block isn't the historical exception
    {
        flags |= SCRIPT_VERIFY_P2SH;
    }

    // Enforce WITNESS rules whenever P2SH is in effect (and the segwit
    // deployment is defined).
    if (flags & SCRIPT_VERIFY_P2SH && IsScriptWitnessEnabled(consensusparams)) {
        flags |= SCRIPT_VERIFY_WITNESS;
    }

    // Start enforcing the DERSIG (BIP66) rule
    if (pindex->nHeight >= consensusparams.BIP66Height) {
        flags |= SCRIPT_VERIFY_DERSIG;
    }

    // Start enforcing CHECKLOCKTIMEVERIFY (BIP65) rule
    if (pindex->nHeight >= consensusparams.BIP65Height) {
        flags |= SCRIPT_VERIFY_CHECKLOCKTIMEVERIFY;
    }

    // Start enforcing BIP112 (CHECKSEQUENCEVERIFY)
    if (pindex->nHeight >= consensusparams.CSVHeight) {
        flags |= SCRIPT_VERIFY_CHECKSEQUENCEVERIFY;
    }

    // Start enforcing BIP147 NULLDUMMY (activated simultaneously with segwit)
    if (IsWitnessEnabled(pindex->pprev, consensusparams)) {
        flags |= SCRIPT_VERIFY_NULLDUMMY;
    }

    return flags;
}

Res ApplyGeneralCoinbaseTx(CCustomCSView & mnview, CTransaction const & tx, int height, CAmount nFees, const Consensus::Params& consensus)
{
    TAmounts const cbValues = tx.GetValuesOut();
    CAmount blockReward = GetBlockSubsidy(height, consensus);
    if (cbValues.size() != 1 || cbValues.begin()->first != DCT_ID{0})
        return Res::ErrDbg("bad-cb-wrong-tokens", "coinbase should pay only Defi coins");


    if (height >= consensus.AMKHeight)
    {
        CAmount foundationReward{0};
        if (height >= consensus.EunosHeight)
        {
            foundationReward = CalculateCoinbaseReward(blockReward, consensus.dist.community);
        }
        else if (!consensus.foundationShareScript.empty() && consensus.foundationShareDFIP1)
        {
            foundationReward = blockReward * consensus.foundationShareDFIP1 / COIN;
        }

        if (foundationReward)
        {
            bool foundationsRewardfound = false;
            for (auto& txout : tx.vout)
            {
                if (txout.scriptPubKey == consensus.foundationShareScript)
                {
                    if (txout.nValue < foundationReward)
                    {
                        return Res::ErrDbg("bad-cb-foundation-reward", "coinbase doesn't pay proper foundation reward! (actual=%d vs expected=%d", txout.nValue, foundationReward);
                    }

                    foundationsRewardfound = true;
                    break;
                }
            }

            if (!foundationsRewardfound)
            {
                return Res::ErrDbg("bad-cb-foundation-reward", "coinbase doesn't pay foundation reward!");
            }
        }

        // count and subtract for non-UTXO community rewards
        CAmount nonUtxoTotal = 0;
        if (height >= consensus.EunosHeight)
        {
            CAmount subsidy;
            for (const auto& kv : consensus.newNonUTXOSubsidies)
            {
                subsidy = CalculateCoinbaseReward(blockReward, kv.second);

                Res res = Res::Ok();

                // Loan below FC and Options are unused and all go to Unallocated (burnt) pot.
                if ((height < consensus.FortCanningHeight && kv.first == CommunityAccountType::Loan) ||
                    kv.first == CommunityAccountType::Options)
                {
                    res = mnview.AddCommunityBalance(CommunityAccountType::Unallocated, subsidy);
                    if (res)
                        LogPrint(BCLog::ACCOUNTCHANGE, "AccountChange: txid=%s fund=%s change=%s\n", tx.GetHash().ToString(), GetCommunityAccountName(CommunityAccountType::Unallocated), (CBalances{{{{0}, subsidy}}}.ToString()));
                }
                else
                {
                    res = mnview.AddCommunityBalance(kv.first, subsidy);
                    if (res)
                        LogPrint(BCLog::ACCOUNTCHANGE, "AccountChange: txid=%s fund=%s change=%s\n", tx.GetHash().ToString(), GetCommunityAccountName(kv.first), (CBalances{{{{0}, subsidy}}}.ToString()));
                }

                if (!res.ok)
                {
                    return Res::ErrDbg("bad-cb-community-rewards", "Cannot take non-UTXO community share from coinbase");
                }

                nonUtxoTotal += subsidy;
            }
        }
        else
        {
            for (const auto& kv : consensus.nonUtxoBlockSubsidies) {
                CAmount subsidy = blockReward * kv.second / COIN;
                Res res = mnview.AddCommunityBalance(kv.first, subsidy);
                if (!res.ok) {
                    return Res::ErrDbg("bad-cb-community-rewards", "can't take non-UTXO community share from coinbase");
                } else {
                    LogPrint(BCLog::ACCOUNTCHANGE, "AccountChange: txid=%s fund=%s change=%s\n", tx.GetHash().ToString(), GetCommunityAccountName(kv.first), (CBalances{{{{0}, subsidy}}}.ToString()));
                }
                nonUtxoTotal += subsidy;
            }
        }

        blockReward -= nonUtxoTotal;
    }

    // pre-AMK logic, compatible after prev blockReward mod:
    if (cbValues.at(DCT_ID{0}) > blockReward + nFees)
        return Res::ErrDbg("bad-cb-amount", "coinbase pays too much (actual=%d vs limit=%d)", cbValues.at(DCT_ID{0}), blockReward + nFees);

    return Res::Ok();
}


void ReverseGeneralCoinbaseTx(CCustomCSView & mnview, int height)
{
    CAmount blockReward = GetBlockSubsidy(height, Params().GetConsensus());

    if (height >= Params().GetConsensus().AMKHeight)
    {
        if (height >= Params().GetConsensus().EunosHeight)
        {
            for (const auto& kv : Params().GetConsensus().newNonUTXOSubsidies)
            {
                CAmount subsidy = CalculateCoinbaseReward(blockReward, kv.second);

                // Remove Loan and Options balances from Unallocated
                if ((height < Params().GetConsensus().FortCanningHeight && kv.first == CommunityAccountType::Loan) ||
                    kv.first == CommunityAccountType::Options)
                {
                    mnview.SubCommunityBalance(CommunityAccountType::Unallocated, subsidy);
                }
                else
                {
                    mnview.SubCommunityBalance(kv.first, subsidy);
                }
            }
        }
        else
        {
            for (const auto& kv : Params().GetConsensus().nonUtxoBlockSubsidies)
            {
                CAmount subsidy = blockReward * kv.second / COIN;
                mnview.SubCommunityBalance(kv.first, subsidy);
            }
        }
    }
}



static int64_t nTimeCheck = 0;
static int64_t nTimeForks = 0;
static int64_t nTimeVerify = 0;
static int64_t nTimeConnect = 0;
static int64_t nTimeIndex = 0;
static int64_t nTimeCallbacks = 0;
static int64_t nTimeTotal = 0;
static int64_t nBlocksTotal = 0;

// Holds position for burn TXs appended to block in burn history
static std::vector<CTransactionRef>::size_type nPhantomBurnTx{0};

static std::map<CScript, CBalances> mapBurnAmounts;

static uint32_t GetNextBurnPosition() {
    return nPhantomBurnTx++;
}

// Burn non-transaction amounts, that is burns that are not sent directly to the burn address
// in a account or UTXO transaction. When parsing TXs via ConnectBlock that result in a burn
// from an account in this way call the function below. This will add the burn to the map to
// be added to the burn index as a phantom TX appended to the end of the connecting block.
Res AddNonTxToBurnIndex(const CScript& from, const CBalances& amounts)
{
    return mapBurnAmounts[from].AddBalances(amounts.balances);
}

void CChainState::ProcessEunosEvents(const CBlockIndex* pindex, CCustomCSView& cache, const CChainParams& chainparams) {
    if (pindex->nHeight != chainparams.GetConsensus().EunosHeight) {
        return;
    }

    // Move funds from old burn address to new one
    CBalances burnAmounts;
    cache.ForEachBalance([&burnAmounts](CScript const & owner, CTokenAmount balance) {
        if (owner != Params().GetConsensus().retiredBurnAddress) {
            return false;
        }

        burnAmounts.Add({balance.nTokenId, balance.nValue});

        return true;
    }, BalanceKey{chainparams.GetConsensus().retiredBurnAddress, DCT_ID{}});

    AddNonTxToBurnIndex(chainparams.GetConsensus().retiredBurnAddress, burnAmounts);

    // Zero foundation balances
    for (const auto& script : chainparams.GetConsensus().accountDestruction)
    {
        CBalances zeroAmounts;
        cache.ForEachBalance([&zeroAmounts, script](CScript const & owner, CTokenAmount balance) {
            if (owner != script) {
                return false;
            }

            zeroAmounts.Add({balance.nTokenId, balance.nValue});

            return true;
        }, BalanceKey{script, DCT_ID{}});

        cache.SubBalances(script, zeroAmounts);
    }

    // Add any non-Tx burns to index as phantom Txs
    for (const auto& item : mapBurnAmounts)
    {
        for (const auto& subItem : item.second.balances)
        {
            // If amount cannot be deducted then burn skipped.
            auto result = cache.SubBalance(item.first, {subItem.first, subItem.second});
            if (result.ok)
            {
                cache.AddBalance(chainparams.GetConsensus().burnAddress, {subItem.first, subItem.second});

                // Add transfer as additional TX in block
                pburnHistoryDB->WriteAccountHistory({Params().GetConsensus().burnAddress, static_cast<uint32_t>(pindex->nHeight), GetNextBurnPosition()},
                                                    {uint256{}, static_cast<uint8_t>(CustomTxType::AccountToAccount), {{subItem.first, subItem.second}}});
            }
            else // Log burn failure
            {
                CTxDestination dest;
                ExtractDestination(item.first, dest);
                LogPrintf("Burn failed: %s Address: %s Token: %d Amount: %d\n", result.msg, EncodeDestination(dest), subItem.first.v, subItem.second);
            }
        }
    }

    mapBurnAmounts.clear();
}

template<typename GovVar>
static void UpdateDailyGovVariables(const std::map<CommunityAccountType, uint32_t>::const_iterator& incentivePair, CCustomCSView& cache, int nHeight) {
    if (incentivePair != Params().GetConsensus().newNonUTXOSubsidies.end())
    {
        CAmount subsidy = CalculateCoinbaseReward(GetBlockSubsidy(nHeight, Params().GetConsensus()), incentivePair->second);
        subsidy *= Params().GetConsensus().blocksPerDay();
        // Change daily LP reward if it has changed
        auto var = cache.GetVariable(GovVar::TypeName());
        if (var) {
            // Cast to avoid UniValue in GovVariable Export/ImportserliazedSplits.emplace(it.first.v, it.second);
            auto lpVar = dynamic_cast<GovVar*>(var.get());
            if (lpVar && lpVar->dailyReward != subsidy) {
                lpVar->dailyReward = subsidy;
                lpVar->Apply(cache, nHeight);
                cache.SetVariable(*lpVar);
            }
        }
    }
}

std::vector<CAuctionBatch> CollectAuctionBatches(const CCollateralLoans& collLoan, const TAmounts& collBalances, const TAmounts& loanBalances)
{
    constexpr const uint64_t batchThreshold = 10000 * COIN; // 10k USD
    auto totalCollateralsValue = collLoan.totalCollaterals;
    auto totalLoansValue = collLoan.totalLoans;

    auto maxCollateralsValue = totalCollateralsValue;
    auto maxLoansValue = totalLoansValue;
    auto maxCollBalances = collBalances;

    auto CreateAuctionBatch = [&maxCollBalances, &collBalances](CTokenAmount loanAmount, CAmount chunk) {
        CAuctionBatch batch{};
        batch.loanAmount = loanAmount;
        for (const auto& tAmount : collBalances) {
            auto& maxCollBalance = maxCollBalances[tAmount.first];
            auto collValue = std::min(MultiplyAmounts(tAmount.second, chunk), maxCollBalance);
            batch.collaterals.Add({tAmount.first, collValue});
            maxCollBalance -= collValue;
        }
        return batch;
    };

    std::vector<CAuctionBatch> batches;
    for (const auto& loan : collLoan.loans) {
        auto maxLoanAmount = loanBalances.at(loan.nTokenId);
        auto loanChunk = std::min(uint64_t(DivideAmounts(loan.nValue, totalLoansValue)), maxLoansValue);
        auto collateralChunkValue = std::min(uint64_t(MultiplyAmounts(loanChunk, totalCollateralsValue)), maxCollateralsValue);
        if (collateralChunkValue > batchThreshold) {
            auto chunk = DivideAmounts(batchThreshold, collateralChunkValue);
            auto loanAmount = MultiplyAmounts(maxLoanAmount, chunk);
            for (auto chunks = COIN; chunks > 0; chunks -= chunk) {
                chunk = std::min(chunk, chunks);
                loanAmount = std::min(loanAmount, maxLoanAmount);
                auto collateralChunk = MultiplyAmounts(chunk, loanChunk);
                batches.push_back(CreateAuctionBatch({loan.nTokenId, loanAmount}, collateralChunk));
                maxLoanAmount -= loanAmount;
            }
        } else {
            auto loanAmount = CTokenAmount{loan.nTokenId, maxLoanAmount};
            batches.push_back(CreateAuctionBatch(loanAmount, loanChunk));
        }
        maxLoansValue -= loan.nValue;
        maxCollateralsValue -= collateralChunkValue;
    }
    // return precision loss balanced
    for (auto& collateral : maxCollBalances) {
        auto it = batches.begin();
        auto lastValue = collateral.second;
        while (collateral.second > 0) {
            if (it == batches.end()) {
                it = batches.begin();
                if (lastValue == collateral.second) {
                    // we fail to update any batch
                    // extreme small collateral going to first batch
                    it->collaterals.Add({collateral.first, collateral.second});
                    break;
                }
                lastValue = collateral.second;
            }
            if (it->collaterals.balances.count(collateral.first) > 0) {
                it->collaterals.Add({collateral.first, 1});
                --collateral.second;
            }
            ++it;
        }
    }
    return batches;
}

bool ApplyGovVars(CCustomCSView& cache, const CBlockIndex& pindex, const std::map<std::string, std::string>& attrs){
    if (auto govVar = cache.GetVariable("ATTRIBUTES")) {
        if (auto var = dynamic_cast<ATTRIBUTES*>(govVar.get())) {
            var->time = pindex.nTime;

            UniValue obj(UniValue::VOBJ);
            for (const auto& [key, value] : attrs) {
                obj.pushKV(key, value);
            }

            if (var->Import(obj) && var->Validate(cache) && var->Apply(cache, pindex.nHeight) && cache.SetVariable(*var)) {
                return true;
            }
        }
    }

    return false;
}

bool StopOrInterruptConnect(const CBlockIndex *pIndex, CValidationState& state) {
    if (!fStopOrInterrupt)
        return false;

    const auto checkMatch = [](const CBlockIndex *index, const int height, const std::string& hash) {
        return height == index->nHeight || (!hash.empty() && hash == index->phashBlock->ToString());
    };

    // Stop is processed first. So, if a block has both stop and interrupt
    // stop will take priority.
    if (checkMatch(pIndex, fStopBlockHeight, fStopBlockHash)) {
        StartShutdown();
        return true;
    }

    if (checkMatch(pIndex, fInterruptBlockHeight, fInterruptBlockHash)) {
        state.Invalid(
                    ValidationInvalidReason::CONSENSUS,
                    error("ConnectBlock(): user interrupt"),
                    REJECT_INVALID,
                    "user-interrupt-request");
        return true;
    }

    return false;
}

/** Apply the effects of this block (with given index) on the UTXO set represented by coins.
 *  Validity checks that depend on the UTXO set are also done; ConnectBlock()
 *  can fail if those validity checks fail (among other reasons). */
bool CChainState::ConnectBlock(const CBlock& block, CValidationState& state, CBlockIndex* pindex,
                  CCoinsViewCache& view, CCustomCSView& mnview, const CChainParams& chainparams, std::vector<uint256> & rewardedAnchors, bool fJustCheck)
{
    AssertLockHeld(cs_main);
    assert(pindex);
    assert(*pindex->phashBlock == block.GetHash());
    int64_t nTimeStart = GetTimeMicros();

    // Interrupt on hash or height requested. Invalidate the block.
    if (StopOrInterruptConnect(pindex, state))
        return false;

    // Reset phanton TX to block TX count
    nPhantomBurnTx = block.vtx.size();

    // Wipe burn map, we only want TXs added during ConnectBlock
    mapBurnAmounts.clear();

    // Check it again in case a previous version let a bad block in
    // NOTE: We don't currently (re-)invoke ContextualCheckBlock() or
    // ContextualCheckBlockHeader() here. This means that if we add a new
    // consensus rule that is enforced in one of those two functions, then we
    // may have let in a block that violates the rule prior to updating the
    // software, and we would NOT be enforcing the rule here. Fully solving
    // upgrade from one software version to the next after a consensus rule
    // change is potentially tricky and issue-specific (see RewindBlockIndex()
    // for one general approach that was used for BIP 141 deployment).
    // Also, currently the rule against blocks more than 2 hours in the future
    // is enforced in ContextualCheckBlockHeader(); we wouldn't want to
    // re-enforce that rule here (at least until we make it impossible for
    // GetAdjustedTime() to go backward).

    CheckContextState ctxState;

    if (!CheckBlock(block, state, chainparams.GetConsensus(), ctxState, !fJustCheck, pindex->nHeight, !fJustCheck)) {
        if (state.GetReason() == ValidationInvalidReason::BLOCK_MUTATED) {
            // We don't write down blocks to disk if they may have been
            // corrupted, so this should be impossible unless we're having hardware
            // problems.
            return AbortNode(state, "Corrupt block found indicating potential hardware failure; shutting down");
        }

        // Add sleep here to avoid hot looping over failed but not invalidated block.
        std::this_thread::sleep_for(std::chrono::milliseconds(100));
        return error("%s: Consensus::CheckBlock: %s", __func__, FormatStateMessage(state));
    }

    // verify that the view's current state corresponds to the previous block
    uint256 hashPrevBlock = pindex->pprev == nullptr ? uint256() : pindex->pprev->GetBlockHash();
    assert(hashPrevBlock == view.GetBestBlock());

    // verify that the mn view's current state corresponds to the previous block
    if (pindex->nHeight != 0) {
        if (mnview.GetLastHeight() != pindex->nHeight-1)
            return AbortNode(state, "Masternodes database is corrupted (height mismatch)! DB prev block = " + std::to_string(mnview.GetLastHeight()) +
                             ", current block = " + std::to_string(pindex->nHeight) + ". Please restart with -reindex to recover.");
    }

    // Special case for the genesis block
    if (block.GetHash() == chainparams.GetConsensus().hashGenesisBlock) {
        if (!fJustCheck) {
            view.SetBestBlock(pindex->GetBlockHash());
            pcustomcsview->CreateDFIToken();
            // init view|db with genesis here
            for (size_t i = 0; i < block.vtx.size(); ++i) {
                CHistoryWriters writers{paccountHistoryDB.get(), nullptr, nullptr};
                const auto res = ApplyCustomTx(mnview, view, *block.vtx[i], chainparams.GetConsensus(), pindex->nHeight, pindex->GetBlockTime(), i, &writers);
                if (!res.ok) {
                    return error("%s: Genesis block ApplyCustomTx failed. TX: %s Error: %s",
                                 __func__, block.vtx[i]->GetHash().ToString(), res.msg);
                }
                AddCoins(view, *block.vtx[i], 0);
            }
        }
        return true;
    }

    // one time upgrade to convert the old CInterestRate data structure
    // we don't neeed it in undos
    if (pindex->nHeight == chainparams.GetConsensus().FortCanningHillHeight) {
        auto time = GetTimeMillis();
        LogPrintf("Interest rate migration ...\n");
        mnview.MigrateInterestRateToV2(mnview,(uint32_t)pindex->nHeight);
        LogPrint(BCLog::BENCH, "    - Interest rate migration took: %dms\n", GetTimeMillis() - time);
    }

    CKeyID minterKey;
    boost::optional<uint256> nodeId;
    boost::optional<CMasternode> nodePtr;

    // We are forced not to check this due to the block wasn't signed yet if called by TestBlockValidity()
    if (!fJustCheck && !fIsFakeNet) {
        // Check only that mintedBlocks counter is correct (MN existence and activation was partially checked before in checkblock()->contextualcheckproofofstake(), but not in the case of fJustCheck)
        minterKey = pindex->minterKey();
        nodeId = mnview.GetMasternodeIdByOperator(minterKey);
        assert(nodeId);
        nodePtr = mnview.GetMasternode(*nodeId);
        assert(nodePtr);

        if (nodePtr->mintedBlocks + 1 != block.mintedBlocks)
        {
            return state.Invalid(ValidationInvalidReason::CONSENSUS, error("ConnectBlock(): masternode's %s mintedBlocks should be %d, got %d!",
                                                                           nodeId->ToString(), nodePtr->mintedBlocks + 1, block.mintedBlocks), REJECT_INVALID, "bad-minted-blocks");
        }
        uint256 stakeModifierPrevBlock = pindex->pprev == nullptr ? uint256() : pindex->pprev->stakeModifier;
        if (block.stakeModifier != pos::ComputeStakeModifier(stakeModifierPrevBlock, nodePtr->operatorAuthAddress)) {
            return state.Invalid(
                    ValidationInvalidReason::CONSENSUS,
                    error("ConnectBlock(): block's stake Modifier should be %d, got %d!",
                            block.stakeModifier.ToString(), pos::ComputeStakeModifier(stakeModifierPrevBlock, nodePtr->operatorAuthAddress).ToString()),
                    REJECT_INVALID,
                    "bad-minted-blocks");
        }
    }

    nBlocksTotal++;

    bool fScriptChecks = true;
    if (!hashAssumeValid.IsNull()) {
        // We've been configured with the hash of a block which has been externally verified to have a valid history.
        // A suitable default value is included with the software and updated from time to time.  Because validity
        //  relative to a piece of software is an objective fact these defaults can be easily reviewed.
        // This setting doesn't force the selection of any particular chain but makes validating some faster by
        //  effectively caching the result of part of the verification.
        BlockMap::const_iterator  it = m_blockman.m_block_index.find(hashAssumeValid);
        if (it != m_blockman.m_block_index.end()) {
            if (it->second->GetAncestor(pindex->nHeight) == pindex &&
                pindexBestHeader->GetAncestor(pindex->nHeight) == pindex &&
                pindexBestHeader->nChainWork >= nMinimumChainWork) {
                // This block is a member of the assumed verified chain and an ancestor of the best header.
                // The equivalent time check discourages hash power from extorting the network via DOS attack
                //  into accepting an invalid block through telling users they must manually set assumevalid.
                //  Requiring a software change or burying the invalid block, regardless of the setting, makes
                //  it hard to hide the implication of the demand.  This also avoids having release candidates
                //  that are hardly doing any signature verification at all in testing without having to
                //  artificially set the default assumed verified block further back.
                // The test against nMinimumChainWork prevents the skipping when denied access to any chain at
                //  least as good as the expected chain.
                fScriptChecks = (GetBlockProofEquivalentTime(*pindexBestHeader, *pindex, *pindexBestHeader, chainparams.GetConsensus()) <= 60 * 60 * 24 * 7 * 2);
            }
        }
    }

    int64_t nTime1 = GetTimeMicros(); nTimeCheck += nTime1 - nTimeStart;
    LogPrint(BCLog::BENCH, "    - Sanity checks: %.2fms [%.2fs (%.2fms/blk)]\n", MILLI * (nTime1 - nTimeStart), nTimeCheck * MICRO, nTimeCheck * MILLI / nBlocksTotal);

    // Do not allow blocks that contain transactions which 'overwrite' older transactions,
    // unless those are already completely spent.
    // If such overwrites are allowed, coinbases and transactions depending upon those
    // can be duplicated to remove the ability to spend the first instance -- even after
    // being sent to another address.
    // See BIP30 and http://r6.ca/blog/20120206T005236Z.html for more information.
    // This logic is not necessary for memory pool transactions, as AcceptToMemoryPool
    // already refuses previously-known transaction ids entirely.
    // This rule was originally applied to all blocks with a timestamp after March 15, 2012, 0:00 UTC.
    // Now that the whole chain is irreversibly beyond that time it is applied to all blocks except the
    // two in the chain that violate it. This prevents exploiting the issue against nodes during their
    // initial block download.
    bool fEnforceBIP30 = !((pindex->nHeight==91842 && pindex->GetBlockHash() == uint256S("0x00000000000a4d0a398161ffc163c503763b1f4360639393e0e4c8e300e0caec")) ||
                           (pindex->nHeight==91880 && pindex->GetBlockHash() == uint256S("0x00000000000743f190a18c5577a3c2d2a1f610ae9601ac046a38084ccb7cd721")));

    // Once BIP34 activated it was not possible to create new duplicate coinbases and thus other than starting
    // with the 2 existing duplicate coinbase pairs, not possible to create overwriting txs.  But by the
    // time BIP34 activated, in each of the existing pairs the duplicate coinbase had overwritten the first
    // before the first had been spent.  Since those coinbases are sufficiently buried it's no longer possible to create further
    // duplicate transactions descending from the known pairs either.
    // If we're on the known chain at height greater than where BIP34 activated, we can save the db accesses needed for the BIP30 check.

    // BIP34 requires that a block at height X (block X) has its coinbase
    // scriptSig start with a CScriptNum of X (indicated height X).  The above
    // logic of no longer requiring BIP30 once BIP34 activates is flawed in the
    // case that there is a block X before the BIP34 height of 227,931 which has
    // an indicated height Y where Y is greater than X.  The coinbase for block
    // X would also be a valid coinbase for block Y, which could be a BIP30
    // violation.  An exhaustive search of all mainnet coinbases before the
    // BIP34 height which have an indicated height greater than the block height
    // reveals many occurrences. The 3 lowest indicated heights found are
    // 209,921, 490,897, and 1,983,702 and thus coinbases for blocks at these 3
    // heights would be the first opportunity for BIP30 to be violated.

    // The search reveals a great many blocks which have an indicated height
    // greater than 1,983,702, so we simply remove the optimization to skip
    // BIP30 checking for blocks at height 1,983,702 or higher.  Before we reach
    // that block in another 25 years or so, we should take advantage of a
    // future consensus change to do a new and improved version of BIP34 that
    // will actually prevent ever creating any duplicate coinbases in the
    // future.
    static constexpr int BIP34_IMPLIES_BIP30_LIMIT = 1983702;

    // There is no potential to create a duplicate coinbase at block 209,921
    // because this is still before the BIP34 height and so explicit BIP30
    // checking is still active.

    // The final case is block 176,684 which has an indicated height of
    // 490,897. Unfortunately, this issue was not discovered until about 2 weeks
    // before block 490,897 so there was not much opportunity to address this
    // case other than to carefully analyze it and determine it would not be a
    // problem. Block 490,897 was, in fact, mined with a different coinbase than
    // block 176,684, but it is important to note that even if it hadn't been or
    // is remined on an alternate fork with a duplicate coinbase, we would still
    // not run into a BIP30 violation.  This is because the coinbase for 176,684
    // is spent in block 185,956 in transaction
    // d4f7fbbf92f4a3014a230b2dc70b8058d02eb36ac06b4a0736d9d60eaa9e8781.  This
    // spending transaction can't be duplicated because it also spends coinbase
    // 0328dd85c331237f18e781d692c92de57649529bd5edf1d01036daea32ffde29.  This
    // coinbase has an indicated height of over 4.2 billion, and wouldn't be
    // duplicatable until that height, and it's currently impossible to create a
    // chain that long. Nevertheless we may wish to consider a future soft fork
    // which retroactively prevents block 490,897 from creating a duplicate
    // coinbase. The two historical BIP30 violations often provide a confusing
    // edge case when manipulating the UTXO and it would be simpler not to have
    // another edge case to deal with.

    // testnet3 has no blocks before the BIP34 height with indicated heights
    // post BIP34 before approximately height 486,000,000 and presumably will
    // be reset before it reaches block 1,983,702 and starts doing unnecessary
    // BIP30 checking again.
    assert(pindex->pprev);
    CBlockIndex *pindexBIP34height = pindex->pprev->GetAncestor(chainparams.GetConsensus().BIP34Height);
    //Only continue to enforce if we're below BIP34 activation height or the block hash at that height doesn't correspond.
    fEnforceBIP30 = fEnforceBIP30 && (!pindexBIP34height || !(pindexBIP34height->GetBlockHash() == chainparams.GetConsensus().BIP34Hash));

    // TODO: Remove BIP30 checking from block height 1,983,702 on, once we have a
    // consensus change that ensures coinbases at those heights can not
    // duplicate earlier coinbases.
    if (fEnforceBIP30 || pindex->nHeight >= BIP34_IMPLIES_BIP30_LIMIT) {
        for (const auto& tx : block.vtx) {
            for (size_t o = 0; o < tx->vout.size(); o++) {
                if (view.HaveCoin(COutPoint(tx->GetHash(), o))) {
                    return state.Invalid(ValidationInvalidReason::CONSENSUS, error("ConnectBlock(): tried to overwrite transaction"), REJECT_INVALID, "bad-txns-BIP30");
                }
            }
        }
    }

    // Start enforcing BIP68 (sequence locks)
    int nLockTimeFlags = 0;
    if (pindex->nHeight >= chainparams.GetConsensus().CSVHeight) {
        nLockTimeFlags |= LOCKTIME_VERIFY_SEQUENCE;
    }

    // Get the script flags for this block
    unsigned int flags = GetBlockScriptFlags(pindex, chainparams.GetConsensus());

    int64_t nTime2 = GetTimeMicros(); nTimeForks += nTime2 - nTime1;
    LogPrint(BCLog::BENCH, "    - Fork checks: %.2fms [%.2fs (%.2fms/blk)]\n", MILLI * (nTime2 - nTime1), nTimeForks * MICRO, nTimeForks * MILLI / nBlocksTotal);

    CBlockUndo blockundo;

    CCheckQueueControl<CScriptCheck> control(fScriptChecks && nScriptCheckThreads ? &scriptcheckqueue : nullptr);

    std::vector<std::pair<AccountHistoryKey, AccountHistoryValue>> writeBurnEntries;
    std::vector<int> prevheights;
    CAmount nFees = 0;
    int nInputs = 0;
    int64_t nSigOpsCost = 0;
    // it's used for account changes by the block
    // to calculate their merkle root in isolation
    CCustomCSView accountsView(mnview);
    blockundo.vtxundo.reserve(block.vtx.size() - 1);
    std::vector<PrecomputedTransactionData> txdata;
    txdata.reserve(block.vtx.size()); // Required so that pointers to individual PrecomputedTransactionData don't get invalidated
    for (unsigned int i = 0; i < block.vtx.size(); i++)
    {
        const CTransaction &tx = *(block.vtx[i]);
        nInputs += tx.vin.size();

        if (!tx.IsCoinBase())
        {
            CAmount txfee = 0;
            if (!Consensus::CheckTxInputs(tx, state, view, &accountsView, pindex->nHeight, txfee, chainparams)) {
                if (!IsBlockReason(state.GetReason())) {
                    // CheckTxInputs may return MISSING_INPUTS or
                    // PREMATURE_SPEND but we can't return that, as it's not
                    // defined for a block, so we reset the reason flag to
                    // CONSENSUS here.
                    state.Invalid(ValidationInvalidReason::CONSENSUS, false,
                            state.GetRejectCode(), state.GetRejectReason(), state.GetDebugMessage());
                }
                return error("%s: Consensus::CheckTxInputs: %s, %s", __func__, tx.GetHash().ToString(), FormatStateMessage(state));
            }
            nFees += txfee;
            if (!MoneyRange(nFees)) {
                return state.Invalid(ValidationInvalidReason::CONSENSUS, error("%s: accumulated fee in the block out of range.", __func__),
                                 REJECT_INVALID, "bad-txns-accumulated-fee-outofrange");
            }

            // Check that transaction is BIP68 final
            // BIP68 lock checks (as opposed to nLockTime checks) must
            // be in ConnectBlock because they require the UTXO set
            prevheights.resize(tx.vin.size());
            for (size_t j = 0; j < tx.vin.size(); j++) {
                prevheights[j] = view.AccessCoin(tx.vin[j].prevout).nHeight;
            }

            if (!SequenceLocks(tx, nLockTimeFlags, &prevheights, *pindex)) {
                return state.Invalid(ValidationInvalidReason::CONSENSUS, error("%s: contains a non-BIP68-final transaction", __func__),
                                 REJECT_INVALID, "bad-txns-nonfinal");
            }
        }

        // GetTransactionSigOpCost counts 3 types of sigops:
        // * legacy (always)
        // * p2sh (when P2SH enabled in flags and excludes coinbase)
        // * witness (when witness enabled in flags and excludes coinbase)
        nSigOpsCost += GetTransactionSigOpCost(tx, view, flags);
        if (nSigOpsCost > MAX_BLOCK_SIGOPS_COST)
            return state.Invalid(ValidationInvalidReason::CONSENSUS, error("ConnectBlock(): too many sigops"),
                             REJECT_INVALID, "bad-blk-sigops");

        txdata.emplace_back(tx);
        if (!tx.IsCoinBase())
        {
            std::vector<CScriptCheck> vChecks;
            bool fCacheResults = fJustCheck; /* Don't cache results if we're actually connecting blocks (still consult the cache, though) */
            if (!CheckInputs(tx, state, view, fScriptChecks, flags, fCacheResults, fCacheResults, txdata[i], nScriptCheckThreads ? &vChecks : nullptr)) {
                if (state.GetReason() == ValidationInvalidReason::TX_NOT_STANDARD) {
                    // CheckInputs may return NOT_STANDARD for extra flags we passed,
                    // but we can't return that, as it's not defined for a block, so
                    // we reset the reason flag to CONSENSUS here.
                    // In the event of a future soft-fork, we may need to
                    // consider whether rewriting to CONSENSUS or
                    // RECENT_CONSENSUS_CHANGE would be more appropriate.
                    state.Invalid(ValidationInvalidReason::CONSENSUS, false,
                              state.GetRejectCode(), state.GetRejectReason(), state.GetDebugMessage());
                }
                return error("ConnectBlock(): CheckInputs on %s failed with %s",
                    tx.GetHash().ToString(), FormatStateMessage(state));
            }

            CHistoryWriters writers{paccountHistoryDB.get(), pburnHistoryDB.get(), pvaultHistoryDB.get()};
            const auto res = ApplyCustomTx(accountsView, view, tx, chainparams.GetConsensus(), pindex->nHeight, pindex->GetBlockTime(), i, &writers);
            if (!res.ok && (res.code & CustomTxErrCodes::Fatal)) {
                if (pindex->nHeight >= chainparams.GetConsensus().EunosHeight) {
                    return state.Invalid(ValidationInvalidReason::CONSENSUS,
                                         error("ConnectBlock(): ApplyCustomTx on %s failed with %s",
                                               tx.GetHash().ToString(), res.msg), REJECT_CUSTOMTX, "bad-custom-tx");
                } else {
                    // we will never fail, but skip, unless transaction mints UTXOs
                    return error("ConnectBlock(): ApplyCustomTx on %s failed with %s",
                                tx.GetHash().ToString(), res.msg);
                }
            }
            // log
            if (!fJustCheck && !res.msg.empty()) {
                if (res.ok) {
                    LogPrintf("applied tx %s: %s\n", block.vtx[i]->GetHash().GetHex(), res.msg);
                } else {
                    LogPrintf("skipped tx %s: %s\n", block.vtx[i]->GetHash().GetHex(), res.msg);
                }
            }

            control.Add(vChecks);
        } else {
            std::vector<unsigned char> metadata;
            if (IsAnchorRewardTxPlus(tx, metadata)) {
                if (!fJustCheck) {
                    LogPrint(BCLog::ANCHORING, "%s: connecting finalization tx: %s block: %d\n", __func__, tx.GetHash().GetHex(), pindex->nHeight);
                }
                ResVal<uint256> res = ApplyAnchorRewardTxPlus(mnview, tx, pindex->nHeight, metadata, chainparams.GetConsensus());
                if (!res.ok) {
                    return state.Invalid(ValidationInvalidReason::CONSENSUS,
                                         error("ConnectBlock(): %s", res.msg),
                                         REJECT_INVALID, res.dbgMsg);
                }
                rewardedAnchors.push_back(*res.val);
                if (!fJustCheck) {
                    LogPrint(BCLog::ANCHORING, "%s: connected finalization tx: %s block: %d\n", __func__, tx.GetHash().GetHex(), pindex->nHeight);
                }
            } else if (IsAnchorRewardTx(tx, metadata)) {
                if (!fJustCheck) {
                    LogPrint(BCLog::ANCHORING, "%s: connecting finalization tx: %s block: %d\n", __func__, tx.GetHash().GetHex(), pindex->nHeight);
                }
                ResVal<uint256> res = ApplyAnchorRewardTx(mnview, tx, pindex->nHeight, pindex->pprev ? pindex->pprev->stakeModifier : uint256(), metadata, chainparams.GetConsensus());
                if (!res.ok) {
                    return state.Invalid(ValidationInvalidReason::CONSENSUS,
                                         error("ConnectBlock(): %s", res.msg),
                                         REJECT_INVALID, res.dbgMsg);
                }
                rewardedAnchors.push_back(*res.val);
                if (!fJustCheck) {
                    LogPrint(BCLog::ANCHORING, "%s: connected finalization tx: %s block: %d\n", __func__, tx.GetHash().GetHex(), pindex->nHeight);
                }
            }
        }

        // Search for burn outputs
        for (uint32_t j = 0; j < tx.vout.size(); ++j)
        {
            if (tx.vout[j].scriptPubKey == Params().GetConsensus().burnAddress)
            {
                writeBurnEntries.push_back({{Params().GetConsensus().burnAddress, static_cast<uint32_t>(pindex->nHeight), i},
                                            {block.vtx[i]->GetHash(), static_cast<uint8_t>(CustomTxType::None), {{DCT_ID{0}, tx.vout[j].nValue}}}});
            }
        }

        CTxUndo undoDummy;
        if (i > 0) {
            blockundo.vtxundo.push_back(CTxUndo());
        }
        UpdateCoins(tx, view, i == 0 ? undoDummy : blockundo.vtxundo.back(), pindex->nHeight);
    }
    int64_t nTime3 = GetTimeMicros(); nTimeConnect += nTime3 - nTime2;
    LogPrint(BCLog::BENCH, "      - Connect %u transactions: %.2fms (%.3fms/tx, %.3fms/txin) [%.2fs (%.2fms/blk)]\n", (unsigned)block.vtx.size(), MILLI * (nTime3 - nTime2), MILLI * (nTime3 - nTime2) / block.vtx.size(), nInputs <= 1 ? 0 : MILLI * (nTime3 - nTime2) / (nInputs-1), nTimeConnect * MICRO, nTimeConnect * MILLI / nBlocksTotal);

    // chek main coinbase
    Res res = ApplyGeneralCoinbaseTx(accountsView, *block.vtx[0], pindex->nHeight, nFees, chainparams.GetConsensus());
    if (!res.ok) {
        return state.Invalid(ValidationInvalidReason::CONSENSUS,
                             error("ConnectBlock(): %s", res.msg),
                             REJECT_INVALID, res.dbgMsg);
    }

    if (!control.Wait())
        return state.Invalid(ValidationInvalidReason::CONSENSUS, error("%s: CheckQueue failed", __func__), REJECT_INVALID, "block-validation-failed");

    int64_t nTime4 = GetTimeMicros(); nTimeVerify += nTime4 - nTime2;
    LogPrint(BCLog::BENCH, "    - Verify %u txins: %.2fms (%.3fms/txin) [%.2fs (%.2fms/blk)]\n", nInputs - 1, MILLI * (nTime4 - nTime2), nInputs <= 1 ? 0 : MILLI * (nTime4 - nTime2) / (nInputs-1), nTimeVerify * MICRO, nTimeVerify * MILLI / nBlocksTotal);

    // Reject block without token split coinbase TX outputs.
    const auto attributes = accountsView.GetAttributes();
    assert(attributes);

    CDataStructureV0 splitKey{AttributeTypes::Oracles, OracleIDs::Splits, static_cast<uint32_t>(pindex->nHeight)};
    const auto splits = attributes->GetValue(splitKey, OracleSplits{});

    auto isSplitsBlock = splits.size() > 0 ? true : false;

    CreationTxs creationTxs;
    auto counter_n = 1;
    for (const auto& [id, multiplier] : splits) {
        LogPrintf("Preparing for token split (id=%d, mul=%d, n=%d/%d, height: %d)\n", 
        id, multiplier, counter_n++, splits.size(), pindex->nHeight);
        uint256 tokenCreationTx{};
        std::vector<uint256> poolCreationTx;
        if (!GetCreationTransactions(block, id, multiplier, tokenCreationTx, poolCreationTx)) {
            return state.Invalid(ValidationInvalidReason::CONSENSUS, error("%s: coinbase missing split token creation TX", __func__), REJECT_INVALID, "bad-cb-token-split");
        }

        std::vector<DCT_ID> poolsToMigrate;
        accountsView.ForEachPoolPair([&, id = id](DCT_ID const & poolId, const CPoolPair& pool){
            if (pool.idTokenA.v == id || pool.idTokenB.v == id) {
                const auto tokenA = accountsView.GetToken(pool.idTokenA);
                const auto tokenB = accountsView.GetToken(pool.idTokenB);
                assert(tokenA);
                assert(tokenB);
                if ((tokenA->destructionHeight == -1 && tokenA->destructionTx == uint256{}) &&
                    (tokenB->destructionHeight == -1 && tokenB->destructionTx == uint256{})) {
                    poolsToMigrate.push_back(poolId);
                }
            }
            return true;
        });

        std::stringstream poolIdStr;
        for (auto i=0; i < poolsToMigrate.size(); i++) {
            if  (i != 0) poolIdStr << ", ";
            poolIdStr << poolsToMigrate[i].ToString();
        }

        LogPrintf("Pools to migrate for token %d: (count: %d, ids: %s)\n", id, poolsToMigrate.size(), poolIdStr.str());

        if (poolsToMigrate.size() != poolCreationTx.size()) {
            return state.Invalid(ValidationInvalidReason::CONSENSUS, error("%s: coinbase missing split pool creation TX", __func__), REJECT_INVALID, "bad-cb-pool-split");
        }

        std::vector<std::pair<DCT_ID, uint256>> poolPairs;
        poolPairs.reserve(poolsToMigrate.size());
        std::transform(poolsToMigrate.begin(), poolsToMigrate.end(), 
            poolCreationTx.begin(), std::back_inserter(poolPairs),
            [](DCT_ID a, uint256 b) { return std::make_pair(a, b); });

        creationTxs.emplace(id, std::make_pair(tokenCreationTx, poolPairs));
    }

    if (fJustCheck)
        return accountsView.Flush(); // keeps compatibility

    // validates account changes as well
    if (pindex->nHeight >= chainparams.GetConsensus().EunosHeight
    && pindex->nHeight < chainparams.GetConsensus().EunosKampungHeight) {
        bool mutated;
        uint256 hashMerkleRoot2 = BlockMerkleRoot(block, &mutated);
        if (block.hashMerkleRoot != Hash2(hashMerkleRoot2, accountsView.MerkleRoot())) {
            return state.Invalid(ValidationInvalidReason::BLOCK_MUTATED, false, REJECT_INVALID, "bad-txnmrklroot", "hashMerkleRoot mismatch");
        }

        // Check for merkle tree malleability (CVE-2012-2459): repeating sequences
        // of transactions in a block without affecting the merkle root of a block,
        // while still invalidating it.
        if (mutated)
            return state.Invalid(ValidationInvalidReason::BLOCK_MUTATED, false, REJECT_INVALID, "bad-txns-duplicate", "duplicate transaction");
    }

    // account changes are validated
    accountsView.Flush();

    if (!WriteUndoDataForBlock(blockundo, state, pindex, chainparams))
        return false;

    if (!pindex->IsValid(BLOCK_VALID_SCRIPTS)) {
        pindex->RaiseValidity(BLOCK_VALID_SCRIPTS);
        setDirtyBlockIndex.insert(pindex);
    }

    assert(pindex->phashBlock);
    // add this block to the view's block chain
    view.SetBestBlock(pindex->GetBlockHash());

    { // old data pruning and other (some processing made for the whole block)
        // make all changes to the new cache/snapshot to make it possible to take a diff later:
        CCustomCSView cache(mnview);

        // Hard coded LP_DAILY_DFI_REWARD change
        if (pindex->nHeight >= chainparams.GetConsensus().EunosHeight)
        {
            const auto& incentivePair = chainparams.GetConsensus().newNonUTXOSubsidies.find(CommunityAccountType::IncentiveFunding);
            UpdateDailyGovVariables<LP_DAILY_DFI_REWARD>(incentivePair, cache, pindex->nHeight);
        }

        // Hard coded LP_DAILY_LOAN_TOKEN_REWARD change
        if (pindex->nHeight >= chainparams.GetConsensus().FortCanningHeight)
        {
            const auto& incentivePair = chainparams.GetConsensus().newNonUTXOSubsidies.find(CommunityAccountType::Loan);
            UpdateDailyGovVariables<LP_DAILY_LOAN_TOKEN_REWARD>(incentivePair, cache, pindex->nHeight);
        }

        // hardfork commissions update
        const auto distributed = cache.UpdatePoolRewards(
            [&](CScript const & owner, DCT_ID tokenID) {
                cache.CalculateOwnerRewards(owner, pindex->nHeight);
                return cache.GetBalance(owner, tokenID);
            },
            [&](CScript const & from, CScript const & to, CTokenAmount amount) {
                if (!from.empty()) {
                    auto res = cache.SubBalance(from, amount);
                    if (!res) {
                        LogPrintf("Custom pool rewards: can't subtract balance of %s: %s, height %ld\n", from.GetHex(), res.msg, pindex->nHeight);
                        return res;
                    }
                }
                if (!to.empty()) {
                    auto res = cache.AddBalance(to, amount);
                    if (!res) {
                        LogPrintf("Can't apply reward to %s: %s, %ld\n", to.GetHex(), res.msg, pindex->nHeight);
                        return res;
                    }
                    cache.UpdateBalancesHeight(to, pindex->nHeight + 1);
                }
                return Res::Ok();
            },
            pindex->nHeight
        );

        auto res = cache.SubCommunityBalance(CommunityAccountType::IncentiveFunding, distributed.first);
        if (!res.ok) {
            LogPrintf("Pool rewards: can't update community balance: %s. Block %ld (%s)\n", res.msg, pindex->nHeight, block.GetHash().ToString());
        } else {
            if (distributed.first != 0)
                LogPrint(BCLog::ACCOUNTCHANGE, "AccountChange: event=ProcessRewardEvents fund=%s change=%s\n", GetCommunityAccountName(CommunityAccountType::IncentiveFunding), (CBalances{{{{0}, -distributed.first}}}.ToString()));
        }

        if (pindex->nHeight >= chainparams.GetConsensus().FortCanningHeight) {
            res = cache.SubCommunityBalance(CommunityAccountType::Loan, distributed.second);
            if (!res.ok) {
                LogPrintf("Pool rewards: can't update community balance: %s. Block %ld (%s)\n", res.msg, pindex->nHeight, block.GetHash().ToString());
            } else {
                if (distributed.second != 0)
                    LogPrint(BCLog::ACCOUNTCHANGE, "AccountChange: event=ProcessRewardEvents fund=%s change=%s\n", GetCommunityAccountName(CommunityAccountType::Loan), (CBalances{{{{0}, -distributed.second}}}.ToString()));
            }
        }

        // close expired orders, refund all expired DFC HTLCs at this block height
        ProcessICXEvents(pindex, cache, chainparams);

        // Remove `Finalized` and/or `LPS` flags _possibly_set_ by bytecoded (cheated) txs before bayfront fork
        if (pindex->nHeight == chainparams.GetConsensus().BayfrontHeight - 1) { // call at block _before_ fork
            cache.BayfrontFlagsCleanup();
        }

        // burn DFI on Eunos height
        ProcessEunosEvents(pindex, cache, chainparams);

        // set oracle prices
        ProcessOracleEvents(pindex, cache, chainparams);

        // loan scheme, collateral ratio, liquidations
        ProcessLoanEvents(pindex, cache, chainparams);

        // Must be before set gov by height to clear futures in case there's a disabling of loan token in v3+
        ProcessFutures(pindex, cache, chainparams);

        // update governance variables
        ProcessGovEvents(pindex, cache, chainparams);

        // Migrate loan and collateral tokens to Gov vars.
        ProcessTokenToGovVar(pindex, cache, chainparams);

        // Loan splits
        ProcessTokenSplits(block, pindex, cache, creationTxs, chainparams);

        // construct undo
        auto& flushable = cache.GetStorage();
        auto undo = CUndo::Construct(mnview.GetStorage(), flushable.GetRaw());
        // flush changes to underlying view
        cache.Flush();
        // write undo
        if (!undo.before.empty()) {
            mnview.SetUndo(UndoKey{static_cast<uint32_t>(pindex->nHeight), uint256() }, undo); // "zero hash"
        }
    }

    // Write any UTXO burns
    for (const auto& entries : writeBurnEntries)
    {
        pburnHistoryDB->WriteAccountHistory(entries.first, entries.second);
    }

    if (!fIsFakeNet) {
        mnview.IncrementMintedBy(*nodeId);

        // Store block staker height for use in coinage
        if (pindex->nHeight >= static_cast<uint32_t>(Params().GetConsensus().EunosPayaHeight)) {
            mnview.SetSubNodesBlockTime(minterKey, static_cast<uint32_t>(pindex->nHeight), ctxState.subNode, pindex->GetBlockTime());
        } else if (pindex->nHeight >= static_cast<uint32_t>(Params().GetConsensus().DakotaCrescentHeight)) {
            mnview.SetMasternodeLastBlockTime(minterKey, static_cast<uint32_t>(pindex->nHeight), pindex->GetBlockTime());
        }
    }
    mnview.SetLastHeight(pindex->nHeight);

    auto &checkpoints = chainparams.Checkpoints().mapCheckpoints;
    auto it = checkpoints.lower_bound(pindex->nHeight);
    if (it != checkpoints.begin()) {
        --it;
        bool pruneStarted = false;
        auto time = GetTimeMillis();
        CCustomCSView pruned(mnview);
        mnview.ForEachUndo([&](UndoKey const & key, CLazySerialize<CUndo>) {
            if (key.height >= it->first) { // don't erase checkpoint height
                return false;
            }
            if (!pruneStarted) {
                pruneStarted = true;
                LogPrintf("Pruning undo data prior %d, it can take a while...\n", it->first);
            }
            return pruned.DelUndo(key).ok;
        });
        if (pruneStarted) {
            auto& map = pruned.GetStorage().GetRaw();
            compactBegin = map.begin()->first;
            compactEnd = map.rbegin()->first;
            pruned.Flush();
            LogPrintf("Pruning undo data finished.\n");
            LogPrint(BCLog::BENCH, "    - Pruning undo data takes: %dms\n", GetTimeMillis() - time);
        }
        // we can safety delete old interest keys
        if (it->first > chainparams.GetConsensus().FortCanningHillHeight) {
            CCustomCSView view(mnview);
            mnview.ForEachVaultInterest([&](const CVaultId& vaultId, DCT_ID tokenId, CInterestRate) {
                view.EraseBy<CLoanView::LoanInterestByVault>(std::make_pair(vaultId, tokenId));
                return true;
            });
            view.Flush();
        }
    }

    if (isSplitsBlock) {
        LogPrintf("Token split block validation time: %.2fms\n", MILLI * (GetTimeMicros() - nTime1));
    }

    int64_t nTime5 = GetTimeMicros(); nTimeIndex += nTime5 - nTime4;
    LogPrint(BCLog::BENCH, "    - Index writing: %.2fms [%.2fs (%.2fms/blk)]\n", MILLI * (nTime5 - nTime4), nTimeIndex * MICRO, nTimeIndex * MILLI / nBlocksTotal);

    int64_t nTime6 = GetTimeMicros(); nTimeCallbacks += nTime6 - nTime5;
    LogPrint(BCLog::BENCH, "    - Callbacks: %.2fms [%.2fs (%.2fms/blk)]\n", MILLI * (nTime6 - nTime5), nTimeCallbacks * MICRO, nTimeCallbacks * MILLI / nBlocksTotal);

    return true;
}

void CChainState::ProcessICXEvents(const CBlockIndex* pindex, CCustomCSView& cache, const CChainParams& chainparams) {
    if (pindex->nHeight < chainparams.GetConsensus().EunosHeight) {
        return;
    }

    bool isPreEunosPaya = pindex->nHeight < chainparams.GetConsensus().EunosPayaHeight;

    cache.ForEachICXOrderExpire([&](CICXOrderView::StatusKey const& key, uint8_t status) {
        if (static_cast<int>(key.first) != pindex->nHeight)
            return false;

        auto order = cache.GetICXOrderByCreationTx(key.second);
        if (!order)
            return true;

        if (order->orderType == CICXOrder::TYPE_INTERNAL) {
            CTokenAmount amount{order->idToken, order->amountToFill};
            CScript txidaddr(order->creationTx.begin(), order->creationTx.end());
            auto res = cache.SubBalance(txidaddr, amount);
            if (!res)
                LogPrintf("Can't subtract balance from order (%s) txidaddr: %s\n", order->creationTx.GetHex(), res.msg);
            else {
                cache.CalculateOwnerRewards(order->ownerAddress, pindex->nHeight);
                cache.AddBalance(order->ownerAddress, amount);
            }
        }

        cache.ICXCloseOrderTx(*order, status);

        return true;
    }, pindex->nHeight);

    cache.ForEachICXMakeOfferExpire([&](CICXOrderView::StatusKey const& key, uint8_t status) {
        if (static_cast<int>(key.first) != pindex->nHeight)
            return false;

        auto offer = cache.GetICXMakeOfferByCreationTx(key.second);
        if (!offer)
            return true;

        auto order = cache.GetICXOrderByCreationTx(offer->orderTx);
        if (!order)
            return true;

        CScript txidAddr(offer->creationTx.begin(), offer->creationTx.end());
        CTokenAmount takerFee{DCT_ID{0}, offer->takerFee};

        if ((order->orderType == CICXOrder::TYPE_INTERNAL && !cache.ExistedICXSubmitDFCHTLC(offer->creationTx, isPreEunosPaya)) ||
            (order->orderType == CICXOrder::TYPE_EXTERNAL && !cache.ExistedICXSubmitEXTHTLC(offer->creationTx, isPreEunosPaya))) {
            auto res = cache.SubBalance(txidAddr, takerFee);
            if (!res)
                LogPrintf("Can't subtract takerFee from offer (%s) txidAddr: %s\n", offer->creationTx.GetHex(), res.msg);
            else {
                cache.CalculateOwnerRewards(offer->ownerAddress, pindex->nHeight);
                cache.AddBalance(offer->ownerAddress, takerFee);
            }
        }

        cache.ICXCloseMakeOfferTx(*offer, status);

        return true;
    }, pindex->nHeight);

    cache.ForEachICXSubmitDFCHTLCExpire([&](CICXOrderView::StatusKey const& key, uint8_t status) {
        if (static_cast<int>(key.first) != pindex->nHeight)
            return false;

        auto dfchtlc = cache.GetICXSubmitDFCHTLCByCreationTx(key.second);
        if (!dfchtlc)
            return true;

        auto offer = cache.GetICXMakeOfferByCreationTx(dfchtlc->offerTx);
        if (!offer)
            return true;

        auto order = cache.GetICXOrderByCreationTx(offer->orderTx);
        if (!order)
            return true;

        bool refund = false;

        if (status == CICXSubmitDFCHTLC::STATUS_EXPIRED && order->orderType == CICXOrder::TYPE_INTERNAL) {
            if (!cache.ExistedICXSubmitEXTHTLC(dfchtlc->offerTx, isPreEunosPaya)) {
                CTokenAmount makerDeposit{DCT_ID{0}, offer->takerFee};
                cache.CalculateOwnerRewards(order->ownerAddress, pindex->nHeight);
                cache.AddBalance(order->ownerAddress, makerDeposit);
                refund = true;
            }
        } else if (status == CICXSubmitDFCHTLC::STATUS_REFUNDED)
            refund = true;

        if (refund) {
            CScript ownerAddress;
            if (order->orderType == CICXOrder::TYPE_INTERNAL)
                ownerAddress = CScript(order->creationTx.begin(), order->creationTx.end());
            else if (order->orderType == CICXOrder::TYPE_EXTERNAL)
                ownerAddress = offer->ownerAddress;

            CTokenAmount amount{order->idToken, dfchtlc->amount};
            CScript txidaddr = CScript(dfchtlc->creationTx.begin(), dfchtlc->creationTx.end());
            auto res = cache.SubBalance(txidaddr, amount);
            if (!res)
                LogPrintf("Can't subtract balance from dfc htlc (%s) txidaddr: %s\n", dfchtlc->creationTx.GetHex(), res.msg);
            else {
                cache.CalculateOwnerRewards(ownerAddress, pindex->nHeight);
                cache.AddBalance(ownerAddress, amount);
            }

            cache.ICXCloseDFCHTLC(*dfchtlc, status);
        }

        return true;
    }, pindex->nHeight);

    cache.ForEachICXSubmitEXTHTLCExpire([&](CICXOrderView::StatusKey const& key, uint8_t status) {
        if (static_cast<int>(key.first) != pindex->nHeight)
            return false;

        auto exthtlc = cache.GetICXSubmitEXTHTLCByCreationTx(key.second);
        if (!exthtlc)
            return true;

        auto offer = cache.GetICXMakeOfferByCreationTx(exthtlc->offerTx);
        if (!offer)
            return true;

        auto order = cache.GetICXOrderByCreationTx(offer->orderTx);
        if (!order)
            return true;

        if (status == CICXSubmitEXTHTLC::STATUS_EXPIRED && order->orderType == CICXOrder::TYPE_EXTERNAL) {
            if (!cache.ExistedICXSubmitDFCHTLC(exthtlc->offerTx, isPreEunosPaya)) {
                CTokenAmount makerDeposit{DCT_ID{0}, offer->takerFee};
                cache.CalculateOwnerRewards(order->ownerAddress, pindex->nHeight);
                cache.AddBalance(order->ownerAddress, makerDeposit);
                cache.ICXCloseEXTHTLC(*exthtlc, status);
            }
        }

        return true;
    },  pindex->nHeight);
}

void CChainState::ProcessLoanEvents(const CBlockIndex* pindex, CCustomCSView& cache, const CChainParams& chainparams)
{
    if (pindex->nHeight < chainparams.GetConsensus().FortCanningHeight) {
        return;
    }

    std::vector<CLoanSchemeMessage> loanUpdates;
    cache.ForEachDelayedLoanScheme([&pindex, &loanUpdates](const std::pair<std::string, uint64_t>& key, const CLoanSchemeMessage& loanScheme) {
        if (key.second == pindex->nHeight) {
            loanUpdates.push_back(loanScheme);
        }
        return true;
    });

    for (const auto& loanScheme : loanUpdates) {
        // Make sure loan still exist, that it has not been destroyed in the mean time.
        if (cache.GetLoanScheme(loanScheme.identifier)) {
            cache.StoreLoanScheme(loanScheme);
        }
        cache.EraseDelayedLoanScheme(loanScheme.identifier, pindex->nHeight);
    }

    std::vector<std::string> loanDestruction;
    cache.ForEachDelayedDestroyScheme([&pindex, &loanDestruction](const std::string& key, const uint64_t& height) {
        if (height == pindex->nHeight) {
            loanDestruction.push_back(key);
        }
        return true;
    });

    for (const auto& loanDestroy : loanDestruction) {
        cache.EraseLoanScheme(loanDestroy);
        cache.EraseDelayedDestroyScheme(loanDestroy);
    }

    if (!loanDestruction.empty()) {
        CCustomCSView viewCache(cache);
        auto defaultLoanScheme = cache.GetDefaultLoanScheme();
        cache.ForEachVault([&](const CVaultId& vaultId, CVaultData vault) {
            if (!cache.GetLoanScheme(vault.schemeId)) {
                vault.schemeId = *defaultLoanScheme;
                viewCache.UpdateVault(vaultId, vault);
            }
            return true;
        });
        viewCache.Flush();
    }

    if (pindex->nHeight % chainparams.GetConsensus().blocksCollateralizationRatioCalculation() == 0) {
        bool useNextPrice = false, requireLivePrice = true;
        LogPrint(BCLog::LOAN,"ProcessLoanEvents()->ForEachVaultCollateral():\n"); /* Continued */

        cache.ForEachVaultCollateral([&](const CVaultId& vaultId, const CBalances& collaterals) {
            auto collateral = cache.GetLoanCollaterals(vaultId, collaterals, pindex->nHeight, pindex->nTime, useNextPrice, requireLivePrice);
            if (!collateral) {
                return true;
            }

            auto vault = cache.GetVault(vaultId);
            assert(vault);
            auto scheme = cache.GetLoanScheme(vault->schemeId);
            assert(scheme);
            if (scheme->ratio <= collateral.val->ratio()) {
                // All good, within ratio, nothing more to do.
                return true;
            }

            // Time to liquidate vault.
            vault->isUnderLiquidation = true;
            cache.StoreVault(vaultId, *vault);
            auto loanTokens = cache.GetLoanTokens(vaultId);
            assert(loanTokens);

            // Get the interest rate for each loan token in the vault, find
            // the interest value and move it to the totals, removing it from the
            // vault, while also stopping the vault from accumulating interest
            // further. Note, however, it's added back so that it's accurate
            // for auction calculations.
            CBalances totalInterest;
            for (auto& loan : loanTokens->balances) {
                auto tokenId = loan.first;
                auto tokenValue = loan.second;
                auto rate = cache.GetInterestRate(vaultId, tokenId, pindex->nHeight);
                assert(rate);
                LogPrint(BCLog::LOAN,"\t\t"); /* Continued */
                auto subInterest = TotalInterest(*rate, pindex->nHeight);
                totalInterest.Add({tokenId, subInterest});

                // Remove the interests from the vault and the storage respectively
                cache.SubLoanToken(vaultId, {tokenId, tokenValue});
                LogPrint(BCLog::LOAN,"\t\t"); /* Continued */
                cache.EraseInterest(pindex->nHeight, vaultId, vault->schemeId, tokenId, tokenValue, subInterest);
                // Putting this back in now for auction calculations.
                loan.second += subInterest;
            }

            // Remove the collaterals out of the vault.
            // (Prep to get the auction batches instead)
            for (const auto& col : collaterals.balances) {
                auto tokenId = col.first;
                auto tokenValue = col.second;
                cache.SubVaultCollateral(vaultId, {tokenId, tokenValue});
            }

            auto batches = CollectAuctionBatches(*collateral.val, collaterals.balances, loanTokens->balances);

            // Now, let's add the remaining amounts and store the batch.
            for (auto i = 0u; i < batches.size(); i++) {
                auto& batch = batches[i];
                auto tokenId = batch.loanAmount.nTokenId;
                auto interest = totalInterest.balances[tokenId];
                if (interest > 0) {
                    auto balance = loanTokens->balances[tokenId];
                    auto interestPart = DivideAmounts(batch.loanAmount.nValue, balance);
                    batch.loanInterest = MultiplyAmounts(interestPart, interest);
                }
                cache.StoreAuctionBatch(vaultId, i, batch);
            }

            // All done. Ready to save the overall auction.
            cache.StoreAuction(vaultId, CAuctionData{
                                            uint32_t(batches.size()),
                                            pindex->nHeight + chainparams.GetConsensus().blocksCollateralAuction(),
                                            cache.GetLoanLiquidationPenalty()
            });

            // Store state in vault DB
            if (pvaultHistoryDB) {
                pvaultHistoryDB->WriteVaultState(cache, *pindex, vaultId, collateral.val->ratio());
            }

            return true;
        });
    }

    CHistoryWriters writers{nullptr, pburnHistoryDB.get(), pvaultHistoryDB.get()};
    CAccountsHistoryWriter view(cache, pindex->nHeight, ~0u, {}, uint8_t(CustomTxType::AuctionBid), &writers);

    view.ForEachVaultAuction([&](const CVaultId& vaultId, const CAuctionData& data) {
        if (data.liquidationHeight != uint32_t(pindex->nHeight)) {
            return false;
        }
        auto vault = view.GetVault(vaultId);
        assert(vault);

        for (uint32_t i = 0; i < data.batchCount; i++) {
            auto batch = view.GetAuctionBatch(vaultId, i);
            assert(batch);

            if (auto bid = view.GetAuctionBid(vaultId, i)) {
                auto bidOwner = bid->first;
                auto bidTokenAmount = bid->second;

                auto penaltyAmount = MultiplyAmounts(batch->loanAmount.nValue, COIN + data.liquidationPenalty);
                assert(bidTokenAmount.nValue >= penaltyAmount);
                // penaltyAmount includes interest, batch as well, so we should put interest back
                // in result we have 5% penalty + interest via DEX to DFI and burn
                auto amountToBurn = penaltyAmount - batch->loanAmount.nValue + batch->loanInterest;
                if (amountToBurn > 0) {
                    CScript tmpAddress(vaultId.begin(), vaultId.end());
                    view.AddBalance(tmpAddress, {bidTokenAmount.nTokenId, amountToBurn});

                    SwapToDFIOverUSD(view, bidTokenAmount.nTokenId, amountToBurn, tmpAddress, chainparams.GetConsensus().burnAddress, pindex->nHeight);
                }

                view.CalculateOwnerRewards(bidOwner, pindex->nHeight);

                for (const auto& col : batch->collaterals.balances) {
                    auto tokenId = col.first;
                    auto tokenAmount = col.second;
                    view.AddBalance(bidOwner, {tokenId, tokenAmount});
                }

                auto amountToFill = bidTokenAmount.nValue - penaltyAmount;
                if (amountToFill > 0) {
                    // return the rest as collateral to vault via DEX to DFI
                    CScript tmpAddress(vaultId.begin(), vaultId.end());
                    view.AddBalance(tmpAddress, {bidTokenAmount.nTokenId, amountToFill});

                    SwapToDFIOverUSD(view, bidTokenAmount.nTokenId, amountToFill, tmpAddress, tmpAddress, pindex->nHeight);
                    auto amount = view.GetBalance(tmpAddress, DCT_ID{0});
                    view.SubBalance(tmpAddress, amount);
                    view.AddVaultCollateral(vaultId, amount);
                }

                view.SubMintedTokens(batch->loanAmount.nTokenId, batch->loanAmount.nValue - batch->loanInterest);

                if (paccountHistoryDB) {
                    AuctionHistoryKey key{data.liquidationHeight, bidOwner, vaultId, i};
                    AuctionHistoryValue value{bidTokenAmount, batch->collaterals.balances};
                    paccountHistoryDB->WriteAuctionHistory(key, value);
                }

            } else {
                // we should return loan including interest
                view.AddLoanToken(vaultId, batch->loanAmount);
                view.StoreInterest(pindex->nHeight, vaultId, vault->schemeId, batch->loanAmount.nTokenId, batch->loanAmount.nValue);
                for (const auto& col : batch->collaterals.balances) {
                    auto tokenId = col.first;
                    auto tokenAmount = col.second;
                    view.AddVaultCollateral(vaultId, {tokenId, tokenAmount});
                }
            }
        }

        vault->isUnderLiquidation = false;
        view.StoreVault(vaultId, *vault);
        view.EraseAuction(vaultId, pindex->nHeight);

        // Store state in vault DB
        if (pvaultHistoryDB) {
            pvaultHistoryDB->WriteVaultState(view, *pindex, vaultId);
        }

        return true;
    }, pindex->nHeight);

    view.Flush();
    pburnHistoryDB->Flush();
    if (paccountHistoryDB) {
        paccountHistoryDB->Flush();
    }
}

void CChainState::ProcessFutures(const CBlockIndex* pindex, CCustomCSView& cache, const CChainParams& chainparams)
{
    if (pindex->nHeight < chainparams.GetConsensus().FortCanningRoadHeight) {
        return;
    }

    auto attributes = cache.GetAttributes();
    if (!attributes) {
        return;
    }

    CDataStructureV0 activeKey{AttributeTypes::Param, ParamIDs::DFIP2203, DFIPKeys::Active};
    const auto active = attributes->GetValue(activeKey, false);
    if (!active) {
        return;
    }

    CDataStructureV0 blockKey{AttributeTypes::Param, ParamIDs::DFIP2203, DFIPKeys::BlockPeriod};
    CDataStructureV0 rewardKey{AttributeTypes::Param, ParamIDs::DFIP2203, DFIPKeys::RewardPct};
    if (!attributes->CheckKey(blockKey) || !attributes->CheckKey(rewardKey)) {
        return;
    }

    const auto blockPeriod = attributes->GetValue(blockKey, CAmount{});
    if (pindex->nHeight % blockPeriod != 0) {
        return;
    }

    auto time = GetTimeMillis();
    LogPrintf("Future swap settlement in progress.. (height: %d)\n", pindex->nHeight);

    const auto rewardPct = attributes->GetValue(rewardKey, CAmount{});
    const auto discount{COIN - rewardPct};
    const auto premium{COIN + rewardPct};

    std::map<DCT_ID, CFuturesPrice> futuresPrices;
    CDataStructureV0 tokenKey{AttributeTypes::Token, 0, TokenKeys::DFIP2203Enabled};

    std::vector<std::pair<DCT_ID, CLoanView::CLoanSetLoanTokenImpl>> loanTokens;

    cache.ForEachLoanToken([&](const DCT_ID& id, const CLoanView::CLoanSetLoanTokenImpl& loanToken) {
        tokenKey.typeId = id.v;
        const auto enabled = attributes->GetValue(tokenKey, true);
        if (!enabled) {
            return true;
        }

        loanTokens.emplace_back(id, loanToken);

        return true;
    });

    if (loanTokens.empty()) {
        attributes->ForEach([&](const CDataStructureV0& attr, const CAttributeValue&) {
            if (attr.type != AttributeTypes::Token) {
                return false;
            }

            tokenKey.typeId = attr.typeId;
            const auto enabled = attributes->GetValue(tokenKey, true);
            if (!enabled) {
                return true;
            }

            if (attr.key == TokenKeys::LoanMintingEnabled) {
                auto tokenId = DCT_ID{attr.typeId};
                if (auto loanToken = cache.GetLoanTokenFromAttributes(tokenId)) {
                    loanTokens.emplace_back(tokenId, *loanToken);
                }
            }

            return true;
        }, CDataStructureV0{AttributeTypes::Token});
    }

    for (const auto& [id, loanToken] : loanTokens) {

        const auto useNextPrice{false}, requireLivePrice{true};
        const auto discountPrice = cache.GetAmountInCurrency(discount, loanToken.fixedIntervalPriceId, useNextPrice, requireLivePrice);
        const auto premiumPrice = cache.GetAmountInCurrency(premium, loanToken.fixedIntervalPriceId, useNextPrice, requireLivePrice);
        if (!discountPrice || !premiumPrice) {
            continue;
        }

        futuresPrices.emplace(id, CFuturesPrice{*discountPrice, *premiumPrice});
    }

    CDataStructureV0 burnKey{AttributeTypes::Live, ParamIDs::Economy, EconomyKeys::DFIP2203Burned};
    CDataStructureV0 mintedKey{AttributeTypes::Live, ParamIDs::Economy, EconomyKeys::DFIP2203Minted};

    auto burned = attributes->GetValue(burnKey, CBalances{});
    auto minted = attributes->GetValue(mintedKey, CBalances{});

    std::map<CFuturesUserKey, CFuturesUserValue> unpaidContracts;
    std::set<CFuturesUserKey> deletionPending;

    auto txn = std::numeric_limits<uint32_t>::max();

    auto dUsdToTokenSwapsCounter = 0;
    auto tokenTodUsdSwapsCounter = 0;

    cache.ForEachFuturesUserValues([&](const CFuturesUserKey& key, const CFuturesUserValue& futuresValues){

        CHistoryWriters writers{paccountHistoryDB.get(), nullptr, nullptr};
        CAccountsHistoryWriter view(cache, pindex->nHeight, txn--, {}, uint8_t(CustomTxType::FutureSwapExecution), &writers);

        deletionPending.insert(key);

        const auto source = view.GetLoanTokenByID(futuresValues.source.nTokenId);
        assert(source);

        if (source->symbol == "DUSD") {
            const DCT_ID destId{futuresValues.destination};
            const auto destToken = view.GetLoanTokenByID(destId);
            assert(destToken);            
            try {
                const auto& premiumPrice = futuresPrices.at(destId).premium;
                if (premiumPrice > 0) {
                    const auto total = DivideAmounts(futuresValues.source.nValue, premiumPrice);
                    view.AddMintedTokens(destId, total);
                    CTokenAmount destination{destId, total};
                    view.AddBalance(key.owner, destination);
                    burned.Add(futuresValues.source);
                    minted.Add(destination);
                    dUsdToTokenSwapsCounter++;
                    LogPrint(BCLog::FUTURESWAP, "ProcessFutures(): Owner %s source %s destination %s\n",
                        key.owner.GetHex(), futuresValues.source.ToString(), destination.ToString());
                }
            } catch (const std::out_of_range&) {
                unpaidContracts.emplace(key, futuresValues);
            }

        } else {
            const auto tokenDUSD = view.GetToken("DUSD");
            assert(tokenDUSD);

            try {
                const auto& discountPrice = futuresPrices.at(futuresValues.source.nTokenId).discount;
                const auto total = MultiplyAmounts(futuresValues.source.nValue, discountPrice);
                view.AddMintedTokens(tokenDUSD->first, total);
                CTokenAmount destination{tokenDUSD->first, total};
                view.AddBalance(key.owner, destination);
                burned.Add(futuresValues.source);
                minted.Add(destination);
                tokenTodUsdSwapsCounter++;
                LogPrint(BCLog::FUTURESWAP, "ProcessFutures(): Payment Owner %s source %s destination %s\n",
                    key.owner.GetHex(), futuresValues.source.ToString(), destination.ToString());
            } catch (const std::out_of_range&) {
                unpaidContracts.emplace(key, futuresValues);
            }
        }

        view.Flush();

        return true;
    }, {static_cast<uint32_t>(pindex->nHeight), {}, std::numeric_limits<uint32_t>::max()});

    const auto contractAddressValue = GetFutureSwapContractAddress();
    assert(contractAddressValue);

    CDataStructureV0 liveKey{AttributeTypes::Live, ParamIDs::Economy, EconomyKeys::DFIP2203Current};

    auto balances = attributes->GetValue(liveKey, CBalances{});

    auto failedContractsCounter = unpaidContracts.size();

    // Refund unpaid contracts
    for (const auto& [key, value] : unpaidContracts) {

        CHistoryWriters subWriters{paccountHistoryDB.get(), nullptr, nullptr};
        CAccountsHistoryWriter subView(cache, pindex->nHeight, txn--, {}, uint8_t(CustomTxType::FutureSwapRefund), &subWriters);
        subView.SubBalance(*contractAddressValue, value.source);
        subView.Flush();

        CHistoryWriters addWriters{paccountHistoryDB.get(), nullptr, nullptr};
        CAccountsHistoryWriter addView(cache, pindex->nHeight, txn--, {}, uint8_t(CustomTxType::FutureSwapRefund), &addWriters);
        addView.AddBalance(key.owner, value.source);
        addView.Flush();

        LogPrint(BCLog::FUTURESWAP, "ProcessFutures(): Refund Owner %s source %s destination %s\n",
                 key.owner.GetHex(), value.source.ToString(), value.source.ToString());
        balances.Sub(value.source);
    }

    for (const auto& key : deletionPending) {
        cache.EraseFuturesUserValues(key);
    }

    attributes->SetValue(burnKey, std::move(burned));
    attributes->SetValue(mintedKey, std::move(minted));

    if (!unpaidContracts.empty()) {
        attributes->SetValue(liveKey, std::move(balances));
    }

    LogPrintf("Future swap settlement completed: (%d DUSD->Token swaps," /* Continued */
    " %d Token->DUSD swaps, %d refunds (height: %d, time: %d)\n",
    dUsdToTokenSwapsCounter, tokenTodUsdSwapsCounter, failedContractsCounter,
    pindex->nHeight, GetTimeMillis() - time);

    cache.SetVariable(*attributes);
}

void CChainState::ProcessOracleEvents(const CBlockIndex* pindex, CCustomCSView& cache, const CChainParams& chainparams){
    if (pindex->nHeight < chainparams.GetConsensus().FortCanningHeight) {
        return;
    }
    auto blockInterval = cache.GetIntervalBlock();
    if (pindex->nHeight % blockInterval != 0) {
        return;
    }
    cache.ForEachFixedIntervalPrice([&](const CTokenCurrencyPair&, CFixedIntervalPrice fixedIntervalPrice){
        // Ensure that we update active and next regardless of state of things
        // And SetFixedIntervalPrice on each evaluation of this block.

        // As long as nextPrice exists, move the buffers.
        // If nextPrice doesn't exist, active price is retained.
        // nextPrice starts off as empty. Will be replaced by the next
        // aggregate, as long as there's a new price available.
        // If there is no price, nextPrice will remain empty.
        // This guarantees that the last price will continue to exists,
        // while the overall validity check still fails.

        // Furthermore, the time stamp is always indicative of the
        // last price time.
        auto nextPrice = fixedIntervalPrice.priceRecord[1];
        if (nextPrice > 0) {
            fixedIntervalPrice.priceRecord[0] = fixedIntervalPrice.priceRecord[1];
        }
        // keep timestamp updated
        fixedIntervalPrice.timestamp = pindex->nTime;
        // Use -1 to indicate empty price
        fixedIntervalPrice.priceRecord[1] = -1;
        auto aggregatePrice = GetAggregatePrice(cache,
                                                fixedIntervalPrice.priceFeedId.first,
                                                fixedIntervalPrice.priceFeedId.second,
                                                pindex->nTime);
        if (aggregatePrice) {
            fixedIntervalPrice.priceRecord[1] = aggregatePrice;
        } else {
            LogPrint(BCLog::ORACLE,"ProcessOracleEvents(): No aggregate price available: %s\n", aggregatePrice.msg);
        }
        auto res = cache.SetFixedIntervalPrice(fixedIntervalPrice);
        if (!res) {
            LogPrintf("Error: SetFixedIntervalPrice failed: %s\n", res.msg);
        }
        return true;
    });
}

void CChainState::ProcessGovEvents(const CBlockIndex* pindex, CCustomCSView& cache, const CChainParams& chainparams) {
    if (pindex->nHeight < chainparams.GetConsensus().FortCanningHeight) {
        return;
    }

    // Apply any pending GovVariable changes. Will come into effect on the next block.
    auto storedGovVars = cache.GetStoredVariables(pindex->nHeight);
    for (const auto& var : storedGovVars) {
        if (var) {
            CCustomCSView govCache(cache);
            // Add to existing ATTRIBUTES instead of overwriting.
            if (var->GetName() == "ATTRIBUTES") {
                auto govVar = cache.GetAttributes();
                govVar->time = pindex->GetBlockTime();
                if (govVar->Import(var->Export()) && govVar->Validate(govCache) && govVar->Apply(govCache, pindex->nHeight) && govCache.SetVariable(*govVar)) {
                    govCache.Flush();
                }
            } else if (var->Validate(govCache) && var->Apply(govCache, pindex->nHeight) && govCache.SetVariable(*var)) {
                govCache.Flush();
            }
        }
    }
    cache.EraseStoredVariables(static_cast<uint32_t>(pindex->nHeight));
}

void CChainState::ProcessTokenToGovVar(const CBlockIndex* pindex, CCustomCSView& cache, const CChainParams& chainparams) {

    // Migrate at +1 height so that GetLastHeight() in Gov var
    // Validate() has a height equal to the GW fork.
    if (pindex->nHeight != chainparams.GetConsensus().FortCanningCrunchHeight + 1) {
        return;
    }

    auto time = GetTimeMillis();
    LogPrintf("Token attributes migration in progress.. (height: %d)\n", pindex->nHeight);

    std::map<DCT_ID, CLoanSetLoanToken> loanTokens;
    std::vector<CLoanSetCollateralTokenImplementation> collateralTokens;

    cache.ForEachLoanToken([&](const DCT_ID& key, const CLoanSetLoanToken& loanToken) {
        loanTokens[key] = loanToken;
        return true;
    });

    cache.ForEachLoanCollateralToken([&](const CollateralTokenKey& key, const uint256& collTokenTx) {
        auto collToken = cache.GetLoanCollateralToken(collTokenTx);
        if (collToken) {
            collateralTokens.push_back(*collToken);
        }
        return true;
    });

    // Apply fixed_interval_price_id first
    std::map<std::string, std::string> attrsFirst;
    std::map<std::string, std::string> attrsSecond;

    int loanCount = 0, collateralCount = 0;

    try {
        for (const auto& [id, token] : loanTokens) {
            std::string prefix = KeyBuilder(ATTRIBUTES::displayVersions().at(VersionTypes::v0), ATTRIBUTES::displayTypes().at(AttributeTypes::Token),id.v);
            attrsFirst[KeyBuilder(prefix, ATTRIBUTES::displayKeys().at(AttributeTypes::Token).at(TokenKeys::FixedIntervalPriceId))] = token.fixedIntervalPriceId.first + '/' + token.fixedIntervalPriceId.second;
            attrsSecond[KeyBuilder(prefix, ATTRIBUTES::displayKeys().at(AttributeTypes::Token).at(TokenKeys::LoanMintingEnabled))] = token.mintable ? "true" : "false";
            attrsSecond[KeyBuilder(prefix, ATTRIBUTES::displayKeys().at(AttributeTypes::Token).at(TokenKeys::LoanMintingInterest))] = KeyBuilder(ValueFromAmount(token.interest).get_real());
            ++loanCount;
        }

        for (const auto& token : collateralTokens) {
            std::string prefix = KeyBuilder(ATTRIBUTES::displayVersions().at(VersionTypes::v0), ATTRIBUTES::displayTypes().at(AttributeTypes::Token), token.idToken.v);
            attrsFirst[KeyBuilder(prefix, ATTRIBUTES::displayKeys().at(AttributeTypes::Token).at(TokenKeys::FixedIntervalPriceId))] = token.fixedIntervalPriceId.first + '/' + token.fixedIntervalPriceId.second;
            attrsSecond[KeyBuilder(prefix, ATTRIBUTES::displayKeys().at(AttributeTypes::Token).at(TokenKeys::LoanCollateralEnabled))] = "true";
            attrsSecond[KeyBuilder(prefix, ATTRIBUTES::displayKeys().at(AttributeTypes::Token).at(TokenKeys::LoanCollateralFactor))] = KeyBuilder(ValueFromAmount(token.factor).get_real());
            ++collateralCount;
        }

        CCustomCSView govCache(cache);
        if (ApplyGovVars(govCache, *pindex, attrsFirst) && ApplyGovVars(govCache, *pindex, attrsSecond)) {
            govCache.Flush();

            // Erase old tokens afterwards to avoid invalid state during transition
            for (const auto& item : loanTokens) {
                cache.EraseLoanToken(item.first);
            }

            for (const auto& token : collateralTokens) {
                cache.EraseLoanCollateralToken(token);
            }
        }

        LogPrintf("Token attributes migration complete: " /* Continued */
                  "(%d loan tokens, %d collateral tokens, height: %d, time: %dms)\n",
                  loanCount, collateralCount, pindex->nHeight, GetTimeMillis() - time);

    } catch(std::out_of_range&) {
        LogPrintf("Non-existant map entry referenced in loan/collateral token to Gov var migration\n");
    }
}

static Res GetTokenSuffix(const CCustomCSView& view, const ATTRIBUTES& attributes, const uint32_t id, std::string& newSuffix) {
    CDataStructureV0 ascendantKey{AttributeTypes::Token, id, TokenKeys::Ascendant};
    if (attributes.CheckKey(ascendantKey)) {
        const auto& [previousID, str] = attributes.GetValue(ascendantKey, AscendantValue{std::numeric_limits<uint32_t>::max(), ""});
        auto previousToken = view.GetToken(DCT_ID{previousID});
        if (!previousToken) {
            return Res::Err("Previous token %d not found\n", id);
        }
        const auto found = previousToken->symbol.find(newSuffix);
        if (found == std::string::npos) {
            return Res::Err("Previous token name not valid: %s\n", previousToken->symbol);
        }

        const auto versionNumber  = previousToken->symbol.substr(found + newSuffix.size());
        uint32_t previousVersion{};
        try {
            previousVersion = std::stoi(versionNumber);
        } catch (...) {
            return Res::Err("Previous token name not valid.");
        }

        newSuffix += std::to_string(++previousVersion);
    } else {
        newSuffix += '1';
    }

    return Res::Ok();
}

template<typename GovVar>
static Res UpdateLiquiditySplits(CCustomCSView& view, const DCT_ID oldPoolId, const DCT_ID newPoolId, const uint32_t height) {
    if (auto var = view.GetVariable(GovVar::TypeName())) {
        if (auto lpVar = std::dynamic_pointer_cast<GovVar>(var)) {
            if (lpVar->splits.count(oldPoolId) > 0) {
                const auto value = lpVar->splits[oldPoolId];
                lpVar->splits.erase(oldPoolId);
                lpVar->splits[newPoolId] = value;
                lpVar->Apply(view, height);
                view.SetVariable(*lpVar);
            }
        }
    } else {
        return Res::Err("Failed to get %s", LP_SPLITS::TypeName());
    }

    return Res::Ok();
}

template<typename T>
static inline T CalculateNewAmount(const int multiplier, const T amount) {
    return multiplier < 0 ? amount / std::abs(multiplier) : amount * multiplier;
}

static Res PoolSplits(CCustomCSView& view, CAmount& totalBalance, ATTRIBUTES& attributes, const DCT_ID oldTokenId, const DCT_ID newTokenId,
                      const CBlockIndex* pindex, const CreationTxs& creationTxs, const int32_t multiplier) {

    auto time = GetTimeMillis();
    LogPrintf("Pool migration in progress.. (token %d -> %d, height: %d)\n",
            oldTokenId.v, newTokenId.v, pindex->nHeight);
    
    try {
        assert(creationTxs.count(oldTokenId.v));
        for (const auto& [oldPoolId, creationTx] : creationTxs.at(oldTokenId.v).second) {
            auto oldPoolToken = view.GetToken(oldPoolId);
            if (!oldPoolToken) {
                throw std::runtime_error(strprintf("Failed to get related pool token: %d", oldPoolId.v));
            }

            CTokenImplementation newPoolToken{*oldPoolToken};
            newPoolToken.creationHeight = pindex->nHeight;
            newPoolToken.creationTx = creationTx;
            newPoolToken.minted = 0;

            size_t suffixCount{1};
            view.ForEachPoolPair([&, oldTokenId = oldTokenId](DCT_ID const & poolId, const CPoolPair& pool){
                const auto tokenA = view.GetToken(pool.idTokenA);
                const auto tokenB = view.GetToken(pool.idTokenB);
                assert(tokenA);
                assert(tokenB);
                if ((tokenA->destructionHeight != -1 && tokenA->destructionTx != uint256{}) ||
                    (tokenB->destructionHeight != -1 && tokenB->destructionTx != uint256{})) {
                    const auto poolToken = view.GetToken(poolId);
                    assert(poolToken);
                    if (poolToken->symbol.find(oldPoolToken->symbol + "/v") != std::string::npos) {
                        ++suffixCount;
                    }
                }
                return true;
            });

            oldPoolToken->symbol += "/v" + std::to_string(suffixCount);
            oldPoolToken->flags |= static_cast<uint8_t>(CToken::TokenFlags::Tradeable);
            oldPoolToken->destructionHeight = pindex->nHeight;
            oldPoolToken->destructionTx = pindex->GetBlockHash();

            auto res = view.UpdateToken(*oldPoolToken, true, true);
            if (!res) {
                throw std::runtime_error(res.msg);
            }

            auto resVal = view.CreateToken(newPoolToken);
            if (!resVal) {
                throw std::runtime_error(resVal.msg);
            }

            const DCT_ID newPoolId{resVal.val->v};

            auto oldPoolPair = view.GetPoolPair(oldPoolId);
            if (!oldPoolPair) {
                throw std::runtime_error(strprintf("Failed to get related pool: %d", oldPoolId.v));
            }

            LogPrintf("Pool migration: Old pair (id: %d, token a: %d, b: %d, reserve a: %d, b: %d, liquidity: %d)\n",
                oldPoolId.v, oldPoolPair->idTokenA.v, oldPoolPair->idTokenB.v, 
                oldPoolPair->reserveA, oldPoolPair->reserveB, oldPoolPair->totalLiquidity);

            CPoolPair newPoolPair{*oldPoolPair};
            if (oldPoolPair->idTokenA == oldTokenId) {
                newPoolPair.idTokenA = newTokenId;
            } else {
                newPoolPair.idTokenB = newTokenId;
            }
            newPoolPair.creationTx = newPoolToken.creationTx;
            newPoolPair.creationHeight = pindex->nHeight;
            newPoolPair.reserveA = 0;
            newPoolPair.reserveB = 0;
            newPoolPair.totalLiquidity = 0;

            res = view.SetPoolPair(newPoolId, pindex->nHeight, newPoolPair);
            if (!res) {
                throw std::runtime_error(strprintf("SetPoolPair on new pool pair: %s", res.msg));
            }

            std::vector<std::pair<CScript, CAmount>> balancesToMigrate;
            uint64_t totalAccounts = 0;
            view.ForEachBalance([&, oldPoolId = oldPoolId](CScript const& owner, CTokenAmount balance) {
                if (oldPoolId.v == balance.nTokenId.v && balance.nValue > 0) {
                    balancesToMigrate.emplace_back(owner, balance.nValue);
                }
                totalAccounts++;
                return true;
            });

            LogPrintf("Pool migration: Migrating %d/%d balances..\n", balancesToMigrate.size(), totalAccounts);

            // Largest first to make sure we are over MINIMUM_LIQUIDITY on first call to AddLiquidity
            std::sort(balancesToMigrate.begin(), balancesToMigrate.end(), [](const std::pair<CScript, CAmount>&a, const std::pair<CScript, CAmount>& b){
                return a.second > b.second;
            });

<<<<<<< HEAD
            auto rewardsTime = GetTimeMicros();
            LogPrintf("Pool migration: concurrency: %d\n", std::thread::hardware_concurrency());
            boost::asio::thread_pool pool(std::thread::hardware_concurrency());
            std::mutex g_mutex;
            for (auto& [owner, amount] : balancesToMigrate) {
                boost::asio::post(pool, [&, owner=owner]() {
                    CCustomCSView tempView(view);
                    tempView.CalculateOwnerRewards(owner, pindex->nHeight); 
                    {
                        std::scoped_lock lock(g_mutex);
                        tempView.Flush();
                    }
                });
            }
            pool.join();
            LogPrintf("Pool migration: rewards time: %.2fms\n", MILLI * (GetTimeMicros() - rewardsTime));

            for (auto& [owner, amount] : balancesToMigrate) {
                if (oldPoolPair->totalLiquidity < CPoolPair::MINIMUM_LIQUIDITY) {
                    throw std::runtime_error("totalLiquidity less than minimum.");
                }
                res = view.SubBalance(owner, CTokenAmount{oldPoolId, amount});
                if (!res.ok) {
                    throw std::runtime_error(strprintf("SubBalance failed: %s", res.msg));
=======
            // Special case. No liquidity providers in a previously used pool.
            if (balancesToMigrate.empty() && oldPoolPair->totalLiquidity == CPoolPair::MINIMUM_LIQUIDITY) {
                balancesToMigrate.emplace_back(Params().GetConsensus().burnAddress, CAmount{CPoolPair::MINIMUM_LIQUIDITY});
            }

            for (auto& [owner, amount] : balancesToMigrate) {

                if (owner != Params().GetConsensus().burnAddress) {
                    view.CalculateOwnerRewards(owner, pindex->nHeight);

                    res = view.SubBalance(owner, CTokenAmount{oldPoolId, amount});
                    if (!res.ok) {
                        throw std::runtime_error(strprintf("SubBalance failed: %s", res.msg));
                    }
                }

                if (oldPoolPair->totalLiquidity < CPoolPair::MINIMUM_LIQUIDITY) {
                    throw std::runtime_error("totalLiquidity less than minimum.");
>>>>>>> 9cdd498d
                }

                // First deposit to the pool has MINIMUM_LIQUIDITY removed and does not
                // belong to anyone. Give this to the last person leaving the pool.
                if (oldPoolPair->totalLiquidity - amount == CPoolPair::MINIMUM_LIQUIDITY) {
                    amount += CPoolPair::MINIMUM_LIQUIDITY;
                }

                CAmount resAmountA = (arith_uint256(amount) * oldPoolPair->reserveA / oldPoolPair->totalLiquidity).GetLow64();
                CAmount resAmountB = (arith_uint256(amount) * oldPoolPair->reserveB / oldPoolPair->totalLiquidity).GetLow64();
                oldPoolPair->reserveA -= resAmountA;
                oldPoolPair->reserveB -= resAmountB;
                oldPoolPair->totalLiquidity -= amount;

                CAmount amountA{0}, amountB{0};
                if (oldPoolPair->idTokenA == oldTokenId) {
                    amountA = CalculateNewAmount(multiplier, resAmountA);
                    totalBalance += amountA;
                    amountB = resAmountB;
                } else {
                    amountA = resAmountA;
                    amountB = CalculateNewAmount(multiplier, resAmountB);
                    totalBalance += amountB;
                }

                auto refundBalances = [&, owner = owner]() {
                    view.AddBalance(owner, {newPoolPair.idTokenA, amountA});
                    view.AddBalance(owner, {newPoolPair.idTokenB, amountB});
                };

                if (amountA <= 0 || amountB <= 0 || owner == Params().GetConsensus().burnAddress) {
                    refundBalances();
                    continue;
                }

                CAmount liquidity{0};
                if (newPoolPair.totalLiquidity == 0) {
                    liquidity = (arith_uint256(amountA) * amountB).sqrt().GetLow64();
                    liquidity -= CPoolPair::MINIMUM_LIQUIDITY;
                    newPoolPair.totalLiquidity = CPoolPair::MINIMUM_LIQUIDITY;
                } else {
                    CAmount liqA = (arith_uint256(amountA) * newPoolPair.totalLiquidity / newPoolPair.reserveA).GetLow64();
                    CAmount liqB = (arith_uint256(amountB) * newPoolPair.totalLiquidity / newPoolPair.reserveB).GetLow64();
                    liquidity = std::min(liqA, liqB);

                    if (liquidity == 0) {
                        refundBalances();
                        continue;
                    }
                }

                auto resTotal = SafeAdd(newPoolPair.totalLiquidity, liquidity);
                if (!resTotal) {
                    refundBalances();
                    continue;
                }
                newPoolPair.totalLiquidity = resTotal;

                auto resA = SafeAdd(newPoolPair.reserveA, amountA);
                auto resB = SafeAdd(newPoolPair.reserveB, amountB);
                if (resA && resB) {
                    newPoolPair.reserveA = resA;
                    newPoolPair.reserveB = resB;
                } else {
                    refundBalances();
                    continue;
                }

                res = view.AddBalance(owner, {newPoolId, liquidity});
                if (!res) {
                    refundBalances();
                    continue;
                }

                view.SetShare(newPoolId, owner, pindex->nHeight);
            }

            DCT_ID maxToken{std::numeric_limits<uint32_t>::max()};
            if (oldPoolPair->idTokenA == oldTokenId) {
                view.EraseDexFeePct(oldPoolPair->idTokenA, maxToken);
                view.EraseDexFeePct(maxToken, oldPoolPair->idTokenA);
            } else {
                view.EraseDexFeePct(oldPoolPair->idTokenB, maxToken);
                view.EraseDexFeePct(maxToken, oldPoolPair->idTokenB);
            }

            view.EraseDexFeePct(oldPoolId, oldPoolPair->idTokenA);
            view.EraseDexFeePct(oldPoolId, oldPoolPair->idTokenB);

            if (oldPoolPair->totalLiquidity != 0) {
                throw std::runtime_error(strprintf("totalLiquidity should be zero. Remainder: %d", oldPoolPair->totalLiquidity));
            }

            LogPrintf("Pool migration: New pair (id: %d, token a: %d, b: %d, reserve a: %d, b: %d, liquidity: %d)\n",
                newPoolId.v,
                newPoolPair.idTokenA.v, newPoolPair.idTokenB.v, 
                newPoolPair.reserveA, newPoolPair.reserveB, newPoolPair.totalLiquidity);

            res = view.SetPoolPair(newPoolId, pindex->nHeight, newPoolPair);
            if (!res) {
                throw std::runtime_error(strprintf("SetPoolPair on new pool pair: %s", res.msg));
            }

            res = view.SetPoolPair(oldPoolId, pindex->nHeight, *oldPoolPair);
            if (!res) {
                throw std::runtime_error(strprintf("SetPoolPair on old pool pair: %s", res.msg));
            }

            res = view.UpdatePoolPair(oldPoolId, pindex->nHeight, false, -1, CScript{}, CBalances{});
            if (!res) {
                throw std::runtime_error(strprintf("UpdatePoolPair on old pool pair: %s", res.msg));
            }

            std::vector<CDataStructureV0> eraseKeys;
            for (const auto& [key, value] : attributes.GetAttributesMap()) {
                if (const auto v0Key = boost::get<CDataStructureV0>(&key); v0Key->type == AttributeTypes::Poolpairs && v0Key->typeId == oldPoolId.v) {
                    CDataStructureV0 newKey{AttributeTypes::Poolpairs, newPoolId.v, v0Key->key, v0Key->keyId};
                    attributes.SetValue(newKey, value);
                    eraseKeys.push_back(*v0Key);
                }
            }

            for (const auto& key : eraseKeys) {
                attributes.EraseKey(key);
            }

            res = UpdateLiquiditySplits<LP_SPLITS>(view, oldPoolId, newPoolId, pindex->nHeight);
            if (!res) {
                throw std::runtime_error(res.msg);
            }

            res = UpdateLiquiditySplits<LP_LOAN_TOKEN_SPLITS>(view, oldPoolId, newPoolId, pindex->nHeight);
            if (!res) {
                throw std::runtime_error(res.msg);
            }
            LogPrintf("Pool migration complete: (%d -> %d, height: %d, time: %dms)\n",
                  oldPoolId.v, newPoolId.v, pindex->nHeight, GetTimeMillis() - time);
        }

    } catch (const std::runtime_error& e) {
        return Res::Err(e.what());
    }
    return Res::Ok();
}

static Res VaultSplits(CCustomCSView& view, ATTRIBUTES& attributes, const DCT_ID oldTokenId, const DCT_ID newTokenId, const int height, const int multiplier) {
    auto time = GetTimeMillis();
    LogPrintf("Vaults rebalance in progress.. (token %d -> %d, height: %d)\n",
              oldTokenId.v, newTokenId.v, height);
    std::vector<std::pair<CVaultId, CAmount>> loanTokenAmounts;
    view.ForEachLoanTokenAmount([&](const CVaultId& vaultId,  const CBalances& balances){
        for (const auto& [tokenId, amount] : balances.balances) {
            if (tokenId == oldTokenId) {
                loanTokenAmounts.emplace_back(vaultId, amount);
            }
        }
        return true;
    });

    for (auto& [vaultId, amount] : loanTokenAmounts) {
        const auto res = view.SubLoanToken(vaultId, {oldTokenId, amount});
        if (!res) {
            return res;
        }
    }

    CVaultId failedVault;
    std::vector<std::tuple<CVaultId, CInterestRateV2, std::string>> loanInterestRates;
    view.ForEachVaultInterestV2([&](const CVaultId& vaultId, DCT_ID tokenId, const CInterestRateV2& rate) {
        if (tokenId == oldTokenId) {
            const auto vaultData = view.GetVault(vaultId);
            if (!vaultData) {
                failedVault = vaultId;
                return false;
            }
            loanInterestRates.emplace_back(vaultId, rate, vaultData->schemeId);
        }
        return true;
    });

    if (failedVault != CVaultId{}) {
        return Res::Err("Failed to get vault data for: %s", failedVault.ToString());
    }

    attributes.EraseKey(CDataStructureV0{AttributeTypes::Locks, ParamIDs::TokenID, oldTokenId.v});
    attributes.SetValue(CDataStructureV0{AttributeTypes::Locks, ParamIDs::TokenID, newTokenId.v}, true);

    auto res = attributes.Apply(view, height);
    if (!res) {
        return res;
    }
    view.SetVariable(attributes);

    for (auto& [vaultId, amount] : loanTokenAmounts) {
        amount = CalculateNewAmount(multiplier, amount);
        res = view.AddLoanToken(vaultId, {newTokenId, amount});
        if (!res) {
            return res;
        }
    }

    const auto loanToken = view.GetLoanTokenByID(newTokenId);
    if (!loanToken) {
        return Res::Err("Failed to get loan token.");
    }

    // Pre-populate to save repeated calls to get loan scheme
    std::map<std::string, CAmount> loanSchemes;
    view.ForEachLoanScheme([&](const std::string& key, const CLoanSchemeData& data) {
        loanSchemes.emplace(key, data.rate);
        return true;
    });

    for (auto& [vaultId, rate, schemeId] : loanInterestRates) {
        CAmount loanSchemeRate{0};
        try {
            loanSchemeRate = loanSchemes.at(schemeId);
        } catch (const std::out_of_range&) {
            return Res::Err("Failed to get loan scheme.");
        }

        view.EraseInterestDirect(vaultId, oldTokenId);
        rate.interestToHeight = CalculateNewAmount(multiplier, rate.interestToHeight);

        auto amounts = view.GetLoanTokens(vaultId);
        if (amounts) {
            rate.interestPerBlock = InterestPerBlockCalculationV2(amounts->balances[newTokenId], loanToken->interest, loanSchemeRate);
        }

        view.WriteInterestRate(std::make_pair(vaultId, newTokenId), rate, rate.height);
    }

    LogPrintf("Vaults rebalance completed: (token %d -> %d, height: %d, time: %dms)\n",
              oldTokenId.v, newTokenId.v, height, GetTimeMillis() - time);

    return Res::Ok();
}

void CChainState::ProcessTokenSplits(const CBlock& block, const CBlockIndex* pindex, CCustomCSView& cache, const CreationTxs& creationTxs, const CChainParams& chainparams) {
    if (pindex->nHeight < chainparams.GetConsensus().FortCanningCrunchHeight) {
        return;
    }
    const auto attributes = cache.GetAttributes();
    if (!attributes) {
        return;
    }

    CDataStructureV0 splitKey{AttributeTypes::Oracles, OracleIDs::Splits, static_cast<uint32_t>(pindex->nHeight)};
    const auto splits = attributes->GetValue(splitKey, OracleSplits{});

    if (!splits.empty()) {
        attributes->EraseKey(splitKey);
        cache.SetVariable(*attributes);
    }

    for (const auto& [id, multiplier] : splits) {
        auto time = GetTimeMillis();
        LogPrintf("Token split in progress.. (id: %d, mul: %d, height: %d)\n", id, multiplier, pindex->nHeight);
        
        if (!cache.AreTokensLocked({id})) {
            LogPrintf("Token split failed. No locks.\n");
            continue;
        }

        auto view{cache};

        const DCT_ID oldTokenId{id};

        auto token = view.GetToken(oldTokenId);
        if (!token) {
            LogPrintf("Token split failed. Token %d not found\n", oldTokenId.v);
            continue;
        }

        std::string newTokenSuffix = "/v";
        auto res = GetTokenSuffix(cache, *attributes, oldTokenId.v, newTokenSuffix);
        if (!res) {
            LogPrintf("Token split failed on GetTokenSuffix %s\n", res.msg);
            continue;
        }

        CTokenImplementation newToken{*token};
        newToken.creationHeight = pindex->nHeight;
        assert(creationTxs.count(id));
        newToken.creationTx = creationTxs.at(id).first;
        newToken.minted = 0;

        token->symbol += newTokenSuffix;
        token->destructionHeight = pindex->nHeight;
        token->destructionTx = pindex->GetBlockHash();
        token->flags &= ~(static_cast<uint8_t>(CToken::TokenFlags::Default) | static_cast<uint8_t>(CToken::TokenFlags::LoanToken));
        token->flags |= static_cast<uint8_t>(CToken::TokenFlags::Finalized);

        res = view.SubMintedTokens(oldTokenId, token->minted);
        if (!res) {
            LogPrintf("Token split failed on SubMintedTokens %s\n", res.msg);
            continue;
        }

        res = view.UpdateToken(*token, false, true);
        if (!res) {
            LogPrintf("Token split failed on UpdateToken %s\n", res.msg);
            continue;
        }

        auto resVal = view.CreateToken(newToken);
        if (!resVal) {
            LogPrintf("Token split failed on CreateToken %s\n", resVal.msg);
            continue;
        }

        const DCT_ID newTokenId{resVal.val->v};
        LogPrintf("Token split info: (symbol: %s, id: %d -> %d)\n", newToken.symbol, oldTokenId.v, newTokenId.v);

        std::vector<CDataStructureV0> eraseKeys;
        for (const auto& [key, value] : attributes->GetAttributesMap()) {
            if (const auto v0Key = boost::get<CDataStructureV0>(&key); v0Key->type == AttributeTypes::Token) {
                if (v0Key->typeId == oldTokenId.v && v0Key->keyId == oldTokenId.v) {
                    CDataStructureV0 newKey{AttributeTypes::Token, newTokenId.v, v0Key->key, newTokenId.v};
                    attributes->SetValue(newKey, value);
                    eraseKeys.push_back(*v0Key);
                } else if (v0Key->typeId == oldTokenId.v) {
                    CDataStructureV0 newKey{AttributeTypes::Token, newTokenId.v, v0Key->key, v0Key->keyId};
                    attributes->SetValue(newKey, value);
                    eraseKeys.push_back(*v0Key);
                } else if (v0Key->keyId == oldTokenId.v) {
                    CDataStructureV0 newKey{AttributeTypes::Token, v0Key->typeId, v0Key->key, newTokenId.v};
                    attributes->SetValue(newKey, value);
                    eraseKeys.push_back(*v0Key);
                }
            }
        }

        for (const auto& key : eraseKeys) {
            attributes->EraseKey(key);
        }

        CDataStructureV0 newAscendantKey{AttributeTypes::Token, newTokenId.v, TokenKeys::Ascendant};
        attributes->SetValue(newAscendantKey, AscendantValue{oldTokenId.v, "split"});

        CDataStructureV0 descendantKey{AttributeTypes::Token, oldTokenId.v, TokenKeys::Descendant};
        attributes->SetValue(descendantKey, DescendantValue{newTokenId.v, static_cast<int32_t>(pindex->nHeight)});

        CAmount totalBalance{0};

        res = PoolSplits(view, totalBalance, *attributes, oldTokenId, newTokenId, pindex, creationTxs, multiplier);
        if (!res) {
            LogPrintf("Pool splits failed %s\n", res.msg);
            continue;
        }

        CAccounts addAccounts;
        CAccounts subAccounts;


        view.ForEachBalance([&, multiplier = multiplier](CScript const& owner, const CTokenAmount& balance) {
            if (oldTokenId.v == balance.nTokenId.v) {
                const auto newBalance = CalculateNewAmount(multiplier, balance.nValue);
                addAccounts[owner].Add({newTokenId, newBalance});
                subAccounts[owner].Add(balance);
                totalBalance += newBalance;
            }
            return true;
        });

        LogPrintf("Token split info: Rebalance "  /* Continued */
        "(id: %d, symbol: %s, add: %d, sub: %d, total: %d)\n", 
        id, newToken.symbol, addAccounts.size(), subAccounts.size(), totalBalance);

        res = view.AddMintedTokens(newTokenId, totalBalance);
        if (!res) {
            LogPrintf("Token split failed on AddMintedTokens %s\n", res.msg);
            continue;
        }

        try {
            for (const auto& [owner, balances] : addAccounts) {
                res = view.AddBalances(owner, balances);
                if (!res) {
                    throw std::runtime_error(res.msg);
                }
            }

            for (const auto& [owner, balances] : subAccounts) {
                res = view.SubBalances(owner, balances);
                if (!res) {
                    throw std::runtime_error(res.msg);
                }
            }
        } catch (const std::runtime_error& e) {
            LogPrintf("Token split failed. %s\n", res.msg);
            continue;
        }

        if (view.GetLoanTokenByID(oldTokenId)) {
            res = VaultSplits(view, *attributes, oldTokenId, newTokenId, pindex->nHeight, multiplier);
            if (!res) {
                LogPrintf("Vault splits failed: %s\n", res.msg);
                continue;
            }
        } else {
            auto res = attributes->Apply(view, pindex->nHeight);
            if (!res) {
                LogPrintf("Token split failed on Apply: %s\n", res.msg);
                continue;
            }
        }

        std::vector<std::pair<CDataStructureV0, OracleSplits>> updateAttributesKeys;
        for (const auto& [key, value] : attributes->GetAttributesMap()) {
            if (const auto v0Key = boost::get<const CDataStructureV0>(&key);
                v0Key->type == AttributeTypes::Oracles && v0Key->typeId == OracleIDs::Splits) {
                if (const auto splitMap = boost::get<OracleSplits>(&value)) {
                    for (auto [splitMapKey, splitMapValue] : *splitMap) {
                        if (splitMapKey == oldTokenId.v) {
                            auto copyMap{*splitMap};
                            copyMap.erase(splitMapKey);
                            updateAttributesKeys.emplace_back(*v0Key, copyMap);
                            break;
                        }
                    }
                }
            }
        }

        for (const auto& [key, value] : updateAttributesKeys) {
            if (value.empty()) {
                attributes->EraseKey(key);
            } else {
                attributes->SetValue(key, value);
            }
        }
        view.SetVariable(*attributes);
        view.Flush();
        LogPrintf("Token split completed: (id: %d, mul: %d, time: %dms)\n", id, multiplier, GetTimeMillis() - time);
    }
}

bool CChainState::FlushStateToDisk(
    const CChainParams& chainparams,
    CValidationState &state,
    FlushStateMode mode,
    int nManualPruneHeight)
{
    int64_t nMempoolUsage = mempool.DynamicMemoryUsage();
    LOCK2(cs_main, cs_LastBlockFile);
    assert(this->CanFlushToDisk());
    static int64_t nLastWrite = 0;
    static int64_t nLastFlush = 0;
    std::set<int> setFilesToPrune;
    bool full_flush_completed = false;
    try {
    {
        bool fFlushForPrune = false;
        bool fDoFullFlush = false;
        if (fPruneMode && (fCheckForPruning || nManualPruneHeight > 0) && !fReindex) {
            if (nManualPruneHeight > 0) {
                FindFilesToPruneManual(setFilesToPrune, nManualPruneHeight);
            } else {
                FindFilesToPrune(setFilesToPrune, chainparams.PruneAfterHeight());
                fCheckForPruning = false;
            }
            if (!setFilesToPrune.empty()) {
                fFlushForPrune = true;
                if (!fHavePruned) {
                    pblocktree->WriteFlag("prunedblockfiles", true);
                    fHavePruned = true;
                }
            }
        }
        int64_t nNow = GetTimeMicros();
        // Avoid writing/flushing immediately after startup.
        if (nLastWrite == 0) {
            nLastWrite = nNow;
        }
        if (nLastFlush == 0) {
            nLastFlush = nNow;
        }
        int64_t nMempoolSizeMax = gArgs.GetArg("-maxmempool", DEFAULT_MAX_MEMPOOL_SIZE) * 1000000;
        int64_t cacheSize = CoinsTip().DynamicMemoryUsage();
        int64_t nTotalSpace = nCoinCacheUsage + std::max<int64_t>(nMempoolSizeMax - nMempoolUsage, 0);
        // The cache is large and we're within 10% and 10 MiB of the limit, but we have time now (not in the middle of a block processing).
        bool fCacheLarge = mode == FlushStateMode::PERIODIC && cacheSize > std::max((9 * nTotalSpace) / 10, nTotalSpace - MAX_BLOCK_COINSDB_USAGE * 1024 * 1024);
        // The cache is over the limit, we have to write now.
        bool fCacheCritical = mode == FlushStateMode::IF_NEEDED && cacheSize > nTotalSpace;
        // It's been a while since we wrote the block index to disk. Do this frequently, so we don't need to redownload after a crash.
        bool fPeriodicWrite = mode == FlushStateMode::PERIODIC && nNow > nLastWrite + (int64_t)DATABASE_WRITE_INTERVAL * 1000000;
        // It's been very long since we flushed the cache. Do this infrequently, to optimize cache usage.
        bool fPeriodicFlush = mode == FlushStateMode::PERIODIC && nNow > nLastFlush + (int64_t)DATABASE_FLUSH_INTERVAL * 1000000;
        // Combine all conditions that result in a full cache flush.
        fDoFullFlush = (mode == FlushStateMode::ALWAYS) || fCacheLarge || fCacheCritical || fPeriodicFlush || fFlushForPrune;
        // Write blocks and block index to disk.
        if (fDoFullFlush || fPeriodicWrite) {
            // Depend on nMinDiskSpace to ensure we can write block index
            if (!CheckDiskSpace(GetBlocksDir())) {
                return AbortNode(state, "Disk space is too low!", _("Error: Disk space is too low!").translated, CClientUIInterface::MSG_NOPREFIX);
            }
            // First make sure all block and undo data is flushed to disk.
            FlushBlockFile();
            // Then update all block file information (which may refer to block and undo files).
            {
                std::vector<std::pair<int, const CBlockFileInfo*> > vFiles;
                vFiles.reserve(setDirtyFileInfo.size());
                for (std::set<int>::iterator it = setDirtyFileInfo.begin(); it != setDirtyFileInfo.end(); ) {
                    vFiles.push_back(std::make_pair(*it, &vinfoBlockFile[*it]));
                    setDirtyFileInfo.erase(it++);
                }
                std::vector<const CBlockIndex*> vBlocks;
                vBlocks.reserve(setDirtyBlockIndex.size());
                for (std::set<CBlockIndex*>::iterator it = setDirtyBlockIndex.begin(); it != setDirtyBlockIndex.end(); ) {
                    vBlocks.push_back(*it);
                    setDirtyBlockIndex.erase(it++);
                }
                if (!pblocktree->WriteBatchSync(vFiles, nLastBlockFile, vBlocks)) {
                    return AbortNode(state, "Failed to write to block index database");
                }
            }
            // Finally remove any pruned files
            if (fFlushForPrune)
                UnlinkPrunedFiles(setFilesToPrune);
            nLastWrite = nNow;
        }
        // use a bit more memory in normal usage
        const size_t memoryCacheSizeMax = IsInitialBlockDownload() ? nCustomMemUsage : (nCustomMemUsage << 1);
        bool fMemoryCacheLarge = fDoFullFlush || (mode == FlushStateMode::IF_NEEDED && pcustomcsview->SizeEstimate() > memoryCacheSizeMax);
        // Flush best chain related state. This can only be done if the blocks / block index write was also done.
        if (fMemoryCacheLarge && !CoinsTip().GetBestBlock().IsNull()) {
            // Flush view first to estimate size on disk later
            if (!pcustomcsview->Flush()) {
                return AbortNode(state, "Failed to write db batch");
            }
            // Typical Coin structures on disk are around 48 bytes in size.
            // Pushing a new one to the database can cause it to be written
            // twice (once in the log, and once in the tables). This is already
            // an overestimation, as most will delete an existing entry or
            // overwrite one. Still, use a conservative safety factor of 2.
            if (!CheckDiskSpace(GetDataDir(), 48 * 2 * 2 * CoinsTip().GetCacheSize() + pcustomcsDB->SizeEstimate())) {
                return AbortNode(state, "Disk space is too low!", _("Error: Disk space is too low!").translated, CClientUIInterface::MSG_NOPREFIX);
            }
            // Flush the chainstate (which may refer to block index entries).
            if (!CoinsTip().Flush() || !pcustomcsDB->Flush()) {
                return AbortNode(state, "Failed to write to coin or masternode db to disk");
            }
            if (!compactBegin.empty() && !compactEnd.empty()) {
                auto time = GetTimeMillis();
                pcustomcsDB->Compact(compactBegin, compactEnd);
                compactBegin.clear();
                compactEnd.clear();
                LogPrint(BCLog::BENCH, "    - DB compacting takes: %dms\n", GetTimeMillis() - time);
            }
            nLastFlush = nNow;
            full_flush_completed = true;
        }
    }
    if (full_flush_completed) {
        // Update best block in wallet (so we can detect restored wallets).
        GetMainSignals().ChainStateFlushed(m_chain.GetLocator());
    }
    } catch (const std::runtime_error& e) {
        return AbortNode(state, std::string("System error while flushing: ") + e.what());
    }
    return true;
}

void CChainState::ForceFlushStateToDisk() {
    CValidationState state;
    const CChainParams& chainparams = Params();
    if (!this->FlushStateToDisk(chainparams, state, FlushStateMode::ALWAYS)) {
        LogPrintf("%s: failed to flush state (%s)\n", __func__, FormatStateMessage(state));
    }
}

void CChainState::PruneAndFlush() {
    CValidationState state;
    fCheckForPruning = true;
    const CChainParams& chainparams = Params();

    if (!this->FlushStateToDisk(chainparams, state, FlushStateMode::NONE)) {
        LogPrintf("%s: failed to flush state (%s)\n", __func__, FormatStateMessage(state));
    }
}

static void DoWarning(const std::string& strWarning)
{
    static bool fWarned = false;
    SetMiscWarning(strWarning);
    if (!fWarned) {
        AlertNotify(strWarning);
        fWarned = true;
    }
}

/** Private helper function that concatenates warning messages. */
static void AppendWarning(std::string& res, const std::string& warn)
{
    if (!res.empty()) res += ", ";
    res += warn;
}

/** Check warning conditions and do some notifications on new chain tip set. */
void static UpdateTip(const CBlockIndex* pindexNew, const CChainParams& chainParams)
    EXCLUSIVE_LOCKS_REQUIRED(::cs_main)
{
    // New best block
    mempool.AddTransactionsUpdated(1);

    {
        LOCK(g_best_block_mutex);
        g_best_block = pindexNew->GetBlockHash();
        g_best_block_cv.notify_all();
    }

    std::string warningMessages;
    if (!::ChainstateActive().IsInitialBlockDownload())
    {
        int nUpgraded = 0;
        const CBlockIndex* pindex = pindexNew;
        for (int bit = 0; bit < VERSIONBITS_NUM_BITS; bit++) {
            WarningBitsConditionChecker checker(bit);
            ThresholdState state = checker.GetStateFor(pindex, chainParams.GetConsensus(), warningcache[bit]);
            if (state == ThresholdState::ACTIVE || state == ThresholdState::LOCKED_IN) {
                const std::string strWarning = strprintf(_("Warning: unknown new rules activated (versionbit %i)").translated, bit);
                if (state == ThresholdState::ACTIVE) {
                    DoWarning(strWarning);
                } else {
                    AppendWarning(warningMessages, strWarning);
                }
            }
        }
        // Check the version of the last 100 blocks to see if we need to upgrade:
        for (int i = 0; i < 100 && pindex != nullptr; i++)
        {
            int32_t nExpectedVersion = ComputeBlockVersion(pindex->pprev, chainParams.GetConsensus());
            if (pindex->nVersion > VERSIONBITS_LAST_OLD_BLOCK_VERSION && (pindex->nVersion & ~nExpectedVersion) != 0)
                ++nUpgraded;
            pindex = pindex->pprev;
        }
        if (nUpgraded > 0)
            AppendWarning(warningMessages, strprintf(_("%d of last 100 blocks have unexpected version").translated, nUpgraded));
    }

    static int64_t lastTipTime = 0;
    auto currentTime = GetSystemTimeInSeconds();
    if (!warningMessages.empty() || !::ChainstateActive().IsInitialBlockDownload() || lastTipTime < currentTime - 20) {
        lastTipTime = currentTime;
        LogPrintf("%s: new best=%s height=%d version=0x%08x log2_work=%.8g tx=%lu date='%s' progress=%f cache=%.1fMiB(%utxo)", __func__, /* Continued */
            pindexNew->GetBlockHash().ToString(), pindexNew->nHeight, pindexNew->nVersion,
            log(pindexNew->nChainWork.getdouble())/log(2.0), (unsigned long)pindexNew->nChainTx,
            FormatISO8601DateTime(pindexNew->GetBlockTime()),
            GuessVerificationProgress(chainParams.TxData(), pindexNew), ::ChainstateActive().CoinsTip().DynamicMemoryUsage() * (1.0 / (1<<20)), ::ChainstateActive().CoinsTip().GetCacheSize());
        if (!warningMessages.empty())
            LogPrintf(" warning='%s'", warningMessages); /* Continued */
        LogPrintf("\n");
    }
}

/** Disconnect m_chain's tip.
  * After calling, the mempool will be in an inconsistent state, with
  * transactions from disconnected blocks being added to disconnectpool.  You
  * should make the mempool consistent again by calling UpdateMempoolForReorg.
  * with cs_main held.
  *
  * If disconnectpool is nullptr, then no disconnected transactions are added to
  * disconnectpool (note that the caller is responsible for mempool consistency
  * in any case).
  */
bool CChainState::DisconnectTip(CValidationState& state, const CChainParams& chainparams, DisconnectedBlockTransactions *disconnectpool)
{
    m_disconnectTip = true;
    CBlockIndex *pindexDelete = m_chain.Tip();
    assert(pindexDelete);
    // Read block from disk.
    std::shared_ptr<CBlock> pblock = std::make_shared<CBlock>();
    CBlock& block = *pblock;
    if (!ReadBlockFromDisk(block, pindexDelete, chainparams.GetConsensus())) {
        m_disconnectTip = false;
        return error("DisconnectTip(): Failed to read block");
    }
    // Apply the block atomically to the chain state.
    int64_t nStart = GetTimeMicros();
    {
        CCoinsViewCache view(&CoinsTip());
        CCustomCSView mnview(*pcustomcsview.get());
        assert(view.GetBestBlock() == pindexDelete->GetBlockHash());
        std::vector<CAnchorConfirmMessage> disconnectedConfirms;
        if (DisconnectBlock(block, pindexDelete, view, mnview, disconnectedConfirms) != DISCONNECT_OK) {
            // no usable history
            if (paccountHistoryDB) {
                paccountHistoryDB->Discard();
            }
            if (pburnHistoryDB) {
                pburnHistoryDB->Discard();
            }
            if (pvaultHistoryDB) {
                pvaultHistoryDB->Discard();
            }
            m_disconnectTip = false;
            return error("DisconnectTip(): DisconnectBlock %s failed", pindexDelete->GetBlockHash().ToString());
        }
        bool flushed = view.Flush() && mnview.Flush();
        assert(flushed);

        // flush history
        if (paccountHistoryDB) {
            paccountHistoryDB->Flush();
        }
        if (pburnHistoryDB) {
            pburnHistoryDB->Flush();
        }
        if (pvaultHistoryDB) {
            pvaultHistoryDB->Flush();
        }

        if (!disconnectedConfirms.empty()) {
            for (auto const & confirm : disconnectedConfirms) {
                panchorAwaitingConfirms->Add(confirm);
            }
            // we do not clear ALL votes (even they are stale) for the case of rapid tip changing. At least, they'll be deleted after their rewards
            if (!IsInitialBlockDownload()) {
                panchorAwaitingConfirms->ReVote();
            }
        }
    }
    LogPrint(BCLog::BENCH, "- Disconnect block: %.2fms\n", (GetTimeMicros() - nStart) * MILLI);
    // Write the chain state to disk, if necessary.
    if (!FlushStateToDisk(chainparams, state, FlushStateMode::IF_NEEDED)) {
        m_disconnectTip = false;
        return false;
    }

    if (disconnectpool) {
        // Save transactions to re-add to mempool at end of reorg
        for (auto it = block.vtx.rbegin(); it != block.vtx.rend(); ++it) {
            disconnectpool->addTransaction(*it);
        }
        while (disconnectpool->DynamicMemoryUsage() > MAX_DISCONNECTED_TX_POOL_SIZE * 1000) {
            // Drop the earliest entry, and remove its children from the mempool.
            auto it = disconnectpool->queuedTx.get<insertion_order>().begin();
            mempool.removeRecursive(**it, MemPoolRemovalReason::REORG);
            disconnectpool->removeEntry(it);
        }
    }

    m_chain.SetTip(pindexDelete->pprev);

    UpdateTip(pindexDelete->pprev, chainparams);
    // Let wallets know transactions went from 1-confirmed to
    // 0-confirmed or conflicted:
    GetMainSignals().BlockDisconnected(pblock);
    m_disconnectTip = false;
    return true;
}

static int64_t nTimeReadFromDisk = 0;
static int64_t nTimeConnectTotal = 0;
static int64_t nTimeFlush = 0;
static int64_t nTimeChainState = 0;
static int64_t nTimePostConnect = 0;

struct PerBlockConnectTrace {
    CBlockIndex* pindex = nullptr;
    std::shared_ptr<const CBlock> pblock;
    std::shared_ptr<std::vector<CTransactionRef>> conflictedTxs;
    PerBlockConnectTrace() : conflictedTxs(std::make_shared<std::vector<CTransactionRef>>()) {}
};
/**
 * Used to track blocks whose transactions were applied to the UTXO state as a
 * part of a single ActivateBestChainStep call.
 *
 * This class also tracks transactions that are removed from the mempool as
 * conflicts (per block) and can be used to pass all those transactions
 * through SyncTransaction.
 *
 * This class assumes (and asserts) that the conflicted transactions for a given
 * block are added via mempool callbacks prior to the BlockConnected() associated
 * with those transactions. If any transactions are marked conflicted, it is
 * assumed that an associated block will always be added.
 *
 * This class is single-use, once you call GetBlocksConnected() you have to throw
 * it away and make a new one.
 */
class ConnectTrace {
private:
    std::vector<PerBlockConnectTrace> blocksConnected;
    CTxMemPool &pool;
    boost::signals2::scoped_connection m_connNotifyEntryRemoved;

public:
    explicit ConnectTrace(CTxMemPool &_pool) : blocksConnected(1), pool(_pool) {
        m_connNotifyEntryRemoved = pool.NotifyEntryRemoved.connect(std::bind(&ConnectTrace::NotifyEntryRemoved, this, std::placeholders::_1, std::placeholders::_2));
    }

    void BlockConnected(CBlockIndex* pindex, std::shared_ptr<const CBlock> pblock) {
        assert(!blocksConnected.back().pindex);
        assert(pindex);
        assert(pblock);
        blocksConnected.back().pindex = pindex;
        blocksConnected.back().pblock = std::move(pblock);
        blocksConnected.emplace_back();
    }

    std::vector<PerBlockConnectTrace>& GetBlocksConnected() {
        // We always keep one extra block at the end of our list because
        // blocks are added after all the conflicted transactions have
        // been filled in. Thus, the last entry should always be an empty
        // one waiting for the transactions from the next block. We pop
        // the last entry here to make sure the list we return is sane.
        assert(!blocksConnected.back().pindex);
        assert(blocksConnected.back().conflictedTxs->empty());
        blocksConnected.pop_back();
        return blocksConnected;
    }

    void NotifyEntryRemoved(CTransactionRef txRemoved, MemPoolRemovalReason reason) {
        assert(!blocksConnected.back().pindex);
        if (reason == MemPoolRemovalReason::CONFLICT) {
            blocksConnected.back().conflictedTxs->emplace_back(std::move(txRemoved));
        }
    }
};

/**
 * Connect a new block to m_chain. pblock is either nullptr or a pointer to a CBlock
 * corresponding to pindexNew, to bypass loading it again from disk.
 *
 * The block is added to connectTrace if connection succeeds.
 */
bool CChainState::ConnectTip(CValidationState& state, const CChainParams& chainparams, CBlockIndex* pindexNew, const std::shared_ptr<const CBlock>& pblock, ConnectTrace& connectTrace, DisconnectedBlockTransactions &disconnectpool)
{
    assert(pindexNew->pprev == m_chain.Tip());
    // Read block from disk.
    int64_t nTime1 = GetTimeMicros();
    std::shared_ptr<const CBlock> pthisBlock;
    if (!pblock) {
        std::shared_ptr<CBlock> pblockNew = std::make_shared<CBlock>();
        if (!ReadBlockFromDisk(*pblockNew, pindexNew, chainparams.GetConsensus()))
            return AbortNode(state, "Failed to read block");
        pthisBlock = pblockNew;
    } else {
        pthisBlock = pblock;
    }
    const CBlock& blockConnecting = *pthisBlock;
    // Apply the block atomically to the chain state.
    int64_t nTime2 = GetTimeMicros(); nTimeReadFromDisk += nTime2 - nTime1;
    int64_t nTime3;
    LogPrint(BCLog::BENCH, "  - Load block from disk: %.2fms [%.2fs]\n", (nTime2 - nTime1) * MILLI, nTimeReadFromDisk * MICRO);
    {
        CCoinsViewCache view(&CoinsTip());
        CCustomCSView mnview(*pcustomcsview.get());
        std::vector<uint256> rewardedAnchors;
        bool rv = ConnectBlock(blockConnecting, state, pindexNew, view, mnview, chainparams, rewardedAnchors);
        GetMainSignals().BlockChecked(blockConnecting, state);
        if (!rv) {
            if (state.IsInvalid()) {
                InvalidBlockFound(pindexNew, state);
            }
            // no usable history
            if (paccountHistoryDB) {
                paccountHistoryDB->Discard();
            }
            if (pburnHistoryDB) {
                pburnHistoryDB->Discard();
            }
            if (pvaultHistoryDB) {
                pvaultHistoryDB->Discard();
            }
            return error("%s: ConnectBlock %s failed, %s", __func__, pindexNew->GetBlockHash().ToString(), FormatStateMessage(state));
        }
        nTime3 = GetTimeMicros(); nTimeConnectTotal += nTime3 - nTime2;
        LogPrint(BCLog::BENCH, "  - Connect total: %.2fms [%.2fs (%.2fms/blk)]\n", (nTime3 - nTime2) * MILLI, nTimeConnectTotal * MICRO, nTimeConnectTotal * MILLI / nBlocksTotal);
        bool flushed = view.Flush() && mnview.Flush();
        assert(flushed);

        // flush history
        if (paccountHistoryDB) {
            paccountHistoryDB->Flush();
        }
        if (pburnHistoryDB) {
            pburnHistoryDB->Flush();
        }
        if (pvaultHistoryDB) {
            pvaultHistoryDB->Flush();
        }

        // anchor rewards re-voting etc...
        if (!rewardedAnchors.empty()) {
            // we do not clear ALL votes (even they are stale) for the case of rapid tip changing. At least, they'll be deleted after their rewards
            for (auto const & btcTxHash : rewardedAnchors) {
                panchorAwaitingConfirms->EraseAnchor(btcTxHash);
            }
        }
    }
    int64_t nTime4 = GetTimeMicros(); nTimeFlush += nTime4 - nTime3;
    LogPrint(BCLog::BENCH, "  - Flush: %.2fms [%.2fs (%.2fms/blk)]\n", (nTime4 - nTime3) * MILLI, nTimeFlush * MICRO, nTimeFlush * MILLI / nBlocksTotal);
    // Write the chain state to disk, if necessary.
    if (!FlushStateToDisk(chainparams, state, FlushStateMode::IF_NEEDED))
        return false;
    int64_t nTime5 = GetTimeMicros(); nTimeChainState += nTime5 - nTime4;
    LogPrint(BCLog::BENCH, "  - Writing chainstate: %.2fms [%.2fs (%.2fms/blk)]\n", (nTime5 - nTime4) * MILLI, nTimeChainState * MICRO, nTimeChainState * MILLI / nBlocksTotal);
    // Remove conflicting transactions from the mempool.;
    mempool.removeForBlock(blockConnecting.vtx, pindexNew->nHeight);
    disconnectpool.removeForBlock(blockConnecting.vtx);
    // Update m_chain & related variables.
    m_chain.SetTip(pindexNew);
    UpdateTip(pindexNew, chainparams);

    // Update teams every anchoringTeamChange number of blocks
    if (pindexNew->nHeight >= Params().GetConsensus().DakotaHeight &&
            pindexNew->nHeight % Params().GetConsensus().mn.anchoringTeamChange == 0) {
        pcustomcsview->CalcAnchoringTeams(blockConnecting.stakeModifier, pindexNew);

        // Delete old and now invalid anchor confirms
        panchorAwaitingConfirms->Clear();

        // Revote to pay any unrewarded anchor confirms
        if (!IsInitialBlockDownload()) {
            panchorAwaitingConfirms->ReVote();
        }
    }

    int64_t nTime6 = GetTimeMicros(); nTimePostConnect += nTime6 - nTime5; nTimeTotal += nTime6 - nTime1;
    LogPrint(BCLog::BENCH, "  - Connect postprocess: %.2fms [%.2fs (%.2fms/blk)]\n", (nTime6 - nTime5) * MILLI, nTimePostConnect * MICRO, nTimePostConnect * MILLI / nBlocksTotal);
    LogPrint(BCLog::BENCH, "- Connect block: %.2fms [%.2fs (%.2fms/blk)]\n", (nTime6 - nTime1) * MILLI, nTimeTotal * MICRO, nTimeTotal * MILLI / nBlocksTotal);

    connectTrace.BlockConnected(pindexNew, std::move(pthisBlock));
    return true;
}

/**
 * Return the tip of the chain with the most work in it, that isn't
 * known to be invalid (it's however far from certain to be valid).
 */
CBlockIndex* CChainState::FindMostWorkChain() {
    do {
        CBlockIndex *pindexNew = nullptr;

        // Find the best candidate header.
        {
            std::set<CBlockIndex*, CBlockIndexWorkComparator>::reverse_iterator it = setBlockIndexCandidates.rbegin();
            if (it == setBlockIndexCandidates.rend())
                return nullptr;
            pindexNew = *it;
        }

        // Check whether all blocks on the path between the currently active chain and the candidate are valid.
        // Just going until the active chain is an optimization, as we know all blocks in it are valid already.
        CBlockIndex *pindexTest = pindexNew;
        bool fInvalidAncestor = false;
        while (pindexTest && !m_chain.Contains(pindexTest)) {
            assert(pindexTest->HaveTxsDownloaded() || pindexTest->nHeight == 0);

            // Pruned nodes may have entries in setBlockIndexCandidates for
            // which block files have been deleted.  Remove those as candidates
            // for the most work chain if we come across them; we can't switch
            // to a chain unless we have all the non-active-chain parent blocks.
            bool fFailedChain = pindexTest->nStatus & BLOCK_FAILED_MASK;
            bool fMissingData = !(pindexTest->nStatus & BLOCK_HAVE_DATA);
            if (fFailedChain || fMissingData) {
                // Candidate chain is not usable (either invalid or missing data)
                if (fFailedChain && (pindexBestInvalid == nullptr || pindexNew->nChainWork > pindexBestInvalid->nChainWork))
                    pindexBestInvalid = pindexNew;
                CBlockIndex *pindexFailed = pindexNew;
                // Remove the entire chain from the set.
                while (pindexTest != pindexFailed) {
                    if (fFailedChain) {
                        pindexFailed->nStatus |= BLOCK_FAILED_CHILD;
                    } else if (fMissingData) {
                        // If we're missing data, then add back to m_blocks_unlinked,
                        // so that if the block arrives in the future we can try adding
                        // to setBlockIndexCandidates again.
                        m_blockman.m_blocks_unlinked.insert(
                            std::make_pair(pindexFailed->pprev, pindexFailed));
                    }
                    setBlockIndexCandidates.erase(pindexFailed);
                    pindexFailed = pindexFailed->pprev;
                }
                setBlockIndexCandidates.erase(pindexTest);
                fInvalidAncestor = true;
                break;
            }
            pindexTest = pindexTest->pprev;
        }
        if (!fInvalidAncestor)
            return pindexNew;
    } while(true);
}

/** Delete all entries in setBlockIndexCandidates that are worse than the current tip. */
void CChainState::PruneBlockIndexCandidates() {
    // Note that we can't delete the current block itself, as we may need to return to it later in case a
    // reorganization to a better block fails.
    std::set<CBlockIndex*, CBlockIndexWorkComparator>::iterator it = setBlockIndexCandidates.begin();
    while (it != setBlockIndexCandidates.end() && setBlockIndexCandidates.value_comp()(*it, m_chain.Tip())) {
        setBlockIndexCandidates.erase(it++);
    }
    // Either the current tip or a successor of it we're working towards is left in setBlockIndexCandidates.
    assert(!setBlockIndexCandidates.empty());
//    LogPrintf("TRACE PruneBlockIndexCandidates() after: setBlockIndexCandidates: %i\n", setBlockIndexCandidates.size());
}

//! Returns last CBlockIndex* that is a checkpoint
static CBlockIndex* GetLastCheckpoint(const CCheckpointData& data) EXCLUSIVE_LOCKS_REQUIRED(cs_main)
{
    const MapCheckpoints& checkpoints = data.mapCheckpoints;

    for (const MapCheckpoints::value_type& i : reverse_iterate(checkpoints))
    {
        const uint256& hash = i.second;
        CBlockIndex* pindex = LookupBlockIndex(hash);
        if (pindex) {
            return pindex;
        }
    }
    return nullptr;
}

/**
 * Try to make some progress towards making pindexMostWork the active block.
 * pblock is either nullptr or a pointer to a CBlock corresponding to pindexMostWork.
 */
bool CChainState::ActivateBestChainStep(CValidationState& state, const CChainParams& chainparams, CBlockIndex* pindexMostWork, const std::shared_ptr<const CBlock>& pblock, bool& fInvalidFound, ConnectTrace& connectTrace)
{
    AssertLockHeld(cs_main);

    const CBlockIndex *pindexOldTip = m_chain.Tip();
    const CBlockIndex *pindexFork = m_chain.FindFork(pindexMostWork);

    // Disconnect active blocks which are no longer in the best chain.
    bool fBlocksDisconnected = false;
    DisconnectedBlockTransactions disconnectpool;
    auto disconnectBlocksTo = [&](const CBlockIndex *pindex) -> bool {
        while (m_chain.Tip() && m_chain.Tip() != pindex) {
            boost::this_thread::interruption_point();

            if (!DisconnectTip(state, chainparams, &disconnectpool)) {
                // This is likely a fatal error, but keep the mempool consistent,
                // just in case. Only remove from the mempool in this case.
                UpdateMempoolForReorg(disconnectpool, false);

                // If we're unable to disconnect a block during normal operation,
                // then that is a failure of our local system -- we should abort
                // rather than stay on a less work chain.
                return AbortNode(state, "Failed to disconnect block; see debug.log for details");
            }
            fBlocksDisconnected = true;

            if (ShutdownRequested())
                break;
        }
        return true;
    };

    if (!disconnectBlocksTo(pindexFork))
        return false;

    // Build list of new blocks to connect.
    std::vector<CBlockIndex*> vpindexToConnect;
    bool fContinue = true;
    int nHeight = pindexFork ? pindexFork->nHeight : -1;
    while (fContinue && nHeight != pindexMostWork->nHeight) {
        // Don't iterate the entire list of potential improvements toward the best tip, as we likely only need
        // a few blocks along the way.
        int nTargetHeight = std::min(nHeight + 32, pindexMostWork->nHeight);
        vpindexToConnect.clear();
        vpindexToConnect.reserve(nTargetHeight - nHeight);
        CBlockIndex *pindexIter = pindexMostWork->GetAncestor(nTargetHeight);
        while (pindexIter && pindexIter->nHeight != nHeight) {
            vpindexToConnect.push_back(pindexIter);
            pindexIter = pindexIter->pprev;
        }
        nHeight = nTargetHeight;

        // Connect new blocks.
        for (CBlockIndex *pindexConnect : reverse_iterate(vpindexToConnect)) {
            state = CValidationState();
            if (!ConnectTip(state, chainparams, pindexConnect, pindexConnect == pindexMostWork ? pblock : std::shared_ptr<const CBlock>(), connectTrace, disconnectpool)) {
                if (state.IsInvalid()) {
                    fContinue = false;
                    if (state.GetRejectReason() == "high-hash"
                    || (pindexConnect == pindexMostWork
                    && pindexConnect->nHeight >= chainparams.GetConsensus().FortCanningParkHeight
                    && state.GetRejectCode() == REJECT_CUSTOMTX)) {
                        UpdateMempoolForReorg(disconnectpool, false);
                        return false;
                    }
                    fInvalidFound = true;
                    InvalidChainFound(vpindexToConnect.front());
                    if (state.GetReason() == ValidationInvalidReason::BLOCK_MUTATED) {
                        // prior EunosHeight we shoutdown node on mutated block
                        if (ShutdownRequested()) {
                            return false;
                        }
                        // now block cannot be part of blockchain either
                        // but it can be produced by outdated/malicious masternode
                        // so we should not shutdown entire network
                        if (auto blockIndex = ChainActive()[vpindexToConnect.front()->nHeight]) {
                            auto checkPoint = GetLastCheckpoint(chainparams.Checkpoints());
                            if (checkPoint && blockIndex->nHeight > checkPoint->nHeight) {
                                disconnectBlocksTo(blockIndex);
                            }
                        }
                    }
                    if (pindexConnect == pindexMostWork
                    && (pindexConnect->nHeight < chainparams.GetConsensus().EunosHeight
                    || state.GetRejectCode() == REJECT_CUSTOMTX)) {
                        // NOTE: Invalidate blocks back to last checkpoint
                        auto &checkpoints = chainparams.Checkpoints().mapCheckpoints;
                        //calculate the latest suitable checkpoint block height
                        auto checkpointIt = checkpoints.lower_bound(pindexConnect->nHeight);
                        auto fallbackCheckpointBlockHeight = (checkpointIt != checkpoints.begin()) ? (--checkpointIt)->first : 0;

                        CBlockIndex *blockIndex = nullptr;
                        //check spv and anchors are available and try it first
                        if (spv::pspv && panchors) {
                            auto fallbackAnchor = panchors->GetLatestAnchorUpToDeFiHeight(pindexConnect->nHeight);
                            if (fallbackAnchor && (fallbackAnchor->anchor.height > fallbackCheckpointBlockHeight)) {
                                blockIndex = LookupBlockIndex(fallbackAnchor->anchor.blockHash);
                            }
                        }
                        if (!blockIndex && fallbackCheckpointBlockHeight > 0) {// it doesn't makes sense backward to genesis
                            blockIndex = LookupBlockIndex(checkpointIt->second);
                        }
                        //fallback
                        if (blockIndex) {
                            if (!disconnectBlocksTo(blockIndex))
                                return false;
                        }
                    }
                    break;
                } else {
                    // A system error occurred (disk space, database error, ...).
                    // Make the mempool consistent with the current tip, just in case
                    // any observers try to use it before shutdown.
                    UpdateMempoolForReorg(disconnectpool, false);
                    return false;
                }
            } else {
                PruneBlockIndexCandidates();
                if (!pindexOldTip || m_chain.Tip()->nChainWork > pindexOldTip->nChainWork) {
                    // We're in a better position than we were. Return temporarily to release the lock.
                    fContinue = false;
                    break;
                }
            }
        }
    }

    if (fBlocksDisconnected) {
        // If any blocks were disconnected, disconnectpool may be non empty.  Add
        // any disconnected transactions back to the mempool.
        UpdateMempoolForReorg(disconnectpool, true);
    }
    mempool.xcheck(&CoinsTip(), pcustomcsview.get(), chainparams);

    // Callbacks/notifications for a new best chain.
    if (fInvalidFound)
        CheckForkWarningConditionsOnNewFork(vpindexToConnect.back());
    else
        CheckForkWarningConditions();

    return true;
}

static bool NotifyHeaderTip() LOCKS_EXCLUDED(cs_main) {
    bool fNotify = false;
    bool fInitialBlockDownload = false;
    static CBlockIndex* pindexHeaderOld = nullptr;
    CBlockIndex* pindexHeader = nullptr;
    {
        LOCK(cs_main);
        pindexHeader = pindexBestHeader;

        if (pindexHeader != pindexHeaderOld) {
            fNotify = true;
            fInitialBlockDownload = ::ChainstateActive().IsInitialBlockDownload();
            pindexHeaderOld = pindexHeader;
        }
    }
    // Send block tip changed notifications without cs_main
    if (fNotify) {
        uiInterface.NotifyHeaderTip(fInitialBlockDownload, pindexHeader);
    }
    return fNotify;
}

static void LimitValidationInterfaceQueue() LOCKS_EXCLUDED(cs_main) {
    AssertLockNotHeld(cs_main);

    if (GetMainSignals().CallbacksPending() > 10) {
        SyncWithValidationInterfaceQueue();
    }
}

/**
 * Make the best chain active, in multiple steps. The result is either failure
 * or an activated best chain. pblock is either nullptr or a pointer to a block
 * that is already loaded (to avoid loading it again from disk).
 *
 * ActivateBestChain is split into steps (see ActivateBestChainStep) so that
 * we avoid holding cs_main for an extended period of time; the length of this
 * call may be quite long during reindexing or a substantial reorg.
 */
bool CChainState::ActivateBestChain(CValidationState &state, const CChainParams& chainparams, std::shared_ptr<const CBlock> pblock) {
    // Note that while we're often called here from ProcessNewBlock, this is
    // far from a guarantee. Things in the P2P/RPC will often end up calling
    // us in the middle of ProcessNewBlock - do not assume pblock is set
    // sanely for performance or correctness!
    AssertLockNotHeld(cs_main);

    // ABC maintains a fair degree of expensive-to-calculate internal state
    // because this function periodically releases cs_main so that it does not lock up other threads for too long
    // during large connects - and to allow for e.g. the callback queue to drain
    // we use m_cs_chainstate to enforce mutual exclusion so that only one caller may execute this function at a time
    LOCK(m_cs_chainstate);

    CBlockIndex *pindexMostWork = nullptr;
    CBlockIndex *pindexNewTip = nullptr;
    int nStopAtHeight = gArgs.GetArg("-stopatheight", DEFAULT_STOPATHEIGHT);
    do {
        boost::this_thread::interruption_point();

        // Block until the validation queue drains. This should largely
        // never happen in normal operation, however may happen during
        // reindex, causing memory blowup if we run too far ahead.
        // Note that if a validationinterface callback ends up calling
        // ActivateBestChain this may lead to a deadlock! We should
        // probably have a DEBUG_LOCKORDER test for this in the future.
        LimitValidationInterfaceQueue();
        {
            LOCK2(cs_main, ::mempool.cs); // Lock transaction pool for at least as long as it takes for connectTrace to be consumed
            CBlockIndex* starting_tip = m_chain.Tip();
            bool blocks_connected = false;
            do {
                // We absolutely may not unlock cs_main until we've made forward progress
                // (with the exception of shutdown due to hardware issues, low disk space, etc).
                ConnectTrace connectTrace(mempool); // Destructed before cs_main is unlocked

                if (pindexMostWork == nullptr) {
                    pindexMostWork = FindMostWorkChain();
                }

                // Whether we have anything to do at all.
                if (pindexMostWork == nullptr || pindexMostWork == m_chain.Tip()) {
                    break;
                }

                bool fInvalidFound = false;
                std::shared_ptr<const CBlock> nullBlockPtr;
                if (!ActivateBestChainStep(state, chainparams, pindexMostWork, pblock && pblock->GetHash() == pindexMostWork->GetBlockHash() ? pblock : nullBlockPtr, fInvalidFound, connectTrace))
                    return false;
                blocks_connected = true;

                if (fInvalidFound) {
                    // Wipe cache, we may need another branch now.
                    pindexMostWork = nullptr;
                }

                pindexNewTip = m_chain.Tip();

                for (const PerBlockConnectTrace& trace : connectTrace.GetBlocksConnected()) {
                    assert(trace.pblock && trace.pindex);
                    GetMainSignals().BlockConnected(trace.pblock, trace.pindex, trace.conflictedTxs);
                }
            } while (!m_chain.Tip() || (starting_tip && CBlockIndexWorkComparator()(m_chain.Tip(), starting_tip)));
            if (!blocks_connected) return true;

            const CBlockIndex* pindexFork = m_chain.FindFork(starting_tip);
            bool fInitialDownload = IsInitialBlockDownload();

            // Notify external listeners about the new tip.
            // Enqueue while holding cs_main to ensure that UpdatedBlockTip is called in the order in which blocks are connected
            if (pindexFork != pindexNewTip) {
                // Notify ValidationInterface subscribers
                GetMainSignals().UpdatedBlockTip(pindexNewTip, pindexFork, fInitialDownload);

                // Always notify the UI if a new block tip was connected
                uiInterface.NotifyBlockTip(fInitialDownload, pindexNewTip);
            }
        }
        // When we reach this point, we switched to a new tip (stored in pindexNewTip).

        if (nStopAtHeight && pindexNewTip && pindexNewTip->nHeight >= nStopAtHeight) StartShutdown();

        // We check shutdown only after giving ActivateBestChainStep a chance to run once so that we
        // never shutdown before connecting the genesis block during LoadChainTip(). Previously this
        // caused an assert() failure during shutdown in such cases as the UTXO DB flushing checks
        // that the best block hash is non-null.
        if (ShutdownRequested())
            break;
    } while (pindexNewTip != pindexMostWork);
    CheckBlockIndex(chainparams.GetConsensus());

    // Write changes periodically to disk, after relay.
    if (!FlushStateToDisk(chainparams, state, FlushStateMode::PERIODIC)) {
        return false;
    }

    return true;
}

bool ActivateBestChain(CValidationState &state, const CChainParams& chainparams, std::shared_ptr<const CBlock> pblock) {
    return ::ChainstateActive().ActivateBestChain(state, chainparams, std::move(pblock));
}

bool CChainState::PreciousBlock(CValidationState& state, const CChainParams& params, CBlockIndex *pindex)
{
    {
        LOCK(cs_main);
        if (pindex->nChainWork < m_chain.Tip()->nChainWork) {
            // Nothing to do, this block is not at the tip.
            return true;
        }
        if (m_chain.Tip()->nChainWork > nLastPreciousChainwork) {
            // The chain has been extended since the last call, reset the counter.
            nBlockReverseSequenceId = -1;
        }
        nLastPreciousChainwork = m_chain.Tip()->nChainWork;
        setBlockIndexCandidates.erase(pindex);
        pindex->nSequenceId = nBlockReverseSequenceId;
        if (nBlockReverseSequenceId > std::numeric_limits<int32_t>::min()) {
            // We can't keep reducing the counter if somebody really wants to
            // call preciousblock 2**31-1 times on the same set of tips...
            nBlockReverseSequenceId--;
        }
        if (pindex->IsValid(BLOCK_VALID_TRANSACTIONS) && pindex->HaveTxsDownloaded()) {
            setBlockIndexCandidates.insert(pindex);
            PruneBlockIndexCandidates();
        }
    }

    return ActivateBestChain(state, params, std::shared_ptr<const CBlock>());
}
bool PreciousBlock(CValidationState& state, const CChainParams& params, CBlockIndex *pindex) {
    return ::ChainstateActive().PreciousBlock(state, params, pindex);
}

bool CChainState::InvalidateBlock(CValidationState& state, const CChainParams& chainparams, CBlockIndex *pindex)
{
    CBlockIndex* to_mark_failed = pindex;
    bool pindex_was_in_chain = false;
    int disconnected = 0;

    // We do not allow ActivateBestChain() to run while InvalidateBlock() is
    // running, as that could cause the tip to change while we disconnect
    // blocks.
    LOCK(m_cs_chainstate);

    // We'll be acquiring and releasing cs_main below, to allow the validation
    // callbacks to run. However, we should keep the block index in a
    // consistent state as we disconnect blocks -- in particular we need to
    // add equal-work blocks to setBlockIndexCandidates as we disconnect.
    // To avoid walking the block index repeatedly in search of candidates,
    // build a map once so that we can look up candidate blocks by chain
    // work as we go.
    std::multimap<const arith_uint256, CBlockIndex *> candidate_blocks_by_work;

    {
        LOCK(cs_main);
        CBlockIndex* pcheckpoint = GetLastCheckpoint(chainparams.Checkpoints());
        if (pcheckpoint && pindex->nHeight <= pcheckpoint->nHeight)
            return state.Invalid(ValidationInvalidReason::BLOCK_CHECKPOINT, error("Cannot invalidate block prior last checkpoint height %d", pcheckpoint->nHeight), REJECT_CHECKPOINT, "");

        for (const auto& entry : m_blockman.m_block_index) {
            CBlockIndex *candidate = entry.second;
            // We don't need to put anything in our active chain into the
            // multimap, because those candidates will be found and considered
            // as we disconnect.
            // Instead, consider only non-active-chain blocks that have at
            // least as much work as where we expect the new tip to end up.
            if (!m_chain.Contains(candidate) &&
                    !CBlockIndexWorkComparator()(candidate, pindex->pprev) &&
                    candidate->IsValid(BLOCK_VALID_TRANSACTIONS) &&
                    candidate->HaveTxsDownloaded()) {
                candidate_blocks_by_work.insert(std::make_pair(candidate->nChainWork, candidate));
            }
        }
    }

    // Disconnect (descendants of) pindex, and mark them invalid.
    while (true) {
        if (ShutdownRequested()) break;

        // Make sure the queue of validation callbacks doesn't grow unboundedly.
        LimitValidationInterfaceQueue();

        LOCK2(cs_main, ::mempool.cs); // Lock for as long as disconnectpool is in scope to make sure UpdateMempoolForReorg is called after DisconnectTip without unlocking in between
        if (!m_chain.Contains(pindex)) break;
        pindex_was_in_chain = true;
        CBlockIndex *invalid_walk_tip = m_chain.Tip();

        // ActivateBestChain considers blocks already in m_chain
        // unconditionally valid already, so force disconnect away from it.
        DisconnectedBlockTransactions disconnectpool;
        bool ret = DisconnectTip(state, chainparams, &disconnectpool);
        // DisconnectTip will add transactions to disconnectpool.
        // Adjust the mempool to be consistent with the new tip, adding
        // transactions back to the mempool if disconnecting was successful,
        // and we're not doing a very deep invalidation (in which case
        // keeping the mempool up to date is probably futile anyway).
        UpdateMempoolForReorg(disconnectpool, /* fAddToMempool = */ (++disconnected <= 10) && ret);
        if (!ret) return false;
        assert(invalid_walk_tip->pprev == m_chain.Tip());

        // We immediately mark the disconnected blocks as invalid.
        // This prevents a case where pruned nodes may fail to invalidateblock
        // and be left unable to start as they have no tip candidates (as there
        // are no blocks that meet the "have data and are not invalid per
        // nStatus" criteria for inclusion in setBlockIndexCandidates).
        invalid_walk_tip->nStatus |= BLOCK_FAILED_VALID;
        setDirtyBlockIndex.insert(invalid_walk_tip);
        setBlockIndexCandidates.erase(invalid_walk_tip);
        setBlockIndexCandidates.insert(invalid_walk_tip->pprev);
        if (invalid_walk_tip->pprev == to_mark_failed && (to_mark_failed->nStatus & BLOCK_FAILED_VALID)) {
            // We only want to mark the last disconnected block as BLOCK_FAILED_VALID; its children
            // need to be BLOCK_FAILED_CHILD instead.
            to_mark_failed->nStatus = (to_mark_failed->nStatus ^ BLOCK_FAILED_VALID) | BLOCK_FAILED_CHILD;
            setDirtyBlockIndex.insert(to_mark_failed);
        }

        // Add any equal or more work headers to setBlockIndexCandidates
        auto candidate_it = candidate_blocks_by_work.lower_bound(invalid_walk_tip->pprev->nChainWork);
        while (candidate_it != candidate_blocks_by_work.end()) {
            if (!CBlockIndexWorkComparator()(candidate_it->second, invalid_walk_tip->pprev)) {
                setBlockIndexCandidates.insert(candidate_it->second);
                candidate_it = candidate_blocks_by_work.erase(candidate_it);
            } else {
                ++candidate_it;
            }
        }

        // Track the last disconnected block, so we can correct its BLOCK_FAILED_CHILD status in future
        // iterations, or, if it's the last one, call InvalidChainFound on it.
        to_mark_failed = invalid_walk_tip;
    }

    {
        LOCK(cs_main);
        if (m_chain.Contains(to_mark_failed)) {
            // If the to-be-marked invalid block is in the active chain, something is interfering and we can't proceed.
            return false;
        }

        // Mark pindex (or the last disconnected block) as invalid, even when it never was in the main chain
        to_mark_failed->nStatus |= BLOCK_FAILED_VALID;
        setDirtyBlockIndex.insert(to_mark_failed);
        setBlockIndexCandidates.erase(to_mark_failed);
        m_blockman.m_failed_blocks.insert(to_mark_failed);

        // The resulting new best tip may not be in setBlockIndexCandidates anymore, so
        // add it again.
        BlockMap::iterator it = m_blockman.m_block_index.begin();
        while (it != m_blockman.m_block_index.end()) {
            if (it->second->IsValid(BLOCK_VALID_TRANSACTIONS) && it->second->HaveTxsDownloaded() && !setBlockIndexCandidates.value_comp()(it->second, m_chain.Tip())) {
                setBlockIndexCandidates.insert(it->second);
            }
            it++;
        }

        InvalidChainFound(to_mark_failed);
    }

    // Only notify about a new block tip if the active chain was modified.
    if (pindex_was_in_chain) {
        uiInterface.NotifyBlockTip(IsInitialBlockDownload(), to_mark_failed->pprev);
    }
    return true;
}

bool InvalidateBlock(CValidationState& state, const CChainParams& chainparams, CBlockIndex *pindex) {
    return ::ChainstateActive().InvalidateBlock(state, chainparams, pindex);
}

void CChainState::ResetBlockFailureFlags(CBlockIndex *pindex) {
    AssertLockHeld(cs_main);

    int nHeight = pindex->nHeight;

    // Remove the invalidity flag from this block and all its descendants.
    BlockMap::iterator it = m_blockman.m_block_index.begin();
    while (it != m_blockman.m_block_index.end()) {
        if (!it->second->IsValid() && it->second->GetAncestor(nHeight) == pindex) {
            it->second->nStatus &= ~BLOCK_FAILED_MASK;
            setDirtyBlockIndex.insert(it->second);
            if (it->second->IsValid(BLOCK_VALID_TRANSACTIONS) && it->second->HaveTxsDownloaded() && setBlockIndexCandidates.value_comp()(m_chain.Tip(), it->second)) {
                setBlockIndexCandidates.insert(it->second);
            }
            if (it->second == pindexBestInvalid) {
                // Reset invalid block marker if it was pointing to one of those.
                pindexBestInvalid = nullptr;
            }
            m_blockman.m_failed_blocks.erase(it->second);
        }
        it++;
    }

    // Remove the invalidity flag from all ancestors too.
    while (pindex != nullptr) {
        if (pindex->nStatus & BLOCK_FAILED_MASK) {
            pindex->nStatus &= ~BLOCK_FAILED_MASK;
            setDirtyBlockIndex.insert(pindex);
            m_blockman.m_failed_blocks.erase(pindex);
        }
        pindex = pindex->pprev;
    }
}

void ResetBlockFailureFlags(CBlockIndex *pindex) {
    return ::ChainstateActive().ResetBlockFailureFlags(pindex);
}

CBlockIndex* BlockManager::AddToBlockIndex(const CBlockHeader& block)
{
    AssertLockHeld(cs_main);

    // Check for duplicate
    uint256 hash = block.GetHash();
    BlockMap::iterator it = m_block_index.find(hash);
    if (it != m_block_index.end())
        return it->second;

    // Construct new block index object
    CBlockIndex* pindexNew = new CBlockIndex(block);
    // We assign the sequence id to blocks only when the full data is available,
    // to avoid miners withholding blocks but broadcasting headers, to get a
    // competitive advantage.
    pindexNew->nSequenceId = 0;
    BlockMap::iterator mi = m_block_index.insert(std::make_pair(hash, pindexNew)).first;
    pindexNew->phashBlock = &((*mi).first);
    BlockMap::iterator miPrev = m_block_index.find(block.hashPrevBlock);
    if (miPrev != m_block_index.end())
    {
        pindexNew->pprev = (*miPrev).second;
        pindexNew->nHeight = pindexNew->pprev->nHeight + 1;
        pindexNew->BuildSkip();
    }
    pindexNew->nTimeMax = (pindexNew->pprev ? std::max(pindexNew->pprev->nTimeMax, pindexNew->nTime) : pindexNew->nTime);
    pindexNew->nChainWork = (pindexNew->pprev ? pindexNew->pprev->nChainWork : 0) + GetBlockProof(*pindexNew);
    pindexNew->RaiseValidity(BLOCK_VALID_TREE);
    if (pindexBestHeader == nullptr || pindexBestHeader->nChainWork < pindexNew->nChainWork)
        pindexBestHeader = pindexNew;

    setDirtyBlockIndex.insert(pindexNew);

    return pindexNew;
}

/** Mark a block as having its data received and checked (up to BLOCK_VALID_TRANSACTIONS). */
void CChainState::ReceivedBlockTransactions(const CBlock& block, CBlockIndex* pindexNew, const FlatFilePos& pos, const Consensus::Params& consensusParams)
{
    pindexNew->nTx = block.vtx.size();
    pindexNew->nChainTx = 0;
    pindexNew->nFile = pos.nFile;
    pindexNew->nDataPos = pos.nPos;
    pindexNew->nUndoPos = 0;
    pindexNew->nStatus |= BLOCK_HAVE_DATA;
    if (IsWitnessEnabled(pindexNew->pprev, consensusParams)) {
        pindexNew->nStatus |= BLOCK_OPT_WITNESS;
    }
    pindexNew->RaiseValidity(BLOCK_VALID_TRANSACTIONS);
    setDirtyBlockIndex.insert(pindexNew);

    if (pindexNew->pprev == nullptr || pindexNew->pprev->HaveTxsDownloaded()) {
        // If pindexNew is the genesis block or all parents are BLOCK_VALID_TRANSACTIONS.
        std::deque<CBlockIndex*> queue;
        queue.push_back(pindexNew);

        // Recursively process any descendant blocks that now may be eligible to be connected.
        while (!queue.empty()) {
            CBlockIndex *pindex = queue.front();
            queue.pop_front();
            pindex->nChainTx = (pindex->pprev ? pindex->pprev->nChainTx : 0) + pindex->nTx;
            {
                LOCK(cs_nBlockSequenceId);
                pindex->nSequenceId = nBlockSequenceId++;
            }
            if (m_chain.Tip() == nullptr || !setBlockIndexCandidates.value_comp()(pindex, m_chain.Tip())) {
                setBlockIndexCandidates.insert(pindex);
//                LogPrintf("TRACE ReceivedBlockTransactions() after: setBlockIndexCandidates: %i\n", setBlockIndexCandidates.size());
            }
            std::pair<std::multimap<CBlockIndex*, CBlockIndex*>::iterator, std::multimap<CBlockIndex*, CBlockIndex*>::iterator> range = m_blockman.m_blocks_unlinked.equal_range(pindex);
            while (range.first != range.second) {
                std::multimap<CBlockIndex*, CBlockIndex*>::iterator it = range.first;
                queue.push_back(it->second);
                range.first++;
                m_blockman.m_blocks_unlinked.erase(it);
            }
        }
    } else {
        if (pindexNew->pprev && pindexNew->pprev->IsValid(BLOCK_VALID_TREE)) {
            m_blockman.m_blocks_unlinked.insert(std::make_pair(pindexNew->pprev, pindexNew));
        }
    }
}

static bool FindBlockPos(FlatFilePos &pos, unsigned int nAddSize, unsigned int nHeight, uint64_t nTime, bool fKnown = false)
{
    LOCK(cs_LastBlockFile);

    unsigned int nFile = fKnown ? pos.nFile : nLastBlockFile;
    if (vinfoBlockFile.size() <= nFile) {
        vinfoBlockFile.resize(nFile + 1);
    }

    if (!fKnown) {
        while (vinfoBlockFile[nFile].nSize + nAddSize >= MAX_BLOCKFILE_SIZE) {
            nFile++;
            if (vinfoBlockFile.size() <= nFile) {
                vinfoBlockFile.resize(nFile + 1);
            }
        }
        pos.nFile = nFile;
        pos.nPos = vinfoBlockFile[nFile].nSize;
    }

    if ((int)nFile != nLastBlockFile) {
        if (!fKnown) {
            LogPrintf("Leaving block file %i: %s\n", nLastBlockFile, vinfoBlockFile[nLastBlockFile].ToString());
        }
        FlushBlockFile(!fKnown);
        nLastBlockFile = nFile;
    }

    vinfoBlockFile[nFile].AddBlock(nHeight, nTime);
    if (fKnown)
        vinfoBlockFile[nFile].nSize = std::max(pos.nPos + nAddSize, vinfoBlockFile[nFile].nSize);
    else
        vinfoBlockFile[nFile].nSize += nAddSize;

    if (!fKnown) {
        bool out_of_space;
        size_t bytes_allocated = BlockFileSeq().Allocate(pos, nAddSize, out_of_space);
        if (out_of_space) {
            return AbortNode("Disk space is too low!", _("Error: Disk space is too low!").translated, CClientUIInterface::MSG_NOPREFIX);
        }
        if (bytes_allocated != 0 && fPruneMode) {
            fCheckForPruning = true;
        }
    }

    setDirtyFileInfo.insert(nFile);
    return true;
}

static bool FindUndoPos(CValidationState &state, int nFile, FlatFilePos &pos, unsigned int nAddSize)
{
    pos.nFile = nFile;

    LOCK(cs_LastBlockFile);

    pos.nPos = vinfoBlockFile[nFile].nUndoSize;
    vinfoBlockFile[nFile].nUndoSize += nAddSize;
    setDirtyFileInfo.insert(nFile);

    bool out_of_space;
    size_t bytes_allocated = UndoFileSeq().Allocate(pos, nAddSize, out_of_space);
    if (out_of_space) {
        return AbortNode(state, "Disk space is too low!", _("Error: Disk space is too low!").translated, CClientUIInterface::MSG_NOPREFIX);
    }
    if (bytes_allocated != 0 && fPruneMode) {
        fCheckForPruning = true;
    }

    return true;
}

bool CheckBlock(const CBlock& block, CValidationState& state, const Consensus::Params& consensusParams, CheckContextState& ctxState, bool fCheckPOS, const int height, bool fCheckMerkleRoot)
{
    // These are checks that are independent of context.

    if (block.fChecked)
        return true;

    // Check that the header is valid (particularly PoW).  This is mostly
    // redundant with the call in AcceptBlockHeader.
    if (!fIsFakeNet && fCheckPOS && !pos::ContextualCheckProofOfStake(block, consensusParams, pcustomcsview.get(), ctxState, height))
        return state.Invalid(ValidationInvalidReason::BLOCK_INVALID_HEADER, false, REJECT_INVALID, "high-hash", "proof of stake failed");

    // Check the merkle root.
    // block merkle root is delayed to ConnectBlock to ensure account changes
    if (fCheckMerkleRoot && (height < consensusParams.EunosHeight
    || height >= consensusParams.EunosKampungHeight)) {
        bool mutated;
        uint256 hashMerkleRoot2 = BlockMerkleRoot(block, &mutated);
        if (block.hashMerkleRoot != hashMerkleRoot2)
            return state.Invalid(ValidationInvalidReason::BLOCK_MUTATED, false, REJECT_INVALID, "bad-txnmrklroot", "hashMerkleRoot mismatch");

        // Check for merkle tree malleability (CVE-2012-2459): repeating sequences
        // of transactions in a block without affecting the merkle root of a block,
        // while still invalidating it.
        if (mutated)
            return state.Invalid(ValidationInvalidReason::BLOCK_MUTATED, false, REJECT_INVALID, "bad-txns-duplicate", "duplicate transaction");
    }

    // All potential-corruption validation must be done before we do any
    // transaction validation, as otherwise we may mark the header as invalid
    // because we receive the wrong transactions for it.
    // Note that witness malleability is checked in ContextualCheckBlock, so no
    // checks that use witness data may be performed here.

    // Size limits
    if (block.vtx.empty() || block.vtx.size() * WITNESS_SCALE_FACTOR > MAX_BLOCK_WEIGHT || ::GetSerializeSize(block, PROTOCOL_VERSION | SERIALIZE_TRANSACTION_NO_WITNESS) * WITNESS_SCALE_FACTOR > MAX_BLOCK_WEIGHT)
        return state.Invalid(ValidationInvalidReason::CONSENSUS, false, REJECT_INVALID, "bad-blk-length", "size limits failed");

    // First transaction must be coinbase, the rest must not be
    if (block.vtx.empty() || !block.vtx[0]->IsCoinBase())
        return state.Invalid(ValidationInvalidReason::CONSENSUS, false, REJECT_INVALID, "bad-cb-missing", "first tx is not coinbase");

    // skip this validation if it is Genesis (due to mn creation txs)
    if (block.GetHash() != consensusParams.hashGenesisBlock) {
        TBytes dummy;
        for (unsigned int i = 1; i < block.vtx.size(); i++) {
            if (block.vtx[i]->IsCoinBase() &&
                !IsAnchorRewardTx(*block.vtx[i], dummy, height >= consensusParams.FortCanningHeight) &&
                !IsAnchorRewardTxPlus(*block.vtx[i], dummy, height >= consensusParams.FortCanningHeight) &&
                !IsTokenSplitTx(*block.vtx[i], dummy, height >= consensusParams.FortCanningCrunchHeight))
                return state.Invalid(ValidationInvalidReason::CONSENSUS, false, REJECT_INVALID, "bad-cb-multiple", "more than one coinbase");
        }
    }

    // Check transactions
    // skip this validation if it is Genesis (due to mn creation txs)
    if (block.GetHash() != consensusParams.hashGenesisBlock) {
        for (const auto& tx : block.vtx)
            if (!CheckTransaction(*tx, state, true))
                return state.Invalid(state.GetReason(), false, state.GetRejectCode(), state.GetRejectReason(),
                                     strprintf("Transaction check failed (tx hash %s) %s", tx->GetHash().ToString(), state.GetDebugMessage()));
    }

    if (!fIsFakeNet && fCheckPOS && height >= consensusParams.FortCanningHeight) {
        CKeyID minter;
        // this is safe cause pos::ContextualCheckProofOfStake checked
        block.ExtractMinterKey(minter);
        auto nodeId = pcustomcsview->GetMasternodeIdByOperator(minter);
        auto node = pcustomcsview->GetMasternode(*nodeId);
        if (node->rewardAddressType != 0) {
            CScript rewardScriptPubKey = GetScriptForDestination(node->rewardAddressType == PKHashType ?
                CTxDestination(PKHash(node->rewardAddress)) :
                CTxDestination(WitnessV0KeyHash(node->rewardAddress))
            );
            if (block.vtx[0]->vout[0].scriptPubKey != rewardScriptPubKey) {
                return state.Invalid(ValidationInvalidReason::BLOCK_INVALID_HEADER, false, REJECT_INVALID, "bad-rewardaddress", "proof of stake failed");
            }
        }
    }

    unsigned int nSigOps = 0;
    for (const auto& tx : block.vtx)
    {
        nSigOps += GetLegacySigOpCount(*tx);
    }
    if (nSigOps * WITNESS_SCALE_FACTOR > MAX_BLOCK_SIGOPS_COST)
        return state.Invalid(ValidationInvalidReason::CONSENSUS, false, REJECT_INVALID, "bad-blk-sigops", "out-of-bounds SigOpCount");

    if (fCheckPOS && fCheckMerkleRoot)
        block.fChecked = true;

    return true;
}

bool IsWitnessEnabled(const CBlockIndex* pindexPrev, const Consensus::Params& params)
{
    int height = pindexPrev == nullptr ? 0 : pindexPrev->nHeight + 1;
    return (height >= params.SegwitHeight);
}

// Compute at which vout of the block's coinbase transaction the witness
// commitment occurs, or -1 if not found.
static int GetWitnessCommitmentIndex(const CBlock& block)
{
    int commitpos = -1;
    if (!block.vtx.empty()) {
        for (size_t o = 0; o < block.vtx[0]->vout.size(); o++) {
            if (block.vtx[0]->vout[o].scriptPubKey.size() >= 38 && block.vtx[0]->vout[o].scriptPubKey[0] == OP_RETURN && block.vtx[0]->vout[o].scriptPubKey[1] == 0x24 && block.vtx[0]->vout[o].scriptPubKey[2] == 0xaa && block.vtx[0]->vout[o].scriptPubKey[3] == 0x21 && block.vtx[0]->vout[o].scriptPubKey[4] == 0xa9 && block.vtx[0]->vout[o].scriptPubKey[5] == 0xed) {
                commitpos = o;
            }
        }
    }
    return commitpos;
}

void UpdateUncommittedBlockStructures(CBlock& block, const CBlockIndex* pindexPrev, const Consensus::Params& consensusParams)
{
    int commitpos = GetWitnessCommitmentIndex(block);
    static const std::vector<unsigned char> nonce(32, 0x00);
    if (commitpos != -1 && IsWitnessEnabled(pindexPrev, consensusParams) && !block.vtx[0]->HasWitness()) {
        CMutableTransaction tx(*block.vtx[0]);
        tx.vin[0].scriptWitness.stack.resize(1);
        tx.vin[0].scriptWitness.stack[0] = nonce;
        block.vtx[0] = MakeTransactionRef(std::move(tx));
    }
}

std::vector<unsigned char> GenerateCoinbaseCommitment(CBlock& block, const CBlockIndex* pindexPrev, const Consensus::Params& consensusParams)
{
    std::vector<unsigned char> commitment;
    int commitpos = GetWitnessCommitmentIndex(block);
    std::vector<unsigned char> ret(32, 0x00);
    if (consensusParams.SegwitHeight != std::numeric_limits<int>::max()) {
        if (commitpos == -1) {
            uint256 witnessroot = BlockWitnessMerkleRoot(block, nullptr);
            CHash256().Write(witnessroot.begin(), 32).Write(ret.data(), 32).Finalize(witnessroot.begin());
            CTxOut out;
            out.nValue = 0;
            out.scriptPubKey.resize(38);
            out.scriptPubKey[0] = OP_RETURN;
            out.scriptPubKey[1] = 0x24;
            out.scriptPubKey[2] = 0xaa;
            out.scriptPubKey[3] = 0x21;
            out.scriptPubKey[4] = 0xa9;
            out.scriptPubKey[5] = 0xed;
            memcpy(&out.scriptPubKey[6], witnessroot.begin(), 32);
            commitment = std::vector<unsigned char>(out.scriptPubKey.begin(), out.scriptPubKey.end());
            CMutableTransaction tx(*block.vtx[0]);
            tx.vout.push_back(out);
            block.vtx[0] = MakeTransactionRef(std::move(tx));
        }
    }
    UpdateUncommittedBlockStructures(block, pindexPrev, consensusParams);
    return commitment;
}

/** Context-dependent validity checks.
 *  By "context", we mean only the previous block headers, but not the UTXO
 *  set; UTXO-related validity checks are done in ConnectBlock().
 *  NOTE: This function is not currently invoked by ConnectBlock(), so we
 *  should consider upgrade issues if we change which consensus rules are
 *  enforced in this function (eg by adding a new consensus rule). See comment
 *  in ConnectBlock().
 *  Note that -reindex-chainstate skips the validation that happens here!
 */
static bool ContextualCheckBlockHeader(const CBlockHeader& block, CValidationState& state, const CChainParams& params, const CBlockIndex* pindexPrev, int64_t nAdjustedTime) EXCLUSIVE_LOCKS_REQUIRED(cs_main)
{
    assert(pindexPrev != nullptr);
    const int nHeight = pindexPrev->nHeight + 1;

    if (nHeight >= params.GetConsensus().FortCanningMuseumHeight && nHeight != block.deprecatedHeight) {
        return state.Invalid(ValidationInvalidReason::BLOCK_INVALID_HEADER, false, REJECT_INVALID, "incorrect-height", "incorrect height set in block header");
    }

    // Check proof of work
    const Consensus::Params& consensusParams = params.GetConsensus();
    if (block.nBits != pos::GetNextWorkRequired(pindexPrev, block.nTime, consensusParams))
        return state.Invalid(ValidationInvalidReason::BLOCK_INVALID_HEADER, false, REJECT_INVALID, "bad-diffbits", "incorrect proof of work");

    // Check against checkpoints
    // Don't accept any forks from the main chain prior to last checkpoint.
    // GetLastCheckpoint finds the last checkpoint in MapCheckpoints that's in our
    // g_blockman.m_block_index.
    CBlockIndex* pcheckpoint = GetLastCheckpoint(params.Checkpoints());
    if (pcheckpoint && nHeight <= pcheckpoint->nHeight)
        return state.Invalid(ValidationInvalidReason::BLOCK_CHECKPOINT, error("%s: forked chain older than last checkpoint (height %d)", __func__, nHeight), REJECT_CHECKPOINT, "bad-fork-prior-to-checkpoint");

    // Check timestamp against prev
    if (block.GetBlockTime() <= pindexPrev->GetMedianTimePast())
        return state.Invalid(ValidationInvalidReason::BLOCK_INVALID_HEADER, false, REJECT_INVALID, "time-too-old", strprintf("block's timestamp is too early. Block time: %d Min time: %d", block.GetBlockTime(), pindexPrev->GetMedianTimePast()));

    // Check timestamp
    if (Params().NetworkIDString() != CBaseChainParams::REGTEST && nHeight >= static_cast<uint64_t>(consensusParams.EunosPayaHeight)) {
        if (block.GetBlockTime() > GetTime() + MAX_FUTURE_BLOCK_TIME_EUNOSPAYA)
            return state.Invalid(ValidationInvalidReason::BLOCK_TIME_FUTURE, false, REJECT_INVALID, "time-too-new", strprintf("block timestamp too far in the future. Block time: %d Max time: %d", block.GetBlockTime(), GetTime() + MAX_FUTURE_BLOCK_TIME_EUNOSPAYA));
    }

    if (block.GetBlockTime() > nAdjustedTime + MAX_FUTURE_BLOCK_TIME)
        return state.Invalid(ValidationInvalidReason::BLOCK_TIME_FUTURE, false, REJECT_INVALID, "time-too-new", "block timestamp too far in the future");

    if (nHeight >= static_cast<uint64_t>(consensusParams.DakotaCrescentHeight)) {
        if (block.GetBlockTime() > GetTime() + MAX_FUTURE_BLOCK_TIME_DAKOTACRESCENT)
            return state.Invalid(ValidationInvalidReason::BLOCK_TIME_FUTURE, false, REJECT_INVALID, "time-too-new", strprintf("block timestamp too far in the future. Block time: %d Max time: %d", block.GetBlockTime(), GetTime() + MAX_FUTURE_BLOCK_TIME_DAKOTACRESCENT));
    }

    // Reject outdated version blocks when 95% (75% on testnet) of the network has upgraded:
    // check for version 2, 3 and 4 upgrades
    if((block.nVersion < 2 && nHeight >= consensusParams.BIP34Height) ||
       (block.nVersion < 3 && nHeight >= consensusParams.BIP66Height) ||
       (block.nVersion < 4 && nHeight >= consensusParams.BIP65Height))
            return state.Invalid(ValidationInvalidReason::BLOCK_INVALID_HEADER, false, REJECT_OBSOLETE, strprintf("bad-version(0x%08x)", block.nVersion),
                                 strprintf("rejected nVersion=0x%08x block", block.nVersion));

    return true;
}

/** NOTE: This function is not currently invoked by ConnectBlock(), so we
 *  should consider upgrade issues if we change which consensus rules are
 *  enforced in this function (eg by adding a new consensus rule). See comment
 *  in ConnectBlock().
 *  Note that -reindex-chainstate skips the validation that happens here!
 */
static bool ContextualCheckBlock(const CBlock& block, CValidationState& state, const Consensus::Params& consensusParams, const CBlockIndex* pindexPrev)
{
    const int nHeight = pindexPrev == nullptr ? 0 : pindexPrev->nHeight + 1;
    //std::cout << "!!!ContextualCheckBlock  : " << nHeight << std::endl;
    // Start enforcing BIP113 (Median Time Past).
    int nLockTimeFlags = 0;
    if (nHeight >= consensusParams.CSVHeight) {
        assert(pindexPrev != nullptr);
        nLockTimeFlags |= LOCKTIME_MEDIAN_TIME_PAST;
    }

    int64_t nLockTimeCutoff = (nLockTimeFlags & LOCKTIME_MEDIAN_TIME_PAST)
                              ? pindexPrev->GetMedianTimePast()
                              : block.GetBlockTime();

    // Check that all transactions are finalized
    for (const auto& tx : block.vtx) {
        if (!IsFinalTx(*tx, nHeight, nLockTimeCutoff)) {
            return state.Invalid(ValidationInvalidReason::CONSENSUS, false, REJECT_INVALID, "bad-txns-nonfinal", "non-final transaction");
        }
    }

    // Enforce rule that the coinbase starts with serialized block height
    if (nHeight >= consensusParams.BIP34Height)
    {
        CScript expect = CScript() << nHeight;
        if (block.vtx[0]->vin[0].scriptSig.size() < expect.size() ||
            !std::equal(expect.begin(), expect.end(), block.vtx[0]->vin[0].scriptSig.begin())) {
            return state.Invalid(ValidationInvalidReason::CONSENSUS, false, REJECT_INVALID, "bad-cb-height", "block height mismatch in coinbase");
        }
    }

    // Validation for witness commitments.
    // * We compute the witness hash (which is the hash including witnesses) of all the block's transactions, except the
    //   coinbase (where 0x0000....0000 is used instead).
    // * The coinbase scriptWitness is a stack of a single 32-byte vector, containing a witness reserved value (unconstrained).
    // * We build a merkle tree with all those witness hashes as leaves (similar to the hashMerkleRoot in the block header).
    // * There must be at least one output whose scriptPubKey is a single 36-byte push, the first 4 bytes of which are
    //   {0xaa, 0x21, 0xa9, 0xed}, and the following 32 bytes are SHA256^2(witness root, witness reserved value). In case there are
    //   multiple, the last one is used.
    bool fHaveWitness = false;
    if (nHeight >= consensusParams.SegwitHeight) {
        int commitpos = GetWitnessCommitmentIndex(block);
        if (commitpos != -1) {
            bool malleated = false;
            uint256 hashWitness = BlockWitnessMerkleRoot(block, &malleated);
            // The malleation check is ignored; as the transaction tree itself
            // already does not permit it, it is impossible to trigger in the
            // witness tree.
            if (block.vtx[0]->vin[0].scriptWitness.stack.size() != 1 || block.vtx[0]->vin[0].scriptWitness.stack[0].size() != 32) {
                return state.Invalid(ValidationInvalidReason::BLOCK_MUTATED, false, REJECT_INVALID, "bad-witness-nonce-size", strprintf("%s : invalid witness reserved value size", __func__));
            }
            CHash256().Write(hashWitness.begin(), 32).Write(&block.vtx[0]->vin[0].scriptWitness.stack[0][0], 32).Finalize(hashWitness.begin());
            if (memcmp(hashWitness.begin(), &block.vtx[0]->vout[commitpos].scriptPubKey[6], 32)) {
                return state.Invalid(ValidationInvalidReason::BLOCK_MUTATED, false, REJECT_INVALID, "bad-witness-merkle-match", strprintf("%s : witness merkle commitment mismatch", __func__));
            }
            fHaveWitness = true;
        }
    }

    // No witness data is allowed in blocks that don't commit to witness data, as this would otherwise leave room for spam
    if (!fHaveWitness) {
      for (const auto& tx : block.vtx) {
            if (tx->HasWitness()) {
                return state.Invalid(ValidationInvalidReason::BLOCK_MUTATED, false, REJECT_INVALID, "unexpected-witness", strprintf("%s : unexpected witness data found", __func__));
            }
        }
    }

    // After the coinbase witness reserved value and commitment are verified,
    // we can check if the block weight passes (before we've checked the
    // coinbase witness, it would be possible for the weight to be too
    // large by filling up the coinbase witness, which doesn't change
    // the block hash, so we couldn't mark the block as permanently
    // failed).
    if (GetBlockWeight(block) > MAX_BLOCK_WEIGHT) {
        return state.Invalid(ValidationInvalidReason::CONSENSUS, false, REJECT_INVALID, "bad-blk-weight", strprintf("%s : weight limit failed", __func__));
    }

    return true;
}

bool BlockManager::AcceptBlockHeader(const CBlockHeader& block, CValidationState& state, const CChainParams& chainparams, CBlockIndex** ppindex)
{
    AssertLockHeld(cs_main);
    // Check for duplicate
    uint256 hash = block.GetHash();
    BlockMap::iterator miSelf = m_block_index.find(hash);
    CBlockIndex *pindex = nullptr;
    if (hash != chainparams.GetConsensus().hashGenesisBlock) {
        if (miSelf != m_block_index.end()) {
            // Block header is already known.
            pindex = miSelf->second;
            if (ppindex)
                *ppindex = pindex;
            if (pindex->nStatus & BLOCK_FAILED_MASK) {
                return state.Invalid(ValidationInvalidReason::CACHED_INVALID, error("%s: block %s is marked invalid", __func__, hash.ToString()), 0, "duplicate");
            }
            return true;
        }

        if (!fIsFakeNet && !pos::CheckHeaderSignature(block)) {
            return state.Invalid(ValidationInvalidReason::BLOCK_INVALID_HEADER, error("%s: Consensus::CheckHeaderSignature: block %s: bad-pos-header-signature", __func__, hash.ToString()), REJECT_INVALID, "bad-pos-header-signature");
        }

        // Get prev block index
        CBlockIndex* pindexPrev = nullptr;
        BlockMap::iterator mi = m_block_index.find(block.hashPrevBlock);
        if (mi == m_block_index.end())
            return state.Invalid(ValidationInvalidReason::BLOCK_MISSING_PREV, error("%s: prev block not found", __func__), 0, "prev-blk-not-found");
        pindexPrev = (*mi).second;
        if (pindexPrev->nStatus & BLOCK_FAILED_MASK)
            return state.Invalid(ValidationInvalidReason::BLOCK_INVALID_PREV, error("%s: prev block invalid", __func__), REJECT_INVALID, "bad-prevblk");
        if (!ContextualCheckBlockHeader(block, state, chainparams, pindexPrev, GetAdjustedTime()))
            return error("%s: Consensus::ContextualCheckBlockHeader: %s, %s", __func__, hash.ToString(), FormatStateMessage(state));

        // Now with pindexPrev we can check stake modifier
        if (!fIsFakeNet && !pos::CheckStakeModifier(pindexPrev, block)) {
            return state.Invalid(ValidationInvalidReason::BLOCK_INVALID_HEADER, error("%s: block %s: bad PoS stake modifier", __func__, hash.ToString()), REJECT_INVALID, "bad-stakemodifier");
        }

        /* Determine if this block descends from any block which has been found
         * invalid (m_failed_blocks), then mark pindexPrev and any blocks between
         * them as failed. For example:
         *
         *                D3
         *              /
         *      B2 - C2
         *    /         \
         *  A             D2 - E2 - F2
         *    \
         *      B1 - C1 - D1 - E1
         *
         * In the case that we attempted to reorg from E1 to F2, only to find
         * C2 to be invalid, we would mark D2, E2, and F2 as BLOCK_FAILED_CHILD
         * but NOT D3 (it was not in any of our candidate sets at the time).
         *
         * In any case D3 will also be marked as BLOCK_FAILED_CHILD at restart
         * in LoadBlockIndex.
         */
        if (!pindexPrev->IsValid(BLOCK_VALID_SCRIPTS)) {
            // The above does not mean "invalid": it checks if the previous block
            // hasn't been validated up to BLOCK_VALID_SCRIPTS. This is a performance
            // optimization, in the common case of adding a new block to the tip,
            // we don't need to iterate over the failed blocks list.
            for (const CBlockIndex* failedit : m_failed_blocks) {
                if (pindexPrev->GetAncestor(failedit->nHeight) == failedit) {
                    assert(failedit->nStatus & BLOCK_FAILED_VALID);
                    CBlockIndex* invalid_walk = pindexPrev;
                    while (invalid_walk != failedit) {
                        invalid_walk->nStatus |= BLOCK_FAILED_CHILD;
                        setDirtyBlockIndex.insert(invalid_walk);
                        invalid_walk = invalid_walk->pprev;
                    }
                    return state.Invalid(ValidationInvalidReason::BLOCK_INVALID_PREV, error("%s: prev block invalid", __func__), REJECT_INVALID, "bad-prevblk");
                }
            }
        }
    }
    if (pindex == nullptr)
        pindex = AddToBlockIndex(block);

    if (ppindex)
        *ppindex = pindex;

    return true;
}

// Exposed wrapper for AcceptBlockHeader
bool ProcessNewBlockHeaders(const std::vector<CBlockHeader>& headers, CValidationState& state, const CChainParams& chainparams, const CBlockIndex** ppindex, CBlockHeader *first_invalid)
{
    if (first_invalid != nullptr) first_invalid->SetNull();
    {
        LOCK(cs_main);

        for (const CBlockHeader& header : headers) {
            CBlockIndex *pindex = nullptr; // Use a temp pindex instead of ppindex to avoid a const_cast
            bool accepted = g_blockman.AcceptBlockHeader(header, state, chainparams, &pindex);
            ::ChainstateActive().CheckBlockIndex(chainparams.GetConsensus());

            if (!accepted) {
                if (first_invalid) *first_invalid = header;
                return false;
            }
            if (ppindex) {
                *ppindex = pindex;
            }
        }
    }
    if (NotifyHeaderTip())
    {
        LOCK(cs_main);
        if (::ChainstateActive().IsInitialBlockDownload() && ppindex && *ppindex) {
            LogPrintf("Synchronizing blockheaders, height: %d (~%.2f%%)\n", (*ppindex)->nHeight, 100.0/((*ppindex)->nHeight+(GetAdjustedTime() - (*ppindex)->GetBlockTime()) / Params().GetConsensus().pos.nTargetSpacing) * (*ppindex)->nHeight);
        }
    }
    return true;
}

/** Store block on disk. If dbp is non-nullptr, the file is known to already reside on disk */
static FlatFilePos SaveBlockToDisk(const CBlock& block, int nHeight, const CChainParams& chainparams, const FlatFilePos* dbp) {
    unsigned int nBlockSize = ::GetSerializeSize(block, CLIENT_VERSION);
    FlatFilePos blockPos;
    if (dbp != nullptr)
        blockPos = *dbp;
    if (!FindBlockPos(blockPos, nBlockSize+8, nHeight, block.GetBlockTime(), dbp != nullptr)) {
        error("%s: FindBlockPos failed", __func__);
        return FlatFilePos();
    }
    if (dbp == nullptr) {
        if (!WriteBlockToDisk(block, blockPos, chainparams.MessageStart())) {
            AbortNode("Failed to write block");
            return FlatFilePos();
        }
    }
    return blockPos;
}

/** Store block on disk. If dbp is non-nullptr, the file is known to already reside on disk */
bool CChainState::AcceptBlock(const std::shared_ptr<const CBlock>& pblock, CValidationState& state, const CChainParams& chainparams, CBlockIndex** ppindex, bool fRequested, const FlatFilePos* dbp, bool* fNewBlock)
{
    const CBlock& block = *pblock;

    if (fNewBlock) *fNewBlock = false;
    AssertLockHeld(cs_main);

    CBlockIndex *pindexDummy = nullptr;
    CBlockIndex *&pindex = ppindex ? *ppindex : pindexDummy;

    bool accepted_header = m_blockman.AcceptBlockHeader(block, state, chainparams, &pindex);
    CheckBlockIndex(chainparams.GetConsensus());

    if (!accepted_header)
        return false;

    // Try to process all requested blocks that we don't have, but only
    // process an unrequested block if it's new and has enough work to
    // advance our tip, and isn't too many blocks ahead.
    bool fAlreadyHave = pindex->nStatus & BLOCK_HAVE_DATA;
    bool fHasMoreOrSameWork = (m_chain.Tip() ? pindex->nChainWork >= m_chain.Tip()->nChainWork : true);
    // Blocks that are too out-of-order needlessly limit the effectiveness of
    // pruning, because pruning will not delete block files that contain any
    // blocks which are too close in height to the tip.  Apply this test
    // regardless of whether pruning is enabled; it should generally be safe to
    // not process unrequested blocks.
    bool fTooFarAhead = (pindex->nHeight > int(m_chain.Height() + MIN_BLOCKS_TO_KEEP));

    // TODO: Decouple this function from the block download logic by removing fRequested
    // This requires some new chain data structure to efficiently look up if a
    // block is in a chain leading to a candidate for best tip, despite not
    // being such a candidate itself.

    // TODO: deal better with return value and error conditions for duplicate
    // and unrequested blocks.
    if (fAlreadyHave) return true;
    if (!fRequested) {  // If we didn't ask for it:
        if (pindex->nTx != 0) return true;    // This is a previously-processed block that was pruned
        if (!fHasMoreOrSameWork) return true; // Don't process less-work chains
        if (fTooFarAhead) return true;        // Block height is too high

        // Protect against DoS attacks from low-work chains.
        // If our tip is behind, a peer could try to send us
        // low-work blocks on a fake chain that we would never
        // request; don't process these.
        if (pindex->nChainWork < nMinimumChainWork) return true;
    }

    CheckContextState ctxState;
    if (!CheckBlock(block, state, chainparams.GetConsensus(), ctxState, false, pindex->nHeight) || // false cause we can check pos context only on ConnectBlock
        !ContextualCheckBlock(block, state, chainparams.GetConsensus(), pindex->pprev)) {
        assert(IsBlockReason(state.GetReason()));
        if (state.IsInvalid() && state.GetReason() != ValidationInvalidReason::BLOCK_MUTATED) {
            pindex->nStatus |= BLOCK_FAILED_VALID;
            setDirtyBlockIndex.insert(pindex);
        }
        return error("%s: %s", __func__, FormatStateMessage(state));
    }

    // Header is valid/has work, merkle tree and segwit merkle tree are good...RELAY NOW
    // (but if it does not build on our best tip, let the SendMessages loop relay it)
    if (!IsInitialBlockDownload() && m_chain.Tip() == pindex->pprev)
        GetMainSignals().NewPoWValidBlock(pindex, pblock);

    // Write block to history file
    if (fNewBlock) *fNewBlock = true;
    try {
        FlatFilePos blockPos = SaveBlockToDisk(block, pindex->nHeight, chainparams, dbp);
        if (blockPos.IsNull()) {
            state.Error(strprintf("%s: Failed to find position to write new block to disk", __func__));
            return false;
        }
        ReceivedBlockTransactions(block, pindex, blockPos, chainparams.GetConsensus());
    } catch (const std::runtime_error& e) {
        return AbortNode(state, std::string("System error: ") + e.what());
    }

    FlushStateToDisk(chainparams, state, FlushStateMode::NONE);

    CheckBlockIndex(chainparams.GetConsensus());

    return true;
}

void ProcessAuthsIfTipChanged(CBlockIndex const * oldTip, CBlockIndex const * tip, Consensus::Params const & consensus)
{
    AssertLockNotHeld(cs_main);
    assert(oldTip);
    assert(tip);
    assert(tip != oldTip);

    LOCK(cs_main);

    auto topAnchor = panchors->GetActiveAnchor();
    CTeamView::CTeam team;
    int teamChange = tip->nHeight;
    auto const teamDakota = pcustomcsview->GetAuthTeam(tip->nHeight);
    if (!teamDakota || teamDakota->empty()) {
        return;
    }
    team = *teamDakota;

    // Calc how far back team changes, do not generate auths below that height.
    teamChange = teamChange % Params().GetConsensus().mn.anchoringTeamChange;

    uint64_t topAnchorHeight = topAnchor ? static_cast<uint64_t>(topAnchor->anchor.height) : 0;
    // we have no need to ask for auths at all if we have topAnchor higher than current chain
    if (tip->nHeight <= topAnchorHeight) {
        return;
    }

    CBlockIndex const * pindexFork = ::ChainActive().FindFork(oldTip);
    uint64_t forkHeight = pindexFork && (pindexFork->nHeight >= (uint64_t)consensus.mn.anchoringFrequency) ? pindexFork->nHeight - (uint64_t)consensus.mn.anchoringFrequency : 0;
    // limit fork height - trim it by the top anchor, if any
    forkHeight = std::max(forkHeight, topAnchorHeight);
    pindexFork = ::ChainActive()[forkHeight];

    if (tip->pprev != oldTip) {
        // asking all auths that may be skipped (rather we have switch the chain or not)
        LogPrint(BCLog::ANCHORING, "request getauths from %d to %d\n", pindexFork->nHeight, tip->nHeight);
        RelayGetAnchorAuths(pindexFork->GetBlockHash(), tip->GetBlockHash(), *g_connman);
    }

    // masternode key and operator auth address
    auto operatorDetails = AmISignerNow(tip->nHeight, team);

    if (operatorDetails.empty()) {
        return;
    }

    // trying to create auths between pindexFork and new tip (descending)
    std::vector<CInv> vInv;
    for (CBlockIndex const * pindex = tip; pindex && pindex != pindexFork && teamChange >= 0; pindex = pindex->pprev, --teamChange) {

        // Only anchor by specified frequency
        if (pindex->nHeight % consensus.mn.anchoringFrequency != 0) {
            continue;
        }

        // Get start anchor height
        int anchorHeight = static_cast<int>(pindex->nHeight) - consensus.mn.anchoringFrequency;

        // Get anchor block from specified time depth
        int64_t timeDepth = consensus.mn.anchoringTimeDepth;
        while (anchorHeight > 0 && ::ChainActive()[anchorHeight]->nTime + timeDepth > pindex->nTime) {
            --anchorHeight;
        }

        // Select a block further back to avoid Anchor too new error.
        if (pindex->nHeight >= consensus.FortCanningHeight) {
            timeDepth += consensus.mn.anchoringAdditionalTimeDepth;
            while (anchorHeight > 0 && ::ChainActive()[anchorHeight]->nTime + timeDepth > pindex->nTime) {
                --anchorHeight;
            }
        }

        // Rollback to height consistent with anchoringFrequency
        while (anchorHeight > 0 && anchorHeight % consensus.mn.anchoringFrequency != 0) {
            --anchorHeight;
        }

        if (anchorHeight <= 0 || (topAnchor && topAnchor->anchor.height >= (THeight)anchorHeight)) { // important to check prev anchor height!
            break;
        }

        auto const anchorBlock = ::ChainActive()[anchorHeight];

        // Create team data
        CTeamView::CTeam team;
        std::vector<unsigned char> teamDetailsVector;

        // Embed height and partial hash into CKeyID to find team later and validate chain
        size_t prefixLength{CKeyID().size() - spv::BtcAnchorMarker.size() - sizeof(uint64_t)};
        std::vector<unsigned char> hashPrefix{pindex->GetBlockHash().begin(), pindex->GetBlockHash().begin() + prefixLength};
        teamDetailsVector.insert(teamDetailsVector.end(), spv::BtcAnchorMarker.begin(), spv::BtcAnchorMarker.end()); // 3 Bytes
        uint64_t anchorCreationHeight = pindex->nHeight;
        teamDetailsVector.insert(teamDetailsVector.end(), reinterpret_cast<unsigned char*>(&anchorCreationHeight),
                                 reinterpret_cast<unsigned char*>(&anchorCreationHeight) + sizeof(uint64_t)); // 8 Bytes
        teamDetailsVector.insert(teamDetailsVector.end(), hashPrefix.begin(), hashPrefix.end()); // 9 Bytes

        CKeyID teamDetails{uint160{teamDetailsVector}};
        team.insert(teamDetails);

        // trying to create and sign new auth
        CAnchorAuthMessage auth({topAnchor ? topAnchor->txHash : uint256(), static_cast<THeight>(anchorHeight), anchorBlock->GetBlockHash(), team});

        for (const auto& keys : operatorDetails) {
            if (!panchorauths->GetVote(auth.GetSignHash(), keys.first))
            {
                auth.SignWithKey(keys.second);
                LogPrint(BCLog::ANCHORING, "Anchor auth message signed, hash: %s, height: %d, prev: %s, teamSize: %ld, signHash: %s\n",
                          auth.GetHash().ToString(),
                          auth.height,
                          auth.previousAnchor.ToString(),
                          auth.nextTeam.size(),
                          auth.GetSignHash().ToString()
                          );

                panchorauths->AddAuth(auth);
                vInv.push_back(CInv(MSG_ANCHOR_AUTH, auth.GetHash()));
            }
        }
    }
    if (vInv.size() > 0) {
        RelayAnchorAuths(vInv, *g_connman);
    }
}


bool ProcessNewBlock(const CChainParams& chainparams, const std::shared_ptr<const CBlock> pblock, bool fForceProcessing, bool *fNewBlock)
{
    AssertLockNotHeld(cs_main);

    {
        CBlockIndex *pindex = nullptr;
        if (fNewBlock) *fNewBlock = false;
        CValidationState state;

        // CheckBlock() does not support multi-threaded block validation because CBlock::fChecked can cause data race.
        // Therefore, the following critical section must include the CheckBlock() call as well.
        LOCK(cs_main);

        // Get previous block index
        bool ret{true};
        const auto prevIndex = LookupBlockIndex(pblock->hashPrevBlock);
        if (!prevIndex) {
            ret = false;
            state.Invalid(ValidationInvalidReason::BLOCK_MISSING_PREV, error("%s: prev block not found", __func__), 0, "prev-blk-not-found");
        }

        // Ensure that CheckBlock() passes before calling AcceptBlock, as
        // belt-and-suspenders.
        // reverts a011b9db38ce6d3d5c1b67c1e3bad9365b86f2ce
        // we can end up in isolation banning all other nodes
        CheckContextState ctxState;
        if (ret) {
            ret = CheckBlock(*pblock, state, chainparams.GetConsensus(), ctxState, false, prevIndex->nHeight + 1); // false cause we can check pos context only on ConnectBlock
        }
        if (ret) {
            // Store to disk
            ret = ::ChainstateActive().AcceptBlock(pblock, state, chainparams, &pindex, fForceProcessing, nullptr, fNewBlock);
        }
        if (!ret) {
            GetMainSignals().BlockChecked(*pblock, state);
            return error("%s: AcceptBlock FAILED (%s)", __func__, FormatStateMessage(state));
        }
    }

    NotifyHeaderTip();

    // save old tip
    auto const oldTip = ::ChainActive().Tip();

    CValidationState state; // Only used to report errors, not invalidity - ignore it
    if (!::ChainstateActive().ActivateBestChain(state, chainparams, pblock))
        return error("%s: ActivateBestChain failed (%s)", __func__, FormatStateMessage(state));

    auto const tip = ::ChainActive().Tip();

    // special case for the first run after IBD
    static bool firstRunAfterIBD = true;
    if (!::ChainstateActive().IsInitialBlockDownload() && tip && firstRunAfterIBD && spv::pspv) // spv::pspv not necessary here, but for disabling in old tests
    {
        int sinceHeight = std::max(::ChainActive().Height() - chainparams.GetConsensus().mn.anchoringFrequency * 5, 0);
        LogPrint(BCLog::ANCHORING, "Trying to request some auths after IBD, since %i...\n", sinceHeight);
        RelayGetAnchorAuths(::ChainActive()[sinceHeight]->GetBlockHash(), tip->GetBlockHash(), *g_connman);
        firstRunAfterIBD = false;
    }
    // only if tip was changed
    if (!::ChainstateActive().IsInitialBlockDownload() && tip && tip != oldTip && spv::pspv) // spv::pspv not necessary here, but for disabling in old tests
    {
        ProcessAuthsIfTipChanged(oldTip, tip, chainparams.GetConsensus());

        if (tip->nHeight >= chainparams.GetConsensus().DakotaHeight) {
            panchors->CheckPendingAnchors();
        }
    }

    return true;
}

bool TestBlockValidity(CValidationState& state, const CChainParams& chainparams, const CBlock& block, CBlockIndex* pindexPrev, bool fCheckMerkleRoot)
{
    AssertLockHeld(cs_main);
    assert(pindexPrev && pindexPrev == ::ChainActive().Tip());
    CCoinsViewCache viewNew(&::ChainstateActive().CoinsTip());
    std::vector<uint256> dummyRewardedAnchors;
    CCustomCSView mnview(*pcustomcsview.get());
    uint256 block_hash(block.GetHash());
    CBlockIndex indexDummy(block);
    indexDummy.pprev = pindexPrev;
    indexDummy.nHeight = pindexPrev->nHeight + 1;
    indexDummy.phashBlock = &block_hash;
    CheckContextState ctxState;

    // NOTE: ContextualCheckProofOfStake is called by CheckBlock
    if (!ContextualCheckBlockHeader(block, state, chainparams, pindexPrev, GetAdjustedTime()))
        return error("%s: Consensus::ContextualCheckBlockHeader: %s", __func__, FormatStateMessage(state));
    if (!CheckBlock(block, state, chainparams.GetConsensus(), ctxState, false, indexDummy.nHeight, fCheckMerkleRoot))
        return error("%s: Consensus::CheckBlock: %s", __func__, FormatStateMessage(state));
    if (!ContextualCheckBlock(block, state, chainparams.GetConsensus(), pindexPrev))
        return error("%s: Consensus::ContextualCheckBlock: %s", __func__, FormatStateMessage(state));
    if (!::ChainstateActive().ConnectBlock(block, state, &indexDummy, viewNew, mnview, chainparams, dummyRewardedAnchors, true))
        return false;
    assert(state.IsValid());

    return true;
}

/**
 * BLOCK PRUNING CODE
 */

/* Calculate the amount of disk space the block & undo files currently use */
uint64_t CalculateCurrentUsage()
{
    LOCK(cs_LastBlockFile);

    uint64_t retval = 0;
    for (const CBlockFileInfo &file : vinfoBlockFile) {
        retval += file.nSize + file.nUndoSize;
    }
    return retval;
}

/* Prune a block file (modify associated database entries)*/
void PruneOneBlockFile(const int fileNumber)
{
    LOCK(cs_LastBlockFile);

    for (const auto& entry : g_blockman.m_block_index) {
        CBlockIndex* pindex = entry.second;
        if (pindex->nFile == fileNumber) {
            pindex->nStatus &= ~BLOCK_HAVE_DATA;
            pindex->nStatus &= ~BLOCK_HAVE_UNDO;
            pindex->nFile = 0;
            pindex->nDataPos = 0;
            pindex->nUndoPos = 0;
            setDirtyBlockIndex.insert(pindex);

            // Prune from m_blocks_unlinked -- any block we prune would have
            // to be downloaded again in order to consider its chain, at which
            // point it would be considered as a candidate for
            // m_blocks_unlinked or setBlockIndexCandidates.
            auto range = g_blockman.m_blocks_unlinked.equal_range(pindex->pprev);
            while (range.first != range.second) {
                std::multimap<CBlockIndex *, CBlockIndex *>::iterator _it = range.first;
                range.first++;
                if (_it->second == pindex) {
                    g_blockman.m_blocks_unlinked.erase(_it);
                }
            }
        }
    }

    vinfoBlockFile[fileNumber].SetNull();
    setDirtyFileInfo.insert(fileNumber);
}


void UnlinkPrunedFiles(const std::set<int>& setFilesToPrune)
{
    for (std::set<int>::iterator it = setFilesToPrune.begin(); it != setFilesToPrune.end(); ++it) {
        FlatFilePos pos(*it, 0);
        fs::remove(BlockFileSeq().FileName(pos));
        fs::remove(UndoFileSeq().FileName(pos));
        LogPrintf("Prune: %s deleted blk/rev (%05u)\n", __func__, *it);
    }
}

/* Calculate the block/rev files to delete based on height specified by user with RPC command pruneblockchain */
static void FindFilesToPruneManual(std::set<int>& setFilesToPrune, int nManualPruneHeight)
{
    assert(fPruneMode && nManualPruneHeight > 0);

    LOCK2(cs_main, cs_LastBlockFile);
    if (::ChainActive().Tip() == nullptr)
        return;

    // last block to prune is the lesser of (user-specified height, MIN_BLOCKS_TO_KEEP from the tip)
    unsigned int nLastBlockWeCanPrune = std::min((unsigned)nManualPruneHeight, ::ChainActive().Tip()->nHeight - MIN_BLOCKS_TO_KEEP);
    int count=0;
    for (int fileNumber = 0; fileNumber < nLastBlockFile; fileNumber++) {
        if (vinfoBlockFile[fileNumber].nSize == 0 || vinfoBlockFile[fileNumber].nHeightLast > nLastBlockWeCanPrune)
            continue;
        PruneOneBlockFile(fileNumber);
        setFilesToPrune.insert(fileNumber);
        count++;
    }
    LogPrintf("Prune (Manual): prune_height=%d removed %d blk/rev pairs\n", nLastBlockWeCanPrune, count);
}

/* This function is called from the RPC code for pruneblockchain */
void PruneBlockFilesManual(int nManualPruneHeight)
{
    CValidationState state;
    const CChainParams& chainparams = Params();
    if (!::ChainstateActive().FlushStateToDisk(
            chainparams, state, FlushStateMode::NONE, nManualPruneHeight)) {
        LogPrintf("%s: failed to flush state (%s)\n", __func__, FormatStateMessage(state));
    }
}

/**
 * Prune block and undo files (blk???.dat and undo???.dat) so that the disk space used is less than a user-defined target.
 * The user sets the target (in MB) on the command line or in config file.  This will be run on startup and whenever new
 * space is allocated in a block or undo file, staying below the target. Changing back to unpruned requires a reindex
 * (which in this case means the blockchain must be re-downloaded.)
 *
 * Pruning functions are called from FlushStateToDisk when the global fCheckForPruning flag has been set.
 * Block and undo files are deleted in lock-step (when blk00003.dat is deleted, so is rev00003.dat.)
 * Pruning cannot take place until the longest chain is at least a certain length (100000 on mainnet, 1000 on testnet, 1000 on regtest).
 * Pruning will never delete a block within a defined distance (currently 288) from the active chain's tip.
 * The block index is updated by unsetting HAVE_DATA and HAVE_UNDO for any blocks that were stored in the deleted files.
 * A db flag records the fact that at least some block files have been pruned.
 *
 * @param[out]   setFilesToPrune   The set of file indices that can be unlinked will be returned
 */
static void FindFilesToPrune(std::set<int>& setFilesToPrune, uint64_t nPruneAfterHeight)
{
    LOCK2(cs_main, cs_LastBlockFile);
    if (::ChainActive().Tip() == nullptr || nPruneTarget == 0) {
        return;
    }
    if ((uint64_t)::ChainActive().Tip()->nHeight <= nPruneAfterHeight) {
        return;
    }

    unsigned int nLastBlockWeCanPrune = ::ChainActive().Tip()->nHeight - MIN_BLOCKS_TO_KEEP;
    uint64_t nCurrentUsage = CalculateCurrentUsage();
    // We don't check to prune until after we've allocated new space for files
    // So we should leave a buffer under our target to account for another allocation
    // before the next pruning.
    uint64_t nBuffer = BLOCKFILE_CHUNK_SIZE + UNDOFILE_CHUNK_SIZE;
    uint64_t nBytesToPrune;
    int count=0;

    if (nCurrentUsage + nBuffer >= nPruneTarget) {
        // On a prune event, the chainstate DB is flushed.
        // To avoid excessive prune events negating the benefit of high dbcache
        // values, we should not prune too rapidly.
        // So when pruning in IBD, increase the buffer a bit to avoid a re-prune too soon.
        if (::ChainstateActive().IsInitialBlockDownload()) {
            // Since this is only relevant during IBD, we use a fixed 10%
            nBuffer += nPruneTarget / 10;
        }

        for (int fileNumber = 0; fileNumber < nLastBlockFile; fileNumber++) {
            nBytesToPrune = vinfoBlockFile[fileNumber].nSize + vinfoBlockFile[fileNumber].nUndoSize;

            if (vinfoBlockFile[fileNumber].nSize == 0)
                continue;

            if (nCurrentUsage + nBuffer < nPruneTarget)  // are we below our target?
                break;

            // don't prune files that could have a block within MIN_BLOCKS_TO_KEEP of the main chain's tip but keep scanning
            if (vinfoBlockFile[fileNumber].nHeightLast > nLastBlockWeCanPrune)
                continue;

            PruneOneBlockFile(fileNumber);
            // Queue up the files for removal
            setFilesToPrune.insert(fileNumber);
            nCurrentUsage -= nBytesToPrune;
            count++;
        }
    }

    LogPrint(BCLog::PRUNE, "Prune: target=%dMiB actual=%dMiB diff=%dMiB max_prune_height=%d removed %d blk/rev pairs\n",
           nPruneTarget/1024/1024, nCurrentUsage/1024/1024,
           ((int64_t)nPruneTarget - (int64_t)nCurrentUsage)/1024/1024,
           nLastBlockWeCanPrune, count);
}

static FlatFileSeq BlockFileSeq()
{
    return FlatFileSeq(GetBlocksDir(), "blk", BLOCKFILE_CHUNK_SIZE);
}

static FlatFileSeq UndoFileSeq()
{
    return FlatFileSeq(GetBlocksDir(), "rev", UNDOFILE_CHUNK_SIZE);
}

FILE* OpenBlockFile(const FlatFilePos &pos, bool fReadOnly) {
    return BlockFileSeq().Open(pos, fReadOnly);
}

/** Open an undo file (rev?????.dat) */
static FILE* OpenUndoFile(const FlatFilePos &pos, bool fReadOnly) {
    return UndoFileSeq().Open(pos, fReadOnly);
}

fs::path GetBlockPosFilename(const FlatFilePos &pos)
{
    return BlockFileSeq().FileName(pos);
}

CBlockIndex * BlockManager::InsertBlockIndex(const uint256& hash)
{
    AssertLockHeld(cs_main);

    if (hash.IsNull())
        return nullptr;

    // Return existing
    BlockMap::iterator mi = m_block_index.find(hash);
    if (mi != m_block_index.end())
        return (*mi).second;

    // Create new
    CBlockIndex* pindexNew = new CBlockIndex();
    mi = m_block_index.insert(std::make_pair(hash, pindexNew)).first;
    pindexNew->phashBlock = &((*mi).first);

    return pindexNew;
}

bool BlockManager::LoadBlockIndex(
    const Consensus::Params& consensus_params,
    CBlockTreeDB& blocktree,
    std::set<CBlockIndex*, CBlockIndexWorkComparator>& block_index_candidates)
{
    if (!blocktree.LoadBlockIndexGuts(consensus_params, [this](const uint256& hash) EXCLUSIVE_LOCKS_REQUIRED(cs_main) { return this->InsertBlockIndex(hash); }, fIsFakeNet))
         return false;

    // Calculate nChainWork
    std::vector<std::pair<int, CBlockIndex*> > vSortedByHeight;
    vSortedByHeight.reserve(m_block_index.size());
    for (const std::pair<const uint256, CBlockIndex*>& item : m_block_index)
    {
        CBlockIndex* pindex = item.second;
        vSortedByHeight.push_back(std::make_pair(pindex->nHeight, pindex));
    }
    sort(vSortedByHeight.begin(), vSortedByHeight.end());
    for (const std::pair<int, CBlockIndex*>& item : vSortedByHeight)
    {
        if (ShutdownRequested()) return false;
        CBlockIndex* pindex = item.second;
        pindex->nChainWork = (pindex->pprev ? pindex->pprev->nChainWork : 0) + GetBlockProof(*pindex);
        pindex->nTimeMax = (pindex->pprev ? std::max(pindex->pprev->nTimeMax, pindex->nTime) : pindex->nTime);
        // We can link the chain of blocks for which we've received transactions at some point.
        // Pruned nodes may have deleted the block.
        if (pindex->nTx > 0) {
            if (pindex->pprev) {
                if (pindex->pprev->HaveTxsDownloaded()) {
                    pindex->nChainTx = pindex->pprev->nChainTx + pindex->nTx;
                } else {
                    pindex->nChainTx = 0;
                    m_blocks_unlinked.insert(std::make_pair(pindex->pprev, pindex));
                }
            } else {
                pindex->nChainTx = pindex->nTx;
            }
        }
        if (!(pindex->nStatus & BLOCK_FAILED_MASK) && pindex->pprev && (pindex->pprev->nStatus & BLOCK_FAILED_MASK)) {
            pindex->nStatus |= BLOCK_FAILED_CHILD;
            setDirtyBlockIndex.insert(pindex);
        }
        if (pindex->IsValid(BLOCK_VALID_TRANSACTIONS) && (pindex->HaveTxsDownloaded() || pindex->pprev == nullptr)) {
            block_index_candidates.insert(pindex);
        }
        if (pindex->nStatus & BLOCK_FAILED_MASK && (!pindexBestInvalid || pindex->nChainWork > pindexBestInvalid->nChainWork))
            pindexBestInvalid = pindex;
        if (pindex->pprev)
            pindex->BuildSkip();
        if (pindex->IsValid(BLOCK_VALID_TREE) && (pindexBestHeader == nullptr || CBlockIndexWorkComparator()(pindexBestHeader, pindex)))
            pindexBestHeader = pindex;
    }

    return true;
}

void BlockManager::Unload() {
    m_failed_blocks.clear();
    m_blocks_unlinked.clear();

    for (const BlockMap::value_type& entry : m_block_index) {
        delete entry.second;
    }

    m_block_index.clear();
}

bool static LoadBlockIndexDB(const CChainParams& chainparams) EXCLUSIVE_LOCKS_REQUIRED(cs_main)
{
    if (!g_blockman.LoadBlockIndex(
            chainparams.GetConsensus(), *pblocktree, ::ChainstateActive().setBlockIndexCandidates))
        return false;

    // Load block file info
    pblocktree->ReadLastBlockFile(nLastBlockFile);
    vinfoBlockFile.resize(nLastBlockFile + 1);
    LogPrintf("%s: last block file = %i\n", __func__, nLastBlockFile);
    for (int nFile = 0; nFile <= nLastBlockFile; nFile++) {
        pblocktree->ReadBlockFileInfo(nFile, vinfoBlockFile[nFile]);
    }
    LogPrintf("%s: last block file info: %s\n", __func__, vinfoBlockFile[nLastBlockFile].ToString());
    for (int nFile = nLastBlockFile + 1; true; nFile++) {
        CBlockFileInfo info;
        if (pblocktree->ReadBlockFileInfo(nFile, info)) {
            vinfoBlockFile.push_back(info);
        } else {
            break;
        }
    }

    // Check presence of blk files
    LogPrintf("Checking all blk files are present...\n");
    std::set<int> setBlkDataFiles;
    for (const std::pair<const uint256, CBlockIndex*>& item : g_blockman.m_block_index)
    {
        CBlockIndex* pindex = item.second;
        if (pindex->nStatus & BLOCK_HAVE_DATA) {
            setBlkDataFiles.insert(pindex->nFile);
        }
    }
    for (std::set<int>::iterator it = setBlkDataFiles.begin(); it != setBlkDataFiles.end(); it++)
    {
        FlatFilePos pos(*it, 0);
        if (CAutoFile(OpenBlockFile(pos, true), SER_DISK, CLIENT_VERSION).IsNull()) {
            return false;
        }
    }

    // Check whether we have ever pruned block & undo files
    pblocktree->ReadFlag("prunedblockfiles", fHavePruned);
    if (fHavePruned)
        LogPrintf("LoadBlockIndexDB(): Block files have previously been pruned\n");

    // Check whether we need to continue reindexing
    bool fReindexing = false;
    pblocktree->ReadReindexing(fReindexing);
    if(fReindexing) fReindex = true;

    return true;
}

bool LoadChainTip(const CChainParams& chainparams)
{
    AssertLockHeld(cs_main);
    const CCoinsViewCache& coins_cache = ::ChainstateActive().CoinsTip();
    assert(!coins_cache.GetBestBlock().IsNull()); // Never called when the coins view is empty

    if (::ChainActive().Tip() &&
        ::ChainActive().Tip()->GetBlockHash() == coins_cache.GetBestBlock()) return true;

    // Load pointer to end of best chain
    CBlockIndex* pindex = LookupBlockIndex(coins_cache.GetBestBlock());
    if (!pindex) {
        return false;
    }
    ::ChainActive().SetTip(pindex);

    ::ChainstateActive().PruneBlockIndexCandidates();

    LogPrintf("Loaded best chain: hashBestChain=%s height=%d date=%s progress=%f\n",
        ::ChainActive().Tip()->GetBlockHash().ToString(), ::ChainActive().Height(),
        FormatISO8601DateTime(::ChainActive().Tip()->GetBlockTime()),
        GuessVerificationProgress(chainparams.TxData(), ::ChainActive().Tip()));
    return true;
}

CVerifyDB::CVerifyDB()
{
    uiInterface.ShowProgress(_("Verifying blocks...").translated, 0, false);
}

CVerifyDB::~CVerifyDB()
{
    uiInterface.ShowProgress("", 100, false);
}

bool CVerifyDB::VerifyDB(const CChainParams& chainparams, CCoinsView *coinsview, int nCheckLevel, int nCheckDepth)
{
    LOCK(cs_main);
    if (::ChainActive().Tip() == nullptr || ::ChainActive().Tip()->pprev == nullptr)
        return true;

    // Verify blocks in the best chain
    if (nCheckDepth <= 0 || nCheckDepth > ::ChainActive().Height())
        nCheckDepth = ::ChainActive().Height();
    nCheckLevel = std::max(0, std::min(4, nCheckLevel));
    LogPrintf("Verifying last %i blocks at level %i\n", nCheckDepth, nCheckLevel);
    CCoinsViewCache coins(coinsview);
    CCustomCSView mnview(*pcustomcsview.get());
    CBlockIndex* pindex;
    CBlockIndex* pindexFailure = nullptr;
    int nGoodTransactions = 0;
    CValidationState state;
    int reportDone = 0;
    LogPrintf("[0%%]..."); /* Continued */
    for (pindex = ::ChainActive().Tip(); pindex && pindex->pprev; pindex = pindex->pprev) {
        boost::this_thread::interruption_point();
        const int percentageDone = std::max(1, std::min(99, (int)(((double)(::ChainActive().Height() - pindex->nHeight)) / (double)nCheckDepth * (nCheckLevel >= 4 ? 50 : 100))));
        if (reportDone < percentageDone/10) {
            // report every 10% step
            LogPrintf("[%d%%]...", percentageDone); /* Continued */
            reportDone = percentageDone/10;
        }
        uiInterface.ShowProgress(_("Verifying blocks...").translated, percentageDone, false);
        if (pindex->nHeight <= ::ChainActive().Height()-nCheckDepth)
            break;
        if (fPruneMode && !(pindex->nStatus & BLOCK_HAVE_DATA)) {
            // If pruning, only go back as far as we have data.
            LogPrintf("VerifyDB(): block verification stopping at height %d (pruning, no data)\n", pindex->nHeight);
            break;
        }
        CBlock block;
        CheckContextState ctxState;

        // check level 0: read from disk
        if (!ReadBlockFromDisk(block, pindex, chainparams.GetConsensus()))
            return error("VerifyDB(): *** ReadBlockFromDisk failed at %d, hash=%s", pindex->nHeight, pindex->GetBlockHash().ToString());
        // check level 1: verify block validity
        if (nCheckLevel >= 1 && !CheckBlock(block, state, chainparams.GetConsensus(), ctxState, false, pindex->nHeight)) // false cause we can check pos context only on ConnectBlock
            return error("%s: *** found bad block at %d, hash=%s (%s)\n", __func__,
                         pindex->nHeight, pindex->GetBlockHash().ToString(), FormatStateMessage(state));
        // check level 2: verify undo validity
        if (nCheckLevel >= 2 && pindex) {
            CBlockUndo undo;
            if (!pindex->GetUndoPos().IsNull()) {
                if (!UndoReadFromDisk(undo, pindex)) {
                    return error("VerifyDB(): *** found bad undo data at %d, hash=%s\n", pindex->nHeight, pindex->GetBlockHash().ToString());
                }
            }
        }
        // check level 3: check for inconsistencies during memory-only disconnect of tip blocks
        if (nCheckLevel >= 3 && (coins.DynamicMemoryUsage() + ::ChainstateActive().CoinsTip().DynamicMemoryUsage()) <= nCoinCacheUsage) {
            assert(coins.GetBestBlock() == pindex->GetBlockHash());
            std::vector<CAnchorConfirmMessage> disconnectedConfirms; // dummy
            DisconnectResult res = ::ChainstateActive().DisconnectBlock(block, pindex, coins, mnview, disconnectedConfirms);
            if (res == DISCONNECT_FAILED) {
                return error("VerifyDB(): *** irrecoverable inconsistency in block data at %d, hash=%s", pindex->nHeight, pindex->GetBlockHash().ToString());
            }
            if (res == DISCONNECT_UNCLEAN) {
                nGoodTransactions = 0;
                pindexFailure = pindex;
            } else {
                nGoodTransactions += block.vtx.size();
            }
        }
        if (ShutdownRequested())
            return true;
    }
    if (pindexFailure)
        return error("VerifyDB(): *** coin database inconsistencies found (last %i blocks, %i good transactions before that)\n", ::ChainActive().Height() - pindexFailure->nHeight + 1, nGoodTransactions);

    // store block count as we move pindex at check level >= 4
    int block_count = ::ChainActive().Height() - pindex->nHeight;

    // check level 4: try reconnecting blocks
    if (nCheckLevel >= 4) {
        while (pindex != ::ChainActive().Tip()) {
            boost::this_thread::interruption_point();
            const int percentageDone = std::max(1, std::min(99, 100 - (int)(((double)(::ChainActive().Height() - pindex->nHeight)) / (double)nCheckDepth * 50)));
            if (reportDone < percentageDone/10) {
                // report every 10% step
                LogPrintf("[%d%%]...", percentageDone); /* Continued */
                reportDone = percentageDone/10;
            }
            uiInterface.ShowProgress(_("Verifying blocks...").translated, percentageDone, false);
            pindex = ::ChainActive().Next(pindex);
            CBlock block;
            if (!ReadBlockFromDisk(block, pindex, chainparams.GetConsensus()))
                return error("VerifyDB(): *** ReadBlockFromDisk failed at %d, hash=%s", pindex->nHeight, pindex->GetBlockHash().ToString());
            std::vector<uint256> dummyRewardedAnchors;
            if (!::ChainstateActive().ConnectBlock(block, state, pindex, coins, mnview, chainparams, dummyRewardedAnchors))
                return error("VerifyDB(): *** found unconnectable block at %d, hash=%s (%s)", pindex->nHeight, pindex->GetBlockHash().ToString(), FormatStateMessage(state));
        }
    }

    LogPrintf("[DONE].\n");
    LogPrintf("No coin database inconsistencies in last %i blocks (%i transactions)\n", block_count, nGoodTransactions);

    return true;
}

/** Apply the effects of a block on the utxo cache, ignoring that it may already have been applied. */
bool CChainState::RollforwardBlock(const CBlockIndex* pindex, CCoinsViewCache& inputs, CCustomCSView& mnview, const CChainParams& params)
{
    // TODO: merge with ConnectBlock
    CBlock block;
    if (!ReadBlockFromDisk(block, pindex, params.GetConsensus())) {
        return error("ReplayBlock(): ReadBlockFromDisk failed at %d, hash=%s", pindex->nHeight, pindex->GetBlockHash().ToString());
    }

    for (const CTransactionRef& tx : block.vtx) {
        if (!tx->IsCoinBase()) {
            for (const CTxIn &txin : tx->vin) {
                inputs.SpendCoin(txin.prevout);
            }
        }
        // Pass check = true as every addition may be an overwrite.
        AddCoins(inputs, *tx, pindex->nHeight, true);

        /// @todo turn it on when you are sure it is safe
//        CheckCustomTx(mnview, inputs, *tx, params.GetConsensus(), pindex->nHeight, i, false);
    }
    return true;
}

bool CChainState::ReplayBlocks(const CChainParams& params, CCoinsView* view, CCustomCSView* mnview)
{
    LOCK(cs_main);

    CCoinsViewCache cache(view);
    CCustomCSView mncache(*mnview);

    std::vector<uint256> hashHeads = view->GetHeadBlocks();
    if (hashHeads.empty()) return true; // We're already in a consistent state.
    if (hashHeads.size() != 2) return error("ReplayBlocks(): unknown inconsistent state");

    /// @todo may be it is possible to keep it run? how to safely connect blocks for mndb?
    return error("ReplayBlocks() turned off for safety reasons. Make reindex!");

    uiInterface.ShowProgress(_("Replaying blocks...").translated, 0, false);
    LogPrintf("Replaying blocks\n");

    const CBlockIndex* pindexOld = nullptr;  // Old tip during the interrupted flush.
    const CBlockIndex* pindexNew;            // New tip during the interrupted flush.
    const CBlockIndex* pindexFork = nullptr; // Latest block common to both the old and the new tip.

    if (m_blockman.m_block_index.count(hashHeads[0]) == 0) {
        return error("ReplayBlocks(): reorganization to unknown block requested");
    }
    pindexNew = m_blockman.m_block_index[hashHeads[0]];

    if (!hashHeads[1].IsNull()) { // The old tip is allowed to be 0, indicating it's the first flush.
        if (m_blockman.m_block_index.count(hashHeads[1]) == 0) {
            return error("ReplayBlocks(): reorganization from unknown block requested");
        }
        pindexOld = m_blockman.m_block_index[hashHeads[1]];
        pindexFork = LastCommonAncestor(pindexOld, pindexNew);
        assert(pindexFork != nullptr);
    }

    // Rollback along the old branch.
    while (pindexOld != pindexFork) {
        if (pindexOld->nHeight > 0) { // Never disconnect the genesis block.
            CBlock block;
            if (!ReadBlockFromDisk(block, pindexOld, params.GetConsensus())) {
                return error("RollbackBlock(): ReadBlockFromDisk() failed at %d, hash=%s", pindexOld->nHeight, pindexOld->GetBlockHash().ToString());
            }
            LogPrintf("Rolling back %s (%i)\n", pindexOld->GetBlockHash().ToString(), pindexOld->nHeight);
            std::vector<CAnchorConfirmMessage> disconnectedConfirms; // dummy
            DisconnectResult res = DisconnectBlock(block, pindexOld, cache, mncache, disconnectedConfirms);
            if (res == DISCONNECT_FAILED) {
                return error("RollbackBlock(): DisconnectBlock failed at %d, hash=%s", pindexOld->nHeight, pindexOld->GetBlockHash().ToString());
            }
            // If DISCONNECT_UNCLEAN is returned, it means a non-existing UTXO was deleted, or an existing UTXO was
            // overwritten. It corresponds to cases where the block-to-be-disconnect never had all its operations
            // applied to the UTXO set. However, as both writing a UTXO and deleting a UTXO are idempotent operations,
            // the result is still a version of the UTXO set with the effects of that block undone.
        }
        pindexOld = pindexOld->pprev;
    }

    // Roll forward from the forking point to the new tip.
    int nForkHeight = pindexFork ? pindexFork->nHeight : 0;
    for (int nHeight = nForkHeight + 1; nHeight <= pindexNew->nHeight; ++nHeight) {
        const CBlockIndex* pindex = pindexNew->GetAncestor(nHeight);
        LogPrintf("Rolling forward %s (%i)\n", pindex->GetBlockHash().ToString(), nHeight);
        uiInterface.ShowProgress(_("Replaying blocks...").translated, (int) ((nHeight - nForkHeight) * 100.0 / (pindexNew->nHeight - nForkHeight)) , false);
        if (!RollforwardBlock(pindex, cache, mncache, params)) return false;
    }

    cache.SetBestBlock(pindexNew->GetBlockHash());
    cache.Flush();
    mncache.Flush();
    uiInterface.ShowProgress("", 100, false);
    return true;
}

bool ReplayBlocks(const CChainParams& params, CCoinsView* view, CCustomCSView* mnview) {
    return ::ChainstateActive().ReplayBlocks(params, view, mnview);
}

//! Helper for CChainState::RewindBlockIndex
void CChainState::EraseBlockData(CBlockIndex* index)
{
    AssertLockHeld(cs_main);
    assert(!m_chain.Contains(index)); // Make sure this block isn't active

    // Reduce validity
    index->nStatus = std::min<unsigned int>(index->nStatus & BLOCK_VALID_MASK, BLOCK_VALID_TREE) | (index->nStatus & ~BLOCK_VALID_MASK);
    // Remove have-data flags.
    index->nStatus &= ~(BLOCK_HAVE_DATA | BLOCK_HAVE_UNDO);
    // Remove storage location.
    index->nFile = 0;
    index->nDataPos = 0;
    index->nUndoPos = 0;
    // Remove various other things
    index->nTx = 0;
    index->nChainTx = 0;
    index->nSequenceId = 0;
    // Make sure it gets written.
    setDirtyBlockIndex.insert(index);
    // Update indexes
    setBlockIndexCandidates.erase(index);
    auto ret = m_blockman.m_blocks_unlinked.equal_range(index->pprev);
    while (ret.first != ret.second) {
        if (ret.first->second == index) {
            m_blockman.m_blocks_unlinked.erase(ret.first++);
        } else {
            ++ret.first;
        }
    }
    // Mark parent as eligible for main chain again
    if (index->pprev && index->pprev->IsValid(BLOCK_VALID_TRANSACTIONS) && index->pprev->HaveTxsDownloaded()) {
        setBlockIndexCandidates.insert(index->pprev);
    }
}

bool CChainState::RewindBlockIndex(const CChainParams& params)
{
    // Note that during -reindex-chainstate we are called with an empty m_chain!

    // First erase all post-segwit blocks without witness not in the main chain,
    // as this can we done without costly DisconnectTip calls. Active
    // blocks will be dealt with below (releasing cs_main in between).
    {
        LOCK(cs_main);
        for (const auto& entry : m_blockman.m_block_index) {
            if (IsWitnessEnabled(entry.second->pprev, params.GetConsensus()) && !(entry.second->nStatus & BLOCK_OPT_WITNESS) && !m_chain.Contains(entry.second)) {
                EraseBlockData(entry.second);
            }
        }
    }

    // Find what height we need to reorganize to.
    CBlockIndex *tip;
    int nHeight = 1;
    {
        LOCK(cs_main);
        while (nHeight <= m_chain.Height()) {
            // Although SCRIPT_VERIFY_WITNESS is now generally enforced on all
            // blocks in ConnectBlock, we don't need to go back and
            // re-download/re-verify blocks from before segwit actually activated.
            if (IsWitnessEnabled(m_chain[nHeight - 1], params.GetConsensus()) && !(m_chain[nHeight]->nStatus & BLOCK_OPT_WITNESS)) {
                break;
            }
            nHeight++;
        }

        tip = m_chain.Tip();
    }
    // nHeight is now the height of the first insufficiently-validated block, or tipheight + 1

    CValidationState state;
    // Loop until the tip is below nHeight, or we reach a pruned block.
    while (!ShutdownRequested()) {
        {
            LOCK2(cs_main, ::mempool.cs);
            // Make sure nothing changed from under us (this won't happen because RewindBlockIndex runs before importing/network are active)
            assert(tip == m_chain.Tip());
            if (tip == nullptr || tip->nHeight < nHeight) break;
            if (fPruneMode && !(tip->nStatus & BLOCK_HAVE_DATA)) {
                // If pruning, don't try rewinding past the HAVE_DATA point;
                // since older blocks can't be served anyway, there's
                // no need to walk further, and trying to DisconnectTip()
                // will fail (and require a needless reindex/redownload
                // of the blockchain).
                break;
            }

            // Disconnect block
            if (!DisconnectTip(state, params, nullptr)) {
                return error("RewindBlockIndex: unable to disconnect block at height %i (%s)", tip->nHeight, FormatStateMessage(state));
            }

            // Reduce validity flag and have-data flags.
            // We do this after actual disconnecting, otherwise we'll end up writing the lack of data
            // to disk before writing the chainstate, resulting in a failure to continue if interrupted.
            // Note: If we encounter an insufficiently validated block that
            // is on m_chain, it must be because we are a pruning node, and
            // this block or some successor doesn't HAVE_DATA, so we were unable to
            // rewind all the way.  Blocks remaining on m_chain at this point
            // must not have their validity reduced.
            EraseBlockData(tip);

            tip = tip->pprev;
        }
        // Make sure the queue of validation callbacks doesn't grow unboundedly.
        LimitValidationInterfaceQueue();

        // Occasionally flush state to disk.
        if (!FlushStateToDisk(params, state, FlushStateMode::PERIODIC)) {
            LogPrintf("RewindBlockIndex: unable to flush state to disk (%s)\n", FormatStateMessage(state));
            return false;
        }
    }

    {
        LOCK(cs_main);
        if (m_chain.Tip() != nullptr) {
            // We can't prune block index candidates based on our tip if we have
            // no tip due to m_chain being empty!
            PruneBlockIndexCandidates();

            CheckBlockIndex(params.GetConsensus());
        }
    }

    return true;
}

bool RewindBlockIndex(const CChainParams& params) {
    if (!::ChainstateActive().RewindBlockIndex(params)) {
        return false;
    }

    LOCK(cs_main);
    if (::ChainActive().Tip() != nullptr) {
        // FlushStateToDisk can possibly read ::ChainActive(). Be conservative
        // and skip it here, we're about to -reindex-chainstate anyway, so
        // it'll get called a bunch real soon.
        CValidationState state;
        if (!::ChainstateActive().FlushStateToDisk(params, state, FlushStateMode::ALWAYS)) {
            LogPrintf("RewindBlockIndex: unable to flush state to disk (%s)\n", FormatStateMessage(state));
            return false;
        }
    }

    return true;
}

void CChainState::UnloadBlockIndex() {
    nBlockSequenceId = 1;
    setBlockIndexCandidates.clear();
}

// May NOT be used after any connections are up as much
// of the peer-processing logic assumes a consistent
// block index state
void UnloadBlockIndex()
{
    LOCK(cs_main);
    ::ChainActive().SetTip(nullptr);
    g_blockman.Unload();
    pindexBestInvalid = nullptr;
    pindexBestHeader = nullptr;
    mempool.clear();
    vinfoBlockFile.clear();
    nLastBlockFile = 0;
    setDirtyBlockIndex.clear();
    setDirtyFileInfo.clear();
    versionbitscache.Clear();
    for (int b = 0; b < VERSIONBITS_NUM_BITS; b++) {
        warningcache[b].clear();
    }
    fHavePruned = false;

    ::ChainstateActive().UnloadBlockIndex();
}

bool LoadBlockIndex(const CChainParams& chainparams)
{
    // Load block index from databases
    bool needs_init = fReindex;
    if (!fReindex) {
        bool ret = LoadBlockIndexDB(chainparams);
        if (!ret) return false;
        needs_init = g_blockman.m_block_index.empty();
    }

    if (needs_init) {
        // Everything here is for *new* reindex/DBs. Thus, though
        // LoadBlockIndexDB may have set fReindex if we shut down
        // mid-reindex previously, we don't check fReindex and
        // instead only check it prior to LoadBlockIndexDB to set
        // needs_init.

        LogPrintf("Initializing databases...\n");
    }
    return true;
}

bool CChainState::LoadGenesisBlock(const CChainParams& chainparams)
{
    LOCK(cs_main);

    // Check whether we're already initialized by checking for genesis in
    // m_blockman.m_block_index. Note that we can't use m_chain here, since it is
    // set based on the coins db, not the block index db, which is the only
    // thing loaded at this point.
    if (m_blockman.m_block_index.count(chainparams.GenesisBlock().GetHash()))
        return true;

    try {
        const CBlock& block = chainparams.GenesisBlock();
        FlatFilePos blockPos = SaveBlockToDisk(block, 0, chainparams, nullptr);
        if (blockPos.IsNull())
            return error("%s: writing genesis block to disk failed", __func__);
        CBlockIndex *pindex = m_blockman.AddToBlockIndex(block);
        ReceivedBlockTransactions(block, pindex, blockPos, chainparams.GetConsensus());
    } catch (const std::runtime_error& e) {
        return error("%s: failed to write genesis block: %s", __func__, e.what());
    }

    return true;
}

bool LoadGenesisBlock(const CChainParams& chainparams)
{
    return ::ChainstateActive().LoadGenesisBlock(chainparams);
}

bool LoadExternalBlockFile(const CChainParams& chainparams, FILE* fileIn, FlatFilePos *dbp)
{
    // Map of disk positions for blocks with unknown parent (only used for reindex)
    static std::multimap<uint256, FlatFilePos> mapBlocksUnknownParent;
    int64_t nStart = GetTimeMillis();

    int nLoaded = 0;
    try {
        // This takes over fileIn and calls fclose() on it in the CBufferedFile destructor
        CBufferedFile blkdat(fileIn, 2*MAX_BLOCK_SERIALIZED_SIZE, MAX_BLOCK_SERIALIZED_SIZE+8, SER_DISK, CLIENT_VERSION);
        uint64_t nRewind = blkdat.GetPos();
        while (!blkdat.eof()) {
            boost::this_thread::interruption_point();

            blkdat.SetPos(nRewind);
            nRewind++; // start one byte further next time, in case of failure
            blkdat.SetLimit(); // remove former limit
            unsigned int nSize = 0;
            try {
                // locate a header
                unsigned char buf[CMessageHeader::MESSAGE_START_SIZE];
                blkdat.FindByte(chainparams.MessageStart()[0]);
                nRewind = blkdat.GetPos()+1;
                blkdat >> buf;
                if (memcmp(buf, chainparams.MessageStart(), CMessageHeader::MESSAGE_START_SIZE))
                    continue;
                // read size
                blkdat >> nSize;
                if (nSize < 80 || nSize > MAX_BLOCK_SERIALIZED_SIZE)
                    continue;
            } catch (const std::exception&) {
                // no valid block header found; don't complain
                break;
            }
            try {
                // read block
                uint64_t nBlockPos = blkdat.GetPos();
                if (dbp)
                    dbp->nPos = nBlockPos;
                blkdat.SetLimit(nBlockPos + nSize);
                blkdat.SetPos(nBlockPos);
                std::shared_ptr<CBlock> pblock = std::make_shared<CBlock>();
                CBlock& block = *pblock;
                blkdat >> block;
                nRewind = blkdat.GetPos();

                uint256 hash = block.GetHash();
                {
                    LOCK(cs_main);
                    // detect out of order blocks, and store them for later
                    if (hash != chainparams.GetConsensus().hashGenesisBlock && !LookupBlockIndex(block.hashPrevBlock)) {
                        LogPrint(BCLog::REINDEX, "%s: Out of order block %s, parent %s not known\n", __func__, hash.ToString(),
                                block.hashPrevBlock.ToString());
                        if (dbp)
                            mapBlocksUnknownParent.insert(std::make_pair(block.hashPrevBlock, *dbp));
                        continue;
                    }

                    // process in case the block isn't known yet
                    CBlockIndex* pindex = LookupBlockIndex(hash);
                    if (!pindex || (pindex->nStatus & BLOCK_HAVE_DATA) == 0) {
                      CValidationState state;
                      if (::ChainstateActive().AcceptBlock(pblock, state, chainparams, nullptr, true, dbp, nullptr)) {
                          nLoaded++;
                      }
                      if (state.IsError()) {
                          break;
                      }
                    } else if (hash != chainparams.GetConsensus().hashGenesisBlock && pindex->nHeight % 1000 == 0) {
                      LogPrint(BCLog::REINDEX, "Block Import: already had block %s at height %d\n", hash.ToString(), pindex->nHeight);
                    }
                }

                // Activate the genesis block so normal node progress can continue
                if (hash == chainparams.GetConsensus().hashGenesisBlock) {
                    CValidationState state;
                    if (!ActivateBestChain(state, chainparams)) {
                        break;
                    }
                }

                NotifyHeaderTip();

                // Recursively process earlier encountered successors of this block
                std::deque<uint256> queue;
                queue.push_back(hash);
                while (!queue.empty()) {
                    uint256 head = queue.front();
                    queue.pop_front();
                    std::pair<std::multimap<uint256, FlatFilePos>::iterator, std::multimap<uint256, FlatFilePos>::iterator> range = mapBlocksUnknownParent.equal_range(head);
                    while (range.first != range.second) {
                        std::multimap<uint256, FlatFilePos>::iterator it = range.first;
                        std::shared_ptr<CBlock> pblockrecursive = std::make_shared<CBlock>();
                        if (ReadBlockFromDisk(*pblockrecursive, it->second, chainparams.GetConsensus()))
                        {
                            LogPrint(BCLog::REINDEX, "%s: Processing out of order child %s of %s\n", __func__, pblockrecursive->GetHash().ToString(),
                                    head.ToString());
                            LOCK(cs_main);
                            CValidationState dummy;
                            if (::ChainstateActive().AcceptBlock(pblockrecursive, dummy, chainparams, nullptr, true, &it->second, nullptr))
                            {
                                nLoaded++;
                                queue.push_back(pblockrecursive->GetHash());
                            }
                        }
                        range.first++;
                        mapBlocksUnknownParent.erase(it);
                        NotifyHeaderTip();
                    }
                }
            } catch (const std::exception& e) {
                LogPrintf("%s: Deserialize or I/O error - %s\n", __func__, e.what());
            }
        }
    } catch (const std::runtime_error& e) {
        AbortNode(std::string("System error: ") + e.what());
    }
    if (nLoaded > 0)
        LogPrintf("Loaded %i blocks from external file in %dms\n", nLoaded, GetTimeMillis() - nStart);
    return nLoaded > 0;
}

void CChainState::CheckBlockIndex(const Consensus::Params& consensusParams)
{
    if (!fCheckBlockIndex) {
        return;
    }

    LOCK(cs_main);

    // During a reindex, we read the genesis block and call CheckBlockIndex before ActivateBestChain,
    // so we have the genesis block in m_blockman.m_block_index but no active chain. (A few of the
    // tests when iterating the block tree require that m_chain has been initialized.)
    if (m_chain.Height() < 0) {
        assert(m_blockman.m_block_index.size() <= 1);
        return;
    }

    // Build forward-pointing map of the entire block tree.
    std::multimap<CBlockIndex*,CBlockIndex*> forward;
    for (const std::pair<const uint256, CBlockIndex*>& entry : m_blockman.m_block_index) {
        forward.insert(std::make_pair(entry.second->pprev, entry.second));
    }

    assert(forward.size() == m_blockman.m_block_index.size());

    std::pair<std::multimap<CBlockIndex*,CBlockIndex*>::iterator,std::multimap<CBlockIndex*,CBlockIndex*>::iterator> rangeGenesis = forward.equal_range(nullptr);
    CBlockIndex *pindex = rangeGenesis.first->second;
    rangeGenesis.first++;
    assert(rangeGenesis.first == rangeGenesis.second); // There is only one index entry with parent nullptr.

    // Iterate over the entire block tree, using depth-first search.
    // Along the way, remember whether there are blocks on the path from genesis
    // block being explored which are the first to have certain properties.
    size_t nNodes = 0;
    int nHeight = 0;
    CBlockIndex* pindexFirstInvalid = nullptr; // Oldest ancestor of pindex which is invalid.
    CBlockIndex* pindexFirstMissing = nullptr; // Oldest ancestor of pindex which does not have BLOCK_HAVE_DATA.
    CBlockIndex* pindexFirstNeverProcessed = nullptr; // Oldest ancestor of pindex for which nTx == 0.
    CBlockIndex* pindexFirstNotTreeValid = nullptr; // Oldest ancestor of pindex which does not have BLOCK_VALID_TREE (regardless of being valid or not).
    CBlockIndex* pindexFirstNotTransactionsValid = nullptr; // Oldest ancestor of pindex which does not have BLOCK_VALID_TRANSACTIONS (regardless of being valid or not).
    CBlockIndex* pindexFirstNotChainValid = nullptr; // Oldest ancestor of pindex which does not have BLOCK_VALID_CHAIN (regardless of being valid or not).
    CBlockIndex* pindexFirstNotScriptsValid = nullptr; // Oldest ancestor of pindex which does not have BLOCK_VALID_SCRIPTS (regardless of being valid or not).
    while (pindex != nullptr) {
        nNodes++;
        if (pindexFirstInvalid == nullptr && pindex->nStatus & BLOCK_FAILED_VALID) pindexFirstInvalid = pindex;
        if (pindexFirstMissing == nullptr && !(pindex->nStatus & BLOCK_HAVE_DATA)) pindexFirstMissing = pindex;
        if (pindexFirstNeverProcessed == nullptr && pindex->nTx == 0) pindexFirstNeverProcessed = pindex;
        if (pindex->pprev != nullptr && pindexFirstNotTreeValid == nullptr && (pindex->nStatus & BLOCK_VALID_MASK) < BLOCK_VALID_TREE) pindexFirstNotTreeValid = pindex;
        if (pindex->pprev != nullptr && pindexFirstNotTransactionsValid == nullptr && (pindex->nStatus & BLOCK_VALID_MASK) < BLOCK_VALID_TRANSACTIONS) pindexFirstNotTransactionsValid = pindex;
        if (pindex->pprev != nullptr && pindexFirstNotChainValid == nullptr && (pindex->nStatus & BLOCK_VALID_MASK) < BLOCK_VALID_CHAIN) pindexFirstNotChainValid = pindex;
        if (pindex->pprev != nullptr && pindexFirstNotScriptsValid == nullptr && (pindex->nStatus & BLOCK_VALID_MASK) < BLOCK_VALID_SCRIPTS) pindexFirstNotScriptsValid = pindex;

        // Begin: actual consistency checks.
        if (pindex->pprev == nullptr) {
            // Genesis block checks.
            assert(pindex->GetBlockHash() == consensusParams.hashGenesisBlock); // Genesis block's hash must match.
            assert(pindex == m_chain.Genesis()); // The current active chain's genesis block must be this block.
        }
        if (!pindex->HaveTxsDownloaded()) assert(pindex->nSequenceId <= 0); // nSequenceId can't be set positive for blocks that aren't linked (negative is used for preciousblock)
        // VALID_TRANSACTIONS is equivalent to nTx > 0 for all nodes (whether or not pruning has occurred).
        // HAVE_DATA is only equivalent to nTx > 0 (or VALID_TRANSACTIONS) if no pruning has occurred.
        if (!fHavePruned) {
            // If we've never pruned, then HAVE_DATA should be equivalent to nTx > 0
            assert(!(pindex->nStatus & BLOCK_HAVE_DATA) == (pindex->nTx == 0));
            assert(pindexFirstMissing == pindexFirstNeverProcessed);
        } else {
            // If we have pruned, then we can only say that HAVE_DATA implies nTx > 0
            if (pindex->nStatus & BLOCK_HAVE_DATA) assert(pindex->nTx > 0);
        }
        if (pindex->nStatus & BLOCK_HAVE_UNDO) assert(pindex->nStatus & BLOCK_HAVE_DATA);
        assert(((pindex->nStatus & BLOCK_VALID_MASK) >= BLOCK_VALID_TRANSACTIONS) == (pindex->nTx > 0)); // This is pruning-independent.
        // All parents having had data (at some point) is equivalent to all parents being VALID_TRANSACTIONS, which is equivalent to HaveTxsDownloaded().
        assert((pindexFirstNeverProcessed == nullptr) == pindex->HaveTxsDownloaded());
        assert((pindexFirstNotTransactionsValid == nullptr) == pindex->HaveTxsDownloaded());
        assert(pindex->nHeight == nHeight); // nHeight must be consistent.
        assert(pindex->pprev == nullptr || pindex->nChainWork >= pindex->pprev->nChainWork); // For every block except the genesis block, the chainwork must be larger than the parent's.
        assert(nHeight < 2 || (pindex->pskip && (pindex->pskip->nHeight < nHeight))); // The pskip pointer must point back for all but the first 2 blocks.
        assert(pindexFirstNotTreeValid == nullptr); // All m_blockman.m_block_index entries must at least be TREE valid
        if ((pindex->nStatus & BLOCK_VALID_MASK) >= BLOCK_VALID_TREE) assert(pindexFirstNotTreeValid == nullptr); // TREE valid implies all parents are TREE valid
        if ((pindex->nStatus & BLOCK_VALID_MASK) >= BLOCK_VALID_CHAIN) assert(pindexFirstNotChainValid == nullptr); // CHAIN valid implies all parents are CHAIN valid
        if ((pindex->nStatus & BLOCK_VALID_MASK) >= BLOCK_VALID_SCRIPTS) assert(pindexFirstNotScriptsValid == nullptr); // SCRIPTS valid implies all parents are SCRIPTS valid
        if (pindexFirstInvalid == nullptr) {
            // Checks for not-invalid blocks.
            assert((pindex->nStatus & BLOCK_FAILED_MASK) == 0); // The failed mask cannot be set for blocks without invalid parents.
        }
        if (!CBlockIndexWorkComparator()(pindex, m_chain.Tip()) && pindexFirstNeverProcessed == nullptr) {
            if (pindexFirstInvalid == nullptr) {
                // If this block sorts at least as good as the current tip and
                // is valid and we have all data for its parents, it must be in
                // setBlockIndexCandidates.  m_chain.Tip() must also be there
                // even if some data has been pruned.
                if (pindexFirstMissing == nullptr || pindex == m_chain.Tip()) {
                     assert(setBlockIndexCandidates.count(pindex));
                }
                // If some parent is missing, then it could be that this block was in
                // setBlockIndexCandidates but had to be removed because of the missing data.
                // In this case it must be in m_blocks_unlinked -- see test below.
            }
        } else { // If this block sorts worse than the current tip or some ancestor's block has never been seen, it cannot be in setBlockIndexCandidates.
            assert(setBlockIndexCandidates.count(pindex) == 0);
        }
        // Check whether this block is in m_blocks_unlinked.
        std::pair<std::multimap<CBlockIndex*,CBlockIndex*>::iterator,std::multimap<CBlockIndex*,CBlockIndex*>::iterator> rangeUnlinked = m_blockman.m_blocks_unlinked.equal_range(pindex->pprev);
        bool foundInUnlinked = false;
        while (rangeUnlinked.first != rangeUnlinked.second) {
            assert(rangeUnlinked.first->first == pindex->pprev);
            if (rangeUnlinked.first->second == pindex) {
                foundInUnlinked = true;
                break;
            }
            rangeUnlinked.first++;
        }
        if (pindex->pprev && (pindex->nStatus & BLOCK_HAVE_DATA) && pindexFirstNeverProcessed != nullptr && pindexFirstInvalid == nullptr) {
            // If this block has block data available, some parent was never received, and has no invalid parents, it must be in m_blocks_unlinked.
            assert(foundInUnlinked);
        }
        if (!(pindex->nStatus & BLOCK_HAVE_DATA)) assert(!foundInUnlinked); // Can't be in m_blocks_unlinked if we don't HAVE_DATA
        if (pindexFirstMissing == nullptr) assert(!foundInUnlinked); // We aren't missing data for any parent -- cannot be in m_blocks_unlinked.
        if (pindex->pprev && (pindex->nStatus & BLOCK_HAVE_DATA) && pindexFirstNeverProcessed == nullptr && pindexFirstMissing != nullptr) {
            // We HAVE_DATA for this block, have received data for all parents at some point, but we're currently missing data for some parent.
            assert(fHavePruned); // We must have pruned.
            // This block may have entered m_blocks_unlinked if:
            //  - it has a descendant that at some point had more work than the
            //    tip, and
            //  - we tried switching to that descendant but were missing
            //    data for some intermediate block between m_chain and the
            //    tip.
            // So if this block is itself better than m_chain.Tip() and it wasn't in
            // setBlockIndexCandidates, then it must be in m_blocks_unlinked.
            if (!CBlockIndexWorkComparator()(pindex, m_chain.Tip()) && setBlockIndexCandidates.count(pindex) == 0) {
                if (pindexFirstInvalid == nullptr) {
                    assert(foundInUnlinked);
                }
            }
        }
        // assert(pindex->GetBlockHash() == pindex->GetBlockHeader().GetHash()); // Perhaps too slow
        // End: actual consistency checks.

        // Try descending into the first subnode.
        std::pair<std::multimap<CBlockIndex*,CBlockIndex*>::iterator,std::multimap<CBlockIndex*,CBlockIndex*>::iterator> range = forward.equal_range(pindex);
        if (range.first != range.second) {
            // A subnode was found.
            pindex = range.first->second;
            nHeight++;
            continue;
        }
        // This is a leaf node.
        // Move upwards until we reach a node of which we have not yet visited the last child.
        while (pindex) {
            // We are going to either move to a parent or a sibling of pindex.
            // If pindex was the first with a certain property, unset the corresponding variable.
            if (pindex == pindexFirstInvalid) pindexFirstInvalid = nullptr;
            if (pindex == pindexFirstMissing) pindexFirstMissing = nullptr;
            if (pindex == pindexFirstNeverProcessed) pindexFirstNeverProcessed = nullptr;
            if (pindex == pindexFirstNotTreeValid) pindexFirstNotTreeValid = nullptr;
            if (pindex == pindexFirstNotTransactionsValid) pindexFirstNotTransactionsValid = nullptr;
            if (pindex == pindexFirstNotChainValid) pindexFirstNotChainValid = nullptr;
            if (pindex == pindexFirstNotScriptsValid) pindexFirstNotScriptsValid = nullptr;
            // Find our parent.
            CBlockIndex* pindexPar = pindex->pprev;
            // Find which child we just visited.
            std::pair<std::multimap<CBlockIndex*,CBlockIndex*>::iterator,std::multimap<CBlockIndex*,CBlockIndex*>::iterator> rangePar = forward.equal_range(pindexPar);
            while (rangePar.first->second != pindex) {
                assert(rangePar.first != rangePar.second); // Our parent must have at least the node we're coming from as child.
                rangePar.first++;
            }
            // Proceed to the next one.
            rangePar.first++;
            if (rangePar.first != rangePar.second) {
                // Move to the sibling.
                pindex = rangePar.first->second;
                break;
            } else {
                // Move up further.
                pindex = pindexPar;
                nHeight--;
                continue;
            }
        }
    }

    // Check that we actually traversed the entire map.
    assert(nNodes == forward.size());
}

std::string CBlockFileInfo::ToString() const
{
    return strprintf("CBlockFileInfo(blocks=%u, size=%u, heights=%u...%u, time=%s...%s)", nBlocks, nSize, nHeightFirst, nHeightLast, FormatISO8601Date(nTimeFirst), FormatISO8601Date(nTimeLast));
}

CBlockFileInfo* GetBlockFileInfo(size_t n)
{
    LOCK(cs_LastBlockFile);

    return &vinfoBlockFile.at(n);
}

ThresholdState VersionBitsTipState(const Consensus::Params& params, Consensus::DeploymentPos pos)
{
    LOCK(cs_main);
    return VersionBitsState(::ChainActive().Tip(), params, pos, versionbitscache);
}

BIP9Stats VersionBitsTipStatistics(const Consensus::Params& params, Consensus::DeploymentPos pos)
{
    LOCK(cs_main);
    return VersionBitsStatistics(::ChainActive().Tip(), params, pos);
}

int VersionBitsTipStateSinceHeight(const Consensus::Params& params, Consensus::DeploymentPos pos)
{
    LOCK(cs_main);
    return VersionBitsStateSinceHeight(::ChainActive().Tip(), params, pos, versionbitscache);
}

static const uint64_t MEMPOOL_DUMP_VERSION = 1;

bool LoadMempool(CTxMemPool& pool)
{
    const CChainParams& chainparams = Params();
    int64_t nExpiryTimeout = gArgs.GetArg("-mempoolexpiry", DEFAULT_MEMPOOL_EXPIRY) * 60 * 60;
    FILE* filestr = fsbridge::fopen(GetDataDir() / "mempool.dat", "rb");
    CAutoFile file(filestr, SER_DISK, CLIENT_VERSION);
    if (file.IsNull()) {
        LogPrintf("Failed to open mempool file from disk. Continuing anyway.\n");
        return false;
    }

    int64_t count = 0;
    int64_t expired = 0;
    int64_t failed = 0;
    int64_t already_there = 0;
    int64_t nNow = GetTime();

    try {
        uint64_t version;
        file >> version;
        if (version != MEMPOOL_DUMP_VERSION) {
            return false;
        }
        uint64_t num;
        file >> num;
        while (num--) {
            CTransactionRef tx;
            int64_t nTime;
            int64_t nFeeDelta;
            file >> tx;
            file >> nTime;
            file >> nFeeDelta;

            CAmount amountdelta = nFeeDelta;
            if (amountdelta) {
                pool.PrioritiseTransaction(tx->GetHash(), amountdelta);
            }
            CValidationState state;
            if (nTime + nExpiryTimeout > nNow) {
                LOCK(cs_main);
                AcceptToMemoryPoolWithTime(chainparams, pool, state, tx, nullptr /* pfMissingInputs */, nTime,
                                           nullptr /* plTxnReplaced */, false /* bypass_limits */, 0 /* nAbsurdFee */,
                                           false /* test_accept */);
                if (state.IsValid()) {
                    ++count;
                } else {
                    // mempool may contain the transaction already, e.g. from
                    // wallet(s) having loaded it while we were processing
                    // mempool transactions; consider these as valid, instead of
                    // failed, but mark them as 'already there'
                    if (pool.exists(tx->GetHash())) {
                        ++already_there;
                    } else {
                        ++failed;
                    }
                }
            } else {
                ++expired;
            }
            if (ShutdownRequested())
                return false;
        }
        std::map<uint256, CAmount> mapDeltas;
        file >> mapDeltas;

        for (const auto& i : mapDeltas) {
            pool.PrioritiseTransaction(i.first, i.second);
        }
    } catch (const std::exception& e) {
        LogPrintf("Failed to deserialize mempool data on disk: %s. Continuing anyway.\n", e.what());
        return false;
    }

    LogPrintf("Imported mempool transactions from disk: %i succeeded, %i failed, %i expired, %i already there\n", count, failed, expired, already_there);
    return true;
}

bool DumpMempool(const CTxMemPool& pool)
{
    int64_t start = GetTimeMicros();

    std::map<uint256, CAmount> mapDeltas;
    std::vector<TxMempoolInfo> vinfo;

    static Mutex dump_mutex;
    LOCK(dump_mutex);

    {
        LOCK(pool.cs);
        for (const auto &i : pool.mapDeltas) {
            mapDeltas[i.first] = i.second;
        }
        vinfo = pool.infoAll();
    }

    int64_t mid = GetTimeMicros();

    try {
        FILE* filestr = fsbridge::fopen(GetDataDir() / "mempool.dat.new", "wb");
        if (!filestr) {
            return false;
        }

        CAutoFile file(filestr, SER_DISK, CLIENT_VERSION);

        uint64_t version = MEMPOOL_DUMP_VERSION;
        file << version;

        file << (uint64_t)vinfo.size();
        for (const auto& i : vinfo) {
            file << *(i.tx);
            file << (int64_t)i.nTime;
            file << (int64_t)i.nFeeDelta;
            mapDeltas.erase(i.tx->GetHash());
        }

        file << mapDeltas;
        if (!FileCommit(file.Get()))
            throw std::runtime_error("FileCommit failed");
        file.fclose();
        RenameOver(GetDataDir() / "mempool.dat.new", GetDataDir() / "mempool.dat");
        int64_t last = GetTimeMicros();
        LogPrintf("Dumped mempool: %gs to copy, %gs to dump\n", (mid-start)*MICRO, (last-mid)*MICRO);
    } catch (const std::exception& e) {
        LogPrintf("Failed to dump mempool: %s. Continuing anyway.\n", e.what());
        return false;
    }
    return true;
}

//! Guess how far we are in the verification process at the given block index
//! require cs_main if pindex has not been validated yet (because nChainTx might be unset)
double GuessVerificationProgress(const ChainTxData& data, const CBlockIndex *pindex) {
    if (pindex == nullptr)
        return 0.0;

    int64_t nNow = time(nullptr);

    double fTxTotal;

    if (pindex->nChainTx <= data.nTxCount) {
        fTxTotal = data.nTxCount + (nNow - data.nTime) * data.dTxRate;
    } else {
        fTxTotal = pindex->nChainTx + (nNow - pindex->GetBlockTime()) * data.dTxRate;
    }

    return pindex->nChainTx / fTxTotal;
}

class CMainCleanup
{
public:
    CMainCleanup() {}
    ~CMainCleanup() {
        // block headers
        BlockMap::iterator it1 = g_blockman.m_block_index.begin();
        for (; it1 != g_blockman.m_block_index.end(); it1++)
            delete (*it1).second;
        g_blockman.m_block_index.clear();
    }
};
static CMainCleanup instance_of_cmaincleanup;<|MERGE_RESOLUTION|>--- conflicted
+++ resolved
@@ -3949,7 +3949,6 @@
                 return a.second > b.second;
             });
 
-<<<<<<< HEAD
             auto rewardsTime = GetTimeMicros();
             LogPrintf("Pool migration: concurrency: %d\n", std::thread::hardware_concurrency());
             boost::asio::thread_pool pool(std::thread::hardware_concurrency());
@@ -3967,24 +3966,13 @@
             pool.join();
             LogPrintf("Pool migration: rewards time: %.2fms\n", MILLI * (GetTimeMicros() - rewardsTime));
 
-            for (auto& [owner, amount] : balancesToMigrate) {
-                if (oldPoolPair->totalLiquidity < CPoolPair::MINIMUM_LIQUIDITY) {
-                    throw std::runtime_error("totalLiquidity less than minimum.");
-                }
-                res = view.SubBalance(owner, CTokenAmount{oldPoolId, amount});
-                if (!res.ok) {
-                    throw std::runtime_error(strprintf("SubBalance failed: %s", res.msg));
-=======
             // Special case. No liquidity providers in a previously used pool.
             if (balancesToMigrate.empty() && oldPoolPair->totalLiquidity == CPoolPair::MINIMUM_LIQUIDITY) {
                 balancesToMigrate.emplace_back(Params().GetConsensus().burnAddress, CAmount{CPoolPair::MINIMUM_LIQUIDITY});
             }
 
             for (auto& [owner, amount] : balancesToMigrate) {
-
                 if (owner != Params().GetConsensus().burnAddress) {
-                    view.CalculateOwnerRewards(owner, pindex->nHeight);
-
                     res = view.SubBalance(owner, CTokenAmount{oldPoolId, amount});
                     if (!res.ok) {
                         throw std::runtime_error(strprintf("SubBalance failed: %s", res.msg));
@@ -3993,7 +3981,6 @@
 
                 if (oldPoolPair->totalLiquidity < CPoolPair::MINIMUM_LIQUIDITY) {
                     throw std::runtime_error("totalLiquidity less than minimum.");
->>>>>>> 9cdd498d
                 }
 
                 // First deposit to the pool has MINIMUM_LIQUIDITY removed and does not
