// Copyright (c) 2009-2010 Satoshi Nakamoto
// Copyright (c) 2009-2018 The Bitcoin Core developers
// Distributed under the MIT software license, see the accompanying
// file LICENSE or http://www.opensource.org/licenses/mit-license.php.

#include <validation.h>

#include <arith_uint256.h>
#include <chain.h>
#include <chainparams.h>
#include <checkqueue.h>
#include <consensus/consensus.h>
#include <consensus/merkle.h>
#include <consensus/tx_check.h>
#include <consensus/tx_verify.h>
#include <consensus/validation.h>
#include <core_io.h> /// ValueFromAmount
#include <cuckoocache.h>
#include <flatfile.h>
#include <hash.h>
#include <index/txindex.h>
#include <masternodes/accountshistory.h>
#include <masternodes/anchors.h>
#include <masternodes/govvariables/attributes.h>
#include <masternodes/govvariables/loan_daily_reward.h>
#include <masternodes/govvariables/lp_daily_dfi_reward.h>
#include <masternodes/govvariables/lp_splits.h>
#include <masternodes/govvariables/loan_splits.h>
#include <masternodes/masternodes.h>
#include <masternodes/mn_checks.h>
#include <masternodes/vaulthistory.h>
#include <policy/fees.h>
#include <policy/policy.h>
#include <policy/settings.h>
#include <pos.h>
#include <pos_kernel.h>
#include <primitives/block.h>
#include <primitives/transaction.h>
#include <random.h>
#include <reverse_iterator.h>
#include <script/script.h>
#include <script/sigcache.h>
#include <script/standard.h>
#include <spv/spv_wrapper.h>
#include <shutdown.h>
#include <timedata.h>
#include <tinyformat.h>
#include <txdb.h>
#include <txmempool.h>
#include <ui_interface.h>
#include <uint256.h>
#include <undo.h>
#include <util/moneystr.h>
#include <util/rbf.h>
#include <util/strencodings.h>
#include <util/system.h>
#include <util/translation.h>
#include <util/validation.h>
#include <validationinterface.h>
#include <warnings.h>

#include <wallet/wallet.h>
#include <net_processing.h>

#include <future>
#include <sstream>
#include <string>

#include <boost/algorithm/string/replace.hpp>
#include <boost/thread.hpp>

#if defined(NDEBUG)
# error "Defi cannot be compiled without assertions."
#endif

#define MICRO 0.000001
#define MILLI 0.001

bool CBlockIndexWorkComparator::operator()(const CBlockIndex *pa, const CBlockIndex *pb) const {
    // First sort by most total work, ...
    if (pa->nChainWork > pb->nChainWork) return false;
    if (pa->nChainWork < pb->nChainWork) return true;

    // ... then by earliest time received, ...
    if (pa->nSequenceId < pb->nSequenceId) return false;
    if (pa->nSequenceId > pb->nSequenceId) return true;

    // Use pointer address as tie breaker (should only happen with blocks
    // loaded from disk, as those all have id 0).
    if (pa < pb) return false;
    if (pa > pb) return true;

    // Identical blocks.
    return false;
}

namespace {
BlockManager g_blockman;

// Store subsidy at each reduction
std::map<uint32_t, CAmount> subsidyReductions;
} // anon namespace

std::unique_ptr<CChainState> g_chainstate;

CChainState& ChainstateActive() {
    assert(g_chainstate);
    return *g_chainstate;
}

CChain& ChainActive() {
    assert(g_chainstate);
    return g_chainstate->m_chain;
}

/**
 * Mutex to guard access to validation specific variables, such as reading
 * or changing the chainstate.
 *
 * This may also need to be locked when updating the transaction pool, e.g. on
 * AcceptToMemoryPool. See CTxMemPool::cs comment for details.
 *
 * The transaction pool has a separate lock to allow reading from it and the
 * chainstate at the same time.
 */
RecursiveMutex cs_main;

CBlockIndex *pindexBestHeader = nullptr;
Mutex g_best_block_mutex;
std::condition_variable g_best_block_cv;
uint256 g_best_block;
int nScriptCheckThreads = 0;
std::atomic_bool fImporting(false);
std::atomic_bool fReindex(false);
bool fHavePruned = false;
bool fPruneMode = false;
bool fRequireStandard = true;
bool fCheckBlockIndex = false;

bool fStopOrInterrupt = false;
std::string fInterruptBlockHash = "";
int fInterruptBlockHeight = 0;
std::string fStopBlockHash = "";
int fStopBlockHeight = 0;

size_t nCoinCacheUsage = 5000 * 300;
size_t nCustomMemUsage = nDefaultDbCache << 10;
uint64_t nPruneTarget = 0;
bool fIsFakeNet = false;
int64_t nMaxTipAge = DEFAULT_MAX_TIP_AGE;

uint256 hashAssumeValid;
arith_uint256 nMinimumChainWork;

CFeeRate minRelayTxFee = CFeeRate(DEFAULT_MIN_RELAY_TX_FEE);

CBlockPolicyEstimator feeEstimator;
CTxMemPool mempool(&feeEstimator);

/** Constant stuff for coinbase transactions we create: */
CScript COINBASE_FLAGS;

// used for db compacting
TBytes compactBegin;
TBytes compactEnd;

// Internal stuff
namespace {
    CBlockIndex* pindexBestInvalid = nullptr;

    CCriticalSection cs_LastBlockFile;
    std::vector<CBlockFileInfo> vinfoBlockFile;
    int nLastBlockFile = 0;
    /** Global flag to indicate we should check to see if there are
     *  block/undo files that should be deleted.  Set on startup
     *  or if we allocate more file space when we're in prune mode
     */
    bool fCheckForPruning = false;

    /** Dirty block index entries. */
    std::set<CBlockIndex*> setDirtyBlockIndex;

    /** Dirty block file entries. */
    std::set<int> setDirtyFileInfo;
} // anon namespace

CBlockIndex* LookupBlockIndex(const uint256& hash)
{
    //std::cout << "!!!LookupBlockIndex : " << hash.ToString() << std::endl;
    AssertLockHeld(cs_main);
    BlockMap::const_iterator it = g_blockman.m_block_index.find(hash);
    return it == g_blockman.m_block_index.end() ? nullptr : it->second;
}

CBlockIndex* FindForkInGlobalIndex(const CChain& chain, const CBlockLocator& locator)
{
    AssertLockHeld(cs_main);

    // Find the latest block common to locator and chain - we expect that
    // locator.vHave is sorted descending by height.
    for (const uint256& hash : locator.vHave) {
        CBlockIndex* pindex = LookupBlockIndex(hash);
        if (pindex) {
            if (chain.Contains(pindex))
                return pindex;
            if (pindex->GetAncestor(chain.Height()) == chain.Tip()) {
                return chain.Tip();
            }
        }
    }
    return chain.Genesis();
}

std::unique_ptr<CBlockTreeDB> pblocktree;

// See definition for documentation
static void FindFilesToPruneManual(std::set<int>& setFilesToPrune, int nManualPruneHeight);
static void FindFilesToPrune(std::set<int>& setFilesToPrune, uint64_t nPruneAfterHeight);
bool CheckInputs(const CTransaction& tx, CValidationState &state, const CCoinsViewCache &inputs, bool fScriptChecks, unsigned int flags, bool cacheSigStore, bool cacheFullScriptStore, PrecomputedTransactionData& txdata, std::vector<CScriptCheck> *pvChecks = nullptr);
static FILE* OpenUndoFile(const FlatFilePos &pos, bool fReadOnly = false);
static FlatFileSeq BlockFileSeq();
static FlatFileSeq UndoFileSeq();

bool CheckFinalTx(const CTransaction &tx, int flags)
{
    AssertLockHeld(cs_main);

    // By convention a negative value for flags indicates that the
    // current network-enforced consensus rules should be used. In
    // a future soft-fork scenario that would mean checking which
    // rules would be enforced for the next block and setting the
    // appropriate flags. At the present time no soft-forks are
    // scheduled, so no flags are set.
    flags = std::max(flags, 0);

    // CheckFinalTx() uses ::ChainActive().Height()+1 to evaluate
    // nLockTime because when IsFinalTx() is called within
    // CBlock::AcceptBlock(), the height of the block *being*
    // evaluated is what is used. Thus if we want to know if a
    // transaction can be part of the *next* block, we need to call
    // IsFinalTx() with one more than ::ChainActive().Height().
    const int nBlockHeight = ::ChainActive().Height() + 1;

    // BIP113 requires that time-locked transactions have nLockTime set to
    // less than the median time of the previous block they're contained in.
    // When the next block is created its previous block will be the current
    // chain tip, so we use that to calculate the median time passed to
    // IsFinalTx() if LOCKTIME_MEDIAN_TIME_PAST is set.
    const int64_t nBlockTime = (flags & LOCKTIME_MEDIAN_TIME_PAST)
                             ? ::ChainActive().Tip()->GetMedianTimePast()
                             : GetAdjustedTime();

    return IsFinalTx(tx, nBlockHeight, nBlockTime);
}

bool TestLockPointValidity(const LockPoints* lp)
{
    AssertLockHeld(cs_main);
    assert(lp);
    // If there are relative lock times then the maxInputBlock will be set
    // If there are no relative lock times, the LockPoints don't depend on the chain
    if (lp->maxInputBlock) {
        // Check whether ::ChainActive() is an extension of the block at which the LockPoints
        // calculation was valid.  If not LockPoints are no longer valid
        if (!::ChainActive().Contains(lp->maxInputBlock)) {
            return false;
        }
    }

    // LockPoints still valid
    return true;
}

bool CheckSequenceLocks(const CTxMemPool& pool, const CTransaction& tx, int flags, LockPoints* lp, bool useExistingLockPoints)
{
    AssertLockHeld(cs_main);
    AssertLockHeld(pool.cs);

    CBlockIndex* tip = ::ChainActive().Tip();
    assert(tip != nullptr);

    CBlockIndex index;
    index.pprev = tip;
    // CheckSequenceLocks() uses ::ChainActive().Height()+1 to evaluate
    // height based locks because when SequenceLocks() is called within
    // ConnectBlock(), the height of the block *being*
    // evaluated is what is used.
    // Thus if we want to know if a transaction can be part of the
    // *next* block, we need to use one more than ::ChainActive().Height()
    index.nHeight = tip->nHeight + 1;

    std::pair<int, int64_t> lockPair;
    if (useExistingLockPoints) {
        assert(lp);
        lockPair.first = lp->height;
        lockPair.second = lp->time;
    }
    else {
        // CoinsTip() contains the UTXO set for ::ChainActive().Tip()
        CCoinsViewMemPool viewMemPool(&::ChainstateActive().CoinsTip(), pool);
        std::vector<int> prevheights;
        prevheights.resize(tx.vin.size());
        for (size_t txinIndex = 0; txinIndex < tx.vin.size(); txinIndex++) {
            const CTxIn& txin = tx.vin[txinIndex];
            Coin coin;
            if (!viewMemPool.GetCoin(txin.prevout, coin)) {
                return error("%s: Missing input", __func__);
            }
            if (coin.nHeight == MEMPOOL_HEIGHT) {
                // Assume all mempool transaction confirm in the next block
                prevheights[txinIndex] = tip->nHeight + 1;
            } else {
                prevheights[txinIndex] = coin.nHeight;
            }
        }
        lockPair = CalculateSequenceLocks(tx, flags, &prevheights, index);
        if (lp) {
            lp->height = lockPair.first;
            lp->time = lockPair.second;
            // Also store the hash of the block with the highest height of
            // all the blocks which have sequence locked prevouts.
            // This hash needs to still be on the chain
            // for these LockPoint calculations to be valid
            // Note: It is impossible to correctly calculate a maxInputBlock
            // if any of the sequence locked inputs depend on unconfirmed txs,
            // except in the special case where the relative lock time/height
            // is 0, which is equivalent to no sequence lock. Since we assume
            // input height of tip+1 for mempool txs and test the resulting
            // lockPair from CalculateSequenceLocks against tip+1.  We know
            // EvaluateSequenceLocks will fail if there was a non-zero sequence
            // lock on a mempool input, so we can use the return value of
            // CheckSequenceLocks to indicate the LockPoints validity
            int maxInputHeight = 0;
            for (const int height : prevheights) {
                // Can ignore mempool inputs since we'll fail if they had non-zero locks
                if (height != tip->nHeight+1) {
                    maxInputHeight = std::max(maxInputHeight, height);
                }
            }
            lp->maxInputBlock = tip->GetAncestor(maxInputHeight);
        }
    }
    return EvaluateSequenceLocks(index, lockPair);
}

// Returns the script flags which should be checked for a given block
static unsigned int GetBlockScriptFlags(const CBlockIndex* pindex, const Consensus::Params& chainparams);

static void LimitMempoolSize(CTxMemPool& pool, size_t limit, unsigned long age)
    EXCLUSIVE_LOCKS_REQUIRED(pool.cs, ::cs_main)
{
    int expired = pool.Expire(GetTime() - age);
    if (expired != 0) {
        LogPrint(BCLog::MEMPOOL, "Expired %i transactions from the memory pool\n", expired);
    }

    std::vector<COutPoint> vNoSpendsRemaining;
    pool.TrimToSize(limit, &vNoSpendsRemaining);
    for (const COutPoint& removed : vNoSpendsRemaining)
        ::ChainstateActive().CoinsTip().Uncache(removed);
}

static bool IsCurrentForFeeEstimation() EXCLUSIVE_LOCKS_REQUIRED(cs_main)
{
    AssertLockHeld(cs_main);
    if (::ChainstateActive().IsInitialBlockDownload())
        return false;
    if (::ChainActive().Tip()->GetBlockTime() < (GetTime() - MAX_FEE_ESTIMATION_TIP_AGE))
        return false;
    if (::ChainActive().Height() < pindexBestHeader->nHeight - 1)
        return false;
    return true;
}

/* Make mempool consistent after a reorg, by re-adding or recursively erasing
 * disconnected block transactions from the mempool, and also removing any
 * other transactions from the mempool that are no longer valid given the new
 * tip/height.
 *
 * Note: we assume that disconnectpool only contains transactions that are NOT
 * confirmed in the current chain nor already in the mempool (otherwise,
 * in-mempool descendants of such transactions would be removed).
 *
 * Passing fAddToMempool=false will skip trying to add the transactions back,
 * and instead just erase from the mempool as needed.
 */

static void UpdateMempoolForReorg(DisconnectedBlockTransactions& disconnectpool, bool fAddToMempool) EXCLUSIVE_LOCKS_REQUIRED(cs_main, ::mempool.cs)
{
    AssertLockHeld(cs_main);
    AssertLockHeld(::mempool.cs);
    std::vector<uint256> vHashUpdate;
    // disconnectpool's insertion_order index sorts the entries from
    // oldest to newest, but the oldest entry will be the last tx from the
    // latest mined block that was disconnected.
    // Iterate disconnectpool in reverse, so that we add transactions
    // back to the mempool starting with the earliest transaction that had
    // been previously seen in a block.
    bool possibleMintTokenAffected{false};
    auto it = disconnectpool.queuedTx.get<insertion_order>().rbegin();
    while (it != disconnectpool.queuedTx.get<insertion_order>().rend()) {
        TBytes dummy;
        if (GuessCustomTxType(**it, dummy) == CustomTxType::CreateToken) // regardless of fAddToMempool and prooven CreateTokenTx
            possibleMintTokenAffected = true;

        // ignore validation errors in resurrected transactions
        CValidationState stateDummy;
        if (!fAddToMempool || (*it)->IsCoinBase() ||
            !AcceptToMemoryPool(mempool, stateDummy, *it, nullptr /* pfMissingInputs */,
                                nullptr /* plTxnReplaced */, true /* bypass_limits */, 0 /* nAbsurdFee */)) {
            // If the transaction doesn't make it in to the mempool, remove any
            // transactions that depend on it (which would now be orphans).
            mempool.removeRecursive(**it, MemPoolRemovalReason::REORG);
        } else if (mempool.exists((*it)->GetHash())) {
            vHashUpdate.push_back((*it)->GetHash());
        }
        ++it;
    }
    disconnectpool.queuedTx.clear();

    // remove affected MintTokenTxs
    /// @todo tokens: refactor to mempool method?
    if (possibleMintTokenAffected) {
        std::vector<uint256> mintTokensToRemove; // not sure about tx refs safety while recursive deletion, so hashes
        for (const CTxMemPoolEntry& e : mempool.mapTx) {
            auto tx = e.GetTx();
            if (IsMintTokenTx(tx)) {
                auto values = tx.GetValuesOut();
                for (auto const & pair : values) {
                    if (pair.first == DCT_ID{0})
                        continue;
                    // remove only if token does not exist any more
                    if (!pcustomcsview->GetToken(pair.first)) {
                        mintTokensToRemove.push_back(tx.GetHash());
                    }
                }
            }
        }
        for (uint256 const & hash : mintTokensToRemove) {
            CTransactionRef tx = mempool.get(hash);
            if (tx)
                mempool.removeRecursive(*tx, MemPoolRemovalReason::REORG);
        }
    }

    // AcceptToMemoryPool/addUnchecked all assume that new mempool entries have
    // no in-mempool children, which is generally not true when adding
    // previously-confirmed transactions back to the mempool.
    // UpdateTransactionsFromBlock finds descendants of any transactions in
    // the disconnectpool that were added back and cleans up the mempool state.
    mempool.UpdateTransactionsFromBlock(vHashUpdate);

    // We also need to remove any now-immature transactions
    mempool.removeForReorg(&::ChainstateActive().CoinsTip(), ::ChainActive().Tip()->nHeight + 1, STANDARD_LOCKTIME_VERIFY_FLAGS);
    // Re-limit mempool size, in case we added any transactions
    LimitMempoolSize(mempool, gArgs.GetArg("-maxmempool", DEFAULT_MAX_MEMPOOL_SIZE) * 1000000, gArgs.GetArg("-mempoolexpiry", DEFAULT_MEMPOOL_EXPIRY) * 60 * 60);
}

// Used to avoid mempool polluting consensus critical paths if CCoinsViewMempool
// were somehow broken and returning the wrong scriptPubKeys
static bool CheckInputsFromMempoolAndCache(const CTransaction& tx, CValidationState& state, const CCoinsViewCache& view, const CTxMemPool& pool,
                 unsigned int flags, bool cacheSigStore, PrecomputedTransactionData& txdata) EXCLUSIVE_LOCKS_REQUIRED(cs_main) {
    AssertLockHeld(cs_main);

    // pool.cs should be locked already, but go ahead and re-take the lock here
    // to enforce that mempool doesn't change between when we check the view
    // and when we actually call through to CheckInputs
    LOCK(pool.cs);

    assert(!tx.IsCoinBase());
    for (const CTxIn& txin : tx.vin) {
        const Coin& coin = view.AccessCoin(txin.prevout);

        // At this point we haven't actually checked if the coins are all
        // available (or shouldn't assume we have, since CheckInputs does).
        // So we just return failure if the inputs are not available here,
        // and then only have to check equivalence for available inputs.
        if (coin.IsSpent()) return false;

        const CTransactionRef& txFrom = pool.get(txin.prevout.hash);
        if (txFrom) {
            assert(txFrom->GetHash() == txin.prevout.hash);
            assert(txFrom->vout.size() > txin.prevout.n);
            assert(txFrom->vout[txin.prevout.n] == coin.out);
        } else {
            const Coin& coinFromDisk = ::ChainstateActive().CoinsTip().AccessCoin(txin.prevout);
            assert(!coinFromDisk.IsSpent());
            assert(coinFromDisk.out == coin.out);
        }
    }

    return CheckInputs(tx, state, view, true, flags, cacheSigStore, true, txdata);
}

/**
 * @param[out] coins_to_uncache   Return any outpoints which were not previously present in the
 *                                coins cache, but were added as a result of validating the tx
 *                                for mempool acceptance. This allows the caller to optionally
 *                                remove the cache additions if the associated transaction ends
 *                                up being rejected by the mempool.
 */
static bool AcceptToMemoryPoolWorker(const CChainParams& chainparams, CTxMemPool& pool, CValidationState& state, const CTransactionRef& ptx,
                              bool* pfMissingInputs, int64_t nAcceptTime, std::list<CTransactionRef>* plTxnReplaced,
                              bool bypass_limits, const CAmount& nAbsurdFee, std::vector<COutPoint>& coins_to_uncache, bool test_accept) EXCLUSIVE_LOCKS_REQUIRED(cs_main)
{
    const CTransaction& tx = *ptx;
    const uint256 hash = tx.GetHash();
    AssertLockHeld(cs_main);
    LOCK(pool.cs); // mempool "read lock" (held through GetMainSignals().TransactionAddedToMempool())
    if (pfMissingInputs) {
        *pfMissingInputs = false;
    }

    if (!CheckTransaction(tx, state))
        return false; // state filled in by CheckTransaction

    // Coinbase is only valid in a block, not as a loose transaction
    if (tx.IsCoinBase())
        return state.Invalid(ValidationInvalidReason::CONSENSUS, false, REJECT_INVALID, "coinbase");

    // Rather not work on nonstandard transactions (unless -testnet/-regtest)
    std::string reason;
    if (fRequireStandard && !IsStandardTx(tx, reason))
        return state.Invalid(ValidationInvalidReason::TX_NOT_STANDARD, false, REJECT_NONSTANDARD, reason);

    // Do not work on transactions that are too small.
    // A transaction with 1 segwit input and 1 P2WPHK output has non-witness size of 82 bytes.
    // Transactions smaller than this are not relayed to reduce unnecessary malloc overhead.
    if (::GetSerializeSize(tx, PROTOCOL_VERSION | SERIALIZE_TRANSACTION_NO_WITNESS) < MIN_STANDARD_TX_NONWITNESS_SIZE)
        return state.Invalid(ValidationInvalidReason::TX_NOT_STANDARD, false, REJECT_NONSTANDARD, "tx-size-small");

    // Only accept nLockTime-using transactions that can be mined in the next
    // block; we don't want our mempool filled up with transactions that can't
    // be mined yet.
    if (!CheckFinalTx(tx, STANDARD_LOCKTIME_VERIFY_FLAGS))
        return state.Invalid(ValidationInvalidReason::TX_PREMATURE_SPEND, false, REJECT_NONSTANDARD, "non-final");

    // is it already in the memory pool?
    if (pool.exists(hash)) {
        return state.Invalid(ValidationInvalidReason::TX_CONFLICT, false, REJECT_DUPLICATE, "txn-already-in-mempool");
    }

    // Check for conflicts with in-memory transactions
    std::set<uint256> setConflicts;
    for (const CTxIn &txin : tx.vin)
    {
        const CTransaction* ptxConflicting = pool.GetConflictTx(txin.prevout);
        if (ptxConflicting) {
            if (!setConflicts.count(ptxConflicting->GetHash()))
            {
                // Allow opt-out of transaction replacement by setting
                // nSequence > MAX_BIP125_RBF_SEQUENCE (SEQUENCE_FINAL-2) on all inputs.
                //
                // SEQUENCE_FINAL-1 is picked to still allow use of nLockTime by
                // non-replaceable transactions. All inputs rather than just one
                // is for the sake of multi-party protocols, where we don't
                // want a single party to be able to disable replacement.
                //
                // The opt-out ignores descendants as anyone relying on
                // first-seen mempool behavior should be checking all
                // unconfirmed ancestors anyway; doing otherwise is hopelessly
                // insecure.
                bool fReplacementOptOut = true;
                for (const CTxIn &_txin : ptxConflicting->vin)
                {
                    if (_txin.nSequence <= MAX_BIP125_RBF_SEQUENCE)
                    {
                        fReplacementOptOut = false;
                        break;
                    }
                }
                if (fReplacementOptOut) {
                    return state.Invalid(ValidationInvalidReason::TX_MEMPOOL_POLICY, false, REJECT_DUPLICATE, "txn-mempool-conflict");
                }

                setConflicts.insert(ptxConflicting->GetHash());
            }
        }
    }

    {
        CCoinsView dummy;
        CCoinsViewCache view(&dummy);
        CCustomCSView mnview(pool.accountsView());

        LockPoints lp;
        CCoinsViewCache& coins_cache = ::ChainstateActive().CoinsTip();
        CCoinsViewMemPool viewMemPool(&coins_cache, pool);
        view.SetBackend(viewMemPool);

        // do all inputs exist?
        for (const CTxIn& txin : tx.vin) {
            if (!coins_cache.HaveCoinInCache(txin.prevout)) {
                coins_to_uncache.push_back(txin.prevout);
            }

            // Note: this call may add txin.prevout to the coins cache
            // (CoinsTip().cacheCoins) by way of FetchCoin(). It should be removed
            // later (via coins_to_uncache) if this tx turns out to be invalid.
            if (!view.HaveCoin(txin.prevout)) {
                // Are inputs missing because we already have the tx?
                for (size_t out = 0; out < tx.vout.size(); out++) {
                    // Optimistically just do efficient check of cache for outputs
                    if (coins_cache.HaveCoinInCache(COutPoint(hash, out))) {
                        return state.Invalid(ValidationInvalidReason::TX_CONFLICT, false, REJECT_DUPLICATE, "txn-already-known");
                    }
                }
                // Otherwise assume this might be an orphan tx for which we just haven't seen parents yet
                if (pfMissingInputs) {
                    *pfMissingInputs = true;
                }
                return false; // fMissingInputs and !state.IsInvalid() is used to detect this condition, don't set state.Invalid()
            }

            // Special check of collateral spending for _not_created_ mn or token (cheating?), those creation tx yet in mempool. CMasternode::CanSpend() (and CheckTxInputs()) will skip this situation
            if (txin.prevout.n == 1 && IsMempooledCustomTxCreate(pool, txin.prevout.hash)) {
                    return state.Invalid(ValidationInvalidReason::CONSENSUS, false, REJECT_INVALID, "collateral-locked-in-mempool",
                                         strprintf("tried to spend collateral of non-created mn or token %s, cheater?", txin.prevout.hash.ToString()));
            }
        }

        // Bring the best block into scope
        view.GetBestBlock();

        const auto height = GetSpendHeight(view);

        // rebuild accounts view if dirty
        pool.rebuildAccountsView(height, view);

        CAmount nFees = 0;
        if (!Consensus::CheckTxInputs(tx, state, view, &mnview, height, nFees, chainparams)) {
            return error("%s: Consensus::CheckTxInputs: %s, %s", __func__, tx.GetHash().ToString(), FormatStateMessage(state));
        }

        if (nAbsurdFee && nFees > nAbsurdFee) {
            return state.Invalid(ValidationInvalidReason::TX_NOT_STANDARD, false, REJECT_HIGHFEE, "absurdly-high-fee", strprintf("%d > %d", nFees, nAbsurdFee));
        }

        // let make sure we have needed coins
        if (view.GetValueIn(tx) < nFees) {
            return state.Invalid(ValidationInvalidReason::TX_MEMPOOL_POLICY, false, REJECT_INVALID, "bad-txns-inputs-below-tx-fee");
        }

        auto res = ApplyCustomTx(mnview, view, tx, chainparams.GetConsensus(), height, nAcceptTime);
        if (!res.ok || (res.code & CustomTxErrCodes::Fatal)) {
            return state.Invalid(ValidationInvalidReason::TX_MEMPOOL_POLICY, false, REJECT_INVALID, res.msg);
        }

        // we have all inputs cached now, so switch back to dummy, so we don't need to keep lock on mempool
        view.SetBackend(dummy);

        // Only accept BIP68 sequence locked transactions that can be mined in the next
        // block; we don't want our mempool filled up with transactions that can't
        // be mined yet.
        // Must keep pool.cs for this unless we change CheckSequenceLocks to take a
        // CoinsViewCache instead of create its own
        if (!CheckSequenceLocks(pool, tx, STANDARD_LOCKTIME_VERIFY_FLAGS, &lp))
            return state.Invalid(ValidationInvalidReason::TX_PREMATURE_SPEND, false, REJECT_NONSTANDARD, "non-BIP68-final");

        // Check for non-standard pay-to-script-hash in inputs
        if (fRequireStandard && !AreInputsStandard(tx, view))
            return state.Invalid(ValidationInvalidReason::TX_NOT_STANDARD, false, REJECT_NONSTANDARD, "bad-txns-nonstandard-inputs");

        // Check for non-standard witness in P2WSH
        if (tx.HasWitness() && fRequireStandard && !IsWitnessStandard(tx, view))
            return state.Invalid(ValidationInvalidReason::TX_WITNESS_MUTATED, false, REJECT_NONSTANDARD, "bad-witness-nonstandard");

        int64_t nSigOpsCost = GetTransactionSigOpCost(tx, view, STANDARD_SCRIPT_VERIFY_FLAGS);

        // nModifiedFees includes any fee deltas from PrioritiseTransaction
        CAmount nModifiedFees = nFees;
        pool.ApplyDelta(hash, nModifiedFees);

        // Keep track of transactions that spend a coinbase, which we re-scan
        // during reorgs to ensure COINBASE_MATURITY is still met.
        bool fSpendsCoinbase = false;
        for (const CTxIn &txin : tx.vin) {
            const Coin &coin = view.AccessCoin(txin.prevout);
            if (coin.IsCoinBase()) {
                fSpendsCoinbase = true;
                break;
            }
        }

        CTxMemPoolEntry entry(ptx, nFees, nAcceptTime, ::ChainActive().Height(),
                              fSpendsCoinbase, nSigOpsCost, lp);
        unsigned int nSize = entry.GetTxSize();

        if (nSigOpsCost > MAX_STANDARD_TX_SIGOPS_COST)
            return state.Invalid(ValidationInvalidReason::TX_NOT_STANDARD, false, REJECT_NONSTANDARD, "bad-txns-too-many-sigops",
                strprintf("%d", nSigOpsCost));

        CAmount mempoolRejectFee = pool.GetMinFee(gArgs.GetArg("-maxmempool", DEFAULT_MAX_MEMPOOL_SIZE) * 1000000).GetFee(nSize);
        if (!bypass_limits && mempoolRejectFee > 0 && nModifiedFees < mempoolRejectFee) {
            return state.Invalid(ValidationInvalidReason::TX_MEMPOOL_POLICY, false, REJECT_INSUFFICIENTFEE, "mempool min fee not met", strprintf("%d < %d", nModifiedFees, mempoolRejectFee));
        }

        // No transactions are allowed below minRelayTxFee except from disconnected blocks
        if (!bypass_limits && nModifiedFees < ::minRelayTxFee.GetFee(nSize)) {
            return state.Invalid(ValidationInvalidReason::TX_MEMPOOL_POLICY, false, REJECT_INSUFFICIENTFEE, "min relay fee not met", strprintf("%d < %d", nModifiedFees, ::minRelayTxFee.GetFee(nSize)));
        }

        // Calculate in-mempool ancestors, up to a limit.
        CTxMemPool::setEntries setAncestors;
        size_t nLimitAncestors = gArgs.GetArg("-limitancestorcount", DEFAULT_ANCESTOR_LIMIT);
        size_t nLimitAncestorSize = gArgs.GetArg("-limitancestorsize", DEFAULT_ANCESTOR_SIZE_LIMIT)*1000;
        size_t nLimitDescendants = gArgs.GetArg("-limitdescendantcount", DEFAULT_DESCENDANT_LIMIT);
        size_t nLimitDescendantSize = gArgs.GetArg("-limitdescendantsize", DEFAULT_DESCENDANT_SIZE_LIMIT)*1000;
        std::string errString;
        if (!pool.CalculateMemPoolAncestors(entry, setAncestors, nLimitAncestors, nLimitAncestorSize, nLimitDescendants, nLimitDescendantSize, errString)) {
            setAncestors.clear();
            // If CalculateMemPoolAncestors fails second time, we want the original error string.
            std::string dummy_err_string;
            // If the new transaction is relatively small (up to 40k weight)
            // and has at most one ancestor (ie ancestor limit of 2, including
            // the new transaction), allow it if its parent has exactly the
            // descendant limit descendants.
            //
            // This allows protocols which rely on distrusting counterparties
            // being able to broadcast descendants of an unconfirmed transaction
            // to be secure by simply only having two immediately-spendable
            // outputs - one for each counterparty. For more info on the uses for
            // this, see https://lists.linuxfoundation.org/pipermail/defi-dev/2018-November/016518.html
            if (nSize >  EXTRA_DESCENDANT_TX_SIZE_LIMIT ||
                    !pool.CalculateMemPoolAncestors(entry, setAncestors, 2, nLimitAncestorSize, nLimitDescendants + 1, nLimitDescendantSize + EXTRA_DESCENDANT_TX_SIZE_LIMIT, dummy_err_string)) {
                return state.Invalid(ValidationInvalidReason::TX_MEMPOOL_POLICY, false, REJECT_NONSTANDARD, "too-long-mempool-chain", errString);
            }
        }

        // A transaction that spends outputs that would be replaced by it is invalid. Now
        // that we have the set of all ancestors we can detect this
        // pathological case by making sure setConflicts and setAncestors don't
        // intersect.
        for (CTxMemPool::txiter ancestorIt : setAncestors)
        {
            const uint256 &hashAncestor = ancestorIt->GetTx().GetHash();
            if (setConflicts.count(hashAncestor))
            {
                return state.Invalid(ValidationInvalidReason::CONSENSUS, false, REJECT_INVALID, "bad-txns-spends-conflicting-tx",
                                 strprintf("%s spends conflicting transaction %s",
                                           hash.ToString(),
                                           hashAncestor.ToString()));
            }
        }

        // Check if it's economically rational to mine this transaction rather
        // than the ones it replaces.
        CAmount nConflictingFees = 0;
        size_t nConflictingSize = 0;
        uint64_t nConflictingCount = 0;
        CTxMemPool::setEntries allConflicting;

        // If we don't hold the lock allConflicting might be incomplete; the
        // subsequent RemoveStaged() and addUnchecked() calls don't guarantee
        // mempool consistency for us.
        const bool fReplacementTransaction = setConflicts.size();
        if (fReplacementTransaction)
        {
            CFeeRate newFeeRate(nModifiedFees, nSize);
            std::set<uint256> setConflictsParents;
            const int maxDescendantsToVisit = 100;
            const CTxMemPool::setEntries setIterConflicting = pool.GetIterSet(setConflicts);
            for (const auto& mi : setIterConflicting) {
                // Don't allow the replacement to reduce the feerate of the
                // mempool.
                //
                // We usually don't want to accept replacements with lower
                // feerates than what they replaced as that would lower the
                // feerate of the next block. Requiring that the feerate always
                // be increased is also an easy-to-reason about way to prevent
                // DoS attacks via replacements.
                //
                // We only consider the feerates of transactions being directly
                // replaced, not their indirect descendants. While that does
                // mean high feerate children are ignored when deciding whether
                // or not to replace, we do require the replacement to pay more
                // overall fees too, mitigating most cases.
                CFeeRate oldFeeRate(mi->GetModifiedFee(), mi->GetTxSize());
                if (newFeeRate <= oldFeeRate)
                {
                    return state.Invalid(ValidationInvalidReason::TX_MEMPOOL_POLICY, false, REJECT_INSUFFICIENTFEE, "insufficient fee",
                            strprintf("rejecting replacement %s; new feerate %s <= old feerate %s",
                                  hash.ToString(),
                                  newFeeRate.ToString(),
                                  oldFeeRate.ToString()));
                }

                for (const CTxIn &txin : mi->GetTx().vin)
                {
                    setConflictsParents.insert(txin.prevout.hash);
                }

                nConflictingCount += mi->GetCountWithDescendants();
            }
            // This potentially overestimates the number of actual descendants
            // but we just want to be conservative to avoid doing too much
            // work.
            if (nConflictingCount <= maxDescendantsToVisit) {
                // If not too many to replace, then calculate the set of
                // transactions that would have to be evicted
                for (CTxMemPool::txiter it : setIterConflicting) {
                    pool.CalculateDescendants(it, allConflicting);
                }
                for (CTxMemPool::txiter it : allConflicting) {
                    nConflictingFees += it->GetModifiedFee();
                    nConflictingSize += it->GetTxSize();
                }
            } else {
                return state.Invalid(ValidationInvalidReason::TX_MEMPOOL_POLICY, false, REJECT_NONSTANDARD, "too many potential replacements",
                        strprintf("rejecting replacement %s; too many potential replacements (%d > %d)\n",
                            hash.ToString(),
                            nConflictingCount,
                            maxDescendantsToVisit));
            }

            for (unsigned int j = 0; j < tx.vin.size(); j++)
            {
                // We don't want to accept replacements that require low
                // feerate junk to be mined first. Ideally we'd keep track of
                // the ancestor feerates and make the decision based on that,
                // but for now requiring all new inputs to be confirmed works.
                if (!setConflictsParents.count(tx.vin[j].prevout.hash))
                {
                    // Rather than check the UTXO set - potentially expensive -
                    // it's cheaper to just check if the new input refers to a
                    // tx that's in the mempool.
                    if (pool.exists(tx.vin[j].prevout.hash)) {
                        return state.Invalid(ValidationInvalidReason::TX_MEMPOOL_POLICY, false, REJECT_NONSTANDARD, "replacement-adds-unconfirmed",
                                         strprintf("replacement %s adds unconfirmed input, idx %d",
                                                  hash.ToString(), j));
                    }
                }
            }

            // The replacement must pay greater fees than the transactions it
            // replaces - if we did the bandwidth used by those conflicting
            // transactions would not be paid for.
            if (nModifiedFees < nConflictingFees)
            {
                return state.Invalid(ValidationInvalidReason::TX_MEMPOOL_POLICY, false, REJECT_INSUFFICIENTFEE, "insufficient fee",
                                 strprintf("rejecting replacement %s, less fees than conflicting txs; %s < %s",
                                          hash.ToString(), FormatMoney(nModifiedFees), FormatMoney(nConflictingFees)));
            }

            // Finally in addition to paying more fees than the conflicts the
            // new transaction must pay for its own bandwidth.
            CAmount nDeltaFees = nModifiedFees - nConflictingFees;
            if (nDeltaFees < ::incrementalRelayFee.GetFee(nSize))
            {
                return state.Invalid(ValidationInvalidReason::TX_MEMPOOL_POLICY, false, REJECT_INSUFFICIENTFEE, "insufficient fee",
                        strprintf("rejecting replacement %s, not enough additional fees to relay; %s < %s",
                              hash.ToString(),
                              FormatMoney(nDeltaFees),
                              FormatMoney(::incrementalRelayFee.GetFee(nSize))));
            }
        }

        constexpr unsigned int scriptVerifyFlags = STANDARD_SCRIPT_VERIFY_FLAGS;

        // Check against previous transactions
        // This is done last to help prevent CPU exhaustion denial-of-service attacks.
        PrecomputedTransactionData txdata(tx);
        if (!CheckInputs(tx, state, view, true, scriptVerifyFlags, true, false, txdata)) {
            // SCRIPT_VERIFY_CLEANSTACK requires SCRIPT_VERIFY_WITNESS, so we
            // need to turn both off, and compare against just turning off CLEANSTACK
            // to see if the failure is specifically due to witness validation.
            CValidationState stateDummy; // Want reported failures to be from first CheckInputs
            if (!tx.HasWitness() && CheckInputs(tx, stateDummy, view, true, scriptVerifyFlags & ~(SCRIPT_VERIFY_WITNESS | SCRIPT_VERIFY_CLEANSTACK), true, false, txdata) &&
                !CheckInputs(tx, stateDummy, view, true, scriptVerifyFlags & ~SCRIPT_VERIFY_CLEANSTACK, true, false, txdata)) {
                // Only the witness is missing, so the transaction itself may be fine.
                state.Invalid(ValidationInvalidReason::TX_WITNESS_MUTATED, false,
                        state.GetRejectCode(), state.GetRejectReason(), state.GetDebugMessage());
            }
            assert(IsTransactionReason(state.GetReason()));
            return false; // state filled in by CheckInputs
        }

        // Check again against the current block tip's script verification
        // flags to cache our script execution flags. This is, of course,
        // useless if the next block has different script flags from the
        // previous one, but because the cache tracks script flags for us it
        // will auto-invalidate and we'll just have a few blocks of extra
        // misses on soft-fork activation.
        //
        // This is also useful in case of bugs in the standard flags that cause
        // transactions to pass as valid when they're actually invalid. For
        // instance the STRICTENC flag was incorrectly allowing certain
        // CHECKSIG NOT scripts to pass, even though they were invalid.
        //
        // There is a similar check in CreateNewBlock() to prevent creating
        // invalid blocks (using TestBlockValidity), however allowing such
        // transactions into the mempool can be exploited as a DoS attack.
        unsigned int currentBlockScriptVerifyFlags = GetBlockScriptFlags(::ChainActive().Tip(), chainparams.GetConsensus());
        if (!CheckInputsFromMempoolAndCache(tx, state, view, pool, currentBlockScriptVerifyFlags, true, txdata)) {
            return error("%s: BUG! PLEASE REPORT THIS! CheckInputs failed against latest-block but not STANDARD flags %s, %s",
                    __func__, hash.ToString(), FormatStateMessage(state));
        }

        if (test_accept) {
            // Tx was accepted, but not added
            return true;
        }

        // Remove conflicting transactions from the mempool
        for (CTxMemPool::txiter it : allConflicting)
        {
            LogPrint(BCLog::MEMPOOL, "replacing tx %s with %s for %s DFI additional fees, %d delta bytes\n",
                    it->GetTx().GetHash().ToString(),
                    hash.ToString(),
                    FormatMoney(nModifiedFees - nConflictingFees),
                    (int)nSize - (int)nConflictingSize);
            if (plTxnReplaced)
                plTxnReplaced->push_back(it->GetSharedTx());
        }
        pool.RemoveStaged(allConflicting, false, MemPoolRemovalReason::REPLACED);

        // This transaction should only count for fee estimation if:
        // - it isn't a BIP 125 replacement transaction (may not be widely supported)
        // - it's not being re-added during a reorg which bypasses typical mempool fee limits
        // - the node is not behind
        // - the transaction is not dependent on any other transactions in the mempool
        bool validForFeeEstimation = !fReplacementTransaction && !bypass_limits && IsCurrentForFeeEstimation() && pool.HasNoInputsOf(tx);

        // Store transaction in memory
        pool.addUnchecked(entry, setAncestors, validForFeeEstimation);
        mnview.Flush();

        // trim mempool and check if tx was trimmed
        if (!bypass_limits) {
            LimitMempoolSize(pool, gArgs.GetArg("-maxmempool", DEFAULT_MAX_MEMPOOL_SIZE) * 1000000, gArgs.GetArg("-mempoolexpiry", DEFAULT_MEMPOOL_EXPIRY) * 60 * 60);
            if (!pool.exists(hash))
                return state.Invalid(ValidationInvalidReason::TX_MEMPOOL_POLICY, false, REJECT_INSUFFICIENTFEE, "mempool full");
        }
    }

    GetMainSignals().TransactionAddedToMempool(ptx);

    return true;
}

/** (try to) add transaction to memory pool with a specified acceptance time **/
static bool AcceptToMemoryPoolWithTime(const CChainParams& chainparams, CTxMemPool& pool, CValidationState &state, const CTransactionRef &tx,
                        bool* pfMissingInputs, int64_t nAcceptTime, std::list<CTransactionRef>* plTxnReplaced,
                        bool bypass_limits, const CAmount nAbsurdFee, bool test_accept) EXCLUSIVE_LOCKS_REQUIRED(cs_main)
{
    std::vector<COutPoint> coins_to_uncache;
    bool res = AcceptToMemoryPoolWorker(chainparams, pool, state, tx, pfMissingInputs, nAcceptTime, plTxnReplaced, bypass_limits, nAbsurdFee, coins_to_uncache, test_accept);
    if (!res) {
        // Remove coins that were not present in the coins cache before calling ATMPW;
        // this is to prevent memory DoS in case we receive a large number of
        // invalid transactions that attempt to overrun the in-memory coins cache
        // (`CCoinsViewCache::cacheCoins`).

        for (const COutPoint& hashTx : coins_to_uncache)
            ::ChainstateActive().CoinsTip().Uncache(hashTx);
    }
    // After we've (potentially) uncached entries, ensure our coins cache is still within its size limits
    CValidationState stateDummy;
    ::ChainstateActive().FlushStateToDisk(chainparams, stateDummy, FlushStateMode::PERIODIC);
    return res;
}

bool AcceptToMemoryPool(CTxMemPool& pool, CValidationState &state, const CTransactionRef &tx,
                        bool* pfMissingInputs, std::list<CTransactionRef>* plTxnReplaced,
                        bool bypass_limits, const CAmount nAbsurdFee, bool test_accept)
{
    const CChainParams& chainparams = Params();
    return AcceptToMemoryPoolWithTime(chainparams, pool, state, tx, pfMissingInputs, GetTime(), plTxnReplaced, bypass_limits, nAbsurdFee, test_accept);
}

/**
 * Return transaction in txOut, and if it was found inside a block, its hash is placed in hashBlock.
 * If blockIndex is provided, the transaction is fetched from the corresponding block.
 */
bool GetTransaction(const uint256& hash, CTransactionRef& txOut, const Consensus::Params& consensusParams, uint256& hashBlock, const CBlockIndex* const block_index)
{
    for (auto && genesisTx : Params().GenesisBlock().vtx) {
        if (genesisTx->GetHash() == hash) {
            // Return genesis tx
            hashBlock = consensusParams.hashGenesisBlock;
            txOut = genesisTx;
            return true;
        }
    }

    LOCK(cs_main);

    if (!block_index) {
        CTransactionRef ptx = mempool.get(hash);
        if (ptx) {
            txOut = ptx;
            return true;
        }

        if (g_txindex) {
            return g_txindex->FindTx(hash, hashBlock, txOut);
        }
    } else {
        CBlock block;
        if (ReadBlockFromDisk(block, block_index, consensusParams)) {
            for (const auto& tx : block.vtx) {
                if (tx->GetHash() == hash) {
                    txOut = tx;
                    hashBlock = block_index->GetBlockHash();
                    return true;
                }
            }
        }
    }

    return false;
}

//////////////////////////////////////////////////////////////////////////////
//
// CBlock and CBlockIndex
//

static bool WriteBlockToDisk(const CBlock& block, FlatFilePos& pos, const CMessageHeader::MessageStartChars& messageStart)
{
    // Open history file to append
    CAutoFile fileout(OpenBlockFile(pos), SER_DISK, CLIENT_VERSION);
    if (fileout.IsNull())
        return error("WriteBlockToDisk: OpenBlockFile failed");

    // Write index header
    unsigned int nSize = GetSerializeSize(block, fileout.GetVersion());
    fileout << messageStart << nSize;

    // Write block
    long fileOutPos = ftell(fileout.Get());
    if (fileOutPos < 0)
        return error("WriteBlockToDisk: ftell failed");
    pos.nPos = (unsigned int)fileOutPos;
    fileout << block;

    return true;
}

bool ReadBlockFromDisk(CBlock& block, const FlatFilePos& pos, const Consensus::Params& consensusParams)
{
    block.SetNull();

    // Open history file to read
    CAutoFile filein(OpenBlockFile(pos, true), SER_DISK, CLIENT_VERSION);
    if (filein.IsNull())
        return error("ReadBlockFromDisk: OpenBlockFile failed for %s", pos.ToString());

    // Read block
    try {
        filein >> block;
    }
    catch (const std::exception& e) {
        return error("%s: Deserialize or I/O error - %s at %s", __func__, e.what(), pos.ToString());
    }

    // Check the header
    if (!pos::CheckHeaderSignature(block))
        return error("ReadBlockFromDisk: Errors in block header at %s", pos.ToString());

    return true;
}

bool ReadBlockFromDisk(CBlock& block, const CBlockIndex* pindex, const Consensus::Params& consensusParams)
{
    if (pindex->GetBlockHash() == consensusParams.hashGenesisBlock) {
        // Return genesis block
        block = Params().GenesisBlock();
        return true;
    }

    FlatFilePos blockPos;
    {
        LOCK(cs_main);
        blockPos = pindex->GetBlockPos();
    }

    if (!ReadBlockFromDisk(block, blockPos, consensusParams))
        return false;
    if (block.GetHash() != pindex->GetBlockHash())
        return error("ReadBlockFromDisk(CBlock&, CBlockIndex*): GetHash() doesn't match index for %s at %s",
                pindex->ToString(), pindex->GetBlockPos().ToString());
    return true;
}

bool ReadRawBlockFromDisk(std::vector<uint8_t>& block, const FlatFilePos& pos, const CMessageHeader::MessageStartChars& message_start)
{
    FlatFilePos hpos = pos;
    hpos.nPos -= 8; // Seek back 8 bytes for meta header
    CAutoFile filein(OpenBlockFile(hpos, true), SER_DISK, CLIENT_VERSION);
    if (filein.IsNull()) {
        return error("%s: OpenBlockFile failed for %s", __func__, pos.ToString());
    }

    try {
        CMessageHeader::MessageStartChars blk_start;
        unsigned int blk_size;

        filein >> blk_start >> blk_size;

        if (memcmp(blk_start, message_start, CMessageHeader::MESSAGE_START_SIZE)) {
            return error("%s: Block magic mismatch for %s: %s versus expected %s", __func__, pos.ToString(),
                    HexStr(blk_start, blk_start + CMessageHeader::MESSAGE_START_SIZE),
                    HexStr(message_start, message_start + CMessageHeader::MESSAGE_START_SIZE));
        }

        if (blk_size > MAX_DESER_SIZE) {
            return error("%s: Block data is larger than maximum deserialization size for %s: %s versus %s", __func__, pos.ToString(),
                    blk_size, MAX_DESER_SIZE);
        }

        block.resize(blk_size); // Zeroing of memory is intentional here
        filein.read((char*)block.data(), blk_size);
    } catch(const std::exception& e) {
        return error("%s: Read from block file failed: %s for %s", __func__, e.what(), pos.ToString());
    }

    return true;
}

bool ReadRawBlockFromDisk(std::vector<uint8_t>& block, const CBlockIndex* pindex, const CMessageHeader::MessageStartChars& message_start)
{
    FlatFilePos block_pos;
    {
        LOCK(cs_main);
        block_pos = pindex->GetBlockPos();
    }

    return ReadRawBlockFromDisk(block, block_pos, message_start);
}

CAmount GetBlockSubsidy(int nHeight, const Consensus::Params& consensusParams)
{
    CAmount nSubsidy = consensusParams.baseBlockSubsidy;

    if (Params().NetworkIDString() != CBaseChainParams::REGTEST ||
            (Params().NetworkIDString() == CBaseChainParams::REGTEST && gArgs.GetBoolArg("-subsidytest", false)))
    {
        if (nHeight >= consensusParams.EunosHeight)
        {
            nSubsidy = consensusParams.newBaseBlockSubsidy;
            const size_t reductions = (nHeight - consensusParams.EunosHeight) / consensusParams.emissionReductionPeriod;

            // See if we already have this reduction calculated and return if found.
            if (subsidyReductions.find(reductions) != subsidyReductions.end())
            {
                return subsidyReductions[reductions];
            }

            CAmount reductionAmount;
            for (size_t i = reductions; i > 0; --i)
            {
                reductionAmount = (nSubsidy * consensusParams.emissionReductionAmount) / 100000;
                if (!reductionAmount) {
                    nSubsidy = 0;
                    break;
                }

                nSubsidy -= reductionAmount;
            }

            // Store subsidy.
            subsidyReductions[reductions] = nSubsidy;
        }

        return nSubsidy;
    }

    int halvings = nHeight / consensusParams.nSubsidyHalvingInterval;
    // Force block reward to zero when right shift is undefined.
    if (halvings >= 64)
        return 0;

    // Subsidy is cut in half every 210,000 blocks which will occur approximately every 4 years.
    nSubsidy >>= halvings;
    return nSubsidy;
}

CoinsViews::CoinsViews(
    std::string ldb_name,
    size_t cache_size_bytes,
    bool in_memory,
    bool should_wipe) : m_dbview(
                            GetDataDir() / ldb_name, cache_size_bytes, in_memory, should_wipe),
                        m_catcherview(&m_dbview) {}

void CoinsViews::InitCache()
{
    m_cacheview = MakeUnique<CCoinsViewCache>(&m_catcherview);
}

// NOTE: for now m_blockman is set to a global, but this will be changed
// in a future commit.
CChainState::CChainState() : m_blockman(g_blockman) {}


void CChainState::InitCoinsDB(
    size_t cache_size_bytes,
    bool in_memory,
    bool should_wipe,
    std::string leveldb_name)
{
    m_coins_views = MakeUnique<CoinsViews>(
        leveldb_name, cache_size_bytes, in_memory, should_wipe);
}

void CChainState::InitCoinsCache()
{
    assert(m_coins_views != nullptr);
    m_coins_views->InitCache();
}

// Note that though this is marked const, we may end up modifying `m_cached_finished_ibd`, which
// is a performance-related implementation detail. This function must be marked
// `const` so that `CValidationInterface` clients (which are given a `const CChainState*`)
// can call it.
//
bool CChainState::IsInitialBlockDownload() const
{
    // Optimization: pre-test latch before taking the lock.
    if (m_cached_finished_ibd.load(std::memory_order_relaxed))
        return false;

    LOCK(cs_main);
    if (m_cached_finished_ibd.load(std::memory_order_relaxed))
        return false;
    if (fImporting || fReindex)
        return true;
    if (m_chain.Tip() == nullptr)
        return true;
    if (m_chain.Tip()->nChainWork < nMinimumChainWork)
        return true;
    if (m_chain.Tip()->GetBlockTime() < (GetTime() - nMaxTipAge))
        return true;
    LogPrintf("Leaving InitialBlockDownload (latching to false)\n");
    m_cached_finished_ibd.store(true, std::memory_order_relaxed);
    return false;
}

bool CChainState::IsDisconnectingTip() const
{
    return m_disconnectTip;
}

static CBlockIndex *pindexBestForkTip = nullptr, *pindexBestForkBase = nullptr;

BlockMap& BlockIndex()
{
    return g_blockman.m_block_index;
}

static void AlertNotify(const std::string& strMessage)
{
    uiInterface.NotifyAlertChanged();
#if HAVE_SYSTEM
    std::string strCmd = gArgs.GetArg("-alertnotify", "");
    if (strCmd.empty()) return;

    // Alert text should be plain ascii coming from a trusted source, but to
    // be safe we first strip anything not in safeChars, then add single quotes around
    // the whole string before passing it to the shell:
    std::string singleQuote("'");
    std::string safeStatus = SanitizeString(strMessage);
    safeStatus = singleQuote+safeStatus+singleQuote;
    boost::replace_all(strCmd, "%s", safeStatus);

    std::thread t(runCommand, strCmd);
    t.detach(); // thread runs free
#endif
}

static void CheckForkWarningConditions() EXCLUSIVE_LOCKS_REQUIRED(cs_main)
{
    AssertLockHeld(cs_main);
    // Before we get past initial download, we cannot reliably alert about forks
    // (we assume we don't get stuck on a fork before finishing our initial sync)
    if (::ChainstateActive().IsInitialBlockDownload())
        return;

    // If our best fork is no longer within 1440 blocks (+/- 12 hours if no one mines it)
    // of our head, drop it
    if (pindexBestForkTip && ::ChainActive().Height() - pindexBestForkTip->nHeight >= 1440)
        pindexBestForkTip = nullptr;

    if (pindexBestForkTip || (pindexBestInvalid && pindexBestInvalid->nChainWork > ::ChainActive().Tip()->nChainWork + (GetBlockProof(*::ChainActive().Tip()) * 120)))
    {
        if (!GetfLargeWorkForkFound() && pindexBestForkBase)
        {
            std::string warning = std::string("'Warning: Large-work fork detected, forking after block ") +
                pindexBestForkBase->phashBlock->ToString() + std::string("'");
            AlertNotify(warning);
        }
        if (pindexBestForkTip && pindexBestForkBase)
        {
            LogPrintf("%s: Warning: Large valid fork found\n  forking the chain at height %d (%s)\n  lasting to height %d (%s).\nChain state database corruption likely.\n", __func__,
                   pindexBestForkBase->nHeight, pindexBestForkBase->phashBlock->ToString(),
                   pindexBestForkTip->nHeight, pindexBestForkTip->phashBlock->ToString());
            SetfLargeWorkForkFound(true);
        }
        else
        {
            LogPrintf("%s: Warning: Found invalid chain at least ~120 blocks longer than our best chain.\nChain state database corruption likely.\n", __func__);
            SetfLargeWorkInvalidChainFound(true);
        }
    }
    else
    {
        SetfLargeWorkForkFound(false);
        SetfLargeWorkInvalidChainFound(false);
    }
}

static void CheckForkWarningConditionsOnNewFork(CBlockIndex* pindexNewForkTip) EXCLUSIVE_LOCKS_REQUIRED(cs_main)
{
    AssertLockHeld(cs_main);
    // If we are on a fork that is sufficiently large, set a warning flag
    CBlockIndex* pfork = pindexNewForkTip;
    CBlockIndex* plonger = ::ChainActive().Tip();
    while (pfork && pfork != plonger)
    {
        while (plonger && plonger->nHeight > pfork->nHeight)
            plonger = plonger->pprev;
        if (pfork == plonger)
            break;
        pfork = pfork->pprev;
    }

    // We define a condition where we should warn the user about as a fork of at least 144 blocks
    // with a tip within 1440 blocks (+/- 12 hours if no one mines it) of ours
    // We use 144 blocks rather arbitrarily as it represents just under 10% of sustained network
    // hash rate operating on the fork.
    // or a chain that is entirely longer than ours and invalid (note that this should be detected by both)
    // We define it this way because it allows us to only store the highest fork tip (+ base) which meets
    // the 144-block condition and from this always have the most-likely-to-cause-warning fork
    if (pfork && (!pindexBestForkTip || pindexNewForkTip->nHeight > pindexBestForkTip->nHeight) &&
            pindexNewForkTip->nChainWork - pfork->nChainWork > (GetBlockProof(*pfork) * 144) &&
            ::ChainActive().Height() - pindexNewForkTip->nHeight < 1440)
    {
        pindexBestForkTip = pindexNewForkTip;
        pindexBestForkBase = pfork;
    }

    CheckForkWarningConditions();
}

void static InvalidChainFound(CBlockIndex* pindexNew) EXCLUSIVE_LOCKS_REQUIRED(cs_main)
{
    if (!pindexBestInvalid || pindexNew->nChainWork > pindexBestInvalid->nChainWork)
        pindexBestInvalid = pindexNew;

    LogPrintf("%s: invalid block=%s  height=%d  log2_work=%.8g  date=%s\n", __func__,
      pindexNew->GetBlockHash().ToString(), pindexNew->nHeight,
      log(pindexNew->nChainWork.getdouble())/log(2.0), FormatISO8601DateTime(pindexNew->GetBlockTime()));
    CBlockIndex *tip = ::ChainActive().Tip();
    assert (tip);
    LogPrintf("%s:  current best=%s  height=%d  log2_work=%.8g  date=%s\n", __func__,
      tip->GetBlockHash().ToString(), ::ChainActive().Height(), log(tip->nChainWork.getdouble())/log(2.0),
      FormatISO8601DateTime(tip->GetBlockTime()));
    CheckForkWarningConditions();
}

void CChainState::InvalidBlockFound(CBlockIndex *pindex, const CValidationState &state) {
    if (state.GetReason() != ValidationInvalidReason::BLOCK_MUTATED) {
        pindex->nStatus |= BLOCK_FAILED_VALID;
        m_blockman.m_failed_blocks.insert(pindex);
        setDirtyBlockIndex.insert(pindex);
        setBlockIndexCandidates.erase(pindex);
        InvalidChainFound(pindex);
    }
}

void UpdateCoins(const CTransaction& tx, CCoinsViewCache& inputs, CTxUndo &txundo, int nHeight)
{
    // mark inputs spent
    if (!tx.IsCoinBase()) {
        txundo.vprevout.reserve(tx.vin.size());
        for (const CTxIn &txin : tx.vin) {
            txundo.vprevout.emplace_back();
            bool is_spent = inputs.SpendCoin(txin.prevout, &txundo.vprevout.back());
            assert(is_spent);
        }
    }
    // add outputs
    AddCoins(inputs, tx, nHeight);
}

void UpdateCoins(const CTransaction& tx, CCoinsViewCache& inputs, int nHeight)
{
    CTxUndo txundo;
    UpdateCoins(tx, inputs, txundo, nHeight);
}

bool CScriptCheck::operator()() {
    const CScript &scriptSig = ptxTo->vin[nIn].scriptSig;
    const CScriptWitness *witness = &ptxTo->vin[nIn].scriptWitness;
    return VerifyScript(scriptSig, m_tx_out.scriptPubKey, witness, nFlags, CachingTransactionSignatureChecker(ptxTo, nIn, m_tx_out.nValue, cacheStore, *txdata), &error);
}

int GetSpendHeight(const CCoinsViewCache& inputs)
{
    LOCK(cs_main);
    CBlockIndex* pindexPrev = LookupBlockIndex(inputs.GetBestBlock());
    return pindexPrev->nHeight + 1;
}


static CuckooCache::cache<uint256, SignatureCacheHasher> scriptExecutionCache;
static uint256 scriptExecutionCacheNonce(GetRandHash());

void InitScriptExecutionCache() {
    // nMaxCacheSize is unsigned. If -maxsigcachesize is set to zero,
    // setup_bytes creates the minimum possible cache (2 elements).
    size_t nMaxCacheSize = std::min(std::max((int64_t)0, gArgs.GetArg("-maxsigcachesize", DEFAULT_MAX_SIG_CACHE_SIZE) / 2), MAX_MAX_SIG_CACHE_SIZE) * ((size_t) 1 << 20);
    size_t nElems = scriptExecutionCache.setup_bytes(nMaxCacheSize);
    LogPrintf("Using %zu MiB out of %zu/2 requested for script execution cache, able to store %zu elements\n",
            (nElems*sizeof(uint256)) >>20, (nMaxCacheSize*2)>>20, nElems);
}

bool CheckBurnSpend(const CTransaction &tx, const CCoinsViewCache &inputs)
{
    Coin coin;
    for(size_t i = 0; i < tx.vin.size(); ++i)
    {
        if (inputs.GetCoin(tx.vin[i].prevout, coin) && coin.out.scriptPubKey == Params().GetConsensus().burnAddress)
        {
            return false;
        }
    }

    return true;
}

/**
 * Check whether all inputs of this transaction are valid (no double spends, scripts & sigs, amounts)
 * This does not modify the UTXO set.
 *
 * If pvChecks is not nullptr, script checks are pushed onto it instead of being performed inline. Any
 * script checks which are not necessary (eg due to script execution cache hits) are, obviously,
 * not pushed onto pvChecks/run.
 *
 * Setting cacheSigStore/cacheFullScriptStore to false will remove elements from the corresponding cache
 * which are matched. This is useful for checking blocks where we will likely never need the cache
 * entry again.
 *
 * Note that we may set state.reason to NOT_STANDARD for extra soft-fork flags in flags, block-checking
 * callers should probably reset it to CONSENSUS in such cases.
 *
 * Non-static (and re-declared) in src/test/txvalidationcache_tests.cpp
 */
bool CheckInputs(const CTransaction& tx, CValidationState &state, const CCoinsViewCache &inputs, bool fScriptChecks, unsigned int flags, bool cacheSigStore, bool cacheFullScriptStore, PrecomputedTransactionData& txdata, std::vector<CScriptCheck> *pvChecks) EXCLUSIVE_LOCKS_REQUIRED(cs_main)
{
    if (!CheckBurnSpend(tx, inputs))
    {
        return(state.Invalid(ValidationInvalidReason::CONSENSUS, error("CheckBurnSpend: Trying to spend burnt outputs"), REJECT_INVALID, "burnt-output"));
    }

    if (!tx.IsCoinBase())
    {
        if (pvChecks)
            pvChecks->reserve(tx.vin.size());

        // The first loop above does all the inexpensive checks.
        // Only if ALL inputs pass do we perform expensive ECDSA signature checks.
        // Helps prevent CPU exhaustion attacks.

        // Skip script verification when connecting blocks under the
        // assumevalid block. Assuming the assumevalid block is valid this
        // is safe because block merkle hashes are still computed and checked,
        // Of course, if an assumed valid block is invalid due to false scriptSigs
        // this optimization would allow an invalid chain to be accepted.
        if (fScriptChecks) {
            // First check if script executions have been cached with the same
            // flags. Note that this assumes that the inputs provided are
            // correct (ie that the transaction hash which is in tx's prevouts
            // properly commits to the scriptPubKey in the inputs view of that
            // transaction).
            uint256 hashCacheEntry;
            // We only use the first 19 bytes of nonce to avoid a second SHA
            // round - giving us 19 + 32 + 4 = 55 bytes (+ 8 + 1 = 64)
            static_assert(55 - sizeof(flags) - 32 >= 128/8, "Want at least 128 bits of nonce for script execution cache");
            CSHA256().Write(scriptExecutionCacheNonce.begin(), 55 - sizeof(flags) - 32).Write(tx.GetWitnessHash().begin(), 32).Write((unsigned char*)&flags, sizeof(flags)).Finalize(hashCacheEntry.begin());
            AssertLockHeld(cs_main); //TODO: Remove this requirement by making CuckooCache not require external locks
            if (scriptExecutionCache.contains(hashCacheEntry, !cacheFullScriptStore)) {
                return true;
            }

            for (unsigned int i = 0; i < tx.vin.size(); i++) {
                const COutPoint &prevout = tx.vin[i].prevout;
                const Coin& coin = inputs.AccessCoin(prevout);
                assert(!coin.IsSpent());

                // We very carefully only pass in things to CScriptCheck which
                // are clearly committed to by tx' witness hash. This provides
                // a sanity check that our caching is not introducing consensus
                // failures through additional data in, eg, the coins being
                // spent being checked as a part of CScriptCheck.

                // Verify signature
                CScriptCheck check(coin.out, tx, i, flags, cacheSigStore, &txdata);
                if (pvChecks) {
                    pvChecks->push_back(CScriptCheck());
                    check.swap(pvChecks->back());
                } else if (!check()) {
                    if (flags & STANDARD_NOT_MANDATORY_VERIFY_FLAGS) {
                        // Check whether the failure was caused by a
                        // non-mandatory script verification check, such as
                        // non-standard DER encodings or non-null dummy
                        // arguments; if so, ensure we return NOT_STANDARD
                        // instead of CONSENSUS to avoid downstream users
                        // splitting the network between upgraded and
                        // non-upgraded nodes by banning CONSENSUS-failing
                        // data providers.
                        CScriptCheck check2(coin.out, tx, i,
                                flags & ~STANDARD_NOT_MANDATORY_VERIFY_FLAGS, cacheSigStore, &txdata);
                        if (check2())
                            return state.Invalid(ValidationInvalidReason::TX_NOT_STANDARD, false, REJECT_NONSTANDARD, strprintf("non-mandatory-script-verify-flag (%s)", ScriptErrorString(check.GetScriptError())));
                    }
                    // MANDATORY flag failures correspond to
                    // ValidationInvalidReason::CONSENSUS. Because CONSENSUS
                    // failures are the most serious case of validation
                    // failures, we may need to consider using
                    // RECENT_CONSENSUS_CHANGE for any script failure that
                    // could be due to non-upgraded nodes which we may want to
                    // support, to avoid splitting the network (but this
                    // depends on the details of how net_processing handles
                    // such errors).
                    return state.Invalid(ValidationInvalidReason::CONSENSUS, false, REJECT_INVALID, strprintf("mandatory-script-verify-flag-failed (%s)", ScriptErrorString(check.GetScriptError())));
                }
            }

            if (cacheFullScriptStore && !pvChecks) {
                // We executed all of the provided scripts, and were told to
                // cache the result. Do so now.
                scriptExecutionCache.insert(hashCacheEntry);
            }
        }
    }

    return true;
}

static bool UndoWriteToDisk(const CBlockUndo& blockundo, FlatFilePos& pos, const uint256& hashBlock, const CMessageHeader::MessageStartChars& messageStart)
{
    // Open history file to append
    CAutoFile fileout(OpenUndoFile(pos), SER_DISK, CLIENT_VERSION);
    if (fileout.IsNull())
        return error("%s: OpenUndoFile failed", __func__);

    // Write index header
    unsigned int nSize = GetSerializeSize(blockundo, fileout.GetVersion());
    fileout << messageStart << nSize;

    // Write undo data
    long fileOutPos = ftell(fileout.Get());
    if (fileOutPos < 0)
        return error("%s: ftell failed", __func__);
    pos.nPos = (unsigned int)fileOutPos;
    fileout << blockundo;

    // calculate & write checksum
    CHashWriter hasher(SER_GETHASH, PROTOCOL_VERSION);
    hasher << hashBlock;
    hasher << blockundo;
    fileout << hasher.GetHash();

    return true;
}

bool UndoReadFromDisk(CBlockUndo& blockundo, const CBlockIndex* pindex)
{
    FlatFilePos pos = pindex->GetUndoPos();
    if (pos.IsNull()) {
        return error("%s: no undo data available", __func__);
    }

    // Open history file to read
    CAutoFile filein(OpenUndoFile(pos, true), SER_DISK, CLIENT_VERSION);
    if (filein.IsNull())
        return error("%s: OpenUndoFile failed", __func__);

    // Read block
    uint256 hashChecksum;
    CHashVerifier<CAutoFile> verifier(&filein); // We need a CHashVerifier as reserializing may lose data
    try {
        verifier << pindex->pprev->GetBlockHash();
        verifier >> blockundo;
        filein >> hashChecksum;
    }
    catch (const std::exception& e) {
        return error("%s: Deserialize or I/O error - %s", __func__, e.what());
    }

    // Verify checksum
    if (hashChecksum != verifier.GetHash())
        return error("%s: Checksum mismatch", __func__);

    return true;
}

/** Abort with a message */
static bool AbortNode(const std::string& strMessage, const std::string& userMessage = "", unsigned int prefix = 0)
{
    SetMiscWarning(strMessage);
    LogPrintf("*** %s\n", strMessage);
    if (!userMessage.empty()) {
        uiInterface.ThreadSafeMessageBox(userMessage, "", CClientUIInterface::MSG_ERROR | prefix);
    } else {
        uiInterface.ThreadSafeMessageBox(_("Error: A fatal internal error occurred, see debug.log for details").translated, "", CClientUIInterface::MSG_ERROR | CClientUIInterface::MSG_NOPREFIX);
    }
    StartShutdown();
    return false;
}

static bool AbortNode(CValidationState& state, const std::string& strMessage, const std::string& userMessage = "", unsigned int prefix = 0)
{
    AbortNode(strMessage, userMessage, prefix);
    return state.Error(strMessage);
}

/**
 * Restore the UTXO in a Coin at a given COutPoint
 * @param undo The Coin to be restored.
 * @param view The coins view to which to apply the changes.
 * @param out The out point that corresponds to the tx input.
 * @return A DisconnectResult as an int
 */
int ApplyTxInUndo(Coin&& undo, CCoinsViewCache& view, const COutPoint& out)
{
    bool fClean = true;

    if (view.HaveCoin(out)) fClean = false; // overwriting transaction output

    if (undo.nHeight == 0) {
        // Missing undo metadata (height and coinbase). Older versions included this
        // information only in undo records for the last spend of a transactions'
        // outputs. This implies that it must be present for some other output of the same tx.
        const Coin& alternate = AccessByTxid(view, out.hash);
        if (!alternate.IsSpent()) {
            undo.nHeight = alternate.nHeight;
            undo.fCoinBase = alternate.fCoinBase;
        } else {
            return DISCONNECT_FAILED; // adding output for transaction without known metadata
        }
    }
    // The potential_overwrite parameter to AddCoin is only allowed to be false if we know for
    // sure that the coin did not already exist in the cache. As we have queried for that above
    // using HaveCoin, we don't need to guess. When fClean is false, a coin already existed and
    // it is an overwrite.
    view.AddCoin(out, std::move(undo), !fClean);

    return fClean ? DISCONNECT_OK : DISCONNECT_UNCLEAN;
}

static bool GetCreationTransactions(const CBlock& block, const uint32_t id, const int32_t multiplier, uint256& tokenCreationTx, std::vector<uint256>& poolCreationTx) {
    bool opcodes{false};
    std::vector<unsigned char> metadata;
    uint32_t type;
    uint32_t metaId;
    int32_t metaMultiplier;

    for (const auto& tx : block.vtx) {
        if (ParseScriptByMarker(tx->vout[0].scriptPubKey, DfTokenSplitMarker, metadata, opcodes)) {
            try {
                CDataStream ss(metadata, SER_NETWORK, PROTOCOL_VERSION);
                ss >> type;
                ss >> metaId;
                ss >> metaMultiplier;

                if (id == metaId && multiplier == metaMultiplier) {
                    if (type == 0) {
                        tokenCreationTx = tx->GetHash();
                    } else if (type > 0) {
                        poolCreationTx.push_back(tx->GetHash());
                    }
                }
            } catch (const std::ios_base::failure&) {
                LogPrintf("Failed to read ID and multiplier from token split coinbase TXs. TX: %s\n", tx->GetHash().ToString());
            }
        }
    }

    if (tokenCreationTx == uint256{}) {
        LogPrintf("%s: Token split failed. Coinbase TX for new token not found.\n", __func__);
        return false;
    }

    return true;
}

/** Undo the effects of this block (with given index) on the UTXO set represented by coins.
 *  When FAILED is returned, view is left in an indeterminate state. */
DisconnectResult CChainState::DisconnectBlock(const CBlock& block, const CBlockIndex* pindex, CCoinsViewCache& view, CCustomCSView& mnview, std::vector<CAnchorConfirmMessage> & disconnectedAnchorConfirms)
{
    bool fClean = true;

    CBlockUndo blockUndo;
    if (!UndoReadFromDisk(blockUndo, pindex)) {
        error("DisconnectBlock(): failure reading undo data");
        return DISCONNECT_FAILED;
    }

    if (blockUndo.vtxundo.size() + 1 != block.vtx.size()) {
        error("DisconnectBlock(): block and undo data inconsistent");
        return DISCONNECT_FAILED;
    }

    if (mnview.GetLastHeight() != pindex->nHeight) {
        error("DisconnectBlock(): mnview: wrong last processed block hash (view: %d, current: %d)", mnview.GetLastHeight(), pindex->nHeight);
        return DISCONNECT_FAILED;
    }

    // special case: possible undo (first) of custom 'complex changes' for the whole block (expired orders and/or prices)
    mnview.OnUndoTx(uint256(), (uint32_t) pindex->nHeight); // undo for "zero hash"

    if (pindex->nHeight >= Params().GetConsensus().FortCanningHeight) {
        // erase auction fee history
        pburnHistoryDB->EraseAccountHistory({Params().GetConsensus().burnAddress, uint32_t(pindex->nHeight), ~0u});
        if (paccountHistoryDB) {
            paccountHistoryDB->EraseAuctionHistoryHeight(pindex->nHeight);
        }
        if (pvaultHistoryDB) {
            pvaultHistoryDB->EraseVaultHistory(pindex->nHeight);
        }
    }

    // Undo community balance increments
    ReverseGeneralCoinbaseTx(mnview, pindex->nHeight);

    CKeyID minterKey;
    boost::optional<uint256> nodeId;
    boost::optional<CMasternode> node;

    if (!fIsFakeNet) {
        minterKey = pindex->minterKey();

        // Get node id and node now from mnview before undo
        nodeId = mnview.GetMasternodeIdByOperator(minterKey);
        assert(nodeId);
    }

    std::vector<AccountHistoryKey> eraseBurnEntries;

    // undo transactions in reverse order
    for (int i = block.vtx.size() - 1; i >= 0; i--) {
        const CTransaction &tx = *(block.vtx[i]);
        uint256 hash = tx.GetHash();
        bool is_coinbase = tx.IsCoinBase();

        if (is_coinbase) {
            std::vector<unsigned char> metadata;
            if (IsAnchorRewardTxPlus(tx, metadata))
            {
                LogPrint(BCLog::ANCHORING, "%s: disconnecting finalization tx: %s block: %d\n", __func__, tx.GetHash().GetHex(), pindex->nHeight);
                CDataStream ss(metadata, SER_NETWORK, PROTOCOL_VERSION);
                CAnchorFinalizationMessagePlus finMsg;
                ss >> finMsg;

                LogPrint(BCLog::ANCHORING, "%s: Add community balance %d\n", __func__, tx.GetValueOut());
                mnview.AddCommunityBalance(CommunityAccountType::AnchorReward, tx.GetValueOut());
                mnview.RemoveRewardForAnchor(finMsg.btcTxHash);
                mnview.EraseAnchorConfirmData(finMsg.btcTxHash);

                CAnchorConfirmMessage message(static_cast<CAnchorConfirmDataPlus &>(finMsg));
                for (auto && sig : finMsg.sigs) {
                    message.signature = sig;
                    disconnectedAnchorConfirms.push_back(message);
                }

                LogPrint(BCLog::ANCHORING, "%s: disconnected finalization tx: %s block: %d\n", __func__, tx.GetHash().GetHex(), pindex->nHeight);
            }
            else if (IsAnchorRewardTx(tx, metadata))
            {
                LogPrint(BCLog::ANCHORING, "%s: disconnecting finalization tx: %s block: %d\n", __func__, tx.GetHash().GetHex(), pindex->nHeight);
                CDataStream ss(metadata, SER_NETWORK, PROTOCOL_VERSION);
                CAnchorFinalizationMessage finMsg;
                ss >> finMsg;

                mnview.SetTeam(finMsg.currentTeam);

                if (pindex->nHeight >= Params().GetConsensus().AMKHeight) {
                    mnview.AddCommunityBalance(CommunityAccountType::AnchorReward, tx.GetValueOut()); // or just 'Set..'
                    LogPrint(BCLog::ANCHORING, "%s: post AMK logic, add community balance %d\n", __func__, tx.GetValueOut());
                }
                else { // pre-AMK logic:
                    assert(mnview.GetFoundationsDebt() >= tx.GetValueOut());
                    mnview.SetFoundationsDebt(mnview.GetFoundationsDebt() - tx.GetValueOut());
                }
                mnview.RemoveRewardForAnchor(finMsg.btcTxHash);
                mnview.EraseAnchorConfirmData(finMsg.btcTxHash);

                LogPrint(BCLog::ANCHORING, "%s: disconnected finalization tx: %s block: %d\n", __func__, tx.GetHash().GetHex(), pindex->nHeight);
            }
        }

        // Check that all outputs are available and match the outputs in the block itself
        // exactly.
        for (size_t o = 0; o < tx.vout.size(); o++) {
            if (!tx.vout[o].scriptPubKey.IsUnspendable()) {
                COutPoint out(hash, o);
                Coin coin;
                bool is_spent = view.SpendCoin(out, &coin);
                if (!is_spent || tx.vout[o] != coin.out || pindex->nHeight != coin.nHeight || is_coinbase != coin.fCoinBase) {
                    fClean = false; // transaction output mismatch
                }

                // Check for burn outputs
                if (tx.vout[o].scriptPubKey == Params().GetConsensus().burnAddress)
                {
                    eraseBurnEntries.push_back({Params().GetConsensus().burnAddress, static_cast<uint32_t>(pindex->nHeight), static_cast<uint32_t>(i)});
                }
            }
        }

        // restore inputs
        TBytes dummy;
        if (i > 0 && !IsAnchorRewardTx(tx, dummy) && !IsAnchorRewardTxPlus(tx, dummy) && !IsTokenSplitTx(tx, dummy)) { // not coinbases
            CTxUndo &txundo = blockUndo.vtxundo[i-1];
            if (txundo.vprevout.size() != tx.vin.size()) {
                error("DisconnectBlock(): transaction and undo data inconsistent");
                return DISCONNECT_FAILED;
            }
            for (unsigned int j = tx.vin.size(); j-- > 0;) {
                const COutPoint &out = tx.vin[j].prevout;
                int res = ApplyTxInUndo(std::move(txundo.vprevout[j]), view, out);
                if (res == DISCONNECT_FAILED) return DISCONNECT_FAILED;
                fClean = fClean && res != DISCONNECT_UNCLEAN;
            }
            // At this point, all of txundo.vprevout should have been moved out.
        }

        // process transactions revert for masternodes
        mnview.OnUndoTx(tx.GetHash(), (uint32_t) pindex->nHeight);
        CHistoryErasers erasers{paccountHistoryDB.get(), pburnHistoryDB.get(), pvaultHistoryDB.get()};
        auto res = RevertCustomTx(mnview, view, tx, Params().GetConsensus(), (uint32_t) pindex->nHeight, i, erasers);
        if (!res) {
            LogPrintf("%s\n", res.msg);
        }
    }

    // one time downgrade to revert CInterestRateV2 structure
    if (pindex->nHeight == Params().GetConsensus().FortCanningHillHeight) {
        auto time = GetTimeMillis();
        LogPrintf("Interest rate reverting ...\n");
        mnview.RevertInterestRateToV1();
        LogPrint(BCLog::BENCH, "    - Interest rate reverting took: %dms\n", GetTimeMillis() - time);
    }

    // Remove burn balance transfers
    if (pindex->nHeight == Params().GetConsensus().EunosHeight)
    {
        // Make sure to initialize lastTxOut, otherwise it never finds the block and
        // ends up looping through uninitialized garbage value.
        uint32_t lastTxOut = 0;
        auto shouldContinueToNextAccountHistory = [&lastTxOut, block](AccountHistoryKey const & key, CLazySerialize<AccountHistoryValue> valueLazy) -> bool
        {
            if (key.owner != Params().GetConsensus().burnAddress) {
                return false;
            }

            if (key.blockHeight != Params().GetConsensus().EunosHeight) {
                return false;
            }

            lastTxOut = key.txn;

            return false;
        };

        AccountHistoryKey startKey({Params().GetConsensus().burnAddress, static_cast<uint32_t>(Params().GetConsensus().EunosHeight), std::numeric_limits<uint32_t>::max()});
        pburnHistoryDB->ForEachAccountHistory(shouldContinueToNextAccountHistory, startKey);

        for (uint32_t i = block.vtx.size(); i <= lastTxOut; ++i) {
            pburnHistoryDB->EraseAccountHistory({Params().GetConsensus().burnAddress, static_cast<uint32_t>(Params().GetConsensus().EunosHeight), i});
        }
    }

    // Erase any UTXO burns
    for (const auto& entries : eraseBurnEntries)
    {
        pburnHistoryDB->EraseAccountHistory(entries);
    }

    // move best block pointer to prevout block
    view.SetBestBlock(pindex->pprev->GetBlockHash());

    if (!fIsFakeNet) {
        mnview.DecrementMintedBy(*nodeId);
        if (pindex->nHeight >= Params().GetConsensus().EunosPayaHeight) {
            mnview.EraseSubNodesLastBlockTime(*nodeId, static_cast<uint32_t>(pindex->nHeight));
        } else {
            mnview.EraseMasternodeLastBlockTime(*nodeId, static_cast<uint32_t>(pindex->nHeight));
        }
    }
    mnview.SetLastHeight(pindex->pprev->nHeight);

    return fClean ? DISCONNECT_OK : DISCONNECT_UNCLEAN;
}

void static FlushBlockFile(bool fFinalize = false)
{
    LOCK(cs_LastBlockFile);

    FlatFilePos block_pos_old(nLastBlockFile, vinfoBlockFile[nLastBlockFile].nSize);
    FlatFilePos undo_pos_old(nLastBlockFile, vinfoBlockFile[nLastBlockFile].nUndoSize);

    bool status = true;
    status &= BlockFileSeq().Flush(block_pos_old, fFinalize);
    status &= UndoFileSeq().Flush(undo_pos_old, fFinalize);
    if (!status) {
        AbortNode("Flushing block file to disk failed. This is likely the result of an I/O error.");
    }
}

static bool FindUndoPos(CValidationState &state, int nFile, FlatFilePos &pos, unsigned int nAddSize);

static bool WriteUndoDataForBlock(const CBlockUndo& blockundo, CValidationState& state, CBlockIndex* pindex, const CChainParams& chainparams)
{
    // Write undo information to disk
    if (pindex->GetUndoPos().IsNull()) {
        FlatFilePos _pos;
        if (!FindUndoPos(state, pindex->nFile, _pos, ::GetSerializeSize(blockundo, CLIENT_VERSION) + 40))
            return error("ConnectBlock(): FindUndoPos failed");
        if (!UndoWriteToDisk(blockundo, _pos, pindex->pprev->GetBlockHash(), chainparams.MessageStart()))
            return AbortNode(state, "Failed to write undo data");

        // update nUndoPos in block index
        pindex->nUndoPos = _pos.nPos;
        pindex->nStatus |= BLOCK_HAVE_UNDO;
        setDirtyBlockIndex.insert(pindex);
    }

    return true;
}

static CCheckQueue<CScriptCheck> scriptcheckqueue(128);

void ThreadScriptCheck(int worker_num) {
    util::ThreadRename(strprintf("scriptch.%i", worker_num));
    scriptcheckqueue.Thread();
}

VersionBitsCache versionbitscache GUARDED_BY(cs_main);

int32_t ComputeBlockVersion(const CBlockIndex* pindexPrev, const Consensus::Params& params)
{
    LOCK(cs_main);
    int32_t nVersion = VERSIONBITS_TOP_BITS;

    for (int i = 0; i < (int)Consensus::MAX_VERSION_BITS_DEPLOYMENTS; i++) {
        ThresholdState state = VersionBitsState(pindexPrev, params, static_cast<Consensus::DeploymentPos>(i), versionbitscache);
        if (state == ThresholdState::LOCKED_IN || state == ThresholdState::STARTED) {
            nVersion |= VersionBitsMask(params, static_cast<Consensus::DeploymentPos>(i));
        }
    }

    return nVersion;
}

/**
 * Threshold condition checker that triggers when unknown versionbits are seen on the network.
 */
class WarningBitsConditionChecker : public AbstractThresholdConditionChecker
{
private:
    int bit;

public:
    explicit WarningBitsConditionChecker(int bitIn) : bit(bitIn) {}

    int64_t BeginTime(const Consensus::Params& params) const override { return 0; }
    int64_t EndTime(const Consensus::Params& params) const override { return std::numeric_limits<int64_t>::max(); }
    int Period(const Consensus::Params& params) const override { return params.nMinerConfirmationWindow; }
    int Threshold(const Consensus::Params& params) const override { return params.nRuleChangeActivationThreshold; }

    bool Condition(const CBlockIndex* pindex, const Consensus::Params& params) const override
    {
        return ((pindex->nVersion & VERSIONBITS_TOP_MASK) == VERSIONBITS_TOP_BITS) &&
               ((pindex->nVersion >> bit) & 1) != 0 &&
               ((ComputeBlockVersion(pindex->pprev, params) >> bit) & 1) == 0;
    }
};

static ThresholdConditionCache warningcache[VERSIONBITS_NUM_BITS] GUARDED_BY(cs_main);

// 0.13.0 was shipped with a segwit deployment defined for testnet, but not for
// mainnet. We no longer need to support disabling the segwit deployment
// except for testing purposes, due to limitations of the functional test
// environment. See test/functional/p2p-segwit.py.
static bool IsScriptWitnessEnabled(const Consensus::Params& params)
{
    return params.SegwitHeight != std::numeric_limits<int>::max();
}

static unsigned int GetBlockScriptFlags(const CBlockIndex* pindex, const Consensus::Params& consensusparams) EXCLUSIVE_LOCKS_REQUIRED(cs_main) {
    AssertLockHeld(cs_main);

    unsigned int flags = SCRIPT_VERIFY_NONE;

    // BIP16 didn't become active until Apr 1 2012 (on mainnet, and
    // retroactively applied to testnet)
    // However, only one historical block violated the P2SH rules (on both
    // mainnet and testnet), so for simplicity, always leave P2SH
    // on except for the one violating block.
    if (consensusparams.BIP16Exception.IsNull() || // no bip16 exception on this chain
        pindex->phashBlock == nullptr || // this is a new candidate block, eg from TestBlockValidity()
        *pindex->phashBlock != consensusparams.BIP16Exception) // this block isn't the historical exception
    {
        flags |= SCRIPT_VERIFY_P2SH;
    }

    // Enforce WITNESS rules whenever P2SH is in effect (and the segwit
    // deployment is defined).
    if (flags & SCRIPT_VERIFY_P2SH && IsScriptWitnessEnabled(consensusparams)) {
        flags |= SCRIPT_VERIFY_WITNESS;
    }

    // Start enforcing the DERSIG (BIP66) rule
    if (pindex->nHeight >= consensusparams.BIP66Height) {
        flags |= SCRIPT_VERIFY_DERSIG;
    }

    // Start enforcing CHECKLOCKTIMEVERIFY (BIP65) rule
    if (pindex->nHeight >= consensusparams.BIP65Height) {
        flags |= SCRIPT_VERIFY_CHECKLOCKTIMEVERIFY;
    }

    // Start enforcing BIP112 (CHECKSEQUENCEVERIFY)
    if (pindex->nHeight >= consensusparams.CSVHeight) {
        flags |= SCRIPT_VERIFY_CHECKSEQUENCEVERIFY;
    }

    // Start enforcing BIP147 NULLDUMMY (activated simultaneously with segwit)
    if (IsWitnessEnabled(pindex->pprev, consensusparams)) {
        flags |= SCRIPT_VERIFY_NULLDUMMY;
    }

    return flags;
}

Res ApplyGeneralCoinbaseTx(CCustomCSView & mnview, CTransaction const & tx, int height, CAmount nFees, const Consensus::Params& consensus)
{
    TAmounts const cbValues = tx.GetValuesOut();
    CAmount blockReward = GetBlockSubsidy(height, consensus);
    if (cbValues.size() != 1 || cbValues.begin()->first != DCT_ID{0})
        return Res::ErrDbg("bad-cb-wrong-tokens", "coinbase should pay only Defi coins");


    if (height >= consensus.AMKHeight)
    {
        CAmount foundationReward{0};
        if (height >= consensus.EunosHeight)
        {
            foundationReward = CalculateCoinbaseReward(blockReward, consensus.dist.community);
        }
        else if (!consensus.foundationShareScript.empty() && consensus.foundationShareDFIP1)
        {
            foundationReward = blockReward * consensus.foundationShareDFIP1 / COIN;
        }

        if (foundationReward)
        {
            bool foundationsRewardfound = false;
            for (auto& txout : tx.vout)
            {
                if (txout.scriptPubKey == consensus.foundationShareScript)
                {
                    if (txout.nValue < foundationReward)
                    {
                        return Res::ErrDbg("bad-cb-foundation-reward", "coinbase doesn't pay proper foundation reward! (actual=%d vs expected=%d", txout.nValue, foundationReward);
                    }

                    foundationsRewardfound = true;
                    break;
                }
            }

            if (!foundationsRewardfound)
            {
                return Res::ErrDbg("bad-cb-foundation-reward", "coinbase doesn't pay foundation reward!");
            }
        }

        // count and subtract for non-UTXO community rewards
        CAmount nonUtxoTotal = 0;
        if (height >= consensus.EunosHeight)
        {
            CAmount subsidy;
            for (const auto& kv : consensus.newNonUTXOSubsidies)
            {
                subsidy = CalculateCoinbaseReward(blockReward, kv.second);

                Res res = Res::Ok();

                // Loan below FC and Options are unused and all go to Unallocated (burnt) pot.
                if ((height < consensus.FortCanningHeight && kv.first == CommunityAccountType::Loan) ||
                    kv.first == CommunityAccountType::Options)
                {
                    res = mnview.AddCommunityBalance(CommunityAccountType::Unallocated, subsidy);
                    if (res)
                        LogPrint(BCLog::ACCOUNTCHANGE, "AccountChange: txid=%s fund=%s change=%s\n", tx.GetHash().ToString(), GetCommunityAccountName(CommunityAccountType::Unallocated), (CBalances{{{{0}, subsidy}}}.ToString()));
                }
                else
                {
                    res = mnview.AddCommunityBalance(kv.first, subsidy);
                    if (res)
                        LogPrint(BCLog::ACCOUNTCHANGE, "AccountChange: txid=%s fund=%s change=%s\n", tx.GetHash().ToString(), GetCommunityAccountName(kv.first), (CBalances{{{{0}, subsidy}}}.ToString()));
                }

                if (!res.ok)
                {
                    return Res::ErrDbg("bad-cb-community-rewards", "Cannot take non-UTXO community share from coinbase");
                }

                nonUtxoTotal += subsidy;
            }
        }
        else
        {
            for (const auto& kv : consensus.nonUtxoBlockSubsidies) {
                CAmount subsidy = blockReward * kv.second / COIN;
                Res res = mnview.AddCommunityBalance(kv.first, subsidy);
                if (!res.ok) {
                    return Res::ErrDbg("bad-cb-community-rewards", "can't take non-UTXO community share from coinbase");
                } else {
                    LogPrint(BCLog::ACCOUNTCHANGE, "AccountChange: txid=%s fund=%s change=%s\n", tx.GetHash().ToString(), GetCommunityAccountName(kv.first), (CBalances{{{{0}, subsidy}}}.ToString()));
                }
                nonUtxoTotal += subsidy;
            }
        }

        blockReward -= nonUtxoTotal;
    }

    // pre-AMK logic, compatible after prev blockReward mod:
    if (cbValues.at(DCT_ID{0}) > blockReward + nFees)
        return Res::ErrDbg("bad-cb-amount", "coinbase pays too much (actual=%d vs limit=%d)", cbValues.at(DCT_ID{0}), blockReward + nFees);

    return Res::Ok();
}


void ReverseGeneralCoinbaseTx(CCustomCSView & mnview, int height)
{
    CAmount blockReward = GetBlockSubsidy(height, Params().GetConsensus());

    if (height >= Params().GetConsensus().AMKHeight)
    {
        if (height >= Params().GetConsensus().EunosHeight)
        {
            for (const auto& kv : Params().GetConsensus().newNonUTXOSubsidies)
            {
                CAmount subsidy = CalculateCoinbaseReward(blockReward, kv.second);

                // Remove Loan and Options balances from Unallocated
                if ((height < Params().GetConsensus().FortCanningHeight && kv.first == CommunityAccountType::Loan) ||
                    kv.first == CommunityAccountType::Options)
                {
                    mnview.SubCommunityBalance(CommunityAccountType::Unallocated, subsidy);
                }
                else
                {
                    mnview.SubCommunityBalance(kv.first, subsidy);
                }
            }
        }
        else
        {
            for (const auto& kv : Params().GetConsensus().nonUtxoBlockSubsidies)
            {
                CAmount subsidy = blockReward * kv.second / COIN;
                mnview.SubCommunityBalance(kv.first, subsidy);
            }
        }
    }
}



static int64_t nTimeCheck = 0;
static int64_t nTimeForks = 0;
static int64_t nTimeVerify = 0;
static int64_t nTimeConnect = 0;
static int64_t nTimeIndex = 0;
static int64_t nTimeCallbacks = 0;
static int64_t nTimeTotal = 0;
static int64_t nBlocksTotal = 0;

// Holds position for burn TXs appended to block in burn history
static std::vector<CTransactionRef>::size_type nPhantomBurnTx{0};

static std::map<CScript, CBalances> mapBurnAmounts;

static uint32_t GetNextBurnPosition() {
    return nPhantomBurnTx++;
}

// Burn non-transaction amounts, that is burns that are not sent directly to the burn address
// in a account or UTXO transaction. When parsing TXs via ConnectBlock that result in a burn
// from an account in this way call the function below. This will add the burn to the map to
// be added to the burn index as a phantom TX appended to the end of the connecting block.
Res AddNonTxToBurnIndex(const CScript& from, const CBalances& amounts)
{
    return mapBurnAmounts[from].AddBalances(amounts.balances);
}

void CChainState::ProcessEunosEvents(const CBlockIndex* pindex, CCustomCSView& cache, const CChainParams& chainparams) {
    if (pindex->nHeight != chainparams.GetConsensus().EunosHeight) {
        return;
    }

    // Move funds from old burn address to new one
    CBalances burnAmounts;
    cache.ForEachBalance([&burnAmounts](CScript const & owner, CTokenAmount balance) {
        if (owner != Params().GetConsensus().retiredBurnAddress) {
            return false;
        }

        burnAmounts.Add({balance.nTokenId, balance.nValue});

        return true;
    }, BalanceKey{chainparams.GetConsensus().retiredBurnAddress, DCT_ID{}});

    AddNonTxToBurnIndex(chainparams.GetConsensus().retiredBurnAddress, burnAmounts);

    // Zero foundation balances
    for (const auto& script : chainparams.GetConsensus().accountDestruction)
    {
        CBalances zeroAmounts;
        cache.ForEachBalance([&zeroAmounts, script](CScript const & owner, CTokenAmount balance) {
            if (owner != script) {
                return false;
            }

            zeroAmounts.Add({balance.nTokenId, balance.nValue});

            return true;
        }, BalanceKey{script, DCT_ID{}});

        cache.SubBalances(script, zeroAmounts);
    }

    // Add any non-Tx burns to index as phantom Txs
    for (const auto& item : mapBurnAmounts)
    {
        for (const auto& subItem : item.second.balances)
        {
            // If amount cannot be deducted then burn skipped.
            auto result = cache.SubBalance(item.first, {subItem.first, subItem.second});
            if (result.ok)
            {
                cache.AddBalance(chainparams.GetConsensus().burnAddress, {subItem.first, subItem.second});

                // Add transfer as additional TX in block
                pburnHistoryDB->WriteAccountHistory({Params().GetConsensus().burnAddress, static_cast<uint32_t>(pindex->nHeight), GetNextBurnPosition()},
                                                    {uint256{}, static_cast<uint8_t>(CustomTxType::AccountToAccount), {{subItem.first, subItem.second}}});
            }
            else // Log burn failure
            {
                CTxDestination dest;
                ExtractDestination(item.first, dest);
                LogPrintf("Burn failed: %s Address: %s Token: %d Amount: %d\n", result.msg, EncodeDestination(dest), subItem.first.v, subItem.second);
            }
        }
    }

    mapBurnAmounts.clear();
}

template<typename GovVar>
static void UpdateDailyGovVariables(const std::map<CommunityAccountType, uint32_t>::const_iterator& incentivePair, CCustomCSView& cache, int nHeight) {
    if (incentivePair != Params().GetConsensus().newNonUTXOSubsidies.end())
    {
        CAmount subsidy = CalculateCoinbaseReward(GetBlockSubsidy(nHeight, Params().GetConsensus()), incentivePair->second);
        subsidy *= Params().GetConsensus().blocksPerDay();
        // Change daily LP reward if it has changed
        auto var = cache.GetVariable(GovVar::TypeName());
        if (var) {
            // Cast to avoid UniValue in GovVariable Export/ImportserliazedSplits.emplace(it.first.v, it.second);
            auto lpVar = dynamic_cast<GovVar*>(var.get());
            if (lpVar && lpVar->dailyReward != subsidy) {
                lpVar->dailyReward = subsidy;
                lpVar->Apply(cache, nHeight);
                cache.SetVariable(*lpVar);
            }
        }
    }
}

std::vector<CAuctionBatch> CollectAuctionBatches(const CCollateralLoans& collLoan, const TAmounts& collBalances, const TAmounts& loanBalances)
{
    constexpr const uint64_t batchThreshold = 10000 * COIN; // 10k USD
    auto totalCollateralsValue = collLoan.totalCollaterals;
    auto totalLoansValue = collLoan.totalLoans;

    auto maxCollateralsValue = totalCollateralsValue;
    auto maxLoansValue = totalLoansValue;
    auto maxCollBalances = collBalances;

    auto CreateAuctionBatch = [&maxCollBalances, &collBalances](CTokenAmount loanAmount, CAmount chunk) {
        CAuctionBatch batch{};
        batch.loanAmount = loanAmount;
        for (const auto& tAmount : collBalances) {
            auto& maxCollBalance = maxCollBalances[tAmount.first];
            auto collValue = std::min(MultiplyAmounts(tAmount.second, chunk), maxCollBalance);
            batch.collaterals.Add({tAmount.first, collValue});
            maxCollBalance -= collValue;
        }
        return batch;
    };

    std::vector<CAuctionBatch> batches;
    for (const auto& loan : collLoan.loans) {
        auto maxLoanAmount = loanBalances.at(loan.nTokenId);
        auto loanChunk = std::min(uint64_t(DivideAmounts(loan.nValue, totalLoansValue)), maxLoansValue);
        auto collateralChunkValue = std::min(uint64_t(MultiplyAmounts(loanChunk, totalCollateralsValue)), maxCollateralsValue);
        if (collateralChunkValue > batchThreshold) {
            auto chunk = DivideAmounts(batchThreshold, collateralChunkValue);
            auto loanAmount = MultiplyAmounts(maxLoanAmount, chunk);
            for (auto chunks = COIN; chunks > 0; chunks -= chunk) {
                chunk = std::min(chunk, chunks);
                loanAmount = std::min(loanAmount, maxLoanAmount);
                auto collateralChunk = MultiplyAmounts(chunk, loanChunk);
                batches.push_back(CreateAuctionBatch({loan.nTokenId, loanAmount}, collateralChunk));
                maxLoanAmount -= loanAmount;
            }
        } else {
            auto loanAmount = CTokenAmount{loan.nTokenId, maxLoanAmount};
            batches.push_back(CreateAuctionBatch(loanAmount, loanChunk));
        }
        maxLoansValue -= loan.nValue;
        maxCollateralsValue -= collateralChunkValue;
    }
    // return precision loss balanced
    for (auto& collateral : maxCollBalances) {
        auto it = batches.begin();
        auto lastValue = collateral.second;
        while (collateral.second > 0) {
            if (it == batches.end()) {
                it = batches.begin();
                if (lastValue == collateral.second) {
                    // we fail to update any batch
                    // extreme small collateral going to first batch
                    it->collaterals.Add({collateral.first, collateral.second});
                    break;
                }
                lastValue = collateral.second;
            }
            if (it->collaterals.balances.count(collateral.first) > 0) {
                it->collaterals.Add({collateral.first, 1});
                --collateral.second;
            }
            ++it;
        }
    }
    return batches;
}

bool ApplyGovVars(CCustomCSView& cache, const CBlockIndex& pindex, const std::map<std::string, std::string>& attrs){
    if (auto govVar = cache.GetVariable("ATTRIBUTES")) {
        if (auto var = dynamic_cast<ATTRIBUTES*>(govVar.get())) {
            var->time = pindex.nTime;

            UniValue obj(UniValue::VOBJ);
            for (const auto& [key, value] : attrs) {
                obj.pushKV(key, value);
            }

            if (var->Import(obj) && var->Validate(cache) && var->Apply(cache, pindex.nHeight) && cache.SetVariable(*var)) {
                return true;
            }
        }
    }

    return false;
}

bool StopOrInterruptConnect(const CBlockIndex *pIndex, CValidationState& state) {
    if (!fStopOrInterrupt)
        return false;

    const auto checkMatch = [](const CBlockIndex *index, const int height, const std::string& hash) {
        return height == index->nHeight || (!hash.empty() && hash == index->phashBlock->ToString());
    };

    // Stop is processed first. So, if a block has both stop and interrupt
    // stop will take priority.
    if (checkMatch(pIndex, fStopBlockHeight, fStopBlockHash)) {
        StartShutdown();
        return true;
    }

    if (checkMatch(pIndex, fInterruptBlockHeight, fInterruptBlockHash)) {
        state.Invalid(
                    ValidationInvalidReason::CONSENSUS,
                    error("ConnectBlock(): user interrupt"),
                    REJECT_INVALID,
                    "user-interrupt-request");
        return true;
    }

    return false;
}

/** Apply the effects of this block (with given index) on the UTXO set represented by coins.
 *  Validity checks that depend on the UTXO set are also done; ConnectBlock()
 *  can fail if those validity checks fail (among other reasons). */
bool CChainState::ConnectBlock(const CBlock& block, CValidationState& state, CBlockIndex* pindex,
                  CCoinsViewCache& view, CCustomCSView& mnview, const CChainParams& chainparams, std::vector<uint256> & rewardedAnchors, bool fJustCheck)
{
    AssertLockHeld(cs_main);
    assert(pindex);
    assert(*pindex->phashBlock == block.GetHash());
    int64_t nTimeStart = GetTimeMicros();

    // Interrupt on hash or height requested. Invalidate the block.
    if (StopOrInterruptConnect(pindex, state))
        return false;

    // Reset phanton TX to block TX count
    nPhantomBurnTx = block.vtx.size();

    // Wipe burn map, we only want TXs added during ConnectBlock
    mapBurnAmounts.clear();

    // Check it again in case a previous version let a bad block in
    // NOTE: We don't currently (re-)invoke ContextualCheckBlock() or
    // ContextualCheckBlockHeader() here. This means that if we add a new
    // consensus rule that is enforced in one of those two functions, then we
    // may have let in a block that violates the rule prior to updating the
    // software, and we would NOT be enforcing the rule here. Fully solving
    // upgrade from one software version to the next after a consensus rule
    // change is potentially tricky and issue-specific (see RewindBlockIndex()
    // for one general approach that was used for BIP 141 deployment).
    // Also, currently the rule against blocks more than 2 hours in the future
    // is enforced in ContextualCheckBlockHeader(); we wouldn't want to
    // re-enforce that rule here (at least until we make it impossible for
    // GetAdjustedTime() to go backward).

    CheckContextState ctxState;

    if (!CheckBlock(block, state, chainparams.GetConsensus(), ctxState, !fJustCheck, pindex->nHeight, !fJustCheck)) {
        if (state.GetReason() == ValidationInvalidReason::BLOCK_MUTATED) {
            // We don't write down blocks to disk if they may have been
            // corrupted, so this should be impossible unless we're having hardware
            // problems.
            return AbortNode(state, "Corrupt block found indicating potential hardware failure; shutting down");
        }

        // Add sleep here to avoid hot looping over failed but not invalidated block.
        std::this_thread::sleep_for(std::chrono::milliseconds(100));
        return error("%s: Consensus::CheckBlock: %s", __func__, FormatStateMessage(state));
    }

    // verify that the view's current state corresponds to the previous block
    uint256 hashPrevBlock = pindex->pprev == nullptr ? uint256() : pindex->pprev->GetBlockHash();
    assert(hashPrevBlock == view.GetBestBlock());

    // verify that the mn view's current state corresponds to the previous block
    if (pindex->nHeight != 0) {
        if (mnview.GetLastHeight() != pindex->nHeight-1)
            return AbortNode(state, "Masternodes database is corrupted (height mismatch)! DB prev block = " + std::to_string(mnview.GetLastHeight()) +
                             ", current block = " + std::to_string(pindex->nHeight) + ". Please restart with -reindex to recover.");
    }

    // Special case for the genesis block
    if (block.GetHash() == chainparams.GetConsensus().hashGenesisBlock) {
        if (!fJustCheck) {
            view.SetBestBlock(pindex->GetBlockHash());
            pcustomcsview->CreateDFIToken();
            // init view|db with genesis here
            for (size_t i = 0; i < block.vtx.size(); ++i) {
                CHistoryWriters writers{paccountHistoryDB.get(), nullptr, nullptr};
                const auto res = ApplyCustomTx(mnview, view, *block.vtx[i], chainparams.GetConsensus(), pindex->nHeight, pindex->GetBlockTime(), i, &writers);
                if (!res.ok) {
                    return error("%s: Genesis block ApplyCustomTx failed. TX: %s Error: %s",
                                 __func__, block.vtx[i]->GetHash().ToString(), res.msg);
                }
                AddCoins(view, *block.vtx[i], 0);
            }
        }
        return true;
    }

    // one time upgrade to convert the old CInterestRate data structure
    // we don't neeed it in undos
    if (pindex->nHeight == chainparams.GetConsensus().FortCanningHillHeight) {
        auto time = GetTimeMillis();
        LogPrintf("Interest rate migration ...\n");
        mnview.MigrateInterestRateToV2(mnview,(uint32_t)pindex->nHeight);
        LogPrint(BCLog::BENCH, "    - Interest rate migration took: %dms\n", GetTimeMillis() - time);
    }

    CKeyID minterKey;
    boost::optional<uint256> nodeId;
    boost::optional<CMasternode> nodePtr;

    // We are forced not to check this due to the block wasn't signed yet if called by TestBlockValidity()
    if (!fJustCheck && !fIsFakeNet) {
        // Check only that mintedBlocks counter is correct (MN existence and activation was partially checked before in checkblock()->contextualcheckproofofstake(), but not in the case of fJustCheck)
        minterKey = pindex->minterKey();
        nodeId = mnview.GetMasternodeIdByOperator(minterKey);
        assert(nodeId);
        nodePtr = mnview.GetMasternode(*nodeId);
        assert(nodePtr);

        if (nodePtr->mintedBlocks + 1 != block.mintedBlocks)
        {
            return state.Invalid(ValidationInvalidReason::CONSENSUS, error("ConnectBlock(): masternode's %s mintedBlocks should be %d, got %d!",
                                                                           nodeId->ToString(), nodePtr->mintedBlocks + 1, block.mintedBlocks), REJECT_INVALID, "bad-minted-blocks");
        }
        uint256 stakeModifierPrevBlock = pindex->pprev == nullptr ? uint256() : pindex->pprev->stakeModifier;
        if (block.stakeModifier != pos::ComputeStakeModifier(stakeModifierPrevBlock, nodePtr->operatorAuthAddress)) {
            return state.Invalid(
                    ValidationInvalidReason::CONSENSUS,
                    error("ConnectBlock(): block's stake Modifier should be %d, got %d!",
                            block.stakeModifier.ToString(), pos::ComputeStakeModifier(stakeModifierPrevBlock, nodePtr->operatorAuthAddress).ToString()),
                    REJECT_INVALID,
                    "bad-minted-blocks");
        }
    }

    nBlocksTotal++;

    bool fScriptChecks = true;
    if (!hashAssumeValid.IsNull()) {
        // We've been configured with the hash of a block which has been externally verified to have a valid history.
        // A suitable default value is included with the software and updated from time to time.  Because validity
        //  relative to a piece of software is an objective fact these defaults can be easily reviewed.
        // This setting doesn't force the selection of any particular chain but makes validating some faster by
        //  effectively caching the result of part of the verification.
        BlockMap::const_iterator  it = m_blockman.m_block_index.find(hashAssumeValid);
        if (it != m_blockman.m_block_index.end()) {
            if (it->second->GetAncestor(pindex->nHeight) == pindex &&
                pindexBestHeader->GetAncestor(pindex->nHeight) == pindex &&
                pindexBestHeader->nChainWork >= nMinimumChainWork) {
                // This block is a member of the assumed verified chain and an ancestor of the best header.
                // The equivalent time check discourages hash power from extorting the network via DOS attack
                //  into accepting an invalid block through telling users they must manually set assumevalid.
                //  Requiring a software change or burying the invalid block, regardless of the setting, makes
                //  it hard to hide the implication of the demand.  This also avoids having release candidates
                //  that are hardly doing any signature verification at all in testing without having to
                //  artificially set the default assumed verified block further back.
                // The test against nMinimumChainWork prevents the skipping when denied access to any chain at
                //  least as good as the expected chain.
                fScriptChecks = (GetBlockProofEquivalentTime(*pindexBestHeader, *pindex, *pindexBestHeader, chainparams.GetConsensus()) <= 60 * 60 * 24 * 7 * 2);
            }
        }
    }

    int64_t nTime1 = GetTimeMicros(); nTimeCheck += nTime1 - nTimeStart;
    LogPrint(BCLog::BENCH, "    - Sanity checks: %.2fms [%.2fs (%.2fms/blk)]\n", MILLI * (nTime1 - nTimeStart), nTimeCheck * MICRO, nTimeCheck * MILLI / nBlocksTotal);

    // Do not allow blocks that contain transactions which 'overwrite' older transactions,
    // unless those are already completely spent.
    // If such overwrites are allowed, coinbases and transactions depending upon those
    // can be duplicated to remove the ability to spend the first instance -- even after
    // being sent to another address.
    // See BIP30 and http://r6.ca/blog/20120206T005236Z.html for more information.
    // This logic is not necessary for memory pool transactions, as AcceptToMemoryPool
    // already refuses previously-known transaction ids entirely.
    // This rule was originally applied to all blocks with a timestamp after March 15, 2012, 0:00 UTC.
    // Now that the whole chain is irreversibly beyond that time it is applied to all blocks except the
    // two in the chain that violate it. This prevents exploiting the issue against nodes during their
    // initial block download.
    bool fEnforceBIP30 = !((pindex->nHeight==91842 && pindex->GetBlockHash() == uint256S("0x00000000000a4d0a398161ffc163c503763b1f4360639393e0e4c8e300e0caec")) ||
                           (pindex->nHeight==91880 && pindex->GetBlockHash() == uint256S("0x00000000000743f190a18c5577a3c2d2a1f610ae9601ac046a38084ccb7cd721")));

    // Once BIP34 activated it was not possible to create new duplicate coinbases and thus other than starting
    // with the 2 existing duplicate coinbase pairs, not possible to create overwriting txs.  But by the
    // time BIP34 activated, in each of the existing pairs the duplicate coinbase had overwritten the first
    // before the first had been spent.  Since those coinbases are sufficiently buried it's no longer possible to create further
    // duplicate transactions descending from the known pairs either.
    // If we're on the known chain at height greater than where BIP34 activated, we can save the db accesses needed for the BIP30 check.

    // BIP34 requires that a block at height X (block X) has its coinbase
    // scriptSig start with a CScriptNum of X (indicated height X).  The above
    // logic of no longer requiring BIP30 once BIP34 activates is flawed in the
    // case that there is a block X before the BIP34 height of 227,931 which has
    // an indicated height Y where Y is greater than X.  The coinbase for block
    // X would also be a valid coinbase for block Y, which could be a BIP30
    // violation.  An exhaustive search of all mainnet coinbases before the
    // BIP34 height which have an indicated height greater than the block height
    // reveals many occurrences. The 3 lowest indicated heights found are
    // 209,921, 490,897, and 1,983,702 and thus coinbases for blocks at these 3
    // heights would be the first opportunity for BIP30 to be violated.

    // The search reveals a great many blocks which have an indicated height
    // greater than 1,983,702, so we simply remove the optimization to skip
    // BIP30 checking for blocks at height 1,983,702 or higher.  Before we reach
    // that block in another 25 years or so, we should take advantage of a
    // future consensus change to do a new and improved version of BIP34 that
    // will actually prevent ever creating any duplicate coinbases in the
    // future.
    static constexpr int BIP34_IMPLIES_BIP30_LIMIT = 1983702;

    // There is no potential to create a duplicate coinbase at block 209,921
    // because this is still before the BIP34 height and so explicit BIP30
    // checking is still active.

    // The final case is block 176,684 which has an indicated height of
    // 490,897. Unfortunately, this issue was not discovered until about 2 weeks
    // before block 490,897 so there was not much opportunity to address this
    // case other than to carefully analyze it and determine it would not be a
    // problem. Block 490,897 was, in fact, mined with a different coinbase than
    // block 176,684, but it is important to note that even if it hadn't been or
    // is remined on an alternate fork with a duplicate coinbase, we would still
    // not run into a BIP30 violation.  This is because the coinbase for 176,684
    // is spent in block 185,956 in transaction
    // d4f7fbbf92f4a3014a230b2dc70b8058d02eb36ac06b4a0736d9d60eaa9e8781.  This
    // spending transaction can't be duplicated because it also spends coinbase
    // 0328dd85c331237f18e781d692c92de57649529bd5edf1d01036daea32ffde29.  This
    // coinbase has an indicated height of over 4.2 billion, and wouldn't be
    // duplicatable until that height, and it's currently impossible to create a
    // chain that long. Nevertheless we may wish to consider a future soft fork
    // which retroactively prevents block 490,897 from creating a duplicate
    // coinbase. The two historical BIP30 violations often provide a confusing
    // edge case when manipulating the UTXO and it would be simpler not to have
    // another edge case to deal with.

    // testnet3 has no blocks before the BIP34 height with indicated heights
    // post BIP34 before approximately height 486,000,000 and presumably will
    // be reset before it reaches block 1,983,702 and starts doing unnecessary
    // BIP30 checking again.
    assert(pindex->pprev);
    CBlockIndex *pindexBIP34height = pindex->pprev->GetAncestor(chainparams.GetConsensus().BIP34Height);
    //Only continue to enforce if we're below BIP34 activation height or the block hash at that height doesn't correspond.
    fEnforceBIP30 = fEnforceBIP30 && (!pindexBIP34height || !(pindexBIP34height->GetBlockHash() == chainparams.GetConsensus().BIP34Hash));

    // TODO: Remove BIP30 checking from block height 1,983,702 on, once we have a
    // consensus change that ensures coinbases at those heights can not
    // duplicate earlier coinbases.
    if (fEnforceBIP30 || pindex->nHeight >= BIP34_IMPLIES_BIP30_LIMIT) {
        for (const auto& tx : block.vtx) {
            for (size_t o = 0; o < tx->vout.size(); o++) {
                if (view.HaveCoin(COutPoint(tx->GetHash(), o))) {
                    return state.Invalid(ValidationInvalidReason::CONSENSUS, error("ConnectBlock(): tried to overwrite transaction"), REJECT_INVALID, "bad-txns-BIP30");
                }
            }
        }
    }

    // Start enforcing BIP68 (sequence locks)
    int nLockTimeFlags = 0;
    if (pindex->nHeight >= chainparams.GetConsensus().CSVHeight) {
        nLockTimeFlags |= LOCKTIME_VERIFY_SEQUENCE;
    }

    // Get the script flags for this block
    unsigned int flags = GetBlockScriptFlags(pindex, chainparams.GetConsensus());

    int64_t nTime2 = GetTimeMicros(); nTimeForks += nTime2 - nTime1;
    LogPrint(BCLog::BENCH, "    - Fork checks: %.2fms [%.2fs (%.2fms/blk)]\n", MILLI * (nTime2 - nTime1), nTimeForks * MICRO, nTimeForks * MILLI / nBlocksTotal);

    CBlockUndo blockundo;

    CCheckQueueControl<CScriptCheck> control(fScriptChecks && nScriptCheckThreads ? &scriptcheckqueue : nullptr);

    std::vector<std::pair<AccountHistoryKey, AccountHistoryValue>> writeBurnEntries;
    std::vector<int> prevheights;
    CAmount nFees = 0;
    int nInputs = 0;
    int64_t nSigOpsCost = 0;
    // it's used for account changes by the block
    // to calculate their merkle root in isolation
    CCustomCSView accountsView(mnview);
    blockundo.vtxundo.reserve(block.vtx.size() - 1);
    std::vector<PrecomputedTransactionData> txdata;
    txdata.reserve(block.vtx.size()); // Required so that pointers to individual PrecomputedTransactionData don't get invalidated
    for (unsigned int i = 0; i < block.vtx.size(); i++)
    {
        const CTransaction &tx = *(block.vtx[i]);
        nInputs += tx.vin.size();

        if (!tx.IsCoinBase())
        {
            CAmount txfee = 0;
            if (!Consensus::CheckTxInputs(tx, state, view, &accountsView, pindex->nHeight, txfee, chainparams)) {
                if (!IsBlockReason(state.GetReason())) {
                    // CheckTxInputs may return MISSING_INPUTS or
                    // PREMATURE_SPEND but we can't return that, as it's not
                    // defined for a block, so we reset the reason flag to
                    // CONSENSUS here.
                    state.Invalid(ValidationInvalidReason::CONSENSUS, false,
                            state.GetRejectCode(), state.GetRejectReason(), state.GetDebugMessage());
                }
                return error("%s: Consensus::CheckTxInputs: %s, %s", __func__, tx.GetHash().ToString(), FormatStateMessage(state));
            }
            nFees += txfee;
            if (!MoneyRange(nFees)) {
                return state.Invalid(ValidationInvalidReason::CONSENSUS, error("%s: accumulated fee in the block out of range.", __func__),
                                 REJECT_INVALID, "bad-txns-accumulated-fee-outofrange");
            }

            // Check that transaction is BIP68 final
            // BIP68 lock checks (as opposed to nLockTime checks) must
            // be in ConnectBlock because they require the UTXO set
            prevheights.resize(tx.vin.size());
            for (size_t j = 0; j < tx.vin.size(); j++) {
                prevheights[j] = view.AccessCoin(tx.vin[j].prevout).nHeight;
            }

            if (!SequenceLocks(tx, nLockTimeFlags, &prevheights, *pindex)) {
                return state.Invalid(ValidationInvalidReason::CONSENSUS, error("%s: contains a non-BIP68-final transaction", __func__),
                                 REJECT_INVALID, "bad-txns-nonfinal");
            }
        }

        // GetTransactionSigOpCost counts 3 types of sigops:
        // * legacy (always)
        // * p2sh (when P2SH enabled in flags and excludes coinbase)
        // * witness (when witness enabled in flags and excludes coinbase)
        nSigOpsCost += GetTransactionSigOpCost(tx, view, flags);
        if (nSigOpsCost > MAX_BLOCK_SIGOPS_COST)
            return state.Invalid(ValidationInvalidReason::CONSENSUS, error("ConnectBlock(): too many sigops"),
                             REJECT_INVALID, "bad-blk-sigops");

        txdata.emplace_back(tx);
        if (!tx.IsCoinBase())
        {
            std::vector<CScriptCheck> vChecks;
            bool fCacheResults = fJustCheck; /* Don't cache results if we're actually connecting blocks (still consult the cache, though) */
            if (!CheckInputs(tx, state, view, fScriptChecks, flags, fCacheResults, fCacheResults, txdata[i], nScriptCheckThreads ? &vChecks : nullptr)) {
                if (state.GetReason() == ValidationInvalidReason::TX_NOT_STANDARD) {
                    // CheckInputs may return NOT_STANDARD for extra flags we passed,
                    // but we can't return that, as it's not defined for a block, so
                    // we reset the reason flag to CONSENSUS here.
                    // In the event of a future soft-fork, we may need to
                    // consider whether rewriting to CONSENSUS or
                    // RECENT_CONSENSUS_CHANGE would be more appropriate.
                    state.Invalid(ValidationInvalidReason::CONSENSUS, false,
                              state.GetRejectCode(), state.GetRejectReason(), state.GetDebugMessage());
                }
                return error("ConnectBlock(): CheckInputs on %s failed with %s",
                    tx.GetHash().ToString(), FormatStateMessage(state));
            }

            CHistoryWriters writers{paccountHistoryDB.get(), pburnHistoryDB.get(), pvaultHistoryDB.get()};
            const auto res = ApplyCustomTx(accountsView, view, tx, chainparams.GetConsensus(), pindex->nHeight, pindex->GetBlockTime(), i, &writers);
            if (!res.ok && (res.code & CustomTxErrCodes::Fatal)) {
                if (pindex->nHeight >= chainparams.GetConsensus().EunosHeight) {
                    return state.Invalid(ValidationInvalidReason::CONSENSUS,
                                         error("ConnectBlock(): ApplyCustomTx on %s failed with %s",
                                               tx.GetHash().ToString(), res.msg), REJECT_CUSTOMTX, "bad-custom-tx");
                } else {
                    // we will never fail, but skip, unless transaction mints UTXOs
                    return error("ConnectBlock(): ApplyCustomTx on %s failed with %s",
                                tx.GetHash().ToString(), res.msg);
                }
            }
            // log
            if (!fJustCheck && !res.msg.empty()) {
                if (res.ok) {
                    LogPrintf("applied tx %s: %s\n", block.vtx[i]->GetHash().GetHex(), res.msg);
                } else {
                    LogPrintf("skipped tx %s: %s\n", block.vtx[i]->GetHash().GetHex(), res.msg);
                }
            }

            control.Add(vChecks);
        } else {
            std::vector<unsigned char> metadata;
            if (IsAnchorRewardTxPlus(tx, metadata)) {
                if (!fJustCheck) {
                    LogPrint(BCLog::ANCHORING, "%s: connecting finalization tx: %s block: %d\n", __func__, tx.GetHash().GetHex(), pindex->nHeight);
                }
                ResVal<uint256> res = ApplyAnchorRewardTxPlus(mnview, tx, pindex->nHeight, metadata, chainparams.GetConsensus());
                if (!res.ok) {
                    return state.Invalid(ValidationInvalidReason::CONSENSUS,
                                         error("ConnectBlock(): %s", res.msg),
                                         REJECT_INVALID, res.dbgMsg);
                }
                rewardedAnchors.push_back(*res.val);
                if (!fJustCheck) {
                    LogPrint(BCLog::ANCHORING, "%s: connected finalization tx: %s block: %d\n", __func__, tx.GetHash().GetHex(), pindex->nHeight);
                }
            } else if (IsAnchorRewardTx(tx, metadata)) {
                if (!fJustCheck) {
                    LogPrint(BCLog::ANCHORING, "%s: connecting finalization tx: %s block: %d\n", __func__, tx.GetHash().GetHex(), pindex->nHeight);
                }
                ResVal<uint256> res = ApplyAnchorRewardTx(mnview, tx, pindex->nHeight, pindex->pprev ? pindex->pprev->stakeModifier : uint256(), metadata, chainparams.GetConsensus());
                if (!res.ok) {
                    return state.Invalid(ValidationInvalidReason::CONSENSUS,
                                         error("ConnectBlock(): %s", res.msg),
                                         REJECT_INVALID, res.dbgMsg);
                }
                rewardedAnchors.push_back(*res.val);
                if (!fJustCheck) {
                    LogPrint(BCLog::ANCHORING, "%s: connected finalization tx: %s block: %d\n", __func__, tx.GetHash().GetHex(), pindex->nHeight);
                }
            }
        }

        // Search for burn outputs
        for (uint32_t j = 0; j < tx.vout.size(); ++j)
        {
            if (tx.vout[j].scriptPubKey == Params().GetConsensus().burnAddress)
            {
                writeBurnEntries.push_back({{Params().GetConsensus().burnAddress, static_cast<uint32_t>(pindex->nHeight), i},
                                            {block.vtx[i]->GetHash(), static_cast<uint8_t>(CustomTxType::None), {{DCT_ID{0}, tx.vout[j].nValue}}}});
            }
        }

        CTxUndo undoDummy;
        if (i > 0) {
            blockundo.vtxundo.push_back(CTxUndo());
        }
        UpdateCoins(tx, view, i == 0 ? undoDummy : blockundo.vtxundo.back(), pindex->nHeight);
    }
    int64_t nTime3 = GetTimeMicros(); nTimeConnect += nTime3 - nTime2;
    LogPrint(BCLog::BENCH, "      - Connect %u transactions: %.2fms (%.3fms/tx, %.3fms/txin) [%.2fs (%.2fms/blk)]\n", (unsigned)block.vtx.size(), MILLI * (nTime3 - nTime2), MILLI * (nTime3 - nTime2) / block.vtx.size(), nInputs <= 1 ? 0 : MILLI * (nTime3 - nTime2) / (nInputs-1), nTimeConnect * MICRO, nTimeConnect * MILLI / nBlocksTotal);

    // chek main coinbase
    Res res = ApplyGeneralCoinbaseTx(accountsView, *block.vtx[0], pindex->nHeight, nFees, chainparams.GetConsensus());
    if (!res.ok) {
        return state.Invalid(ValidationInvalidReason::CONSENSUS,
                             error("ConnectBlock(): %s", res.msg),
                             REJECT_INVALID, res.dbgMsg);
    }

    if (!control.Wait())
        return state.Invalid(ValidationInvalidReason::CONSENSUS, error("%s: CheckQueue failed", __func__), REJECT_INVALID, "block-validation-failed");

    int64_t nTime4 = GetTimeMicros(); nTimeVerify += nTime4 - nTime2;
    LogPrint(BCLog::BENCH, "    - Verify %u txins: %.2fms (%.3fms/txin) [%.2fs (%.2fms/blk)]\n", nInputs - 1, MILLI * (nTime4 - nTime2), nInputs <= 1 ? 0 : MILLI * (nTime4 - nTime2) / (nInputs-1), nTimeVerify * MICRO, nTimeVerify * MILLI / nBlocksTotal);

    // Reject block without token split coinbase TX outputs.
    const auto attributes = accountsView.GetAttributes();
    assert(attributes);

    CDataStructureV0 splitKey{AttributeTypes::Oracles, OracleIDs::Splits, static_cast<uint32_t>(pindex->nHeight)};
    const auto splits = attributes->GetValue(splitKey, OracleSplits{});

    auto isSplitsBlock = splits.size() > 0 ? true : false;

    CreationTxs creationTxs;
    auto counter_n = 1;
    for (const auto& [id, multiplier] : splits) {
        LogPrintf("Preparing for token split (id=%d, mul=%d, n=%d/%d, height: %d)\n", 
        id, multiplier, counter_n++, splits.size(), pindex->nHeight);
        uint256 tokenCreationTx{};
        std::vector<uint256> poolCreationTx;
        if (!GetCreationTransactions(block, id, multiplier, tokenCreationTx, poolCreationTx)) {
            return state.Invalid(ValidationInvalidReason::CONSENSUS, error("%s: coinbase missing split token creation TX", __func__), REJECT_INVALID, "bad-cb-token-split");
        }

        std::vector<DCT_ID> poolsToMigrate;
        accountsView.ForEachPoolPair([&, id = id](DCT_ID const & poolId, const CPoolPair& pool){
            if (pool.idTokenA.v == id || pool.idTokenB.v == id) {
                const auto tokenA = accountsView.GetToken(pool.idTokenA);
                const auto tokenB = accountsView.GetToken(pool.idTokenB);
                assert(tokenA);
                assert(tokenB);
                if ((tokenA->destructionHeight == -1 && tokenA->destructionTx == uint256{}) &&
                    (tokenB->destructionHeight == -1 && tokenB->destructionTx == uint256{})) {
                    poolsToMigrate.push_back(poolId);
                }
            }
            return true;
        });

        std::stringstream poolIdStr;
        for (auto i=0; i < poolsToMigrate.size(); i++) {
            if  (i != 0) poolIdStr << ", ";
            poolIdStr << poolsToMigrate[i].ToString();
        }

        LogPrintf("Pools to migrate for token %d: (count: %d, ids: %s)\n", id, poolsToMigrate.size(), poolIdStr.str());

        if (poolsToMigrate.size() != poolCreationTx.size()) {
            return state.Invalid(ValidationInvalidReason::CONSENSUS, error("%s: coinbase missing split pool creation TX", __func__), REJECT_INVALID, "bad-cb-pool-split");
        }

        std::vector<std::pair<DCT_ID, uint256>> poolPairs;
        poolPairs.reserve(poolsToMigrate.size());
        std::transform(poolsToMigrate.begin(), poolsToMigrate.end(), 
            poolCreationTx.begin(), std::back_inserter(poolPairs),
            [](DCT_ID a, uint256 b) { return std::make_pair(a, b); });

        creationTxs.emplace(id, std::make_pair(tokenCreationTx, poolPairs));
    }

    if (fJustCheck)
        return accountsView.Flush(); // keeps compatibility

    // validates account changes as well
    if (pindex->nHeight >= chainparams.GetConsensus().EunosHeight
    && pindex->nHeight < chainparams.GetConsensus().EunosKampungHeight) {
        bool mutated;
        uint256 hashMerkleRoot2 = BlockMerkleRoot(block, &mutated);
        if (block.hashMerkleRoot != Hash2(hashMerkleRoot2, accountsView.MerkleRoot())) {
            return state.Invalid(ValidationInvalidReason::BLOCK_MUTATED, false, REJECT_INVALID, "bad-txnmrklroot", "hashMerkleRoot mismatch");
        }

        // Check for merkle tree malleability (CVE-2012-2459): repeating sequences
        // of transactions in a block without affecting the merkle root of a block,
        // while still invalidating it.
        if (mutated)
            return state.Invalid(ValidationInvalidReason::BLOCK_MUTATED, false, REJECT_INVALID, "bad-txns-duplicate", "duplicate transaction");
    }

    // account changes are validated
    accountsView.Flush();

    if (!WriteUndoDataForBlock(blockundo, state, pindex, chainparams))
        return false;

    if (!pindex->IsValid(BLOCK_VALID_SCRIPTS)) {
        pindex->RaiseValidity(BLOCK_VALID_SCRIPTS);
        setDirtyBlockIndex.insert(pindex);
    }

    assert(pindex->phashBlock);
    // add this block to the view's block chain
    view.SetBestBlock(pindex->GetBlockHash());

    { // old data pruning and other (some processing made for the whole block)
        // make all changes to the new cache/snapshot to make it possible to take a diff later:
        CCustomCSView cache(mnview);

        // Hard coded LP_DAILY_DFI_REWARD change
        if (pindex->nHeight >= chainparams.GetConsensus().EunosHeight)
        {
            const auto& incentivePair = chainparams.GetConsensus().newNonUTXOSubsidies.find(CommunityAccountType::IncentiveFunding);
            UpdateDailyGovVariables<LP_DAILY_DFI_REWARD>(incentivePair, cache, pindex->nHeight);
        }

        // Hard coded LP_DAILY_LOAN_TOKEN_REWARD change
        if (pindex->nHeight >= chainparams.GetConsensus().FortCanningHeight)
        {
            const auto& incentivePair = chainparams.GetConsensus().newNonUTXOSubsidies.find(CommunityAccountType::Loan);
            UpdateDailyGovVariables<LP_DAILY_LOAN_TOKEN_REWARD>(incentivePair, cache, pindex->nHeight);
        }

        // hardfork commissions update
        const auto distributed = cache.UpdatePoolRewards(
            [&](CScript const & owner, DCT_ID tokenID) {
                cache.CalculateOwnerRewards(owner, pindex->nHeight);
                return cache.GetBalance(owner, tokenID);
            },
            [&](CScript const & from, CScript const & to, CTokenAmount amount) {
                if (!from.empty()) {
                    auto res = cache.SubBalance(from, amount);
                    if (!res) {
                        LogPrintf("Custom pool rewards: can't subtract balance of %s: %s, height %ld\n", from.GetHex(), res.msg, pindex->nHeight);
                        return res;
                    }
                }
                if (!to.empty()) {
                    auto res = cache.AddBalance(to, amount);
                    if (!res) {
                        LogPrintf("Can't apply reward to %s: %s, %ld\n", to.GetHex(), res.msg, pindex->nHeight);
                        return res;
                    }
                    cache.UpdateBalancesHeight(to, pindex->nHeight + 1);
                }
                return Res::Ok();
            },
            pindex->nHeight
        );

        auto res = cache.SubCommunityBalance(CommunityAccountType::IncentiveFunding, distributed.first);
        if (!res.ok) {
            LogPrintf("Pool rewards: can't update community balance: %s. Block %ld (%s)\n", res.msg, pindex->nHeight, block.GetHash().ToString());
        } else {
            if (distributed.first != 0)
                LogPrint(BCLog::ACCOUNTCHANGE, "AccountChange: event=ProcessRewardEvents fund=%s change=%s\n", GetCommunityAccountName(CommunityAccountType::IncentiveFunding), (CBalances{{{{0}, -distributed.first}}}.ToString()));
        }

        if (pindex->nHeight >= chainparams.GetConsensus().FortCanningHeight) {
            res = cache.SubCommunityBalance(CommunityAccountType::Loan, distributed.second);
            if (!res.ok) {
                LogPrintf("Pool rewards: can't update community balance: %s. Block %ld (%s)\n", res.msg, pindex->nHeight, block.GetHash().ToString());
            } else {
                if (distributed.second != 0)
                    LogPrint(BCLog::ACCOUNTCHANGE, "AccountChange: event=ProcessRewardEvents fund=%s change=%s\n", GetCommunityAccountName(CommunityAccountType::Loan), (CBalances{{{{0}, -distributed.second}}}.ToString()));
            }
        }

        // close expired orders, refund all expired DFC HTLCs at this block height
        ProcessICXEvents(pindex, cache, chainparams);

        // Remove `Finalized` and/or `LPS` flags _possibly_set_ by bytecoded (cheated) txs before bayfront fork
        if (pindex->nHeight == chainparams.GetConsensus().BayfrontHeight - 1) { // call at block _before_ fork
            cache.BayfrontFlagsCleanup();
        }

        // burn DFI on Eunos height
        ProcessEunosEvents(pindex, cache, chainparams);

        // set oracle prices
        ProcessOracleEvents(pindex, cache, chainparams);

        // loan scheme, collateral ratio, liquidations
        ProcessLoanEvents(pindex, cache, chainparams);

        // Must be before set gov by height to clear futures in case there's a disabling of loan token in v3+
        ProcessFutures(pindex, cache, chainparams);

        // update governance variables
        ProcessGovEvents(pindex, cache, chainparams);

        // Migrate loan and collateral tokens to Gov vars.
        ProcessTokenToGovVar(pindex, cache, chainparams);

        // Loan splits
        ProcessTokenSplits(block, pindex, cache, creationTxs, chainparams);

        // construct undo
        auto& flushable = cache.GetStorage();
        auto undo = CUndo::Construct(mnview.GetStorage(), flushable.GetRaw());
        // flush changes to underlying view
        cache.Flush();
        // write undo
        if (!undo.before.empty()) {
            mnview.SetUndo(UndoKey{static_cast<uint32_t>(pindex->nHeight), uint256() }, undo); // "zero hash"
        }
    }

    // Write any UTXO burns
    for (const auto& entries : writeBurnEntries)
    {
        pburnHistoryDB->WriteAccountHistory(entries.first, entries.second);
    }

    if (!fIsFakeNet) {
        mnview.IncrementMintedBy(*nodeId);

        // Store block staker height for use in coinage
        if (pindex->nHeight >= static_cast<uint32_t>(Params().GetConsensus().EunosPayaHeight)) {
            mnview.SetSubNodesBlockTime(minterKey, static_cast<uint32_t>(pindex->nHeight), ctxState.subNode, pindex->GetBlockTime());
        } else if (pindex->nHeight >= static_cast<uint32_t>(Params().GetConsensus().DakotaCrescentHeight)) {
            mnview.SetMasternodeLastBlockTime(minterKey, static_cast<uint32_t>(pindex->nHeight), pindex->GetBlockTime());
        }
    }
    mnview.SetLastHeight(pindex->nHeight);

    auto &checkpoints = chainparams.Checkpoints().mapCheckpoints;
    auto it = checkpoints.lower_bound(pindex->nHeight);
    if (it != checkpoints.begin()) {
        --it;
        bool pruneStarted = false;
        auto time = GetTimeMillis();
        CCustomCSView pruned(mnview);
        mnview.ForEachUndo([&](UndoKey const & key, CLazySerialize<CUndo>) {
            if (key.height >= it->first) { // don't erase checkpoint height
                return false;
            }
            if (!pruneStarted) {
                pruneStarted = true;
                LogPrintf("Pruning undo data prior %d, it can take a while...\n", it->first);
            }
            return pruned.DelUndo(key).ok;
        });
        if (pruneStarted) {
            auto& map = pruned.GetStorage().GetRaw();
            compactBegin = map.begin()->first;
            compactEnd = map.rbegin()->first;
            pruned.Flush();
            LogPrintf("Pruning undo data finished.\n");
            LogPrint(BCLog::BENCH, "    - Pruning undo data takes: %dms\n", GetTimeMillis() - time);
        }
        // we can safety delete old interest keys
        if (it->first > chainparams.GetConsensus().FortCanningHillHeight) {
            CCustomCSView view(mnview);
            mnview.ForEachVaultInterest([&](const CVaultId& vaultId, DCT_ID tokenId, CInterestRate) {
                view.EraseBy<CLoanView::LoanInterestByVault>(std::make_pair(vaultId, tokenId));
                return true;
            });
            view.Flush();
        }
    }

    if (isSplitsBlock) {
        LogPrintf("Token split block validation time: %.2fms\n", MILLI * (GetTimeMicros() - nTime1));
    }

    int64_t nTime5 = GetTimeMicros(); nTimeIndex += nTime5 - nTime4;
    LogPrint(BCLog::BENCH, "    - Index writing: %.2fms [%.2fs (%.2fms/blk)]\n", MILLI * (nTime5 - nTime4), nTimeIndex * MICRO, nTimeIndex * MILLI / nBlocksTotal);

    int64_t nTime6 = GetTimeMicros(); nTimeCallbacks += nTime6 - nTime5;
    LogPrint(BCLog::BENCH, "    - Callbacks: %.2fms [%.2fs (%.2fms/blk)]\n", MILLI * (nTime6 - nTime5), nTimeCallbacks * MICRO, nTimeCallbacks * MILLI / nBlocksTotal);

    return true;
}

void CChainState::ProcessICXEvents(const CBlockIndex* pindex, CCustomCSView& cache, const CChainParams& chainparams) {
    if (pindex->nHeight < chainparams.GetConsensus().EunosHeight) {
        return;
    }

    bool isPreEunosPaya = pindex->nHeight < chainparams.GetConsensus().EunosPayaHeight;

    cache.ForEachICXOrderExpire([&](CICXOrderView::StatusKey const& key, uint8_t status) {
        if (static_cast<int>(key.first) != pindex->nHeight)
            return false;

        auto order = cache.GetICXOrderByCreationTx(key.second);
        if (!order)
            return true;

        if (order->orderType == CICXOrder::TYPE_INTERNAL) {
            CTokenAmount amount{order->idToken, order->amountToFill};
            CScript txidaddr(order->creationTx.begin(), order->creationTx.end());
            auto res = cache.SubBalance(txidaddr, amount);
            if (!res)
                LogPrintf("Can't subtract balance from order (%s) txidaddr: %s\n", order->creationTx.GetHex(), res.msg);
            else {
                cache.CalculateOwnerRewards(order->ownerAddress, pindex->nHeight);
                cache.AddBalance(order->ownerAddress, amount);
            }
        }

        cache.ICXCloseOrderTx(*order, status);

        return true;
    }, pindex->nHeight);

    cache.ForEachICXMakeOfferExpire([&](CICXOrderView::StatusKey const& key, uint8_t status) {
        if (static_cast<int>(key.first) != pindex->nHeight)
            return false;

        auto offer = cache.GetICXMakeOfferByCreationTx(key.second);
        if (!offer)
            return true;

        auto order = cache.GetICXOrderByCreationTx(offer->orderTx);
        if (!order)
            return true;

        CScript txidAddr(offer->creationTx.begin(), offer->creationTx.end());
        CTokenAmount takerFee{DCT_ID{0}, offer->takerFee};

        if ((order->orderType == CICXOrder::TYPE_INTERNAL && !cache.ExistedICXSubmitDFCHTLC(offer->creationTx, isPreEunosPaya)) ||
            (order->orderType == CICXOrder::TYPE_EXTERNAL && !cache.ExistedICXSubmitEXTHTLC(offer->creationTx, isPreEunosPaya))) {
            auto res = cache.SubBalance(txidAddr, takerFee);
            if (!res)
                LogPrintf("Can't subtract takerFee from offer (%s) txidAddr: %s\n", offer->creationTx.GetHex(), res.msg);
            else {
                cache.CalculateOwnerRewards(offer->ownerAddress, pindex->nHeight);
                cache.AddBalance(offer->ownerAddress, takerFee);
            }
        }

        cache.ICXCloseMakeOfferTx(*offer, status);

        return true;
    }, pindex->nHeight);

    cache.ForEachICXSubmitDFCHTLCExpire([&](CICXOrderView::StatusKey const& key, uint8_t status) {
        if (static_cast<int>(key.first) != pindex->nHeight)
            return false;

        auto dfchtlc = cache.GetICXSubmitDFCHTLCByCreationTx(key.second);
        if (!dfchtlc)
            return true;

        auto offer = cache.GetICXMakeOfferByCreationTx(dfchtlc->offerTx);
        if (!offer)
            return true;

        auto order = cache.GetICXOrderByCreationTx(offer->orderTx);
        if (!order)
            return true;

        bool refund = false;

        if (status == CICXSubmitDFCHTLC::STATUS_EXPIRED && order->orderType == CICXOrder::TYPE_INTERNAL) {
            if (!cache.ExistedICXSubmitEXTHTLC(dfchtlc->offerTx, isPreEunosPaya)) {
                CTokenAmount makerDeposit{DCT_ID{0}, offer->takerFee};
                cache.CalculateOwnerRewards(order->ownerAddress, pindex->nHeight);
                cache.AddBalance(order->ownerAddress, makerDeposit);
                refund = true;
            }
        } else if (status == CICXSubmitDFCHTLC::STATUS_REFUNDED)
            refund = true;

        if (refund) {
            CScript ownerAddress;
            if (order->orderType == CICXOrder::TYPE_INTERNAL)
                ownerAddress = CScript(order->creationTx.begin(), order->creationTx.end());
            else if (order->orderType == CICXOrder::TYPE_EXTERNAL)
                ownerAddress = offer->ownerAddress;

            CTokenAmount amount{order->idToken, dfchtlc->amount};
            CScript txidaddr = CScript(dfchtlc->creationTx.begin(), dfchtlc->creationTx.end());
            auto res = cache.SubBalance(txidaddr, amount);
            if (!res)
                LogPrintf("Can't subtract balance from dfc htlc (%s) txidaddr: %s\n", dfchtlc->creationTx.GetHex(), res.msg);
            else {
                cache.CalculateOwnerRewards(ownerAddress, pindex->nHeight);
                cache.AddBalance(ownerAddress, amount);
            }

            cache.ICXCloseDFCHTLC(*dfchtlc, status);
        }

        return true;
    }, pindex->nHeight);

    cache.ForEachICXSubmitEXTHTLCExpire([&](CICXOrderView::StatusKey const& key, uint8_t status) {
        if (static_cast<int>(key.first) != pindex->nHeight)
            return false;

        auto exthtlc = cache.GetICXSubmitEXTHTLCByCreationTx(key.second);
        if (!exthtlc)
            return true;

        auto offer = cache.GetICXMakeOfferByCreationTx(exthtlc->offerTx);
        if (!offer)
            return true;

        auto order = cache.GetICXOrderByCreationTx(offer->orderTx);
        if (!order)
            return true;

        if (status == CICXSubmitEXTHTLC::STATUS_EXPIRED && order->orderType == CICXOrder::TYPE_EXTERNAL) {
            if (!cache.ExistedICXSubmitDFCHTLC(exthtlc->offerTx, isPreEunosPaya)) {
                CTokenAmount makerDeposit{DCT_ID{0}, offer->takerFee};
                cache.CalculateOwnerRewards(order->ownerAddress, pindex->nHeight);
                cache.AddBalance(order->ownerAddress, makerDeposit);
                cache.ICXCloseEXTHTLC(*exthtlc, status);
            }
        }

        return true;
    },  pindex->nHeight);
}

void CChainState::ProcessLoanEvents(const CBlockIndex* pindex, CCustomCSView& cache, const CChainParams& chainparams)
{
    if (pindex->nHeight < chainparams.GetConsensus().FortCanningHeight) {
        return;
    }

    std::vector<CLoanSchemeMessage> loanUpdates;
    cache.ForEachDelayedLoanScheme([&pindex, &loanUpdates](const std::pair<std::string, uint64_t>& key, const CLoanSchemeMessage& loanScheme) {
        if (key.second == pindex->nHeight) {
            loanUpdates.push_back(loanScheme);
        }
        return true;
    });

    for (const auto& loanScheme : loanUpdates) {
        // Make sure loan still exist, that it has not been destroyed in the mean time.
        if (cache.GetLoanScheme(loanScheme.identifier)) {
            cache.StoreLoanScheme(loanScheme);
        }
        cache.EraseDelayedLoanScheme(loanScheme.identifier, pindex->nHeight);
    }

    std::vector<std::string> loanDestruction;
    cache.ForEachDelayedDestroyScheme([&pindex, &loanDestruction](const std::string& key, const uint64_t& height) {
        if (height == pindex->nHeight) {
            loanDestruction.push_back(key);
        }
        return true;
    });

    for (const auto& loanDestroy : loanDestruction) {
        cache.EraseLoanScheme(loanDestroy);
        cache.EraseDelayedDestroyScheme(loanDestroy);
    }

    if (!loanDestruction.empty()) {
        CCustomCSView viewCache(cache);
        auto defaultLoanScheme = cache.GetDefaultLoanScheme();
        cache.ForEachVault([&](const CVaultId& vaultId, CVaultData vault) {
            if (!cache.GetLoanScheme(vault.schemeId)) {
                vault.schemeId = *defaultLoanScheme;
                viewCache.UpdateVault(vaultId, vault);
            }
            return true;
        });
        viewCache.Flush();
    }

    if (pindex->nHeight % chainparams.GetConsensus().blocksCollateralizationRatioCalculation() == 0) {
        bool useNextPrice = false, requireLivePrice = true;
        LogPrint(BCLog::LOAN,"ProcessLoanEvents()->ForEachVaultCollateral():\n"); /* Continued */

        cache.ForEachVaultCollateral([&](const CVaultId& vaultId, const CBalances& collaterals) {
            auto collateral = cache.GetLoanCollaterals(vaultId, collaterals, pindex->nHeight, pindex->nTime, useNextPrice, requireLivePrice);
            if (!collateral) {
                return true;
            }

            auto vault = cache.GetVault(vaultId);
            assert(vault);
            auto scheme = cache.GetLoanScheme(vault->schemeId);
            assert(scheme);
            if (scheme->ratio <= collateral.val->ratio()) {
                // All good, within ratio, nothing more to do.
                return true;
            }

            // Time to liquidate vault.
            vault->isUnderLiquidation = true;
            cache.StoreVault(vaultId, *vault);
            auto loanTokens = cache.GetLoanTokens(vaultId);
            assert(loanTokens);

            // Get the interest rate for each loan token in the vault, find
            // the interest value and move it to the totals, removing it from the
            // vault, while also stopping the vault from accumulating interest
            // further. Note, however, it's added back so that it's accurate
            // for auction calculations.
            CBalances totalInterest;
            for (auto& loan : loanTokens->balances) {
                auto tokenId = loan.first;
                auto tokenValue = loan.second;
                auto rate = cache.GetInterestRate(vaultId, tokenId, pindex->nHeight);
                assert(rate);
                LogPrint(BCLog::LOAN,"\t\t"); /* Continued */
                auto subInterest = TotalInterest(*rate, pindex->nHeight);
                totalInterest.Add({tokenId, subInterest});

                // Remove the interests from the vault and the storage respectively
                cache.SubLoanToken(vaultId, {tokenId, tokenValue});
                LogPrint(BCLog::LOAN,"\t\t"); /* Continued */
                cache.EraseInterest(pindex->nHeight, vaultId, vault->schemeId, tokenId, tokenValue, subInterest);
                // Putting this back in now for auction calculations.
                loan.second += subInterest;
            }

            // Remove the collaterals out of the vault.
            // (Prep to get the auction batches instead)
            for (const auto& col : collaterals.balances) {
                auto tokenId = col.first;
                auto tokenValue = col.second;
                cache.SubVaultCollateral(vaultId, {tokenId, tokenValue});
            }

            auto batches = CollectAuctionBatches(*collateral.val, collaterals.balances, loanTokens->balances);

            // Now, let's add the remaining amounts and store the batch.
            for (auto i = 0u; i < batches.size(); i++) {
                auto& batch = batches[i];
                auto tokenId = batch.loanAmount.nTokenId;
                auto interest = totalInterest.balances[tokenId];
                if (interest > 0) {
                    auto balance = loanTokens->balances[tokenId];
                    auto interestPart = DivideAmounts(batch.loanAmount.nValue, balance);
                    batch.loanInterest = MultiplyAmounts(interestPart, interest);
                }
                cache.StoreAuctionBatch(vaultId, i, batch);
            }

            // All done. Ready to save the overall auction.
            cache.StoreAuction(vaultId, CAuctionData{
                                            uint32_t(batches.size()),
                                            pindex->nHeight + chainparams.GetConsensus().blocksCollateralAuction(),
                                            cache.GetLoanLiquidationPenalty()
            });

            // Store state in vault DB
            if (pvaultHistoryDB) {
                pvaultHistoryDB->WriteVaultState(cache, *pindex, vaultId, collateral.val->ratio());
            }

            return true;
        });
    }

    CHistoryWriters writers{nullptr, pburnHistoryDB.get(), pvaultHistoryDB.get()};
    CAccountsHistoryWriter view(cache, pindex->nHeight, ~0u, {}, uint8_t(CustomTxType::AuctionBid), &writers);

    view.ForEachVaultAuction([&](const CVaultId& vaultId, const CAuctionData& data) {
        if (data.liquidationHeight != uint32_t(pindex->nHeight)) {
            return false;
        }
        auto vault = view.GetVault(vaultId);
        assert(vault);

        for (uint32_t i = 0; i < data.batchCount; i++) {
            auto batch = view.GetAuctionBatch(vaultId, i);
            assert(batch);

            if (auto bid = view.GetAuctionBid(vaultId, i)) {
                auto bidOwner = bid->first;
                auto bidTokenAmount = bid->second;

                auto penaltyAmount = MultiplyAmounts(batch->loanAmount.nValue, COIN + data.liquidationPenalty);
                assert(bidTokenAmount.nValue >= penaltyAmount);
                // penaltyAmount includes interest, batch as well, so we should put interest back
                // in result we have 5% penalty + interest via DEX to DFI and burn
                auto amountToBurn = penaltyAmount - batch->loanAmount.nValue + batch->loanInterest;
                if (amountToBurn > 0) {
                    CScript tmpAddress(vaultId.begin(), vaultId.end());
                    view.AddBalance(tmpAddress, {bidTokenAmount.nTokenId, amountToBurn});

                    SwapToDFIOverUSD(view, bidTokenAmount.nTokenId, amountToBurn, tmpAddress, chainparams.GetConsensus().burnAddress, pindex->nHeight);
                }

                view.CalculateOwnerRewards(bidOwner, pindex->nHeight);

                for (const auto& col : batch->collaterals.balances) {
                    auto tokenId = col.first;
                    auto tokenAmount = col.second;
                    view.AddBalance(bidOwner, {tokenId, tokenAmount});
                }

                auto amountToFill = bidTokenAmount.nValue - penaltyAmount;
                if (amountToFill > 0) {
                    // return the rest as collateral to vault via DEX to DFI
                    CScript tmpAddress(vaultId.begin(), vaultId.end());
                    view.AddBalance(tmpAddress, {bidTokenAmount.nTokenId, amountToFill});

                    SwapToDFIOverUSD(view, bidTokenAmount.nTokenId, amountToFill, tmpAddress, tmpAddress, pindex->nHeight);
                    auto amount = view.GetBalance(tmpAddress, DCT_ID{0});
                    view.SubBalance(tmpAddress, amount);
                    view.AddVaultCollateral(vaultId, amount);
                }

                view.SubMintedTokens(batch->loanAmount.nTokenId, batch->loanAmount.nValue - batch->loanInterest);

                if (paccountHistoryDB) {
                    AuctionHistoryKey key{data.liquidationHeight, bidOwner, vaultId, i};
                    AuctionHistoryValue value{bidTokenAmount, batch->collaterals.balances};
                    paccountHistoryDB->WriteAuctionHistory(key, value);
                }

            } else {
                // we should return loan including interest
                view.AddLoanToken(vaultId, batch->loanAmount);
                view.StoreInterest(pindex->nHeight, vaultId, vault->schemeId, batch->loanAmount.nTokenId, batch->loanAmount.nValue);
                for (const auto& col : batch->collaterals.balances) {
                    auto tokenId = col.first;
                    auto tokenAmount = col.second;
                    view.AddVaultCollateral(vaultId, {tokenId, tokenAmount});
                }
            }
        }

        vault->isUnderLiquidation = false;
        view.StoreVault(vaultId, *vault);
        view.EraseAuction(vaultId, pindex->nHeight);

        // Store state in vault DB
        if (pvaultHistoryDB) {
            pvaultHistoryDB->WriteVaultState(view, *pindex, vaultId);
        }

        return true;
    }, pindex->nHeight);

    view.Flush();
    pburnHistoryDB->Flush();
    if (paccountHistoryDB) {
        paccountHistoryDB->Flush();
    }
}

void CChainState::ProcessFutures(const CBlockIndex* pindex, CCustomCSView& cache, const CChainParams& chainparams)
{
    if (pindex->nHeight < chainparams.GetConsensus().FortCanningRoadHeight) {
        return;
    }

    auto attributes = cache.GetAttributes();
    if (!attributes) {
        return;
    }

    CDataStructureV0 activeKey{AttributeTypes::Param, ParamIDs::DFIP2203, DFIPKeys::Active};
    const auto active = attributes->GetValue(activeKey, false);
    if (!active) {
        return;
    }

    CDataStructureV0 blockKey{AttributeTypes::Param, ParamIDs::DFIP2203, DFIPKeys::BlockPeriod};
    CDataStructureV0 rewardKey{AttributeTypes::Param, ParamIDs::DFIP2203, DFIPKeys::RewardPct};
    if (!attributes->CheckKey(blockKey) || !attributes->CheckKey(rewardKey)) {
        return;
    }

    const auto blockPeriod = attributes->GetValue(blockKey, CAmount{});
    if (pindex->nHeight % blockPeriod != 0) {
        return;
    }

    auto time = GetTimeMillis();
    LogPrintf("Future swap settlement in progress.. (height: %d)\n", pindex->nHeight);

    const auto rewardPct = attributes->GetValue(rewardKey, CAmount{});
    const auto discount{COIN - rewardPct};
    const auto premium{COIN + rewardPct};

    std::map<DCT_ID, CFuturesPrice> futuresPrices;
    CDataStructureV0 tokenKey{AttributeTypes::Token, 0, TokenKeys::DFIP2203Enabled};

    std::vector<std::pair<DCT_ID, CLoanView::CLoanSetLoanTokenImpl>> loanTokens;

    cache.ForEachLoanToken([&](const DCT_ID& id, const CLoanView::CLoanSetLoanTokenImpl& loanToken) {
        tokenKey.typeId = id.v;
        const auto enabled = attributes->GetValue(tokenKey, true);
        if (!enabled) {
            return true;
        }

        loanTokens.emplace_back(id, loanToken);

        return true;
    });

    if (loanTokens.empty()) {
        attributes->ForEach([&](const CDataStructureV0& attr, const CAttributeValue&) {
            if (attr.type != AttributeTypes::Token) {
                return false;
            }

            tokenKey.typeId = attr.typeId;
            const auto enabled = attributes->GetValue(tokenKey, true);
            if (!enabled) {
                return true;
            }

            if (attr.key == TokenKeys::LoanMintingEnabled) {
                auto tokenId = DCT_ID{attr.typeId};
                if (auto loanToken = cache.GetLoanTokenFromAttributes(tokenId)) {
                    loanTokens.emplace_back(tokenId, *loanToken);
                }
            }

            return true;
        }, CDataStructureV0{AttributeTypes::Token});
    }

    for (const auto& [id, loanToken] : loanTokens) {

        const auto useNextPrice{false}, requireLivePrice{true};
        const auto discountPrice = cache.GetAmountInCurrency(discount, loanToken.fixedIntervalPriceId, useNextPrice, requireLivePrice);
        const auto premiumPrice = cache.GetAmountInCurrency(premium, loanToken.fixedIntervalPriceId, useNextPrice, requireLivePrice);
        if (!discountPrice || !premiumPrice) {
            continue;
        }

        futuresPrices.emplace(id, CFuturesPrice{*discountPrice, *premiumPrice});
    }

    CDataStructureV0 burnKey{AttributeTypes::Live, ParamIDs::Economy, EconomyKeys::DFIP2203Burned};
    CDataStructureV0 mintedKey{AttributeTypes::Live, ParamIDs::Economy, EconomyKeys::DFIP2203Minted};

    auto burned = attributes->GetValue(burnKey, CBalances{});
    auto minted = attributes->GetValue(mintedKey, CBalances{});

    std::map<CFuturesUserKey, CFuturesUserValue> unpaidContracts;
    std::set<CFuturesUserKey> deletionPending;

    auto txn = std::numeric_limits<uint32_t>::max();

    auto dUsdToTokenSwapsCounter = 0;
    auto tokenTodUsdSwapsCounter = 0;

    cache.ForEachFuturesUserValues([&](const CFuturesUserKey& key, const CFuturesUserValue& futuresValues){

        CHistoryWriters writers{paccountHistoryDB.get(), nullptr, nullptr};
        CAccountsHistoryWriter view(cache, pindex->nHeight, txn--, {}, uint8_t(CustomTxType::FutureSwapExecution), &writers);

        deletionPending.insert(key);

        const auto source = view.GetLoanTokenByID(futuresValues.source.nTokenId);
        assert(source);

        if (source->symbol == "DUSD") {
            const DCT_ID destId{futuresValues.destination};
            const auto destToken = view.GetLoanTokenByID(destId);
            assert(destToken);            
            try {
                const auto& premiumPrice = futuresPrices.at(destId).premium;
                if (premiumPrice > 0) {
                    const auto total = DivideAmounts(futuresValues.source.nValue, premiumPrice);
                    view.AddMintedTokens(destId, total);
                    CTokenAmount destination{destId, total};
                    view.AddBalance(key.owner, destination);
                    burned.Add(futuresValues.source);
                    minted.Add(destination);
                    dUsdToTokenSwapsCounter++;
                    LogPrint(BCLog::FUTURESWAP, "ProcessFutures(): Owner %s source %s destination %s\n",
                        key.owner.GetHex(), futuresValues.source.ToString(), destination.ToString());
                }
            } catch (const std::out_of_range&) {
                unpaidContracts.emplace(key, futuresValues);
            }

        } else {
            const auto tokenDUSD = view.GetToken("DUSD");
            assert(tokenDUSD);

            try {
                const auto& discountPrice = futuresPrices.at(futuresValues.source.nTokenId).discount;
                const auto total = MultiplyAmounts(futuresValues.source.nValue, discountPrice);
                view.AddMintedTokens(tokenDUSD->first, total);
                CTokenAmount destination{tokenDUSD->first, total};
                view.AddBalance(key.owner, destination);
                burned.Add(futuresValues.source);
                minted.Add(destination);
                tokenTodUsdSwapsCounter++;
                LogPrint(BCLog::FUTURESWAP, "ProcessFutures(): Payment Owner %s source %s destination %s\n",
                    key.owner.GetHex(), futuresValues.source.ToString(), destination.ToString());
            } catch (const std::out_of_range&) {
                unpaidContracts.emplace(key, futuresValues);
            }
        }

        view.Flush();

        return true;
    }, {static_cast<uint32_t>(pindex->nHeight), {}, std::numeric_limits<uint32_t>::max()});

    const auto contractAddressValue = GetFutureSwapContractAddress();
    assert(contractAddressValue);

    CDataStructureV0 liveKey{AttributeTypes::Live, ParamIDs::Economy, EconomyKeys::DFIP2203Current};

    auto balances = attributes->GetValue(liveKey, CBalances{});

    auto failedContractsCounter = unpaidContracts.size();

    // Refund unpaid contracts
    for (const auto& [key, value] : unpaidContracts) {

        CHistoryWriters subWriters{paccountHistoryDB.get(), nullptr, nullptr};
        CAccountsHistoryWriter subView(cache, pindex->nHeight, txn--, {}, uint8_t(CustomTxType::FutureSwapRefund), &subWriters);
        subView.SubBalance(*contractAddressValue, value.source);
        subView.Flush();

        CHistoryWriters addWriters{paccountHistoryDB.get(), nullptr, nullptr};
        CAccountsHistoryWriter addView(cache, pindex->nHeight, txn--, {}, uint8_t(CustomTxType::FutureSwapRefund), &addWriters);
        addView.AddBalance(key.owner, value.source);
        addView.Flush();

        LogPrint(BCLog::FUTURESWAP, "ProcessFutures(): Refund Owner %s source %s destination %s\n",
                 key.owner.GetHex(), value.source.ToString(), value.source.ToString());
        balances.Sub(value.source);
    }

    for (const auto& key : deletionPending) {
        cache.EraseFuturesUserValues(key);
    }

    attributes->SetValue(burnKey, std::move(burned));
    attributes->SetValue(mintedKey, std::move(minted));

    if (!unpaidContracts.empty()) {
        attributes->SetValue(liveKey, std::move(balances));
    }

    LogPrintf("Future swap settlement completed: (%d DUSD->Token swaps," /* Continued */
    " %d Token->DUSD swaps, %d refunds (height: %d, time: %d)\n",
    dUsdToTokenSwapsCounter, tokenTodUsdSwapsCounter, failedContractsCounter,
    pindex->nHeight, GetTimeMillis() - time);

    cache.SetVariable(*attributes);
}

void CChainState::ProcessOracleEvents(const CBlockIndex* pindex, CCustomCSView& cache, const CChainParams& chainparams){
    if (pindex->nHeight < chainparams.GetConsensus().FortCanningHeight) {
        return;
    }
    auto blockInterval = cache.GetIntervalBlock();
    if (pindex->nHeight % blockInterval != 0) {
        return;
    }
    cache.ForEachFixedIntervalPrice([&](const CTokenCurrencyPair&, CFixedIntervalPrice fixedIntervalPrice){
        // Ensure that we update active and next regardless of state of things
        // And SetFixedIntervalPrice on each evaluation of this block.

        // As long as nextPrice exists, move the buffers.
        // If nextPrice doesn't exist, active price is retained.
        // nextPrice starts off as empty. Will be replaced by the next
        // aggregate, as long as there's a new price available.
        // If there is no price, nextPrice will remain empty.
        // This guarantees that the last price will continue to exists,
        // while the overall validity check still fails.

        // Furthermore, the time stamp is always indicative of the
        // last price time.
        auto nextPrice = fixedIntervalPrice.priceRecord[1];
        if (nextPrice > 0) {
            fixedIntervalPrice.priceRecord[0] = fixedIntervalPrice.priceRecord[1];
        }
        // keep timestamp updated
        fixedIntervalPrice.timestamp = pindex->nTime;
        // Use -1 to indicate empty price
        fixedIntervalPrice.priceRecord[1] = -1;
        auto aggregatePrice = GetAggregatePrice(cache,
                                                fixedIntervalPrice.priceFeedId.first,
                                                fixedIntervalPrice.priceFeedId.second,
                                                pindex->nTime);
        if (aggregatePrice) {
            fixedIntervalPrice.priceRecord[1] = aggregatePrice;
        } else {
            LogPrint(BCLog::ORACLE,"ProcessOracleEvents(): No aggregate price available: %s\n", aggregatePrice.msg);
        }
        auto res = cache.SetFixedIntervalPrice(fixedIntervalPrice);
        if (!res) {
            LogPrintf("Error: SetFixedIntervalPrice failed: %s\n", res.msg);
        }
        return true;
    });
}

void CChainState::ProcessGovEvents(const CBlockIndex* pindex, CCustomCSView& cache, const CChainParams& chainparams) {
    if (pindex->nHeight < chainparams.GetConsensus().FortCanningHeight) {
        return;
    }

    // Apply any pending GovVariable changes. Will come into effect on the next block.
    auto storedGovVars = cache.GetStoredVariables(pindex->nHeight);
    for (const auto& var : storedGovVars) {
        if (var) {
            CCustomCSView govCache(cache);
            // Add to existing ATTRIBUTES instead of overwriting.
            if (var->GetName() == "ATTRIBUTES") {
                auto govVar = cache.GetAttributes();
                govVar->time = pindex->GetBlockTime();
                if (govVar->Import(var->Export()) && govVar->Validate(govCache) && govVar->Apply(govCache, pindex->nHeight) && govCache.SetVariable(*govVar)) {
                    govCache.Flush();
                }
            } else if (var->Validate(govCache) && var->Apply(govCache, pindex->nHeight) && govCache.SetVariable(*var)) {
                govCache.Flush();
            }
        }
    }
    cache.EraseStoredVariables(static_cast<uint32_t>(pindex->nHeight));
}

void CChainState::ProcessTokenToGovVar(const CBlockIndex* pindex, CCustomCSView& cache, const CChainParams& chainparams) {

    // Migrate at +1 height so that GetLastHeight() in Gov var
    // Validate() has a height equal to the GW fork.
    if (pindex->nHeight != chainparams.GetConsensus().FortCanningCrunchHeight + 1) {
        return;
    }

    auto time = GetTimeMillis();
    LogPrintf("Token attributes migration in progress.. (height: %d)\n", pindex->nHeight);

    std::map<DCT_ID, CLoanSetLoanToken> loanTokens;
    std::vector<CLoanSetCollateralTokenImplementation> collateralTokens;

    cache.ForEachLoanToken([&](const DCT_ID& key, const CLoanSetLoanToken& loanToken) {
        loanTokens[key] = loanToken;
        return true;
    });

    cache.ForEachLoanCollateralToken([&](const CollateralTokenKey& key, const uint256& collTokenTx) {
        auto collToken = cache.GetLoanCollateralToken(collTokenTx);
        if (collToken) {
            collateralTokens.push_back(*collToken);
        }
        return true;
    });

    // Apply fixed_interval_price_id first
    std::map<std::string, std::string> attrsFirst;
    std::map<std::string, std::string> attrsSecond;

    int loanCount = 0, collateralCount = 0;

    try {
        for (const auto& [id, token] : loanTokens) {
            std::string prefix = KeyBuilder(ATTRIBUTES::displayVersions().at(VersionTypes::v0), ATTRIBUTES::displayTypes().at(AttributeTypes::Token),id.v);
            attrsFirst[KeyBuilder(prefix, ATTRIBUTES::displayKeys().at(AttributeTypes::Token).at(TokenKeys::FixedIntervalPriceId))] = token.fixedIntervalPriceId.first + '/' + token.fixedIntervalPriceId.second;
            attrsSecond[KeyBuilder(prefix, ATTRIBUTES::displayKeys().at(AttributeTypes::Token).at(TokenKeys::LoanMintingEnabled))] = token.mintable ? "true" : "false";
            attrsSecond[KeyBuilder(prefix, ATTRIBUTES::displayKeys().at(AttributeTypes::Token).at(TokenKeys::LoanMintingInterest))] = KeyBuilder(ValueFromAmount(token.interest).get_real());
            ++loanCount;
        }

        for (const auto& token : collateralTokens) {
            std::string prefix = KeyBuilder(ATTRIBUTES::displayVersions().at(VersionTypes::v0), ATTRIBUTES::displayTypes().at(AttributeTypes::Token), token.idToken.v);
            attrsFirst[KeyBuilder(prefix, ATTRIBUTES::displayKeys().at(AttributeTypes::Token).at(TokenKeys::FixedIntervalPriceId))] = token.fixedIntervalPriceId.first + '/' + token.fixedIntervalPriceId.second;
            attrsSecond[KeyBuilder(prefix, ATTRIBUTES::displayKeys().at(AttributeTypes::Token).at(TokenKeys::LoanCollateralEnabled))] = "true";
            attrsSecond[KeyBuilder(prefix, ATTRIBUTES::displayKeys().at(AttributeTypes::Token).at(TokenKeys::LoanCollateralFactor))] = KeyBuilder(ValueFromAmount(token.factor).get_real());
            ++collateralCount;
        }

        CCustomCSView govCache(cache);
        if (ApplyGovVars(govCache, *pindex, attrsFirst) && ApplyGovVars(govCache, *pindex, attrsSecond)) {
            govCache.Flush();

            // Erase old tokens afterwards to avoid invalid state during transition
            for (const auto& item : loanTokens) {
                cache.EraseLoanToken(item.first);
            }

            for (const auto& token : collateralTokens) {
                cache.EraseLoanCollateralToken(token);
            }
        }

        LogPrintf("Token attributes migration complete: " /* Continued */
                  "(%d loan tokens, %d collateral tokens, height: %d, time: %dms)\n",
                  loanCount, collateralCount, pindex->nHeight, GetTimeMillis() - time);

    } catch(std::out_of_range&) {
        LogPrintf("Non-existant map entry referenced in loan/collateral token to Gov var migration\n");
    }
}

static Res GetTokenSuffix(const CCustomCSView& view, const ATTRIBUTES& attributes, const uint32_t id, std::string& newSuffix) {
    CDataStructureV0 ascendantKey{AttributeTypes::Token, id, TokenKeys::Ascendant};
    if (attributes.CheckKey(ascendantKey)) {
        const auto& [previousID, str] = attributes.GetValue(ascendantKey, AscendantValue{std::numeric_limits<uint32_t>::max(), ""});
        auto previousToken = view.GetToken(DCT_ID{previousID});
        if (!previousToken) {
            return Res::Err("Previous token %d not found\n", id);
        }
        const auto found = previousToken->symbol.find(newSuffix);
        if (found == std::string::npos) {
            return Res::Err("Previous token name not valid: %s\n", previousToken->symbol);
        }

        const auto versionNumber  = previousToken->symbol.substr(found + newSuffix.size());
        uint32_t previousVersion{};
        try {
            previousVersion = std::stoi(versionNumber);
        } catch (...) {
            return Res::Err("Previous token name not valid.");
        }

        newSuffix += std::to_string(++previousVersion);
    } else {
        newSuffix += '1';
    }

    return Res::Ok();
}

template<typename GovVar>
static Res UpdateLiquiditySplits(CCustomCSView& view, const DCT_ID oldPoolId, const DCT_ID newPoolId, const uint32_t height) {
    if (auto var = view.GetVariable(GovVar::TypeName())) {
        if (auto lpVar = std::dynamic_pointer_cast<GovVar>(var)) {
            if (lpVar->splits.count(oldPoolId) > 0) {
                const auto value = lpVar->splits[oldPoolId];
                lpVar->splits.erase(oldPoolId);
                lpVar->splits[newPoolId] = value;
                lpVar->Apply(view, height);
                view.SetVariable(*lpVar);
            }
        }
    } else {
        return Res::Err("Failed to get %s", LP_SPLITS::TypeName());
    }

    return Res::Ok();
}

template<typename T>
static inline T CalculateNewAmount(const int multiplier, const T amount) {
    return multiplier < 0 ? amount / std::abs(multiplier) : amount * multiplier;
}

static Res PoolSplits(CCustomCSView& view, CAmount& totalBalance, ATTRIBUTES& attributes, const DCT_ID oldTokenId, const DCT_ID newTokenId,
                      const CBlockIndex* pindex, const CreationTxs& creationTxs, const int32_t multiplier) {

    auto time = GetTimeMillis();
    LogPrintf("Pool migration in progress.. (token %d -> %d, height: %d)\n",
            oldTokenId.v, newTokenId.v, pindex->nHeight);
    
    try {
        assert(creationTxs.count(oldTokenId.v));
        for (const auto& [oldPoolId, creationTx] : creationTxs.at(oldTokenId.v).second) {
            auto oldPoolToken = view.GetToken(oldPoolId);
            if (!oldPoolToken) {
                throw std::runtime_error(strprintf("Failed to get related pool token: %d", oldPoolId.v));
            }

            CTokenImplementation newPoolToken{*oldPoolToken};
            newPoolToken.creationHeight = pindex->nHeight;
            newPoolToken.creationTx = creationTx;
            newPoolToken.minted = 0;

            size_t suffixCount{1};
            view.ForEachPoolPair([&, oldTokenId = oldTokenId](DCT_ID const & poolId, const CPoolPair& pool){
                const auto tokenA = view.GetToken(pool.idTokenA);
                const auto tokenB = view.GetToken(pool.idTokenB);
                assert(tokenA);
                assert(tokenB);
                if ((tokenA->destructionHeight != -1 && tokenA->destructionTx != uint256{}) ||
                    (tokenB->destructionHeight != -1 && tokenB->destructionTx != uint256{})) {
                    const auto poolToken = view.GetToken(poolId);
                    assert(poolToken);
                    if (poolToken->symbol.find(oldPoolToken->symbol + "/v") != std::string::npos) {
                        ++suffixCount;
                    }
                }
                return true;
            });

            oldPoolToken->symbol += "/v" + std::to_string(suffixCount);
            oldPoolToken->flags |= static_cast<uint8_t>(CToken::TokenFlags::Tradeable);
            oldPoolToken->destructionHeight = pindex->nHeight;
            oldPoolToken->destructionTx = pindex->GetBlockHash();

            auto res = view.UpdateToken(*oldPoolToken, true, true);
            if (!res) {
                throw std::runtime_error(res.msg);
            }

            auto resVal = view.CreateToken(newPoolToken);
            if (!resVal) {
                throw std::runtime_error(resVal.msg);
            }

            const DCT_ID newPoolId{resVal.val->v};

            auto oldPoolPair = view.GetPoolPair(oldPoolId);
            if (!oldPoolPair) {
                throw std::runtime_error(strprintf("Failed to get related pool: %d", oldPoolId.v));
            }

            LogPrintf("Pool migration: Old pair (id: %d, token a: %d, b: %d, reserve a: %d, b: %d, liquidity: %d)\n",
                oldPoolId.v, oldPoolPair->idTokenA.v, oldPoolPair->idTokenB.v, 
                oldPoolPair->reserveA, oldPoolPair->reserveB, oldPoolPair->totalLiquidity);

            CPoolPair newPoolPair{*oldPoolPair};
            if (oldPoolPair->idTokenA == oldTokenId) {
                newPoolPair.idTokenA = newTokenId;
            } else {
                newPoolPair.idTokenB = newTokenId;
            }
            newPoolPair.creationTx = newPoolToken.creationTx;
            newPoolPair.creationHeight = pindex->nHeight;
            newPoolPair.reserveA = 0;
            newPoolPair.reserveB = 0;
            newPoolPair.totalLiquidity = 0;

            res = view.SetPoolPair(newPoolId, pindex->nHeight, newPoolPair);
            if (!res) {
                throw std::runtime_error(strprintf("SetPoolPair on new pool pair: %s", res.msg));
            }

            std::vector<std::pair<CScript, CAmount>> balancesToMigrate;
            view.ForEachBalance([&, oldPoolId = oldPoolId](CScript const & owner, CTokenAmount balance) {
                if (oldPoolId.v == balance.nTokenId.v && balance.nValue > 0) {
                    balancesToMigrate.emplace_back(owner, balance.nValue);
                }
                return true;
            });

            LogPrintf("Pool migration: Migrating %d balances.. \n", balancesToMigrate.size());

            // Largest first to make sure we are over MINIMUM_LIQUIDITY on first call to AddLiquidity
            std::sort(balancesToMigrate.begin(), balancesToMigrate.end(), [](const std::pair<CScript, CAmount>&a, const std::pair<CScript, CAmount>& b){
                return a.second > b.second;
            });

            // Special case. No liquidity providers in a previously used pool.
            if (balancesToMigrate.empty() && oldPoolPair->totalLiquidity == CPoolPair::MINIMUM_LIQUIDITY) {
                balancesToMigrate.emplace_back(Params().GetConsensus().burnAddress, CAmount{CPoolPair::MINIMUM_LIQUIDITY});
            }

            for (auto& [owner, amount] : balancesToMigrate) {
<<<<<<< HEAD

                if (owner != Params().GetConsensus().burnAddress) {
                    view.CalculateOwnerRewards(owner, pindex->nHeight);
=======
                if (oldPoolPair->totalLiquidity < CPoolPair::MINIMUM_LIQUIDITY) {
                    throw std::runtime_error("totalLiquidity less than minimum.");
                }
>>>>>>> d229e922

                    res = view.SubBalance(owner, CTokenAmount{oldPoolId, amount});
                    if (!res.ok) {
                        throw std::runtime_error(strprintf("SubBalance failed: %s", res.msg));
                    }
                }

                if (oldPoolPair->totalLiquidity < CPoolPair::MINIMUM_LIQUIDITY) {
                    throw std::runtime_error("totalLiquidity less than minimum.");
                }

                // First deposit to the pool has MINIMUM_LIQUIDITY removed and does not
                // belong to anyone. Give this to the last person leaving the pool.
                if (oldPoolPair->totalLiquidity - amount == CPoolPair::MINIMUM_LIQUIDITY) {
                    amount += CPoolPair::MINIMUM_LIQUIDITY;
                }

                CAmount resAmountA = (arith_uint256(amount) * oldPoolPair->reserveA / oldPoolPair->totalLiquidity).GetLow64();
                CAmount resAmountB = (arith_uint256(amount) * oldPoolPair->reserveB / oldPoolPair->totalLiquidity).GetLow64();
                oldPoolPair->reserveA -= resAmountA;
                oldPoolPair->reserveB -= resAmountB;
                oldPoolPair->totalLiquidity -= amount;

                CAmount amountA{0}, amountB{0};
                if (oldPoolPair->idTokenA == oldTokenId) {
                    amountA = CalculateNewAmount(multiplier, resAmountA);
                    totalBalance += amountA;
                    amountB = resAmountB;
                } else {
                    amountA = resAmountA;
                    amountB = CalculateNewAmount(multiplier, resAmountB);
                    totalBalance += amountB;
                }

                auto refundBalances = [&, owner = owner]() {
                    view.AddBalance(owner, {newPoolPair.idTokenA, amountA});
                    view.AddBalance(owner, {newPoolPair.idTokenB, amountB});
                };

                if (amountA <= 0 || amountB <= 0 || owner == Params().GetConsensus().burnAddress) {
                    refundBalances();
                    continue;
                }

                CAmount liquidity{0};
                if (newPoolPair.totalLiquidity == 0) {
                    liquidity = (arith_uint256(amountA) * amountB).sqrt().GetLow64();
                    liquidity -= CPoolPair::MINIMUM_LIQUIDITY;
                    newPoolPair.totalLiquidity = CPoolPair::MINIMUM_LIQUIDITY;
                } else {
                    CAmount liqA = (arith_uint256(amountA) * newPoolPair.totalLiquidity / newPoolPair.reserveA).GetLow64();
                    CAmount liqB = (arith_uint256(amountB) * newPoolPair.totalLiquidity / newPoolPair.reserveB).GetLow64();
                    liquidity = std::min(liqA, liqB);

                    if (liquidity == 0) {
                        refundBalances();
                        continue;
                    }
                }

                auto resTotal = SafeAdd(newPoolPair.totalLiquidity, liquidity);
                if (!resTotal) {
                    refundBalances();
                    continue;
                }
                newPoolPair.totalLiquidity = resTotal;

                auto resA = SafeAdd(newPoolPair.reserveA, amountA);
                auto resB = SafeAdd(newPoolPair.reserveB, amountB);
                if (resA && resB) {
                    newPoolPair.reserveA = resA;
                    newPoolPair.reserveB = resB;
                } else {
                    refundBalances();
                    continue;
                }

                res = view.AddBalance(owner, {newPoolId, liquidity});
                if (!res) {
                    refundBalances();
                    continue;
                }

                view.SetShare(newPoolId, owner, pindex->nHeight);
            }

            DCT_ID maxToken{std::numeric_limits<uint32_t>::max()};
            if (oldPoolPair->idTokenA == oldTokenId) {
                view.EraseDexFeePct(oldPoolPair->idTokenA, maxToken);
                view.EraseDexFeePct(maxToken, oldPoolPair->idTokenA);
            } else {
                view.EraseDexFeePct(oldPoolPair->idTokenB, maxToken);
                view.EraseDexFeePct(maxToken, oldPoolPair->idTokenB);
            }

            view.EraseDexFeePct(oldPoolId, oldPoolPair->idTokenA);
            view.EraseDexFeePct(oldPoolId, oldPoolPair->idTokenB);

            if (oldPoolPair->totalLiquidity != 0) {
                throw std::runtime_error(strprintf("totalLiquidity should be zero. Remainder: %d", oldPoolPair->totalLiquidity));
            }

            LogPrintf("Pool migration: New pair (id: %d, token a: %d, b: %d, reserve a: %d, b: %d, liquidity: %d)\n",
                newPoolId.v,
                newPoolPair.idTokenA.v, newPoolPair.idTokenB.v, 
                newPoolPair.reserveA, newPoolPair.reserveB, newPoolPair.totalLiquidity);

            res = view.SetPoolPair(newPoolId, pindex->nHeight, newPoolPair);
            if (!res) {
                throw std::runtime_error(strprintf("SetPoolPair on new pool pair: %s", res.msg));
            }

            res = view.SetPoolPair(oldPoolId, pindex->nHeight, *oldPoolPair);
            if (!res) {
                throw std::runtime_error(strprintf("SetPoolPair on old pool pair: %s", res.msg));
            }

            res = view.UpdatePoolPair(oldPoolId, pindex->nHeight, false, -1, CScript{}, CBalances{});
            if (!res) {
                throw std::runtime_error(strprintf("UpdatePoolPair on old pool pair: %s", res.msg));
            }

            std::vector<CDataStructureV0> eraseKeys;
            for (const auto& [key, value] : attributes.GetAttributesMap()) {
                if (const auto v0Key = boost::get<CDataStructureV0>(&key); v0Key->type == AttributeTypes::Poolpairs && v0Key->typeId == oldPoolId.v) {
                    CDataStructureV0 newKey{AttributeTypes::Poolpairs, newPoolId.v, v0Key->key, v0Key->keyId};
                    attributes.SetValue(newKey, value);
                    eraseKeys.push_back(*v0Key);
                }
            }

            for (const auto& key : eraseKeys) {
                attributes.EraseKey(key);
            }

            res = UpdateLiquiditySplits<LP_SPLITS>(view, oldPoolId, newPoolId, pindex->nHeight);
            if (!res) {
                throw std::runtime_error(res.msg);
            }

            res = UpdateLiquiditySplits<LP_LOAN_TOKEN_SPLITS>(view, oldPoolId, newPoolId, pindex->nHeight);
            if (!res) {
                throw std::runtime_error(res.msg);
            }
            LogPrintf("Pool migration complete: (%d -> %d, height: %d, time: %dms)\n",
                  oldPoolId.v, newPoolId.v, pindex->nHeight, GetTimeMillis() - time);
        }

    } catch (const std::runtime_error& e) {
        return Res::Err(e.what());
    }
    return Res::Ok();
}

static Res VaultSplits(CCustomCSView& view, ATTRIBUTES& attributes, const DCT_ID oldTokenId, const DCT_ID newTokenId, const int height, const int multiplier) {
    auto time = GetTimeMillis();
    LogPrintf("Vaults rebalance in progress.. (token %d -> %d, height: %d)\n",
              oldTokenId.v, newTokenId.v, height);
    std::vector<std::pair<CVaultId, CAmount>> loanTokenAmounts;
    view.ForEachLoanTokenAmount([&](const CVaultId& vaultId,  const CBalances& balances){
        for (const auto& [tokenId, amount] : balances.balances) {
            if (tokenId == oldTokenId) {
                loanTokenAmounts.emplace_back(vaultId, amount);
            }
        }
        return true;
    });

    for (auto& [vaultId, amount] : loanTokenAmounts) {
        const auto res = view.SubLoanToken(vaultId, {oldTokenId, amount});
        if (!res) {
            return res;
        }
    }

    CVaultId failedVault;
    std::vector<std::tuple<CVaultId, CInterestRateV2, std::string>> loanInterestRates;
    view.ForEachVaultInterestV2([&](const CVaultId& vaultId, DCT_ID tokenId, const CInterestRateV2& rate) {
        if (tokenId == oldTokenId) {
            const auto vaultData = view.GetVault(vaultId);
            if (!vaultData) {
                failedVault = vaultId;
                return false;
            }
            loanInterestRates.emplace_back(vaultId, rate, vaultData->schemeId);
        }
        return true;
    });

    if (failedVault != CVaultId{}) {
        return Res::Err("Failed to get vault data for: %s", failedVault.ToString());
    }

    attributes.EraseKey(CDataStructureV0{AttributeTypes::Locks, ParamIDs::TokenID, oldTokenId.v});
    attributes.SetValue(CDataStructureV0{AttributeTypes::Locks, ParamIDs::TokenID, newTokenId.v}, true);

    auto res = attributes.Apply(view, height);
    if (!res) {
        return res;
    }
    view.SetVariable(attributes);

    for (auto& [vaultId, amount] : loanTokenAmounts) {
        amount = CalculateNewAmount(multiplier, amount);
        res = view.AddLoanToken(vaultId, {newTokenId, amount});
        if (!res) {
            return res;
        }
    }

    const auto loanToken = view.GetLoanTokenByID(newTokenId);
    if (!loanToken) {
        return Res::Err("Failed to get loan token.");
    }

    // Pre-populate to save repeated calls to get loan scheme
    std::map<std::string, CAmount> loanSchemes;
    view.ForEachLoanScheme([&](const std::string& key, const CLoanSchemeData& data) {
        loanSchemes.emplace(key, data.rate);
        return true;
    });

    for (auto& [vaultId, rate, schemeId] : loanInterestRates) {
        CAmount loanSchemeRate{0};
        try {
            loanSchemeRate = loanSchemes.at(schemeId);
        } catch (const std::out_of_range&) {
            return Res::Err("Failed to get loan scheme.");
        }

        view.EraseInterestDirect(vaultId, oldTokenId);
        rate.interestToHeight = CalculateNewAmount(multiplier, rate.interestToHeight);

        auto amounts = view.GetLoanTokens(vaultId);
        if (amounts) {
            rate.interestPerBlock = InterestPerBlockCalculationV2(amounts->balances[newTokenId], loanToken->interest, loanSchemeRate);
        }

        view.WriteInterestRate(std::make_pair(vaultId, newTokenId), rate, rate.height);
    }

    LogPrintf("Vaults rebalance completed: (token %d -> %d, height: %d, time: %dms)\n",
              oldTokenId.v, newTokenId.v, height, GetTimeMillis() - time);

    return Res::Ok();
}

void CChainState::ProcessTokenSplits(const CBlock& block, const CBlockIndex* pindex, CCustomCSView& cache, const CreationTxs& creationTxs, const CChainParams& chainparams) {
    if (pindex->nHeight < chainparams.GetConsensus().FortCanningCrunchHeight) {
        return;
    }
    const auto attributes = cache.GetAttributes();
    if (!attributes) {
        return;
    }

    CDataStructureV0 splitKey{AttributeTypes::Oracles, OracleIDs::Splits, static_cast<uint32_t>(pindex->nHeight)};
    const auto splits = attributes->GetValue(splitKey, OracleSplits{});

    if (!splits.empty()) {
        attributes->EraseKey(splitKey);
        cache.SetVariable(*attributes);
    }

    for (const auto& [id, multiplier] : splits) {
        auto time = GetTimeMillis();
        LogPrintf("Token split in progress.. (id: %d, mul: %d, height: %d)\n", id, multiplier, pindex->nHeight);
        
        if (!cache.AreTokensLocked({id})) {
            LogPrintf("Token split failed. No locks.\n");
            continue;
        }

        auto view{cache};

        const DCT_ID oldTokenId{id};

        auto token = view.GetToken(oldTokenId);
        if (!token) {
            LogPrintf("Token split failed. Token %d not found\n", oldTokenId.v);
            continue;
        }

        std::string newTokenSuffix = "/v";
        auto res = GetTokenSuffix(cache, *attributes, oldTokenId.v, newTokenSuffix);
        if (!res) {
            LogPrintf("Token split failed on GetTokenSuffix %s\n", res.msg);
            continue;
        }

        CTokenImplementation newToken{*token};
        newToken.creationHeight = pindex->nHeight;
        assert(creationTxs.count(id));
        newToken.creationTx = creationTxs.at(id).first;
        newToken.minted = 0;

        token->symbol += newTokenSuffix;
        token->destructionHeight = pindex->nHeight;
        token->destructionTx = pindex->GetBlockHash();
        token->flags &= ~(static_cast<uint8_t>(CToken::TokenFlags::Default) | static_cast<uint8_t>(CToken::TokenFlags::LoanToken));
        token->flags |= static_cast<uint8_t>(CToken::TokenFlags::Finalized);

        res = view.SubMintedTokens(oldTokenId, token->minted);
        if (!res) {
            LogPrintf("Token split failed on SubMintedTokens %s\n", res.msg);
            continue;
        }

        res = view.UpdateToken(*token, false, true);
        if (!res) {
            LogPrintf("Token split failed on UpdateToken %s\n", res.msg);
            continue;
        }

        auto resVal = view.CreateToken(newToken);
        if (!resVal) {
            LogPrintf("Token split failed on CreateToken %s\n", resVal.msg);
            continue;
        }

        const DCT_ID newTokenId{resVal.val->v};
        LogPrintf("Token split info: (symbol: %s, id: %d -> %d)\n", newToken.symbol, oldTokenId.v, newTokenId.v);

        std::vector<CDataStructureV0> eraseKeys;
        for (const auto& [key, value] : attributes->GetAttributesMap()) {
            if (const auto v0Key = boost::get<CDataStructureV0>(&key); v0Key->type == AttributeTypes::Token) {
                if (v0Key->typeId == oldTokenId.v && v0Key->keyId == oldTokenId.v) {
                    CDataStructureV0 newKey{AttributeTypes::Token, newTokenId.v, v0Key->key, newTokenId.v};
                    attributes->SetValue(newKey, value);
                    eraseKeys.push_back(*v0Key);
                } else if (v0Key->typeId == oldTokenId.v) {
                    CDataStructureV0 newKey{AttributeTypes::Token, newTokenId.v, v0Key->key, v0Key->keyId};
                    attributes->SetValue(newKey, value);
                    eraseKeys.push_back(*v0Key);
                } else if (v0Key->keyId == oldTokenId.v) {
                    CDataStructureV0 newKey{AttributeTypes::Token, v0Key->typeId, v0Key->key, newTokenId.v};
                    attributes->SetValue(newKey, value);
                    eraseKeys.push_back(*v0Key);
                }
            }
        }

        for (const auto& key : eraseKeys) {
            attributes->EraseKey(key);
        }

        CDataStructureV0 newAscendantKey{AttributeTypes::Token, newTokenId.v, TokenKeys::Ascendant};
        attributes->SetValue(newAscendantKey, AscendantValue{oldTokenId.v, "split"});

        CDataStructureV0 descendantKey{AttributeTypes::Token, oldTokenId.v, TokenKeys::Descendant};
        attributes->SetValue(descendantKey, DescendantValue{newTokenId.v, static_cast<int32_t>(pindex->nHeight)});

        CAmount totalBalance{0};

        res = PoolSplits(view, totalBalance, *attributes, oldTokenId, newTokenId, pindex, creationTxs, multiplier);
        if (!res) {
            LogPrintf("Pool splits failed %s\n", res.msg);
            continue;
        }

        CAccounts addAccounts;
        CAccounts subAccounts;


        view.ForEachBalance([&, multiplier = multiplier](CScript const& owner, const CTokenAmount& balance) {
            if (oldTokenId.v == balance.nTokenId.v) {
                const auto newBalance = CalculateNewAmount(multiplier, balance.nValue);
                addAccounts[owner].Add({newTokenId, newBalance});
                subAccounts[owner].Add(balance);
                totalBalance += newBalance;
            }
            return true;
        });

        LogPrintf("Token split info: Rebalance "  /* Continued */
        "(id: %d, symbol: %s, add: %d, sub: %d, total: %d)\n", 
        id, newToken.symbol, addAccounts.size(), subAccounts.size(), totalBalance);

        res = view.AddMintedTokens(newTokenId, totalBalance);
        if (!res) {
            LogPrintf("Token split failed on AddMintedTokens %s\n", res.msg);
            continue;
        }

        try {
            for (const auto& [owner, balances] : addAccounts) {
                res = view.AddBalances(owner, balances);
                if (!res) {
                    throw std::runtime_error(res.msg);
                }
            }

            for (const auto& [owner, balances] : subAccounts) {
                res = view.SubBalances(owner, balances);
                if (!res) {
                    throw std::runtime_error(res.msg);
                }
            }
        } catch (const std::runtime_error& e) {
            LogPrintf("Token split failed. %s\n", res.msg);
            continue;
        }

        if (view.GetLoanTokenByID(oldTokenId)) {
            res = VaultSplits(view, *attributes, oldTokenId, newTokenId, pindex->nHeight, multiplier);
            if (!res) {
                LogPrintf("Vault splits failed: %s\n", res.msg);
                continue;
            }
        } else {
            auto res = attributes->Apply(view, pindex->nHeight);
            if (!res) {
                LogPrintf("Token split failed on Apply: %s\n", res.msg);
                continue;
            }
        }

        std::vector<std::pair<CDataStructureV0, OracleSplits>> updateAttributesKeys;
        for (const auto& [key, value] : attributes->GetAttributesMap()) {
            if (const auto v0Key = boost::get<const CDataStructureV0>(&key);
                v0Key->type == AttributeTypes::Oracles && v0Key->typeId == OracleIDs::Splits) {
                if (const auto splitMap = boost::get<OracleSplits>(&value)) {
                    for (auto [splitMapKey, splitMapValue] : *splitMap) {
                        if (splitMapKey == oldTokenId.v) {
                            auto copyMap{*splitMap};
                            copyMap.erase(splitMapKey);
                            updateAttributesKeys.emplace_back(*v0Key, copyMap);
                            break;
                        }
                    }
                }
            }
        }

        for (const auto& [key, value] : updateAttributesKeys) {
            if (value.empty()) {
                attributes->EraseKey(key);
            } else {
                attributes->SetValue(key, value);
            }
        }
        view.SetVariable(*attributes);
        view.Flush();
        LogPrintf("Token split completed: (id: %d, mul: %d, time: %dms)\n", id, multiplier, GetTimeMillis() - time);
    }
}

bool CChainState::FlushStateToDisk(
    const CChainParams& chainparams,
    CValidationState &state,
    FlushStateMode mode,
    int nManualPruneHeight)
{
    int64_t nMempoolUsage = mempool.DynamicMemoryUsage();
    LOCK2(cs_main, cs_LastBlockFile);
    assert(this->CanFlushToDisk());
    static int64_t nLastWrite = 0;
    static int64_t nLastFlush = 0;
    std::set<int> setFilesToPrune;
    bool full_flush_completed = false;
    try {
    {
        bool fFlushForPrune = false;
        bool fDoFullFlush = false;
        if (fPruneMode && (fCheckForPruning || nManualPruneHeight > 0) && !fReindex) {
            if (nManualPruneHeight > 0) {
                FindFilesToPruneManual(setFilesToPrune, nManualPruneHeight);
            } else {
                FindFilesToPrune(setFilesToPrune, chainparams.PruneAfterHeight());
                fCheckForPruning = false;
            }
            if (!setFilesToPrune.empty()) {
                fFlushForPrune = true;
                if (!fHavePruned) {
                    pblocktree->WriteFlag("prunedblockfiles", true);
                    fHavePruned = true;
                }
            }
        }
        int64_t nNow = GetTimeMicros();
        // Avoid writing/flushing immediately after startup.
        if (nLastWrite == 0) {
            nLastWrite = nNow;
        }
        if (nLastFlush == 0) {
            nLastFlush = nNow;
        }
        int64_t nMempoolSizeMax = gArgs.GetArg("-maxmempool", DEFAULT_MAX_MEMPOOL_SIZE) * 1000000;
        int64_t cacheSize = CoinsTip().DynamicMemoryUsage();
        int64_t nTotalSpace = nCoinCacheUsage + std::max<int64_t>(nMempoolSizeMax - nMempoolUsage, 0);
        // The cache is large and we're within 10% and 10 MiB of the limit, but we have time now (not in the middle of a block processing).
        bool fCacheLarge = mode == FlushStateMode::PERIODIC && cacheSize > std::max((9 * nTotalSpace) / 10, nTotalSpace - MAX_BLOCK_COINSDB_USAGE * 1024 * 1024);
        // The cache is over the limit, we have to write now.
        bool fCacheCritical = mode == FlushStateMode::IF_NEEDED && cacheSize > nTotalSpace;
        // It's been a while since we wrote the block index to disk. Do this frequently, so we don't need to redownload after a crash.
        bool fPeriodicWrite = mode == FlushStateMode::PERIODIC && nNow > nLastWrite + (int64_t)DATABASE_WRITE_INTERVAL * 1000000;
        // It's been very long since we flushed the cache. Do this infrequently, to optimize cache usage.
        bool fPeriodicFlush = mode == FlushStateMode::PERIODIC && nNow > nLastFlush + (int64_t)DATABASE_FLUSH_INTERVAL * 1000000;
        // Combine all conditions that result in a full cache flush.
        fDoFullFlush = (mode == FlushStateMode::ALWAYS) || fCacheLarge || fCacheCritical || fPeriodicFlush || fFlushForPrune;
        // Write blocks and block index to disk.
        if (fDoFullFlush || fPeriodicWrite) {
            // Depend on nMinDiskSpace to ensure we can write block index
            if (!CheckDiskSpace(GetBlocksDir())) {
                return AbortNode(state, "Disk space is too low!", _("Error: Disk space is too low!").translated, CClientUIInterface::MSG_NOPREFIX);
            }
            // First make sure all block and undo data is flushed to disk.
            FlushBlockFile();
            // Then update all block file information (which may refer to block and undo files).
            {
                std::vector<std::pair<int, const CBlockFileInfo*> > vFiles;
                vFiles.reserve(setDirtyFileInfo.size());
                for (std::set<int>::iterator it = setDirtyFileInfo.begin(); it != setDirtyFileInfo.end(); ) {
                    vFiles.push_back(std::make_pair(*it, &vinfoBlockFile[*it]));
                    setDirtyFileInfo.erase(it++);
                }
                std::vector<const CBlockIndex*> vBlocks;
                vBlocks.reserve(setDirtyBlockIndex.size());
                for (std::set<CBlockIndex*>::iterator it = setDirtyBlockIndex.begin(); it != setDirtyBlockIndex.end(); ) {
                    vBlocks.push_back(*it);
                    setDirtyBlockIndex.erase(it++);
                }
                if (!pblocktree->WriteBatchSync(vFiles, nLastBlockFile, vBlocks)) {
                    return AbortNode(state, "Failed to write to block index database");
                }
            }
            // Finally remove any pruned files
            if (fFlushForPrune)
                UnlinkPrunedFiles(setFilesToPrune);
            nLastWrite = nNow;
        }
        // use a bit more memory in normal usage
        const size_t memoryCacheSizeMax = IsInitialBlockDownload() ? nCustomMemUsage : (nCustomMemUsage << 1);
        bool fMemoryCacheLarge = fDoFullFlush || (mode == FlushStateMode::IF_NEEDED && pcustomcsview->SizeEstimate() > memoryCacheSizeMax);
        // Flush best chain related state. This can only be done if the blocks / block index write was also done.
        if (fMemoryCacheLarge && !CoinsTip().GetBestBlock().IsNull()) {
            // Flush view first to estimate size on disk later
            if (!pcustomcsview->Flush()) {
                return AbortNode(state, "Failed to write db batch");
            }
            // Typical Coin structures on disk are around 48 bytes in size.
            // Pushing a new one to the database can cause it to be written
            // twice (once in the log, and once in the tables). This is already
            // an overestimation, as most will delete an existing entry or
            // overwrite one. Still, use a conservative safety factor of 2.
            if (!CheckDiskSpace(GetDataDir(), 48 * 2 * 2 * CoinsTip().GetCacheSize() + pcustomcsDB->SizeEstimate())) {
                return AbortNode(state, "Disk space is too low!", _("Error: Disk space is too low!").translated, CClientUIInterface::MSG_NOPREFIX);
            }
            // Flush the chainstate (which may refer to block index entries).
            if (!CoinsTip().Flush() || !pcustomcsDB->Flush()) {
                return AbortNode(state, "Failed to write to coin or masternode db to disk");
            }
            if (!compactBegin.empty() && !compactEnd.empty()) {
                auto time = GetTimeMillis();
                pcustomcsDB->Compact(compactBegin, compactEnd);
                compactBegin.clear();
                compactEnd.clear();
                LogPrint(BCLog::BENCH, "    - DB compacting takes: %dms\n", GetTimeMillis() - time);
            }
            nLastFlush = nNow;
            full_flush_completed = true;
        }
    }
    if (full_flush_completed) {
        // Update best block in wallet (so we can detect restored wallets).
        GetMainSignals().ChainStateFlushed(m_chain.GetLocator());
    }
    } catch (const std::runtime_error& e) {
        return AbortNode(state, std::string("System error while flushing: ") + e.what());
    }
    return true;
}

void CChainState::ForceFlushStateToDisk() {
    CValidationState state;
    const CChainParams& chainparams = Params();
    if (!this->FlushStateToDisk(chainparams, state, FlushStateMode::ALWAYS)) {
        LogPrintf("%s: failed to flush state (%s)\n", __func__, FormatStateMessage(state));
    }
}

void CChainState::PruneAndFlush() {
    CValidationState state;
    fCheckForPruning = true;
    const CChainParams& chainparams = Params();

    if (!this->FlushStateToDisk(chainparams, state, FlushStateMode::NONE)) {
        LogPrintf("%s: failed to flush state (%s)\n", __func__, FormatStateMessage(state));
    }
}

static void DoWarning(const std::string& strWarning)
{
    static bool fWarned = false;
    SetMiscWarning(strWarning);
    if (!fWarned) {
        AlertNotify(strWarning);
        fWarned = true;
    }
}

/** Private helper function that concatenates warning messages. */
static void AppendWarning(std::string& res, const std::string& warn)
{
    if (!res.empty()) res += ", ";
    res += warn;
}

/** Check warning conditions and do some notifications on new chain tip set. */
void static UpdateTip(const CBlockIndex* pindexNew, const CChainParams& chainParams)
    EXCLUSIVE_LOCKS_REQUIRED(::cs_main)
{
    // New best block
    mempool.AddTransactionsUpdated(1);

    {
        LOCK(g_best_block_mutex);
        g_best_block = pindexNew->GetBlockHash();
        g_best_block_cv.notify_all();
    }

    std::string warningMessages;
    if (!::ChainstateActive().IsInitialBlockDownload())
    {
        int nUpgraded = 0;
        const CBlockIndex* pindex = pindexNew;
        for (int bit = 0; bit < VERSIONBITS_NUM_BITS; bit++) {
            WarningBitsConditionChecker checker(bit);
            ThresholdState state = checker.GetStateFor(pindex, chainParams.GetConsensus(), warningcache[bit]);
            if (state == ThresholdState::ACTIVE || state == ThresholdState::LOCKED_IN) {
                const std::string strWarning = strprintf(_("Warning: unknown new rules activated (versionbit %i)").translated, bit);
                if (state == ThresholdState::ACTIVE) {
                    DoWarning(strWarning);
                } else {
                    AppendWarning(warningMessages, strWarning);
                }
            }
        }
        // Check the version of the last 100 blocks to see if we need to upgrade:
        for (int i = 0; i < 100 && pindex != nullptr; i++)
        {
            int32_t nExpectedVersion = ComputeBlockVersion(pindex->pprev, chainParams.GetConsensus());
            if (pindex->nVersion > VERSIONBITS_LAST_OLD_BLOCK_VERSION && (pindex->nVersion & ~nExpectedVersion) != 0)
                ++nUpgraded;
            pindex = pindex->pprev;
        }
        if (nUpgraded > 0)
            AppendWarning(warningMessages, strprintf(_("%d of last 100 blocks have unexpected version").translated, nUpgraded));
    }

    static int64_t lastTipTime = 0;
    auto currentTime = GetSystemTimeInSeconds();
    if (!warningMessages.empty() || !::ChainstateActive().IsInitialBlockDownload() || lastTipTime < currentTime - 20) {
        lastTipTime = currentTime;
        LogPrintf("%s: new best=%s height=%d version=0x%08x log2_work=%.8g tx=%lu date='%s' progress=%f cache=%.1fMiB(%utxo)", __func__, /* Continued */
            pindexNew->GetBlockHash().ToString(), pindexNew->nHeight, pindexNew->nVersion,
            log(pindexNew->nChainWork.getdouble())/log(2.0), (unsigned long)pindexNew->nChainTx,
            FormatISO8601DateTime(pindexNew->GetBlockTime()),
            GuessVerificationProgress(chainParams.TxData(), pindexNew), ::ChainstateActive().CoinsTip().DynamicMemoryUsage() * (1.0 / (1<<20)), ::ChainstateActive().CoinsTip().GetCacheSize());
        if (!warningMessages.empty())
            LogPrintf(" warning='%s'", warningMessages); /* Continued */
        LogPrintf("\n");
    }
}

/** Disconnect m_chain's tip.
  * After calling, the mempool will be in an inconsistent state, with
  * transactions from disconnected blocks being added to disconnectpool.  You
  * should make the mempool consistent again by calling UpdateMempoolForReorg.
  * with cs_main held.
  *
  * If disconnectpool is nullptr, then no disconnected transactions are added to
  * disconnectpool (note that the caller is responsible for mempool consistency
  * in any case).
  */
bool CChainState::DisconnectTip(CValidationState& state, const CChainParams& chainparams, DisconnectedBlockTransactions *disconnectpool)
{
    m_disconnectTip = true;
    CBlockIndex *pindexDelete = m_chain.Tip();
    assert(pindexDelete);
    // Read block from disk.
    std::shared_ptr<CBlock> pblock = std::make_shared<CBlock>();
    CBlock& block = *pblock;
    if (!ReadBlockFromDisk(block, pindexDelete, chainparams.GetConsensus())) {
        m_disconnectTip = false;
        return error("DisconnectTip(): Failed to read block");
    }
    // Apply the block atomically to the chain state.
    int64_t nStart = GetTimeMicros();
    {
        CCoinsViewCache view(&CoinsTip());
        CCustomCSView mnview(*pcustomcsview.get());
        assert(view.GetBestBlock() == pindexDelete->GetBlockHash());
        std::vector<CAnchorConfirmMessage> disconnectedConfirms;
        if (DisconnectBlock(block, pindexDelete, view, mnview, disconnectedConfirms) != DISCONNECT_OK) {
            // no usable history
            if (paccountHistoryDB) {
                paccountHistoryDB->Discard();
            }
            if (pburnHistoryDB) {
                pburnHistoryDB->Discard();
            }
            if (pvaultHistoryDB) {
                pvaultHistoryDB->Discard();
            }
            m_disconnectTip = false;
            return error("DisconnectTip(): DisconnectBlock %s failed", pindexDelete->GetBlockHash().ToString());
        }
        bool flushed = view.Flush() && mnview.Flush();
        assert(flushed);

        // flush history
        if (paccountHistoryDB) {
            paccountHistoryDB->Flush();
        }
        if (pburnHistoryDB) {
            pburnHistoryDB->Flush();
        }
        if (pvaultHistoryDB) {
            pvaultHistoryDB->Flush();
        }

        if (!disconnectedConfirms.empty()) {
            for (auto const & confirm : disconnectedConfirms) {
                panchorAwaitingConfirms->Add(confirm);
            }
            // we do not clear ALL votes (even they are stale) for the case of rapid tip changing. At least, they'll be deleted after their rewards
            if (!IsInitialBlockDownload()) {
                panchorAwaitingConfirms->ReVote();
            }
        }
    }
    LogPrint(BCLog::BENCH, "- Disconnect block: %.2fms\n", (GetTimeMicros() - nStart) * MILLI);
    // Write the chain state to disk, if necessary.
    if (!FlushStateToDisk(chainparams, state, FlushStateMode::IF_NEEDED)) {
        m_disconnectTip = false;
        return false;
    }

    if (disconnectpool) {
        // Save transactions to re-add to mempool at end of reorg
        for (auto it = block.vtx.rbegin(); it != block.vtx.rend(); ++it) {
            disconnectpool->addTransaction(*it);
        }
        while (disconnectpool->DynamicMemoryUsage() > MAX_DISCONNECTED_TX_POOL_SIZE * 1000) {
            // Drop the earliest entry, and remove its children from the mempool.
            auto it = disconnectpool->queuedTx.get<insertion_order>().begin();
            mempool.removeRecursive(**it, MemPoolRemovalReason::REORG);
            disconnectpool->removeEntry(it);
        }
    }

    m_chain.SetTip(pindexDelete->pprev);

    UpdateTip(pindexDelete->pprev, chainparams);
    // Let wallets know transactions went from 1-confirmed to
    // 0-confirmed or conflicted:
    GetMainSignals().BlockDisconnected(pblock);
    m_disconnectTip = false;
    return true;
}

static int64_t nTimeReadFromDisk = 0;
static int64_t nTimeConnectTotal = 0;
static int64_t nTimeFlush = 0;
static int64_t nTimeChainState = 0;
static int64_t nTimePostConnect = 0;

struct PerBlockConnectTrace {
    CBlockIndex* pindex = nullptr;
    std::shared_ptr<const CBlock> pblock;
    std::shared_ptr<std::vector<CTransactionRef>> conflictedTxs;
    PerBlockConnectTrace() : conflictedTxs(std::make_shared<std::vector<CTransactionRef>>()) {}
};
/**
 * Used to track blocks whose transactions were applied to the UTXO state as a
 * part of a single ActivateBestChainStep call.
 *
 * This class also tracks transactions that are removed from the mempool as
 * conflicts (per block) and can be used to pass all those transactions
 * through SyncTransaction.
 *
 * This class assumes (and asserts) that the conflicted transactions for a given
 * block are added via mempool callbacks prior to the BlockConnected() associated
 * with those transactions. If any transactions are marked conflicted, it is
 * assumed that an associated block will always be added.
 *
 * This class is single-use, once you call GetBlocksConnected() you have to throw
 * it away and make a new one.
 */
class ConnectTrace {
private:
    std::vector<PerBlockConnectTrace> blocksConnected;
    CTxMemPool &pool;
    boost::signals2::scoped_connection m_connNotifyEntryRemoved;

public:
    explicit ConnectTrace(CTxMemPool &_pool) : blocksConnected(1), pool(_pool) {
        m_connNotifyEntryRemoved = pool.NotifyEntryRemoved.connect(std::bind(&ConnectTrace::NotifyEntryRemoved, this, std::placeholders::_1, std::placeholders::_2));
    }

    void BlockConnected(CBlockIndex* pindex, std::shared_ptr<const CBlock> pblock) {
        assert(!blocksConnected.back().pindex);
        assert(pindex);
        assert(pblock);
        blocksConnected.back().pindex = pindex;
        blocksConnected.back().pblock = std::move(pblock);
        blocksConnected.emplace_back();
    }

    std::vector<PerBlockConnectTrace>& GetBlocksConnected() {
        // We always keep one extra block at the end of our list because
        // blocks are added after all the conflicted transactions have
        // been filled in. Thus, the last entry should always be an empty
        // one waiting for the transactions from the next block. We pop
        // the last entry here to make sure the list we return is sane.
        assert(!blocksConnected.back().pindex);
        assert(blocksConnected.back().conflictedTxs->empty());
        blocksConnected.pop_back();
        return blocksConnected;
    }

    void NotifyEntryRemoved(CTransactionRef txRemoved, MemPoolRemovalReason reason) {
        assert(!blocksConnected.back().pindex);
        if (reason == MemPoolRemovalReason::CONFLICT) {
            blocksConnected.back().conflictedTxs->emplace_back(std::move(txRemoved));
        }
    }
};

/**
 * Connect a new block to m_chain. pblock is either nullptr or a pointer to a CBlock
 * corresponding to pindexNew, to bypass loading it again from disk.
 *
 * The block is added to connectTrace if connection succeeds.
 */
bool CChainState::ConnectTip(CValidationState& state, const CChainParams& chainparams, CBlockIndex* pindexNew, const std::shared_ptr<const CBlock>& pblock, ConnectTrace& connectTrace, DisconnectedBlockTransactions &disconnectpool)
{
    assert(pindexNew->pprev == m_chain.Tip());
    // Read block from disk.
    int64_t nTime1 = GetTimeMicros();
    std::shared_ptr<const CBlock> pthisBlock;
    if (!pblock) {
        std::shared_ptr<CBlock> pblockNew = std::make_shared<CBlock>();
        if (!ReadBlockFromDisk(*pblockNew, pindexNew, chainparams.GetConsensus()))
            return AbortNode(state, "Failed to read block");
        pthisBlock = pblockNew;
    } else {
        pthisBlock = pblock;
    }
    const CBlock& blockConnecting = *pthisBlock;
    // Apply the block atomically to the chain state.
    int64_t nTime2 = GetTimeMicros(); nTimeReadFromDisk += nTime2 - nTime1;
    int64_t nTime3;
    LogPrint(BCLog::BENCH, "  - Load block from disk: %.2fms [%.2fs]\n", (nTime2 - nTime1) * MILLI, nTimeReadFromDisk * MICRO);
    {
        CCoinsViewCache view(&CoinsTip());
        CCustomCSView mnview(*pcustomcsview.get());
        std::vector<uint256> rewardedAnchors;
        bool rv = ConnectBlock(blockConnecting, state, pindexNew, view, mnview, chainparams, rewardedAnchors);
        GetMainSignals().BlockChecked(blockConnecting, state);
        if (!rv) {
            if (state.IsInvalid()) {
                InvalidBlockFound(pindexNew, state);
            }
            // no usable history
            if (paccountHistoryDB) {
                paccountHistoryDB->Discard();
            }
            if (pburnHistoryDB) {
                pburnHistoryDB->Discard();
            }
            if (pvaultHistoryDB) {
                pvaultHistoryDB->Discard();
            }
            return error("%s: ConnectBlock %s failed, %s", __func__, pindexNew->GetBlockHash().ToString(), FormatStateMessage(state));
        }
        nTime3 = GetTimeMicros(); nTimeConnectTotal += nTime3 - nTime2;
        LogPrint(BCLog::BENCH, "  - Connect total: %.2fms [%.2fs (%.2fms/blk)]\n", (nTime3 - nTime2) * MILLI, nTimeConnectTotal * MICRO, nTimeConnectTotal * MILLI / nBlocksTotal);
        bool flushed = view.Flush() && mnview.Flush();
        assert(flushed);

        // flush history
        if (paccountHistoryDB) {
            paccountHistoryDB->Flush();
        }
        if (pburnHistoryDB) {
            pburnHistoryDB->Flush();
        }
        if (pvaultHistoryDB) {
            pvaultHistoryDB->Flush();
        }

        // anchor rewards re-voting etc...
        if (!rewardedAnchors.empty()) {
            // we do not clear ALL votes (even they are stale) for the case of rapid tip changing. At least, they'll be deleted after their rewards
            for (auto const & btcTxHash : rewardedAnchors) {
                panchorAwaitingConfirms->EraseAnchor(btcTxHash);
            }
        }
    }
    int64_t nTime4 = GetTimeMicros(); nTimeFlush += nTime4 - nTime3;
    LogPrint(BCLog::BENCH, "  - Flush: %.2fms [%.2fs (%.2fms/blk)]\n", (nTime4 - nTime3) * MILLI, nTimeFlush * MICRO, nTimeFlush * MILLI / nBlocksTotal);
    // Write the chain state to disk, if necessary.
    if (!FlushStateToDisk(chainparams, state, FlushStateMode::IF_NEEDED))
        return false;
    int64_t nTime5 = GetTimeMicros(); nTimeChainState += nTime5 - nTime4;
    LogPrint(BCLog::BENCH, "  - Writing chainstate: %.2fms [%.2fs (%.2fms/blk)]\n", (nTime5 - nTime4) * MILLI, nTimeChainState * MICRO, nTimeChainState * MILLI / nBlocksTotal);
    // Remove conflicting transactions from the mempool.;
    mempool.removeForBlock(blockConnecting.vtx, pindexNew->nHeight);
    disconnectpool.removeForBlock(blockConnecting.vtx);
    // Update m_chain & related variables.
    m_chain.SetTip(pindexNew);
    UpdateTip(pindexNew, chainparams);

    // Update teams every anchoringTeamChange number of blocks
    if (pindexNew->nHeight >= Params().GetConsensus().DakotaHeight &&
            pindexNew->nHeight % Params().GetConsensus().mn.anchoringTeamChange == 0) {
        pcustomcsview->CalcAnchoringTeams(blockConnecting.stakeModifier, pindexNew);

        // Delete old and now invalid anchor confirms
        panchorAwaitingConfirms->Clear();

        // Revote to pay any unrewarded anchor confirms
        if (!IsInitialBlockDownload()) {
            panchorAwaitingConfirms->ReVote();
        }
    }

    int64_t nTime6 = GetTimeMicros(); nTimePostConnect += nTime6 - nTime5; nTimeTotal += nTime6 - nTime1;
    LogPrint(BCLog::BENCH, "  - Connect postprocess: %.2fms [%.2fs (%.2fms/blk)]\n", (nTime6 - nTime5) * MILLI, nTimePostConnect * MICRO, nTimePostConnect * MILLI / nBlocksTotal);
    LogPrint(BCLog::BENCH, "- Connect block: %.2fms [%.2fs (%.2fms/blk)]\n", (nTime6 - nTime1) * MILLI, nTimeTotal * MICRO, nTimeTotal * MILLI / nBlocksTotal);

    connectTrace.BlockConnected(pindexNew, std::move(pthisBlock));
    return true;
}

/**
 * Return the tip of the chain with the most work in it, that isn't
 * known to be invalid (it's however far from certain to be valid).
 */
CBlockIndex* CChainState::FindMostWorkChain() {
    do {
        CBlockIndex *pindexNew = nullptr;

        // Find the best candidate header.
        {
            std::set<CBlockIndex*, CBlockIndexWorkComparator>::reverse_iterator it = setBlockIndexCandidates.rbegin();
            if (it == setBlockIndexCandidates.rend())
                return nullptr;
            pindexNew = *it;
        }

        // Check whether all blocks on the path between the currently active chain and the candidate are valid.
        // Just going until the active chain is an optimization, as we know all blocks in it are valid already.
        CBlockIndex *pindexTest = pindexNew;
        bool fInvalidAncestor = false;
        while (pindexTest && !m_chain.Contains(pindexTest)) {
            assert(pindexTest->HaveTxsDownloaded() || pindexTest->nHeight == 0);

            // Pruned nodes may have entries in setBlockIndexCandidates for
            // which block files have been deleted.  Remove those as candidates
            // for the most work chain if we come across them; we can't switch
            // to a chain unless we have all the non-active-chain parent blocks.
            bool fFailedChain = pindexTest->nStatus & BLOCK_FAILED_MASK;
            bool fMissingData = !(pindexTest->nStatus & BLOCK_HAVE_DATA);
            if (fFailedChain || fMissingData) {
                // Candidate chain is not usable (either invalid or missing data)
                if (fFailedChain && (pindexBestInvalid == nullptr || pindexNew->nChainWork > pindexBestInvalid->nChainWork))
                    pindexBestInvalid = pindexNew;
                CBlockIndex *pindexFailed = pindexNew;
                // Remove the entire chain from the set.
                while (pindexTest != pindexFailed) {
                    if (fFailedChain) {
                        pindexFailed->nStatus |= BLOCK_FAILED_CHILD;
                    } else if (fMissingData) {
                        // If we're missing data, then add back to m_blocks_unlinked,
                        // so that if the block arrives in the future we can try adding
                        // to setBlockIndexCandidates again.
                        m_blockman.m_blocks_unlinked.insert(
                            std::make_pair(pindexFailed->pprev, pindexFailed));
                    }
                    setBlockIndexCandidates.erase(pindexFailed);
                    pindexFailed = pindexFailed->pprev;
                }
                setBlockIndexCandidates.erase(pindexTest);
                fInvalidAncestor = true;
                break;
            }
            pindexTest = pindexTest->pprev;
        }
        if (!fInvalidAncestor)
            return pindexNew;
    } while(true);
}

/** Delete all entries in setBlockIndexCandidates that are worse than the current tip. */
void CChainState::PruneBlockIndexCandidates() {
    // Note that we can't delete the current block itself, as we may need to return to it later in case a
    // reorganization to a better block fails.
    std::set<CBlockIndex*, CBlockIndexWorkComparator>::iterator it = setBlockIndexCandidates.begin();
    while (it != setBlockIndexCandidates.end() && setBlockIndexCandidates.value_comp()(*it, m_chain.Tip())) {
        setBlockIndexCandidates.erase(it++);
    }
    // Either the current tip or a successor of it we're working towards is left in setBlockIndexCandidates.
    assert(!setBlockIndexCandidates.empty());
//    LogPrintf("TRACE PruneBlockIndexCandidates() after: setBlockIndexCandidates: %i\n", setBlockIndexCandidates.size());
}

//! Returns last CBlockIndex* that is a checkpoint
static CBlockIndex* GetLastCheckpoint(const CCheckpointData& data) EXCLUSIVE_LOCKS_REQUIRED(cs_main)
{
    const MapCheckpoints& checkpoints = data.mapCheckpoints;

    for (const MapCheckpoints::value_type& i : reverse_iterate(checkpoints))
    {
        const uint256& hash = i.second;
        CBlockIndex* pindex = LookupBlockIndex(hash);
        if (pindex) {
            return pindex;
        }
    }
    return nullptr;
}

/**
 * Try to make some progress towards making pindexMostWork the active block.
 * pblock is either nullptr or a pointer to a CBlock corresponding to pindexMostWork.
 */
bool CChainState::ActivateBestChainStep(CValidationState& state, const CChainParams& chainparams, CBlockIndex* pindexMostWork, const std::shared_ptr<const CBlock>& pblock, bool& fInvalidFound, ConnectTrace& connectTrace)
{
    AssertLockHeld(cs_main);

    const CBlockIndex *pindexOldTip = m_chain.Tip();
    const CBlockIndex *pindexFork = m_chain.FindFork(pindexMostWork);

    // Disconnect active blocks which are no longer in the best chain.
    bool fBlocksDisconnected = false;
    DisconnectedBlockTransactions disconnectpool;
    auto disconnectBlocksTo = [&](const CBlockIndex *pindex) -> bool {
        while (m_chain.Tip() && m_chain.Tip() != pindex) {
            boost::this_thread::interruption_point();

            if (!DisconnectTip(state, chainparams, &disconnectpool)) {
                // This is likely a fatal error, but keep the mempool consistent,
                // just in case. Only remove from the mempool in this case.
                UpdateMempoolForReorg(disconnectpool, false);

                // If we're unable to disconnect a block during normal operation,
                // then that is a failure of our local system -- we should abort
                // rather than stay on a less work chain.
                return AbortNode(state, "Failed to disconnect block; see debug.log for details");
            }
            fBlocksDisconnected = true;

            if (ShutdownRequested())
                break;
        }
        return true;
    };

    if (!disconnectBlocksTo(pindexFork))
        return false;

    // Build list of new blocks to connect.
    std::vector<CBlockIndex*> vpindexToConnect;
    bool fContinue = true;
    int nHeight = pindexFork ? pindexFork->nHeight : -1;
    while (fContinue && nHeight != pindexMostWork->nHeight) {
        // Don't iterate the entire list of potential improvements toward the best tip, as we likely only need
        // a few blocks along the way.
        int nTargetHeight = std::min(nHeight + 32, pindexMostWork->nHeight);
        vpindexToConnect.clear();
        vpindexToConnect.reserve(nTargetHeight - nHeight);
        CBlockIndex *pindexIter = pindexMostWork->GetAncestor(nTargetHeight);
        while (pindexIter && pindexIter->nHeight != nHeight) {
            vpindexToConnect.push_back(pindexIter);
            pindexIter = pindexIter->pprev;
        }
        nHeight = nTargetHeight;

        // Connect new blocks.
        for (CBlockIndex *pindexConnect : reverse_iterate(vpindexToConnect)) {
            state = CValidationState();
            if (!ConnectTip(state, chainparams, pindexConnect, pindexConnect == pindexMostWork ? pblock : std::shared_ptr<const CBlock>(), connectTrace, disconnectpool)) {
                if (state.IsInvalid()) {
                    fContinue = false;
                    if (state.GetRejectReason() == "high-hash"
                    || (pindexConnect == pindexMostWork
                    && pindexConnect->nHeight >= chainparams.GetConsensus().FortCanningParkHeight
                    && state.GetRejectCode() == REJECT_CUSTOMTX)) {
                        UpdateMempoolForReorg(disconnectpool, false);
                        return false;
                    }
                    fInvalidFound = true;
                    InvalidChainFound(vpindexToConnect.front());
                    if (state.GetReason() == ValidationInvalidReason::BLOCK_MUTATED) {
                        // prior EunosHeight we shoutdown node on mutated block
                        if (ShutdownRequested()) {
                            return false;
                        }
                        // now block cannot be part of blockchain either
                        // but it can be produced by outdated/malicious masternode
                        // so we should not shutdown entire network
                        if (auto blockIndex = ChainActive()[vpindexToConnect.front()->nHeight]) {
                            auto checkPoint = GetLastCheckpoint(chainparams.Checkpoints());
                            if (checkPoint && blockIndex->nHeight > checkPoint->nHeight) {
                                disconnectBlocksTo(blockIndex);
                            }
                        }
                    }
                    if (pindexConnect == pindexMostWork
                    && (pindexConnect->nHeight < chainparams.GetConsensus().EunosHeight
                    || state.GetRejectCode() == REJECT_CUSTOMTX)) {
                        // NOTE: Invalidate blocks back to last checkpoint
                        auto &checkpoints = chainparams.Checkpoints().mapCheckpoints;
                        //calculate the latest suitable checkpoint block height
                        auto checkpointIt = checkpoints.lower_bound(pindexConnect->nHeight);
                        auto fallbackCheckpointBlockHeight = (checkpointIt != checkpoints.begin()) ? (--checkpointIt)->first : 0;

                        CBlockIndex *blockIndex = nullptr;
                        //check spv and anchors are available and try it first
                        if (spv::pspv && panchors) {
                            auto fallbackAnchor = panchors->GetLatestAnchorUpToDeFiHeight(pindexConnect->nHeight);
                            if (fallbackAnchor && (fallbackAnchor->anchor.height > fallbackCheckpointBlockHeight)) {
                                blockIndex = LookupBlockIndex(fallbackAnchor->anchor.blockHash);
                            }
                        }
                        if (!blockIndex && fallbackCheckpointBlockHeight > 0) {// it doesn't makes sense backward to genesis
                            blockIndex = LookupBlockIndex(checkpointIt->second);
                        }
                        //fallback
                        if (blockIndex) {
                            if (!disconnectBlocksTo(blockIndex))
                                return false;
                        }
                    }
                    break;
                } else {
                    // A system error occurred (disk space, database error, ...).
                    // Make the mempool consistent with the current tip, just in case
                    // any observers try to use it before shutdown.
                    UpdateMempoolForReorg(disconnectpool, false);
                    return false;
                }
            } else {
                PruneBlockIndexCandidates();
                if (!pindexOldTip || m_chain.Tip()->nChainWork > pindexOldTip->nChainWork) {
                    // We're in a better position than we were. Return temporarily to release the lock.
                    fContinue = false;
                    break;
                }
            }
        }
    }

    if (fBlocksDisconnected) {
        // If any blocks were disconnected, disconnectpool may be non empty.  Add
        // any disconnected transactions back to the mempool.
        UpdateMempoolForReorg(disconnectpool, true);
    }
    mempool.xcheck(&CoinsTip(), pcustomcsview.get(), chainparams);

    // Callbacks/notifications for a new best chain.
    if (fInvalidFound)
        CheckForkWarningConditionsOnNewFork(vpindexToConnect.back());
    else
        CheckForkWarningConditions();

    return true;
}

static bool NotifyHeaderTip() LOCKS_EXCLUDED(cs_main) {
    bool fNotify = false;
    bool fInitialBlockDownload = false;
    static CBlockIndex* pindexHeaderOld = nullptr;
    CBlockIndex* pindexHeader = nullptr;
    {
        LOCK(cs_main);
        pindexHeader = pindexBestHeader;

        if (pindexHeader != pindexHeaderOld) {
            fNotify = true;
            fInitialBlockDownload = ::ChainstateActive().IsInitialBlockDownload();
            pindexHeaderOld = pindexHeader;
        }
    }
    // Send block tip changed notifications without cs_main
    if (fNotify) {
        uiInterface.NotifyHeaderTip(fInitialBlockDownload, pindexHeader);
    }
    return fNotify;
}

static void LimitValidationInterfaceQueue() LOCKS_EXCLUDED(cs_main) {
    AssertLockNotHeld(cs_main);

    if (GetMainSignals().CallbacksPending() > 10) {
        SyncWithValidationInterfaceQueue();
    }
}

/**
 * Make the best chain active, in multiple steps. The result is either failure
 * or an activated best chain. pblock is either nullptr or a pointer to a block
 * that is already loaded (to avoid loading it again from disk).
 *
 * ActivateBestChain is split into steps (see ActivateBestChainStep) so that
 * we avoid holding cs_main for an extended period of time; the length of this
 * call may be quite long during reindexing or a substantial reorg.
 */
bool CChainState::ActivateBestChain(CValidationState &state, const CChainParams& chainparams, std::shared_ptr<const CBlock> pblock) {
    // Note that while we're often called here from ProcessNewBlock, this is
    // far from a guarantee. Things in the P2P/RPC will often end up calling
    // us in the middle of ProcessNewBlock - do not assume pblock is set
    // sanely for performance or correctness!
    AssertLockNotHeld(cs_main);

    // ABC maintains a fair degree of expensive-to-calculate internal state
    // because this function periodically releases cs_main so that it does not lock up other threads for too long
    // during large connects - and to allow for e.g. the callback queue to drain
    // we use m_cs_chainstate to enforce mutual exclusion so that only one caller may execute this function at a time
    LOCK(m_cs_chainstate);

    CBlockIndex *pindexMostWork = nullptr;
    CBlockIndex *pindexNewTip = nullptr;
    int nStopAtHeight = gArgs.GetArg("-stopatheight", DEFAULT_STOPATHEIGHT);
    do {
        boost::this_thread::interruption_point();

        // Block until the validation queue drains. This should largely
        // never happen in normal operation, however may happen during
        // reindex, causing memory blowup if we run too far ahead.
        // Note that if a validationinterface callback ends up calling
        // ActivateBestChain this may lead to a deadlock! We should
        // probably have a DEBUG_LOCKORDER test for this in the future.
        LimitValidationInterfaceQueue();
        {
            LOCK2(cs_main, ::mempool.cs); // Lock transaction pool for at least as long as it takes for connectTrace to be consumed
            CBlockIndex* starting_tip = m_chain.Tip();
            bool blocks_connected = false;
            do {
                // We absolutely may not unlock cs_main until we've made forward progress
                // (with the exception of shutdown due to hardware issues, low disk space, etc).
                ConnectTrace connectTrace(mempool); // Destructed before cs_main is unlocked

                if (pindexMostWork == nullptr) {
                    pindexMostWork = FindMostWorkChain();
                }

                // Whether we have anything to do at all.
                if (pindexMostWork == nullptr || pindexMostWork == m_chain.Tip()) {
                    break;
                }

                bool fInvalidFound = false;
                std::shared_ptr<const CBlock> nullBlockPtr;
                if (!ActivateBestChainStep(state, chainparams, pindexMostWork, pblock && pblock->GetHash() == pindexMostWork->GetBlockHash() ? pblock : nullBlockPtr, fInvalidFound, connectTrace))
                    return false;
                blocks_connected = true;

                if (fInvalidFound) {
                    // Wipe cache, we may need another branch now.
                    pindexMostWork = nullptr;
                }

                pindexNewTip = m_chain.Tip();

                for (const PerBlockConnectTrace& trace : connectTrace.GetBlocksConnected()) {
                    assert(trace.pblock && trace.pindex);
                    GetMainSignals().BlockConnected(trace.pblock, trace.pindex, trace.conflictedTxs);
                }
            } while (!m_chain.Tip() || (starting_tip && CBlockIndexWorkComparator()(m_chain.Tip(), starting_tip)));
            if (!blocks_connected) return true;

            const CBlockIndex* pindexFork = m_chain.FindFork(starting_tip);
            bool fInitialDownload = IsInitialBlockDownload();

            // Notify external listeners about the new tip.
            // Enqueue while holding cs_main to ensure that UpdatedBlockTip is called in the order in which blocks are connected
            if (pindexFork != pindexNewTip) {
                // Notify ValidationInterface subscribers
                GetMainSignals().UpdatedBlockTip(pindexNewTip, pindexFork, fInitialDownload);

                // Always notify the UI if a new block tip was connected
                uiInterface.NotifyBlockTip(fInitialDownload, pindexNewTip);
            }
        }
        // When we reach this point, we switched to a new tip (stored in pindexNewTip).

        if (nStopAtHeight && pindexNewTip && pindexNewTip->nHeight >= nStopAtHeight) StartShutdown();

        // We check shutdown only after giving ActivateBestChainStep a chance to run once so that we
        // never shutdown before connecting the genesis block during LoadChainTip(). Previously this
        // caused an assert() failure during shutdown in such cases as the UTXO DB flushing checks
        // that the best block hash is non-null.
        if (ShutdownRequested())
            break;
    } while (pindexNewTip != pindexMostWork);
    CheckBlockIndex(chainparams.GetConsensus());

    // Write changes periodically to disk, after relay.
    if (!FlushStateToDisk(chainparams, state, FlushStateMode::PERIODIC)) {
        return false;
    }

    return true;
}

bool ActivateBestChain(CValidationState &state, const CChainParams& chainparams, std::shared_ptr<const CBlock> pblock) {
    return ::ChainstateActive().ActivateBestChain(state, chainparams, std::move(pblock));
}

bool CChainState::PreciousBlock(CValidationState& state, const CChainParams& params, CBlockIndex *pindex)
{
    {
        LOCK(cs_main);
        if (pindex->nChainWork < m_chain.Tip()->nChainWork) {
            // Nothing to do, this block is not at the tip.
            return true;
        }
        if (m_chain.Tip()->nChainWork > nLastPreciousChainwork) {
            // The chain has been extended since the last call, reset the counter.
            nBlockReverseSequenceId = -1;
        }
        nLastPreciousChainwork = m_chain.Tip()->nChainWork;
        setBlockIndexCandidates.erase(pindex);
        pindex->nSequenceId = nBlockReverseSequenceId;
        if (nBlockReverseSequenceId > std::numeric_limits<int32_t>::min()) {
            // We can't keep reducing the counter if somebody really wants to
            // call preciousblock 2**31-1 times on the same set of tips...
            nBlockReverseSequenceId--;
        }
        if (pindex->IsValid(BLOCK_VALID_TRANSACTIONS) && pindex->HaveTxsDownloaded()) {
            setBlockIndexCandidates.insert(pindex);
            PruneBlockIndexCandidates();
        }
    }

    return ActivateBestChain(state, params, std::shared_ptr<const CBlock>());
}
bool PreciousBlock(CValidationState& state, const CChainParams& params, CBlockIndex *pindex) {
    return ::ChainstateActive().PreciousBlock(state, params, pindex);
}

bool CChainState::InvalidateBlock(CValidationState& state, const CChainParams& chainparams, CBlockIndex *pindex)
{
    CBlockIndex* to_mark_failed = pindex;
    bool pindex_was_in_chain = false;
    int disconnected = 0;

    // We do not allow ActivateBestChain() to run while InvalidateBlock() is
    // running, as that could cause the tip to change while we disconnect
    // blocks.
    LOCK(m_cs_chainstate);

    // We'll be acquiring and releasing cs_main below, to allow the validation
    // callbacks to run. However, we should keep the block index in a
    // consistent state as we disconnect blocks -- in particular we need to
    // add equal-work blocks to setBlockIndexCandidates as we disconnect.
    // To avoid walking the block index repeatedly in search of candidates,
    // build a map once so that we can look up candidate blocks by chain
    // work as we go.
    std::multimap<const arith_uint256, CBlockIndex *> candidate_blocks_by_work;

    {
        LOCK(cs_main);
        CBlockIndex* pcheckpoint = GetLastCheckpoint(chainparams.Checkpoints());
        if (pcheckpoint && pindex->nHeight <= pcheckpoint->nHeight)
            return state.Invalid(ValidationInvalidReason::BLOCK_CHECKPOINT, error("Cannot invalidate block prior last checkpoint height %d", pcheckpoint->nHeight), REJECT_CHECKPOINT, "");

        for (const auto& entry : m_blockman.m_block_index) {
            CBlockIndex *candidate = entry.second;
            // We don't need to put anything in our active chain into the
            // multimap, because those candidates will be found and considered
            // as we disconnect.
            // Instead, consider only non-active-chain blocks that have at
            // least as much work as where we expect the new tip to end up.
            if (!m_chain.Contains(candidate) &&
                    !CBlockIndexWorkComparator()(candidate, pindex->pprev) &&
                    candidate->IsValid(BLOCK_VALID_TRANSACTIONS) &&
                    candidate->HaveTxsDownloaded()) {
                candidate_blocks_by_work.insert(std::make_pair(candidate->nChainWork, candidate));
            }
        }
    }

    // Disconnect (descendants of) pindex, and mark them invalid.
    while (true) {
        if (ShutdownRequested()) break;

        // Make sure the queue of validation callbacks doesn't grow unboundedly.
        LimitValidationInterfaceQueue();

        LOCK2(cs_main, ::mempool.cs); // Lock for as long as disconnectpool is in scope to make sure UpdateMempoolForReorg is called after DisconnectTip without unlocking in between
        if (!m_chain.Contains(pindex)) break;
        pindex_was_in_chain = true;
        CBlockIndex *invalid_walk_tip = m_chain.Tip();

        // ActivateBestChain considers blocks already in m_chain
        // unconditionally valid already, so force disconnect away from it.
        DisconnectedBlockTransactions disconnectpool;
        bool ret = DisconnectTip(state, chainparams, &disconnectpool);
        // DisconnectTip will add transactions to disconnectpool.
        // Adjust the mempool to be consistent with the new tip, adding
        // transactions back to the mempool if disconnecting was successful,
        // and we're not doing a very deep invalidation (in which case
        // keeping the mempool up to date is probably futile anyway).
        UpdateMempoolForReorg(disconnectpool, /* fAddToMempool = */ (++disconnected <= 10) && ret);
        if (!ret) return false;
        assert(invalid_walk_tip->pprev == m_chain.Tip());

        // We immediately mark the disconnected blocks as invalid.
        // This prevents a case where pruned nodes may fail to invalidateblock
        // and be left unable to start as they have no tip candidates (as there
        // are no blocks that meet the "have data and are not invalid per
        // nStatus" criteria for inclusion in setBlockIndexCandidates).
        invalid_walk_tip->nStatus |= BLOCK_FAILED_VALID;
        setDirtyBlockIndex.insert(invalid_walk_tip);
        setBlockIndexCandidates.erase(invalid_walk_tip);
        setBlockIndexCandidates.insert(invalid_walk_tip->pprev);
        if (invalid_walk_tip->pprev == to_mark_failed && (to_mark_failed->nStatus & BLOCK_FAILED_VALID)) {
            // We only want to mark the last disconnected block as BLOCK_FAILED_VALID; its children
            // need to be BLOCK_FAILED_CHILD instead.
            to_mark_failed->nStatus = (to_mark_failed->nStatus ^ BLOCK_FAILED_VALID) | BLOCK_FAILED_CHILD;
            setDirtyBlockIndex.insert(to_mark_failed);
        }

        // Add any equal or more work headers to setBlockIndexCandidates
        auto candidate_it = candidate_blocks_by_work.lower_bound(invalid_walk_tip->pprev->nChainWork);
        while (candidate_it != candidate_blocks_by_work.end()) {
            if (!CBlockIndexWorkComparator()(candidate_it->second, invalid_walk_tip->pprev)) {
                setBlockIndexCandidates.insert(candidate_it->second);
                candidate_it = candidate_blocks_by_work.erase(candidate_it);
            } else {
                ++candidate_it;
            }
        }

        // Track the last disconnected block, so we can correct its BLOCK_FAILED_CHILD status in future
        // iterations, or, if it's the last one, call InvalidChainFound on it.
        to_mark_failed = invalid_walk_tip;
    }

    {
        LOCK(cs_main);
        if (m_chain.Contains(to_mark_failed)) {
            // If the to-be-marked invalid block is in the active chain, something is interfering and we can't proceed.
            return false;
        }

        // Mark pindex (or the last disconnected block) as invalid, even when it never was in the main chain
        to_mark_failed->nStatus |= BLOCK_FAILED_VALID;
        setDirtyBlockIndex.insert(to_mark_failed);
        setBlockIndexCandidates.erase(to_mark_failed);
        m_blockman.m_failed_blocks.insert(to_mark_failed);

        // The resulting new best tip may not be in setBlockIndexCandidates anymore, so
        // add it again.
        BlockMap::iterator it = m_blockman.m_block_index.begin();
        while (it != m_blockman.m_block_index.end()) {
            if (it->second->IsValid(BLOCK_VALID_TRANSACTIONS) && it->second->HaveTxsDownloaded() && !setBlockIndexCandidates.value_comp()(it->second, m_chain.Tip())) {
                setBlockIndexCandidates.insert(it->second);
            }
            it++;
        }

        InvalidChainFound(to_mark_failed);
    }

    // Only notify about a new block tip if the active chain was modified.
    if (pindex_was_in_chain) {
        uiInterface.NotifyBlockTip(IsInitialBlockDownload(), to_mark_failed->pprev);
    }
    return true;
}

bool InvalidateBlock(CValidationState& state, const CChainParams& chainparams, CBlockIndex *pindex) {
    return ::ChainstateActive().InvalidateBlock(state, chainparams, pindex);
}

void CChainState::ResetBlockFailureFlags(CBlockIndex *pindex) {
    AssertLockHeld(cs_main);

    int nHeight = pindex->nHeight;

    // Remove the invalidity flag from this block and all its descendants.
    BlockMap::iterator it = m_blockman.m_block_index.begin();
    while (it != m_blockman.m_block_index.end()) {
        if (!it->second->IsValid() && it->second->GetAncestor(nHeight) == pindex) {
            it->second->nStatus &= ~BLOCK_FAILED_MASK;
            setDirtyBlockIndex.insert(it->second);
            if (it->second->IsValid(BLOCK_VALID_TRANSACTIONS) && it->second->HaveTxsDownloaded() && setBlockIndexCandidates.value_comp()(m_chain.Tip(), it->second)) {
                setBlockIndexCandidates.insert(it->second);
            }
            if (it->second == pindexBestInvalid) {
                // Reset invalid block marker if it was pointing to one of those.
                pindexBestInvalid = nullptr;
            }
            m_blockman.m_failed_blocks.erase(it->second);
        }
        it++;
    }

    // Remove the invalidity flag from all ancestors too.
    while (pindex != nullptr) {
        if (pindex->nStatus & BLOCK_FAILED_MASK) {
            pindex->nStatus &= ~BLOCK_FAILED_MASK;
            setDirtyBlockIndex.insert(pindex);
            m_blockman.m_failed_blocks.erase(pindex);
        }
        pindex = pindex->pprev;
    }
}

void ResetBlockFailureFlags(CBlockIndex *pindex) {
    return ::ChainstateActive().ResetBlockFailureFlags(pindex);
}

CBlockIndex* BlockManager::AddToBlockIndex(const CBlockHeader& block)
{
    AssertLockHeld(cs_main);

    // Check for duplicate
    uint256 hash = block.GetHash();
    BlockMap::iterator it = m_block_index.find(hash);
    if (it != m_block_index.end())
        return it->second;

    // Construct new block index object
    CBlockIndex* pindexNew = new CBlockIndex(block);
    // We assign the sequence id to blocks only when the full data is available,
    // to avoid miners withholding blocks but broadcasting headers, to get a
    // competitive advantage.
    pindexNew->nSequenceId = 0;
    BlockMap::iterator mi = m_block_index.insert(std::make_pair(hash, pindexNew)).first;
    pindexNew->phashBlock = &((*mi).first);
    BlockMap::iterator miPrev = m_block_index.find(block.hashPrevBlock);
    if (miPrev != m_block_index.end())
    {
        pindexNew->pprev = (*miPrev).second;
        pindexNew->nHeight = pindexNew->pprev->nHeight + 1;
        pindexNew->BuildSkip();
    }
    pindexNew->nTimeMax = (pindexNew->pprev ? std::max(pindexNew->pprev->nTimeMax, pindexNew->nTime) : pindexNew->nTime);
    pindexNew->nChainWork = (pindexNew->pprev ? pindexNew->pprev->nChainWork : 0) + GetBlockProof(*pindexNew);
    pindexNew->RaiseValidity(BLOCK_VALID_TREE);
    if (pindexBestHeader == nullptr || pindexBestHeader->nChainWork < pindexNew->nChainWork)
        pindexBestHeader = pindexNew;

    setDirtyBlockIndex.insert(pindexNew);

    return pindexNew;
}

/** Mark a block as having its data received and checked (up to BLOCK_VALID_TRANSACTIONS). */
void CChainState::ReceivedBlockTransactions(const CBlock& block, CBlockIndex* pindexNew, const FlatFilePos& pos, const Consensus::Params& consensusParams)
{
    pindexNew->nTx = block.vtx.size();
    pindexNew->nChainTx = 0;
    pindexNew->nFile = pos.nFile;
    pindexNew->nDataPos = pos.nPos;
    pindexNew->nUndoPos = 0;
    pindexNew->nStatus |= BLOCK_HAVE_DATA;
    if (IsWitnessEnabled(pindexNew->pprev, consensusParams)) {
        pindexNew->nStatus |= BLOCK_OPT_WITNESS;
    }
    pindexNew->RaiseValidity(BLOCK_VALID_TRANSACTIONS);
    setDirtyBlockIndex.insert(pindexNew);

    if (pindexNew->pprev == nullptr || pindexNew->pprev->HaveTxsDownloaded()) {
        // If pindexNew is the genesis block or all parents are BLOCK_VALID_TRANSACTIONS.
        std::deque<CBlockIndex*> queue;
        queue.push_back(pindexNew);

        // Recursively process any descendant blocks that now may be eligible to be connected.
        while (!queue.empty()) {
            CBlockIndex *pindex = queue.front();
            queue.pop_front();
            pindex->nChainTx = (pindex->pprev ? pindex->pprev->nChainTx : 0) + pindex->nTx;
            {
                LOCK(cs_nBlockSequenceId);
                pindex->nSequenceId = nBlockSequenceId++;
            }
            if (m_chain.Tip() == nullptr || !setBlockIndexCandidates.value_comp()(pindex, m_chain.Tip())) {
                setBlockIndexCandidates.insert(pindex);
//                LogPrintf("TRACE ReceivedBlockTransactions() after: setBlockIndexCandidates: %i\n", setBlockIndexCandidates.size());
            }
            std::pair<std::multimap<CBlockIndex*, CBlockIndex*>::iterator, std::multimap<CBlockIndex*, CBlockIndex*>::iterator> range = m_blockman.m_blocks_unlinked.equal_range(pindex);
            while (range.first != range.second) {
                std::multimap<CBlockIndex*, CBlockIndex*>::iterator it = range.first;
                queue.push_back(it->second);
                range.first++;
                m_blockman.m_blocks_unlinked.erase(it);
            }
        }
    } else {
        if (pindexNew->pprev && pindexNew->pprev->IsValid(BLOCK_VALID_TREE)) {
            m_blockman.m_blocks_unlinked.insert(std::make_pair(pindexNew->pprev, pindexNew));
        }
    }
}

static bool FindBlockPos(FlatFilePos &pos, unsigned int nAddSize, unsigned int nHeight, uint64_t nTime, bool fKnown = false)
{
    LOCK(cs_LastBlockFile);

    unsigned int nFile = fKnown ? pos.nFile : nLastBlockFile;
    if (vinfoBlockFile.size() <= nFile) {
        vinfoBlockFile.resize(nFile + 1);
    }

    if (!fKnown) {
        while (vinfoBlockFile[nFile].nSize + nAddSize >= MAX_BLOCKFILE_SIZE) {
            nFile++;
            if (vinfoBlockFile.size() <= nFile) {
                vinfoBlockFile.resize(nFile + 1);
            }
        }
        pos.nFile = nFile;
        pos.nPos = vinfoBlockFile[nFile].nSize;
    }

    if ((int)nFile != nLastBlockFile) {
        if (!fKnown) {
            LogPrintf("Leaving block file %i: %s\n", nLastBlockFile, vinfoBlockFile[nLastBlockFile].ToString());
        }
        FlushBlockFile(!fKnown);
        nLastBlockFile = nFile;
    }

    vinfoBlockFile[nFile].AddBlock(nHeight, nTime);
    if (fKnown)
        vinfoBlockFile[nFile].nSize = std::max(pos.nPos + nAddSize, vinfoBlockFile[nFile].nSize);
    else
        vinfoBlockFile[nFile].nSize += nAddSize;

    if (!fKnown) {
        bool out_of_space;
        size_t bytes_allocated = BlockFileSeq().Allocate(pos, nAddSize, out_of_space);
        if (out_of_space) {
            return AbortNode("Disk space is too low!", _("Error: Disk space is too low!").translated, CClientUIInterface::MSG_NOPREFIX);
        }
        if (bytes_allocated != 0 && fPruneMode) {
            fCheckForPruning = true;
        }
    }

    setDirtyFileInfo.insert(nFile);
    return true;
}

static bool FindUndoPos(CValidationState &state, int nFile, FlatFilePos &pos, unsigned int nAddSize)
{
    pos.nFile = nFile;

    LOCK(cs_LastBlockFile);

    pos.nPos = vinfoBlockFile[nFile].nUndoSize;
    vinfoBlockFile[nFile].nUndoSize += nAddSize;
    setDirtyFileInfo.insert(nFile);

    bool out_of_space;
    size_t bytes_allocated = UndoFileSeq().Allocate(pos, nAddSize, out_of_space);
    if (out_of_space) {
        return AbortNode(state, "Disk space is too low!", _("Error: Disk space is too low!").translated, CClientUIInterface::MSG_NOPREFIX);
    }
    if (bytes_allocated != 0 && fPruneMode) {
        fCheckForPruning = true;
    }

    return true;
}

bool CheckBlock(const CBlock& block, CValidationState& state, const Consensus::Params& consensusParams, CheckContextState& ctxState, bool fCheckPOS, const int height, bool fCheckMerkleRoot)
{
    // These are checks that are independent of context.

    if (block.fChecked)
        return true;

    // Check that the header is valid (particularly PoW).  This is mostly
    // redundant with the call in AcceptBlockHeader.
    if (!fIsFakeNet && fCheckPOS && !pos::ContextualCheckProofOfStake(block, consensusParams, pcustomcsview.get(), ctxState, height))
        return state.Invalid(ValidationInvalidReason::BLOCK_INVALID_HEADER, false, REJECT_INVALID, "high-hash", "proof of stake failed");

    // Check the merkle root.
    // block merkle root is delayed to ConnectBlock to ensure account changes
    if (fCheckMerkleRoot && (height < consensusParams.EunosHeight
    || height >= consensusParams.EunosKampungHeight)) {
        bool mutated;
        uint256 hashMerkleRoot2 = BlockMerkleRoot(block, &mutated);
        if (block.hashMerkleRoot != hashMerkleRoot2)
            return state.Invalid(ValidationInvalidReason::BLOCK_MUTATED, false, REJECT_INVALID, "bad-txnmrklroot", "hashMerkleRoot mismatch");

        // Check for merkle tree malleability (CVE-2012-2459): repeating sequences
        // of transactions in a block without affecting the merkle root of a block,
        // while still invalidating it.
        if (mutated)
            return state.Invalid(ValidationInvalidReason::BLOCK_MUTATED, false, REJECT_INVALID, "bad-txns-duplicate", "duplicate transaction");
    }

    // All potential-corruption validation must be done before we do any
    // transaction validation, as otherwise we may mark the header as invalid
    // because we receive the wrong transactions for it.
    // Note that witness malleability is checked in ContextualCheckBlock, so no
    // checks that use witness data may be performed here.

    // Size limits
    if (block.vtx.empty() || block.vtx.size() * WITNESS_SCALE_FACTOR > MAX_BLOCK_WEIGHT || ::GetSerializeSize(block, PROTOCOL_VERSION | SERIALIZE_TRANSACTION_NO_WITNESS) * WITNESS_SCALE_FACTOR > MAX_BLOCK_WEIGHT)
        return state.Invalid(ValidationInvalidReason::CONSENSUS, false, REJECT_INVALID, "bad-blk-length", "size limits failed");

    // First transaction must be coinbase, the rest must not be
    if (block.vtx.empty() || !block.vtx[0]->IsCoinBase())
        return state.Invalid(ValidationInvalidReason::CONSENSUS, false, REJECT_INVALID, "bad-cb-missing", "first tx is not coinbase");

    // skip this validation if it is Genesis (due to mn creation txs)
    if (block.GetHash() != consensusParams.hashGenesisBlock) {
        TBytes dummy;
        for (unsigned int i = 1; i < block.vtx.size(); i++) {
            if (block.vtx[i]->IsCoinBase() &&
                !IsAnchorRewardTx(*block.vtx[i], dummy, height >= consensusParams.FortCanningHeight) &&
                !IsAnchorRewardTxPlus(*block.vtx[i], dummy, height >= consensusParams.FortCanningHeight) &&
                !IsTokenSplitTx(*block.vtx[i], dummy, height >= consensusParams.FortCanningCrunchHeight))
                return state.Invalid(ValidationInvalidReason::CONSENSUS, false, REJECT_INVALID, "bad-cb-multiple", "more than one coinbase");
        }
    }

    // Check transactions
    // skip this validation if it is Genesis (due to mn creation txs)
    if (block.GetHash() != consensusParams.hashGenesisBlock) {
        for (const auto& tx : block.vtx)
            if (!CheckTransaction(*tx, state, true))
                return state.Invalid(state.GetReason(), false, state.GetRejectCode(), state.GetRejectReason(),
                                     strprintf("Transaction check failed (tx hash %s) %s", tx->GetHash().ToString(), state.GetDebugMessage()));
    }

    if (!fIsFakeNet && fCheckPOS && height >= consensusParams.FortCanningHeight) {
        CKeyID minter;
        // this is safe cause pos::ContextualCheckProofOfStake checked
        block.ExtractMinterKey(minter);
        auto nodeId = pcustomcsview->GetMasternodeIdByOperator(minter);
        auto node = pcustomcsview->GetMasternode(*nodeId);
        if (node->rewardAddressType != 0) {
            CScript rewardScriptPubKey = GetScriptForDestination(node->rewardAddressType == PKHashType ?
                CTxDestination(PKHash(node->rewardAddress)) :
                CTxDestination(WitnessV0KeyHash(node->rewardAddress))
            );
            if (block.vtx[0]->vout[0].scriptPubKey != rewardScriptPubKey) {
                return state.Invalid(ValidationInvalidReason::BLOCK_INVALID_HEADER, false, REJECT_INVALID, "bad-rewardaddress", "proof of stake failed");
            }
        }
    }

    unsigned int nSigOps = 0;
    for (const auto& tx : block.vtx)
    {
        nSigOps += GetLegacySigOpCount(*tx);
    }
    if (nSigOps * WITNESS_SCALE_FACTOR > MAX_BLOCK_SIGOPS_COST)
        return state.Invalid(ValidationInvalidReason::CONSENSUS, false, REJECT_INVALID, "bad-blk-sigops", "out-of-bounds SigOpCount");

    if (fCheckPOS && fCheckMerkleRoot)
        block.fChecked = true;

    return true;
}

bool IsWitnessEnabled(const CBlockIndex* pindexPrev, const Consensus::Params& params)
{
    int height = pindexPrev == nullptr ? 0 : pindexPrev->nHeight + 1;
    return (height >= params.SegwitHeight);
}

// Compute at which vout of the block's coinbase transaction the witness
// commitment occurs, or -1 if not found.
static int GetWitnessCommitmentIndex(const CBlock& block)
{
    int commitpos = -1;
    if (!block.vtx.empty()) {
        for (size_t o = 0; o < block.vtx[0]->vout.size(); o++) {
            if (block.vtx[0]->vout[o].scriptPubKey.size() >= 38 && block.vtx[0]->vout[o].scriptPubKey[0] == OP_RETURN && block.vtx[0]->vout[o].scriptPubKey[1] == 0x24 && block.vtx[0]->vout[o].scriptPubKey[2] == 0xaa && block.vtx[0]->vout[o].scriptPubKey[3] == 0x21 && block.vtx[0]->vout[o].scriptPubKey[4] == 0xa9 && block.vtx[0]->vout[o].scriptPubKey[5] == 0xed) {
                commitpos = o;
            }
        }
    }
    return commitpos;
}

void UpdateUncommittedBlockStructures(CBlock& block, const CBlockIndex* pindexPrev, const Consensus::Params& consensusParams)
{
    int commitpos = GetWitnessCommitmentIndex(block);
    static const std::vector<unsigned char> nonce(32, 0x00);
    if (commitpos != -1 && IsWitnessEnabled(pindexPrev, consensusParams) && !block.vtx[0]->HasWitness()) {
        CMutableTransaction tx(*block.vtx[0]);
        tx.vin[0].scriptWitness.stack.resize(1);
        tx.vin[0].scriptWitness.stack[0] = nonce;
        block.vtx[0] = MakeTransactionRef(std::move(tx));
    }
}

std::vector<unsigned char> GenerateCoinbaseCommitment(CBlock& block, const CBlockIndex* pindexPrev, const Consensus::Params& consensusParams)
{
    std::vector<unsigned char> commitment;
    int commitpos = GetWitnessCommitmentIndex(block);
    std::vector<unsigned char> ret(32, 0x00);
    if (consensusParams.SegwitHeight != std::numeric_limits<int>::max()) {
        if (commitpos == -1) {
            uint256 witnessroot = BlockWitnessMerkleRoot(block, nullptr);
            CHash256().Write(witnessroot.begin(), 32).Write(ret.data(), 32).Finalize(witnessroot.begin());
            CTxOut out;
            out.nValue = 0;
            out.scriptPubKey.resize(38);
            out.scriptPubKey[0] = OP_RETURN;
            out.scriptPubKey[1] = 0x24;
            out.scriptPubKey[2] = 0xaa;
            out.scriptPubKey[3] = 0x21;
            out.scriptPubKey[4] = 0xa9;
            out.scriptPubKey[5] = 0xed;
            memcpy(&out.scriptPubKey[6], witnessroot.begin(), 32);
            commitment = std::vector<unsigned char>(out.scriptPubKey.begin(), out.scriptPubKey.end());
            CMutableTransaction tx(*block.vtx[0]);
            tx.vout.push_back(out);
            block.vtx[0] = MakeTransactionRef(std::move(tx));
        }
    }
    UpdateUncommittedBlockStructures(block, pindexPrev, consensusParams);
    return commitment;
}

/** Context-dependent validity checks.
 *  By "context", we mean only the previous block headers, but not the UTXO
 *  set; UTXO-related validity checks are done in ConnectBlock().
 *  NOTE: This function is not currently invoked by ConnectBlock(), so we
 *  should consider upgrade issues if we change which consensus rules are
 *  enforced in this function (eg by adding a new consensus rule). See comment
 *  in ConnectBlock().
 *  Note that -reindex-chainstate skips the validation that happens here!
 */
static bool ContextualCheckBlockHeader(const CBlockHeader& block, CValidationState& state, const CChainParams& params, const CBlockIndex* pindexPrev, int64_t nAdjustedTime) EXCLUSIVE_LOCKS_REQUIRED(cs_main)
{
    assert(pindexPrev != nullptr);
    const int nHeight = pindexPrev->nHeight + 1;

    if (nHeight >= params.GetConsensus().FortCanningMuseumHeight && nHeight != block.deprecatedHeight) {
        return state.Invalid(ValidationInvalidReason::BLOCK_INVALID_HEADER, false, REJECT_INVALID, "incorrect-height", "incorrect height set in block header");
    }

    // Check proof of work
    const Consensus::Params& consensusParams = params.GetConsensus();
    if (block.nBits != pos::GetNextWorkRequired(pindexPrev, block.nTime, consensusParams))
        return state.Invalid(ValidationInvalidReason::BLOCK_INVALID_HEADER, false, REJECT_INVALID, "bad-diffbits", "incorrect proof of work");

    // Check against checkpoints
    // Don't accept any forks from the main chain prior to last checkpoint.
    // GetLastCheckpoint finds the last checkpoint in MapCheckpoints that's in our
    // g_blockman.m_block_index.
    CBlockIndex* pcheckpoint = GetLastCheckpoint(params.Checkpoints());
    if (pcheckpoint && nHeight <= pcheckpoint->nHeight)
        return state.Invalid(ValidationInvalidReason::BLOCK_CHECKPOINT, error("%s: forked chain older than last checkpoint (height %d)", __func__, nHeight), REJECT_CHECKPOINT, "bad-fork-prior-to-checkpoint");

    // Check timestamp against prev
    if (block.GetBlockTime() <= pindexPrev->GetMedianTimePast())
        return state.Invalid(ValidationInvalidReason::BLOCK_INVALID_HEADER, false, REJECT_INVALID, "time-too-old", strprintf("block's timestamp is too early. Block time: %d Min time: %d", block.GetBlockTime(), pindexPrev->GetMedianTimePast()));

    // Check timestamp
    if (Params().NetworkIDString() != CBaseChainParams::REGTEST && nHeight >= static_cast<uint64_t>(consensusParams.EunosPayaHeight)) {
        if (block.GetBlockTime() > GetTime() + MAX_FUTURE_BLOCK_TIME_EUNOSPAYA)
            return state.Invalid(ValidationInvalidReason::BLOCK_TIME_FUTURE, false, REJECT_INVALID, "time-too-new", strprintf("block timestamp too far in the future. Block time: %d Max time: %d", block.GetBlockTime(), GetTime() + MAX_FUTURE_BLOCK_TIME_EUNOSPAYA));
    }

    if (block.GetBlockTime() > nAdjustedTime + MAX_FUTURE_BLOCK_TIME)
        return state.Invalid(ValidationInvalidReason::BLOCK_TIME_FUTURE, false, REJECT_INVALID, "time-too-new", "block timestamp too far in the future");

    if (nHeight >= static_cast<uint64_t>(consensusParams.DakotaCrescentHeight)) {
        if (block.GetBlockTime() > GetTime() + MAX_FUTURE_BLOCK_TIME_DAKOTACRESCENT)
            return state.Invalid(ValidationInvalidReason::BLOCK_TIME_FUTURE, false, REJECT_INVALID, "time-too-new", strprintf("block timestamp too far in the future. Block time: %d Max time: %d", block.GetBlockTime(), GetTime() + MAX_FUTURE_BLOCK_TIME_DAKOTACRESCENT));
    }

    // Reject outdated version blocks when 95% (75% on testnet) of the network has upgraded:
    // check for version 2, 3 and 4 upgrades
    if((block.nVersion < 2 && nHeight >= consensusParams.BIP34Height) ||
       (block.nVersion < 3 && nHeight >= consensusParams.BIP66Height) ||
       (block.nVersion < 4 && nHeight >= consensusParams.BIP65Height))
            return state.Invalid(ValidationInvalidReason::BLOCK_INVALID_HEADER, false, REJECT_OBSOLETE, strprintf("bad-version(0x%08x)", block.nVersion),
                                 strprintf("rejected nVersion=0x%08x block", block.nVersion));

    return true;
}

/** NOTE: This function is not currently invoked by ConnectBlock(), so we
 *  should consider upgrade issues if we change which consensus rules are
 *  enforced in this function (eg by adding a new consensus rule). See comment
 *  in ConnectBlock().
 *  Note that -reindex-chainstate skips the validation that happens here!
 */
static bool ContextualCheckBlock(const CBlock& block, CValidationState& state, const Consensus::Params& consensusParams, const CBlockIndex* pindexPrev)
{
    const int nHeight = pindexPrev == nullptr ? 0 : pindexPrev->nHeight + 1;
    //std::cout << "!!!ContextualCheckBlock  : " << nHeight << std::endl;
    // Start enforcing BIP113 (Median Time Past).
    int nLockTimeFlags = 0;
    if (nHeight >= consensusParams.CSVHeight) {
        assert(pindexPrev != nullptr);
        nLockTimeFlags |= LOCKTIME_MEDIAN_TIME_PAST;
    }

    int64_t nLockTimeCutoff = (nLockTimeFlags & LOCKTIME_MEDIAN_TIME_PAST)
                              ? pindexPrev->GetMedianTimePast()
                              : block.GetBlockTime();

    // Check that all transactions are finalized
    for (const auto& tx : block.vtx) {
        if (!IsFinalTx(*tx, nHeight, nLockTimeCutoff)) {
            return state.Invalid(ValidationInvalidReason::CONSENSUS, false, REJECT_INVALID, "bad-txns-nonfinal", "non-final transaction");
        }
    }

    // Enforce rule that the coinbase starts with serialized block height
    if (nHeight >= consensusParams.BIP34Height)
    {
        CScript expect = CScript() << nHeight;
        if (block.vtx[0]->vin[0].scriptSig.size() < expect.size() ||
            !std::equal(expect.begin(), expect.end(), block.vtx[0]->vin[0].scriptSig.begin())) {
            return state.Invalid(ValidationInvalidReason::CONSENSUS, false, REJECT_INVALID, "bad-cb-height", "block height mismatch in coinbase");
        }
    }

    // Validation for witness commitments.
    // * We compute the witness hash (which is the hash including witnesses) of all the block's transactions, except the
    //   coinbase (where 0x0000....0000 is used instead).
    // * The coinbase scriptWitness is a stack of a single 32-byte vector, containing a witness reserved value (unconstrained).
    // * We build a merkle tree with all those witness hashes as leaves (similar to the hashMerkleRoot in the block header).
    // * There must be at least one output whose scriptPubKey is a single 36-byte push, the first 4 bytes of which are
    //   {0xaa, 0x21, 0xa9, 0xed}, and the following 32 bytes are SHA256^2(witness root, witness reserved value). In case there are
    //   multiple, the last one is used.
    bool fHaveWitness = false;
    if (nHeight >= consensusParams.SegwitHeight) {
        int commitpos = GetWitnessCommitmentIndex(block);
        if (commitpos != -1) {
            bool malleated = false;
            uint256 hashWitness = BlockWitnessMerkleRoot(block, &malleated);
            // The malleation check is ignored; as the transaction tree itself
            // already does not permit it, it is impossible to trigger in the
            // witness tree.
            if (block.vtx[0]->vin[0].scriptWitness.stack.size() != 1 || block.vtx[0]->vin[0].scriptWitness.stack[0].size() != 32) {
                return state.Invalid(ValidationInvalidReason::BLOCK_MUTATED, false, REJECT_INVALID, "bad-witness-nonce-size", strprintf("%s : invalid witness reserved value size", __func__));
            }
            CHash256().Write(hashWitness.begin(), 32).Write(&block.vtx[0]->vin[0].scriptWitness.stack[0][0], 32).Finalize(hashWitness.begin());
            if (memcmp(hashWitness.begin(), &block.vtx[0]->vout[commitpos].scriptPubKey[6], 32)) {
                return state.Invalid(ValidationInvalidReason::BLOCK_MUTATED, false, REJECT_INVALID, "bad-witness-merkle-match", strprintf("%s : witness merkle commitment mismatch", __func__));
            }
            fHaveWitness = true;
        }
    }

    // No witness data is allowed in blocks that don't commit to witness data, as this would otherwise leave room for spam
    if (!fHaveWitness) {
      for (const auto& tx : block.vtx) {
            if (tx->HasWitness()) {
                return state.Invalid(ValidationInvalidReason::BLOCK_MUTATED, false, REJECT_INVALID, "unexpected-witness", strprintf("%s : unexpected witness data found", __func__));
            }
        }
    }

    // After the coinbase witness reserved value and commitment are verified,
    // we can check if the block weight passes (before we've checked the
    // coinbase witness, it would be possible for the weight to be too
    // large by filling up the coinbase witness, which doesn't change
    // the block hash, so we couldn't mark the block as permanently
    // failed).
    if (GetBlockWeight(block) > MAX_BLOCK_WEIGHT) {
        return state.Invalid(ValidationInvalidReason::CONSENSUS, false, REJECT_INVALID, "bad-blk-weight", strprintf("%s : weight limit failed", __func__));
    }

    return true;
}

bool BlockManager::AcceptBlockHeader(const CBlockHeader& block, CValidationState& state, const CChainParams& chainparams, CBlockIndex** ppindex)
{
    AssertLockHeld(cs_main);
    // Check for duplicate
    uint256 hash = block.GetHash();
    BlockMap::iterator miSelf = m_block_index.find(hash);
    CBlockIndex *pindex = nullptr;
    if (hash != chainparams.GetConsensus().hashGenesisBlock) {
        if (miSelf != m_block_index.end()) {
            // Block header is already known.
            pindex = miSelf->second;
            if (ppindex)
                *ppindex = pindex;
            if (pindex->nStatus & BLOCK_FAILED_MASK) {
                return state.Invalid(ValidationInvalidReason::CACHED_INVALID, error("%s: block %s is marked invalid", __func__, hash.ToString()), 0, "duplicate");
            }
            return true;
        }

        if (!fIsFakeNet && !pos::CheckHeaderSignature(block)) {
            return state.Invalid(ValidationInvalidReason::BLOCK_INVALID_HEADER, error("%s: Consensus::CheckHeaderSignature: block %s: bad-pos-header-signature", __func__, hash.ToString()), REJECT_INVALID, "bad-pos-header-signature");
        }

        // Get prev block index
        CBlockIndex* pindexPrev = nullptr;
        BlockMap::iterator mi = m_block_index.find(block.hashPrevBlock);
        if (mi == m_block_index.end())
            return state.Invalid(ValidationInvalidReason::BLOCK_MISSING_PREV, error("%s: prev block not found", __func__), 0, "prev-blk-not-found");
        pindexPrev = (*mi).second;
        if (pindexPrev->nStatus & BLOCK_FAILED_MASK)
            return state.Invalid(ValidationInvalidReason::BLOCK_INVALID_PREV, error("%s: prev block invalid", __func__), REJECT_INVALID, "bad-prevblk");
        if (!ContextualCheckBlockHeader(block, state, chainparams, pindexPrev, GetAdjustedTime()))
            return error("%s: Consensus::ContextualCheckBlockHeader: %s, %s", __func__, hash.ToString(), FormatStateMessage(state));

        // Now with pindexPrev we can check stake modifier
        if (!fIsFakeNet && !pos::CheckStakeModifier(pindexPrev, block)) {
            return state.Invalid(ValidationInvalidReason::BLOCK_INVALID_HEADER, error("%s: block %s: bad PoS stake modifier", __func__, hash.ToString()), REJECT_INVALID, "bad-stakemodifier");
        }

        /* Determine if this block descends from any block which has been found
         * invalid (m_failed_blocks), then mark pindexPrev and any blocks between
         * them as failed. For example:
         *
         *                D3
         *              /
         *      B2 - C2
         *    /         \
         *  A             D2 - E2 - F2
         *    \
         *      B1 - C1 - D1 - E1
         *
         * In the case that we attempted to reorg from E1 to F2, only to find
         * C2 to be invalid, we would mark D2, E2, and F2 as BLOCK_FAILED_CHILD
         * but NOT D3 (it was not in any of our candidate sets at the time).
         *
         * In any case D3 will also be marked as BLOCK_FAILED_CHILD at restart
         * in LoadBlockIndex.
         */
        if (!pindexPrev->IsValid(BLOCK_VALID_SCRIPTS)) {
            // The above does not mean "invalid": it checks if the previous block
            // hasn't been validated up to BLOCK_VALID_SCRIPTS. This is a performance
            // optimization, in the common case of adding a new block to the tip,
            // we don't need to iterate over the failed blocks list.
            for (const CBlockIndex* failedit : m_failed_blocks) {
                if (pindexPrev->GetAncestor(failedit->nHeight) == failedit) {
                    assert(failedit->nStatus & BLOCK_FAILED_VALID);
                    CBlockIndex* invalid_walk = pindexPrev;
                    while (invalid_walk != failedit) {
                        invalid_walk->nStatus |= BLOCK_FAILED_CHILD;
                        setDirtyBlockIndex.insert(invalid_walk);
                        invalid_walk = invalid_walk->pprev;
                    }
                    return state.Invalid(ValidationInvalidReason::BLOCK_INVALID_PREV, error("%s: prev block invalid", __func__), REJECT_INVALID, "bad-prevblk");
                }
            }
        }
    }
    if (pindex == nullptr)
        pindex = AddToBlockIndex(block);

    if (ppindex)
        *ppindex = pindex;

    return true;
}

// Exposed wrapper for AcceptBlockHeader
bool ProcessNewBlockHeaders(const std::vector<CBlockHeader>& headers, CValidationState& state, const CChainParams& chainparams, const CBlockIndex** ppindex, CBlockHeader *first_invalid)
{
    if (first_invalid != nullptr) first_invalid->SetNull();
    {
        LOCK(cs_main);

        for (const CBlockHeader& header : headers) {
            CBlockIndex *pindex = nullptr; // Use a temp pindex instead of ppindex to avoid a const_cast
            bool accepted = g_blockman.AcceptBlockHeader(header, state, chainparams, &pindex);
            ::ChainstateActive().CheckBlockIndex(chainparams.GetConsensus());

            if (!accepted) {
                if (first_invalid) *first_invalid = header;
                return false;
            }
            if (ppindex) {
                *ppindex = pindex;
            }
        }
    }
    if (NotifyHeaderTip())
    {
        LOCK(cs_main);
        if (::ChainstateActive().IsInitialBlockDownload() && ppindex && *ppindex) {
            LogPrintf("Synchronizing blockheaders, height: %d (~%.2f%%)\n", (*ppindex)->nHeight, 100.0/((*ppindex)->nHeight+(GetAdjustedTime() - (*ppindex)->GetBlockTime()) / Params().GetConsensus().pos.nTargetSpacing) * (*ppindex)->nHeight);
        }
    }
    return true;
}

/** Store block on disk. If dbp is non-nullptr, the file is known to already reside on disk */
static FlatFilePos SaveBlockToDisk(const CBlock& block, int nHeight, const CChainParams& chainparams, const FlatFilePos* dbp) {
    unsigned int nBlockSize = ::GetSerializeSize(block, CLIENT_VERSION);
    FlatFilePos blockPos;
    if (dbp != nullptr)
        blockPos = *dbp;
    if (!FindBlockPos(blockPos, nBlockSize+8, nHeight, block.GetBlockTime(), dbp != nullptr)) {
        error("%s: FindBlockPos failed", __func__);
        return FlatFilePos();
    }
    if (dbp == nullptr) {
        if (!WriteBlockToDisk(block, blockPos, chainparams.MessageStart())) {
            AbortNode("Failed to write block");
            return FlatFilePos();
        }
    }
    return blockPos;
}

/** Store block on disk. If dbp is non-nullptr, the file is known to already reside on disk */
bool CChainState::AcceptBlock(const std::shared_ptr<const CBlock>& pblock, CValidationState& state, const CChainParams& chainparams, CBlockIndex** ppindex, bool fRequested, const FlatFilePos* dbp, bool* fNewBlock)
{
    const CBlock& block = *pblock;

    if (fNewBlock) *fNewBlock = false;
    AssertLockHeld(cs_main);

    CBlockIndex *pindexDummy = nullptr;
    CBlockIndex *&pindex = ppindex ? *ppindex : pindexDummy;

    bool accepted_header = m_blockman.AcceptBlockHeader(block, state, chainparams, &pindex);
    CheckBlockIndex(chainparams.GetConsensus());

    if (!accepted_header)
        return false;

    // Try to process all requested blocks that we don't have, but only
    // process an unrequested block if it's new and has enough work to
    // advance our tip, and isn't too many blocks ahead.
    bool fAlreadyHave = pindex->nStatus & BLOCK_HAVE_DATA;
    bool fHasMoreOrSameWork = (m_chain.Tip() ? pindex->nChainWork >= m_chain.Tip()->nChainWork : true);
    // Blocks that are too out-of-order needlessly limit the effectiveness of
    // pruning, because pruning will not delete block files that contain any
    // blocks which are too close in height to the tip.  Apply this test
    // regardless of whether pruning is enabled; it should generally be safe to
    // not process unrequested blocks.
    bool fTooFarAhead = (pindex->nHeight > int(m_chain.Height() + MIN_BLOCKS_TO_KEEP));

    // TODO: Decouple this function from the block download logic by removing fRequested
    // This requires some new chain data structure to efficiently look up if a
    // block is in a chain leading to a candidate for best tip, despite not
    // being such a candidate itself.

    // TODO: deal better with return value and error conditions for duplicate
    // and unrequested blocks.
    if (fAlreadyHave) return true;
    if (!fRequested) {  // If we didn't ask for it:
        if (pindex->nTx != 0) return true;    // This is a previously-processed block that was pruned
        if (!fHasMoreOrSameWork) return true; // Don't process less-work chains
        if (fTooFarAhead) return true;        // Block height is too high

        // Protect against DoS attacks from low-work chains.
        // If our tip is behind, a peer could try to send us
        // low-work blocks on a fake chain that we would never
        // request; don't process these.
        if (pindex->nChainWork < nMinimumChainWork) return true;
    }

    CheckContextState ctxState;
    if (!CheckBlock(block, state, chainparams.GetConsensus(), ctxState, false, pindex->nHeight) || // false cause we can check pos context only on ConnectBlock
        !ContextualCheckBlock(block, state, chainparams.GetConsensus(), pindex->pprev)) {
        assert(IsBlockReason(state.GetReason()));
        if (state.IsInvalid() && state.GetReason() != ValidationInvalidReason::BLOCK_MUTATED) {
            pindex->nStatus |= BLOCK_FAILED_VALID;
            setDirtyBlockIndex.insert(pindex);
        }
        return error("%s: %s", __func__, FormatStateMessage(state));
    }

    // Header is valid/has work, merkle tree and segwit merkle tree are good...RELAY NOW
    // (but if it does not build on our best tip, let the SendMessages loop relay it)
    if (!IsInitialBlockDownload() && m_chain.Tip() == pindex->pprev)
        GetMainSignals().NewPoWValidBlock(pindex, pblock);

    // Write block to history file
    if (fNewBlock) *fNewBlock = true;
    try {
        FlatFilePos blockPos = SaveBlockToDisk(block, pindex->nHeight, chainparams, dbp);
        if (blockPos.IsNull()) {
            state.Error(strprintf("%s: Failed to find position to write new block to disk", __func__));
            return false;
        }
        ReceivedBlockTransactions(block, pindex, blockPos, chainparams.GetConsensus());
    } catch (const std::runtime_error& e) {
        return AbortNode(state, std::string("System error: ") + e.what());
    }

    FlushStateToDisk(chainparams, state, FlushStateMode::NONE);

    CheckBlockIndex(chainparams.GetConsensus());

    return true;
}

void ProcessAuthsIfTipChanged(CBlockIndex const * oldTip, CBlockIndex const * tip, Consensus::Params const & consensus)
{
    AssertLockNotHeld(cs_main);
    assert(oldTip);
    assert(tip);
    assert(tip != oldTip);

    LOCK(cs_main);

    auto topAnchor = panchors->GetActiveAnchor();
    CTeamView::CTeam team;
    int teamChange = tip->nHeight;
    auto const teamDakota = pcustomcsview->GetAuthTeam(tip->nHeight);
    if (!teamDakota || teamDakota->empty()) {
        return;
    }
    team = *teamDakota;

    // Calc how far back team changes, do not generate auths below that height.
    teamChange = teamChange % Params().GetConsensus().mn.anchoringTeamChange;

    uint64_t topAnchorHeight = topAnchor ? static_cast<uint64_t>(topAnchor->anchor.height) : 0;
    // we have no need to ask for auths at all if we have topAnchor higher than current chain
    if (tip->nHeight <= topAnchorHeight) {
        return;
    }

    CBlockIndex const * pindexFork = ::ChainActive().FindFork(oldTip);
    uint64_t forkHeight = pindexFork && (pindexFork->nHeight >= (uint64_t)consensus.mn.anchoringFrequency) ? pindexFork->nHeight - (uint64_t)consensus.mn.anchoringFrequency : 0;
    // limit fork height - trim it by the top anchor, if any
    forkHeight = std::max(forkHeight, topAnchorHeight);
    pindexFork = ::ChainActive()[forkHeight];

    if (tip->pprev != oldTip) {
        // asking all auths that may be skipped (rather we have switch the chain or not)
        LogPrint(BCLog::ANCHORING, "request getauths from %d to %d\n", pindexFork->nHeight, tip->nHeight);
        RelayGetAnchorAuths(pindexFork->GetBlockHash(), tip->GetBlockHash(), *g_connman);
    }

    // masternode key and operator auth address
    auto operatorDetails = AmISignerNow(tip->nHeight, team);

    if (operatorDetails.empty()) {
        return;
    }

    // trying to create auths between pindexFork and new tip (descending)
    std::vector<CInv> vInv;
    for (CBlockIndex const * pindex = tip; pindex && pindex != pindexFork && teamChange >= 0; pindex = pindex->pprev, --teamChange) {

        // Only anchor by specified frequency
        if (pindex->nHeight % consensus.mn.anchoringFrequency != 0) {
            continue;
        }

        // Get start anchor height
        int anchorHeight = static_cast<int>(pindex->nHeight) - consensus.mn.anchoringFrequency;

        // Get anchor block from specified time depth
        int64_t timeDepth = consensus.mn.anchoringTimeDepth;
        while (anchorHeight > 0 && ::ChainActive()[anchorHeight]->nTime + timeDepth > pindex->nTime) {
            --anchorHeight;
        }

        // Select a block further back to avoid Anchor too new error.
        if (pindex->nHeight >= consensus.FortCanningHeight) {
            timeDepth += consensus.mn.anchoringAdditionalTimeDepth;
            while (anchorHeight > 0 && ::ChainActive()[anchorHeight]->nTime + timeDepth > pindex->nTime) {
                --anchorHeight;
            }
        }

        // Rollback to height consistent with anchoringFrequency
        while (anchorHeight > 0 && anchorHeight % consensus.mn.anchoringFrequency != 0) {
            --anchorHeight;
        }

        if (anchorHeight <= 0 || (topAnchor && topAnchor->anchor.height >= (THeight)anchorHeight)) { // important to check prev anchor height!
            break;
        }

        auto const anchorBlock = ::ChainActive()[anchorHeight];

        // Create team data
        CTeamView::CTeam team;
        std::vector<unsigned char> teamDetailsVector;

        // Embed height and partial hash into CKeyID to find team later and validate chain
        size_t prefixLength{CKeyID().size() - spv::BtcAnchorMarker.size() - sizeof(uint64_t)};
        std::vector<unsigned char> hashPrefix{pindex->GetBlockHash().begin(), pindex->GetBlockHash().begin() + prefixLength};
        teamDetailsVector.insert(teamDetailsVector.end(), spv::BtcAnchorMarker.begin(), spv::BtcAnchorMarker.end()); // 3 Bytes
        uint64_t anchorCreationHeight = pindex->nHeight;
        teamDetailsVector.insert(teamDetailsVector.end(), reinterpret_cast<unsigned char*>(&anchorCreationHeight),
                                 reinterpret_cast<unsigned char*>(&anchorCreationHeight) + sizeof(uint64_t)); // 8 Bytes
        teamDetailsVector.insert(teamDetailsVector.end(), hashPrefix.begin(), hashPrefix.end()); // 9 Bytes

        CKeyID teamDetails{uint160{teamDetailsVector}};
        team.insert(teamDetails);

        // trying to create and sign new auth
        CAnchorAuthMessage auth({topAnchor ? topAnchor->txHash : uint256(), static_cast<THeight>(anchorHeight), anchorBlock->GetBlockHash(), team});

        for (const auto& keys : operatorDetails) {
            if (!panchorauths->GetVote(auth.GetSignHash(), keys.first))
            {
                auth.SignWithKey(keys.second);
                LogPrint(BCLog::ANCHORING, "Anchor auth message signed, hash: %s, height: %d, prev: %s, teamSize: %ld, signHash: %s\n",
                          auth.GetHash().ToString(),
                          auth.height,
                          auth.previousAnchor.ToString(),
                          auth.nextTeam.size(),
                          auth.GetSignHash().ToString()
                          );

                panchorauths->AddAuth(auth);
                vInv.push_back(CInv(MSG_ANCHOR_AUTH, auth.GetHash()));
            }
        }
    }
    if (vInv.size() > 0) {
        RelayAnchorAuths(vInv, *g_connman);
    }
}


bool ProcessNewBlock(const CChainParams& chainparams, const std::shared_ptr<const CBlock> pblock, bool fForceProcessing, bool *fNewBlock)
{
    AssertLockNotHeld(cs_main);

    {
        CBlockIndex *pindex = nullptr;
        if (fNewBlock) *fNewBlock = false;
        CValidationState state;

        // CheckBlock() does not support multi-threaded block validation because CBlock::fChecked can cause data race.
        // Therefore, the following critical section must include the CheckBlock() call as well.
        LOCK(cs_main);

        // Get previous block index
        bool ret{true};
        const auto prevIndex = LookupBlockIndex(pblock->hashPrevBlock);
        if (!prevIndex) {
            ret = false;
            state.Invalid(ValidationInvalidReason::BLOCK_MISSING_PREV, error("%s: prev block not found", __func__), 0, "prev-blk-not-found");
        }

        // Ensure that CheckBlock() passes before calling AcceptBlock, as
        // belt-and-suspenders.
        // reverts a011b9db38ce6d3d5c1b67c1e3bad9365b86f2ce
        // we can end up in isolation banning all other nodes
        CheckContextState ctxState;
        if (ret) {
            ret = CheckBlock(*pblock, state, chainparams.GetConsensus(), ctxState, false, prevIndex->nHeight + 1); // false cause we can check pos context only on ConnectBlock
        }
        if (ret) {
            // Store to disk
            ret = ::ChainstateActive().AcceptBlock(pblock, state, chainparams, &pindex, fForceProcessing, nullptr, fNewBlock);
        }
        if (!ret) {
            GetMainSignals().BlockChecked(*pblock, state);
            return error("%s: AcceptBlock FAILED (%s)", __func__, FormatStateMessage(state));
        }
    }

    NotifyHeaderTip();

    // save old tip
    auto const oldTip = ::ChainActive().Tip();

    CValidationState state; // Only used to report errors, not invalidity - ignore it
    if (!::ChainstateActive().ActivateBestChain(state, chainparams, pblock))
        return error("%s: ActivateBestChain failed (%s)", __func__, FormatStateMessage(state));

    auto const tip = ::ChainActive().Tip();

    // special case for the first run after IBD
    static bool firstRunAfterIBD = true;
    if (!::ChainstateActive().IsInitialBlockDownload() && tip && firstRunAfterIBD && spv::pspv) // spv::pspv not necessary here, but for disabling in old tests
    {
        int sinceHeight = std::max(::ChainActive().Height() - chainparams.GetConsensus().mn.anchoringFrequency * 5, 0);
        LogPrint(BCLog::ANCHORING, "Trying to request some auths after IBD, since %i...\n", sinceHeight);
        RelayGetAnchorAuths(::ChainActive()[sinceHeight]->GetBlockHash(), tip->GetBlockHash(), *g_connman);
        firstRunAfterIBD = false;
    }
    // only if tip was changed
    if (!::ChainstateActive().IsInitialBlockDownload() && tip && tip != oldTip && spv::pspv) // spv::pspv not necessary here, but for disabling in old tests
    {
        ProcessAuthsIfTipChanged(oldTip, tip, chainparams.GetConsensus());

        if (tip->nHeight >= chainparams.GetConsensus().DakotaHeight) {
            panchors->CheckPendingAnchors();
        }
    }

    return true;
}

bool TestBlockValidity(CValidationState& state, const CChainParams& chainparams, const CBlock& block, CBlockIndex* pindexPrev, bool fCheckMerkleRoot)
{
    AssertLockHeld(cs_main);
    assert(pindexPrev && pindexPrev == ::ChainActive().Tip());
    CCoinsViewCache viewNew(&::ChainstateActive().CoinsTip());
    std::vector<uint256> dummyRewardedAnchors;
    CCustomCSView mnview(*pcustomcsview.get());
    uint256 block_hash(block.GetHash());
    CBlockIndex indexDummy(block);
    indexDummy.pprev = pindexPrev;
    indexDummy.nHeight = pindexPrev->nHeight + 1;
    indexDummy.phashBlock = &block_hash;
    CheckContextState ctxState;

    // NOTE: ContextualCheckProofOfStake is called by CheckBlock
    if (!ContextualCheckBlockHeader(block, state, chainparams, pindexPrev, GetAdjustedTime()))
        return error("%s: Consensus::ContextualCheckBlockHeader: %s", __func__, FormatStateMessage(state));
    if (!CheckBlock(block, state, chainparams.GetConsensus(), ctxState, false, indexDummy.nHeight, fCheckMerkleRoot))
        return error("%s: Consensus::CheckBlock: %s", __func__, FormatStateMessage(state));
    if (!ContextualCheckBlock(block, state, chainparams.GetConsensus(), pindexPrev))
        return error("%s: Consensus::ContextualCheckBlock: %s", __func__, FormatStateMessage(state));
    if (!::ChainstateActive().ConnectBlock(block, state, &indexDummy, viewNew, mnview, chainparams, dummyRewardedAnchors, true))
        return false;
    assert(state.IsValid());

    return true;
}

/**
 * BLOCK PRUNING CODE
 */

/* Calculate the amount of disk space the block & undo files currently use */
uint64_t CalculateCurrentUsage()
{
    LOCK(cs_LastBlockFile);

    uint64_t retval = 0;
    for (const CBlockFileInfo &file : vinfoBlockFile) {
        retval += file.nSize + file.nUndoSize;
    }
    return retval;
}

/* Prune a block file (modify associated database entries)*/
void PruneOneBlockFile(const int fileNumber)
{
    LOCK(cs_LastBlockFile);

    for (const auto& entry : g_blockman.m_block_index) {
        CBlockIndex* pindex = entry.second;
        if (pindex->nFile == fileNumber) {
            pindex->nStatus &= ~BLOCK_HAVE_DATA;
            pindex->nStatus &= ~BLOCK_HAVE_UNDO;
            pindex->nFile = 0;
            pindex->nDataPos = 0;
            pindex->nUndoPos = 0;
            setDirtyBlockIndex.insert(pindex);

            // Prune from m_blocks_unlinked -- any block we prune would have
            // to be downloaded again in order to consider its chain, at which
            // point it would be considered as a candidate for
            // m_blocks_unlinked or setBlockIndexCandidates.
            auto range = g_blockman.m_blocks_unlinked.equal_range(pindex->pprev);
            while (range.first != range.second) {
                std::multimap<CBlockIndex *, CBlockIndex *>::iterator _it = range.first;
                range.first++;
                if (_it->second == pindex) {
                    g_blockman.m_blocks_unlinked.erase(_it);
                }
            }
        }
    }

    vinfoBlockFile[fileNumber].SetNull();
    setDirtyFileInfo.insert(fileNumber);
}


void UnlinkPrunedFiles(const std::set<int>& setFilesToPrune)
{
    for (std::set<int>::iterator it = setFilesToPrune.begin(); it != setFilesToPrune.end(); ++it) {
        FlatFilePos pos(*it, 0);
        fs::remove(BlockFileSeq().FileName(pos));
        fs::remove(UndoFileSeq().FileName(pos));
        LogPrintf("Prune: %s deleted blk/rev (%05u)\n", __func__, *it);
    }
}

/* Calculate the block/rev files to delete based on height specified by user with RPC command pruneblockchain */
static void FindFilesToPruneManual(std::set<int>& setFilesToPrune, int nManualPruneHeight)
{
    assert(fPruneMode && nManualPruneHeight > 0);

    LOCK2(cs_main, cs_LastBlockFile);
    if (::ChainActive().Tip() == nullptr)
        return;

    // last block to prune is the lesser of (user-specified height, MIN_BLOCKS_TO_KEEP from the tip)
    unsigned int nLastBlockWeCanPrune = std::min((unsigned)nManualPruneHeight, ::ChainActive().Tip()->nHeight - MIN_BLOCKS_TO_KEEP);
    int count=0;
    for (int fileNumber = 0; fileNumber < nLastBlockFile; fileNumber++) {
        if (vinfoBlockFile[fileNumber].nSize == 0 || vinfoBlockFile[fileNumber].nHeightLast > nLastBlockWeCanPrune)
            continue;
        PruneOneBlockFile(fileNumber);
        setFilesToPrune.insert(fileNumber);
        count++;
    }
    LogPrintf("Prune (Manual): prune_height=%d removed %d blk/rev pairs\n", nLastBlockWeCanPrune, count);
}

/* This function is called from the RPC code for pruneblockchain */
void PruneBlockFilesManual(int nManualPruneHeight)
{
    CValidationState state;
    const CChainParams& chainparams = Params();
    if (!::ChainstateActive().FlushStateToDisk(
            chainparams, state, FlushStateMode::NONE, nManualPruneHeight)) {
        LogPrintf("%s: failed to flush state (%s)\n", __func__, FormatStateMessage(state));
    }
}

/**
 * Prune block and undo files (blk???.dat and undo???.dat) so that the disk space used is less than a user-defined target.
 * The user sets the target (in MB) on the command line or in config file.  This will be run on startup and whenever new
 * space is allocated in a block or undo file, staying below the target. Changing back to unpruned requires a reindex
 * (which in this case means the blockchain must be re-downloaded.)
 *
 * Pruning functions are called from FlushStateToDisk when the global fCheckForPruning flag has been set.
 * Block and undo files are deleted in lock-step (when blk00003.dat is deleted, so is rev00003.dat.)
 * Pruning cannot take place until the longest chain is at least a certain length (100000 on mainnet, 1000 on testnet, 1000 on regtest).
 * Pruning will never delete a block within a defined distance (currently 288) from the active chain's tip.
 * The block index is updated by unsetting HAVE_DATA and HAVE_UNDO for any blocks that were stored in the deleted files.
 * A db flag records the fact that at least some block files have been pruned.
 *
 * @param[out]   setFilesToPrune   The set of file indices that can be unlinked will be returned
 */
static void FindFilesToPrune(std::set<int>& setFilesToPrune, uint64_t nPruneAfterHeight)
{
    LOCK2(cs_main, cs_LastBlockFile);
    if (::ChainActive().Tip() == nullptr || nPruneTarget == 0) {
        return;
    }
    if ((uint64_t)::ChainActive().Tip()->nHeight <= nPruneAfterHeight) {
        return;
    }

    unsigned int nLastBlockWeCanPrune = ::ChainActive().Tip()->nHeight - MIN_BLOCKS_TO_KEEP;
    uint64_t nCurrentUsage = CalculateCurrentUsage();
    // We don't check to prune until after we've allocated new space for files
    // So we should leave a buffer under our target to account for another allocation
    // before the next pruning.
    uint64_t nBuffer = BLOCKFILE_CHUNK_SIZE + UNDOFILE_CHUNK_SIZE;
    uint64_t nBytesToPrune;
    int count=0;

    if (nCurrentUsage + nBuffer >= nPruneTarget) {
        // On a prune event, the chainstate DB is flushed.
        // To avoid excessive prune events negating the benefit of high dbcache
        // values, we should not prune too rapidly.
        // So when pruning in IBD, increase the buffer a bit to avoid a re-prune too soon.
        if (::ChainstateActive().IsInitialBlockDownload()) {
            // Since this is only relevant during IBD, we use a fixed 10%
            nBuffer += nPruneTarget / 10;
        }

        for (int fileNumber = 0; fileNumber < nLastBlockFile; fileNumber++) {
            nBytesToPrune = vinfoBlockFile[fileNumber].nSize + vinfoBlockFile[fileNumber].nUndoSize;

            if (vinfoBlockFile[fileNumber].nSize == 0)
                continue;

            if (nCurrentUsage + nBuffer < nPruneTarget)  // are we below our target?
                break;

            // don't prune files that could have a block within MIN_BLOCKS_TO_KEEP of the main chain's tip but keep scanning
            if (vinfoBlockFile[fileNumber].nHeightLast > nLastBlockWeCanPrune)
                continue;

            PruneOneBlockFile(fileNumber);
            // Queue up the files for removal
            setFilesToPrune.insert(fileNumber);
            nCurrentUsage -= nBytesToPrune;
            count++;
        }
    }

    LogPrint(BCLog::PRUNE, "Prune: target=%dMiB actual=%dMiB diff=%dMiB max_prune_height=%d removed %d blk/rev pairs\n",
           nPruneTarget/1024/1024, nCurrentUsage/1024/1024,
           ((int64_t)nPruneTarget - (int64_t)nCurrentUsage)/1024/1024,
           nLastBlockWeCanPrune, count);
}

static FlatFileSeq BlockFileSeq()
{
    return FlatFileSeq(GetBlocksDir(), "blk", BLOCKFILE_CHUNK_SIZE);
}

static FlatFileSeq UndoFileSeq()
{
    return FlatFileSeq(GetBlocksDir(), "rev", UNDOFILE_CHUNK_SIZE);
}

FILE* OpenBlockFile(const FlatFilePos &pos, bool fReadOnly) {
    return BlockFileSeq().Open(pos, fReadOnly);
}

/** Open an undo file (rev?????.dat) */
static FILE* OpenUndoFile(const FlatFilePos &pos, bool fReadOnly) {
    return UndoFileSeq().Open(pos, fReadOnly);
}

fs::path GetBlockPosFilename(const FlatFilePos &pos)
{
    return BlockFileSeq().FileName(pos);
}

CBlockIndex * BlockManager::InsertBlockIndex(const uint256& hash)
{
    AssertLockHeld(cs_main);

    if (hash.IsNull())
        return nullptr;

    // Return existing
    BlockMap::iterator mi = m_block_index.find(hash);
    if (mi != m_block_index.end())
        return (*mi).second;

    // Create new
    CBlockIndex* pindexNew = new CBlockIndex();
    mi = m_block_index.insert(std::make_pair(hash, pindexNew)).first;
    pindexNew->phashBlock = &((*mi).first);

    return pindexNew;
}

bool BlockManager::LoadBlockIndex(
    const Consensus::Params& consensus_params,
    CBlockTreeDB& blocktree,
    std::set<CBlockIndex*, CBlockIndexWorkComparator>& block_index_candidates)
{
    if (!blocktree.LoadBlockIndexGuts(consensus_params, [this](const uint256& hash) EXCLUSIVE_LOCKS_REQUIRED(cs_main) { return this->InsertBlockIndex(hash); }, fIsFakeNet))
         return false;

    // Calculate nChainWork
    std::vector<std::pair<int, CBlockIndex*> > vSortedByHeight;
    vSortedByHeight.reserve(m_block_index.size());
    for (const std::pair<const uint256, CBlockIndex*>& item : m_block_index)
    {
        CBlockIndex* pindex = item.second;
        vSortedByHeight.push_back(std::make_pair(pindex->nHeight, pindex));
    }
    sort(vSortedByHeight.begin(), vSortedByHeight.end());
    for (const std::pair<int, CBlockIndex*>& item : vSortedByHeight)
    {
        if (ShutdownRequested()) return false;
        CBlockIndex* pindex = item.second;
        pindex->nChainWork = (pindex->pprev ? pindex->pprev->nChainWork : 0) + GetBlockProof(*pindex);
        pindex->nTimeMax = (pindex->pprev ? std::max(pindex->pprev->nTimeMax, pindex->nTime) : pindex->nTime);
        // We can link the chain of blocks for which we've received transactions at some point.
        // Pruned nodes may have deleted the block.
        if (pindex->nTx > 0) {
            if (pindex->pprev) {
                if (pindex->pprev->HaveTxsDownloaded()) {
                    pindex->nChainTx = pindex->pprev->nChainTx + pindex->nTx;
                } else {
                    pindex->nChainTx = 0;
                    m_blocks_unlinked.insert(std::make_pair(pindex->pprev, pindex));
                }
            } else {
                pindex->nChainTx = pindex->nTx;
            }
        }
        if (!(pindex->nStatus & BLOCK_FAILED_MASK) && pindex->pprev && (pindex->pprev->nStatus & BLOCK_FAILED_MASK)) {
            pindex->nStatus |= BLOCK_FAILED_CHILD;
            setDirtyBlockIndex.insert(pindex);
        }
        if (pindex->IsValid(BLOCK_VALID_TRANSACTIONS) && (pindex->HaveTxsDownloaded() || pindex->pprev == nullptr)) {
            block_index_candidates.insert(pindex);
        }
        if (pindex->nStatus & BLOCK_FAILED_MASK && (!pindexBestInvalid || pindex->nChainWork > pindexBestInvalid->nChainWork))
            pindexBestInvalid = pindex;
        if (pindex->pprev)
            pindex->BuildSkip();
        if (pindex->IsValid(BLOCK_VALID_TREE) && (pindexBestHeader == nullptr || CBlockIndexWorkComparator()(pindexBestHeader, pindex)))
            pindexBestHeader = pindex;
    }

    return true;
}

void BlockManager::Unload() {
    m_failed_blocks.clear();
    m_blocks_unlinked.clear();

    for (const BlockMap::value_type& entry : m_block_index) {
        delete entry.second;
    }

    m_block_index.clear();
}

bool static LoadBlockIndexDB(const CChainParams& chainparams) EXCLUSIVE_LOCKS_REQUIRED(cs_main)
{
    if (!g_blockman.LoadBlockIndex(
            chainparams.GetConsensus(), *pblocktree, ::ChainstateActive().setBlockIndexCandidates))
        return false;

    // Load block file info
    pblocktree->ReadLastBlockFile(nLastBlockFile);
    vinfoBlockFile.resize(nLastBlockFile + 1);
    LogPrintf("%s: last block file = %i\n", __func__, nLastBlockFile);
    for (int nFile = 0; nFile <= nLastBlockFile; nFile++) {
        pblocktree->ReadBlockFileInfo(nFile, vinfoBlockFile[nFile]);
    }
    LogPrintf("%s: last block file info: %s\n", __func__, vinfoBlockFile[nLastBlockFile].ToString());
    for (int nFile = nLastBlockFile + 1; true; nFile++) {
        CBlockFileInfo info;
        if (pblocktree->ReadBlockFileInfo(nFile, info)) {
            vinfoBlockFile.push_back(info);
        } else {
            break;
        }
    }

    // Check presence of blk files
    LogPrintf("Checking all blk files are present...\n");
    std::set<int> setBlkDataFiles;
    for (const std::pair<const uint256, CBlockIndex*>& item : g_blockman.m_block_index)
    {
        CBlockIndex* pindex = item.second;
        if (pindex->nStatus & BLOCK_HAVE_DATA) {
            setBlkDataFiles.insert(pindex->nFile);
        }
    }
    for (std::set<int>::iterator it = setBlkDataFiles.begin(); it != setBlkDataFiles.end(); it++)
    {
        FlatFilePos pos(*it, 0);
        if (CAutoFile(OpenBlockFile(pos, true), SER_DISK, CLIENT_VERSION).IsNull()) {
            return false;
        }
    }

    // Check whether we have ever pruned block & undo files
    pblocktree->ReadFlag("prunedblockfiles", fHavePruned);
    if (fHavePruned)
        LogPrintf("LoadBlockIndexDB(): Block files have previously been pruned\n");

    // Check whether we need to continue reindexing
    bool fReindexing = false;
    pblocktree->ReadReindexing(fReindexing);
    if(fReindexing) fReindex = true;

    return true;
}

bool LoadChainTip(const CChainParams& chainparams)
{
    AssertLockHeld(cs_main);
    const CCoinsViewCache& coins_cache = ::ChainstateActive().CoinsTip();
    assert(!coins_cache.GetBestBlock().IsNull()); // Never called when the coins view is empty

    if (::ChainActive().Tip() &&
        ::ChainActive().Tip()->GetBlockHash() == coins_cache.GetBestBlock()) return true;

    // Load pointer to end of best chain
    CBlockIndex* pindex = LookupBlockIndex(coins_cache.GetBestBlock());
    if (!pindex) {
        return false;
    }
    ::ChainActive().SetTip(pindex);

    ::ChainstateActive().PruneBlockIndexCandidates();

    LogPrintf("Loaded best chain: hashBestChain=%s height=%d date=%s progress=%f\n",
        ::ChainActive().Tip()->GetBlockHash().ToString(), ::ChainActive().Height(),
        FormatISO8601DateTime(::ChainActive().Tip()->GetBlockTime()),
        GuessVerificationProgress(chainparams.TxData(), ::ChainActive().Tip()));
    return true;
}

CVerifyDB::CVerifyDB()
{
    uiInterface.ShowProgress(_("Verifying blocks...").translated, 0, false);
}

CVerifyDB::~CVerifyDB()
{
    uiInterface.ShowProgress("", 100, false);
}

bool CVerifyDB::VerifyDB(const CChainParams& chainparams, CCoinsView *coinsview, int nCheckLevel, int nCheckDepth)
{
    LOCK(cs_main);
    if (::ChainActive().Tip() == nullptr || ::ChainActive().Tip()->pprev == nullptr)
        return true;

    // Verify blocks in the best chain
    if (nCheckDepth <= 0 || nCheckDepth > ::ChainActive().Height())
        nCheckDepth = ::ChainActive().Height();
    nCheckLevel = std::max(0, std::min(4, nCheckLevel));
    LogPrintf("Verifying last %i blocks at level %i\n", nCheckDepth, nCheckLevel);
    CCoinsViewCache coins(coinsview);
    CCustomCSView mnview(*pcustomcsview.get());
    CBlockIndex* pindex;
    CBlockIndex* pindexFailure = nullptr;
    int nGoodTransactions = 0;
    CValidationState state;
    int reportDone = 0;
    LogPrintf("[0%%]..."); /* Continued */
    for (pindex = ::ChainActive().Tip(); pindex && pindex->pprev; pindex = pindex->pprev) {
        boost::this_thread::interruption_point();
        const int percentageDone = std::max(1, std::min(99, (int)(((double)(::ChainActive().Height() - pindex->nHeight)) / (double)nCheckDepth * (nCheckLevel >= 4 ? 50 : 100))));
        if (reportDone < percentageDone/10) {
            // report every 10% step
            LogPrintf("[%d%%]...", percentageDone); /* Continued */
            reportDone = percentageDone/10;
        }
        uiInterface.ShowProgress(_("Verifying blocks...").translated, percentageDone, false);
        if (pindex->nHeight <= ::ChainActive().Height()-nCheckDepth)
            break;
        if (fPruneMode && !(pindex->nStatus & BLOCK_HAVE_DATA)) {
            // If pruning, only go back as far as we have data.
            LogPrintf("VerifyDB(): block verification stopping at height %d (pruning, no data)\n", pindex->nHeight);
            break;
        }
        CBlock block;
        CheckContextState ctxState;

        // check level 0: read from disk
        if (!ReadBlockFromDisk(block, pindex, chainparams.GetConsensus()))
            return error("VerifyDB(): *** ReadBlockFromDisk failed at %d, hash=%s", pindex->nHeight, pindex->GetBlockHash().ToString());
        // check level 1: verify block validity
        if (nCheckLevel >= 1 && !CheckBlock(block, state, chainparams.GetConsensus(), ctxState, false, pindex->nHeight)) // false cause we can check pos context only on ConnectBlock
            return error("%s: *** found bad block at %d, hash=%s (%s)\n", __func__,
                         pindex->nHeight, pindex->GetBlockHash().ToString(), FormatStateMessage(state));
        // check level 2: verify undo validity
        if (nCheckLevel >= 2 && pindex) {
            CBlockUndo undo;
            if (!pindex->GetUndoPos().IsNull()) {
                if (!UndoReadFromDisk(undo, pindex)) {
                    return error("VerifyDB(): *** found bad undo data at %d, hash=%s\n", pindex->nHeight, pindex->GetBlockHash().ToString());
                }
            }
        }
        // check level 3: check for inconsistencies during memory-only disconnect of tip blocks
        if (nCheckLevel >= 3 && (coins.DynamicMemoryUsage() + ::ChainstateActive().CoinsTip().DynamicMemoryUsage()) <= nCoinCacheUsage) {
            assert(coins.GetBestBlock() == pindex->GetBlockHash());
            std::vector<CAnchorConfirmMessage> disconnectedConfirms; // dummy
            DisconnectResult res = ::ChainstateActive().DisconnectBlock(block, pindex, coins, mnview, disconnectedConfirms);
            if (res == DISCONNECT_FAILED) {
                return error("VerifyDB(): *** irrecoverable inconsistency in block data at %d, hash=%s", pindex->nHeight, pindex->GetBlockHash().ToString());
            }
            if (res == DISCONNECT_UNCLEAN) {
                nGoodTransactions = 0;
                pindexFailure = pindex;
            } else {
                nGoodTransactions += block.vtx.size();
            }
        }
        if (ShutdownRequested())
            return true;
    }
    if (pindexFailure)
        return error("VerifyDB(): *** coin database inconsistencies found (last %i blocks, %i good transactions before that)\n", ::ChainActive().Height() - pindexFailure->nHeight + 1, nGoodTransactions);

    // store block count as we move pindex at check level >= 4
    int block_count = ::ChainActive().Height() - pindex->nHeight;

    // check level 4: try reconnecting blocks
    if (nCheckLevel >= 4) {
        while (pindex != ::ChainActive().Tip()) {
            boost::this_thread::interruption_point();
            const int percentageDone = std::max(1, std::min(99, 100 - (int)(((double)(::ChainActive().Height() - pindex->nHeight)) / (double)nCheckDepth * 50)));
            if (reportDone < percentageDone/10) {
                // report every 10% step
                LogPrintf("[%d%%]...", percentageDone); /* Continued */
                reportDone = percentageDone/10;
            }
            uiInterface.ShowProgress(_("Verifying blocks...").translated, percentageDone, false);
            pindex = ::ChainActive().Next(pindex);
            CBlock block;
            if (!ReadBlockFromDisk(block, pindex, chainparams.GetConsensus()))
                return error("VerifyDB(): *** ReadBlockFromDisk failed at %d, hash=%s", pindex->nHeight, pindex->GetBlockHash().ToString());
            std::vector<uint256> dummyRewardedAnchors;
            if (!::ChainstateActive().ConnectBlock(block, state, pindex, coins, mnview, chainparams, dummyRewardedAnchors))
                return error("VerifyDB(): *** found unconnectable block at %d, hash=%s (%s)", pindex->nHeight, pindex->GetBlockHash().ToString(), FormatStateMessage(state));
        }
    }

    LogPrintf("[DONE].\n");
    LogPrintf("No coin database inconsistencies in last %i blocks (%i transactions)\n", block_count, nGoodTransactions);

    return true;
}

/** Apply the effects of a block on the utxo cache, ignoring that it may already have been applied. */
bool CChainState::RollforwardBlock(const CBlockIndex* pindex, CCoinsViewCache& inputs, CCustomCSView& mnview, const CChainParams& params)
{
    // TODO: merge with ConnectBlock
    CBlock block;
    if (!ReadBlockFromDisk(block, pindex, params.GetConsensus())) {
        return error("ReplayBlock(): ReadBlockFromDisk failed at %d, hash=%s", pindex->nHeight, pindex->GetBlockHash().ToString());
    }

    for (const CTransactionRef& tx : block.vtx) {
        if (!tx->IsCoinBase()) {
            for (const CTxIn &txin : tx->vin) {
                inputs.SpendCoin(txin.prevout);
            }
        }
        // Pass check = true as every addition may be an overwrite.
        AddCoins(inputs, *tx, pindex->nHeight, true);

        /// @todo turn it on when you are sure it is safe
//        CheckCustomTx(mnview, inputs, *tx, params.GetConsensus(), pindex->nHeight, i, false);
    }
    return true;
}

bool CChainState::ReplayBlocks(const CChainParams& params, CCoinsView* view, CCustomCSView* mnview)
{
    LOCK(cs_main);

    CCoinsViewCache cache(view);
    CCustomCSView mncache(*mnview);

    std::vector<uint256> hashHeads = view->GetHeadBlocks();
    if (hashHeads.empty()) return true; // We're already in a consistent state.
    if (hashHeads.size() != 2) return error("ReplayBlocks(): unknown inconsistent state");

    /// @todo may be it is possible to keep it run? how to safely connect blocks for mndb?
    return error("ReplayBlocks() turned off for safety reasons. Make reindex!");

    uiInterface.ShowProgress(_("Replaying blocks...").translated, 0, false);
    LogPrintf("Replaying blocks\n");

    const CBlockIndex* pindexOld = nullptr;  // Old tip during the interrupted flush.
    const CBlockIndex* pindexNew;            // New tip during the interrupted flush.
    const CBlockIndex* pindexFork = nullptr; // Latest block common to both the old and the new tip.

    if (m_blockman.m_block_index.count(hashHeads[0]) == 0) {
        return error("ReplayBlocks(): reorganization to unknown block requested");
    }
    pindexNew = m_blockman.m_block_index[hashHeads[0]];

    if (!hashHeads[1].IsNull()) { // The old tip is allowed to be 0, indicating it's the first flush.
        if (m_blockman.m_block_index.count(hashHeads[1]) == 0) {
            return error("ReplayBlocks(): reorganization from unknown block requested");
        }
        pindexOld = m_blockman.m_block_index[hashHeads[1]];
        pindexFork = LastCommonAncestor(pindexOld, pindexNew);
        assert(pindexFork != nullptr);
    }

    // Rollback along the old branch.
    while (pindexOld != pindexFork) {
        if (pindexOld->nHeight > 0) { // Never disconnect the genesis block.
            CBlock block;
            if (!ReadBlockFromDisk(block, pindexOld, params.GetConsensus())) {
                return error("RollbackBlock(): ReadBlockFromDisk() failed at %d, hash=%s", pindexOld->nHeight, pindexOld->GetBlockHash().ToString());
            }
            LogPrintf("Rolling back %s (%i)\n", pindexOld->GetBlockHash().ToString(), pindexOld->nHeight);
            std::vector<CAnchorConfirmMessage> disconnectedConfirms; // dummy
            DisconnectResult res = DisconnectBlock(block, pindexOld, cache, mncache, disconnectedConfirms);
            if (res == DISCONNECT_FAILED) {
                return error("RollbackBlock(): DisconnectBlock failed at %d, hash=%s", pindexOld->nHeight, pindexOld->GetBlockHash().ToString());
            }
            // If DISCONNECT_UNCLEAN is returned, it means a non-existing UTXO was deleted, or an existing UTXO was
            // overwritten. It corresponds to cases where the block-to-be-disconnect never had all its operations
            // applied to the UTXO set. However, as both writing a UTXO and deleting a UTXO are idempotent operations,
            // the result is still a version of the UTXO set with the effects of that block undone.
        }
        pindexOld = pindexOld->pprev;
    }

    // Roll forward from the forking point to the new tip.
    int nForkHeight = pindexFork ? pindexFork->nHeight : 0;
    for (int nHeight = nForkHeight + 1; nHeight <= pindexNew->nHeight; ++nHeight) {
        const CBlockIndex* pindex = pindexNew->GetAncestor(nHeight);
        LogPrintf("Rolling forward %s (%i)\n", pindex->GetBlockHash().ToString(), nHeight);
        uiInterface.ShowProgress(_("Replaying blocks...").translated, (int) ((nHeight - nForkHeight) * 100.0 / (pindexNew->nHeight - nForkHeight)) , false);
        if (!RollforwardBlock(pindex, cache, mncache, params)) return false;
    }

    cache.SetBestBlock(pindexNew->GetBlockHash());
    cache.Flush();
    mncache.Flush();
    uiInterface.ShowProgress("", 100, false);
    return true;
}

bool ReplayBlocks(const CChainParams& params, CCoinsView* view, CCustomCSView* mnview) {
    return ::ChainstateActive().ReplayBlocks(params, view, mnview);
}

//! Helper for CChainState::RewindBlockIndex
void CChainState::EraseBlockData(CBlockIndex* index)
{
    AssertLockHeld(cs_main);
    assert(!m_chain.Contains(index)); // Make sure this block isn't active

    // Reduce validity
    index->nStatus = std::min<unsigned int>(index->nStatus & BLOCK_VALID_MASK, BLOCK_VALID_TREE) | (index->nStatus & ~BLOCK_VALID_MASK);
    // Remove have-data flags.
    index->nStatus &= ~(BLOCK_HAVE_DATA | BLOCK_HAVE_UNDO);
    // Remove storage location.
    index->nFile = 0;
    index->nDataPos = 0;
    index->nUndoPos = 0;
    // Remove various other things
    index->nTx = 0;
    index->nChainTx = 0;
    index->nSequenceId = 0;
    // Make sure it gets written.
    setDirtyBlockIndex.insert(index);
    // Update indexes
    setBlockIndexCandidates.erase(index);
    auto ret = m_blockman.m_blocks_unlinked.equal_range(index->pprev);
    while (ret.first != ret.second) {
        if (ret.first->second == index) {
            m_blockman.m_blocks_unlinked.erase(ret.first++);
        } else {
            ++ret.first;
        }
    }
    // Mark parent as eligible for main chain again
    if (index->pprev && index->pprev->IsValid(BLOCK_VALID_TRANSACTIONS) && index->pprev->HaveTxsDownloaded()) {
        setBlockIndexCandidates.insert(index->pprev);
    }
}

bool CChainState::RewindBlockIndex(const CChainParams& params)
{
    // Note that during -reindex-chainstate we are called with an empty m_chain!

    // First erase all post-segwit blocks without witness not in the main chain,
    // as this can we done without costly DisconnectTip calls. Active
    // blocks will be dealt with below (releasing cs_main in between).
    {
        LOCK(cs_main);
        for (const auto& entry : m_blockman.m_block_index) {
            if (IsWitnessEnabled(entry.second->pprev, params.GetConsensus()) && !(entry.second->nStatus & BLOCK_OPT_WITNESS) && !m_chain.Contains(entry.second)) {
                EraseBlockData(entry.second);
            }
        }
    }

    // Find what height we need to reorganize to.
    CBlockIndex *tip;
    int nHeight = 1;
    {
        LOCK(cs_main);
        while (nHeight <= m_chain.Height()) {
            // Although SCRIPT_VERIFY_WITNESS is now generally enforced on all
            // blocks in ConnectBlock, we don't need to go back and
            // re-download/re-verify blocks from before segwit actually activated.
            if (IsWitnessEnabled(m_chain[nHeight - 1], params.GetConsensus()) && !(m_chain[nHeight]->nStatus & BLOCK_OPT_WITNESS)) {
                break;
            }
            nHeight++;
        }

        tip = m_chain.Tip();
    }
    // nHeight is now the height of the first insufficiently-validated block, or tipheight + 1

    CValidationState state;
    // Loop until the tip is below nHeight, or we reach a pruned block.
    while (!ShutdownRequested()) {
        {
            LOCK2(cs_main, ::mempool.cs);
            // Make sure nothing changed from under us (this won't happen because RewindBlockIndex runs before importing/network are active)
            assert(tip == m_chain.Tip());
            if (tip == nullptr || tip->nHeight < nHeight) break;
            if (fPruneMode && !(tip->nStatus & BLOCK_HAVE_DATA)) {
                // If pruning, don't try rewinding past the HAVE_DATA point;
                // since older blocks can't be served anyway, there's
                // no need to walk further, and trying to DisconnectTip()
                // will fail (and require a needless reindex/redownload
                // of the blockchain).
                break;
            }

            // Disconnect block
            if (!DisconnectTip(state, params, nullptr)) {
                return error("RewindBlockIndex: unable to disconnect block at height %i (%s)", tip->nHeight, FormatStateMessage(state));
            }

            // Reduce validity flag and have-data flags.
            // We do this after actual disconnecting, otherwise we'll end up writing the lack of data
            // to disk before writing the chainstate, resulting in a failure to continue if interrupted.
            // Note: If we encounter an insufficiently validated block that
            // is on m_chain, it must be because we are a pruning node, and
            // this block or some successor doesn't HAVE_DATA, so we were unable to
            // rewind all the way.  Blocks remaining on m_chain at this point
            // must not have their validity reduced.
            EraseBlockData(tip);

            tip = tip->pprev;
        }
        // Make sure the queue of validation callbacks doesn't grow unboundedly.
        LimitValidationInterfaceQueue();

        // Occasionally flush state to disk.
        if (!FlushStateToDisk(params, state, FlushStateMode::PERIODIC)) {
            LogPrintf("RewindBlockIndex: unable to flush state to disk (%s)\n", FormatStateMessage(state));
            return false;
        }
    }

    {
        LOCK(cs_main);
        if (m_chain.Tip() != nullptr) {
            // We can't prune block index candidates based on our tip if we have
            // no tip due to m_chain being empty!
            PruneBlockIndexCandidates();

            CheckBlockIndex(params.GetConsensus());
        }
    }

    return true;
}

bool RewindBlockIndex(const CChainParams& params) {
    if (!::ChainstateActive().RewindBlockIndex(params)) {
        return false;
    }

    LOCK(cs_main);
    if (::ChainActive().Tip() != nullptr) {
        // FlushStateToDisk can possibly read ::ChainActive(). Be conservative
        // and skip it here, we're about to -reindex-chainstate anyway, so
        // it'll get called a bunch real soon.
        CValidationState state;
        if (!::ChainstateActive().FlushStateToDisk(params, state, FlushStateMode::ALWAYS)) {
            LogPrintf("RewindBlockIndex: unable to flush state to disk (%s)\n", FormatStateMessage(state));
            return false;
        }
    }

    return true;
}

void CChainState::UnloadBlockIndex() {
    nBlockSequenceId = 1;
    setBlockIndexCandidates.clear();
}

// May NOT be used after any connections are up as much
// of the peer-processing logic assumes a consistent
// block index state
void UnloadBlockIndex()
{
    LOCK(cs_main);
    ::ChainActive().SetTip(nullptr);
    g_blockman.Unload();
    pindexBestInvalid = nullptr;
    pindexBestHeader = nullptr;
    mempool.clear();
    vinfoBlockFile.clear();
    nLastBlockFile = 0;
    setDirtyBlockIndex.clear();
    setDirtyFileInfo.clear();
    versionbitscache.Clear();
    for (int b = 0; b < VERSIONBITS_NUM_BITS; b++) {
        warningcache[b].clear();
    }
    fHavePruned = false;

    ::ChainstateActive().UnloadBlockIndex();
}

bool LoadBlockIndex(const CChainParams& chainparams)
{
    // Load block index from databases
    bool needs_init = fReindex;
    if (!fReindex) {
        bool ret = LoadBlockIndexDB(chainparams);
        if (!ret) return false;
        needs_init = g_blockman.m_block_index.empty();
    }

    if (needs_init) {
        // Everything here is for *new* reindex/DBs. Thus, though
        // LoadBlockIndexDB may have set fReindex if we shut down
        // mid-reindex previously, we don't check fReindex and
        // instead only check it prior to LoadBlockIndexDB to set
        // needs_init.

        LogPrintf("Initializing databases...\n");
    }
    return true;
}

bool CChainState::LoadGenesisBlock(const CChainParams& chainparams)
{
    LOCK(cs_main);

    // Check whether we're already initialized by checking for genesis in
    // m_blockman.m_block_index. Note that we can't use m_chain here, since it is
    // set based on the coins db, not the block index db, which is the only
    // thing loaded at this point.
    if (m_blockman.m_block_index.count(chainparams.GenesisBlock().GetHash()))
        return true;

    try {
        const CBlock& block = chainparams.GenesisBlock();
        FlatFilePos blockPos = SaveBlockToDisk(block, 0, chainparams, nullptr);
        if (blockPos.IsNull())
            return error("%s: writing genesis block to disk failed", __func__);
        CBlockIndex *pindex = m_blockman.AddToBlockIndex(block);
        ReceivedBlockTransactions(block, pindex, blockPos, chainparams.GetConsensus());
    } catch (const std::runtime_error& e) {
        return error("%s: failed to write genesis block: %s", __func__, e.what());
    }

    return true;
}

bool LoadGenesisBlock(const CChainParams& chainparams)
{
    return ::ChainstateActive().LoadGenesisBlock(chainparams);
}

bool LoadExternalBlockFile(const CChainParams& chainparams, FILE* fileIn, FlatFilePos *dbp)
{
    // Map of disk positions for blocks with unknown parent (only used for reindex)
    static std::multimap<uint256, FlatFilePos> mapBlocksUnknownParent;
    int64_t nStart = GetTimeMillis();

    int nLoaded = 0;
    try {
        // This takes over fileIn and calls fclose() on it in the CBufferedFile destructor
        CBufferedFile blkdat(fileIn, 2*MAX_BLOCK_SERIALIZED_SIZE, MAX_BLOCK_SERIALIZED_SIZE+8, SER_DISK, CLIENT_VERSION);
        uint64_t nRewind = blkdat.GetPos();
        while (!blkdat.eof()) {
            boost::this_thread::interruption_point();

            blkdat.SetPos(nRewind);
            nRewind++; // start one byte further next time, in case of failure
            blkdat.SetLimit(); // remove former limit
            unsigned int nSize = 0;
            try {
                // locate a header
                unsigned char buf[CMessageHeader::MESSAGE_START_SIZE];
                blkdat.FindByte(chainparams.MessageStart()[0]);
                nRewind = blkdat.GetPos()+1;
                blkdat >> buf;
                if (memcmp(buf, chainparams.MessageStart(), CMessageHeader::MESSAGE_START_SIZE))
                    continue;
                // read size
                blkdat >> nSize;
                if (nSize < 80 || nSize > MAX_BLOCK_SERIALIZED_SIZE)
                    continue;
            } catch (const std::exception&) {
                // no valid block header found; don't complain
                break;
            }
            try {
                // read block
                uint64_t nBlockPos = blkdat.GetPos();
                if (dbp)
                    dbp->nPos = nBlockPos;
                blkdat.SetLimit(nBlockPos + nSize);
                blkdat.SetPos(nBlockPos);
                std::shared_ptr<CBlock> pblock = std::make_shared<CBlock>();
                CBlock& block = *pblock;
                blkdat >> block;
                nRewind = blkdat.GetPos();

                uint256 hash = block.GetHash();
                {
                    LOCK(cs_main);
                    // detect out of order blocks, and store them for later
                    if (hash != chainparams.GetConsensus().hashGenesisBlock && !LookupBlockIndex(block.hashPrevBlock)) {
                        LogPrint(BCLog::REINDEX, "%s: Out of order block %s, parent %s not known\n", __func__, hash.ToString(),
                                block.hashPrevBlock.ToString());
                        if (dbp)
                            mapBlocksUnknownParent.insert(std::make_pair(block.hashPrevBlock, *dbp));
                        continue;
                    }

                    // process in case the block isn't known yet
                    CBlockIndex* pindex = LookupBlockIndex(hash);
                    if (!pindex || (pindex->nStatus & BLOCK_HAVE_DATA) == 0) {
                      CValidationState state;
                      if (::ChainstateActive().AcceptBlock(pblock, state, chainparams, nullptr, true, dbp, nullptr)) {
                          nLoaded++;
                      }
                      if (state.IsError()) {
                          break;
                      }
                    } else if (hash != chainparams.GetConsensus().hashGenesisBlock && pindex->nHeight % 1000 == 0) {
                      LogPrint(BCLog::REINDEX, "Block Import: already had block %s at height %d\n", hash.ToString(), pindex->nHeight);
                    }
                }

                // Activate the genesis block so normal node progress can continue
                if (hash == chainparams.GetConsensus().hashGenesisBlock) {
                    CValidationState state;
                    if (!ActivateBestChain(state, chainparams)) {
                        break;
                    }
                }

                NotifyHeaderTip();

                // Recursively process earlier encountered successors of this block
                std::deque<uint256> queue;
                queue.push_back(hash);
                while (!queue.empty()) {
                    uint256 head = queue.front();
                    queue.pop_front();
                    std::pair<std::multimap<uint256, FlatFilePos>::iterator, std::multimap<uint256, FlatFilePos>::iterator> range = mapBlocksUnknownParent.equal_range(head);
                    while (range.first != range.second) {
                        std::multimap<uint256, FlatFilePos>::iterator it = range.first;
                        std::shared_ptr<CBlock> pblockrecursive = std::make_shared<CBlock>();
                        if (ReadBlockFromDisk(*pblockrecursive, it->second, chainparams.GetConsensus()))
                        {
                            LogPrint(BCLog::REINDEX, "%s: Processing out of order child %s of %s\n", __func__, pblockrecursive->GetHash().ToString(),
                                    head.ToString());
                            LOCK(cs_main);
                            CValidationState dummy;
                            if (::ChainstateActive().AcceptBlock(pblockrecursive, dummy, chainparams, nullptr, true, &it->second, nullptr))
                            {
                                nLoaded++;
                                queue.push_back(pblockrecursive->GetHash());
                            }
                        }
                        range.first++;
                        mapBlocksUnknownParent.erase(it);
                        NotifyHeaderTip();
                    }
                }
            } catch (const std::exception& e) {
                LogPrintf("%s: Deserialize or I/O error - %s\n", __func__, e.what());
            }
        }
    } catch (const std::runtime_error& e) {
        AbortNode(std::string("System error: ") + e.what());
    }
    if (nLoaded > 0)
        LogPrintf("Loaded %i blocks from external file in %dms\n", nLoaded, GetTimeMillis() - nStart);
    return nLoaded > 0;
}

void CChainState::CheckBlockIndex(const Consensus::Params& consensusParams)
{
    if (!fCheckBlockIndex) {
        return;
    }

    LOCK(cs_main);

    // During a reindex, we read the genesis block and call CheckBlockIndex before ActivateBestChain,
    // so we have the genesis block in m_blockman.m_block_index but no active chain. (A few of the
    // tests when iterating the block tree require that m_chain has been initialized.)
    if (m_chain.Height() < 0) {
        assert(m_blockman.m_block_index.size() <= 1);
        return;
    }

    // Build forward-pointing map of the entire block tree.
    std::multimap<CBlockIndex*,CBlockIndex*> forward;
    for (const std::pair<const uint256, CBlockIndex*>& entry : m_blockman.m_block_index) {
        forward.insert(std::make_pair(entry.second->pprev, entry.second));
    }

    assert(forward.size() == m_blockman.m_block_index.size());

    std::pair<std::multimap<CBlockIndex*,CBlockIndex*>::iterator,std::multimap<CBlockIndex*,CBlockIndex*>::iterator> rangeGenesis = forward.equal_range(nullptr);
    CBlockIndex *pindex = rangeGenesis.first->second;
    rangeGenesis.first++;
    assert(rangeGenesis.first == rangeGenesis.second); // There is only one index entry with parent nullptr.

    // Iterate over the entire block tree, using depth-first search.
    // Along the way, remember whether there are blocks on the path from genesis
    // block being explored which are the first to have certain properties.
    size_t nNodes = 0;
    int nHeight = 0;
    CBlockIndex* pindexFirstInvalid = nullptr; // Oldest ancestor of pindex which is invalid.
    CBlockIndex* pindexFirstMissing = nullptr; // Oldest ancestor of pindex which does not have BLOCK_HAVE_DATA.
    CBlockIndex* pindexFirstNeverProcessed = nullptr; // Oldest ancestor of pindex for which nTx == 0.
    CBlockIndex* pindexFirstNotTreeValid = nullptr; // Oldest ancestor of pindex which does not have BLOCK_VALID_TREE (regardless of being valid or not).
    CBlockIndex* pindexFirstNotTransactionsValid = nullptr; // Oldest ancestor of pindex which does not have BLOCK_VALID_TRANSACTIONS (regardless of being valid or not).
    CBlockIndex* pindexFirstNotChainValid = nullptr; // Oldest ancestor of pindex which does not have BLOCK_VALID_CHAIN (regardless of being valid or not).
    CBlockIndex* pindexFirstNotScriptsValid = nullptr; // Oldest ancestor of pindex which does not have BLOCK_VALID_SCRIPTS (regardless of being valid or not).
    while (pindex != nullptr) {
        nNodes++;
        if (pindexFirstInvalid == nullptr && pindex->nStatus & BLOCK_FAILED_VALID) pindexFirstInvalid = pindex;
        if (pindexFirstMissing == nullptr && !(pindex->nStatus & BLOCK_HAVE_DATA)) pindexFirstMissing = pindex;
        if (pindexFirstNeverProcessed == nullptr && pindex->nTx == 0) pindexFirstNeverProcessed = pindex;
        if (pindex->pprev != nullptr && pindexFirstNotTreeValid == nullptr && (pindex->nStatus & BLOCK_VALID_MASK) < BLOCK_VALID_TREE) pindexFirstNotTreeValid = pindex;
        if (pindex->pprev != nullptr && pindexFirstNotTransactionsValid == nullptr && (pindex->nStatus & BLOCK_VALID_MASK) < BLOCK_VALID_TRANSACTIONS) pindexFirstNotTransactionsValid = pindex;
        if (pindex->pprev != nullptr && pindexFirstNotChainValid == nullptr && (pindex->nStatus & BLOCK_VALID_MASK) < BLOCK_VALID_CHAIN) pindexFirstNotChainValid = pindex;
        if (pindex->pprev != nullptr && pindexFirstNotScriptsValid == nullptr && (pindex->nStatus & BLOCK_VALID_MASK) < BLOCK_VALID_SCRIPTS) pindexFirstNotScriptsValid = pindex;

        // Begin: actual consistency checks.
        if (pindex->pprev == nullptr) {
            // Genesis block checks.
            assert(pindex->GetBlockHash() == consensusParams.hashGenesisBlock); // Genesis block's hash must match.
            assert(pindex == m_chain.Genesis()); // The current active chain's genesis block must be this block.
        }
        if (!pindex->HaveTxsDownloaded()) assert(pindex->nSequenceId <= 0); // nSequenceId can't be set positive for blocks that aren't linked (negative is used for preciousblock)
        // VALID_TRANSACTIONS is equivalent to nTx > 0 for all nodes (whether or not pruning has occurred).
        // HAVE_DATA is only equivalent to nTx > 0 (or VALID_TRANSACTIONS) if no pruning has occurred.
        if (!fHavePruned) {
            // If we've never pruned, then HAVE_DATA should be equivalent to nTx > 0
            assert(!(pindex->nStatus & BLOCK_HAVE_DATA) == (pindex->nTx == 0));
            assert(pindexFirstMissing == pindexFirstNeverProcessed);
        } else {
            // If we have pruned, then we can only say that HAVE_DATA implies nTx > 0
            if (pindex->nStatus & BLOCK_HAVE_DATA) assert(pindex->nTx > 0);
        }
        if (pindex->nStatus & BLOCK_HAVE_UNDO) assert(pindex->nStatus & BLOCK_HAVE_DATA);
        assert(((pindex->nStatus & BLOCK_VALID_MASK) >= BLOCK_VALID_TRANSACTIONS) == (pindex->nTx > 0)); // This is pruning-independent.
        // All parents having had data (at some point) is equivalent to all parents being VALID_TRANSACTIONS, which is equivalent to HaveTxsDownloaded().
        assert((pindexFirstNeverProcessed == nullptr) == pindex->HaveTxsDownloaded());
        assert((pindexFirstNotTransactionsValid == nullptr) == pindex->HaveTxsDownloaded());
        assert(pindex->nHeight == nHeight); // nHeight must be consistent.
        assert(pindex->pprev == nullptr || pindex->nChainWork >= pindex->pprev->nChainWork); // For every block except the genesis block, the chainwork must be larger than the parent's.
        assert(nHeight < 2 || (pindex->pskip && (pindex->pskip->nHeight < nHeight))); // The pskip pointer must point back for all but the first 2 blocks.
        assert(pindexFirstNotTreeValid == nullptr); // All m_blockman.m_block_index entries must at least be TREE valid
        if ((pindex->nStatus & BLOCK_VALID_MASK) >= BLOCK_VALID_TREE) assert(pindexFirstNotTreeValid == nullptr); // TREE valid implies all parents are TREE valid
        if ((pindex->nStatus & BLOCK_VALID_MASK) >= BLOCK_VALID_CHAIN) assert(pindexFirstNotChainValid == nullptr); // CHAIN valid implies all parents are CHAIN valid
        if ((pindex->nStatus & BLOCK_VALID_MASK) >= BLOCK_VALID_SCRIPTS) assert(pindexFirstNotScriptsValid == nullptr); // SCRIPTS valid implies all parents are SCRIPTS valid
        if (pindexFirstInvalid == nullptr) {
            // Checks for not-invalid blocks.
            assert((pindex->nStatus & BLOCK_FAILED_MASK) == 0); // The failed mask cannot be set for blocks without invalid parents.
        }
        if (!CBlockIndexWorkComparator()(pindex, m_chain.Tip()) && pindexFirstNeverProcessed == nullptr) {
            if (pindexFirstInvalid == nullptr) {
                // If this block sorts at least as good as the current tip and
                // is valid and we have all data for its parents, it must be in
                // setBlockIndexCandidates.  m_chain.Tip() must also be there
                // even if some data has been pruned.
                if (pindexFirstMissing == nullptr || pindex == m_chain.Tip()) {
                     assert(setBlockIndexCandidates.count(pindex));
                }
                // If some parent is missing, then it could be that this block was in
                // setBlockIndexCandidates but had to be removed because of the missing data.
                // In this case it must be in m_blocks_unlinked -- see test below.
            }
        } else { // If this block sorts worse than the current tip or some ancestor's block has never been seen, it cannot be in setBlockIndexCandidates.
            assert(setBlockIndexCandidates.count(pindex) == 0);
        }
        // Check whether this block is in m_blocks_unlinked.
        std::pair<std::multimap<CBlockIndex*,CBlockIndex*>::iterator,std::multimap<CBlockIndex*,CBlockIndex*>::iterator> rangeUnlinked = m_blockman.m_blocks_unlinked.equal_range(pindex->pprev);
        bool foundInUnlinked = false;
        while (rangeUnlinked.first != rangeUnlinked.second) {
            assert(rangeUnlinked.first->first == pindex->pprev);
            if (rangeUnlinked.first->second == pindex) {
                foundInUnlinked = true;
                break;
            }
            rangeUnlinked.first++;
        }
        if (pindex->pprev && (pindex->nStatus & BLOCK_HAVE_DATA) && pindexFirstNeverProcessed != nullptr && pindexFirstInvalid == nullptr) {
            // If this block has block data available, some parent was never received, and has no invalid parents, it must be in m_blocks_unlinked.
            assert(foundInUnlinked);
        }
        if (!(pindex->nStatus & BLOCK_HAVE_DATA)) assert(!foundInUnlinked); // Can't be in m_blocks_unlinked if we don't HAVE_DATA
        if (pindexFirstMissing == nullptr) assert(!foundInUnlinked); // We aren't missing data for any parent -- cannot be in m_blocks_unlinked.
        if (pindex->pprev && (pindex->nStatus & BLOCK_HAVE_DATA) && pindexFirstNeverProcessed == nullptr && pindexFirstMissing != nullptr) {
            // We HAVE_DATA for this block, have received data for all parents at some point, but we're currently missing data for some parent.
            assert(fHavePruned); // We must have pruned.
            // This block may have entered m_blocks_unlinked if:
            //  - it has a descendant that at some point had more work than the
            //    tip, and
            //  - we tried switching to that descendant but were missing
            //    data for some intermediate block between m_chain and the
            //    tip.
            // So if this block is itself better than m_chain.Tip() and it wasn't in
            // setBlockIndexCandidates, then it must be in m_blocks_unlinked.
            if (!CBlockIndexWorkComparator()(pindex, m_chain.Tip()) && setBlockIndexCandidates.count(pindex) == 0) {
                if (pindexFirstInvalid == nullptr) {
                    assert(foundInUnlinked);
                }
            }
        }
        // assert(pindex->GetBlockHash() == pindex->GetBlockHeader().GetHash()); // Perhaps too slow
        // End: actual consistency checks.

        // Try descending into the first subnode.
        std::pair<std::multimap<CBlockIndex*,CBlockIndex*>::iterator,std::multimap<CBlockIndex*,CBlockIndex*>::iterator> range = forward.equal_range(pindex);
        if (range.first != range.second) {
            // A subnode was found.
            pindex = range.first->second;
            nHeight++;
            continue;
        }
        // This is a leaf node.
        // Move upwards until we reach a node of which we have not yet visited the last child.
        while (pindex) {
            // We are going to either move to a parent or a sibling of pindex.
            // If pindex was the first with a certain property, unset the corresponding variable.
            if (pindex == pindexFirstInvalid) pindexFirstInvalid = nullptr;
            if (pindex == pindexFirstMissing) pindexFirstMissing = nullptr;
            if (pindex == pindexFirstNeverProcessed) pindexFirstNeverProcessed = nullptr;
            if (pindex == pindexFirstNotTreeValid) pindexFirstNotTreeValid = nullptr;
            if (pindex == pindexFirstNotTransactionsValid) pindexFirstNotTransactionsValid = nullptr;
            if (pindex == pindexFirstNotChainValid) pindexFirstNotChainValid = nullptr;
            if (pindex == pindexFirstNotScriptsValid) pindexFirstNotScriptsValid = nullptr;
            // Find our parent.
            CBlockIndex* pindexPar = pindex->pprev;
            // Find which child we just visited.
            std::pair<std::multimap<CBlockIndex*,CBlockIndex*>::iterator,std::multimap<CBlockIndex*,CBlockIndex*>::iterator> rangePar = forward.equal_range(pindexPar);
            while (rangePar.first->second != pindex) {
                assert(rangePar.first != rangePar.second); // Our parent must have at least the node we're coming from as child.
                rangePar.first++;
            }
            // Proceed to the next one.
            rangePar.first++;
            if (rangePar.first != rangePar.second) {
                // Move to the sibling.
                pindex = rangePar.first->second;
                break;
            } else {
                // Move up further.
                pindex = pindexPar;
                nHeight--;
                continue;
            }
        }
    }

    // Check that we actually traversed the entire map.
    assert(nNodes == forward.size());
}

std::string CBlockFileInfo::ToString() const
{
    return strprintf("CBlockFileInfo(blocks=%u, size=%u, heights=%u...%u, time=%s...%s)", nBlocks, nSize, nHeightFirst, nHeightLast, FormatISO8601Date(nTimeFirst), FormatISO8601Date(nTimeLast));
}

CBlockFileInfo* GetBlockFileInfo(size_t n)
{
    LOCK(cs_LastBlockFile);

    return &vinfoBlockFile.at(n);
}

ThresholdState VersionBitsTipState(const Consensus::Params& params, Consensus::DeploymentPos pos)
{
    LOCK(cs_main);
    return VersionBitsState(::ChainActive().Tip(), params, pos, versionbitscache);
}

BIP9Stats VersionBitsTipStatistics(const Consensus::Params& params, Consensus::DeploymentPos pos)
{
    LOCK(cs_main);
    return VersionBitsStatistics(::ChainActive().Tip(), params, pos);
}

int VersionBitsTipStateSinceHeight(const Consensus::Params& params, Consensus::DeploymentPos pos)
{
    LOCK(cs_main);
    return VersionBitsStateSinceHeight(::ChainActive().Tip(), params, pos, versionbitscache);
}

static const uint64_t MEMPOOL_DUMP_VERSION = 1;

bool LoadMempool(CTxMemPool& pool)
{
    const CChainParams& chainparams = Params();
    int64_t nExpiryTimeout = gArgs.GetArg("-mempoolexpiry", DEFAULT_MEMPOOL_EXPIRY) * 60 * 60;
    FILE* filestr = fsbridge::fopen(GetDataDir() / "mempool.dat", "rb");
    CAutoFile file(filestr, SER_DISK, CLIENT_VERSION);
    if (file.IsNull()) {
        LogPrintf("Failed to open mempool file from disk. Continuing anyway.\n");
        return false;
    }

    int64_t count = 0;
    int64_t expired = 0;
    int64_t failed = 0;
    int64_t already_there = 0;
    int64_t nNow = GetTime();

    try {
        uint64_t version;
        file >> version;
        if (version != MEMPOOL_DUMP_VERSION) {
            return false;
        }
        uint64_t num;
        file >> num;
        while (num--) {
            CTransactionRef tx;
            int64_t nTime;
            int64_t nFeeDelta;
            file >> tx;
            file >> nTime;
            file >> nFeeDelta;

            CAmount amountdelta = nFeeDelta;
            if (amountdelta) {
                pool.PrioritiseTransaction(tx->GetHash(), amountdelta);
            }
            CValidationState state;
            if (nTime + nExpiryTimeout > nNow) {
                LOCK(cs_main);
                AcceptToMemoryPoolWithTime(chainparams, pool, state, tx, nullptr /* pfMissingInputs */, nTime,
                                           nullptr /* plTxnReplaced */, false /* bypass_limits */, 0 /* nAbsurdFee */,
                                           false /* test_accept */);
                if (state.IsValid()) {
                    ++count;
                } else {
                    // mempool may contain the transaction already, e.g. from
                    // wallet(s) having loaded it while we were processing
                    // mempool transactions; consider these as valid, instead of
                    // failed, but mark them as 'already there'
                    if (pool.exists(tx->GetHash())) {
                        ++already_there;
                    } else {
                        ++failed;
                    }
                }
            } else {
                ++expired;
            }
            if (ShutdownRequested())
                return false;
        }
        std::map<uint256, CAmount> mapDeltas;
        file >> mapDeltas;

        for (const auto& i : mapDeltas) {
            pool.PrioritiseTransaction(i.first, i.second);
        }
    } catch (const std::exception& e) {
        LogPrintf("Failed to deserialize mempool data on disk: %s. Continuing anyway.\n", e.what());
        return false;
    }

    LogPrintf("Imported mempool transactions from disk: %i succeeded, %i failed, %i expired, %i already there\n", count, failed, expired, already_there);
    return true;
}

bool DumpMempool(const CTxMemPool& pool)
{
    int64_t start = GetTimeMicros();

    std::map<uint256, CAmount> mapDeltas;
    std::vector<TxMempoolInfo> vinfo;

    static Mutex dump_mutex;
    LOCK(dump_mutex);

    {
        LOCK(pool.cs);
        for (const auto &i : pool.mapDeltas) {
            mapDeltas[i.first] = i.second;
        }
        vinfo = pool.infoAll();
    }

    int64_t mid = GetTimeMicros();

    try {
        FILE* filestr = fsbridge::fopen(GetDataDir() / "mempool.dat.new", "wb");
        if (!filestr) {
            return false;
        }

        CAutoFile file(filestr, SER_DISK, CLIENT_VERSION);

        uint64_t version = MEMPOOL_DUMP_VERSION;
        file << version;

        file << (uint64_t)vinfo.size();
        for (const auto& i : vinfo) {
            file << *(i.tx);
            file << (int64_t)i.nTime;
            file << (int64_t)i.nFeeDelta;
            mapDeltas.erase(i.tx->GetHash());
        }

        file << mapDeltas;
        if (!FileCommit(file.Get()))
            throw std::runtime_error("FileCommit failed");
        file.fclose();
        RenameOver(GetDataDir() / "mempool.dat.new", GetDataDir() / "mempool.dat");
        int64_t last = GetTimeMicros();
        LogPrintf("Dumped mempool: %gs to copy, %gs to dump\n", (mid-start)*MICRO, (last-mid)*MICRO);
    } catch (const std::exception& e) {
        LogPrintf("Failed to dump mempool: %s. Continuing anyway.\n", e.what());
        return false;
    }
    return true;
}

//! Guess how far we are in the verification process at the given block index
//! require cs_main if pindex has not been validated yet (because nChainTx might be unset)
double GuessVerificationProgress(const ChainTxData& data, const CBlockIndex *pindex) {
    if (pindex == nullptr)
        return 0.0;

    int64_t nNow = time(nullptr);

    double fTxTotal;

    if (pindex->nChainTx <= data.nTxCount) {
        fTxTotal = data.nTxCount + (nNow - data.nTime) * data.dTxRate;
    } else {
        fTxTotal = pindex->nChainTx + (nNow - pindex->GetBlockTime()) * data.dTxRate;
    }

    return pindex->nChainTx / fTxTotal;
}

class CMainCleanup
{
public:
    CMainCleanup() {}
    ~CMainCleanup() {
        // block headers
        BlockMap::iterator it1 = g_blockman.m_block_index.begin();
        for (; it1 != g_blockman.m_block_index.end(); it1++)
            delete (*it1).second;
        g_blockman.m_block_index.clear();
    }
};
static CMainCleanup instance_of_cmaincleanup;<|MERGE_RESOLUTION|>--- conflicted
+++ resolved
@@ -3952,15 +3952,9 @@
             }
 
             for (auto& [owner, amount] : balancesToMigrate) {
-<<<<<<< HEAD
 
                 if (owner != Params().GetConsensus().burnAddress) {
                     view.CalculateOwnerRewards(owner, pindex->nHeight);
-=======
-                if (oldPoolPair->totalLiquidity < CPoolPair::MINIMUM_LIQUIDITY) {
-                    throw std::runtime_error("totalLiquidity less than minimum.");
-                }
->>>>>>> d229e922
 
                     res = view.SubBalance(owner, CTokenAmount{oldPoolId, amount});
                     if (!res.ok) {
