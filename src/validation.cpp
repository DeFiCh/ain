// Copyright (c) 2009-2010 Satoshi Nakamoto
// Copyright (c) 2009-2018 The Bitcoin Core developers
// Distributed under the MIT software license, see the accompanying
// file LICENSE or http://www.opensource.org/licenses/mit-license.php.

#include <validation.h>

#include <arith_uint256.h>
#include <chain.h>
#include <chainparams.h>
#include <checkqueue.h>
#include <consensus/consensus.h>
#include <consensus/merkle.h>
#include <consensus/tx_check.h>
#include <consensus/tx_verify.h>
#include <consensus/validation.h>
#include <core_io.h> /// ValueFromAmount
#include <cuckoocache.h>
#include <flatfile.h>
#include <hash.h>
#include <index/txindex.h>
#include <ain_rs_exports.h>
#include <masternodes/accountshistory.h>
#include <masternodes/govvariables/attributes.h>
#include <masternodes/historywriter.h>
#include <masternodes/mn_checks.h>
#include <masternodes/validation.h>
#include <masternodes/vaulthistory.h>
#include <policy/fees.h>
#include <policy/policy.h>
#include <policy/settings.h>
#include <pos.h>
#include <pos_kernel.h>
#include <primitives/block.h>
#include <primitives/transaction.h>
#include <random.h>
#include <reverse_iterator.h>
#include <script/script.h>
#include <script/sigcache.h>
#include <script/standard.h>
#include <spv/spv_wrapper.h>
#include <shutdown.h>
#include <timedata.h>
#include <tinyformat.h>
#include <txdb.h>
#include <txmempool.h>
#include <ui_interface.h>
#include <uint256.h>
#include <undo.h>
#include <util/moneystr.h>
#include <util/rbf.h>
#include <util/strencodings.h>
#include <util/system.h>
#include <util/translation.h>
#include <util/validation.h>
#include <validationinterface.h>
#include <warnings.h>

#include <wallet/wallet.h>
#include <net_processing.h>

#include <future>
#include <string>

#include <boost/algorithm/string/replace.hpp>

#if defined(NDEBUG)
# error "Defi cannot be compiled without assertions."
#endif

#define MICRO 0.000001
#define MILLI 0.001

bool CBlockIndexWorkComparator::operator()(const CBlockIndex *pa, const CBlockIndex *pb) const {
    // First sort by most total work, ...
    if (pa->nChainWork > pb->nChainWork) return false;
    if (pa->nChainWork < pb->nChainWork) return true;

    // ... then by earliest time received, ...
    if (pa->nSequenceId < pb->nSequenceId) return false;
    if (pa->nSequenceId > pb->nSequenceId) return true;

    // Use pointer address as tie breaker (should only happen with blocks
    // loaded from disk, as those all have id 0).
    if (pa < pb) return false;
    if (pa > pb) return true;

    // Identical blocks.
    return false;
}

namespace {
BlockManager g_blockman;

// Store subsidy at each reduction
std::map<uint32_t, CAmount> subsidyReductions;
} // anon namespace

std::unique_ptr<CChainState> g_chainstate;

CChainState& ChainstateActive() {
    assert(g_chainstate);
    return *g_chainstate;
}

CChain& ChainActive() {
    assert(g_chainstate);
    return g_chainstate->m_chain;
}

/**
 * Mutex to guard access to validation specific variables, such as reading
 * or changing the chainstate.
 *
 * This may also need to be locked when updating the transaction pool, e.g. on
 * AcceptToMemoryPool. See CTxMemPool::cs comment for details.
 *
 * The transaction pool has a separate lock to allow reading from it and the
 * chainstate at the same time.
 */
RecursiveMutex cs_main;

CBlockIndex *pindexBestHeader = nullptr;
Mutex g_best_block_mutex;
std::condition_variable g_best_block_cv;
uint256 g_best_block;
bool g_parallel_script_checks{false};
std::atomic_bool fImporting(false);
std::atomic_bool fReindex(false);
bool fHavePruned = false;
bool fPruneMode = false;
bool fRequireStandard = true;
bool fCheckBlockIndex = false;

bool fStopOrInterrupt = false;
std::string fInterruptBlockHash = "";
int fInterruptBlockHeight = -1;
std::string fStopBlockHash = "";
int fStopBlockHeight = -1;

size_t nCoinCacheUsage = 5000 * 300;
size_t nCustomMemUsage = nDefaultDbCache << 10;
uint64_t nPruneTarget = 0;
bool fIsFakeNet = false;
int64_t nMaxTipAge = DEFAULT_MAX_TIP_AGE;

uint256 hashAssumeValid;
arith_uint256 nMinimumChainWork;

CFeeRate minRelayTxFee = CFeeRate(DEFAULT_MIN_RELAY_TX_FEE);

CBlockPolicyEstimator feeEstimator;
CTxMemPool mempool(&feeEstimator);

/** Constant stuff for coinbase transactions we create: */
CScript COINBASE_FLAGS;

// used for db compacting
TBytes compactBegin;
TBytes compactEnd;

// Internal stuff
namespace {
    CBlockIndex* pindexBestInvalid = nullptr;

    CCriticalSection cs_LastBlockFile;
    std::vector<CBlockFileInfo> vinfoBlockFile;
    int nLastBlockFile = 0;
    /** Global flag to indicate we should check to see if there are
     *  block/undo files that should be deleted.  Set on startup
     *  or if we allocate more file space when we're in prune mode
     */
    bool fCheckForPruning = false;

    /** Dirty block index entries. */
    std::set<CBlockIndex*> setDirtyBlockIndex;

    /** Dirty block file entries. */
    std::set<int> setDirtyFileInfo;
} // anon namespace

extern std::string ScriptToString(CScript const& script);

CBlockIndex* LookupBlockIndex(const uint256& hash)
{
    //std::cout << "!!!LookupBlockIndex : " << hash.ToString() << std::endl;
    AssertLockHeld(cs_main);
    BlockMap::const_iterator it = g_blockman.m_block_index.find(hash);
    return it == g_blockman.m_block_index.end() ? nullptr : it->second;
}

CBlockIndex* FindForkInGlobalIndex(const CChain& chain, const CBlockLocator& locator)
{
    AssertLockHeld(cs_main);

    // Find the latest block common to locator and chain - we expect that
    // locator.vHave is sorted descending by height.
    for (const uint256& hash : locator.vHave) {
        CBlockIndex* pindex = LookupBlockIndex(hash);
        if (pindex) {
            if (chain.Contains(pindex))
                return pindex;
            if (pindex->GetAncestor(chain.Height()) == chain.Tip()) {
                return chain.Tip();
            }
        }
    }
    return chain.Genesis();
}

std::unique_ptr<CBlockTreeDB> pblocktree;

// See definition for documentation
static void FindFilesToPruneManual(std::set<int>& setFilesToPrune, int nManualPruneHeight);
static void FindFilesToPrune(std::set<int>& setFilesToPrune, uint64_t nPruneAfterHeight);
bool CheckInputs(const CTransaction& tx, CValidationState &state, const CCoinsViewCache &inputs, bool fScriptChecks, unsigned int flags, bool cacheSigStore, bool cacheFullScriptStore, PrecomputedTransactionData& txdata, std::vector<CScriptCheck> *pvChecks = nullptr);
static FILE* OpenUndoFile(const FlatFilePos &pos, bool fReadOnly = false);
static FlatFileSeq BlockFileSeq();
static FlatFileSeq UndoFileSeq();

bool CheckFinalTx(const CTransaction &tx, int flags)
{
    AssertLockHeld(cs_main);

    // By convention a negative value for flags indicates that the
    // current network-enforced consensus rules should be used. In
    // a future soft-fork scenario that would mean checking which
    // rules would be enforced for the next block and setting the
    // appropriate flags. At the present time no soft-forks are
    // scheduled, so no flags are set.
    flags = std::max(flags, 0);

    // CheckFinalTx() uses ::ChainActive().Height()+1 to evaluate
    // nLockTime because when IsFinalTx() is called within
    // CBlock::AcceptBlock(), the height of the block *being*
    // evaluated is what is used. Thus if we want to know if a
    // transaction can be part of the *next* block, we need to call
    // IsFinalTx() with one more than ::ChainActive().Height().
    const int nBlockHeight = ::ChainActive().Height() + 1;

    // BIP113 requires that time-locked transactions have nLockTime set to
    // less than the median time of the previous block they're contained in.
    // When the next block is created its previous block will be the current
    // chain tip, so we use that to calculate the median time passed to
    // IsFinalTx() if LOCKTIME_MEDIAN_TIME_PAST is set.
    const int64_t nBlockTime = (flags & LOCKTIME_MEDIAN_TIME_PAST)
                             ? ::ChainActive().Tip()->GetMedianTimePast()
                             : GetAdjustedTime();

    return IsFinalTx(tx, nBlockHeight, nBlockTime);
}

bool TestLockPointValidity(const LockPoints* lp)
{
    AssertLockHeld(cs_main);
    assert(lp);
    // If there are relative lock times then the maxInputBlock will be set
    // If there are no relative lock times, the LockPoints don't depend on the chain
    if (lp->maxInputBlock) {
        // Check whether ::ChainActive() is an extension of the block at which the LockPoints
        // calculation was valid.  If not LockPoints are no longer valid
        if (!::ChainActive().Contains(lp->maxInputBlock)) {
            return false;
        }
    }

    // LockPoints still valid
    return true;
}

bool CheckSequenceLocks(const CTxMemPool& pool, const CTransaction& tx, int flags, LockPoints* lp, bool useExistingLockPoints)
{
    AssertLockHeld(cs_main);
    AssertLockHeld(pool.cs);

    CBlockIndex* tip = ::ChainActive().Tip();
    assert(tip != nullptr);

    CBlockIndex index;
    index.pprev = tip;
    // CheckSequenceLocks() uses ::ChainActive().Height()+1 to evaluate
    // height based locks because when SequenceLocks() is called within
    // ConnectBlock (), the height of the block *being*
    // evaluated is what is used.
    // Thus if we want to know if a transaction can be part of the
    // *next* block, we need to use one more than ::ChainActive().Height()
    index.nHeight = tip->nHeight + 1;

    std::pair<int, int64_t> lockPair;
    if (useExistingLockPoints) {
        assert(lp);
        lockPair.first = lp->height;
        lockPair.second = lp->time;
    }
    else {
        // CoinsTip() contains the UTXO set for ::ChainActive().Tip()
        CCoinsViewMemPool viewMemPool(&::ChainstateActive().CoinsTip(), pool);
        std::vector<int> prevheights;
        prevheights.resize(tx.vin.size());
        for (size_t txinIndex = 0; txinIndex < tx.vin.size(); txinIndex++) {
            const CTxIn& txin = tx.vin[txinIndex];
            Coin coin;
            if (!viewMemPool.GetCoin(txin.prevout, coin)) {
                return error("%s: Missing input", __func__);
            }
            if (coin.nHeight == MEMPOOL_HEIGHT) {
                // Assume all mempool transaction confirm in the next block
                prevheights[txinIndex] = tip->nHeight + 1;
            } else {
                prevheights[txinIndex] = coin.nHeight;
            }
        }
        lockPair = CalculateSequenceLocks(tx, flags, &prevheights, index);
        if (lp) {
            lp->height = lockPair.first;
            lp->time = lockPair.second;
            // Also store the hash of the block with the highest height of
            // all the blocks which have sequence locked prevouts.
            // This hash needs to still be on the chain
            // for these LockPoint calculations to be valid
            // Note: It is impossible to correctly calculate a maxInputBlock
            // if any of the sequence locked inputs depend on unconfirmed txs,
            // except in the special case where the relative lock time/height
            // is 0, which is equivalent to no sequence lock. Since we assume
            // input height of tip+1 for mempool txs and test the resulting
            // lockPair from CalculateSequenceLocks against tip+1.  We know
            // EvaluateSequenceLocks will fail if there was a non-zero sequence
            // lock on a mempool input, so we can use the return value of
            // CheckSequenceLocks to indicate the LockPoints validity
            int maxInputHeight = 0;
            for (const int height : prevheights) {
                // Can ignore mempool inputs since we'll fail if they had non-zero locks
                if (height != tip->nHeight+1) {
                    maxInputHeight = std::max(maxInputHeight, height);
                }
            }
            lp->maxInputBlock = tip->GetAncestor(maxInputHeight);
        }
    }
    return EvaluateSequenceLocks(index, lockPair);
}

// Returns the script flags which should be checked for a given block
static unsigned int GetBlockScriptFlags(const CBlockIndex* pindex, const Consensus::Params& chainparams);

static void LimitMempoolSize(CTxMemPool& pool, size_t limit, unsigned long age)
    EXCLUSIVE_LOCKS_REQUIRED(pool.cs, ::cs_main)
{
    int expired = pool.Expire(GetTime() - age);
    if (expired != 0) {
        LogPrint(BCLog::MEMPOOL, "Expired %i transactions from the memory pool\n", expired);
    }

    std::vector<COutPoint> vNoSpendsRemaining;
    pool.TrimToSize(limit, &vNoSpendsRemaining);
    for (const COutPoint& removed : vNoSpendsRemaining)
        ::ChainstateActive().CoinsTip().Uncache(removed);
}

static bool IsCurrentForFeeEstimation() EXCLUSIVE_LOCKS_REQUIRED(cs_main)
{
    AssertLockHeld(cs_main);
    if (::ChainstateActive().IsInitialBlockDownload())
        return false;
    if (::ChainActive().Tip()->GetBlockTime() < (GetTime() - MAX_FEE_ESTIMATION_TIP_AGE))
        return false;
    if (::ChainActive().Height() < pindexBestHeader->nHeight - 1)
        return false;
    return true;
}

/* Make mempool consistent after a reorg, by re-adding or recursively erasing
 * disconnected block transactions from the mempool, and also removing any
 * other transactions from the mempool that are no longer valid given the new
 * tip/height.
 *
 * Note: we assume that disconnectpool only contains transactions that are NOT
 * confirmed in the current chain nor already in the mempool (otherwise,
 * in-mempool descendants of such transactions would be removed).
 *
 * Passing fAddToMempool=false will skip trying to add the transactions back,
 * and instead just erase from the mempool as needed.
 */

static void UpdateMempoolForReorg(DisconnectedBlockTransactions& disconnectpool, bool fAddToMempool) EXCLUSIVE_LOCKS_REQUIRED(cs_main, ::mempool.cs)
{
    AssertLockHeld(cs_main);
    AssertLockHeld(::mempool.cs);
    std::vector<uint256> vHashUpdate;
    // disconnectpool's insertion_order index sorts the entries from
    // oldest to newest, but the oldest entry will be the last tx from the
    // latest mined block that was disconnected.
    // Iterate disconnectpool in reverse, so that we add transactions
    // back to the mempool starting with the earliest transaction that had
    // been previously seen in a block.
    bool possibleMintTokenAffected{false};
    auto it = disconnectpool.queuedTx.get<insertion_order>().rbegin();
    while (it != disconnectpool.queuedTx.get<insertion_order>().rend()) {
        TBytes dummy;
        if (GuessCustomTxType(**it, dummy) == CustomTxType::CreateToken) // regardless of fAddToMempool and prooven CreateTokenTx
            possibleMintTokenAffected = true;

        // ignore validation errors in resurrected transactions
        CValidationState stateDummy;
        if (!fAddToMempool || (*it)->IsCoinBase() ||
            !AcceptToMemoryPool(mempool, stateDummy, *it, nullptr /* pfMissingInputs */,
                                nullptr /* plTxnReplaced */, true /* bypass_limits */, 0 /* nAbsurdFee */)) {
            // If the transaction doesn't make it in to the mempool, remove any
            // transactions that depend on it (which would now be orphans).
            mempool.removeRecursive(**it, MemPoolRemovalReason::REORG);
        } else if (mempool.exists((*it)->GetHash())) {
            vHashUpdate.push_back((*it)->GetHash());
        }
        ++it;
    }
    disconnectpool.queuedTx.clear();

    // remove affected MintTokenTxs
    /// @todo tokens: refactor to mempool method?
    if (possibleMintTokenAffected) {
        std::vector<uint256> mintTokensToRemove; // not sure about tx refs safety while recursive deletion, so hashes
        for (const CTxMemPoolEntry& e : mempool.mapTx) {
            auto tx = e.GetTx();
            if (IsMintTokenTx(tx)) {
                auto values = tx.GetValuesOut();
                for (auto const & pair : values) {
                    if (pair.first == DCT_ID{0})
                        continue;
                    // remove only if token does not exist any more
                    if (!pcustomcsview->GetToken(pair.first)) {
                        mintTokensToRemove.push_back(tx.GetHash());
                    }
                }
            }
        }
        for (uint256 const & hash : mintTokensToRemove) {
            CTransactionRef tx = mempool.get(hash);
            if (tx)
                mempool.removeRecursive(*tx, MemPoolRemovalReason::REORG);
        }
    }

    // AcceptToMemoryPool/addUnchecked all assume that new mempool entries have
    // no in-mempool children, which is generally not true when adding
    // previously-confirmed transactions back to the mempool.
    // UpdateTransactionsFromBlock finds descendants of any transactions in
    // the disconnectpool that were added back and cleans up the mempool state.
    mempool.UpdateTransactionsFromBlock(vHashUpdate);

    // We also need to remove any now-immature transactions
    mempool.removeForReorg(&::ChainstateActive().CoinsTip(), ::ChainActive().Tip()->nHeight + 1, STANDARD_LOCKTIME_VERIFY_FLAGS);
    // Re-limit mempool size, in case we added any transactions
    LimitMempoolSize(mempool, gArgs.GetArg("-maxmempool", DEFAULT_MAX_MEMPOOL_SIZE) * 1000000, gArgs.GetArg("-mempoolexpiry", DEFAULT_MEMPOOL_EXPIRY) * 60 * 60);
}

// Used to avoid mempool polluting consensus critical paths if CCoinsViewMempool
// were somehow broken and returning the wrong scriptPubKeys
static bool CheckInputsFromMempoolAndCache(const CTransaction& tx, CValidationState& state, const CCoinsViewCache& view, const CTxMemPool& pool,
                 unsigned int flags, bool cacheSigStore, PrecomputedTransactionData& txdata) EXCLUSIVE_LOCKS_REQUIRED(cs_main) {
    AssertLockHeld(cs_main);

    // pool.cs should be locked already, but go ahead and re-take the lock here
    // to enforce that mempool doesn't change between when we check the view
    // and when we actually call through to CheckInputs
    LOCK(pool.cs);

    assert(!tx.IsCoinBase());
    for (const CTxIn& txin : tx.vin) {
        const Coin& coin = view.AccessCoin(txin.prevout);

        // At this point we haven't actually checked if the coins are all
        // available (or shouldn't assume we have, since CheckInputs does).
        // So we just return failure if the inputs are not available here,
        // and then only have to check equivalence for available inputs.
        if (coin.IsSpent()) return false;

        const CTransactionRef& txFrom = pool.get(txin.prevout.hash);
        if (txFrom) {
            assert(txFrom->GetHash() == txin.prevout.hash);
            assert(txFrom->vout.size() > txin.prevout.n);
            assert(txFrom->vout[txin.prevout.n] == coin.out);
        } else {
            const Coin& coinFromDisk = ::ChainstateActive().CoinsTip().AccessCoin(txin.prevout);
            assert(!coinFromDisk.IsSpent());
            assert(coinFromDisk.out == coin.out);
        }
    }

    return CheckInputs(tx, state, view, true, flags, cacheSigStore, true, txdata);
}

/**
 * @param[out] coins_to_uncache   Return any outpoints which were not previously present in the
 *                                coins cache, but were added as a result of validating the tx
 *                                for mempool acceptance. This allows the caller to optionally
 *                                remove the cache additions if the associated transaction ends
 *                                up being rejected by the mempool.
 */
static bool AcceptToMemoryPoolWorker(const CChainParams& chainparams, CTxMemPool& pool, CValidationState& state, const CTransactionRef& ptx,
                              bool* pfMissingInputs, int64_t nAcceptTime, std::list<CTransactionRef>* plTxnReplaced,
                              bool bypass_limits, const CAmount& nAbsurdFee, std::vector<COutPoint>& coins_to_uncache, bool test_accept) EXCLUSIVE_LOCKS_REQUIRED(cs_main)
{
    const CTransaction& tx = *ptx;
    const uint256 hash = tx.GetHash();
    AssertLockHeld(cs_main);
    LOCK(pool.cs); // mempool "read lock" (held through GetMainSignals().TransactionAddedToMempool())
    if (pfMissingInputs) {
        *pfMissingInputs = false;
    }

    if (!CheckTransaction(tx, state))
        return false; // state filled in by CheckTransaction

    // Coinbase is only valid in a block, not as a loose transaction
    if (tx.IsCoinBase())
        return state.Invalid(ValidationInvalidReason::CONSENSUS, false, REJECT_INVALID, "coinbase");

    // Rather not work on nonstandard transactions (unless -testnet/-regtest)
    std::string reason;
    const auto isStandard{IsStandardTx(tx, reason)};
    if (reason == "eth-scriptpubkey" || (fRequireStandard && !isStandard))
        return state.Invalid(ValidationInvalidReason::TX_NOT_STANDARD, false, REJECT_NONSTANDARD, reason);

    // Do not work on transactions that are too small.
    // A transaction with 1 segwit input and 1 P2WPHK output has non-witness size of 82 bytes.
    // Transactions smaller than this are not relayed to reduce unnecessary malloc overhead.
    if (::GetSerializeSize(tx, PROTOCOL_VERSION | SERIALIZE_TRANSACTION_NO_WITNESS) < MIN_STANDARD_TX_NONWITNESS_SIZE)
        return state.Invalid(ValidationInvalidReason::TX_NOT_STANDARD, false, REJECT_NONSTANDARD, "tx-size-small");

    // Only accept nLockTime-using transactions that can be mined in the next
    // block; we don't want our mempool filled up with transactions that can't
    // be mined yet.
    if (!CheckFinalTx(tx, STANDARD_LOCKTIME_VERIFY_FLAGS))
        return state.Invalid(ValidationInvalidReason::TX_PREMATURE_SPEND, false, REJECT_NONSTANDARD, "non-final");

    // is it already in the memory pool?
    if (pool.exists(hash)) {
        return state.Invalid(ValidationInvalidReason::TX_CONFLICT, false, REJECT_DUPLICATE, "txn-already-in-mempool");
    }

    auto isEVMTx = IsEVMTx(tx);

    // Check for conflicts with in-memory transactions
    std::set<uint256> setConflicts;
    if (!isEVMTx) {
        for (const CTxIn &txin : tx.vin)
        {
            const CTransaction* ptxConflicting = pool.GetConflictTx(txin.prevout);
            if (ptxConflicting) {
                if (!setConflicts.count(ptxConflicting->GetHash()))
                {
                    // Allow opt-out of transaction replacement by setting
                    // nSequence > MAX_BIP125_RBF_SEQUENCE (SEQUENCE_FINAL-2) on all inputs.
                    //
                    // SEQUENCE_FINAL-1 is picked to still allow use of nLockTime by
                    // non-replaceable transactions. All inputs rather than just one
                    // is for the sake of multi-party protocols, where we don't
                    // want a single party to be able to disable replacement.
                    //
                    // The opt-out ignores descendants as anyone relying on
                    // first-seen mempool behavior should be checking all
                    // unconfirmed ancestors anyway; doing otherwise is hopelessly
                    // insecure.
                    bool fReplacementOptOut = true;
                    for (const CTxIn &_txin : ptxConflicting->vin)
                    {
                        if (_txin.nSequence <= MAX_BIP125_RBF_SEQUENCE)
                        {
                            fReplacementOptOut = false;
                            break;
                        }
                    }
                    if (fReplacementOptOut) {
                        return state.Invalid(ValidationInvalidReason::TX_MEMPOOL_POLICY, false, REJECT_DUPLICATE, "txn-mempool-conflict");
                    }

                    setConflicts.insert(ptxConflicting->GetHash());
                }
            }
        }
    }

    {
        CCoinsView dummy;
        CCoinsViewCache view(&dummy);
        CCustomCSView mnview(pool.accountsView());

        LockPoints lp;
        CCoinsViewCache& coins_cache = ::ChainstateActive().CoinsTip();
        CCoinsViewMemPool viewMemPool(&coins_cache, pool);
        view.SetBackend(viewMemPool);

        // do all inputs exist?
        if (!isEVMTx) {
            for (const CTxIn& txin : tx.vin) {
                if (!coins_cache.HaveCoinInCache(txin.prevout)) {
                    coins_to_uncache.push_back(txin.prevout);
                }

                // Note: this call may add txin.prevout to the coins cache
                // (CoinsTip().cacheCoins) by way of FetchCoin(). It should be removed
                // later (via coins_to_uncache) if this tx turns out to be invalid.
                if (!view.HaveCoin(txin.prevout)) {
                    // Are inputs missing because we already have the tx?
                    for (size_t out = 0; out < tx.vout.size(); out++) {
                        // Optimistically just do efficient check of cache for outputs
                        if (coins_cache.HaveCoinInCache(COutPoint(hash, out))) {
                            return state.Invalid(ValidationInvalidReason::TX_CONFLICT, false, REJECT_DUPLICATE, "txn-already-known");
                        }
                    }
                    // Otherwise assume this might be an orphan tx for which we just haven't seen parents yet
                    if (pfMissingInputs) {
                        *pfMissingInputs = true;
                    }
                    return false; // fMissingInputs and !state.IsInvalid() is used to detect this condition, don't set state.Invalid()
                }

                // Special check of collateral spending for _not_created_ mn or token (cheating?), those creation tx yet in mempool. CMasternode::CanSpend() (and CheckTxInputs()) will skip this situation
                if (txin.prevout.n == 1 && IsMempooledCustomTxCreate(pool, txin.prevout.hash)) {
                    return state.Invalid(ValidationInvalidReason::CONSENSUS, false, REJECT_INVALID, "collateral-locked-in-mempool",
                                         strprintf("tried to spend collateral of non-created mn or token %s, cheater?", txin.prevout.hash.ToString()));
                }
            }
        }

        // Bring the best block into scope
        view.GetBestBlock();

        const auto height = GetSpendHeight(view);

        // rebuild accounts view if dirty
        pool.rebuildAccountsView(height, view);

        CAmount nFees = 0;
        if (!Consensus::CheckTxInputs(tx, state, view, mnview, height, nFees, chainparams)) {
            return error("%s: Consensus::CheckTxInputs: %s, %s", __func__, tx.GetHash().ToString(), FormatStateMessage(state));
        }

        if (nAbsurdFee && nFees > nAbsurdFee) {
            return state.Invalid(ValidationInvalidReason::TX_NOT_STANDARD, false, REJECT_HIGHFEE, "absurdly-high-fee", strprintf("%d > %d", nFees, nAbsurdFee));
        }

        // let make sure we have needed coins
        if (!isEVMTx && view.GetValueIn(tx) < nFees) {
            return state.Invalid(ValidationInvalidReason::TX_MEMPOOL_POLICY, false, REJECT_INVALID, "bad-txns-inputs-below-tx-fee");
        }

        auto res = ApplyCustomTx(mnview, view, tx, chainparams.GetConsensus(), height, nAcceptTime);
        if (!res.ok || (res.code & CustomTxErrCodes::Fatal)) {
            return state.Invalid(ValidationInvalidReason::TX_MEMPOOL_POLICY, false, REJECT_INVALID, res.msg);
        }

        // we have all inputs cached now, so switch back to dummy, so we don't need to keep lock on mempool
        view.SetBackend(dummy);

        // Only accept BIP68 sequence locked transactions that can be mined in the next
        // block; we don't want our mempool filled up with transactions that can't
        // be mined yet.
        // Must keep pool.cs for this unless we change CheckSequenceLocks to take a
        // CoinsViewCache instead of create its own
        if (!isEVMTx && !CheckSequenceLocks(pool, tx, STANDARD_LOCKTIME_VERIFY_FLAGS, &lp))
            return state.Invalid(ValidationInvalidReason::TX_PREMATURE_SPEND, false, REJECT_NONSTANDARD, "non-BIP68-final");

        // Check for non-standard pay-to-script-hash in inputs
        if (fRequireStandard && !isEVMTx && !AreInputsStandard(tx, view))
            return state.Invalid(ValidationInvalidReason::TX_NOT_STANDARD, false, REJECT_NONSTANDARD, "bad-txns-nonstandard-inputs");

        // Check for non-standard witness in P2WSH
        if (tx.HasWitness() && fRequireStandard && !IsWitnessStandard(tx, view))
            return state.Invalid(ValidationInvalidReason::TX_WITNESS_MUTATED, false, REJECT_NONSTANDARD, "bad-witness-nonstandard");

        int64_t nSigOpsCost = GetTransactionSigOpCost(tx, view, STANDARD_SCRIPT_VERIFY_FLAGS);

        // nModifiedFees includes any fee deltas from PrioritiseTransaction
        CAmount nModifiedFees = nFees;
        pool.ApplyDelta(hash, nModifiedFees);

        // Keep track of transactions that spend a coinbase, which we re-scan
        // during reorgs to ensure COINBASE_MATURITY is still met.
        bool fSpendsCoinbase = false;
        for (const CTxIn &txin : tx.vin) {
            const Coin &coin = view.AccessCoin(txin.prevout);
            if (coin.IsCoinBase()) {
                fSpendsCoinbase = true;
                break;
            }
        }

        CTxMemPoolEntry entry(ptx, nFees, nAcceptTime, ::ChainActive().Height(),
                              fSpendsCoinbase, nSigOpsCost, lp);
        unsigned int nSize = entry.GetTxSize();

        if (nSigOpsCost > MAX_STANDARD_TX_SIGOPS_COST)
            return state.Invalid(ValidationInvalidReason::TX_NOT_STANDARD, false, REJECT_NONSTANDARD, "bad-txns-too-many-sigops",
                strprintf("%d", nSigOpsCost));

        CAmount mempoolRejectFee = pool.GetMinFee(gArgs.GetArg("-maxmempool", DEFAULT_MAX_MEMPOOL_SIZE) * 1000000).GetFee(nSize);
        if (!bypass_limits && mempoolRejectFee > 0 && nModifiedFees < mempoolRejectFee) {
            return state.Invalid(ValidationInvalidReason::TX_MEMPOOL_POLICY, false, REJECT_INSUFFICIENTFEE, "mempool min fee not met", strprintf("%d < %d", nModifiedFees, mempoolRejectFee));
        }

        // No transactions are allowed below minRelayTxFee except from disconnected blocks
        if (!isEVMTx && !bypass_limits && nModifiedFees < ::minRelayTxFee.GetFee(nSize)) {
            return state.Invalid(ValidationInvalidReason::TX_MEMPOOL_POLICY, false, REJECT_INSUFFICIENTFEE, "min relay fee not met", strprintf("%d < %d", nModifiedFees, ::minRelayTxFee.GetFee(nSize)));
        }

        // Calculate in-mempool ancestors, up to a limit.
        CTxMemPool::setEntries setAncestors;
        size_t nLimitAncestors = gArgs.GetArg("-limitancestorcount", DEFAULT_ANCESTOR_LIMIT);
        size_t nLimitAncestorSize = gArgs.GetArg("-limitancestorsize", DEFAULT_ANCESTOR_SIZE_LIMIT)*1000;
        size_t nLimitDescendants = gArgs.GetArg("-limitdescendantcount", DEFAULT_DESCENDANT_LIMIT);
        size_t nLimitDescendantSize = gArgs.GetArg("-limitdescendantsize", DEFAULT_DESCENDANT_SIZE_LIMIT)*1000;
        std::string errString;
        if (!pool.CalculateMemPoolAncestors(entry, setAncestors, nLimitAncestors, nLimitAncestorSize, nLimitDescendants, nLimitDescendantSize, errString)) {
            setAncestors.clear();
            // If CalculateMemPoolAncestors fails second time, we want the original error string.
            std::string dummy_err_string;
            // If the new transaction is relatively small (up to 40k weight)
            // and has at most one ancestor (ie ancestor limit of 2, including
            // the new transaction), allow it if its parent has exactly the
            // descendant limit descendants.
            //
            // This allows protocols which rely on distrusting counterparties
            // being able to broadcast descendants of an unconfirmed transaction
            // to be secure by simply only having two immediately-spendable
            // outputs - one for each counterparty. For more info on the uses for
            // this, see https://lists.linuxfoundation.org/pipermail/defi-dev/2018-November/016518.html
            if (nSize >  EXTRA_DESCENDANT_TX_SIZE_LIMIT ||
                    !pool.CalculateMemPoolAncestors(entry, setAncestors, 2, nLimitAncestorSize, nLimitDescendants + 1, nLimitDescendantSize + EXTRA_DESCENDANT_TX_SIZE_LIMIT, dummy_err_string)) {
                return state.Invalid(ValidationInvalidReason::TX_MEMPOOL_POLICY, false, REJECT_NONSTANDARD, "too-long-mempool-chain", errString);
            }
        }

        // A transaction that spends outputs that would be replaced by it is invalid. Now
        // that we have the set of all ancestors we can detect this
        // pathological case by making sure setConflicts and setAncestors don't
        // intersect.
        for (CTxMemPool::txiter ancestorIt : setAncestors)
        {
            const uint256 &hashAncestor = ancestorIt->GetTx().GetHash();
            if (setConflicts.count(hashAncestor))
            {
                return state.Invalid(ValidationInvalidReason::CONSENSUS, false, REJECT_INVALID, "bad-txns-spends-conflicting-tx",
                                 strprintf("%s spends conflicting transaction %s",
                                           hash.ToString(),
                                           hashAncestor.ToString()));
            }
        }

        // Check if it's economically rational to mine this transaction rather
        // than the ones it replaces.
        CAmount nConflictingFees = 0;
        size_t nConflictingSize = 0;
        uint64_t nConflictingCount = 0;
        CTxMemPool::setEntries allConflicting;

        // If we don't hold the lock allConflicting might be incomplete; the
        // subsequent RemoveStaged() and addUnchecked() calls don't guarantee
        // mempool consistency for us.
        const bool fReplacementTransaction = setConflicts.size();
        if (fReplacementTransaction)
        {
            CFeeRate newFeeRate(nModifiedFees, nSize);
            std::set<uint256> setConflictsParents;
            const int maxDescendantsToVisit = 100;
            const CTxMemPool::setEntries setIterConflicting = pool.GetIterSet(setConflicts);
            for (const auto& mi : setIterConflicting) {
                // Don't allow the replacement to reduce the feerate of the
                // mempool.
                //
                // We usually don't want to accept replacements with lower
                // feerates than what they replaced as that would lower the
                // feerate of the next block. Requiring that the feerate always
                // be increased is also an easy-to-reason about way to prevent
                // DoS attacks via replacements.
                //
                // We only consider the feerates of transactions being directly
                // replaced, not their indirect descendants. While that does
                // mean high feerate children are ignored when deciding whether
                // or not to replace, we do require the replacement to pay more
                // overall fees too, mitigating most cases.
                CFeeRate oldFeeRate(mi->GetModifiedFee(), mi->GetTxSize());
                if (newFeeRate <= oldFeeRate)
                {
                    return state.Invalid(ValidationInvalidReason::TX_MEMPOOL_POLICY, false, REJECT_INSUFFICIENTFEE, "insufficient fee",
                            strprintf("rejecting replacement %s; new feerate %s <= old feerate %s",
                                  hash.ToString(),
                                  newFeeRate.ToString(),
                                  oldFeeRate.ToString()));
                }

                for (const CTxIn &txin : mi->GetTx().vin)
                {
                    setConflictsParents.insert(txin.prevout.hash);
                }

                nConflictingCount += mi->GetCountWithDescendants();
            }
            // This potentially overestimates the number of actual descendants
            // but we just want to be conservative to avoid doing too much
            // work.
            if (nConflictingCount <= maxDescendantsToVisit) {
                // If not too many to replace, then calculate the set of
                // transactions that would have to be evicted
                for (CTxMemPool::txiter it : setIterConflicting) {
                    pool.CalculateDescendants(it, allConflicting);
                }
                for (CTxMemPool::txiter it : allConflicting) {
                    nConflictingFees += it->GetModifiedFee();
                    nConflictingSize += it->GetTxSize();
                }
            } else {
                return state.Invalid(ValidationInvalidReason::TX_MEMPOOL_POLICY, false, REJECT_NONSTANDARD, "too many potential replacements",
                        strprintf("rejecting replacement %s; too many potential replacements (%d > %d)\n",
                            hash.ToString(),
                            nConflictingCount,
                            maxDescendantsToVisit));
            }

            for (unsigned int j = 0; j < tx.vin.size(); j++)
            {
                // We don't want to accept replacements that require low
                // feerate junk to be mined first. Ideally we'd keep track of
                // the ancestor feerates and make the decision based on that,
                // but for now requiring all new inputs to be confirmed works.
                if (!setConflictsParents.count(tx.vin[j].prevout.hash))
                {
                    // Rather than check the UTXO set - potentially expensive -
                    // it's cheaper to just check if the new input refers to a
                    // tx that's in the mempool.
                    if (pool.exists(tx.vin[j].prevout.hash)) {
                        return state.Invalid(ValidationInvalidReason::TX_MEMPOOL_POLICY, false, REJECT_NONSTANDARD, "replacement-adds-unconfirmed",
                                         strprintf("replacement %s adds unconfirmed input, idx %d",
                                                  hash.ToString(), j));
                    }
                }
            }

            // The replacement must pay greater fees than the transactions it
            // replaces - if we did the bandwidth used by those conflicting
            // transactions would not be paid for.
            if (nModifiedFees < nConflictingFees)
            {
                return state.Invalid(ValidationInvalidReason::TX_MEMPOOL_POLICY, false, REJECT_INSUFFICIENTFEE, "insufficient fee",
                                 strprintf("rejecting replacement %s, less fees than conflicting txs; %s < %s",
                                          hash.ToString(), FormatMoney(nModifiedFees), FormatMoney(nConflictingFees)));
            }

            // Finally in addition to paying more fees than the conflicts the
            // new transaction must pay for its own bandwidth.
            CAmount nDeltaFees = nModifiedFees - nConflictingFees;
            if (nDeltaFees < ::incrementalRelayFee.GetFee(nSize))
            {
                return state.Invalid(ValidationInvalidReason::TX_MEMPOOL_POLICY, false, REJECT_INSUFFICIENTFEE, "insufficient fee",
                        strprintf("rejecting replacement %s, not enough additional fees to relay; %s < %s",
                              hash.ToString(),
                              FormatMoney(nDeltaFees),
                              FormatMoney(::incrementalRelayFee.GetFee(nSize))));
            }
        }

        constexpr unsigned int scriptVerifyFlags = STANDARD_SCRIPT_VERIFY_FLAGS;

        // Check against previous transactions
        // This is done last to help prevent CPU exhaustion denial-of-service attacks.
        PrecomputedTransactionData txdata(tx);
        if (!CheckInputs(tx, state, view, true, scriptVerifyFlags, true, false, txdata)) {
            // SCRIPT_VERIFY_CLEANSTACK requires SCRIPT_VERIFY_WITNESS, so we
            // need to turn both off, and compare against just turning off CLEANSTACK
            // to see if the failure is specifically due to witness validation.
            CValidationState stateDummy; // Want reported failures to be from first CheckInputs
            if (!tx.HasWitness() && CheckInputs(tx, stateDummy, view, true, scriptVerifyFlags & ~(SCRIPT_VERIFY_WITNESS | SCRIPT_VERIFY_CLEANSTACK), true, false, txdata) &&
                !CheckInputs(tx, stateDummy, view, true, scriptVerifyFlags & ~SCRIPT_VERIFY_CLEANSTACK, true, false, txdata)) {
                // Only the witness is missing, so the transaction itself may be fine.
                state.Invalid(ValidationInvalidReason::TX_WITNESS_MUTATED, false,
                        state.GetRejectCode(), state.GetRejectReason(), state.GetDebugMessage());
            }
            assert(IsTransactionReason(state.GetReason()));
            return false; // state filled in by CheckInputs
        }

        // Check again against the current block tip's script verification
        // flags to cache our script execution flags. This is, of course,
        // useless if the next block has different script flags from the
        // previous one, but because the cache tracks script flags for us it
        // will auto-invalidate and we'll just have a few blocks of extra
        // misses on soft-fork activation.
        //
        // This is also useful in case of bugs in the standard flags that cause
        // transactions to pass as valid when they're actually invalid. For
        // instance the STRICTENC flag was incorrectly allowing certain
        // CHECKSIG NOT scripts to pass, even though they were invalid.
        //
        // There is a similar check in CreateNewBlock() to prevent creating
        // invalid blocks (using TestBlockValidity), however allowing such
        // transactions into the mempool can be exploited as a DoS attack.
        unsigned int currentBlockScriptVerifyFlags = GetBlockScriptFlags(::ChainActive().Tip(), chainparams.GetConsensus());

        // TODO: We do multiple guess and parses. Streamline this later.
        // We also have IsEvmTx,  but we need the metadata here.
        std::vector<unsigned char> metadata;
        CustomTxType txType = GuessCustomTxType(tx, metadata, true);
        auto isEvmTx = txType == CustomTxType::EvmTx;

        if (!isEvmTx && !CheckInputsFromMempoolAndCache(tx, state, view, pool, currentBlockScriptVerifyFlags, true, txdata)) {
            return error("%s: BUG! PLEASE REPORT THIS! CheckInputs failed against latest-block but not STANDARD flags %s, %s",
                    __func__, hash.ToString(), FormatStateMessage(state));
        }

        std::optional<std::array<::std::uint8_t, 20>> ethSender;

        if (isEvmTx) {
            auto txMessage = customTypeToMessage(txType);
            auto res = CustomMetadataParse(height, chainparams.GetConsensus(), metadata, txMessage);
            if (!res) {
                return state.Invalid(ValidationInvalidReason::TX_NOT_STANDARD, error("Failed to parse EVM tx metadata"), REJECT_INVALID, "failed-to-parse-evm-tx-metadata");
            }

            const auto obj = std::get<CEvmTxMessage>(txMessage);
            CrossBoundaryResult result;
            const auto txResult = evm_try_prevalidate_raw_tx(result, HexStr(obj.evmTx));
            if (!result.ok) {
                return state.Invalid(ValidationInvalidReason::CONSENSUS, error("evm tx failed to validate %s", result.reason.c_str()), REJECT_INVALID, "evm-validate-failed");
            }
            const auto sender = pool.ethTxsBySender.find(txResult.sender);
            if (sender != pool.ethTxsBySender.end() && sender->second.size() >= MEMPOOL_MAX_ETH_TXS) {
                return state.Invalid(ValidationInvalidReason::TX_MEMPOOL_POLICY, error("Too many Eth trransaction from the same sender in mempool. Limit %d.", MEMPOOL_MAX_ETH_TXS), REJECT_INVALID, "too-many-eth-txs-by-sender");
            } else {
                ethSender = txResult.sender;
            }
        }

        if (test_accept) {
            // Tx was accepted, but not added
            return true;
        }

        // Remove conflicting transactions from the mempool
        for (CTxMemPool::txiter it : allConflicting)
        {
            LogPrint(BCLog::MEMPOOL, "replacing tx %s with %s for %s DFI additional fees, %d delta bytes\n",
                    it->GetTx().GetHash().ToString(),
                    hash.ToString(),
                    FormatMoney(nModifiedFees - nConflictingFees),
                    (int)nSize - (int)nConflictingSize);
            if (plTxnReplaced)
                plTxnReplaced->push_back(it->GetSharedTx());
        }
        pool.RemoveStaged(allConflicting, false, MemPoolRemovalReason::REPLACED);

        // This transaction should only count for fee estimation if:
        // - it isn't a BIP 125 replacement transaction (may not be widely supported)
        // - it's not being re-added during a reorg which bypasses typical mempool fee limits
        // - the node is not behind
        // - the transaction is not dependent on any other transactions in the mempool
        bool validForFeeEstimation = !fReplacementTransaction && !bypass_limits && IsCurrentForFeeEstimation() && pool.HasNoInputsOf(tx);

        // Store transaction in memory
        pool.addUnchecked(entry, setAncestors, validForFeeEstimation, ethSender);
        mnview.Flush();

        // trim mempool and check if tx was trimmed
        if (!bypass_limits) {
            LimitMempoolSize(pool, gArgs.GetArg("-maxmempool", DEFAULT_MAX_MEMPOOL_SIZE) * 1000000, gArgs.GetArg("-mempoolexpiry", DEFAULT_MEMPOOL_EXPIRY) * 60 * 60);
            if (!pool.exists(hash))
                return state.Invalid(ValidationInvalidReason::TX_MEMPOOL_POLICY, false, REJECT_INSUFFICIENTFEE, "mempool full");
        }
    }

    GetMainSignals().TransactionAddedToMempool(ptx);

    return true;
}

/** (try to) add transaction to memory pool with a specified acceptance time **/
static bool AcceptToMemoryPoolWithTime(const CChainParams& chainparams, CTxMemPool& pool, CValidationState &state, const CTransactionRef &tx,
                        bool* pfMissingInputs, int64_t nAcceptTime, std::list<CTransactionRef>* plTxnReplaced,
                        bool bypass_limits, const CAmount nAbsurdFee, bool test_accept) EXCLUSIVE_LOCKS_REQUIRED(cs_main)
{
    std::vector<COutPoint> coins_to_uncache;
    bool res = AcceptToMemoryPoolWorker(chainparams, pool, state, tx, pfMissingInputs, nAcceptTime, plTxnReplaced, bypass_limits, nAbsurdFee, coins_to_uncache, test_accept);
    if (!res) {
        // Remove coins that were not present in the coins cache before calling ATMPW;
        // this is to prevent memory DoS in case we receive a large number of
        // invalid transactions that attempt to overrun the in-memory coins cache
        // (`CCoinsViewCache::cacheCoins`).

        for (const COutPoint& hashTx : coins_to_uncache)
            ::ChainstateActive().CoinsTip().Uncache(hashTx);
    }
    // After we've (potentially) uncached entries, ensure our coins cache is still within its size limits
    CValidationState stateDummy;
    ::ChainstateActive().FlushStateToDisk(chainparams, stateDummy, FlushStateMode::PERIODIC);
    return res;
}

bool AcceptToMemoryPool(CTxMemPool& pool, CValidationState &state, const CTransactionRef &tx,
                        bool* pfMissingInputs, std::list<CTransactionRef>* plTxnReplaced,
                        bool bypass_limits, const CAmount nAbsurdFee, bool test_accept)
{
    const CChainParams& chainparams = Params();
    return AcceptToMemoryPoolWithTime(chainparams, pool, state, tx, pfMissingInputs, GetTime(), plTxnReplaced, bypass_limits, nAbsurdFee, test_accept);
}

/**
 * Return transaction in txOut, and if it was found inside a block, its hash is placed in hashBlock.
 * If blockIndex is provided, the transaction is fetched from the corresponding block.
 */
bool GetTransaction(const uint256& hash, CTransactionRef& txOut, const Consensus::Params& consensusParams, uint256& hashBlock, const CBlockIndex* const block_index)
{
    for (auto && genesisTx : Params().GenesisBlock().vtx) {
        if (genesisTx->GetHash() == hash) {
            // Return genesis tx
            hashBlock = consensusParams.hashGenesisBlock;
            txOut = genesisTx;
            return true;
        }
    }

    LOCK(cs_main);

    if (!block_index) {
        CTransactionRef ptx = mempool.get(hash);
        if (ptx) {
            txOut = ptx;
            return true;
        }

        if (g_txindex) {
            return g_txindex->FindTx(hash, hashBlock, txOut);
        }
    } else {
        CBlock block;
        if (ReadBlockFromDisk(block, block_index, consensusParams)) {
            for (const auto& tx : block.vtx) {
                if (tx->GetHash() == hash) {
                    txOut = tx;
                    hashBlock = block_index->GetBlockHash();
                    return true;
                }
            }
        }
    }

    return false;
}

//////////////////////////////////////////////////////////////////////////////
//
// CBlock and CBlockIndex
//

static bool WriteBlockToDisk(const CBlock& block, FlatFilePos& pos, const CMessageHeader::MessageStartChars& messageStart)
{
    // Open history file to append
    CAutoFile fileout(OpenBlockFile(pos), SER_DISK, CLIENT_VERSION);
    if (fileout.IsNull())
        return error("WriteBlockToDisk: OpenBlockFile failed");

    // Write index header
    unsigned int nSize = GetSerializeSize(block, fileout.GetVersion());
    fileout << messageStart << nSize;

    // Write block
    long fileOutPos = ftell(fileout.Get());
    if (fileOutPos < 0)
        return error("WriteBlockToDisk: ftell failed");
    pos.nPos = (unsigned int)fileOutPos;
    fileout << block;

    return true;
}

bool ReadBlockFromDisk(CBlock& block, const FlatFilePos& pos, const Consensus::Params& consensusParams)
{
    block.SetNull();

    // Open history file to read
    CAutoFile filein(OpenBlockFile(pos, true), SER_DISK, CLIENT_VERSION);
    if (filein.IsNull())
        return error("ReadBlockFromDisk: OpenBlockFile failed for %s", pos.ToString());

    // Read block
    try {
        filein >> block;
    }
    catch (const std::exception& e) {
        return error("%s: Deserialize or I/O error - %s at %s", __func__, e.what(), pos.ToString());
    }

    // Check the header
    if (!pos::CheckHeaderSignature(block))
        return error("ReadBlockFromDisk: Errors in block header at %s", pos.ToString());

    return true;
}

bool ReadBlockFromDisk(CBlock& block, const CBlockIndex* pindex, const Consensus::Params& consensusParams)
{
    if (pindex->GetBlockHash() == consensusParams.hashGenesisBlock) {
        // Return genesis block
        block = Params().GenesisBlock();
        return true;
    }

    FlatFilePos blockPos;
    {
        LOCK(cs_main);
        blockPos = pindex->GetBlockPos();
    }

    if (!ReadBlockFromDisk(block, blockPos, consensusParams))
        return false;
    if (block.GetHash() != pindex->GetBlockHash())
        return error("ReadBlockFromDisk(CBlock&, CBlockIndex*): GetHash() doesn't match index for %s at %s",
                pindex->ToString(), pindex->GetBlockPos().ToString());
    return true;
}

bool ReadRawBlockFromDisk(std::vector<uint8_t>& block, const FlatFilePos& pos, const CMessageHeader::MessageStartChars& message_start)
{
    FlatFilePos hpos = pos;
    hpos.nPos -= 8; // Seek back 8 bytes for meta header
    CAutoFile filein(OpenBlockFile(hpos, true), SER_DISK, CLIENT_VERSION);
    if (filein.IsNull()) {
        return error("%s: OpenBlockFile failed for %s", __func__, pos.ToString());
    }

    try {
        CMessageHeader::MessageStartChars blk_start;
        unsigned int blk_size;

        filein >> blk_start >> blk_size;

        if (memcmp(blk_start, message_start, CMessageHeader::MESSAGE_START_SIZE)) {
            return error("%s: Block magic mismatch for %s: %s versus expected %s", __func__, pos.ToString(),
                    HexStr(blk_start, blk_start + CMessageHeader::MESSAGE_START_SIZE),
                    HexStr(message_start, message_start + CMessageHeader::MESSAGE_START_SIZE));
        }

        if (blk_size > MAX_DESER_SIZE) {
            return error("%s: Block data is larger than maximum deserialization size for %s: %s versus %s", __func__, pos.ToString(),
                    blk_size, MAX_DESER_SIZE);
        }

        block.resize(blk_size); // Zeroing of memory is intentional here
        filein.read((char*)block.data(), blk_size);
    } catch(const std::exception& e) {
        return error("%s: Read from block file failed: %s for %s", __func__, e.what(), pos.ToString());
    }

    return true;
}

bool ReadRawBlockFromDisk(std::vector<uint8_t>& block, const CBlockIndex* pindex, const CMessageHeader::MessageStartChars& message_start)
{
    FlatFilePos block_pos;
    {
        LOCK(cs_main);
        block_pos = pindex->GetBlockPos();
    }

    return ReadRawBlockFromDisk(block, block_pos, message_start);
}

CAmount GetBlockSubsidy(int nHeight, const Consensus::Params& consensusParams)
{
    CAmount nSubsidy = consensusParams.baseBlockSubsidy;

    if (Params().NetworkIDString() != CBaseChainParams::REGTEST ||
            (Params().NetworkIDString() == CBaseChainParams::REGTEST && gArgs.GetBoolArg("-subsidytest", false)))
    {
        if (nHeight >= consensusParams.EunosHeight)
        {
            nSubsidy = consensusParams.newBaseBlockSubsidy;
            const size_t reductions = (nHeight - consensusParams.EunosHeight) / consensusParams.emissionReductionPeriod;

            // See if we already have this reduction calculated and return if found.
            if (subsidyReductions.find(reductions) != subsidyReductions.end())
            {
                return subsidyReductions[reductions];
            }

            CAmount reductionAmount;
            for (size_t i = reductions; i > 0; --i)
            {
                reductionAmount = (nSubsidy * consensusParams.emissionReductionAmount) / 100000;
                if (!reductionAmount) {
                    nSubsidy = 0;
                    break;
                }

                nSubsidy -= reductionAmount;
            }

            // Store subsidy.
            subsidyReductions[reductions] = nSubsidy;
        }

        return nSubsidy;
    }

    int halvings = nHeight / consensusParams.nSubsidyHalvingInterval;
    // Force block reward to zero when right shift is undefined.
    if (halvings >= 64)
        return 0;

    // Subsidy is cut in half every 210,000 blocks which will occur approximately every 4 years.
    nSubsidy >>= halvings;
    return nSubsidy;
}

CoinsViews::CoinsViews(
    std::string ldb_name,
    size_t cache_size_bytes,
    bool in_memory,
    bool should_wipe) : m_dbview(
                            GetDataDir() / ldb_name, cache_size_bytes, in_memory, should_wipe),
                        m_catcherview(&m_dbview) {}

void CoinsViews::InitCache()
{
    m_cacheview = std::make_unique<CCoinsViewCache>(&m_catcherview);
}

// NOTE: for now m_blockman is set to a global, but this will be changed
// in a future commit.
CChainState::CChainState() : m_blockman(g_blockman) {}


void CChainState::InitCoinsDB(
    size_t cache_size_bytes,
    bool in_memory,
    bool should_wipe,
    std::string leveldb_name)
{
    m_coins_views = std::make_unique<CoinsViews>(
        leveldb_name, cache_size_bytes, in_memory, should_wipe);
}

void CChainState::InitCoinsCache()
{
    assert(m_coins_views != nullptr);
    m_coins_views->InitCache();
}

// Note that though this is marked const, we may end up modifying `m_cached_finished_ibd`, which
// is a performance-related implementation detail. This function must be marked
// `const` so that `CValidationInterface` clients (which are given a `const CChainState*`)
// can call it.
//
bool CChainState::IsInitialBlockDownload() const
{
    // Optimization: pre-test latch before taking the lock.
    if (m_cached_finished_ibd.load(std::memory_order_relaxed))
        return false;

    if (gArgs.GetBoolArg("-mocknet", false)) {
        return false;
    }

    LOCK(cs_main);
    if (m_cached_finished_ibd.load(std::memory_order_relaxed))
        return false;
    if (fImporting || fReindex)
        return true;
    if (m_chain.Tip() == nullptr)
        return true;
    if (m_chain.Tip()->nChainWork < nMinimumChainWork)
        return true;
    if (m_chain.Tip()->GetBlockTime() < (GetTime() - nMaxTipAge))
        return true;
    LogPrintf("Leaving InitialBlockDownload (latching to false)\n");
    m_cached_finished_ibd.store(true, std::memory_order_relaxed);
    return false;
}

bool CChainState::IsDisconnectingTip() const
{
    return m_disconnectTip;
}

static CBlockIndex *pindexBestForkTip = nullptr, *pindexBestForkBase = nullptr;

BlockMap& BlockIndex()
{
    return g_blockman.m_block_index;
}

static void AlertNotify(const std::string& strMessage)
{
    uiInterface.NotifyAlertChanged();
#if HAVE_SYSTEM
    std::string strCmd = gArgs.GetArg("-alertnotify", "");
    if (strCmd.empty()) return;

    // Alert text should be plain ascii coming from a trusted source, but to
    // be safe we first strip anything not in safeChars, then add single quotes around
    // the whole string before passing it to the shell:
    std::string singleQuote("'");
    std::string safeStatus = SanitizeString(strMessage);
    safeStatus = singleQuote+safeStatus+singleQuote;
    boost::replace_all(strCmd, "%s", safeStatus);

    std::thread t(runCommand, strCmd);
    t.detach(); // thread runs free
#endif
}

static void CheckForkWarningConditions() EXCLUSIVE_LOCKS_REQUIRED(cs_main)
{
    AssertLockHeld(cs_main);
    // Before we get past initial download, we cannot reliably alert about forks
    // (we assume we don't get stuck on a fork before finishing our initial sync)
    if (::ChainstateActive().IsInitialBlockDownload())
        return;

    // If our best fork is no longer within 1440 blocks (+/- 12 hours if no one mines it)
    // of our head, drop it
    if (pindexBestForkTip && ::ChainActive().Height() - pindexBestForkTip->nHeight >= 1440)
        pindexBestForkTip = nullptr;

    if (pindexBestForkTip || (pindexBestInvalid && pindexBestInvalid->nChainWork > ::ChainActive().Tip()->nChainWork + (GetBlockProof(*::ChainActive().Tip()) * 120)))
    {
        if (!GetfLargeWorkForkFound() && pindexBestForkBase)
        {
            std::string warning = std::string("'Warning: Large-work fork detected, forking after block ") +
                pindexBestForkBase->phashBlock->ToString() + std::string("'");
            AlertNotify(warning);
        }
        if (pindexBestForkTip && pindexBestForkBase)
        {
            LogPrintf("%s: Warning: Large valid fork found\n  forking the chain at height %d (%s)\n  lasting to height %d (%s).\nChain state database corruption likely.\n", __func__,
                   pindexBestForkBase->nHeight, pindexBestForkBase->phashBlock->ToString(),
                   pindexBestForkTip->nHeight, pindexBestForkTip->phashBlock->ToString());
            SetfLargeWorkForkFound(true);
        }
        else
        {
            LogPrintf("%s: Warning: Found invalid chain at least ~120 blocks longer than our best chain.\nChain state database corruption likely.\n", __func__);
            SetfLargeWorkInvalidChainFound(true);
        }
    }
    else
    {
        SetfLargeWorkForkFound(false);
        SetfLargeWorkInvalidChainFound(false);
    }
}

static void CheckForkWarningConditionsOnNewFork(CBlockIndex* pindexNewForkTip) EXCLUSIVE_LOCKS_REQUIRED(cs_main)
{
    AssertLockHeld(cs_main);
    // If we are on a fork that is sufficiently large, set a warning flag
    CBlockIndex* pfork = pindexNewForkTip;
    CBlockIndex* plonger = ::ChainActive().Tip();
    while (pfork && pfork != plonger)
    {
        while (plonger && plonger->nHeight > pfork->nHeight)
            plonger = plonger->pprev;
        if (pfork == plonger)
            break;
        pfork = pfork->pprev;
    }

    // We define a condition where we should warn the user about as a fork of at least 144 blocks
    // with a tip within 1440 blocks (+/- 12 hours if no one mines it) of ours
    // We use 144 blocks rather arbitrarily as it represents just under 10% of sustained network
    // hash rate operating on the fork.
    // or a chain that is entirely longer than ours and invalid (note that this should be detected by both)
    // We define it this way because it allows us to only store the highest fork tip (+ base) which meets
    // the 144-block condition and from this always have the most-likely-to-cause-warning fork
    if (pfork && (!pindexBestForkTip || pindexNewForkTip->nHeight > pindexBestForkTip->nHeight) &&
            pindexNewForkTip->nChainWork - pfork->nChainWork > (GetBlockProof(*pfork) * 144) &&
            ::ChainActive().Height() - pindexNewForkTip->nHeight < 1440)
    {
        pindexBestForkTip = pindexNewForkTip;
        pindexBestForkBase = pfork;
    }

    CheckForkWarningConditions();
}

void static InvalidChainFound(CBlockIndex* pindexNew) EXCLUSIVE_LOCKS_REQUIRED(cs_main)
{
    if (!pindexBestInvalid || pindexNew->nChainWork > pindexBestInvalid->nChainWork)
        pindexBestInvalid = pindexNew;

    LogPrintf("%s: invalid block=%s  height=%d  log2_work=%.8g  date=%s\n", __func__,
      pindexNew->GetBlockHash().ToString(), pindexNew->nHeight,
      log(pindexNew->nChainWork.getdouble())/log(2.0), FormatISO8601DateTime(pindexNew->GetBlockTime()));
    CBlockIndex *tip = ::ChainActive().Tip();
    assert (tip);
    LogPrintf("%s:  current best=%s  height=%d  log2_work=%.8g  date=%s\n", __func__,
      tip->GetBlockHash().ToString(), ::ChainActive().Height(), log(tip->nChainWork.getdouble())/log(2.0),
      FormatISO8601DateTime(tip->GetBlockTime()));
    CheckForkWarningConditions();
}

void CChainState::InvalidBlockFound(CBlockIndex *pindex, const CValidationState &state) {
    if (state.GetReason() != ValidationInvalidReason::BLOCK_MUTATED) {
        pindex->nStatus |= BLOCK_FAILED_VALID;
        m_blockman.m_failed_blocks.insert(pindex);
        setDirtyBlockIndex.insert(pindex);
        setBlockIndexCandidates.erase(pindex);
        InvalidChainFound(pindex);
    }
}

void UpdateCoins(const CTransaction& tx, CCoinsViewCache& inputs, CTxUndo &txundo, int nHeight)
{
    if (IsEVMTx(tx)) {
        return;
    }
    // mark inputs spent
    if (!tx.IsCoinBase()) {
        txundo.vprevout.reserve(tx.vin.size());
        for (const CTxIn &txin : tx.vin) {
            txundo.vprevout.emplace_back();
            bool is_spent = inputs.SpendCoin(txin.prevout, &txundo.vprevout.back());
            assert(is_spent);
        }
    }
    // add outputs
    AddCoins(inputs, tx, nHeight);
}

void UpdateCoins(const CTransaction& tx, CCoinsViewCache& inputs, int nHeight)
{
    CTxUndo txundo;
    UpdateCoins(tx, inputs, txundo, nHeight);
}

bool CScriptCheck::operator()() {
    const CScript &scriptSig = ptxTo->vin[nIn].scriptSig;
    const CScriptWitness *witness = &ptxTo->vin[nIn].scriptWitness;
    return VerifyScript(scriptSig, m_tx_out.scriptPubKey, witness, nFlags, CachingTransactionSignatureChecker(ptxTo, nIn, m_tx_out.nValue, cacheStore, *txdata), &error);
}

int GetSpendHeight(const CCoinsViewCache& inputs)
{
    LOCK(cs_main);
    CBlockIndex* pindexPrev = LookupBlockIndex(inputs.GetBestBlock());
    return pindexPrev->nHeight + 1;
}


static CuckooCache::cache<uint256, SignatureCacheHasher> scriptExecutionCache;
static uint256 scriptExecutionCacheNonce(GetRandHash());

void InitScriptExecutionCache() {
    // nMaxCacheSize is unsigned. If -maxsigcachesize is set to zero,
    // setup_bytes creates the minimum possible cache (2 elements).
    size_t nMaxCacheSize = std::min(std::max((int64_t)0, gArgs.GetArg("-maxsigcachesize", DEFAULT_MAX_SIG_CACHE_SIZE) / 2), MAX_MAX_SIG_CACHE_SIZE) * ((size_t) 1 << 20);
    size_t nElems = scriptExecutionCache.setup_bytes(nMaxCacheSize);
    LogPrintf("Using %zu MiB out of %zu/2 requested for script execution cache, able to store %zu elements\n",
            (nElems*sizeof(uint256)) >>20, (nMaxCacheSize*2)>>20, nElems);
}

bool CheckBurnSpend(const CTransaction &tx, const CCoinsViewCache &inputs)
{
    Coin coin;
    for(size_t i = 0; i < tx.vin.size(); ++i)
    {
        if (inputs.GetCoin(tx.vin[i].prevout, coin)
        && coin.out.scriptPubKey == Params().GetConsensus().burnAddress)
        {
            return false;
        }
    }

    return true;
}

/**
 * Check whether all inputs of this transaction are valid (no double spends, scripts & sigs, amounts)
 * This does not modify the UTXO set.
 *
 * If pvChecks is not nullptr, script checks are pushed onto it instead of being performed inline. Any
 * script checks which are not necessary (eg due to script execution cache hits) are, obviously,
 * not pushed onto pvChecks/run.
 *
 * Setting cacheSigStore/cacheFullScriptStore to false will remove elements from the corresponding cache
 * which are matched. This is useful for checking blocks where we will likely never need the cache
 * entry again.
 *
 * Note that we may set state.reason to NOT_STANDARD for extra soft-fork flags in flags, block-checking
 * callers should probably reset it to CONSENSUS in such cases.
 *
 * Non-static (and re-declared) in src/test/txvalidationcache_tests.cpp
 */
bool CheckInputs(const CTransaction& tx, CValidationState &state, const CCoinsViewCache &inputs, bool fScriptChecks, unsigned int flags, bool cacheSigStore, bool cacheFullScriptStore, PrecomputedTransactionData& txdata, std::vector<CScriptCheck> *pvChecks) EXCLUSIVE_LOCKS_REQUIRED(cs_main)
{
    if (!CheckBurnSpend(tx, inputs))
    {
        return(state.Invalid(ValidationInvalidReason::CONSENSUS, error("CheckBurnSpend: Trying to spend burnt outputs"), REJECT_INVALID, "burnt-output"));
    }

    if (!tx.IsCoinBase() && !IsEVMTx(tx))
    {
        if (pvChecks)
            pvChecks->reserve(tx.vin.size());

        // The first loop above does all the inexpensive checks.
        // Only if ALL inputs pass do we perform expensive ECDSA signature checks.
        // Helps prevent CPU exhaustion attacks.

        // Skip script verification when connecting blocks under the
        // assumevalid block. Assuming the assumevalid block is valid this
        // is safe because block merkle hashes are still computed and checked,
        // Of course, if an assumed valid block is invalid due to false scriptSigs
        // this optimization would allow an invalid chain to be accepted.
        if (fScriptChecks) {
            // First check if script executions have been cached with the same
            // flags. Note that this assumes that the inputs provided are
            // correct (ie that the transaction hash which is in tx's prevouts
            // properly commits to the scriptPubKey in the inputs view of that
            // transaction).
            uint256 hashCacheEntry;
            // We only use the first 19 bytes of nonce to avoid a second SHA
            // round - giving us 19 + 32 + 4 = 55 bytes (+ 8 + 1 = 64)
            static_assert(55 - sizeof(flags) - 32 >= 128/8, "Want at least 128 bits of nonce for script execution cache");
            CSHA256().Write(scriptExecutionCacheNonce.begin(), 55 - sizeof(flags) - 32).Write(tx.GetWitnessHash().begin(), 32).Write((unsigned char*)&flags, sizeof(flags)).Finalize(hashCacheEntry.begin());
            AssertLockHeld(cs_main); //TODO: Remove this requirement by making CuckooCache not require external locks
            if (scriptExecutionCache.contains(hashCacheEntry, !cacheFullScriptStore)) {
                return true;
            }

            for (unsigned int i = 0; i < tx.vin.size(); i++) {
                const COutPoint &prevout = tx.vin[i].prevout;
                const Coin& coin = inputs.AccessCoin(prevout);
                assert(!coin.IsSpent());

                // We very carefully only pass in things to CScriptCheck which
                // are clearly committed to by tx' witness hash. This provides
                // a sanity check that our caching is not introducing consensus
                // failures through additional data in, eg, the coins being
                // spent being checked as a part of CScriptCheck.

                // Verify signature
                CScriptCheck check(coin.out, tx, i, flags, cacheSigStore, &txdata);
                if (pvChecks) {
                    pvChecks->push_back(CScriptCheck());
                    check.swap(pvChecks->back());
                } else if (!check()) {
                    if (flags & STANDARD_NOT_MANDATORY_VERIFY_FLAGS) {
                        // Check whether the failure was caused by a
                        // non-mandatory script verification check, such as
                        // non-standard DER encodings or non-null dummy
                        // arguments; if so, ensure we return NOT_STANDARD
                        // instead of CONSENSUS to avoid downstream users
                        // splitting the network between upgraded and
                        // non-upgraded nodes by banning CONSENSUS-failing
                        // data providers.
                        CScriptCheck check2(coin.out, tx, i,
                                flags & ~STANDARD_NOT_MANDATORY_VERIFY_FLAGS, cacheSigStore, &txdata);
                        if (check2())
                            return state.Invalid(ValidationInvalidReason::TX_NOT_STANDARD, false, REJECT_NONSTANDARD, strprintf("non-mandatory-script-verify-flag (%s)", ScriptErrorString(check.GetScriptError())));
                    }
                    // MANDATORY flag failures correspond to
                    // ValidationInvalidReason::CONSENSUS. Because CONSENSUS
                    // failures are the most serious case of validation
                    // failures, we may need to consider using
                    // RECENT_CONSENSUS_CHANGE for any script failure that
                    // could be due to non-upgraded nodes which we may want to
                    // support, to avoid splitting the network (but this
                    // depends on the details of how net_processing handles
                    // such errors).
                    return state.Invalid(ValidationInvalidReason::CONSENSUS, false, REJECT_INVALID, strprintf("mandatory-script-verify-flag-failed (%s)", ScriptErrorString(check.GetScriptError())));
                }
            }

            if (cacheFullScriptStore && !pvChecks) {
                // We executed all of the provided scripts, and were told to
                // cache the result. Do so now.
                scriptExecutionCache.insert(hashCacheEntry);
            }
        }
    }

    return true;
}

static bool UndoWriteToDisk(const CBlockUndo& blockundo, FlatFilePos& pos, const uint256& hashBlock, const CMessageHeader::MessageStartChars& messageStart)
{
    // Open history file to append
    CAutoFile fileout(OpenUndoFile(pos), SER_DISK, CLIENT_VERSION);
    if (fileout.IsNull())
        return error("%s: OpenUndoFile failed", __func__);

    // Write index header
    unsigned int nSize = GetSerializeSize(blockundo, fileout.GetVersion());
    fileout << messageStart << nSize;

    // Write undo data
    long fileOutPos = ftell(fileout.Get());
    if (fileOutPos < 0)
        return error("%s: ftell failed", __func__);
    pos.nPos = (unsigned int)fileOutPos;
    fileout << blockundo;

    // calculate & write checksum
    CHashWriter hasher(SER_GETHASH, PROTOCOL_VERSION);
    hasher << hashBlock;
    hasher << blockundo;
    fileout << hasher.GetHash();

    return true;
}

bool UndoReadFromDisk(CBlockUndo& blockundo, const CBlockIndex* pindex)
{
    FlatFilePos pos = pindex->GetUndoPos();
    if (pos.IsNull()) {
        return error("%s: no undo data available", __func__);
    }

    // Open history file to read
    CAutoFile filein(OpenUndoFile(pos, true), SER_DISK, CLIENT_VERSION);
    if (filein.IsNull())
        return error("%s: OpenUndoFile failed", __func__);

    // Read block
    uint256 hashChecksum;
    CHashVerifier<CAutoFile> verifier(&filein); // We need a CHashVerifier as reserializing may lose data
    try {
        verifier << pindex->pprev->GetBlockHash();
        verifier >> blockundo;
        filein >> hashChecksum;
    }
    catch (const std::exception& e) {
        return error("%s: Deserialize or I/O error - %s", __func__, e.what());
    }

    // Verify checksum
    if (hashChecksum != verifier.GetHash())
        return error("%s: Checksum mismatch", __func__);

    return true;
}

/** Abort with a message */
static bool AbortNode(const std::string& strMessage, const std::string& userMessage = "", unsigned int prefix = 0)
{
    SetMiscWarning(strMessage);
    LogPrintf("*** %s\n", strMessage);
    if (!userMessage.empty()) {
        uiInterface.ThreadSafeMessageBox(userMessage, "", CClientUIInterface::MSG_ERROR | prefix);
    } else {
        uiInterface.ThreadSafeMessageBox(_("Error: A fatal internal error occurred, see debug.log for details").translated, "", CClientUIInterface::MSG_ERROR | CClientUIInterface::MSG_NOPREFIX);
    }
    StartShutdown();
    return false;
}

static bool AbortNode(CValidationState& state, const std::string& strMessage, const std::string& userMessage = "", unsigned int prefix = 0)
{
    AbortNode(strMessage, userMessage, prefix);
    return state.Error(strMessage);
}

/**
 * Restore the UTXO in a Coin at a given COutPoint
 * @param undo The Coin to be restored.
 * @param view The coins view to which to apply the changes.
 * @param out The out point that corresponds to the tx input.
 * @return A DisconnectResult as an int
 */
int ApplyTxInUndo(Coin&& undo, CCoinsViewCache& view, const COutPoint& out)
{
    bool fClean = true;

    if (view.HaveCoin(out)) fClean = false; // overwriting transaction output

    if (undo.nHeight == 0) {
        // Missing undo metadata (height and coinbase). Older versions included this
        // information only in undo records for the last spend of a transactions'
        // outputs. This implies that it must be present for some other output of the same tx.
        const Coin& alternate = AccessByTxid(view, out.hash);
        if (!alternate.IsSpent()) {
            undo.nHeight = alternate.nHeight;
            undo.fCoinBase = alternate.fCoinBase;
        } else {
            return DISCONNECT_FAILED; // adding output for transaction without known metadata
        }
    }
    // The potential_overwrite parameter to AddCoin is only allowed to be false if we know for
    // sure that the coin did not already exist in the cache. As we have queried for that above
    // using HaveCoin, we don't need to guess. When fClean is false, a coin already existed and
    // it is an overwrite.
    view.AddCoin(out, std::move(undo), !fClean);

    return fClean ? DISCONNECT_OK : DISCONNECT_UNCLEAN;
}

static bool GetCreationTransactions(const CBlock& block, const uint32_t id, const int32_t multiplier, uint256& tokenCreationTx, std::vector<uint256>& poolCreationTx) {
    bool opcodes{false};
    std::vector<unsigned char> metadata;
    uint32_t type;
    uint32_t metaId;
    int32_t metaMultiplier;

    for (const auto& tx : block.vtx) {
        if (ParseScriptByMarker(tx->vout[0].scriptPubKey, DfTokenSplitMarker, metadata, opcodes)) {
            try {
                CDataStream ss(metadata, SER_NETWORK, PROTOCOL_VERSION);
                ss >> type;
                ss >> metaId;
                ss >> metaMultiplier;

                if (id == metaId && multiplier == metaMultiplier) {
                    if (type == 0) {
                        tokenCreationTx = tx->GetHash();
                    } else if (type > 0) {
                        poolCreationTx.push_back(tx->GetHash());
                    }
                }
            } catch (const std::ios_base::failure&) {
                LogPrintf("Failed to read ID and multiplier from token split coinbase TXs. TX: %s\n", tx->GetHash().ToString());
            }
        }
    }

    if (tokenCreationTx == uint256{}) {
        LogPrintf("%s: Token split failed. Coinbase TX for new token not found.\n", __func__);
        return false;
    }

    return true;
}

/** Undo the effects of this block (with given index) on the UTXO set represented by coins.
 *  When FAILED is returned, view is left in an indeterminate state. */
DisconnectResult CChainState::DisconnectBlock(const CBlock& block, const CBlockIndex* pindex, CCoinsViewCache& view, CCustomCSView& mnview, std::vector<CAnchorConfirmMessage> & disconnectedAnchorConfirms)
{
    bool fClean = true;

    CBlockUndo blockUndo;
    if (!UndoReadFromDisk(blockUndo, pindex)) {
        error("%s: failure reading undo data", __func__);
        return DISCONNECT_FAILED;
    }

    if (blockUndo.vtxundo.size() + 1 != block.vtx.size()) {
        error("%s: block and undo data inconsistent", __func__);
        return DISCONNECT_FAILED;
    }

    if (mnview.GetLastHeight() != pindex->nHeight) {
        error("%s: mnview: wrong last processed block hash (view: %d, current: %d)", __func__, mnview.GetLastHeight(), pindex->nHeight);
        return DISCONNECT_FAILED;
    }

    // special case: possible undo (first) of custom 'complex changes' for the whole block (expired orders and/or prices)
    mnview.OnUndoTx(uint256(), static_cast<uint32_t>(pindex->nHeight)); // undo for "zero hash"
    mnview.OnUndoTx(uint256S(std::string(64, '1')), static_cast<uint32_t>(pindex->nHeight)); // undo for "one hash"

    // Undo community balance increments
    ReverseGeneralCoinbaseTx(mnview, pindex->nHeight, Params().GetConsensus());

    CKeyID minterKey;
    std::optional<uint256> nodeId;

    if (!fIsFakeNet) {
        minterKey = pindex->minterKey();

        // Get node id and node now from mnview before undo
        nodeId = mnview.GetMasternodeIdByOperator(minterKey);
        assert(nodeId);
    }

    std::vector<AccountHistoryKey> eraseBurnEntries;

    // undo transactions in reverse order
    for (int i = block.vtx.size() - 1; i >= 0; i--) {
        const CTransaction &tx = *(block.vtx[i]);
        uint256 hash = tx.GetHash();
        bool is_coinbase = tx.IsCoinBase();

        if (is_coinbase) {
            std::vector<unsigned char> metadata;
            if (IsAnchorRewardTxPlus(tx, metadata))
            {
                LogPrint(BCLog::ANCHORING, "%s: disconnecting finalization tx: %s block: %d\n", __func__, tx.GetHash().GetHex(), pindex->nHeight);
                CDataStream ss(metadata, SER_NETWORK, PROTOCOL_VERSION);
                CAnchorFinalizationMessagePlus finMsg;
                ss >> finMsg;

                LogPrint(BCLog::ANCHORING, "%s: Add community balance %d\n", __func__, tx.GetValueOut());
                mnview.AddCommunityBalance(CommunityAccountType::AnchorReward, tx.GetValueOut());
                mnview.RemoveRewardForAnchor(finMsg.btcTxHash);
                mnview.EraseAnchorConfirmData(finMsg.btcTxHash);

                CAnchorConfirmMessage message(static_cast<CAnchorConfirmDataPlus &>(finMsg));
                for (auto && sig : finMsg.sigs) {
                    message.signature = sig;
                    disconnectedAnchorConfirms.push_back(message);
                }

                LogPrint(BCLog::ANCHORING, "%s: disconnected finalization tx: %s block: %d\n", __func__, tx.GetHash().GetHex(), pindex->nHeight);
            }
            else if (IsAnchorRewardTx(tx, metadata))
            {
                LogPrint(BCLog::ANCHORING, "%s: disconnecting finalization tx: %s block: %d\n", __func__, tx.GetHash().GetHex(), pindex->nHeight);
                CDataStream ss(metadata, SER_NETWORK, PROTOCOL_VERSION);
                CAnchorFinalizationMessage finMsg;
                ss >> finMsg;

                mnview.SetTeam(finMsg.currentTeam);

                if (pindex->nHeight >= Params().GetConsensus().AMKHeight) {
                    mnview.AddCommunityBalance(CommunityAccountType::AnchorReward, tx.GetValueOut()); // or just 'Set..'
                    LogPrint(BCLog::ANCHORING, "%s: post AMK logic, add community balance %d\n", __func__, tx.GetValueOut());
                }
                else { // pre-AMK logic:
                    assert(mnview.GetFoundationsDebt() >= tx.GetValueOut());
                    mnview.SetFoundationsDebt(mnview.GetFoundationsDebt() - tx.GetValueOut());
                }
                mnview.RemoveRewardForAnchor(finMsg.btcTxHash);
                mnview.EraseAnchorConfirmData(finMsg.btcTxHash);

                LogPrint(BCLog::ANCHORING, "%s: disconnected finalization tx: %s block: %d\n", __func__, tx.GetHash().GetHex(), pindex->nHeight);
            }
        }

        // Check that all outputs are available and match the outputs in the block itself
        // exactly.
        for (size_t o = 0; o < tx.vout.size(); o++) {
            if (!tx.vout[o].scriptPubKey.IsUnspendable()) {
                COutPoint out(hash, o);
                Coin coin;
                bool is_spent = view.SpendCoin(out, &coin);
                if (!is_spent || tx.vout[o] != coin.out || pindex->nHeight != coin.nHeight || is_coinbase != coin.fCoinBase) {
                    fClean = false; // transaction output mismatch
                }

                // Check for burn outputs
                if (tx.vout[o].scriptPubKey == Params().GetConsensus().burnAddress)
                {
                    eraseBurnEntries.push_back({tx.vout[o].scriptPubKey, static_cast<uint32_t>(pindex->nHeight), static_cast<uint32_t>(i)});
                }
            }
        }

        // restore inputs
        TBytes dummy;
        if (i > 0 && !IsAnchorRewardTx(tx, dummy) && !IsAnchorRewardTxPlus(tx, dummy) && !IsTokenSplitTx(tx, dummy) && !IsEVMTx(tx)) { // not coinbases or EVM TX
            CTxUndo &txundo = blockUndo.vtxundo[i-1];
            if (txundo.vprevout.size() != tx.vin.size()) {
                error("%s: transaction and undo data inconsistent", __func__);
                return DISCONNECT_FAILED;
            }
            for (unsigned int j = tx.vin.size(); j-- > 0;) {
                const COutPoint &out = tx.vin[j].prevout;
                int res = ApplyTxInUndo(std::move(txundo.vprevout[j]), view, out);
                if (res == DISCONNECT_FAILED) return DISCONNECT_FAILED;
                fClean = fClean && res != DISCONNECT_UNCLEAN;
            }
            // At this point, all of txundo.vprevout should have been moved out.
        }

        // process transactions revert for masternodes
        mnview.OnUndoTx(tx.GetHash(), (uint32_t) pindex->nHeight);
    }

    // one time downgrade to revert CInterestRateV2 structure
    if (pindex->nHeight == Params().GetConsensus().FortCanningHillHeight) {
        auto time = GetTimeMillis();
        LogPrintf("Interest rate reverting ...\n");
        mnview.RevertInterestRateToV1();
        LogPrint(BCLog::BENCH, "    - Interest rate reverting took: %dms\n", GetTimeMillis() - time);
    }

    // one time downgrade to revert CInterestRateV3 structure
    if (pindex->nHeight == Params().GetConsensus().FortCanningGreatWorldHeight) {
        auto time = GetTimeMillis();
        LogPrintf("Interest rate reverting ...\n");
        mnview.RevertInterestRateToV2();
        LogPrint(BCLog::BENCH, "    - Interest rate reverting took: %dms\n", GetTimeMillis() - time);
    }

    mnview.GetHistoryWriters().EraseHistory(pindex->nHeight, eraseBurnEntries);

    // move best block pointer to prevout block
    view.SetBestBlock(pindex->pprev->GetBlockHash());

    if (!fIsFakeNet) {
        mnview.DecrementMintedBy(*nodeId);
        if (pindex->nHeight >= Params().GetConsensus().EunosPayaHeight) {
            mnview.EraseSubNodesLastBlockTime(*nodeId, static_cast<uint32_t>(pindex->nHeight));
        } else {
            mnview.EraseMasternodeLastBlockTime(*nodeId, static_cast<uint32_t>(pindex->nHeight));
        }
    }

    mnview.SetLastHeight(pindex->pprev->nHeight);

    return fClean ? DISCONNECT_OK : DISCONNECT_UNCLEAN;
}

void static FlushBlockFile(bool fFinalize = false)
{
    LOCK(cs_LastBlockFile);

    FlatFilePos block_pos_old(nLastBlockFile, vinfoBlockFile[nLastBlockFile].nSize);
    FlatFilePos undo_pos_old(nLastBlockFile, vinfoBlockFile[nLastBlockFile].nUndoSize);

    bool status = true;
    status &= BlockFileSeq().Flush(block_pos_old, fFinalize);
    status &= UndoFileSeq().Flush(undo_pos_old, fFinalize);
    if (!status) {
        AbortNode("Flushing block file to disk failed. This is likely the result of an I/O error.");
    }
}

static bool FindUndoPos(CValidationState &state, int nFile, FlatFilePos &pos, unsigned int nAddSize);

static bool WriteUndoDataForBlock(const CBlockUndo& blockundo, CValidationState& state, CBlockIndex* pindex, const CChainParams& chainparams)
{
    // Write undo information to disk
    if (pindex->GetUndoPos().IsNull()) {
        FlatFilePos _pos;
        if (!FindUndoPos(state, pindex->nFile, _pos, ::GetSerializeSize(blockundo, CLIENT_VERSION) + 40))
            return error("%s: FindUndoPos failed", __func__);
        if (!UndoWriteToDisk(blockundo, _pos, pindex->pprev->GetBlockHash(), chainparams.MessageStart()))
            return AbortNode(state, "Failed to write undo data");

        // update nUndoPos in block index
        pindex->nUndoPos = _pos.nPos;
        pindex->nStatus |= BLOCK_HAVE_UNDO;
        setDirtyBlockIndex.insert(pindex);
    }

    return true;
}

static CCheckQueue<CScriptCheck> scriptcheckqueue(128);

void StartScriptCheckWorkerThreads(int threads_num)
{
    scriptcheckqueue.StartWorkerThreads(threads_num);
}

void StopScriptCheckWorkerThreads()
{
    scriptcheckqueue.StopWorkerThreads();
}

VersionBitsCache versionbitscache GUARDED_BY(cs_main);

int32_t ComputeBlockVersion(const CBlockIndex* pindexPrev, const Consensus::Params& params)
{
    LOCK(cs_main);
    int32_t nVersion = VERSIONBITS_TOP_BITS;

    for (int i = 0; i < (int)Consensus::MAX_VERSION_BITS_DEPLOYMENTS; i++) {
        ThresholdState state = VersionBitsState(pindexPrev, params, static_cast<Consensus::DeploymentPos>(i), versionbitscache);
        if (state == ThresholdState::LOCKED_IN || state == ThresholdState::STARTED) {
            nVersion |= VersionBitsMask(params, static_cast<Consensus::DeploymentPos>(i));
        }
    }

    return nVersion;
}

/**
 * Threshold condition checker that triggers when unknown versionbits are seen on the network.
 */
class WarningBitsConditionChecker : public AbstractThresholdConditionChecker
{
private:
    int bit;

public:
    explicit WarningBitsConditionChecker(int bitIn) : bit(bitIn) {}

    int64_t BeginTime(const Consensus::Params& params) const override { return 0; }
    int64_t EndTime(const Consensus::Params& params) const override { return std::numeric_limits<int64_t>::max(); }
    int Period(const Consensus::Params& params) const override { return params.nMinerConfirmationWindow; }
    int Threshold(const Consensus::Params& params) const override { return params.nRuleChangeActivationThreshold; }

    bool Condition(const CBlockIndex* pindex, const Consensus::Params& params) const override
    {
        return ((pindex->nVersion & VERSIONBITS_TOP_MASK) == VERSIONBITS_TOP_BITS) &&
               ((pindex->nVersion >> bit) & 1) != 0 &&
               ((ComputeBlockVersion(pindex->pprev, params) >> bit) & 1) == 0;
    }
};

static ThresholdConditionCache warningcache[VERSIONBITS_NUM_BITS] GUARDED_BY(cs_main);

// 0.13.0 was shipped with a segwit deployment defined for testnet, but not for
// mainnet. We no longer need to support disabling the segwit deployment
// except for testing purposes, due to limitations of the functional test
// environment. See test/functional/p2p-segwit.py.
static bool IsScriptWitnessEnabled(const Consensus::Params& params)
{
    return params.SegwitHeight != std::numeric_limits<int>::max();
}

static unsigned int GetBlockScriptFlags(const CBlockIndex* pindex, const Consensus::Params& consensusparams) EXCLUSIVE_LOCKS_REQUIRED(cs_main) {
    AssertLockHeld(cs_main);

    unsigned int flags = SCRIPT_VERIFY_NONE;

    // BIP16 didn't become active until Apr 1 2012 (on mainnet, and
    // retroactively applied to testnet)
    // However, only one historical block violated the P2SH rules (on both
    // mainnet and testnet), so for simplicity, always leave P2SH
    // on except for the one violating block.
    if (consensusparams.BIP16Exception.IsNull() || // no bip16 exception on this chain
        pindex->phashBlock == nullptr || // this is a new candidate block, eg from TestBlockValidity()
        *pindex->phashBlock != consensusparams.BIP16Exception) // this block isn't the historical exception
    {
        flags |= SCRIPT_VERIFY_P2SH;
    }

    // Enforce WITNESS rules whenever P2SH is in effect (and the segwit
    // deployment is defined).
    if (flags & SCRIPT_VERIFY_P2SH && IsScriptWitnessEnabled(consensusparams)) {
        flags |= SCRIPT_VERIFY_WITNESS;
    }

    // Start enforcing the DERSIG (BIP66) rule
    if (pindex->nHeight >= consensusparams.BIP66Height) {
        flags |= SCRIPT_VERIFY_DERSIG;
    }

    // Start enforcing CHECKLOCKTIMEVERIFY (BIP65) rule
    if (pindex->nHeight >= consensusparams.BIP65Height) {
        flags |= SCRIPT_VERIFY_CHECKLOCKTIMEVERIFY;
    }

    // Start enforcing BIP112 (CHECKSEQUENCEVERIFY)
    if (pindex->nHeight >= consensusparams.CSVHeight) {
        flags |= SCRIPT_VERIFY_CHECKSEQUENCEVERIFY;
    }

    // Start enforcing BIP147 NULLDUMMY (activated simultaneously with segwit)
    if (IsWitnessEnabled(pindex->pprev, consensusparams)) {
        flags |= SCRIPT_VERIFY_NULLDUMMY;
    }

    return flags;
}

Res ApplyGeneralCoinbaseTx(CCustomCSView & mnview, CTransaction const & tx, int height, CAmount nFees, const Consensus::Params& consensus)
{
    TAmounts const cbValues = tx.GetValuesOut();
    CAmount blockReward = GetBlockSubsidy(height, consensus);
    if (cbValues.size() != 1 || cbValues.begin()->first != DCT_ID{0})
        return Res::ErrDbg("bad-cb-wrong-tokens", "coinbase should pay only Defi coins");


    if (height >= consensus.AMKHeight)
    {
        CAmount foundationReward{0};
        if (height >= consensus.GrandCentralHeight)
        {
            // no foundation utxo reward check anymore
        }
        else if (height >= consensus.EunosHeight)
        {
            foundationReward = CalculateCoinbaseReward(blockReward, consensus.dist.community);
        }
        else if (!consensus.foundationShareScript.empty() && consensus.foundationShareDFIP1)
        {
            foundationReward = blockReward * consensus.foundationShareDFIP1 / COIN;
        }

        if (foundationReward)
        {
            bool foundationsRewardfound = false;
            for (auto& txout : tx.vout)
            {
                if (txout.scriptPubKey == consensus.foundationShareScript)
                {
                    if (txout.nValue < foundationReward)
                    {
                        return Res::ErrDbg("bad-cb-foundation-reward", "coinbase doesn't pay proper foundation reward! (actual=%d vs expected=%d", txout.nValue, foundationReward);
                    }

                    foundationsRewardfound = true;
                    break;
                }
            }

            if (!foundationsRewardfound)
            {
                return Res::ErrDbg("bad-cb-foundation-reward", "coinbase doesn't pay foundation reward!");
            }
        }

        // count and subtract for non-UTXO community rewards
        CAmount nonUtxoTotal = 0;
        if (height >= consensus.EunosHeight)
        {
            CAmount subsidy;
            for (const auto& kv : consensus.newNonUTXOSubsidies)
            {
                if (kv.first == CommunityAccountType::CommunityDevFunds) {
                    if (height < consensus.GrandCentralHeight) {
                        continue;
                    }
                }

                subsidy = CalculateCoinbaseReward(blockReward, kv.second);

                Res res = Res::Ok();

                // Loan below FC and Options are unused and all go to Unallocated (burnt) pot.
                if ((height < consensus.FortCanningHeight && kv.first == CommunityAccountType::Loan) ||
                    (height < consensus.GrandCentralHeight && kv.first == CommunityAccountType::Options))
                {
                    res = mnview.AddCommunityBalance(CommunityAccountType::Unallocated, subsidy);
                    if (res)
                        LogPrint(BCLog::ACCOUNTCHANGE, "AccountChange: hash=%s fund=%s change=%s\n", tx.GetHash().ToString(), GetCommunityAccountName(CommunityAccountType::Unallocated), (CBalances{{{{0}, subsidy}}}.ToString()));
                }
                else
                {
                    if (height >= consensus.GrandCentralHeight)
                    {
                        const auto attributes = mnview.GetAttributes();
                        assert(attributes);

                        if (kv.first == CommunityAccountType::CommunityDevFunds) {
                            CDataStructureV0 enabledKey{AttributeTypes::Param, ParamIDs::Feature, DFIPKeys::GovernanceEnabled};

                            if (!attributes->GetValue(enabledKey, false))
                            {
                                res = mnview.AddBalance(consensus.foundationShareScript, {DCT_ID{0}, subsidy});
                                LogPrint(BCLog::ACCOUNTCHANGE, "AccountChange: hash=%s fund=%s change=%s\n",
                                         tx.GetHash().ToString(), ScriptToString(consensus.foundationShareScript),
                                         (CBalances{{{{0}, subsidy}}}.ToString()));
                                nonUtxoTotal += subsidy;

                                continue;
                            }
                        } else if (kv.first == CommunityAccountType::Unallocated || kv.first == CommunityAccountType::Options) {
                            CDataStructureV0 enabledKey{AttributeTypes::Param, ParamIDs::Feature, DFIPKeys::EmissionUnusedFund};

                            if (attributes->GetValue(enabledKey, false)) {
                                res = mnview.AddBalance(consensus.unusedEmission, {DCT_ID{0}, subsidy});
                                if (res) {
                                    LogPrint(BCLog::ACCOUNTCHANGE, "AccountChange: hash=%s fund=%s change=%s\n",
                                             tx.GetHash().ToString(), ScriptToString(consensus.unusedEmission),
                                             (CBalances{{{{0}, subsidy}}}.ToString()));
                                }
                            } else {
                                // Previous behaviour was for Options and Unallocated to go to Unallocated
                                res = mnview.AddCommunityBalance(CommunityAccountType::Unallocated, subsidy);
                                if (res)
                                    LogPrint(BCLog::ACCOUNTCHANGE, "AccountChange: hash=%s fund=%s change=%s\n", tx.GetHash().ToString(), GetCommunityAccountName(CommunityAccountType::Unallocated), (CBalances{{{{0}, subsidy}}}.ToString()));
                            }

                            nonUtxoTotal += subsidy;

                            continue;
                        }
                    }

                    res = mnview.AddCommunityBalance(kv.first, subsidy);
                    if (res)
                        LogPrint(BCLog::ACCOUNTCHANGE, "AccountChange: hash=%s fund=%s change=%s\n", tx.GetHash().ToString(), GetCommunityAccountName(kv.first), (CBalances{{{{0}, subsidy}}}.ToString()));
                }

                if (!res.ok)
                {
                    return Res::ErrDbg("bad-cb-community-rewards", "Cannot take non-UTXO community share from coinbase");
                }

                nonUtxoTotal += subsidy;
            }
        }
        else
        {
            for (const auto& kv : consensus.nonUtxoBlockSubsidies) {
                CAmount subsidy = blockReward * kv.second / COIN;
                Res res = mnview.AddCommunityBalance(kv.first, subsidy);
                if (!res.ok) {
                    return Res::ErrDbg("bad-cb-community-rewards", "can't take non-UTXO community share from coinbase");
                } else {
                    LogPrint(BCLog::ACCOUNTCHANGE, "AccountChange: hash=%s fund=%s change=%s\n", tx.GetHash().ToString(), GetCommunityAccountName(kv.first), (CBalances{{{{0}, subsidy}}}.ToString()));
                }
                nonUtxoTotal += subsidy;
            }
        }

        blockReward -= nonUtxoTotal;
    }

    // pre-AMK logic, compatible after prev blockReward mod:
    if (cbValues.at(DCT_ID{0}) > blockReward + nFees)
        return Res::ErrDbg("bad-cb-amount", "coinbase pays too much (actual=%d vs limit=%d)", cbValues.at(DCT_ID{0}), blockReward + nFees);

    return Res::Ok();
}


void ReverseGeneralCoinbaseTx(CCustomCSView & mnview, int height, const Consensus::Params& consensus)
{
    CAmount blockReward = GetBlockSubsidy(height, Params().GetConsensus());

    if (height >= Params().GetConsensus().AMKHeight)
    {
        if (height >= Params().GetConsensus().EunosHeight)
        {
            for (const auto& kv : Params().GetConsensus().newNonUTXOSubsidies)
            {
                if (kv.first == CommunityAccountType::CommunityDevFunds) {
                    if (height < Params().GetConsensus().GrandCentralHeight) {
                        continue;
                    }
                }

                CAmount subsidy = CalculateCoinbaseReward(blockReward, kv.second);

                // Remove Loan and Options balances from Unallocated
                if ((height < Params().GetConsensus().FortCanningHeight && kv.first == CommunityAccountType::Loan) ||
                    (height < consensus.GrandCentralHeight && kv.first == CommunityAccountType::Options))
                {
                    mnview.SubCommunityBalance(CommunityAccountType::Unallocated, subsidy);
                }
                else
                {
                    if (height >= consensus.GrandCentralHeight)
                    {
                        const auto attributes = mnview.GetAttributes();
                        assert(attributes);

                        if (kv.first == CommunityAccountType::CommunityDevFunds) {
                            CDataStructureV0 enabledKey{AttributeTypes::Param, ParamIDs::Feature, DFIPKeys::GovernanceEnabled};

                            if (!attributes->GetValue(enabledKey, false))
                            {
                                mnview.SubBalance(consensus.foundationShareScript, {DCT_ID{0}, subsidy});

                                continue;
                            }
                        } else if (kv.first == CommunityAccountType::Unallocated || kv.first == CommunityAccountType::Options) {
                            CDataStructureV0 enabledKey{AttributeTypes::Param, ParamIDs::Feature, DFIPKeys::EmissionUnusedFund};

                            if (attributes->GetValue(enabledKey, false)) {
                                mnview.SubBalance(consensus.unusedEmission, {DCT_ID{0}, subsidy});
                            } else {
                                mnview.SubCommunityBalance(CommunityAccountType::Unallocated, subsidy);
                            }

                            continue;
                        }
                    }

                    mnview.SubCommunityBalance(kv.first, subsidy);
                }
            }
        }
        else
        {
            for (const auto& kv : Params().GetConsensus().nonUtxoBlockSubsidies)
            {
                CAmount subsidy = blockReward * kv.second / COIN;
                mnview.SubCommunityBalance(kv.first, subsidy);
            }
        }
    }
}



static int64_t nTimeCheck = 0;
static int64_t nTimeForks = 0;
static int64_t nTimeVerify = 0;
static int64_t nTimeConnect = 0;
static int64_t nTimeIndex = 0;
static int64_t nTimeCallbacks = 0;
static int64_t nTimeTotal = 0;
static int64_t nBlocksTotal = 0;

// Holds position for burn TXs appended to block in burn history
std::vector<CTransactionRef>::size_type nPhantomBurnTx{};
static uint32_t nPhantomAccTx{};

std::map<CScript, CBalances> mapBurnAmounts;

uint32_t GetNextAccPosition() {
    return nPhantomAccTx--;
}

bool StopOrInterruptConnect(const CBlockIndex *pIndex, CValidationState& state) {
    if (!fStopOrInterrupt)
        return false;

    const auto checkMatch = [](const CBlockIndex *index, const int height, const std::string& hash) {
        return height == index->nHeight || (!hash.empty() && hash == index->phashBlock->ToString());
    };

    // Stop is processed first. So, if a block has both stop and interrupt
    // stop will take priority.
    if (checkMatch(pIndex, fStopBlockHeight, fStopBlockHash) || checkMatch(pIndex, fInterruptBlockHeight, fInterruptBlockHash)) {
        if (pIndex->nHeight == fStopBlockHeight) {
            StartShutdown();
        }
        state.Invalid(
            ValidationInvalidReason::CONSENSUS,
            error("%s: user interrupt", __func__),
            REJECT_INVALID,
            "user-interrupt-request");
        return true;
    }

    return false;
}

static void LogApplyCustomTx(const CTransaction &tx, const int64_t start) {
    // Only log once for one of the following categories. Log BENCH first for consistent formatting.
    if (LogAcceptCategory(BCLog::BENCH)) {
        std::vector<unsigned char> metadata;
        LogPrint(BCLog::BENCH, "    - ApplyCustomTx: %s Type: %s Time: %.2fms\n", tx.GetHash().ToString(), ToString(GuessCustomTxType(tx, metadata, false)), (GetTimeMicros() - start) * MILLI);
    } else if (LogAcceptCategory(BCLog::CUSTOMTXBENCH)) {
        std::vector<unsigned char> metadata;
        LogPrint(BCLog::CUSTOMTXBENCH, "Bench::ApplyCustomTx: %s Type: %s Time: %.2fms\n", tx.GetHash().ToString(), ToString(GuessCustomTxType(tx, metadata, false)), (GetTimeMicros() - start) * MILLI);
    }
}

/** Apply the effects of this block (with given index) on the UTXO set represented by coins.
 *  Validity checks that depend on the UTXO set are also done; ConnectBlock ()
 *  can fail if those validity checks fail (among other reasons). */
bool CChainState::ConnectBlock(const CBlock& block, CValidationState& state, CBlockIndex* pindex,
                  CCoinsViewCache& view, CCustomCSView& mnview, const CChainParams& chainparams, bool & rewardedAnchors, std::array<uint8_t, 20>& beneficiary, bool fJustCheck, const int64_t evmQueueId)
{
    AssertLockHeld(cs_main);
    assert(pindex);
    assert(*pindex->phashBlock == block.GetHash());
    int64_t nTimeStart = GetTimeMicros();

    // Interrupt on hash or height requested. Invalidate the block.
    if (StopOrInterruptConnect(pindex, state))
        return false;

    // Reset phanton TX to block TX count
    nPhantomBurnTx = block.vtx.size();

    // Reset phantom TX to end of block TX count
    nPhantomAccTx = std::numeric_limits<uint32_t>::max();

    // Wipe burn map, we only want TXs added during ConnectBlock
    mapBurnAmounts.clear();

    // Check it again in case a previous version let a bad block in
    // NOTE: We don't currently (re-)invoke ContextualCheckBlock() or
    // ContextualCheckBlockHeader() here. This means that if we add a new
    // consensus rule that is enforced in one of those two functions, then we
    // may have let in a block that violates the rule prior to updating the
    // software, and we would NOT be enforcing the rule here. Fully solving
    // upgrade from one software version to the next after a consensus rule
    // change is potentially tricky and issue-specific (see RewindBlockIndex()
    // for one general approach that was used for BIP 141 deployment).
    // Also, currently the rule against blocks more than 2 hours in the future
    // is enforced in ContextualCheckBlockHeader(); we wouldn't want to
    // re-enforce that rule here (at least until we make it impossible for
    // GetAdjustedTime() to go backward).

    CheckContextState ctxState;

    if (!CheckBlock(block, state, chainparams.GetConsensus(), ctxState, !fJustCheck, pindex->nHeight, !fJustCheck)) {
        if (state.GetReason() == ValidationInvalidReason::BLOCK_MUTATED) {
            // We don't write down blocks to disk if they may have been
            // corrupted, so this should be impossible unless we're having hardware
            // problems.
            return AbortNode(state, "Corrupt block found indicating potential hardware failure; shutting down");
        }

        // Add sleep here to avoid hot looping over failed but not invalidated block.
        std::this_thread::sleep_for(std::chrono::milliseconds(100));
        return error("%s: Consensus::CheckBlock: %s", __func__, FormatStateMessage(state));
    }

    // verify that the view's current state corresponds to the previous block
    uint256 hashPrevBlock = pindex->pprev == nullptr ? uint256() : pindex->pprev->GetBlockHash();
    assert(hashPrevBlock == view.GetBestBlock());

    // verify that the mn view's current state corresponds to the previous block
    if (pindex->nHeight != 0) {
        if (mnview.GetLastHeight() != pindex->nHeight-1)
            return AbortNode(state, "Masternodes database is corrupted (height mismatch)! DB prev block = " + std::to_string(mnview.GetLastHeight()) +
                             ", current block = " + std::to_string(pindex->nHeight) + ". Please restart with -reindex to recover.");
    }

    // Special case for the genesis block
    if (block.GetHash() == chainparams.GetConsensus().hashGenesisBlock) {
        if (!fJustCheck) {
            view.SetBestBlock(pindex->GetBlockHash());
            mnview.CreateDFIToken();
            // Do not track burns in genesis
            mnview.GetHistoryWriters().GetBurnView() = nullptr;
            for (size_t i = 0; i < block.vtx.size(); ++i) {
                const auto res = ApplyCustomTx(mnview, view, *block.vtx[i], chainparams.GetConsensus(), pindex->nHeight, pindex->GetBlockTime(), nullptr, i);
                if (!res.ok) {
                    return error("%s: Genesis block ApplyCustomTx failed. TX: %s Error: %s",
                                 __func__, block.vtx[i]->GetHash().ToString(), res.msg);
                }
                AddCoins(view, *block.vtx[i], 0);
            }
        }
        return true;
    }

    // one time upgrade to convert the old CInterestRate data structure
    // we don't neeed it in undos
    if (pindex->nHeight == chainparams.GetConsensus().FortCanningHillHeight) {
        auto time = GetTimeMillis();
        LogPrintf("Interest rate migration ...\n");
        mnview.MigrateInterestRateToV2(mnview,(uint32_t)pindex->nHeight);
        LogPrint(BCLog::BENCH, "    - Interest rate migration took: %dms\n", GetTimeMillis() - time);
    }

    if (pindex->nHeight == chainparams.GetConsensus().FortCanningGreatWorldHeight) {
        auto time = GetTimeMillis();
        LogPrintf("Interest rate migration ...\n");
        mnview.MigrateInterestRateToV3(mnview, static_cast<uint32_t>(pindex->nHeight));
        LogPrint(BCLog::BENCH, "    - Interest rate migration took: %dms\n", GetTimeMillis() - time);
    }

    CKeyID minterKey;
    std::optional<uint256> nodeId;
    std::optional<CMasternode> nodePtr;

    // We are forced not to check this due to the block wasn't signed yet if called by TestBlockValidity()
    if (!fJustCheck && !fIsFakeNet) {
        // Check only that mintedBlocks counter is correct (MN existence and activation was partially checked before in checkblock()->contextualcheckproofofstake(), but not in the case of fJustCheck)
        minterKey = pindex->minterKey();
        nodeId = mnview.GetMasternodeIdByOperator(minterKey);
        assert(nodeId);
        nodePtr = mnview.GetMasternode(*nodeId);
        assert(nodePtr);

        if (nodePtr->mintedBlocks + 1 != block.mintedBlocks)
        {
            return state.Invalid(ValidationInvalidReason::CONSENSUS, error("%s: masternode's %s mintedBlocks should be %d, got %d!",
                                                                           __func__, nodeId->ToString(), nodePtr->mintedBlocks + 1, block.mintedBlocks), REJECT_INVALID, "bad-minted-blocks");
        }
        uint256 stakeModifierPrevBlock = pindex->pprev == nullptr ? uint256() : pindex->pprev->stakeModifier;
        const auto stakeModifier = pos::ComputeStakeModifier(stakeModifierPrevBlock, nodePtr->operatorAuthAddress);
        if (block.stakeModifier != stakeModifier) {
            return state.Invalid(
                    ValidationInvalidReason::CONSENSUS,
                    error("%s: block's stake Modifier should be %d, got %d!",
                            __func__, block.stakeModifier.ToString(), pos::ComputeStakeModifier(stakeModifierPrevBlock, nodePtr->operatorAuthAddress).ToString()),
                    REJECT_INVALID,
                    "bad-minted-blocks");
        }
    }

    nBlocksTotal++;

    bool fScriptChecks = true;
    if (!hashAssumeValid.IsNull()) {
        // We've been configured with the hash of a block which has been externally verified to have a valid history.
        // A suitable default value is included with the software and updated from time to time.  Because validity
        //  relative to a piece of software is an objective fact these defaults can be easily reviewed.
        // This setting doesn't force the selection of any particular chain but makes validating some faster by
        //  effectively caching the result of part of the verification.
        BlockMap::const_iterator  it = m_blockman.m_block_index.find(hashAssumeValid);
        if (it != m_blockman.m_block_index.end()) {
            if (it->second->GetAncestor(pindex->nHeight) == pindex &&
                pindexBestHeader->GetAncestor(pindex->nHeight) == pindex &&
                pindexBestHeader->nChainWork >= nMinimumChainWork) {
                // This block is a member of the assumed verified chain and an ancestor of the best header.
                // The equivalent time check discourages hash power from extorting the network via DOS attack
                //  into accepting an invalid block through telling users they must manually set assumevalid.
                //  Requiring a software change or burying the invalid block, regardless of the setting, makes
                //  it hard to hide the implication of the demand.  This also avoids having release candidates
                //  that are hardly doing any signature verification at all in testing without having to
                //  artificially set the default assumed verified block further back.
                // The test against nMinimumChainWork prevents the skipping when denied access to any chain at
                //  least as good as the expected chain.
                fScriptChecks = (GetBlockProofEquivalentTime(*pindexBestHeader, *pindex, *pindexBestHeader, chainparams.GetConsensus()) <= 60 * 60 * 24 * 7 * 2);
            }
        }
    }

    int64_t nTime1 = GetTimeMicros(); nTimeCheck += nTime1 - nTimeStart;
    LogPrint(BCLog::BENCH, "    - Sanity checks: %.2fms [%.2fs (%.2fms/blk)]\n", MILLI * (nTime1 - nTimeStart), nTimeCheck * MICRO, nTimeCheck * MILLI / nBlocksTotal);

    // Do not allow blocks that contain transactions which 'overwrite' older transactions,
    // unless those are already completely spent.
    // If such overwrites are allowed, coinbases and transactions depending upon those
    // can be duplicated to remove the ability to spend the first instance -- even after
    // being sent to another address.
    // See BIP30 and http://r6.ca/blog/20120206T005236Z.html for more information.
    // This logic is not necessary for memory pool transactions, as AcceptToMemoryPool
    // already refuses previously-known transaction ids entirely.
    // This rule was originally applied to all blocks with a timestamp after March 15, 2012, 0:00 UTC.
    // Now that the whole chain is irreversibly beyond that time it is applied to all blocks except the
    // two in the chain that violate it. This prevents exploiting the issue against nodes during their
    // initial block download.
    bool fEnforceBIP30 = !((pindex->nHeight==91842 && pindex->GetBlockHash() == uint256S("0x00000000000a4d0a398161ffc163c503763b1f4360639393e0e4c8e300e0caec")) ||
                           (pindex->nHeight==91880 && pindex->GetBlockHash() == uint256S("0x00000000000743f190a18c5577a3c2d2a1f610ae9601ac046a38084ccb7cd721")));

    // Once BIP34 activated it was not possible to create new duplicate coinbases and thus other than starting
    // with the 2 existing duplicate coinbase pairs, not possible to create overwriting txs.  But by the
    // time BIP34 activated, in each of the existing pairs the duplicate coinbase had overwritten the first
    // before the first had been spent.  Since those coinbases are sufficiently buried it's no longer possible to create further
    // duplicate transactions descending from the known pairs either.
    // If we're on the known chain at height greater than where BIP34 activated, we can save the db accesses needed for the BIP30 check.

    // BIP34 requires that a block at height X (block X) has its coinbase
    // scriptSig start with a CScriptNum of X (indicated height X).  The above
    // logic of no longer requiring BIP30 once BIP34 activates is flawed in the
    // case that there is a block X before the BIP34 height of 227,931 which has
    // an indicated height Y where Y is greater than X.  The coinbase for block
    // X would also be a valid coinbase for block Y, which could be a BIP30
    // violation.  An exhaustive search of all mainnet coinbases before the
    // BIP34 height which have an indicated height greater than the block height
    // reveals many occurrences. The 3 lowest indicated heights found are
    // 209,921, 490,897, and 1,983,702 and thus coinbases for blocks at these 3
    // heights would be the first opportunity for BIP30 to be violated.

    // The search reveals a great many blocks which have an indicated height
    // greater than 1,983,702, so we simply remove the optimization to skip
    // BIP30 checking for blocks at height 1,983,702 or higher.  Before we reach
    // that block in another 25 years or so, we should take advantage of a
    // future consensus change to do a new and improved version of BIP34 that
    // will actually prevent ever creating any duplicate coinbases in the
    // future.
    static constexpr int BIP34_IMPLIES_BIP30_LIMIT = 1983702;

    // There is no potential to create a duplicate coinbase at block 209,921
    // because this is still before the BIP34 height and so explicit BIP30
    // checking is still active.

    // The final case is block 176,684 which has an indicated height of
    // 490,897. Unfortunately, this issue was not discovered until about 2 weeks
    // before block 490,897 so there was not much opportunity to address this
    // case other than to carefully analyze it and determine it would not be a
    // problem. Block 490,897 was, in fact, mined with a different coinbase than
    // block 176,684, but it is important to note that even if it hadn't been or
    // is remined on an alternate fork with a duplicate coinbase, we would still
    // not run into a BIP30 violation.  This is because the coinbase for 176,684
    // is spent in block 185,956 in transaction
    // d4f7fbbf92f4a3014a230b2dc70b8058d02eb36ac06b4a0736d9d60eaa9e8781.  This
    // spending transaction can't be duplicated because it also spends coinbase
    // 0328dd85c331237f18e781d692c92de57649529bd5edf1d01036daea32ffde29.  This
    // coinbase has an indicated height of over 4.2 billion, and wouldn't be
    // duplicatable until that height, and it's currently impossible to create a
    // chain that long. Nevertheless we may wish to consider a future soft fork
    // which retroactively prevents block 490,897 from creating a duplicate
    // coinbase. The two historical BIP30 violations often provide a confusing
    // edge case when manipulating the UTXO and it would be simpler not to have
    // another edge case to deal with.

    // testnet3 has no blocks before the BIP34 height with indicated heights
    // post BIP34 before approximately height 486,000,000 and presumably will
    // be reset before it reaches block 1,983,702 and starts doing unnecessary
    // BIP30 checking again.
    assert(pindex->pprev);
    CBlockIndex *pindexBIP34height = pindex->pprev->GetAncestor(chainparams.GetConsensus().BIP34Height);
    //Only continue to enforce if we're below BIP34 activation height or the block hash at that height doesn't correspond.
    fEnforceBIP30 = fEnforceBIP30 && (!pindexBIP34height || !(pindexBIP34height->GetBlockHash() == chainparams.GetConsensus().BIP34Hash));

    // TODO: Remove BIP30 checking from block height 1,983,702 on, once we have a
    // consensus change that ensures coinbases at those heights can not
    // duplicate earlier coinbases.
    if (fEnforceBIP30 || pindex->nHeight >= BIP34_IMPLIES_BIP30_LIMIT) {
        for (const auto& tx : block.vtx) {
            for (size_t o = 0; o < tx->vout.size(); o++) {
                if (view.HaveCoin(COutPoint(tx->GetHash(), o))) {
                    return state.Invalid(ValidationInvalidReason::CONSENSUS, error("%s: tried to overwrite transaction", __func__), REJECT_INVALID, "bad-txns-BIP30");
                }
            }
        }
    }

    // Start enforcing BIP68 (sequence locks)
    int nLockTimeFlags = 0;
    if (pindex->nHeight >= chainparams.GetConsensus().CSVHeight) {
        nLockTimeFlags |= LOCKTIME_VERIFY_SEQUENCE;
    }

    // Get the script flags for this block
    unsigned int flags = GetBlockScriptFlags(pindex, chainparams.GetConsensus());

    int64_t nTime2 = GetTimeMicros(); nTimeForks += nTime2 - nTime1;
    LogPrint(BCLog::BENCH, "    - Fork checks: %.2fms [%.2fs (%.2fms/blk)]\n", MILLI * (nTime2 - nTime1), nTimeForks * MICRO, nTimeForks * MILLI / nBlocksTotal);

    CBlockUndo blockundo;

    CCheckQueueControl<CScriptCheck> control(fScriptChecks && g_parallel_script_checks ? &scriptcheckqueue : nullptr);

    std::vector<std::pair<AccountHistoryKey, AccountHistoryValue>> writeBurnEntries;
    std::vector<int> prevheights;
    CAmount nFees = 0;
    int nInputs = 0;
    int64_t nSigOpsCost = 0;
    // it's used for account changes by the block
    // to calculate their merkle root in isolation
    CCustomCSView accountsView(mnview);
    blockundo.vtxundo.reserve(block.vtx.size() - 1);
    std::vector<PrecomputedTransactionData> txdata;

    const auto attributes = accountsView.GetAttributes();
    assert(attributes);

    CDataStructureV0 coreKey{AttributeTypes::Rules, RulesIDs::TXRules, RulesKeys::CoreOPReturn};
    CDataStructureV0 dvmKey{AttributeTypes::Rules, RulesIDs::TXRules, RulesKeys::DVMOPReturn};
    CDataStructureV0 evmKey{AttributeTypes::Rules, RulesIDs::TXRules, RulesKeys::EVMOPReturn};

    OPReturnValidationCtx opreturnCtx{
        pindex->nHeight >= chainparams.GetConsensus().NextNetworkUpgradeHeight,
        attributes->GetValue(coreKey, MAX_OP_RETURN_RELAY),
        attributes->GetValue(dvmKey, MAX_OP_RETURN_DVM_RELAY),
        attributes->GetValue(evmKey, MAX_OP_RETURN_EVM_RELAY)};

    txdata.reserve(block.vtx.size()); // Required so that pointers to individual PrecomputedTransactionData don't get invalidated

    // Execute TXs
    for (unsigned int i = 0; i < block.vtx.size(); i++)
    {
        const CTransaction &tx = *(block.vtx[i]);
        nInputs += tx.vin.size();

        if (!tx.IsCoinBase())
        {
            CAmount txfee = 0;
            if (!Consensus::CheckTxInputs(tx, state, view, accountsView, pindex->nHeight, txfee, chainparams)) {
                if (!IsBlockReason(state.GetReason())) {
                    // CheckTxInputs may return MISSING_INPUTS or
                    // PREMATURE_SPEND but we can't return that, as it's not
                    // defined for a block, so we reset the reason flag to
                    // CONSENSUS here.
                    state.Invalid(ValidationInvalidReason::CONSENSUS, false,
                            state.GetRejectCode(), state.GetRejectReason(), state.GetDebugMessage());
                }
                return error("%s: Consensus::CheckTxInputs: %s, %s", __func__, tx.GetHash().ToString(), FormatStateMessage(state));
            }
            nFees += txfee;
            if (!MoneyRange(nFees)) {
                return state.Invalid(ValidationInvalidReason::CONSENSUS, error("%s: accumulated fee in the block out of range.", __func__),
                                 REJECT_INVALID, "bad-txns-accumulated-fee-outofrange");
            }

            // Check that transaction is BIP68 final
            // BIP68 lock checks (as opposed to nLockTime checks) must
            // be in ConnectBlock because they require the UTXO set
            prevheights.resize(tx.vin.size());
            for (size_t j = 0; j < tx.vin.size(); j++) {
                prevheights[j] = view.AccessCoin(tx.vin[j].prevout).nHeight;
            }

            if (!SequenceLocks(tx, nLockTimeFlags, &prevheights, *pindex)) {
                return state.Invalid(ValidationInvalidReason::CONSENSUS, error("%s: contains a non-BIP68-final transaction", __func__),
                                 REJECT_INVALID, "bad-txns-nonfinal");
            }
        }

        // GetTransactionSigOpCost counts 3 types of sigops:
        // * legacy (always)
        // * p2sh (when P2SH enabled in flags and excludes coinbase)
        // * witness (when witness enabled in flags and excludes coinbase)
        nSigOpsCost += GetTransactionSigOpCost(tx, view, flags);
        if (nSigOpsCost > MAX_BLOCK_SIGOPS_COST)
            return state.Invalid(ValidationInvalidReason::CONSENSUS, error("%s: too many sigops", __func__),
                             REJECT_INVALID, "bad-blk-sigops");

        txdata.emplace_back(tx);
        if (!tx.IsCoinBase())
        {
            std::vector<CScriptCheck> vChecks;
            bool fCacheResults = fJustCheck; /* Don't cache results if we're actually connecting blocks (still consult the cache, though) */
            if (!CheckInputs(tx, state, view, fScriptChecks, flags, fCacheResults, fCacheResults, txdata[i], g_parallel_script_checks ? &vChecks : nullptr)) {
                if (state.GetReason() == ValidationInvalidReason::TX_NOT_STANDARD) {
                    // CheckInputs may return NOT_STANDARD for extra flags we passed,
                    // but we can't return that, as it's not defined for a block, so
                    // we reset the reason flag to CONSENSUS here.
                    // In the event of a future soft-fork, we may need to
                    // consider whether rewriting to CONSENSUS or
                    // RECENT_CONSENSUS_CHANGE would be more appropriate.
                    state.Invalid(ValidationInvalidReason::CONSENSUS, false,
                              state.GetRejectCode(), state.GetRejectReason(), state.GetDebugMessage());
                }
                return error("%s: CheckInputs on %s failed with %s",
                    __func__, tx.GetHash().ToString(), FormatStateMessage(state));
            }

            const auto applyCustomTxTime = GetTimeMicros();
            const auto res = ApplyCustomTx(accountsView, view, tx, chainparams.GetConsensus(), pindex->nHeight, pindex->GetBlockTime(), nullptr, i, evmQueueId, opreturnCtx);

            LogApplyCustomTx(tx, applyCustomTxTime);
            if (!res.ok && (res.code & CustomTxErrCodes::Fatal)) {
                if (pindex->nHeight >= chainparams.GetConsensus().EunosHeight) {
                    return state.Invalid(ValidationInvalidReason::CONSENSUS,
                                         error("%s: ApplyCustomTx on %s failed with %s",
                                               __func__, tx.GetHash().ToString(), res.msg), REJECT_CUSTOMTX, "bad-custom-tx");
                } else {
                    // we will never fail, but skip, unless transaction mints UTXOs
                    return error("%s: ApplyCustomTx on %s failed with %s",
                                __func__, tx.GetHash().ToString(), res.msg);
                }
            }
            // log
            if (!fJustCheck && !res.msg.empty()) {
                if (res.ok) {
                    LogPrintf("applied tx %s: %s\n", block.vtx[i]->GetHash().GetHex(), res.msg);
                } else {
                    LogPrintf("skipped tx %s: %s\n", block.vtx[i]->GetHash().GetHex(), res.msg);
                }
            }

            control.Add(vChecks);
        } else {
            std::vector<unsigned char> metadata;
            if (IsAnchorRewardTxPlus(tx, metadata)) {
                if (!fJustCheck) {
                    LogPrint(BCLog::ANCHORING, "%s: connecting finalization tx: %s block: %d\n", __func__, tx.GetHash().GetHex(), pindex->nHeight);
                }
                ResVal<uint256> res = ApplyAnchorRewardTxPlus(mnview, tx, pindex->nHeight, metadata, chainparams.GetConsensus());
                if (!res.ok) {
                    return state.Invalid(ValidationInvalidReason::CONSENSUS,
                                         error("%s: %s", __func__, res.msg),
                                         REJECT_INVALID, res.dbgMsg);
                }
                rewardedAnchors = true;
                if (!fJustCheck) {
                    LogPrint(BCLog::ANCHORING, "%s: connected finalization tx: %s block: %d\n", __func__, tx.GetHash().GetHex(), pindex->nHeight);
                }
            } else if (IsAnchorRewardTx(tx, metadata)) {
                if (!fJustCheck) {
                    LogPrint(BCLog::ANCHORING, "%s: connecting finalization tx: %s block: %d\n", __func__, tx.GetHash().GetHex(), pindex->nHeight);
                }
                ResVal<uint256> res = ApplyAnchorRewardTx(mnview, tx, pindex->nHeight, pindex->pprev ? pindex->pprev->stakeModifier : uint256(), metadata, chainparams.GetConsensus());
                if (!res.ok) {
                    return state.Invalid(ValidationInvalidReason::CONSENSUS,
                                         error("%s: %s", __func__, res.msg),
                                         REJECT_INVALID, res.dbgMsg);
                }
                rewardedAnchors = true;
                if (!fJustCheck) {
                    LogPrint(BCLog::ANCHORING, "%s: connected finalization tx: %s block: %d\n", __func__, tx.GetHash().GetHex(), pindex->nHeight);
                }
            }
        }

        std::vector<unsigned char> metadata;
        for (uint32_t j = 0; j < tx.vout.size(); ++j)
        {
            // Search for burn outputs
            if (tx.vout[j].scriptPubKey == Params().GetConsensus().burnAddress)
            {
                writeBurnEntries.push_back({{tx.vout[j].scriptPubKey, static_cast<uint32_t>(pindex->nHeight), i},
                                            {block.vtx[i]->GetHash(), static_cast<uint8_t>(CustomTxType::None), {{DCT_ID{0}, tx.vout[j].nValue}}}});
            }
        }

        CTxUndo undoDummy;
        if (i > 0) {
            blockundo.vtxundo.push_back(CTxUndo());
        }
        UpdateCoins(tx, view, i == 0 ? undoDummy : blockundo.vtxundo.back(), pindex->nHeight);
    }

    int64_t nTime3 = GetTimeMicros(); nTimeConnect += nTime3 - nTime2;
    LogPrint(BCLog::BENCH, "      - Connect %u transactions: %.2fms (%.3fms/tx, %.3fms/txin) [%.2fs (%.2fms/blk)]\n", (unsigned)block.vtx.size(), MILLI * (nTime3 - nTime2), MILLI * (nTime3 - nTime2) / block.vtx.size(), nInputs <= 1 ? 0 : MILLI * (nTime3 - nTime2) / (nInputs-1), nTimeConnect * MICRO, nTimeConnect * MILLI / nBlocksTotal);

    // check main coinbase
    Res res = ApplyGeneralCoinbaseTx(accountsView, *block.vtx[0], pindex->nHeight, nFees, chainparams.GetConsensus());
    if (!res.ok) {
        return state.Invalid(ValidationInvalidReason::CONSENSUS,
                             error("%s: %s", __func__, res.msg),
                             REJECT_INVALID, res.dbgMsg);
    }

    if (!control.Wait())
        return state.Invalid(ValidationInvalidReason::CONSENSUS, error("%s: CheckQueue failed", __func__), REJECT_INVALID, "block-validation-failed");

    int64_t nTime4 = GetTimeMicros(); nTimeVerify += nTime4 - nTime2;
    LogPrint(BCLog::BENCH, "    - Verify %u txins: %.2fms (%.3fms/txin) [%.2fs (%.2fms/blk)]\n", nInputs - 1, MILLI * (nTime4 - nTime2), nInputs <= 1 ? 0 : MILLI * (nTime4 - nTime2) / (nInputs-1), nTimeVerify * MICRO, nTimeVerify * MILLI / nBlocksTotal);

    // Reject block without token split coinbase TX outputs.
    CDataStructureV0 splitKey{AttributeTypes::Oracles, OracleIDs::Splits, static_cast<uint32_t>(pindex->nHeight)};
    const auto splits = attributes->GetValue(splitKey, OracleSplits{});

    const auto isSplitsBlock = splits.size() > 0;

    CreationTxs creationTxs;
    auto counter_n = 1;
    for (const auto& [id, multiplier] : splits) {
        LogPrintf("Preparing for token split (id=%d, mul=%d, n=%d/%d, height: %d)\n",
        id, multiplier, counter_n++, splits.size(), pindex->nHeight);
        uint256 tokenCreationTx{};
        std::vector<uint256> poolCreationTx;
        if (!GetCreationTransactions(block, id, multiplier, tokenCreationTx, poolCreationTx)) {
            return state.Invalid(ValidationInvalidReason::CONSENSUS, error("%s: coinbase missing split token creation TX", __func__), REJECT_INVALID, "bad-cb-token-split");
        }

        std::vector<DCT_ID> poolsToMigrate;
        accountsView.ForEachPoolPair([&, id = id](DCT_ID const & poolId, const CPoolPair& pool){
            if (pool.idTokenA.v == id || pool.idTokenB.v == id) {
                const auto tokenA = accountsView.GetToken(pool.idTokenA);
                const auto tokenB = accountsView.GetToken(pool.idTokenB);
                assert(tokenA);
                assert(tokenB);
                if ((tokenA->destructionHeight == -1 && tokenA->destructionTx == uint256{}) &&
                    (tokenB->destructionHeight == -1 && tokenB->destructionTx == uint256{})) {
                    poolsToMigrate.push_back(poolId);
                }
            }
            return true;
        });

        std::stringstream poolIdStr;
        for (size_t i{0}; i < poolsToMigrate.size(); i++) {
            if  (i != 0) poolIdStr << ", ";
            poolIdStr << poolsToMigrate[i].ToString();
        }

        LogPrintf("Pools to migrate for token %d: (count: %d, ids: %s)\n", id, poolsToMigrate.size(), poolIdStr.str());

        if (poolsToMigrate.size() != poolCreationTx.size()) {
            return state.Invalid(ValidationInvalidReason::CONSENSUS, error("%s: coinbase missing split pool creation TX", __func__), REJECT_INVALID, "bad-cb-pool-split");
        }

        std::vector<std::pair<DCT_ID, uint256>> poolPairs;
        poolPairs.reserve(poolsToMigrate.size());
        std::transform(poolsToMigrate.begin(), poolsToMigrate.end(),
            poolCreationTx.begin(), std::back_inserter(poolPairs),
            [](DCT_ID a, uint256 b) { return std::make_pair(a, b); });

        creationTxs.emplace(id, std::make_pair(tokenCreationTx, poolPairs));
    }

    if (fJustCheck)
        return accountsView.Flush(); // keeps compatibility

    // validates account changes as well
    if (pindex->nHeight >= chainparams.GetConsensus().EunosHeight
    && pindex->nHeight < chainparams.GetConsensus().EunosKampungHeight) {
        bool mutated;
        uint256 hashMerkleRoot2 = BlockMerkleRoot(block, &mutated);
        if (block.hashMerkleRoot != Hash2(hashMerkleRoot2, accountsView.MerkleRoot())) {
            return state.Invalid(ValidationInvalidReason::BLOCK_MUTATED, false, REJECT_INVALID, "bad-txnmrklroot", "hashMerkleRoot mismatch");
        }

        // Check for merkle tree malleability (CVE-2012-2459): repeating sequences
        // of transactions in a block without affecting the merkle root of a block,
        // while still invalidating it.
        if (mutated)
            return state.Invalid(ValidationInvalidReason::BLOCK_MUTATED, false, REJECT_INVALID, "bad-txns-duplicate", "duplicate transaction");
    }

    // account changes are validated
    accountsView.Flush();

    // Execute EVM Queue
    res = ProcessFallibleEvent(block, pindex, mnview, chainparams, evmQueueId, beneficiary);
    if (!res.ok) {
        return state.Invalid(ValidationInvalidReason::CONSENSUS, error("%s: %s", __func__, res.msg), REJECT_INVALID, res.dbgMsg);
    }

    if (!WriteUndoDataForBlock(blockundo, state, pindex, chainparams))
        return false;

    if (!pindex->IsValid(BLOCK_VALID_SCRIPTS)) {
        pindex->RaiseValidity(BLOCK_VALID_SCRIPTS);
        setDirtyBlockIndex.insert(pindex);
    }

    assert(pindex->phashBlock);
    // add this block to the view's block chain
    view.SetBestBlock(pindex->GetBlockHash());

    ProcessDeFiEvent(block, pindex, mnview, view, chainparams, creationTxs, evmQueueId, beneficiary);

    // Write any UTXO burns
    for (const auto& [key, value] : writeBurnEntries)
    {
        mnview.GetHistoryWriters().WriteAccountHistory(key, value);
    }

    if (!fIsFakeNet) {
        mnview.IncrementMintedBy(*nodeId);

        // Store block staker height for use in coinage
        if (pindex->nHeight >= Params().GetConsensus().EunosPayaHeight) {
            mnview.SetSubNodesBlockTime(minterKey, static_cast<uint32_t>(pindex->nHeight), ctxState.subNode, pindex->GetBlockTime());
        } else if (pindex->nHeight >= Params().GetConsensus().DakotaCrescentHeight) {
            mnview.SetMasternodeLastBlockTime(minterKey, static_cast<uint32_t>(pindex->nHeight), pindex->GetBlockTime());
        }
    }
    mnview.SetLastHeight(pindex->nHeight);

    auto &checkpoints = chainparams.Checkpoints().mapCheckpoints;
    auto it = checkpoints.lower_bound(pindex->nHeight);
    if (it != checkpoints.begin()) {
        --it;
        bool pruneStarted = false;
        auto time = GetTimeMillis();
        CCustomCSView pruned(mnview);
        mnview.ForEachUndo([&](UndoKey const & key, CLazySerialize<CUndo>) {
            if (key.height >= static_cast<uint32_t>(it->first)) { // don't erase checkpoint height
                return false;
            }
            if (!pruneStarted) {
                pruneStarted = true;
                LogPrintf("Pruning undo data prior %d, it can take a while...\n", it->first);
            }
            return pruned.DelUndo(key).ok;
        });
        if (pruneStarted) {
            auto& map = pruned.GetStorage().GetRaw();
            compactBegin = map.begin()->first;
            compactEnd = map.rbegin()->first;
            pruned.Flush();
            LogPrintf("Pruning undo data finished.\n");
            LogPrint(BCLog::BENCH, "    - Pruning undo data takes: %dms\n", GetTimeMillis() - time);
        }
        // we can safety delete old interest keys
        if (it->first > chainparams.GetConsensus().FortCanningHillHeight) {
            CCustomCSView view(mnview);
            mnview.ForEachVaultInterest([&](const CVaultId& vaultId, DCT_ID tokenId, CInterestRate) {
                view.EraseBy<CLoanView::LoanInterestByVault>(std::make_pair(vaultId, tokenId));
                return true;
            });
            view.Flush();
        }
    }

    if (isSplitsBlock) {
        LogPrintf("Token split block validation time: %.2fms\n", MILLI * (GetTimeMicros() - nTime1));
    }

    int64_t nTime5 = GetTimeMicros(); nTimeIndex += nTime5 - nTime4;
    LogPrint(BCLog::BENCH, "    - Index writing: %.2fms [%.2fs (%.2fms/blk)]\n", MILLI * (nTime5 - nTime4), nTimeIndex * MICRO, nTimeIndex * MILLI / nBlocksTotal);

    int64_t nTime6 = GetTimeMicros(); nTimeCallbacks += nTime6 - nTime5;
    LogPrint(BCLog::BENCH, "    - Callbacks: %.2fms [%.2fs (%.2fms/blk)]\n", MILLI * (nTime6 - nTime5), nTimeCallbacks * MICRO, nTimeCallbacks * MILLI / nBlocksTotal);

    return true;
}

bool CChainState::FlushStateToDisk(
    const CChainParams& chainparams,
    CValidationState &state,
    FlushStateMode mode,
    int nManualPruneHeight)
{
    int64_t nMempoolUsage = mempool.DynamicMemoryUsage();
    LOCK2(cs_main, cs_LastBlockFile);
    assert(this->CanFlushToDisk());
    static int64_t nLastWrite = 0;
    static int64_t nLastFlush = 0;
    std::set<int> setFilesToPrune;
    bool full_flush_completed = false;
    try {
    {
        bool fFlushForPrune = false;
        bool fDoFullFlush = false;
        if (fPruneMode && (fCheckForPruning || nManualPruneHeight > 0) && !fReindex) {
            if (nManualPruneHeight > 0) {
                FindFilesToPruneManual(setFilesToPrune, nManualPruneHeight);
            } else {
                FindFilesToPrune(setFilesToPrune, chainparams.PruneAfterHeight());
                fCheckForPruning = false;
            }
            if (!setFilesToPrune.empty()) {
                fFlushForPrune = true;
                if (!fHavePruned) {
                    pblocktree->WriteFlag("prunedblockfiles", true);
                    fHavePruned = true;
                }
            }
        }
        int64_t nNow = GetTimeMicros();
        // Avoid writing/flushing immediately after startup.
        if (nLastWrite == 0) {
            nLastWrite = nNow;
        }
        if (nLastFlush == 0) {
            nLastFlush = nNow;
        }
        int64_t nMempoolSizeMax = gArgs.GetArg("-maxmempool", DEFAULT_MAX_MEMPOOL_SIZE) * 1000000;
        int64_t cacheSize = CoinsTip().DynamicMemoryUsage();
        int64_t nTotalSpace = nCoinCacheUsage + std::max<int64_t>(nMempoolSizeMax - nMempoolUsage, 0);
        // The cache is large and we're within 10% and 10 MiB of the limit, but we have time now (not in the middle of a block processing).
        bool fCacheLarge = mode == FlushStateMode::PERIODIC && cacheSize > std::max((9 * nTotalSpace) / 10, nTotalSpace - MAX_BLOCK_COINSDB_USAGE * 1024 * 1024);
        // The cache is over the limit, we have to write now.
        bool fCacheCritical = mode == FlushStateMode::IF_NEEDED && cacheSize > nTotalSpace;
        // It's been a while since we wrote the block index to disk. Do this frequently, so we don't need to redownload after a crash.
        bool fPeriodicWrite = mode == FlushStateMode::PERIODIC && nNow > nLastWrite + (int64_t)DATABASE_WRITE_INTERVAL * 1000000;
        // It's been very long since we flushed the cache. Do this infrequently, to optimize cache usage.
        bool fPeriodicFlush = mode == FlushStateMode::PERIODIC && nNow > nLastFlush + (int64_t)DATABASE_FLUSH_INTERVAL * 1000000;
        // Combine all conditions that result in a full cache flush.
        fDoFullFlush = (mode == FlushStateMode::ALWAYS) || fCacheLarge || fCacheCritical || fPeriodicFlush || fFlushForPrune;
        // Write blocks and block index to disk.
        if (fDoFullFlush || fPeriodicWrite) {
            // Depend on nMinDiskSpace to ensure we can write block index
            if (!CheckDiskSpace(GetBlocksDir())) {
                return AbortNode(state, "Disk space is too low!", _("Error: Disk space is too low!").translated, CClientUIInterface::MSG_NOPREFIX);
            }
            // First make sure all block and undo data is flushed to disk.
            FlushBlockFile();
            // Then update all block file information (which may refer to block and undo files).
            {
                std::vector<std::pair<int, const CBlockFileInfo*> > vFiles;
                vFiles.reserve(setDirtyFileInfo.size());
                for (std::set<int>::iterator it = setDirtyFileInfo.begin(); it != setDirtyFileInfo.end(); ) {
                    vFiles.push_back(std::make_pair(*it, &vinfoBlockFile[*it]));
                    setDirtyFileInfo.erase(it++);
                }
                std::vector<const CBlockIndex*> vBlocks;
                vBlocks.reserve(setDirtyBlockIndex.size());
                for (std::set<CBlockIndex*>::iterator it = setDirtyBlockIndex.begin(); it != setDirtyBlockIndex.end(); ) {
                    vBlocks.push_back(*it);
                    setDirtyBlockIndex.erase(it++);
                }
                if (!pblocktree->WriteBatchSync(vFiles, nLastBlockFile, vBlocks)) {
                    return AbortNode(state, "Failed to write to block index database");
                }
            }
            // Finally remove any pruned files
            if (fFlushForPrune)
                UnlinkPrunedFiles(setFilesToPrune);
            nLastWrite = nNow;
        }
        // use a bit more memory in normal usage
        const size_t memoryCacheSizeMax = IsInitialBlockDownload() ? nCustomMemUsage : (nCustomMemUsage << 1);
        bool fMemoryCacheLarge = fDoFullFlush || (mode == FlushStateMode::IF_NEEDED && pcustomcsview->SizeEstimate() > memoryCacheSizeMax);
        // Flush best chain related state. This can only be done if the blocks / block index write was also done.
        if (fMemoryCacheLarge && !CoinsTip().GetBestBlock().IsNull()) {
            // Flush view first to estimate size on disk later
            if (!pcustomcsview->Flush()) {
                return AbortNode(state, "Failed to write db batch");
            }
            // Typical Coin structures on disk are around 48 bytes in size.
            // Pushing a new one to the database can cause it to be written
            // twice (once in the log, and once in the tables). This is already
            // an overestimation, as most will delete an existing entry or
            // overwrite one. Still, use a conservative safety factor of 2.
            if (!CheckDiskSpace(GetDataDir(), 48 * 2 * 2 * CoinsTip().GetCacheSize() + pcustomcsDB->SizeEstimate())) {
                return AbortNode(state, "Disk space is too low!", _("Error: Disk space is too low!").translated, CClientUIInterface::MSG_NOPREFIX);
            }
            // Flush the chainstate (which may refer to block index entries).
            if (!CoinsTip().Flush() || !pcustomcsDB->Flush()) {
                return AbortNode(state, "Failed to write to coin or masternode db to disk");
            }
            if (!compactBegin.empty() && !compactEnd.empty()) {
                auto time = GetTimeMillis();
                pcustomcsDB->Compact(compactBegin, compactEnd);
                compactBegin.clear();
                compactEnd.clear();
                LogPrint(BCLog::BENCH, "    - DB compacting takes: %dms\n", GetTimeMillis() - time);
            }
            nLastFlush = nNow;
            full_flush_completed = true;
        }
    }
    if (full_flush_completed) {
        // Update best block in wallet (so we can detect restored wallets).
        GetMainSignals().ChainStateFlushed(m_chain.GetLocator());
    }
    } catch (const std::runtime_error& e) {
        return AbortNode(state, std::string("System error while flushing: ") + e.what());
    }
    return true;
}

void CChainState::ForceFlushStateToDisk() {
    CValidationState state;
    const CChainParams& chainparams = Params();
    if (!this->FlushStateToDisk(chainparams, state, FlushStateMode::ALWAYS)) {
        LogPrintf("%s: failed to flush state (%s)\n", __func__, FormatStateMessage(state));
    }
}

void CChainState::PruneAndFlush() {
    CValidationState state;
    fCheckForPruning = true;
    const CChainParams& chainparams = Params();

    if (!this->FlushStateToDisk(chainparams, state, FlushStateMode::NONE)) {
        LogPrintf("%s: failed to flush state (%s)\n", __func__, FormatStateMessage(state));
    }
}

static void DoWarning(const std::string& strWarning)
{
    static bool fWarned = false;
    SetMiscWarning(strWarning);
    if (!fWarned) {
        AlertNotify(strWarning);
        fWarned = true;
    }
}

/** Private helper function that concatenates warning messages. */
static void AppendWarning(std::string& res, const std::string& warn)
{
    if (!res.empty()) res += ", ";
    res += warn;
}

/** Check warning conditions and do some notifications on new chain tip set. */
void static UpdateTip(const CBlockIndex* pindexNew, const CChainParams& chainParams)
    EXCLUSIVE_LOCKS_REQUIRED(::cs_main)
{
    // New best block
    mempool.AddTransactionsUpdated(1);

    {
        LOCK(g_best_block_mutex);
        g_best_block = pindexNew->GetBlockHash();
        g_best_block_cv.notify_all();
    }

    std::string warningMessages;
    if (!::ChainstateActive().IsInitialBlockDownload())
    {
        int nUpgraded = 0;
        const CBlockIndex* pindex = pindexNew;
        for (int bit = 0; bit < VERSIONBITS_NUM_BITS; bit++) {
            WarningBitsConditionChecker checker(bit);
            ThresholdState state = checker.GetStateFor(pindex, chainParams.GetConsensus(), warningcache[bit]);
            if (state == ThresholdState::ACTIVE || state == ThresholdState::LOCKED_IN) {
                const std::string strWarning = strprintf(_("Warning: unknown new rules activated (versionbit %i)").translated, bit);
                if (state == ThresholdState::ACTIVE) {
                    DoWarning(strWarning);
                } else {
                    AppendWarning(warningMessages, strWarning);
                }
            }
        }
        // Check the version of the last 100 blocks to see if we need to upgrade:
        for (int i = 0; i < 100 && pindex != nullptr; i++)
        {
            int32_t nExpectedVersion = ComputeBlockVersion(pindex->pprev, chainParams.GetConsensus());
            if (pindex->nVersion > VERSIONBITS_LAST_OLD_BLOCK_VERSION && (pindex->nVersion & ~nExpectedVersion) != 0)
                ++nUpgraded;
            pindex = pindex->pprev;
        }
        if (nUpgraded > 0)
            AppendWarning(warningMessages, strprintf(_("%d of last 100 blocks have unexpected version").translated, nUpgraded));
    }

    static int64_t lastTipTime = 0;
    auto currentTime = GetSystemTimeInSeconds();
    if (!warningMessages.empty() || !::ChainstateActive().IsInitialBlockDownload() || lastTipTime < currentTime - 20) {
        lastTipTime = currentTime;
        LogPrintf("%s: new best=%s height=%d version=0x%08x log2_work=%.8g tx=%lu date='%s' progress=%f cache=%.1fMiB(%utxo)", __func__, /* Continued */
            pindexNew->GetBlockHash().ToString(), pindexNew->nHeight, pindexNew->nVersion,
            log(pindexNew->nChainWork.getdouble())/log(2.0), (unsigned long)pindexNew->nChainTx,
            FormatISO8601DateTime(pindexNew->GetBlockTime()),
            GuessVerificationProgress(chainParams.TxData(), pindexNew), ::ChainstateActive().CoinsTip().DynamicMemoryUsage() * (1.0 / (1<<20)), ::ChainstateActive().CoinsTip().GetCacheSize());
        if (!warningMessages.empty())
            LogPrintf(" warning='%s'", warningMessages); /* Continued */
        LogPrintf("\n");
    }
}

/** Disconnect m_chain's tip.
  * After calling, the mempool will be in an inconsistent state, with
  * transactions from disconnected blocks being added to disconnectpool.  You
  * should make the mempool consistent again by calling UpdateMempoolForReorg.
  * with cs_main held.
  *
  * If disconnectpool is nullptr, then no disconnected transactions are added to
  * disconnectpool (note that the caller is responsible for mempool consistency
  * in any case).
  */
bool CChainState::DisconnectTip(CValidationState& state, const CChainParams& chainparams, DisconnectedBlockTransactions *disconnectpool)
{
    m_disconnectTip = true;
    CBlockIndex *pindexDelete = m_chain.Tip();
    assert(pindexDelete);
    // Read block from disk.
    std::shared_ptr<CBlock> pblock = std::make_shared<CBlock>();
    CBlock& block = *pblock;
    if (!ReadBlockFromDisk(block, pindexDelete, chainparams.GetConsensus())) {
        m_disconnectTip = false;
        return error("DisconnectTip(): Failed to read block");
    }
    // Apply the block atomically to the chain state.
    int64_t nStart = GetTimeMicros();
    {
        CCoinsViewCache view(&CoinsTip());
        CCustomCSView mnview(*pcustomcsview, paccountHistoryDB.get(), pburnHistoryDB.get(), pvaultHistoryDB.get());
        assert(view.GetBestBlock() == pindexDelete->GetBlockHash());
        std::vector<CAnchorConfirmMessage> disconnectedConfirms;
        if (DisconnectBlock(block, pindexDelete, view, mnview, disconnectedConfirms) != DISCONNECT_OK) {
            m_disconnectTip = false;
            mnview.GetHistoryWriters().DiscardDB();
            return error("DisconnectTip(): DisconnectBlock %s failed", pindexDelete->GetBlockHash().ToString());
        }
        evm_disconnect_latest_block();
        bool flushed = view.Flush() && mnview.Flush();
        assert(flushed);
        mnview.GetHistoryWriters().FlushDB();

        if (!disconnectedConfirms.empty()) {
            for (auto const & confirm : disconnectedConfirms) {
                panchorAwaitingConfirms->Add(confirm);
            }
            // we do not clear ALL votes (even they are stale) for the case of rapid tip changing. At least, they'll be deleted after their rewards
            if (!IsInitialBlockDownload()) {
                panchorAwaitingConfirms->ReVote();
            }
        }
    }
    LogPrint(BCLog::BENCH, "- Disconnect block: %.2fms\n", (GetTimeMicros() - nStart) * MILLI);
    // Write the chain state to disk, if necessary.
    if (!FlushStateToDisk(chainparams, state, FlushStateMode::IF_NEEDED)) {
        m_disconnectTip = false;
        return false;
    }

    if (disconnectpool) {
        // Save transactions to re-add to mempool at end of reorg
        for (auto it = block.vtx.rbegin(); it != block.vtx.rend(); ++it) {
            disconnectpool->addTransaction(*it);
        }
        while (disconnectpool->DynamicMemoryUsage() > MAX_DISCONNECTED_TX_POOL_SIZE * 1000) {
            // Drop the earliest entry, and remove its children from the mempool.
            auto it = disconnectpool->queuedTx.get<insertion_order>().begin();
            mempool.removeRecursive(**it, MemPoolRemovalReason::REORG);
            disconnectpool->removeEntry(it);
        }
    }

    m_chain.SetTip(pindexDelete->pprev);

    UpdateTip(pindexDelete->pprev, chainparams);
    // Let wallets know transactions went from 1-confirmed to
    // 0-confirmed or conflicted:
    GetMainSignals().BlockDisconnected(pblock);
    m_disconnectTip = false;
    return true;
}

static int64_t nTimeReadFromDisk = 0;
static int64_t nTimeConnectTotal = 0;
static int64_t nTimeFlush = 0;
static int64_t nTimeChainState = 0;
static int64_t nTimePostConnect = 0;

struct PerBlockConnectTrace {
    CBlockIndex* pindex = nullptr;
    std::shared_ptr<const CBlock> pblock;
    std::shared_ptr<std::vector<CTransactionRef>> conflictedTxs;
    PerBlockConnectTrace() : conflictedTxs(std::make_shared<std::vector<CTransactionRef>>()) {}
};
/**
 * Used to track blocks whose transactions were applied to the UTXO state as a
 * part of a single ActivateBestChainStep call.
 *
 * This class also tracks transactions that are removed from the mempool as
 * conflicts (per block) and can be used to pass all those transactions
 * through SyncTransaction.
 *
 * This class assumes (and asserts) that the conflicted transactions for a given
 * block are added via mempool callbacks prior to the BlockConnected() associated
 * with those transactions. If any transactions are marked conflicted, it is
 * assumed that an associated block will always be added.
 *
 * This class is single-use, once you call GetBlocksConnected() you have to throw
 * it away and make a new one.
 */
class ConnectTrace {
private:
    std::vector<PerBlockConnectTrace> blocksConnected;
    CTxMemPool &pool;
    boost::signals2::scoped_connection m_connNotifyEntryRemoved;

public:
    explicit ConnectTrace(CTxMemPool &_pool) : blocksConnected(1), pool(_pool) {
        m_connNotifyEntryRemoved = pool.NotifyEntryRemoved.connect(std::bind(&ConnectTrace::NotifyEntryRemoved, this, std::placeholders::_1, std::placeholders::_2));
    }

    void BlockConnected(CBlockIndex* pindex, std::shared_ptr<const CBlock> pblock) {
        assert(!blocksConnected.back().pindex);
        assert(pindex);
        assert(pblock);
        blocksConnected.back().pindex = pindex;
        blocksConnected.back().pblock = std::move(pblock);
        blocksConnected.emplace_back();
    }

    std::vector<PerBlockConnectTrace>& GetBlocksConnected() {
        // We always keep one extra block at the end of our list because
        // blocks are added after all the conflicted transactions have
        // been filled in. Thus, the last entry should always be an empty
        // one waiting for the transactions from the next block. We pop
        // the last entry here to make sure the list we return is sane.
        assert(!blocksConnected.back().pindex);
        assert(blocksConnected.back().conflictedTxs->empty());
        blocksConnected.pop_back();
        return blocksConnected;
    }

    void NotifyEntryRemoved(CTransactionRef txRemoved, MemPoolRemovalReason reason) {
        assert(!blocksConnected.back().pindex);
        if (reason == MemPoolRemovalReason::CONFLICT) {
            blocksConnected.back().conflictedTxs->emplace_back(std::move(txRemoved));
        }
    }
};

/**
 * Connect a new block to m_chain. pblock is either nullptr or a pointer to a CBlock
 * corresponding to pindexNew, to bypass loading it again from disk.
 *
 * The block is added to connectTrace if connection succeeds.
 */
bool CChainState::ConnectTip(CValidationState& state, const CChainParams& chainparams, CBlockIndex* pindexNew, const std::shared_ptr<const CBlock>& pblock, ConnectTrace& connectTrace, DisconnectedBlockTransactions &disconnectpool)
{
    assert(pindexNew->pprev == m_chain.Tip());
    // Read block from disk.
    int64_t nTime1 = GetTimeMicros();
    std::shared_ptr<const CBlock> pthisBlock;
    if (!pblock) {
        std::shared_ptr<CBlock> pblockNew = std::make_shared<CBlock>();
        if (!ReadBlockFromDisk(*pblockNew, pindexNew, chainparams.GetConsensus()))
            return AbortNode(state, "Failed to read block");
        pthisBlock = pblockNew;
    } else {
        pthisBlock = pblock;
    }
    const CBlock& blockConnecting = *pthisBlock;
    // Apply the block atomically to the chain state.
    int64_t nTime2 = GetTimeMicros(); nTimeReadFromDisk += nTime2 - nTime1;
    int64_t nTime3;
    LogPrint(BCLog::BENCH, "  - Load block from disk: %.2fms [%.2fs]\n", (nTime2 - nTime1) * MILLI, nTimeReadFromDisk * MICRO);
    {
        CCoinsViewCache view(&CoinsTip());
        CCustomCSView mnview(*pcustomcsview, paccountHistoryDB.get(), pburnHistoryDB.get(), pvaultHistoryDB.get());
        bool rewardedAnchors{};
        std::array<uint8_t, 20> beneficiary{};
        const auto evmQueueId = evm_get_queue_id();
        bool rv = ConnectBlock(blockConnecting, state, pindexNew, view, mnview, chainparams, rewardedAnchors, beneficiary, false, evmQueueId);
        GetMainSignals().BlockChecked(blockConnecting, state);
        if (!rv) {
            evm_discard_context(evmQueueId);
            if (state.IsInvalid()) {
                InvalidBlockFound(pindexNew, state);
            }
            mnview.GetHistoryWriters().DiscardDB();
            return error("%s: ConnectBlock %s failed, %s", __func__, pindexNew->GetBlockHash().ToString(), FormatStateMessage(state));
        }
        nTime3 = GetTimeMicros(); nTimeConnectTotal += nTime3 - nTime2;
        LogPrint(BCLog::BENCH, "  - Connect total: %.2fms [%.2fs (%.2fms/blk)]\n", (nTime3 - nTime2) * MILLI, nTimeConnectTotal * MICRO, nTimeConnectTotal * MILLI / nBlocksTotal);
        if (IsEVMEnabled(pindexNew->nHeight, mnview, chainparams.GetConsensus())) {
            CrossBoundaryResult result;
<<<<<<< HEAD
            evm_try_finalize_block(result, evmQueueId);
=======
            evm_try_finalize(result, evmQueueId, true, blockConnecting.nBits, beneficiary, blockConnecting.GetBlockTime(), pindexNew->nHeight);
>>>>>>> 5bd8d426
            if (!result.ok) {
                state.Invalid(ValidationInvalidReason::CONSENSUS,
                                         error("EVM finalization failed: %s", result.reason.c_str()),
                                         REJECT_INVALID);
                InvalidBlockFound(pindexNew, state);
                mnview.GetHistoryWriters().DiscardDB();
                return error("%s: ConnectBlock %s failed, %s", __func__, pindexNew->GetBlockHash().ToString(), result.reason.c_str());
            }
        }
        bool flushed = view.Flush() && mnview.Flush();
        assert(flushed);
        mnview.GetHistoryWriters().FlushDB();

        // Delete all other confirms from memory
        if (rewardedAnchors) {
            std::vector<uint256> oldConfirms;
            panchorAwaitingConfirms->ForEachConfirm([&oldConfirms](const CAnchorConfirmMessage &confirm) {
                oldConfirms.push_back(confirm.btcTxHash);
                return true;
            });

            for (const auto &confirm: oldConfirms) {
                panchorAwaitingConfirms->EraseAnchor(confirm);
            }
        }
    }
    int64_t nTime4 = GetTimeMicros(); nTimeFlush += nTime4 - nTime3;
    LogPrint(BCLog::BENCH, "  - Flush: %.2fms [%.2fs (%.2fms/blk)]\n", (nTime4 - nTime3) * MILLI, nTimeFlush * MICRO, nTimeFlush * MILLI / nBlocksTotal);
    // Write the chain state to disk, if necessary.
    if (!FlushStateToDisk(chainparams, state, FlushStateMode::IF_NEEDED))
        return false;
    int64_t nTime5 = GetTimeMicros(); nTimeChainState += nTime5 - nTime4;
    LogPrint(BCLog::BENCH, "  - Writing chainstate: %.2fms [%.2fs (%.2fms/blk)]\n", (nTime5 - nTime4) * MILLI, nTimeChainState * MICRO, nTimeChainState * MILLI / nBlocksTotal);
    // Remove conflicting transactions from the mempool.;
    mempool.removeForBlock(blockConnecting.vtx, pindexNew->nHeight);
    disconnectpool.removeForBlock(blockConnecting.vtx);
    // Update m_chain & related variables.
    m_chain.SetTip(pindexNew);
    UpdateTip(pindexNew, chainparams);

    // Update teams every anchoringTeamChange number of blocks
    if (pindexNew->nHeight >= Params().GetConsensus().DakotaHeight &&
            pindexNew->nHeight % Params().GetConsensus().mn.anchoringTeamChange == 0) {
        pcustomcsview->CalcAnchoringTeams(blockConnecting.stakeModifier, pindexNew);

        // Delete old and now invalid anchor confirms
        panchorAwaitingConfirms->Clear();

        // Revote to pay any unrewarded anchor confirms
        if (!IsInitialBlockDownload()) {
            panchorAwaitingConfirms->ReVote();
        }
    }

    int64_t nTime6 = GetTimeMicros(); nTimePostConnect += nTime6 - nTime5; nTimeTotal += nTime6 - nTime1;
    LogPrint(BCLog::BENCH, "  - Connect postprocess: %.2fms [%.2fs (%.2fms/blk)]\n", (nTime6 - nTime5) * MILLI, nTimePostConnect * MICRO, nTimePostConnect * MILLI / nBlocksTotal);
    LogPrint(BCLog::BENCH, "- Connect block: %.2fms [%.2fs (%.2fms/blk)]\n", (nTime6 - nTime1) * MILLI, nTimeTotal * MICRO, nTimeTotal * MILLI / nBlocksTotal);

    connectTrace.BlockConnected(pindexNew, std::move(pthisBlock));
    return true;
}

/**
 * Return the tip of the chain with the most work in it, that isn't
 * known to be invalid (it's however far from certain to be valid).
 */
CBlockIndex* CChainState::FindMostWorkChain() {
    do {
        CBlockIndex *pindexNew = nullptr;

        // Find the best candidate header.
        {
            std::set<CBlockIndex*, CBlockIndexWorkComparator>::reverse_iterator it = setBlockIndexCandidates.rbegin();
            if (it == setBlockIndexCandidates.rend())
                return nullptr;
            pindexNew = *it;
        }

        // Check whether all blocks on the path between the currently active chain and the candidate are valid.
        // Just going until the active chain is an optimization, as we know all blocks in it are valid already.
        CBlockIndex *pindexTest = pindexNew;
        bool fInvalidAncestor = false;
        while (pindexTest && !m_chain.Contains(pindexTest)) {
            assert(pindexTest->HaveTxsDownloaded() || pindexTest->nHeight == 0);

            // Pruned nodes may have entries in setBlockIndexCandidates for
            // which block files have been deleted.  Remove those as candidates
            // for the most work chain if we come across them; we can't switch
            // to a chain unless we have all the non-active-chain parent blocks.
            bool fFailedChain = pindexTest->nStatus & BLOCK_FAILED_MASK;
            bool fMissingData = !(pindexTest->nStatus & BLOCK_HAVE_DATA);
            if (fFailedChain || fMissingData) {
                // Candidate chain is not usable (either invalid or missing data)
                if (fFailedChain && (pindexBestInvalid == nullptr || pindexNew->nChainWork > pindexBestInvalid->nChainWork))
                    pindexBestInvalid = pindexNew;
                CBlockIndex *pindexFailed = pindexNew;
                // Remove the entire chain from the set.
                while (pindexTest != pindexFailed) {
                    if (fFailedChain) {
                        pindexFailed->nStatus |= BLOCK_FAILED_CHILD;
                    } else if (fMissingData) {
                        // If we're missing data, then add back to m_blocks_unlinked,
                        // so that if the block arrives in the future we can try adding
                        // to setBlockIndexCandidates again.
                        m_blockman.m_blocks_unlinked.insert(
                            std::make_pair(pindexFailed->pprev, pindexFailed));
                    }
                    setBlockIndexCandidates.erase(pindexFailed);
                    pindexFailed = pindexFailed->pprev;
                }
                setBlockIndexCandidates.erase(pindexTest);
                fInvalidAncestor = true;
                break;
            }
            pindexTest = pindexTest->pprev;
        }
        if (!fInvalidAncestor)
            return pindexNew;
    } while(true);
}

/** Delete all entries in setBlockIndexCandidates that are worse than the current tip. */
void CChainState::PruneBlockIndexCandidates() {
    // Note that we can't delete the current block itself, as we may need to return to it later in case a
    // reorganization to a better block fails.
    std::set<CBlockIndex*, CBlockIndexWorkComparator>::iterator it = setBlockIndexCandidates.begin();
    while (it != setBlockIndexCandidates.end() && setBlockIndexCandidates.value_comp()(*it, m_chain.Tip())) {
        setBlockIndexCandidates.erase(it++);
    }
    // Either the current tip or a successor of it we're working towards is left in setBlockIndexCandidates.
    if (setBlockIndexCandidates.empty()) {
        throw std::runtime_error("ERROR:: Data corruption detected. Please resync or use a snapshot");
    }
//    LogPrintf("TRACE PruneBlockIndexCandidates() after: setBlockIndexCandidates: %i\n", setBlockIndexCandidates.size());
}

//! Returns last CBlockIndex* that is a checkpoint
static CBlockIndex* GetLastCheckpoint(const CCheckpointData& data) EXCLUSIVE_LOCKS_REQUIRED(cs_main)
{
    const MapCheckpoints& checkpoints = data.mapCheckpoints;

    for (const MapCheckpoints::value_type& i : reverse_iterate(checkpoints))
    {
        const uint256& hash = i.second;
        CBlockIndex* pindex = LookupBlockIndex(hash);
        if (pindex) {
            return pindex;
        }
    }
    return nullptr;
}

/**
 * Try to make some progress towards making pindexMostWork the active block.
 * pblock is either nullptr or a pointer to a CBlock corresponding to pindexMostWork.
 */
bool CChainState::ActivateBestChainStep(CValidationState& state, const CChainParams& chainparams, CBlockIndex* pindexMostWork, const std::shared_ptr<const CBlock>& pblock, bool& fInvalidFound, ConnectTrace& connectTrace)
{
    AssertLockHeld(cs_main);

    const CBlockIndex *pindexOldTip = m_chain.Tip();
    const CBlockIndex *pindexFork = m_chain.FindFork(pindexMostWork);

    // Disconnect active blocks which are no longer in the best chain.
    bool fBlocksDisconnected = false;
    DisconnectedBlockTransactions disconnectpool;
    auto disconnectBlocksTo = [&](const CBlockIndex *pindex) -> bool {
        while (m_chain.Tip() && m_chain.Tip() != pindex) {
            if (!DisconnectTip(state, chainparams, &disconnectpool)) {
                // This is likely a fatal error, but keep the mempool consistent,
                // just in case. Only remove from the mempool in this case.
                UpdateMempoolForReorg(disconnectpool, false);

                // If we're unable to disconnect a block during normal operation,
                // then that is a failure of our local system -- we should abort
                // rather than stay on a less work chain.
                return AbortNode(state, "Failed to disconnect block; see debug.log for details");
            }
            fBlocksDisconnected = true;

            if (ShutdownRequested())
                break;
        }
        return true;
    };

    if (!disconnectBlocksTo(pindexFork))
        return false;

    // Build list of new blocks to connect.
    std::vector<CBlockIndex*> vpindexToConnect;
    bool fContinue = true;
    int nHeight = pindexFork ? pindexFork->nHeight : -1;
    while (fContinue && nHeight != pindexMostWork->nHeight) {
        // Don't iterate the entire list of potential improvements toward the best tip, as we likely only need
        // a few blocks along the way.
        int nTargetHeight = std::min(nHeight + 32, pindexMostWork->nHeight);
        vpindexToConnect.clear();
        vpindexToConnect.reserve(nTargetHeight - nHeight);
        CBlockIndex *pindexIter = pindexMostWork->GetAncestor(nTargetHeight);
        while (pindexIter && pindexIter->nHeight != nHeight) {
            vpindexToConnect.push_back(pindexIter);
            pindexIter = pindexIter->pprev;
        }
        nHeight = nTargetHeight;

        // Connect new blocks.
        for (CBlockIndex *pindexConnect : reverse_iterate(vpindexToConnect)) {
            state = CValidationState();
            if (!ConnectTip(state, chainparams, pindexConnect, pindexConnect == pindexMostWork ? pblock : std::shared_ptr<const CBlock>(), connectTrace, disconnectpool)) {
                if (state.IsInvalid()) {
                    fContinue = false;
                    if (state.GetRejectReason() == "high-hash"
                    || (pindexConnect == pindexMostWork
                    && pindexConnect->nHeight >= chainparams.GetConsensus().FortCanningParkHeight
                    && state.GetRejectCode() == REJECT_CUSTOMTX)) {
                        UpdateMempoolForReorg(disconnectpool, false);
                        return false;
                    }
                    fInvalidFound = true;
                    InvalidChainFound(vpindexToConnect.front());
                    if (state.GetReason() == ValidationInvalidReason::BLOCK_MUTATED) {
                        // prior EunosHeight we shoutdown node on mutated block
                        if (ShutdownRequested()) {
                            return false;
                        }
                        // now block cannot be part of blockchain either
                        // but it can be produced by outdated/malicious masternode
                        // so we should not shutdown entire network
                        if (auto blockIndex = ChainActive()[vpindexToConnect.front()->nHeight]) {
                            auto checkPoint = GetLastCheckpoint(chainparams.Checkpoints());
                            if (checkPoint && blockIndex->nHeight > checkPoint->nHeight) {
                                disconnectBlocksTo(blockIndex);
                            }
                        }
                    }
                    if (pindexConnect == pindexMostWork
                    && (pindexConnect->nHeight < chainparams.GetConsensus().EunosHeight
                    || state.GetRejectCode() == REJECT_CUSTOMTX)) {
                        // NOTE: Invalidate blocks back to last checkpoint
                        auto &checkpoints = chainparams.Checkpoints().mapCheckpoints;
                        //calculate the latest suitable checkpoint block height
                        auto checkpointIt = checkpoints.lower_bound(pindexConnect->nHeight);
                        auto fallbackCheckpointBlockHeight = (checkpointIt != checkpoints.begin()) ? (--checkpointIt)->first : 0;

                        CBlockIndex *blockIndex = nullptr;
                        //check spv and anchors are available and try it first
                        if (spv::pspv && panchors) {
                            auto fallbackAnchor = panchors->GetLatestAnchorUpToDeFiHeight(pindexConnect->nHeight);
                            if (fallbackAnchor && (fallbackAnchor->anchor.height > static_cast<THeight>(fallbackCheckpointBlockHeight))) {
                                blockIndex = LookupBlockIndex(fallbackAnchor->anchor.blockHash);
                            }
                        }
                        if (!blockIndex && fallbackCheckpointBlockHeight > 0) {// it doesn't makes sense backward to genesis
                            blockIndex = LookupBlockIndex(checkpointIt->second);
                        }
                        //fallback
                        if (blockIndex) {
                            if (!disconnectBlocksTo(blockIndex))
                                return false;
                        }
                    }
                    break;
                } else {
                    // A system error occurred (disk space, database error, ...).
                    // Make the mempool consistent with the current tip, just in case
                    // any observers try to use it before shutdown.
                    UpdateMempoolForReorg(disconnectpool, false);
                    return false;
                }
            } else {
                PruneBlockIndexCandidates();
                if (!pindexOldTip || m_chain.Tip()->nChainWork > pindexOldTip->nChainWork) {
                    // We're in a better position than we were. Return temporarily to release the lock.
                    fContinue = false;
                    break;
                }
            }
        }
    }

    if (fBlocksDisconnected) {
        // If any blocks were disconnected, disconnectpool may be non empty.  Add
        // any disconnected transactions back to the mempool.
        UpdateMempoolForReorg(disconnectpool, true);
    }
    mempool.xcheck(&CoinsTip(), pcustomcsview.get(), chainparams);

    // Callbacks/notifications for a new best chain.
    if (fInvalidFound)
        CheckForkWarningConditionsOnNewFork(vpindexToConnect.back());
    else
        CheckForkWarningConditions();

    return true;
}

static bool NotifyHeaderTip() LOCKS_EXCLUDED(cs_main) {
    bool fNotify = false;
    bool fInitialBlockDownload = false;
    static CBlockIndex* pindexHeaderOld = nullptr;
    CBlockIndex* pindexHeader = nullptr;
    {
        LOCK(cs_main);
        pindexHeader = pindexBestHeader;

        if (pindexHeader != pindexHeaderOld) {
            fNotify = true;
            fInitialBlockDownload = ::ChainstateActive().IsInitialBlockDownload();
            pindexHeaderOld = pindexHeader;
        }
    }
    // Send block tip changed notifications without cs_main
    if (fNotify) {
        uiInterface.NotifyHeaderTip(fInitialBlockDownload, pindexHeader);
    }
    return fNotify;
}

static void LimitValidationInterfaceQueue() LOCKS_EXCLUDED(cs_main) {
    AssertLockNotHeld(cs_main);

    if (GetMainSignals().CallbacksPending() > 10) {
        SyncWithValidationInterfaceQueue();
    }
}

/**
 * Make the best chain active, in multiple steps. The result is either failure
 * or an activated best chain. pblock is either nullptr or a pointer to a block
 * that is already loaded (to avoid loading it again from disk).
 *
 * ActivateBestChain is split into steps (see ActivateBestChainStep) so that
 * we avoid holding cs_main for an extended period of time; the length of this
 * call may be quite long during reindexing or a substantial reorg.
 */
bool CChainState::ActivateBestChain(CValidationState &state, const CChainParams& chainparams, std::shared_ptr<const CBlock> pblock) {
    // Note that while we're often called here from ProcessNewBlock, this is
    // far from a guarantee. Things in the P2P/RPC will often end up calling
    // us in the middle of ProcessNewBlock - do not assume pblock is set
    // sanely for performance or correctness!
    AssertLockNotHeld(cs_main);

    // ABC maintains a fair degree of expensive-to-calculate internal state
    // because this function periodically releases cs_main so that it does not lock up other threads for too long
    // during large connects - and to allow for e.g. the callback queue to drain
    // we use m_cs_chainstate to enforce mutual exclusion so that only one caller may execute this function at a time
    LOCK(m_cs_chainstate);

    CBlockIndex *pindexMostWork = nullptr;
    CBlockIndex *pindexNewTip = nullptr;
    int nStopAtHeight = gArgs.GetArg("-stopatheight", DEFAULT_STOPATHEIGHT);
    do {
        // Block until the validation queue drains. This should largely
        // never happen in normal operation, however may happen during
        // reindex, causing memory blowup if we run too far ahead.
        // Note that if a validationinterface callback ends up calling
        // ActivateBestChain this may lead to a deadlock! We should
        // probably have a DEBUG_LOCKORDER test for this in the future.
        LimitValidationInterfaceQueue();
        {
            LOCK2(cs_main, ::mempool.cs); // Lock transaction pool for at least as long as it takes for connectTrace to be consumed
            CBlockIndex* starting_tip = m_chain.Tip();
            bool blocks_connected = false;
            do {
                // We absolutely may not unlock cs_main until we've made forward progress
                // (with the exception of shutdown due to hardware issues, low disk space, etc).
                ConnectTrace connectTrace(mempool); // Destructed before cs_main is unlocked

                if (pindexMostWork == nullptr) {
                    pindexMostWork = FindMostWorkChain();
                }

                // Whether we have anything to do at all.
                if (pindexMostWork == nullptr || pindexMostWork == m_chain.Tip()) {
                    break;
                }

                bool fInvalidFound = false;
                std::shared_ptr<const CBlock> nullBlockPtr;
                if (!ActivateBestChainStep(state, chainparams, pindexMostWork, pblock && pblock->GetHash() == pindexMostWork->GetBlockHash() ? pblock : nullBlockPtr, fInvalidFound, connectTrace))
                    return false;
                blocks_connected = true;

                if (fInvalidFound) {
                    // Wipe cache, we may need another branch now.
                    pindexMostWork = nullptr;
                }

                pindexNewTip = m_chain.Tip();

                for (const PerBlockConnectTrace& trace : connectTrace.GetBlocksConnected()) {
                    assert(trace.pblock && trace.pindex);
                    GetMainSignals().BlockConnected(trace.pblock, trace.pindex, trace.conflictedTxs);
                }
            } while (!m_chain.Tip() || (starting_tip && CBlockIndexWorkComparator()(m_chain.Tip(), starting_tip)));
            if (!blocks_connected) return true;

            const CBlockIndex* pindexFork = m_chain.FindFork(starting_tip);
            bool fInitialDownload = IsInitialBlockDownload();

            // Notify external listeners about the new tip.
            // Enqueue while holding cs_main to ensure that UpdatedBlockTip is called in the order in which blocks are connected
            if (pindexFork != pindexNewTip) {
                // Notify ValidationInterface subscribers
                GetMainSignals().UpdatedBlockTip(pindexNewTip, pindexFork, fInitialDownload);

                // Always notify the UI if a new block tip was connected
                uiInterface.NotifyBlockTip(fInitialDownload, pindexNewTip);
            }
        }
        // When we reach this point, we switched to a new tip (stored in pindexNewTip).

        if (nStopAtHeight && pindexNewTip && pindexNewTip->nHeight >= nStopAtHeight) StartShutdown();

        // We check shutdown only after giving ActivateBestChainStep a chance to run once so that we
        // never shutdown before connecting the genesis block during LoadChainTip(). Previously this
        // caused an assert() failure during shutdown in such cases as the UTXO DB flushing checks
        // that the best block hash is non-null.
        if (ShutdownRequested())
            break;
    } while (pindexNewTip != pindexMostWork);
    CheckBlockIndex(chainparams.GetConsensus());

    // Write changes periodically to disk, after relay.
    if (!FlushStateToDisk(chainparams, state, FlushStateMode::PERIODIC)) {
        return false;
    }

    return true;
}

bool ActivateBestChain(CValidationState &state, const CChainParams& chainparams, std::shared_ptr<const CBlock> pblock) {
    return ::ChainstateActive().ActivateBestChain(state, chainparams, std::move(pblock));
}

bool CChainState::PreciousBlock(CValidationState& state, const CChainParams& params, CBlockIndex *pindex)
{
    {
        LOCK(cs_main);
        if (pindex->nChainWork < m_chain.Tip()->nChainWork) {
            // Nothing to do, this block is not at the tip.
            return true;
        }
        if (m_chain.Tip()->nChainWork > nLastPreciousChainwork) {
            // The chain has been extended since the last call, reset the counter.
            nBlockReverseSequenceId = -1;
        }
        nLastPreciousChainwork = m_chain.Tip()->nChainWork;
        setBlockIndexCandidates.erase(pindex);
        pindex->nSequenceId = nBlockReverseSequenceId;
        if (nBlockReverseSequenceId > std::numeric_limits<int32_t>::min()) {
            // We can't keep reducing the counter if somebody really wants to
            // call preciousblock 2**31-1 times on the same set of tips...
            nBlockReverseSequenceId--;
        }
        if (pindex->IsValid(BLOCK_VALID_TRANSACTIONS) && pindex->HaveTxsDownloaded()) {
            setBlockIndexCandidates.insert(pindex);
            PruneBlockIndexCandidates();
        }
    }

    return ActivateBestChain(state, params, std::shared_ptr<const CBlock>());
}
bool PreciousBlock(CValidationState& state, const CChainParams& params, CBlockIndex *pindex) {
    return ::ChainstateActive().PreciousBlock(state, params, pindex);
}

bool CChainState::InvalidateBlock(CValidationState& state, const CChainParams& chainparams, CBlockIndex *pindex)
{
    CBlockIndex* to_mark_failed = pindex;
    bool pindex_was_in_chain = false;
    int disconnected = 0;

    // We do not allow ActivateBestChain() to run while InvalidateBlock() is
    // running, as that could cause the tip to change while we disconnect
    // blocks.
    LOCK(m_cs_chainstate);

    // We'll be acquiring and releasing cs_main below, to allow the validation
    // callbacks to run. However, we should keep the block index in a
    // consistent state as we disconnect blocks -- in particular we need to
    // add equal-work blocks to setBlockIndexCandidates as we disconnect.
    // To avoid walking the block index repeatedly in search of candidates,
    // build a map once so that we can look up candidate blocks by chain
    // work as we go.
    std::multimap<const arith_uint256, CBlockIndex *> candidate_blocks_by_work;

    {
        LOCK(cs_main);
        CBlockIndex* pcheckpoint = GetLastCheckpoint(chainparams.Checkpoints());
        if (pcheckpoint && pindex->nHeight <= pcheckpoint->nHeight)
            return state.Invalid(ValidationInvalidReason::BLOCK_CHECKPOINT, error("Cannot invalidate block prior last checkpoint height %d", pcheckpoint->nHeight), REJECT_CHECKPOINT, "");

        for (const auto& entry : m_blockman.m_block_index) {
            CBlockIndex *candidate = entry.second;
            // We don't need to put anything in our active chain into the
            // multimap, because those candidates will be found and considered
            // as we disconnect.
            // Instead, consider only non-active-chain blocks that have at
            // least as much work as where we expect the new tip to end up.
            if (!m_chain.Contains(candidate) &&
                    !CBlockIndexWorkComparator()(candidate, pindex->pprev) &&
                    candidate->IsValid(BLOCK_VALID_TRANSACTIONS) &&
                    candidate->HaveTxsDownloaded()) {
                candidate_blocks_by_work.insert(std::make_pair(candidate->nChainWork, candidate));
            }
        }
    }

    // Disconnect (descendants of) pindex, and mark them invalid.
    while (true) {
        if (ShutdownRequested()) break;

        // Make sure the queue of validation callbacks doesn't grow unboundedly.
        LimitValidationInterfaceQueue();

        LOCK2(cs_main, ::mempool.cs); // Lock for as long as disconnectpool is in scope to make sure UpdateMempoolForReorg is called after DisconnectTip without unlocking in between
        if (!m_chain.Contains(pindex)) break;
        pindex_was_in_chain = true;
        CBlockIndex *invalid_walk_tip = m_chain.Tip();

        // ActivateBestChain considers blocks already in m_chain
        // unconditionally valid already, so force disconnect away from it.
        DisconnectedBlockTransactions disconnectpool;
        bool ret = DisconnectTip(state, chainparams, &disconnectpool);
        // DisconnectTip will add transactions to disconnectpool.
        // Adjust the mempool to be consistent with the new tip, adding
        // transactions back to the mempool if disconnecting was successful,
        // and we're not doing a very deep invalidation (in which case
        // keeping the mempool up to date is probably futile anyway).
        UpdateMempoolForReorg(disconnectpool, /* fAddToMempool = */ (++disconnected <= 10) && ret);
        if (!ret) return false;
        assert(invalid_walk_tip->pprev == m_chain.Tip());

        // We immediately mark the disconnected blocks as invalid.
        // This prevents a case where pruned nodes may fail to invalidateblock
        // and be left unable to start as they have no tip candidates (as there
        // are no blocks that meet the "have data and are not invalid per
        // nStatus" criteria for inclusion in setBlockIndexCandidates).
        invalid_walk_tip->nStatus |= BLOCK_FAILED_VALID;
        setDirtyBlockIndex.insert(invalid_walk_tip);
        setBlockIndexCandidates.erase(invalid_walk_tip);
        setBlockIndexCandidates.insert(invalid_walk_tip->pprev);
        if (invalid_walk_tip->pprev == to_mark_failed && (to_mark_failed->nStatus & BLOCK_FAILED_VALID)) {
            // We only want to mark the last disconnected block as BLOCK_FAILED_VALID; its children
            // need to be BLOCK_FAILED_CHILD instead.
            to_mark_failed->nStatus = (to_mark_failed->nStatus ^ BLOCK_FAILED_VALID) | BLOCK_FAILED_CHILD;
            setDirtyBlockIndex.insert(to_mark_failed);
        }

        // Add any equal or more work headers to setBlockIndexCandidates
        auto candidate_it = candidate_blocks_by_work.lower_bound(invalid_walk_tip->pprev->nChainWork);
        while (candidate_it != candidate_blocks_by_work.end()) {
            if (!CBlockIndexWorkComparator()(candidate_it->second, invalid_walk_tip->pprev)) {
                setBlockIndexCandidates.insert(candidate_it->second);
                candidate_it = candidate_blocks_by_work.erase(candidate_it);
            } else {
                ++candidate_it;
            }
        }

        // Track the last disconnected block, so we can correct its BLOCK_FAILED_CHILD status in future
        // iterations, or, if it's the last one, call InvalidChainFound on it.
        to_mark_failed = invalid_walk_tip;
    }

    {
        LOCK(cs_main);
        if (m_chain.Contains(to_mark_failed)) {
            // If the to-be-marked invalid block is in the active chain, something is interfering and we can't proceed.
            return false;
        }

        // Mark pindex (or the last disconnected block) as invalid, even when it never was in the main chain
        to_mark_failed->nStatus |= BLOCK_FAILED_VALID;
        setDirtyBlockIndex.insert(to_mark_failed);
        setBlockIndexCandidates.erase(to_mark_failed);
        m_blockman.m_failed_blocks.insert(to_mark_failed);

        // The resulting new best tip may not be in setBlockIndexCandidates anymore, so
        // add it again.
        BlockMap::iterator it = m_blockman.m_block_index.begin();
        while (it != m_blockman.m_block_index.end()) {
            if (it->second->IsValid(BLOCK_VALID_TRANSACTIONS) && it->second->HaveTxsDownloaded() && !setBlockIndexCandidates.value_comp()(it->second, m_chain.Tip())) {
                setBlockIndexCandidates.insert(it->second);
            }
            it++;
        }

        InvalidChainFound(to_mark_failed);
    }

    // Only notify about a new block tip if the active chain was modified.
    if (pindex_was_in_chain) {
        uiInterface.NotifyBlockTip(IsInitialBlockDownload(), to_mark_failed->pprev);
    }
    return true;
}

bool InvalidateBlock(CValidationState& state, const CChainParams& chainparams, CBlockIndex *pindex) {
    return ::ChainstateActive().InvalidateBlock(state, chainparams, pindex);
}

void CChainState::ResetBlockFailureFlags(CBlockIndex *pindex) {
    AssertLockHeld(cs_main);

    int nHeight = pindex->nHeight;

    // Remove the invalidity flag from this block and all its descendants.
    BlockMap::iterator it = m_blockman.m_block_index.begin();
    while (it != m_blockman.m_block_index.end()) {
        if (!it->second->IsValid() && it->second->GetAncestor(nHeight) == pindex) {
            it->second->nStatus &= ~BLOCK_FAILED_MASK;
            setDirtyBlockIndex.insert(it->second);
            if (it->second->IsValid(BLOCK_VALID_TRANSACTIONS) && it->second->HaveTxsDownloaded() && setBlockIndexCandidates.value_comp()(m_chain.Tip(), it->second)) {
                setBlockIndexCandidates.insert(it->second);
            }
            if (it->second == pindexBestInvalid) {
                // Reset invalid block marker if it was pointing to one of those.
                pindexBestInvalid = nullptr;
            }
            m_blockman.m_failed_blocks.erase(it->second);
        }
        it++;
    }

    // Remove the invalidity flag from all ancestors too.
    while (pindex != nullptr) {
        if (pindex->nStatus & BLOCK_FAILED_MASK) {
            pindex->nStatus &= ~BLOCK_FAILED_MASK;
            setDirtyBlockIndex.insert(pindex);
            m_blockman.m_failed_blocks.erase(pindex);
        }
        pindex = pindex->pprev;
    }
}

void ResetBlockFailureFlags(CBlockIndex *pindex) {
    return ::ChainstateActive().ResetBlockFailureFlags(pindex);
}

CBlockIndex* BlockManager::AddToBlockIndex(const CBlockHeader& block)
{
    AssertLockHeld(cs_main);

    // Check for duplicate
    uint256 hash = block.GetHash();
    BlockMap::iterator it = m_block_index.find(hash);
    if (it != m_block_index.end())
        return it->second;

    // Construct new block index object
    CBlockIndex* pindexNew = new CBlockIndex(block);
    // We assign the sequence id to blocks only when the full data is available,
    // to avoid miners withholding blocks but broadcasting headers, to get a
    // competitive advantage.
    pindexNew->nSequenceId = 0;
    BlockMap::iterator mi = m_block_index.insert(std::make_pair(hash, pindexNew)).first;
    pindexNew->phashBlock = &((*mi).first);
    BlockMap::iterator miPrev = m_block_index.find(block.hashPrevBlock);
    if (miPrev != m_block_index.end())
    {
        pindexNew->pprev = (*miPrev).second;
        pindexNew->nHeight = pindexNew->pprev->nHeight + 1;
        pindexNew->BuildSkip();
    }
    pindexNew->nTimeMax = (pindexNew->pprev ? std::max(pindexNew->pprev->nTimeMax, pindexNew->nTime) : pindexNew->nTime);
    pindexNew->nChainWork = (pindexNew->pprev ? pindexNew->pprev->nChainWork : 0) + GetBlockProof(*pindexNew);
    pindexNew->RaiseValidity(BLOCK_VALID_TREE);
    if (pindexBestHeader == nullptr || pindexBestHeader->nChainWork < pindexNew->nChainWork)
        pindexBestHeader = pindexNew;

    setDirtyBlockIndex.insert(pindexNew);

    return pindexNew;
}

/** Mark a block as having its data received and checked (up to BLOCK_VALID_TRANSACTIONS). */
void CChainState::ReceivedBlockTransactions(const CBlock& block, CBlockIndex* pindexNew, const FlatFilePos& pos, const Consensus::Params& consensusParams)
{
    pindexNew->nTx = block.vtx.size();
    pindexNew->nChainTx = 0;
    pindexNew->nFile = pos.nFile;
    pindexNew->nDataPos = pos.nPos;
    pindexNew->nUndoPos = 0;
    pindexNew->nStatus |= BLOCK_HAVE_DATA;
    if (IsWitnessEnabled(pindexNew->pprev, consensusParams)) {
        pindexNew->nStatus |= BLOCK_OPT_WITNESS;
    }
    pindexNew->RaiseValidity(BLOCK_VALID_TRANSACTIONS);
    setDirtyBlockIndex.insert(pindexNew);

    if (pindexNew->pprev == nullptr || pindexNew->pprev->HaveTxsDownloaded()) {
        // If pindexNew is the genesis block or all parents are BLOCK_VALID_TRANSACTIONS.
        std::deque<CBlockIndex*> queue;
        queue.push_back(pindexNew);

        // Recursively process any descendant blocks that now may be eligible to be connected.
        while (!queue.empty()) {
            CBlockIndex *pindex = queue.front();
            queue.pop_front();
            pindex->nChainTx = (pindex->pprev ? pindex->pprev->nChainTx : 0) + pindex->nTx;
            {
                LOCK(cs_nBlockSequenceId);
                pindex->nSequenceId = nBlockSequenceId++;
            }
            if (m_chain.Tip() == nullptr || !setBlockIndexCandidates.value_comp()(pindex, m_chain.Tip())) {
                setBlockIndexCandidates.insert(pindex);
//                LogPrintf("TRACE ReceivedBlockTransactions() after: setBlockIndexCandidates: %i\n", setBlockIndexCandidates.size());
            }
            std::pair<std::multimap<CBlockIndex*, CBlockIndex*>::iterator, std::multimap<CBlockIndex*, CBlockIndex*>::iterator> range = m_blockman.m_blocks_unlinked.equal_range(pindex);
            while (range.first != range.second) {
                std::multimap<CBlockIndex*, CBlockIndex*>::iterator it = range.first;
                queue.push_back(it->second);
                range.first++;
                m_blockman.m_blocks_unlinked.erase(it);
            }
        }
    } else {
        if (pindexNew->pprev && pindexNew->pprev->IsValid(BLOCK_VALID_TREE)) {
            m_blockman.m_blocks_unlinked.insert(std::make_pair(pindexNew->pprev, pindexNew));
        }
    }
}

static bool FindBlockPos(FlatFilePos &pos, unsigned int nAddSize, unsigned int nHeight, uint64_t nTime, bool fKnown = false)
{
    LOCK(cs_LastBlockFile);

    unsigned int nFile = fKnown ? pos.nFile : nLastBlockFile;
    if (vinfoBlockFile.size() <= nFile) {
        vinfoBlockFile.resize(nFile + 1);
    }

    if (!fKnown) {
        while (vinfoBlockFile[nFile].nSize + nAddSize >= MAX_BLOCKFILE_SIZE) {
            nFile++;
            if (vinfoBlockFile.size() <= nFile) {
                vinfoBlockFile.resize(nFile + 1);
            }
        }
        pos.nFile = nFile;
        pos.nPos = vinfoBlockFile[nFile].nSize;
    }

    if ((int)nFile != nLastBlockFile) {
        if (!fKnown) {
            LogPrintf("Leaving block file %i: %s\n", nLastBlockFile, vinfoBlockFile[nLastBlockFile].ToString());
        }
        FlushBlockFile(!fKnown);
        nLastBlockFile = nFile;
    }

    vinfoBlockFile[nFile].AddBlock(nHeight, nTime);
    if (fKnown)
        vinfoBlockFile[nFile].nSize = std::max(pos.nPos + nAddSize, vinfoBlockFile[nFile].nSize);
    else
        vinfoBlockFile[nFile].nSize += nAddSize;

    if (!fKnown) {
        bool out_of_space;
        size_t bytes_allocated = BlockFileSeq().Allocate(pos, nAddSize, out_of_space);
        if (out_of_space) {
            return AbortNode("Disk space is too low!", _("Error: Disk space is too low!").translated, CClientUIInterface::MSG_NOPREFIX);
        }
        if (bytes_allocated != 0 && fPruneMode) {
            fCheckForPruning = true;
        }
    }

    setDirtyFileInfo.insert(nFile);
    return true;
}

static bool FindUndoPos(CValidationState &state, int nFile, FlatFilePos &pos, unsigned int nAddSize)
{
    pos.nFile = nFile;

    LOCK(cs_LastBlockFile);

    pos.nPos = vinfoBlockFile[nFile].nUndoSize;
    vinfoBlockFile[nFile].nUndoSize += nAddSize;
    setDirtyFileInfo.insert(nFile);

    bool out_of_space;
    size_t bytes_allocated = UndoFileSeq().Allocate(pos, nAddSize, out_of_space);
    if (out_of_space) {
        return AbortNode(state, "Disk space is too low!", _("Error: Disk space is too low!").translated, CClientUIInterface::MSG_NOPREFIX);
    }
    if (bytes_allocated != 0 && fPruneMode) {
        fCheckForPruning = true;
    }

    return true;
}

bool CheckBlock(const CBlock& block, CValidationState& state, const Consensus::Params& consensusParams, CheckContextState& ctxState, bool fCheckPOS, const int height, bool fCheckMerkleRoot)
{
    // These are checks that are independent of context.

    if (block.fChecked)
        return true;

    // Check that the header is valid (particularly PoW).  This is mostly
    // redundant with the call in AcceptBlockHeader.
    if (!fIsFakeNet && fCheckPOS && !pos::ContextualCheckProofOfStake(block, consensusParams, pcustomcsview.get(), ctxState, height))
        return state.Invalid(ValidationInvalidReason::BLOCK_INVALID_HEADER, false, REJECT_INVALID, "high-hash", "proof of stake failed");

    // Check the merkle root.
    // block merkle root is delayed to ConnectBlock to ensure account changes
    if (fCheckMerkleRoot && (height < consensusParams.EunosHeight
    || height >= consensusParams.EunosKampungHeight)) {
        bool mutated;
        uint256 hashMerkleRoot2 = BlockMerkleRoot(block, &mutated);
        if (block.hashMerkleRoot != hashMerkleRoot2)
            return state.Invalid(ValidationInvalidReason::BLOCK_MUTATED, false, REJECT_INVALID, "bad-txnmrklroot", "hashMerkleRoot mismatch");

        // Check for merkle tree malleability (CVE-2012-2459): repeating sequences
        // of transactions in a block without affecting the merkle root of a block,
        // while still invalidating it.
        if (mutated)
            return state.Invalid(ValidationInvalidReason::BLOCK_MUTATED, false, REJECT_INVALID, "bad-txns-duplicate", "duplicate transaction");
    }

    // All potential-corruption validation must be done before we do any
    // transaction validation, as otherwise we may mark the header as invalid
    // because we receive the wrong transactions for it.
    // Note that witness malleability is checked in ContextualCheckBlock, so no
    // checks that use witness data may be performed here.

    // Size limits
    if (block.vtx.empty() || block.vtx.size() * WITNESS_SCALE_FACTOR > MAX_BLOCK_WEIGHT || ::GetSerializeSize(block, PROTOCOL_VERSION | SERIALIZE_TRANSACTION_NO_WITNESS) * WITNESS_SCALE_FACTOR > MAX_BLOCK_WEIGHT)
        return state.Invalid(ValidationInvalidReason::CONSENSUS, false, REJECT_INVALID, "bad-blk-length", "size limits failed");

    // First transaction must be coinbase, the rest must not be
    if (block.vtx.empty() || !block.vtx[0]->IsCoinBase())
        return state.Invalid(ValidationInvalidReason::CONSENSUS, false, REJECT_INVALID, "bad-cb-missing", "first tx is not coinbase");

    // skip this validation if it is Genesis (due to mn creation txs)
    if (block.GetHash() != consensusParams.hashGenesisBlock) {
        TBytes dummy;
        for (unsigned int i = 1; i < block.vtx.size(); i++) {
            if (block.vtx[i]->IsCoinBase() &&
                !IsAnchorRewardTx(*block.vtx[i], dummy, height >= consensusParams.FortCanningHeight) &&
                !IsAnchorRewardTxPlus(*block.vtx[i], dummy, height >= consensusParams.FortCanningHeight) &&
                !IsTokenSplitTx(*block.vtx[i], dummy, height >= consensusParams.FortCanningCrunchHeight))
                return state.Invalid(ValidationInvalidReason::CONSENSUS, false, REJECT_INVALID, "bad-cb-multiple", "more than one coinbase");
        }
    }

    // Check transactions
    // skip this validation if it is Genesis (due to mn creation txs)
    if (block.GetHash() != consensusParams.hashGenesisBlock) {
        for (const auto& tx : block.vtx)
            if (!CheckTransaction(*tx, state, true))
                return state.Invalid(state.GetReason(), false, state.GetRejectCode(), state.GetRejectReason(),
                                     strprintf("Transaction check failed (tx hash %s) %s", tx->GetHash().ToString(), state.GetDebugMessage()));
    }

    if (!fIsFakeNet && fCheckPOS && height >= consensusParams.FortCanningHeight) {
        CKeyID minter;
        // this is safe cause pos::ContextualCheckProofOfStake checked
        block.ExtractMinterKey(minter);
        auto nodeId = pcustomcsview->GetMasternodeIdByOperator(minter);
        auto node = pcustomcsview->GetMasternode(*nodeId);
        if (node->rewardAddressType != 0) {
            CTxDestination destination;
            if (height < consensusParams.NextNetworkUpgradeHeight) {
                destination = FromOrDefaultKeyIDToDestination(node->rewardAddress, FromOrDefaultDestinationTypeToKeyType(node->rewardAddressType), KeyType::MNOwnerKeyType);
            } else {
                destination = FromOrDefaultKeyIDToDestination(node->rewardAddress, FromOrDefaultDestinationTypeToKeyType(node->rewardAddressType), KeyType::MNRewardKeyType);
            }

            if (block.vtx[0]->vout[0].scriptPubKey != GetScriptForDestination(destination)) {
                return state.Invalid(ValidationInvalidReason::BLOCK_INVALID_HEADER, false, REJECT_INVALID, "bad-rewardaddress", "proof of stake failed");
            }
        }
    }

    unsigned int nSigOps = 0;
    for (const auto& tx : block.vtx)
    {
        nSigOps += GetLegacySigOpCount(*tx);
    }
    if (nSigOps * WITNESS_SCALE_FACTOR > MAX_BLOCK_SIGOPS_COST)
        return state.Invalid(ValidationInvalidReason::CONSENSUS, false, REJECT_INVALID, "bad-blk-sigops", "out-of-bounds SigOpCount");

    if (fCheckPOS && fCheckMerkleRoot)
        block.fChecked = true;

    return true;
}

bool IsWitnessEnabled(const CBlockIndex* pindexPrev, const Consensus::Params& params)
{
    int height = pindexPrev == nullptr ? 0 : pindexPrev->nHeight + 1;
    return (height >= params.SegwitHeight);
}

// Compute at which vout of the block's coinbase transaction the witness
// commitment occurs, or -1 if not found.
static int GetWitnessCommitmentIndex(const CBlock& block)
{
    int commitpos = -1;
    if (!block.vtx.empty()) {
        for (size_t o = 0; o < block.vtx[0]->vout.size(); o++) {
            if (block.vtx[0]->vout[o].scriptPubKey.size() >= 38 && block.vtx[0]->vout[o].scriptPubKey[0] == OP_RETURN && block.vtx[0]->vout[o].scriptPubKey[1] == 0x24 && block.vtx[0]->vout[o].scriptPubKey[2] == 0xaa && block.vtx[0]->vout[o].scriptPubKey[3] == 0x21 && block.vtx[0]->vout[o].scriptPubKey[4] == 0xa9 && block.vtx[0]->vout[o].scriptPubKey[5] == 0xed) {
                commitpos = o;
            }
        }
    }
    return commitpos;
}

void UpdateUncommittedBlockStructures(CBlock& block, const CBlockIndex* pindexPrev, const Consensus::Params& consensusParams)
{
    int commitpos = GetWitnessCommitmentIndex(block);
    static const std::vector<unsigned char> nonce(32, 0x00);
    if (commitpos != -1 && IsWitnessEnabled(pindexPrev, consensusParams) && !block.vtx[0]->HasWitness()) {
        CMutableTransaction tx(*block.vtx[0]);
        tx.vin[0].scriptWitness.stack.resize(1);
        tx.vin[0].scriptWitness.stack[0] = nonce;
        block.vtx[0] = MakeTransactionRef(std::move(tx));
    }
}

std::vector<unsigned char> GenerateCoinbaseCommitment(CBlock& block, const CBlockIndex* pindexPrev, const Consensus::Params& consensusParams)
{
    std::vector<unsigned char> commitment;
    int commitpos = GetWitnessCommitmentIndex(block);
    std::vector<unsigned char> ret(32, 0x00);
    if (consensusParams.SegwitHeight != std::numeric_limits<int>::max()) {
        if (commitpos == -1) {
            uint256 witnessroot = BlockWitnessMerkleRoot(block, nullptr);
            CHash256().Write(witnessroot.begin(), 32).Write(ret.data(), 32).Finalize(witnessroot.begin());
            CTxOut out;
            out.nValue = 0;
            out.scriptPubKey.resize(38);
            out.scriptPubKey[0] = OP_RETURN;
            out.scriptPubKey[1] = 0x24;
            out.scriptPubKey[2] = 0xaa;
            out.scriptPubKey[3] = 0x21;
            out.scriptPubKey[4] = 0xa9;
            out.scriptPubKey[5] = 0xed;
            memcpy(&out.scriptPubKey[6], witnessroot.begin(), 32);
            commitment = std::vector<unsigned char>(out.scriptPubKey.begin(), out.scriptPubKey.end());
            CMutableTransaction tx(*block.vtx[0]);
            tx.vout.push_back(out);
            block.vtx[0] = MakeTransactionRef(std::move(tx));
        }
    }
    UpdateUncommittedBlockStructures(block, pindexPrev, consensusParams);
    return commitment;
}

/** Context-dependent validity checks.
 *  By "context", we mean only the previous block headers, but not the UTXO
 *  set; UTXO-related validity checks are done in ConnectBlock ().
 *  NOTE: This function is not currently invoked by ConnectBlock (), so we
 *  should consider upgrade issues if we change which consensus rules are
 *  enforced in this function (eg by adding a new consensus rule). See comment
 *  in ConnectBlock ().
 *  Note that -reindex-chainstate skips the validation that happens here!
 */
static bool ContextualCheckBlockHeader(const CBlockHeader& block, CValidationState& state, const CChainParams& params, const CBlockIndex* pindexPrev, int64_t nAdjustedTime) EXCLUSIVE_LOCKS_REQUIRED(cs_main)
{
    assert(pindexPrev != nullptr);
    const int nHeight = pindexPrev->nHeight + 1;

    if (nHeight >= params.GetConsensus().FortCanningMuseumHeight && static_cast<uint64_t>(nHeight) != block.deprecatedHeight) {
        return state.Invalid(ValidationInvalidReason::BLOCK_INVALID_HEADER, false, REJECT_INVALID, "incorrect-height", "incorrect height set in block header");
    }

    // Check proof of work
    const Consensus::Params& consensusParams = params.GetConsensus();
    if (block.nBits != pos::GetNextWorkRequired(pindexPrev, block.nTime, consensusParams))
        return state.Invalid(ValidationInvalidReason::BLOCK_INVALID_HEADER, false, REJECT_INVALID, "bad-diffbits", "incorrect proof of work");

    // Check against checkpoints
    // Don't accept any forks from the main chain prior to last checkpoint.
    // GetLastCheckpoint finds the last checkpoint in MapCheckpoints that's in our
    // g_blockman.m_block_index.
    CBlockIndex* pcheckpoint = GetLastCheckpoint(params.Checkpoints());
    if (pcheckpoint && nHeight <= pcheckpoint->nHeight)
        return state.Invalid(ValidationInvalidReason::BLOCK_CHECKPOINT, error("%s: forked chain older than last checkpoint (height %d)", __func__, nHeight), REJECT_CHECKPOINT, "bad-fork-prior-to-checkpoint");

    // Check timestamp against prev
    if (block.GetBlockTime() <= pindexPrev->GetMedianTimePast())
        return state.Invalid(ValidationInvalidReason::BLOCK_INVALID_HEADER, false, REJECT_INVALID, "time-too-old", strprintf("block's timestamp is too early. Block time: %d Min time: %d", block.GetBlockTime(), pindexPrev->GetMedianTimePast()));

    // Check timestamp
    if (Params().NetworkIDString() != CBaseChainParams::REGTEST && nHeight >= consensusParams.EunosPayaHeight) {
        if (block.GetBlockTime() > GetTime() + MAX_FUTURE_BLOCK_TIME_EUNOSPAYA)
            return state.Invalid(ValidationInvalidReason::BLOCK_TIME_FUTURE, false, REJECT_INVALID, "time-too-new", strprintf("block timestamp too far in the future. Block time: %d Max time: %d", block.GetBlockTime(), GetTime() + MAX_FUTURE_BLOCK_TIME_EUNOSPAYA));
    }

    if (block.GetBlockTime() > nAdjustedTime + MAX_FUTURE_BLOCK_TIME)
        return state.Invalid(ValidationInvalidReason::BLOCK_TIME_FUTURE, false, REJECT_INVALID, "time-too-new", "block timestamp too far in the future");

    if (nHeight >= consensusParams.DakotaCrescentHeight) {
        if (block.GetBlockTime() > GetTime() + MAX_FUTURE_BLOCK_TIME_DAKOTACRESCENT)
            return state.Invalid(ValidationInvalidReason::BLOCK_TIME_FUTURE, false, REJECT_INVALID, "time-too-new", strprintf("block timestamp too far in the future. Block time: %d Max time: %d", block.GetBlockTime(), GetTime() + MAX_FUTURE_BLOCK_TIME_DAKOTACRESCENT));
    }

    // Reject outdated version blocks when 95% (75% on testnet) of the network has upgraded:
    // check for version 2, 3 and 4 upgrades
    if((block.nVersion < 2 && nHeight >= consensusParams.BIP34Height) ||
       (block.nVersion < 3 && nHeight >= consensusParams.BIP66Height) ||
       (block.nVersion < 4 && nHeight >= consensusParams.BIP65Height))
            return state.Invalid(ValidationInvalidReason::BLOCK_INVALID_HEADER, false, REJECT_OBSOLETE, strprintf("bad-version(0x%08x)", block.nVersion),
                                 strprintf("rejected nVersion=0x%08x block", block.nVersion));

    return true;
}

/** NOTE: This function is not currently invoked by ConnectBlock (), so we
 *  should consider upgrade issues if we change which consensus rules are
 *  enforced in this function (eg by adding a new consensus rule). See comment
 *  in ConnectBlock ().
 *  Note that -reindex-chainstate skips the validation that happens here!
 */
static bool ContextualCheckBlock(const CBlock& block, CValidationState& state, const Consensus::Params& consensusParams, const CBlockIndex* pindexPrev)
{
    const int nHeight = pindexPrev == nullptr ? 0 : pindexPrev->nHeight + 1;
    //std::cout << "!!!ContextualCheckBlock  : " << nHeight << std::endl;
    // Start enforcing BIP113 (Median Time Past).
    int nLockTimeFlags = 0;
    if (nHeight >= consensusParams.CSVHeight) {
        assert(pindexPrev != nullptr);
        nLockTimeFlags |= LOCKTIME_MEDIAN_TIME_PAST;
    }

    int64_t nLockTimeCutoff = (nLockTimeFlags & LOCKTIME_MEDIAN_TIME_PAST)
                              ? pindexPrev->GetMedianTimePast()
                              : block.GetBlockTime();

    // Check that all transactions are finalized
    for (const auto& tx : block.vtx) {
        if (!IsFinalTx(*tx, nHeight, nLockTimeCutoff)) {
            return state.Invalid(ValidationInvalidReason::CONSENSUS, false, REJECT_INVALID, "bad-txns-nonfinal", "non-final transaction");
        }
    }

    // Enforce rule that the coinbase starts with serialized block height
    if (nHeight >= consensusParams.BIP34Height)
    {
        CScript expect = CScript() << nHeight;
        if (block.vtx[0]->vin[0].scriptSig.size() < expect.size() ||
            !std::equal(expect.begin(), expect.end(), block.vtx[0]->vin[0].scriptSig.begin())) {
            return state.Invalid(ValidationInvalidReason::CONSENSUS, false, REJECT_INVALID, "bad-cb-height", "block height mismatch in coinbase");
        }
    }

    // Validation for witness commitments.
    // * We compute the witness hash (which is the hash including witnesses) of all the block's transactions, except the
    //   coinbase (where 0x0000....0000 is used instead).
    // * The coinbase scriptWitness is a stack of a single 32-byte vector, containing a witness reserved value (unconstrained).
    // * We build a merkle tree with all those witness hashes as leaves (similar to the hashMerkleRoot in the block header).
    // * There must be at least one output whose scriptPubKey is a single 36-byte push, the first 4 bytes of which are
    //   {0xaa, 0x21, 0xa9, 0xed}, and the following 32 bytes are SHA256^2(witness root, witness reserved value). In case there are
    //   multiple, the last one is used.
    bool fHaveWitness = false;
    if (nHeight >= consensusParams.SegwitHeight) {
        int commitpos = GetWitnessCommitmentIndex(block);
        if (commitpos != -1) {
            bool malleated = false;
            uint256 hashWitness = BlockWitnessMerkleRoot(block, &malleated);
            // The malleation check is ignored; as the transaction tree itself
            // already does not permit it, it is impossible to trigger in the
            // witness tree.
            if (block.vtx[0]->vin[0].scriptWitness.stack.size() != 1 || block.vtx[0]->vin[0].scriptWitness.stack[0].size() != 32) {
                return state.Invalid(ValidationInvalidReason::BLOCK_MUTATED, false, REJECT_INVALID, "bad-witness-nonce-size", strprintf("%s : invalid witness reserved value size", __func__));
            }
            CHash256().Write(hashWitness.begin(), 32).Write(&block.vtx[0]->vin[0].scriptWitness.stack[0][0], 32).Finalize(hashWitness.begin());
            if (memcmp(hashWitness.begin(), &block.vtx[0]->vout[commitpos].scriptPubKey[6], 32)) {
                return state.Invalid(ValidationInvalidReason::BLOCK_MUTATED, false, REJECT_INVALID, "bad-witness-merkle-match", strprintf("%s : witness merkle commitment mismatch", __func__));
            }
            fHaveWitness = true;
        }
    }

    // No witness data is allowed in blocks that don't commit to witness data, as this would otherwise leave room for spam
    if (!fHaveWitness) {
      for (const auto& tx : block.vtx) {
            if (tx->HasWitness()) {
                return state.Invalid(ValidationInvalidReason::BLOCK_MUTATED, false, REJECT_INVALID, "unexpected-witness", strprintf("%s : unexpected witness data found", __func__));
            }
        }
    }

    // After the coinbase witness reserved value and commitment are verified,
    // we can check if the block weight passes (before we've checked the
    // coinbase witness, it would be possible for the weight to be too
    // large by filling up the coinbase witness, which doesn't change
    // the block hash, so we couldn't mark the block as permanently
    // failed).
    if (GetBlockWeight(block) > MAX_BLOCK_WEIGHT) {
        return state.Invalid(ValidationInvalidReason::CONSENSUS, false, REJECT_INVALID, "bad-blk-weight", strprintf("%s : weight limit failed", __func__));
    }

    return true;
}

bool BlockManager::AcceptBlockHeader(const CBlockHeader& block, CValidationState& state, const CChainParams& chainparams, CBlockIndex** ppindex)
{
    AssertLockHeld(cs_main);
    // Check for duplicate
    uint256 hash = block.GetHash();
    BlockMap::iterator miSelf = m_block_index.find(hash);
    CBlockIndex *pindex = nullptr;
    if (hash != chainparams.GetConsensus().hashGenesisBlock) {
        if (miSelf != m_block_index.end()) {
            // Block header is already known.
            pindex = miSelf->second;
            if (ppindex)
                *ppindex = pindex;
            if (pindex->nStatus & BLOCK_FAILED_MASK) {
                return state.Invalid(ValidationInvalidReason::CACHED_INVALID, error("%s: block %s is marked invalid", __func__, hash.ToString()), 0, "duplicate");
            }
            return true;
        }

        if (!fIsFakeNet && !pos::CheckHeaderSignature(block)) {
            return state.Invalid(ValidationInvalidReason::BLOCK_INVALID_HEADER, error("%s: Consensus::CheckHeaderSignature: block %s: bad-pos-header-signature", __func__, hash.ToString()), REJECT_INVALID, "bad-pos-header-signature");
        }

        // Get prev block index
        CBlockIndex* pindexPrev = nullptr;
        BlockMap::iterator mi = m_block_index.find(block.hashPrevBlock);
        if (mi == m_block_index.end())
            return state.Invalid(ValidationInvalidReason::BLOCK_MISSING_PREV, error("%s: prev block not found", __func__), 0, "prev-blk-not-found");
        pindexPrev = (*mi).second;
        if (pindexPrev->nStatus & BLOCK_FAILED_MASK)
            return state.Invalid(ValidationInvalidReason::BLOCK_INVALID_PREV, error("%s: prev block invalid", __func__), REJECT_INVALID, "bad-prevblk");
        if (!ContextualCheckBlockHeader(block, state, chainparams, pindexPrev, GetAdjustedTime()))
            return error("%s: Consensus::ContextualCheckBlockHeader: %s, %s", __func__, hash.ToString(), FormatStateMessage(state));

        // Now with pindexPrev we can check stake modifier
        if (!fIsFakeNet && !pos::CheckStakeModifier(pindexPrev, block)) {
            return state.Invalid(ValidationInvalidReason::BLOCK_INVALID_HEADER, error("%s: block %s: bad PoS stake modifier", __func__, hash.ToString()), REJECT_INVALID, "bad-stakemodifier");
        }

        /* Determine if this block descends from any block which has been found
         * invalid (m_failed_blocks), then mark pindexPrev and any blocks between
         * them as failed. For example:
         *
         *                D3
         *              /
         *      B2 - C2
         *    /         \
         *  A             D2 - E2 - F2
         *    \
         *      B1 - C1 - D1 - E1
         *
         * In the case that we attempted to reorg from E1 to F2, only to find
         * C2 to be invalid, we would mark D2, E2, and F2 as BLOCK_FAILED_CHILD
         * but NOT D3 (it was not in any of our candidate sets at the time).
         *
         * In any case D3 will also be marked as BLOCK_FAILED_CHILD at restart
         * in LoadBlockIndex.
         */
        if (!pindexPrev->IsValid(BLOCK_VALID_SCRIPTS)) {
            // The above does not mean "invalid": it checks if the previous block
            // hasn't been validated up to BLOCK_VALID_SCRIPTS. This is a performance
            // optimization, in the common case of adding a new block to the tip,
            // we don't need to iterate over the failed blocks list.
            for (const CBlockIndex* failedit : m_failed_blocks) {
                if (pindexPrev->GetAncestor(failedit->nHeight) == failedit) {
                    assert(failedit->nStatus & BLOCK_FAILED_VALID);
                    CBlockIndex* invalid_walk = pindexPrev;
                    while (invalid_walk != failedit) {
                        invalid_walk->nStatus |= BLOCK_FAILED_CHILD;
                        setDirtyBlockIndex.insert(invalid_walk);
                        invalid_walk = invalid_walk->pprev;
                    }
                    return state.Invalid(ValidationInvalidReason::BLOCK_INVALID_PREV, error("%s: prev block invalid", __func__), REJECT_INVALID, "bad-prevblk");
                }
            }
        }
    }
    if (pindex == nullptr)
        pindex = AddToBlockIndex(block);

    if (ppindex)
        *ppindex = pindex;

    return true;
}

// Exposed wrapper for AcceptBlockHeader
bool ProcessNewBlockHeaders(const std::vector<CBlockHeader>& headers, CValidationState& state, const CChainParams& chainparams, const CBlockIndex** ppindex, CBlockHeader *first_invalid)
{
    if (first_invalid != nullptr) first_invalid->SetNull();
    {
        LOCK(cs_main);

        for (const CBlockHeader& header : headers) {
            CBlockIndex *pindex = nullptr; // Use a temp pindex instead of ppindex to avoid a const_cast
            bool accepted = g_blockman.AcceptBlockHeader(header, state, chainparams, &pindex);
            ::ChainstateActive().CheckBlockIndex(chainparams.GetConsensus());

            if (!accepted) {
                if (first_invalid) *first_invalid = header;
                return false;
            }
            if (ppindex) {
                *ppindex = pindex;
            }
        }
    }
    if (NotifyHeaderTip())
    {
        LOCK(cs_main);
        if (::ChainstateActive().IsInitialBlockDownload() && ppindex && *ppindex) {
            LogPrintf("Synchronizing blockheaders, height: %d (~%.2f%%)\n", (*ppindex)->nHeight, 100.0/((*ppindex)->nHeight+(GetAdjustedTime() - (*ppindex)->GetBlockTime()) / Params().GetConsensus().pos.nTargetSpacing) * (*ppindex)->nHeight);
        }
    }
    return true;
}

/** Store block on disk. If dbp is non-nullptr, the file is known to already reside on disk */
static FlatFilePos SaveBlockToDisk(const CBlock& block, int nHeight, const CChainParams& chainparams, const FlatFilePos* dbp) {
    unsigned int nBlockSize = ::GetSerializeSize(block, CLIENT_VERSION);
    FlatFilePos blockPos;
    if (dbp != nullptr)
        blockPos = *dbp;
    if (!FindBlockPos(blockPos, nBlockSize+8, nHeight, block.GetBlockTime(), dbp != nullptr)) {
        error("%s: FindBlockPos failed", __func__);
        return FlatFilePos();
    }
    if (dbp == nullptr) {
        if (!WriteBlockToDisk(block, blockPos, chainparams.MessageStart())) {
            AbortNode("Failed to write block");
            return FlatFilePos();
        }
    }
    return blockPos;
}

/** Store block on disk. If dbp is non-nullptr, the file is known to already reside on disk */
bool CChainState::AcceptBlock(const std::shared_ptr<const CBlock>& pblock, CValidationState& state, const CChainParams& chainparams, CBlockIndex** ppindex, bool fRequested, const FlatFilePos* dbp, bool* fNewBlock)
{
    const CBlock& block = *pblock;

    if (fNewBlock) *fNewBlock = false;
    AssertLockHeld(cs_main);

    CBlockIndex *pindexDummy = nullptr;
    CBlockIndex *&pindex = ppindex ? *ppindex : pindexDummy;

    bool accepted_header = m_blockman.AcceptBlockHeader(block, state, chainparams, &pindex);
    CheckBlockIndex(chainparams.GetConsensus());

    if (!accepted_header)
        return false;

    // Try to process all requested blocks that we don't have, but only
    // process an unrequested block if it's new and has enough work to
    // advance our tip, and isn't too many blocks ahead.
    bool fAlreadyHave = pindex->nStatus & BLOCK_HAVE_DATA;
    bool fHasMoreOrSameWork = (m_chain.Tip() ? pindex->nChainWork >= m_chain.Tip()->nChainWork : true);
    // Blocks that are too out-of-order needlessly limit the effectiveness of
    // pruning, because pruning will not delete block files that contain any
    // blocks which are too close in height to the tip.  Apply this test
    // regardless of whether pruning is enabled; it should generally be safe to
    // not process unrequested blocks.
    bool fTooFarAhead = (pindex->nHeight > int(m_chain.Height() + MIN_BLOCKS_TO_KEEP));

    // TODO: Decouple this function from the block download logic by removing fRequested
    // This requires some new chain data structure to efficiently look up if a
    // block is in a chain leading to a candidate for best tip, despite not
    // being such a candidate itself.

    // TODO: deal better with return value and error conditions for duplicate
    // and unrequested blocks.
    if (fAlreadyHave) return true;
    if (!fRequested) {  // If we didn't ask for it:
        if (pindex->nTx != 0) return true;    // This is a previously-processed block that was pruned
        if (!fHasMoreOrSameWork) return true; // Don't process less-work chains
        if (fTooFarAhead) return true;        // Block height is too high

        // Protect against DoS attacks from low-work chains.
        // If our tip is behind, a peer could try to send us
        // low-work blocks on a fake chain that we would never
        // request; don't process these.
        if (pindex->nChainWork < nMinimumChainWork) return true;
    }

    CheckContextState ctxState;
    if (!CheckBlock(block, state, chainparams.GetConsensus(), ctxState, false, pindex->nHeight) || // false cause we can check pos context only on ConnectBlock
        !ContextualCheckBlock(block, state, chainparams.GetConsensus(), pindex->pprev)) {
        assert(IsBlockReason(state.GetReason()));
        if (state.IsInvalid() && state.GetReason() != ValidationInvalidReason::BLOCK_MUTATED) {
            pindex->nStatus |= BLOCK_FAILED_VALID;
            setDirtyBlockIndex.insert(pindex);
        }
        return error("%s: %s", __func__, FormatStateMessage(state));
    }

    // Header is valid/has work, merkle tree and segwit merkle tree are good...RELAY NOW
    // (but if it does not build on our best tip, let the SendMessages loop relay it)
    if (!IsInitialBlockDownload() && m_chain.Tip() == pindex->pprev)
        GetMainSignals().NewPoWValidBlock(pindex, pblock);

    // Write block to history file
    if (fNewBlock) *fNewBlock = true;
    try {
        FlatFilePos blockPos = SaveBlockToDisk(block, pindex->nHeight, chainparams, dbp);
        if (blockPos.IsNull()) {
            state.Error(strprintf("%s: Failed to find position to write new block to disk", __func__));
            return false;
        }
        ReceivedBlockTransactions(block, pindex, blockPos, chainparams.GetConsensus());
    } catch (const std::runtime_error& e) {
        return AbortNode(state, std::string("System error: ") + e.what());
    }

    FlushStateToDisk(chainparams, state, FlushStateMode::NONE);

    CheckBlockIndex(chainparams.GetConsensus());

    return true;
}

void ProcessAuthsIfTipChanged(CBlockIndex const * oldTip, CBlockIndex const * tip, Consensus::Params const & consensus)
{
    AssertLockNotHeld(cs_main);
    assert(oldTip);
    assert(tip);
    assert(tip != oldTip);

    LOCK(cs_main);

    auto topAnchor = panchors->GetActiveAnchor();
    CTeamView::CTeam team;
    int teamChange = tip->nHeight;
    auto const teamDakota = pcustomcsview->GetAuthTeam(tip->nHeight);
    if (!teamDakota || teamDakota->empty()) {
        return;
    }
    team = *teamDakota;

    // Calc how far back team changes, do not generate auths below that height.
    teamChange = teamChange % Params().GetConsensus().mn.anchoringTeamChange;

    int topAnchorHeight = topAnchor ? static_cast<uint64_t>(topAnchor->anchor.height) : 0;
    // we have no need to ask for auths at all if we have topAnchor higher than current chain
    if (tip->nHeight <= topAnchorHeight) {
        return;
    }

    CBlockIndex const * pindexFork = ::ChainActive().FindFork(oldTip);
    auto forkHeight = pindexFork && pindexFork->nHeight >= consensus.mn.anchoringFrequency ? pindexFork->nHeight - consensus.mn.anchoringFrequency : 0;
    // limit fork height - trim it by the top anchor, if any
    forkHeight = std::max(forkHeight, topAnchorHeight);
    pindexFork = ::ChainActive()[forkHeight];

    if (tip->pprev != oldTip) {
        // asking all auths that may be skipped (rather we have switch the chain or not)
        LogPrint(BCLog::ANCHORING, "request getauths from %d to %d\n", pindexFork->nHeight, tip->nHeight);
        RelayGetAnchorAuths(pindexFork->GetBlockHash(), tip->GetBlockHash(), *g_connman);
    }

    // masternode key and operator auth address
    auto operatorDetails = AmISignerNow(tip->nHeight, team);

    if (operatorDetails.empty()) {
        return;
    }

    // trying to create auths between pindexFork and new tip (descending)
    std::vector<CInv> vInv;
    for (CBlockIndex const * pindex = tip; pindex && pindex != pindexFork && teamChange >= 0; pindex = pindex->pprev, --teamChange) {

        // Only anchor by specified frequency
        if (pindex->nHeight % consensus.mn.anchoringFrequency != 0) {
            continue;
        }

        // Get start anchor height
        int anchorHeight = static_cast<int>(pindex->nHeight) - consensus.mn.anchoringFrequency;

        // Get anchor block from specified time depth
        int64_t timeDepth = consensus.mn.anchoringTimeDepth;
        while (anchorHeight > 0 && ::ChainActive()[anchorHeight]->nTime + timeDepth > pindex->nTime) {
            --anchorHeight;
        }

        // Select a block further back to avoid Anchor too new error.
        if (pindex->nHeight >= consensus.FortCanningHeight) {
            timeDepth += consensus.mn.anchoringAdditionalTimeDepth;
            while (anchorHeight > 0 && ::ChainActive()[anchorHeight]->nTime + timeDepth > pindex->nTime) {
                --anchorHeight;
            }
        }

        // Rollback to height consistent with anchoringFrequency
        while (anchorHeight > 0 && anchorHeight % consensus.mn.anchoringFrequency != 0) {
            --anchorHeight;
        }

        if (anchorHeight <= 0 || (topAnchor && topAnchor->anchor.height >= (THeight)anchorHeight)) { // important to check prev anchor height!
            break;
        }

        auto const anchorBlock = ::ChainActive()[anchorHeight];

        // Create team data
        CTeamView::CTeam team;
        std::vector<unsigned char> teamDetailsVector;

        // Embed height and partial hash into CKeyID to find team later and validate chain
        size_t prefixLength{CKeyID().size() - spv::BtcAnchorMarker.size() - sizeof(uint64_t)};
        std::vector<unsigned char> hashPrefix{pindex->GetBlockHash().begin(), pindex->GetBlockHash().begin() + prefixLength};
        teamDetailsVector.insert(teamDetailsVector.end(), spv::BtcAnchorMarker.begin(), spv::BtcAnchorMarker.end()); // 3 Bytes
        uint64_t anchorCreationHeight = pindex->nHeight;
        teamDetailsVector.insert(teamDetailsVector.end(), reinterpret_cast<unsigned char*>(&anchorCreationHeight),
                                 reinterpret_cast<unsigned char*>(&anchorCreationHeight) + sizeof(uint64_t)); // 8 Bytes
        teamDetailsVector.insert(teamDetailsVector.end(), hashPrefix.begin(), hashPrefix.end()); // 9 Bytes

        CKeyID teamDetails{uint160{teamDetailsVector}};
        team.insert(teamDetails);

        // trying to create and sign new auth
        CAnchorAuthMessage auth({topAnchor ? topAnchor->txHash : uint256(), static_cast<THeight>(anchorHeight), anchorBlock->GetBlockHash(), team});

        for (const auto& keys : operatorDetails) {
            if (!panchorauths->GetVote(auth.GetSignHash(), keys.first))
            {
                auth.SignWithKey(keys.second);
                LogPrint(BCLog::ANCHORING, "Anchor auth message signed, hash: %s, height: %d, prev: %s, teamSize: %ld, signHash: %s\n",
                          auth.GetHash().ToString(),
                          auth.height,
                          auth.previousAnchor.ToString(),
                          auth.nextTeam.size(),
                          auth.GetSignHash().ToString()
                          );

                panchorauths->AddAuth(auth);
                vInv.push_back(CInv(MSG_ANCHOR_AUTH, auth.GetHash()));
            }
        }
    }
    if (vInv.size() > 0) {
        RelayAnchorAuths(vInv, *g_connman);
    }
}


bool ProcessNewBlock(const CChainParams& chainparams, const std::shared_ptr<const CBlock> pblock, bool fForceProcessing, bool *fNewBlock)
{
    AssertLockNotHeld(cs_main);

    {
        CBlockIndex *pindex = nullptr;
        if (fNewBlock) *fNewBlock = false;
        CValidationState state;

        // CheckBlock() does not support multi-threaded block validation because CBlock::fChecked can cause data race.
        // Therefore, the following critical section must include the CheckBlock() call as well.
        LOCK(cs_main);

        // Get previous block index
        bool ret{true};
        const auto prevIndex = LookupBlockIndex(pblock->hashPrevBlock);
        if (!prevIndex) {
            ret = false;
            state.Invalid(ValidationInvalidReason::BLOCK_MISSING_PREV, error("%s: prev block not found", __func__), 0, "prev-blk-not-found");
        }

        // Ensure that CheckBlock() passes before calling AcceptBlock, as
        // belt-and-suspenders.
        // reverts a011b9db38ce6d3d5c1b67c1e3bad9365b86f2ce
        // we can end up in isolation banning all other nodes
        CheckContextState ctxState;
        if (ret) {
            ret = CheckBlock(*pblock, state, chainparams.GetConsensus(), ctxState, false, prevIndex->nHeight + 1); // false cause we can check pos context only on ConnectBlock
        }
        if (ret) {
            // Store to disk
            ret = ::ChainstateActive().AcceptBlock(pblock, state, chainparams, &pindex, fForceProcessing, nullptr, fNewBlock);
        }
        if (!ret) {
            GetMainSignals().BlockChecked(*pblock, state);
            return error("%s: AcceptBlock FAILED (%s)", __func__, FormatStateMessage(state));
        }
    }

    NotifyHeaderTip();

    // save old tip
    auto const oldTip = ::ChainActive().Tip();

    CValidationState state; // Only used to report errors, not invalidity - ignore it
    if (!::ChainstateActive().ActivateBestChain(state, chainparams, pblock))
        return error("%s: ActivateBestChain failed (%s)", __func__, FormatStateMessage(state));

    auto const tip = ::ChainActive().Tip();

    // special case for the first run after IBD
    static bool firstRunAfterIBD = true;
    if (!::ChainstateActive().IsInitialBlockDownload() && tip && firstRunAfterIBD && spv::pspv) // spv::pspv not necessary here, but for disabling in old tests
    {
        int sinceHeight = std::max(::ChainActive().Height() - chainparams.GetConsensus().mn.anchoringFrequency * 5, 0);
        LogPrint(BCLog::ANCHORING, "Trying to request some auths after IBD, since %i...\n", sinceHeight);
        RelayGetAnchorAuths(::ChainActive()[sinceHeight]->GetBlockHash(), tip->GetBlockHash(), *g_connman);
        firstRunAfterIBD = false;
    }
    // only if tip was changed
    if (!::ChainstateActive().IsInitialBlockDownload() && tip && tip != oldTip && spv::pspv) // spv::pspv not necessary here, but for disabling in old tests
    {
        ProcessAuthsIfTipChanged(oldTip, tip, chainparams.GetConsensus());

        if (tip->nHeight >= chainparams.GetConsensus().DakotaHeight) {
            panchors->CheckPendingAnchors();
        }
    }

    return true;
}

bool TestBlockValidity(CValidationState& state, const CChainParams& chainparams, const CBlock& block, CBlockIndex* pindexPrev, bool fCheckMerkleRoot)
{
    AssertLockHeld(cs_main);
    assert(pindexPrev && pindexPrev == ::ChainActive().Tip());
    CCoinsViewCache viewNew(&::ChainstateActive().CoinsTip());
    bool dummyRewardedAnchors{};
    std::array<uint8_t, 20> dummyBeneficiary{};
    CCustomCSView mnview(*pcustomcsview);
    uint256 block_hash(block.GetHash());
    CBlockIndex indexDummy(block);
    indexDummy.pprev = pindexPrev;
    indexDummy.nHeight = pindexPrev->nHeight + 1;
    indexDummy.phashBlock = &block_hash;
    CheckContextState ctxState;

    // NOTE: ContextualCheckProofOfStake is called by CheckBlock
    if (!ContextualCheckBlockHeader(block, state, chainparams, pindexPrev, GetAdjustedTime()))
        return error("%s: Consensus::ContextualCheckBlockHeader: %s", __func__, FormatStateMessage(state));
    if (!CheckBlock(block, state, chainparams.GetConsensus(), ctxState, false, indexDummy.nHeight, fCheckMerkleRoot))
        return error("%s: Consensus::CheckBlock: %s", __func__, FormatStateMessage(state));
    if (!ContextualCheckBlock(block, state, chainparams.GetConsensus(), pindexPrev))
        return error("%s: Consensus::ContextualCheckBlock: %s", __func__, FormatStateMessage(state));
    if (!::ChainstateActive().ConnectBlock(block, state, &indexDummy, viewNew, mnview, chainparams, dummyRewardedAnchors, dummyBeneficiary, true))
        return false;
    assert(state.IsValid());

    return true;
}

/**
 * BLOCK PRUNING CODE
 */

/* Calculate the amount of disk space the block & undo files currently use */
uint64_t CalculateCurrentUsage()
{
    LOCK(cs_LastBlockFile);

    uint64_t retval = 0;
    for (const CBlockFileInfo &file : vinfoBlockFile) {
        retval += file.nSize + file.nUndoSize;
    }
    return retval;
}

/* Prune a block file (modify associated database entries)*/
void PruneOneBlockFile(const int fileNumber)
{
    LOCK(cs_LastBlockFile);

    for (const auto& entry : g_blockman.m_block_index) {
        CBlockIndex* pindex = entry.second;
        if (pindex->nFile == fileNumber) {
            pindex->nStatus &= ~BLOCK_HAVE_DATA;
            pindex->nStatus &= ~BLOCK_HAVE_UNDO;
            pindex->nFile = 0;
            pindex->nDataPos = 0;
            pindex->nUndoPos = 0;
            setDirtyBlockIndex.insert(pindex);

            // Prune from m_blocks_unlinked -- any block we prune would have
            // to be downloaded again in order to consider its chain, at which
            // point it would be considered as a candidate for
            // m_blocks_unlinked or setBlockIndexCandidates.
            auto range = g_blockman.m_blocks_unlinked.equal_range(pindex->pprev);
            while (range.first != range.second) {
                std::multimap<CBlockIndex *, CBlockIndex *>::iterator _it = range.first;
                range.first++;
                if (_it->second == pindex) {
                    g_blockman.m_blocks_unlinked.erase(_it);
                }
            }
        }
    }

    vinfoBlockFile[fileNumber].SetNull();
    setDirtyFileInfo.insert(fileNumber);
}


void UnlinkPrunedFiles(const std::set<int>& setFilesToPrune)
{
    for (std::set<int>::iterator it = setFilesToPrune.begin(); it != setFilesToPrune.end(); ++it) {
        FlatFilePos pos(*it, 0);
        fs::remove(BlockFileSeq().FileName(pos));
        fs::remove(UndoFileSeq().FileName(pos));
        LogPrintf("Prune: %s deleted blk/rev (%05u)\n", __func__, *it);
    }
}

/* Calculate the block/rev files to delete based on height specified by user with RPC command pruneblockchain */
static void FindFilesToPruneManual(std::set<int>& setFilesToPrune, int nManualPruneHeight)
{
    assert(fPruneMode && nManualPruneHeight > 0);

    LOCK2(cs_main, cs_LastBlockFile);
    if (::ChainActive().Tip() == nullptr)
        return;

    // last block to prune is the lesser of (user-specified height, MIN_BLOCKS_TO_KEEP from the tip)
    unsigned int nLastBlockWeCanPrune = std::min((unsigned)nManualPruneHeight, ::ChainActive().Tip()->nHeight - MIN_BLOCKS_TO_KEEP);
    int count=0;
    for (int fileNumber = 0; fileNumber < nLastBlockFile; fileNumber++) {
        if (vinfoBlockFile[fileNumber].nSize == 0 || vinfoBlockFile[fileNumber].nHeightLast > nLastBlockWeCanPrune)
            continue;
        PruneOneBlockFile(fileNumber);
        setFilesToPrune.insert(fileNumber);
        count++;
    }
    LogPrintf("Prune (Manual): prune_height=%d removed %d blk/rev pairs\n", nLastBlockWeCanPrune, count);
}

/* This function is called from the RPC code for pruneblockchain */
void PruneBlockFilesManual(int nManualPruneHeight)
{
    CValidationState state;
    const CChainParams& chainparams = Params();
    if (!::ChainstateActive().FlushStateToDisk(
            chainparams, state, FlushStateMode::NONE, nManualPruneHeight)) {
        LogPrintf("%s: failed to flush state (%s)\n", __func__, FormatStateMessage(state));
    }
}

/**
 * Prune block and undo files (blk???.dat and undo???.dat) so that the disk space used is less than a user-defined target.
 * The user sets the target (in MB) on the command line or in config file.  This will be run on startup and whenever new
 * space is allocated in a block or undo file, staying below the target. Changing back to unpruned requires a reindex
 * (which in this case means the blockchain must be re-downloaded.)
 *
 * Pruning functions are called from FlushStateToDisk when the global fCheckForPruning flag has been set.
 * Block and undo files are deleted in lock-step (when blk00003.dat is deleted, so is rev00003.dat.)
 * Pruning cannot take place until the longest chain is at least a certain length (100000 on mainnet, 1000 on testnet, 1000 on regtest).
 * Pruning will never delete a block within a defined distance (currently 288) from the active chain's tip.
 * The block index is updated by unsetting HAVE_DATA and HAVE_UNDO for any blocks that were stored in the deleted files.
 * A db flag records the fact that at least some block files have been pruned.
 *
 * @param[out]   setFilesToPrune   The set of file indices that can be unlinked will be returned
 */
static void FindFilesToPrune(std::set<int>& setFilesToPrune, uint64_t nPruneAfterHeight)
{
    LOCK2(cs_main, cs_LastBlockFile);
    if (::ChainActive().Tip() == nullptr || nPruneTarget == 0) {
        return;
    }
    if ((uint64_t)::ChainActive().Tip()->nHeight <= nPruneAfterHeight) {
        return;
    }

    unsigned int nLastBlockWeCanPrune = ::ChainActive().Tip()->nHeight - MIN_BLOCKS_TO_KEEP;
    uint64_t nCurrentUsage = CalculateCurrentUsage();
    // We don't check to prune until after we've allocated new space for files
    // So we should leave a buffer under our target to account for another allocation
    // before the next pruning.
    uint64_t nBuffer = BLOCKFILE_CHUNK_SIZE + UNDOFILE_CHUNK_SIZE;
    uint64_t nBytesToPrune;
    int count=0;

    if (nCurrentUsage + nBuffer >= nPruneTarget) {
        // On a prune event, the chainstate DB is flushed.
        // To avoid excessive prune events negating the benefit of high dbcache
        // values, we should not prune too rapidly.
        // So when pruning in IBD, increase the buffer a bit to avoid a re-prune too soon.
        if (::ChainstateActive().IsInitialBlockDownload()) {
            // Since this is only relevant during IBD, we use a fixed 10%
            nBuffer += nPruneTarget / 10;
        }

        for (int fileNumber = 0; fileNumber < nLastBlockFile; fileNumber++) {
            nBytesToPrune = vinfoBlockFile[fileNumber].nSize + vinfoBlockFile[fileNumber].nUndoSize;

            if (vinfoBlockFile[fileNumber].nSize == 0)
                continue;

            if (nCurrentUsage + nBuffer < nPruneTarget)  // are we below our target?
                break;

            // don't prune files that could have a block within MIN_BLOCKS_TO_KEEP of the main chain's tip but keep scanning
            if (vinfoBlockFile[fileNumber].nHeightLast > nLastBlockWeCanPrune)
                continue;

            PruneOneBlockFile(fileNumber);
            // Queue up the files for removal
            setFilesToPrune.insert(fileNumber);
            nCurrentUsage -= nBytesToPrune;
            count++;
        }
    }

    LogPrint(BCLog::PRUNE, "Prune: target=%dMiB actual=%dMiB diff=%dMiB max_prune_height=%d removed %d blk/rev pairs\n",
           nPruneTarget/1024/1024, nCurrentUsage/1024/1024,
           ((int64_t)nPruneTarget - (int64_t)nCurrentUsage)/1024/1024,
           nLastBlockWeCanPrune, count);
}

static FlatFileSeq BlockFileSeq()
{
    return FlatFileSeq(GetBlocksDir(), "blk", BLOCKFILE_CHUNK_SIZE);
}

static FlatFileSeq UndoFileSeq()
{
    return FlatFileSeq(GetBlocksDir(), "rev", UNDOFILE_CHUNK_SIZE);
}

FILE* OpenBlockFile(const FlatFilePos &pos, bool fReadOnly) {
    return BlockFileSeq().Open(pos, fReadOnly);
}

/** Open an undo file (rev?????.dat) */
static FILE* OpenUndoFile(const FlatFilePos &pos, bool fReadOnly) {
    return UndoFileSeq().Open(pos, fReadOnly);
}

fs::path GetBlockPosFilename(const FlatFilePos &pos)
{
    return BlockFileSeq().FileName(pos);
}

CBlockIndex * BlockManager::InsertBlockIndex(const uint256& hash)
{
    AssertLockHeld(cs_main);

    if (hash.IsNull())
        return nullptr;

    // Return existing
    BlockMap::iterator mi = m_block_index.find(hash);
    if (mi != m_block_index.end())
        return (*mi).second;

    // Create new
    CBlockIndex* pindexNew = new CBlockIndex();
    mi = m_block_index.insert(std::make_pair(hash, pindexNew)).first;
    pindexNew->phashBlock = &((*mi).first);

    return pindexNew;
}

bool BlockManager::LoadBlockIndex(
    const Consensus::Params& consensus_params,
    CBlockTreeDB& blocktree,
    std::set<CBlockIndex*, CBlockIndexWorkComparator>& block_index_candidates)
{
    if (!blocktree.LoadBlockIndexGuts(consensus_params, [this](const uint256& hash) EXCLUSIVE_LOCKS_REQUIRED(cs_main) { return this->InsertBlockIndex(hash); }, fIsFakeNet))
         return false;

    // Calculate nChainWork
    std::vector<std::pair<int, CBlockIndex*> > vSortedByHeight;
    vSortedByHeight.reserve(m_block_index.size());
    for (const std::pair<const uint256, CBlockIndex*>& item : m_block_index)
    {
        CBlockIndex* pindex = item.second;
        vSortedByHeight.push_back(std::make_pair(pindex->nHeight, pindex));
    }
    sort(vSortedByHeight.begin(), vSortedByHeight.end());
    for (const std::pair<int, CBlockIndex*>& item : vSortedByHeight)
    {
        if (ShutdownRequested()) return false;
        CBlockIndex* pindex = item.second;
        pindex->nChainWork = (pindex->pprev ? pindex->pprev->nChainWork : 0) + GetBlockProof(*pindex);
        pindex->nTimeMax = (pindex->pprev ? std::max(pindex->pprev->nTimeMax, pindex->nTime) : pindex->nTime);
        // We can link the chain of blocks for which we've received transactions at some point.
        // Pruned nodes may have deleted the block.
        if (pindex->nTx > 0) {
            if (pindex->pprev) {
                if (pindex->pprev->HaveTxsDownloaded()) {
                    pindex->nChainTx = pindex->pprev->nChainTx + pindex->nTx;
                } else {
                    pindex->nChainTx = 0;
                    m_blocks_unlinked.insert(std::make_pair(pindex->pprev, pindex));
                }
            } else {
                pindex->nChainTx = pindex->nTx;
            }
        }
        if (!(pindex->nStatus & BLOCK_FAILED_MASK) && pindex->pprev && (pindex->pprev->nStatus & BLOCK_FAILED_MASK)) {
            pindex->nStatus |= BLOCK_FAILED_CHILD;
            setDirtyBlockIndex.insert(pindex);
        }
        if (pindex->IsValid(BLOCK_VALID_TRANSACTIONS) && (pindex->HaveTxsDownloaded() || pindex->pprev == nullptr)) {
            block_index_candidates.insert(pindex);
        }
        if (pindex->nStatus & BLOCK_FAILED_MASK && (!pindexBestInvalid || pindex->nChainWork > pindexBestInvalid->nChainWork))
            pindexBestInvalid = pindex;
        if (pindex->pprev)
            pindex->BuildSkip();
        if (pindex->IsValid(BLOCK_VALID_TREE) && (pindexBestHeader == nullptr || CBlockIndexWorkComparator()(pindexBestHeader, pindex)))
            pindexBestHeader = pindex;
    }

    return true;
}

void BlockManager::Unload() {
    m_failed_blocks.clear();
    m_blocks_unlinked.clear();

    for (const BlockMap::value_type& entry : m_block_index) {
        delete entry.second;
    }

    m_block_index.clear();
}

bool static LoadBlockIndexDB(const CChainParams& chainparams) EXCLUSIVE_LOCKS_REQUIRED(cs_main)
{
    if (!g_blockman.LoadBlockIndex(
            chainparams.GetConsensus(), *pblocktree, ::ChainstateActive().setBlockIndexCandidates))
        return false;

    // Load block file info
    pblocktree->ReadLastBlockFile(nLastBlockFile);
    vinfoBlockFile.resize(nLastBlockFile + 1);
    LogPrintf("%s: last block file = %i\n", __func__, nLastBlockFile);
    for (int nFile = 0; nFile <= nLastBlockFile; nFile++) {
        pblocktree->ReadBlockFileInfo(nFile, vinfoBlockFile[nFile]);
    }
    LogPrintf("%s: last block file info: %s\n", __func__, vinfoBlockFile[nLastBlockFile].ToString());
    for (int nFile = nLastBlockFile + 1; true; nFile++) {
        CBlockFileInfo info;
        if (pblocktree->ReadBlockFileInfo(nFile, info)) {
            vinfoBlockFile.push_back(info);
        } else {
            break;
        }
    }

    // Check presence of blk files
    LogPrintf("Checking all blk files are present...\n");
    std::set<int> setBlkDataFiles;
    for (const std::pair<const uint256, CBlockIndex*>& item : g_blockman.m_block_index)
    {
        CBlockIndex* pindex = item.second;
        if (pindex->nStatus & BLOCK_HAVE_DATA) {
            setBlkDataFiles.insert(pindex->nFile);
        }
    }
    for (std::set<int>::iterator it = setBlkDataFiles.begin(); it != setBlkDataFiles.end(); it++)
    {
        FlatFilePos pos(*it, 0);
        if (CAutoFile(OpenBlockFile(pos, true), SER_DISK, CLIENT_VERSION).IsNull()) {
            return false;
        }
    }

    // Check whether we have ever pruned block & undo files
    pblocktree->ReadFlag("prunedblockfiles", fHavePruned);
    if (fHavePruned)
        LogPrintf("LoadBlockIndexDB(): Block files have previously been pruned\n");

    // Check whether we need to continue reindexing
    bool fReindexing = false;
    pblocktree->ReadReindexing(fReindexing);
    if(fReindexing) fReindex = true;

    return true;
}

bool LoadChainTip(const CChainParams& chainparams)
{
    AssertLockHeld(cs_main);
    const CCoinsViewCache& coins_cache = ::ChainstateActive().CoinsTip();
    assert(!coins_cache.GetBestBlock().IsNull()); // Never called when the coins view is empty

    if (::ChainActive().Tip() &&
        ::ChainActive().Tip()->GetBlockHash() == coins_cache.GetBestBlock()) return true;

    // Load pointer to end of best chain
    CBlockIndex* pindex = LookupBlockIndex(coins_cache.GetBestBlock());
    if (!pindex) {
        return false;
    }
    ::ChainActive().SetTip(pindex);

    ::ChainstateActive().PruneBlockIndexCandidates();

    LogPrintf("Loaded best chain: hashBestChain=%s height=%d date=%s progress=%f\n",
        ::ChainActive().Tip()->GetBlockHash().ToString(), ::ChainActive().Height(),
        FormatISO8601DateTime(::ChainActive().Tip()->GetBlockTime()),
        GuessVerificationProgress(chainparams.TxData(), ::ChainActive().Tip()));
    return true;
}

CVerifyDB::CVerifyDB()
{
    uiInterface.ShowProgress(_("Verifying blocks...").translated, 0, false);
}

CVerifyDB::~CVerifyDB()
{
    uiInterface.ShowProgress("", 100, false);
}

bool CVerifyDB::VerifyDB(const CChainParams& chainparams, CCoinsView *coinsview, int nCheckLevel, int nCheckDepth)
{
    LOCK(cs_main);
    if (::ChainActive().Tip() == nullptr || ::ChainActive().Tip()->pprev == nullptr)
        return true;

    // Verify blocks in the best chain
    if (nCheckDepth <= 0 || nCheckDepth > ::ChainActive().Height())
        nCheckDepth = ::ChainActive().Height();
    nCheckLevel = std::max(0, std::min(4, nCheckLevel));
    LogPrintf("Verifying last %i blocks at level %i\n", nCheckDepth, nCheckLevel);
    CCoinsViewCache coins(coinsview);
    CCustomCSView mnview(*pcustomcsview);
    CBlockIndex* pindex;
    CBlockIndex* pindexFailure = nullptr;
    int nGoodTransactions = 0;
    CValidationState state;
    int reportDone = 0;
    LogPrintf("[0%%]..."); /* Continued */
    for (pindex = ::ChainActive().Tip(); pindex && pindex->pprev; pindex = pindex->pprev) {
        const int percentageDone = std::max(1, std::min(99, (int)(((double)(::ChainActive().Height() - pindex->nHeight)) / (double)nCheckDepth * (nCheckLevel >= 4 ? 50 : 100))));
        if (reportDone < percentageDone/10) {
            // report every 10% step
            LogPrintf("[%d%%]...", percentageDone); /* Continued */
            reportDone = percentageDone/10;
        }
        uiInterface.ShowProgress(_("Verifying blocks...").translated, percentageDone, false);
        if (pindex->nHeight <= ::ChainActive().Height()-nCheckDepth)
            break;
        if (fPruneMode && !(pindex->nStatus & BLOCK_HAVE_DATA)) {
            // If pruning, only go back as far as we have data.
            LogPrintf("VerifyDB(): block verification stopping at height %d (pruning, no data)\n", pindex->nHeight);
            break;
        }
        CBlock block;
        CheckContextState ctxState;

        // check level 0: read from disk
        if (!ReadBlockFromDisk(block, pindex, chainparams.GetConsensus()))
            return error("VerifyDB(): *** ReadBlockFromDisk failed at %d, hash=%s", pindex->nHeight, pindex->GetBlockHash().ToString());
        // check level 1: verify block validity
        if (nCheckLevel >= 1 && !CheckBlock(block, state, chainparams.GetConsensus(), ctxState, false, pindex->nHeight)) // false cause we can check pos context only on ConnectBlock
            return error("%s: *** found bad block at %d, hash=%s (%s)\n", __func__,
                         pindex->nHeight, pindex->GetBlockHash().ToString(), FormatStateMessage(state));
        // check level 2: verify undo validity
        if (nCheckLevel >= 2 && pindex) {
            CBlockUndo undo;
            if (!pindex->GetUndoPos().IsNull()) {
                if (!UndoReadFromDisk(undo, pindex)) {
                    return error("VerifyDB(): *** found bad undo data at %d, hash=%s\n", pindex->nHeight, pindex->GetBlockHash().ToString());
                }
            }
        }
        // check level 3: check for inconsistencies during memory-only disconnect of tip blocks
        if (nCheckLevel >= 3 && (coins.DynamicMemoryUsage() + ::ChainstateActive().CoinsTip().DynamicMemoryUsage()) <= nCoinCacheUsage) {
            assert(coins.GetBestBlock() == pindex->GetBlockHash());
            std::vector<CAnchorConfirmMessage> disconnectedConfirms; // dummy
            DisconnectResult res = ::ChainstateActive().DisconnectBlock(block, pindex, coins, mnview, disconnectedConfirms);
            if (res == DISCONNECT_FAILED) {
                return error("VerifyDB(): *** irrecoverable inconsistency in block data at %d, hash=%s", pindex->nHeight, pindex->GetBlockHash().ToString());
            }
            if (res == DISCONNECT_UNCLEAN) {
                nGoodTransactions = 0;
                pindexFailure = pindex;
            } else {
                nGoodTransactions += block.vtx.size();
            }
        }
        if (ShutdownRequested())
            return true;
    }
    if (pindexFailure)
        return error("VerifyDB(): *** coin database inconsistencies found (last %i blocks, %i good transactions before that)\n", ::ChainActive().Height() - pindexFailure->nHeight + 1, nGoodTransactions);

    // store block count as we move pindex at check level >= 4
    int block_count = ::ChainActive().Height() - pindex->nHeight;

    // check level 4: try reconnecting blocks
    if (nCheckLevel >= 4) {
        while (pindex != ::ChainActive().Tip()) {
            const int percentageDone = std::max(1, std::min(99, 100 - (int)(((double)(::ChainActive().Height() - pindex->nHeight)) / (double)nCheckDepth * 50)));
            if (reportDone < percentageDone/10) {
                // report every 10% step
                LogPrintf("[%d%%]...", percentageDone); /* Continued */
                reportDone = percentageDone/10;
            }
            uiInterface.ShowProgress(_("Verifying blocks...").translated, percentageDone, false);
            pindex = ::ChainActive().Next(pindex);
            CBlock block;
            if (!ReadBlockFromDisk(block, pindex, chainparams.GetConsensus()))
                return error("VerifyDB(): *** ReadBlockFromDisk failed at %d, hash=%s", pindex->nHeight, pindex->GetBlockHash().ToString());
            bool dummyRewardedAnchors{};
            std::array<uint8_t, 20> dummyBeneficiary{};
            if (!::ChainstateActive().ConnectBlock(block, state, pindex, coins, mnview, chainparams, dummyRewardedAnchors, dummyBeneficiary))
                return error("VerifyDB(): *** found unconnectable block at %d, hash=%s (%s)", pindex->nHeight, pindex->GetBlockHash().ToString(), FormatStateMessage(state));
            if (ShutdownRequested()) return true;
        }
    }

    LogPrintf("[DONE].\n");
    LogPrintf("No coin database inconsistencies in last %i blocks (%i transactions)\n", block_count, nGoodTransactions);

    return true;
}

/** Apply the effects of a block on the utxo cache, ignoring that it may already have been applied. */
bool CChainState::RollforwardBlock(const CBlockIndex* pindex, CCoinsViewCache& inputs, CCustomCSView& mnview, const CChainParams& params)
{
    // TODO: merge with ConnectBlock
    CBlock block;
    if (!ReadBlockFromDisk(block, pindex, params.GetConsensus())) {
        return error("ReplayBlock(): ReadBlockFromDisk failed at %d, hash=%s", pindex->nHeight, pindex->GetBlockHash().ToString());
    }

    for (const CTransactionRef& tx : block.vtx) {
        if (!tx->IsCoinBase()) {
            for (const CTxIn &txin : tx->vin) {
                inputs.SpendCoin(txin.prevout);
            }
        }
        // Pass check = true as every addition may be an overwrite.
        AddCoins(inputs, *tx, pindex->nHeight, true);

        /// @todo turn it on when you are sure it is safe
//        CheckCustomTx(mnview, inputs, *tx, params.GetConsensus(), pindex->nHeight, i, false);
    }
    return true;
}

bool CChainState::ReplayBlocks(const CChainParams& params, CCoinsView* view, CCustomCSView* mnview)
{
    LOCK(cs_main);

    CCoinsViewCache cache(view);
    CCustomCSView mncache(*mnview, paccountHistoryDB.get(), pburnHistoryDB.get(), pvaultHistoryDB.get());

    std::vector<uint256> hashHeads = view->GetHeadBlocks();
    if (hashHeads.empty()) return true; // We're already in a consistent state.
    if (hashHeads.size() != 2) return error("ReplayBlocks(): unknown inconsistent state");

    /// @todo may be it is possible to keep it run? how to safely connect blocks for mndb?
    return error("ReplayBlocks() turned off for safety reasons. Make reindex!");

    uiInterface.ShowProgress(_("Replaying blocks...").translated, 0, false);
    LogPrintf("Replaying blocks\n");

    const CBlockIndex* pindexOld = nullptr;  // Old tip during the interrupted flush.
    const CBlockIndex* pindexNew;            // New tip during the interrupted flush.
    const CBlockIndex* pindexFork = nullptr; // Latest block common to both the old and the new tip.

    if (m_blockman.m_block_index.count(hashHeads[0]) == 0) {
        return error("ReplayBlocks(): reorganization to unknown block requested");
    }
    pindexNew = m_blockman.m_block_index[hashHeads[0]];

    if (!hashHeads[1].IsNull()) { // The old tip is allowed to be 0, indicating it's the first flush.
        if (m_blockman.m_block_index.count(hashHeads[1]) == 0) {
            return error("ReplayBlocks(): reorganization from unknown block requested");
        }
        pindexOld = m_blockman.m_block_index[hashHeads[1]];
        pindexFork = LastCommonAncestor(pindexOld, pindexNew);
        assert(pindexFork != nullptr);
    }

    // Rollback along the old branch.
    while (pindexOld != pindexFork) {
        if (pindexOld->nHeight > 0) { // Never disconnect the genesis block.
            CBlock block;
            if (!ReadBlockFromDisk(block, pindexOld, params.GetConsensus())) {
                return error("RollbackBlock(): ReadBlockFromDisk() failed at %d, hash=%s", pindexOld->nHeight, pindexOld->GetBlockHash().ToString());
            }
            LogPrintf("Rolling back %s (%i)\n", pindexOld->GetBlockHash().ToString(), pindexOld->nHeight);
            std::vector<CAnchorConfirmMessage> disconnectedConfirms; // dummy
            DisconnectResult res = DisconnectBlock(block, pindexOld, cache, mncache, disconnectedConfirms);
            if (res == DISCONNECT_FAILED) {
                mncache.GetHistoryWriters().DiscardDB();
                return error("RollbackBlock(): DisconnectBlock failed at %d, hash=%s", pindexOld->nHeight, pindexOld->GetBlockHash().ToString());
            }
            // If DISCONNECT_UNCLEAN is returned, it means a non-existing UTXO was deleted, or an existing UTXO was
            // overwritten. It corresponds to cases where the block-to-be-disconnect never had all its operations
            // applied to the UTXO set. However, as both writing a UTXO and deleting a UTXO are idempotent operations,
            // the result is still a version of the UTXO set with the effects of that block undone.
        }
        pindexOld = pindexOld->pprev;
    }

    // Roll forward from the forking point to the new tip.
    int nForkHeight = pindexFork ? pindexFork->nHeight : 0;
    for (int nHeight = nForkHeight + 1; nHeight <= pindexNew->nHeight; ++nHeight) {
        const CBlockIndex* pindex = pindexNew->GetAncestor(nHeight);
        LogPrintf("Rolling forward %s (%i)\n", pindex->GetBlockHash().ToString(), nHeight);
        uiInterface.ShowProgress(_("Replaying blocks...").translated, (int) ((nHeight - nForkHeight) * 100.0 / (pindexNew->nHeight - nForkHeight)) , false);
        if (!RollforwardBlock(pindex, cache, mncache, params)) {
            mncache.GetHistoryWriters().DiscardDB();
            return false;
        }
    }

    cache.SetBestBlock(pindexNew->GetBlockHash());
    cache.Flush();
    mncache.Flush();
    mncache.GetHistoryWriters().FlushDB();
    uiInterface.ShowProgress("", 100, false);
    return true;
}

bool ReplayBlocks(const CChainParams& params, CCoinsView* view, CCustomCSView* mnview) {
    return ::ChainstateActive().ReplayBlocks(params, view, mnview);
}

//! Helper for CChainState::RewindBlockIndex
void CChainState::EraseBlockData(CBlockIndex* index)
{
    AssertLockHeld(cs_main);
    assert(!m_chain.Contains(index)); // Make sure this block isn't active

    // Reduce validity
    index->nStatus = std::min<unsigned int>(index->nStatus & BLOCK_VALID_MASK, BLOCK_VALID_TREE) | (index->nStatus & ~BLOCK_VALID_MASK);
    // Remove have-data flags.
    index->nStatus &= ~(BLOCK_HAVE_DATA | BLOCK_HAVE_UNDO);
    // Remove storage location.
    index->nFile = 0;
    index->nDataPos = 0;
    index->nUndoPos = 0;
    // Remove various other things
    index->nTx = 0;
    index->nChainTx = 0;
    index->nSequenceId = 0;
    // Make sure it gets written.
    setDirtyBlockIndex.insert(index);
    // Update indexes
    setBlockIndexCandidates.erase(index);
    auto ret = m_blockman.m_blocks_unlinked.equal_range(index->pprev);
    while (ret.first != ret.second) {
        if (ret.first->second == index) {
            m_blockman.m_blocks_unlinked.erase(ret.first++);
        } else {
            ++ret.first;
        }
    }
    // Mark parent as eligible for main chain again
    if (index->pprev && index->pprev->IsValid(BLOCK_VALID_TRANSACTIONS) && index->pprev->HaveTxsDownloaded()) {
        setBlockIndexCandidates.insert(index->pprev);
    }
}

bool CChainState::RewindBlockIndex(const CChainParams& params)
{
    // Note that during -reindex-chainstate we are called with an empty m_chain!

    // First erase all post-segwit blocks without witness not in the main chain,
    // as this can we done without costly DisconnectTip calls. Active
    // blocks will be dealt with below (releasing cs_main in between).
    {
        LOCK(cs_main);
        for (const auto& entry : m_blockman.m_block_index) {
            if (IsWitnessEnabled(entry.second->pprev, params.GetConsensus()) && !(entry.second->nStatus & BLOCK_OPT_WITNESS) && !m_chain.Contains(entry.second)) {
                EraseBlockData(entry.second);
            }
        }
    }

    // Find what height we need to reorganize to.
    CBlockIndex *tip;
    int nHeight = 1;
    {
        LOCK(cs_main);
        while (nHeight <= m_chain.Height()) {
            // Although SCRIPT_VERIFY_WITNESS is now generally enforced on all
            // blocks in ConnectBlock, we don't need to go back and
            // re-download/re-verify blocks from before segwit actually activated.
            if (IsWitnessEnabled(m_chain[nHeight - 1], params.GetConsensus()) && !(m_chain[nHeight]->nStatus & BLOCK_OPT_WITNESS)) {
                break;
            }
            nHeight++;
        }

        tip = m_chain.Tip();
    }
    // nHeight is now the height of the first insufficiently-validated block, or tipheight + 1

    CValidationState state;
    // Loop until the tip is below nHeight, or we reach a pruned block.
    while (!ShutdownRequested()) {
        {
            LOCK2(cs_main, ::mempool.cs);
            // Make sure nothing changed from under us (this won't happen because RewindBlockIndex runs before importing/network are active)
            assert(tip == m_chain.Tip());
            if (tip == nullptr || tip->nHeight < nHeight) break;
            if (fPruneMode && !(tip->nStatus & BLOCK_HAVE_DATA)) {
                // If pruning, don't try rewinding past the HAVE_DATA point;
                // since older blocks can't be served anyway, there's
                // no need to walk further, and trying to DisconnectTip()
                // will fail (and require a needless reindex/redownload
                // of the blockchain).
                break;
            }

            // Disconnect block
            if (!DisconnectTip(state, params, nullptr)) {
                return error("RewindBlockIndex: unable to disconnect block at height %i (%s)", tip->nHeight, FormatStateMessage(state));
            }

            // Reduce validity flag and have-data flags.
            // We do this after actual disconnecting, otherwise we'll end up writing the lack of data
            // to disk before writing the chainstate, resulting in a failure to continue if interrupted.
            // Note: If we encounter an insufficiently validated block that
            // is on m_chain, it must be because we are a pruning node, and
            // this block or some successor doesn't HAVE_DATA, so we were unable to
            // rewind all the way.  Blocks remaining on m_chain at this point
            // must not have their validity reduced.
            EraseBlockData(tip);

            tip = tip->pprev;
        }
        // Make sure the queue of validation callbacks doesn't grow unboundedly.
        LimitValidationInterfaceQueue();

        // Occasionally flush state to disk.
        if (!FlushStateToDisk(params, state, FlushStateMode::PERIODIC)) {
            LogPrintf("RewindBlockIndex: unable to flush state to disk (%s)\n", FormatStateMessage(state));
            return false;
        }
    }

    {
        LOCK(cs_main);
        if (m_chain.Tip() != nullptr) {
            // We can't prune block index candidates based on our tip if we have
            // no tip due to m_chain being empty!
            PruneBlockIndexCandidates();

            CheckBlockIndex(params.GetConsensus());
        }
    }

    return true;
}

bool RewindBlockIndex(const CChainParams& params) {
    if (!::ChainstateActive().RewindBlockIndex(params)) {
        return false;
    }

    LOCK(cs_main);
    if (::ChainActive().Tip() != nullptr) {
        // FlushStateToDisk can possibly read ::ChainActive(). Be conservative
        // and skip it here, we're about to -reindex-chainstate anyway, so
        // it'll get called a bunch real soon.
        CValidationState state;
        if (!::ChainstateActive().FlushStateToDisk(params, state, FlushStateMode::ALWAYS)) {
            LogPrintf("RewindBlockIndex: unable to flush state to disk (%s)\n", FormatStateMessage(state));
            return false;
        }
    }

    return true;
}

void CChainState::UnloadBlockIndex() {
    nBlockSequenceId = 1;
    setBlockIndexCandidates.clear();
}

// May NOT be used after any connections are up as much
// of the peer-processing logic assumes a consistent
// block index state
void UnloadBlockIndex()
{
    LOCK(cs_main);
    ::ChainActive().SetTip(nullptr);
    g_blockman.Unload();
    pindexBestInvalid = nullptr;
    pindexBestHeader = nullptr;
    mempool.clear();
    vinfoBlockFile.clear();
    nLastBlockFile = 0;
    setDirtyBlockIndex.clear();
    setDirtyFileInfo.clear();
    versionbitscache.Clear();
    for (int b = 0; b < VERSIONBITS_NUM_BITS; b++) {
        warningcache[b].clear();
    }
    fHavePruned = false;

    ::ChainstateActive().UnloadBlockIndex();
}

bool LoadBlockIndex(const CChainParams& chainparams)
{
    // Load block index from databases
    bool needs_init = fReindex;
    if (!fReindex) {
        bool ret = LoadBlockIndexDB(chainparams);
        if (!ret) return false;
        needs_init = g_blockman.m_block_index.empty();
    }

    if (needs_init) {
        // Everything here is for *new* reindex/DBs. Thus, though
        // LoadBlockIndexDB may have set fReindex if we shut down
        // mid-reindex previously, we don't check fReindex and
        // instead only check it prior to LoadBlockIndexDB to set
        // needs_init.

        LogPrintf("Initializing databases...\n");
    }
    return true;
}

bool CChainState::LoadGenesisBlock(const CChainParams& chainparams)
{
    LOCK(cs_main);

    // Check whether we're already initialized by checking for genesis in
    // m_blockman.m_block_index. Note that we can't use m_chain here, since it is
    // set based on the coins db, not the block index db, which is the only
    // thing loaded at this point.
    if (m_blockman.m_block_index.count(chainparams.GenesisBlock().GetHash()))
        return true;

    try {
        const CBlock& block = chainparams.GenesisBlock();
        FlatFilePos blockPos = SaveBlockToDisk(block, 0, chainparams, nullptr);
        if (blockPos.IsNull())
            return error("%s: writing genesis block to disk failed", __func__);
        CBlockIndex *pindex = m_blockman.AddToBlockIndex(block);
        ReceivedBlockTransactions(block, pindex, blockPos, chainparams.GetConsensus());
    } catch (const std::runtime_error& e) {
        return error("%s: failed to write genesis block: %s", __func__, e.what());
    }

    return true;
}

bool LoadGenesisBlock(const CChainParams& chainparams)
{
    return ::ChainstateActive().LoadGenesisBlock(chainparams);
}

void LoadExternalBlockFile(const CChainParams& chainparams, FILE* fileIn, FlatFilePos *dbp)
{
    // Map of disk positions for blocks with unknown parent (only used for reindex)
    static std::multimap<uint256, FlatFilePos> mapBlocksUnknownParent;
    int64_t nStart = GetTimeMillis();

    int nLoaded = 0;
    try {
        // This takes over fileIn and calls fclose() on it in the CBufferedFile destructor
        CBufferedFile blkdat(fileIn, 2*MAX_BLOCK_SERIALIZED_SIZE, MAX_BLOCK_SERIALIZED_SIZE+8, SER_DISK, CLIENT_VERSION);
        uint64_t nRewind = blkdat.GetPos();
        while (!blkdat.eof()) {
            if (ShutdownRequested()) return;

            blkdat.SetPos(nRewind);
            nRewind++; // start one byte further next time, in case of failure
            blkdat.SetLimit(); // remove former limit
            unsigned int nSize = 0;
            try {
                // locate a header
                unsigned char buf[CMessageHeader::MESSAGE_START_SIZE];
                blkdat.FindByte(chainparams.MessageStart()[0]);
                nRewind = blkdat.GetPos()+1;
                blkdat >> buf;
                if (memcmp(buf, chainparams.MessageStart(), CMessageHeader::MESSAGE_START_SIZE))
                    continue;
                // read size
                blkdat >> nSize;
                if (nSize < 80 || nSize > MAX_BLOCK_SERIALIZED_SIZE)
                    continue;
            } catch (const std::exception&) {
                // no valid block header found; don't complain
                break;
            }
            try {
                // read block
                uint64_t nBlockPos = blkdat.GetPos();
                if (dbp)
                    dbp->nPos = nBlockPos;
                blkdat.SetLimit(nBlockPos + nSize);
                blkdat.SetPos(nBlockPos);
                std::shared_ptr<CBlock> pblock = std::make_shared<CBlock>();
                CBlock& block = *pblock;
                blkdat >> block;
                nRewind = blkdat.GetPos();

                uint256 hash = block.GetHash();
                {
                    LOCK(cs_main);
                    // detect out of order blocks, and store them for later
                    if (hash != chainparams.GetConsensus().hashGenesisBlock && !LookupBlockIndex(block.hashPrevBlock)) {
                        LogPrint(BCLog::REINDEX, "%s: Out of order block %s, parent %s not known\n", __func__, hash.ToString(),
                                block.hashPrevBlock.ToString());
                        if (dbp)
                            mapBlocksUnknownParent.insert(std::make_pair(block.hashPrevBlock, *dbp));
                        continue;
                    }

                    // process in case the block isn't known yet
                    CBlockIndex* pindex = LookupBlockIndex(hash);
                    if (!pindex || (pindex->nStatus & BLOCK_HAVE_DATA) == 0) {
                      CValidationState state;
                      if (::ChainstateActive().AcceptBlock(pblock, state, chainparams, nullptr, true, dbp, nullptr)) {
                          nLoaded++;
                      }
                      if (state.IsError()) {
                          break;
                      }
                    } else if (hash != chainparams.GetConsensus().hashGenesisBlock && pindex->nHeight % 1000 == 0) {
                      LogPrint(BCLog::REINDEX, "Block Import: already had block %s at height %d\n", hash.ToString(), pindex->nHeight);
                    }
                }

                // Activate the genesis block so normal node progress can continue
                if (hash == chainparams.GetConsensus().hashGenesisBlock) {
                    CValidationState state;
                    if (!ActivateBestChain(state, chainparams)) {
                        break;
                    }
                }

                NotifyHeaderTip();

                // Recursively process earlier encountered successors of this block
                std::deque<uint256> queue;
                queue.push_back(hash);
                while (!queue.empty()) {
                    uint256 head = queue.front();
                    queue.pop_front();
                    std::pair<std::multimap<uint256, FlatFilePos>::iterator, std::multimap<uint256, FlatFilePos>::iterator> range = mapBlocksUnknownParent.equal_range(head);
                    while (range.first != range.second) {
                        std::multimap<uint256, FlatFilePos>::iterator it = range.first;
                        std::shared_ptr<CBlock> pblockrecursive = std::make_shared<CBlock>();
                        if (ReadBlockFromDisk(*pblockrecursive, it->second, chainparams.GetConsensus()))
                        {
                            LogPrint(BCLog::REINDEX, "%s: Processing out of order child %s of %s\n", __func__, pblockrecursive->GetHash().ToString(),
                                    head.ToString());
                            LOCK(cs_main);
                            CValidationState dummy;
                            if (::ChainstateActive().AcceptBlock(pblockrecursive, dummy, chainparams, nullptr, true, &it->second, nullptr))
                            {
                                nLoaded++;
                                queue.push_back(pblockrecursive->GetHash());
                            }
                        }
                        range.first++;
                        mapBlocksUnknownParent.erase(it);
                        NotifyHeaderTip();
                    }
                }
            } catch (const std::exception& e) {
                LogPrintf("%s: Deserialize or I/O error - %s\n", __func__, e.what());
            }
        }
    } catch (const std::runtime_error& e) {
        AbortNode(std::string("System error: ") + e.what());
    }
    LogPrintf("Loaded %i blocks from external file in %dms\n", nLoaded, GetTimeMillis() - nStart);
}

void CChainState::CheckBlockIndex(const Consensus::Params& consensusParams)
{
    if (!fCheckBlockIndex) {
        return;
    }

    LOCK(cs_main);

    // During a reindex, we read the genesis block and call CheckBlockIndex before ActivateBestChain,
    // so we have the genesis block in m_blockman.m_block_index but no active chain. (A few of the
    // tests when iterating the block tree require that m_chain has been initialized.)
    if (m_chain.Height() < 0) {
        assert(m_blockman.m_block_index.size() <= 1);
        return;
    }

    // Build forward-pointing map of the entire block tree.
    std::multimap<CBlockIndex*,CBlockIndex*> forward;
    for (const std::pair<const uint256, CBlockIndex*>& entry : m_blockman.m_block_index) {
        forward.insert(std::make_pair(entry.second->pprev, entry.second));
    }

    assert(forward.size() == m_blockman.m_block_index.size());

    std::pair<std::multimap<CBlockIndex*,CBlockIndex*>::iterator,std::multimap<CBlockIndex*,CBlockIndex*>::iterator> rangeGenesis = forward.equal_range(nullptr);
    CBlockIndex *pindex = rangeGenesis.first->second;
    rangeGenesis.first++;
    assert(rangeGenesis.first == rangeGenesis.second); // There is only one index entry with parent nullptr.

    // Iterate over the entire block tree, using depth-first search.
    // Along the way, remember whether there are blocks on the path from genesis
    // block being explored which are the first to have certain properties.
    size_t nNodes = 0;
    int nHeight = 0;
    CBlockIndex* pindexFirstInvalid = nullptr; // Oldest ancestor of pindex which is invalid.
    CBlockIndex* pindexFirstMissing = nullptr; // Oldest ancestor of pindex which does not have BLOCK_HAVE_DATA.
    CBlockIndex* pindexFirstNeverProcessed = nullptr; // Oldest ancestor of pindex for which nTx == 0.
    CBlockIndex* pindexFirstNotTreeValid = nullptr; // Oldest ancestor of pindex which does not have BLOCK_VALID_TREE (regardless of being valid or not).
    CBlockIndex* pindexFirstNotTransactionsValid = nullptr; // Oldest ancestor of pindex which does not have BLOCK_VALID_TRANSACTIONS (regardless of being valid or not).
    CBlockIndex* pindexFirstNotChainValid = nullptr; // Oldest ancestor of pindex which does not have BLOCK_VALID_CHAIN (regardless of being valid or not).
    CBlockIndex* pindexFirstNotScriptsValid = nullptr; // Oldest ancestor of pindex which does not have BLOCK_VALID_SCRIPTS (regardless of being valid or not).
    while (pindex != nullptr) {
        nNodes++;
        if (pindexFirstInvalid == nullptr && pindex->nStatus & BLOCK_FAILED_VALID) pindexFirstInvalid = pindex;
        if (pindexFirstMissing == nullptr && !(pindex->nStatus & BLOCK_HAVE_DATA)) pindexFirstMissing = pindex;
        if (pindexFirstNeverProcessed == nullptr && pindex->nTx == 0) pindexFirstNeverProcessed = pindex;
        if (pindex->pprev != nullptr && pindexFirstNotTreeValid == nullptr && (pindex->nStatus & BLOCK_VALID_MASK) < BLOCK_VALID_TREE) pindexFirstNotTreeValid = pindex;
        if (pindex->pprev != nullptr && pindexFirstNotTransactionsValid == nullptr && (pindex->nStatus & BLOCK_VALID_MASK) < BLOCK_VALID_TRANSACTIONS) pindexFirstNotTransactionsValid = pindex;
        if (pindex->pprev != nullptr && pindexFirstNotChainValid == nullptr && (pindex->nStatus & BLOCK_VALID_MASK) < BLOCK_VALID_CHAIN) pindexFirstNotChainValid = pindex;
        if (pindex->pprev != nullptr && pindexFirstNotScriptsValid == nullptr && (pindex->nStatus & BLOCK_VALID_MASK) < BLOCK_VALID_SCRIPTS) pindexFirstNotScriptsValid = pindex;

        // Begin: actual consistency checks.
        if (pindex->pprev == nullptr) {
            // Genesis block checks.
            assert(pindex->GetBlockHash() == consensusParams.hashGenesisBlock); // Genesis block's hash must match.
            assert(pindex == m_chain.Genesis()); // The current active chain's genesis block must be this block.
        }
        if (!pindex->HaveTxsDownloaded()) assert(pindex->nSequenceId <= 0); // nSequenceId can't be set positive for blocks that aren't linked (negative is used for preciousblock)
        // VALID_TRANSACTIONS is equivalent to nTx > 0 for all nodes (whether or not pruning has occurred).
        // HAVE_DATA is only equivalent to nTx > 0 (or VALID_TRANSACTIONS) if no pruning has occurred.
        if (!fHavePruned) {
            // If we've never pruned, then HAVE_DATA should be equivalent to nTx > 0
            assert(!(pindex->nStatus & BLOCK_HAVE_DATA) == (pindex->nTx == 0));
            assert(pindexFirstMissing == pindexFirstNeverProcessed);
        } else {
            // If we have pruned, then we can only say that HAVE_DATA implies nTx > 0
            if (pindex->nStatus & BLOCK_HAVE_DATA) assert(pindex->nTx > 0);
        }
        if (pindex->nStatus & BLOCK_HAVE_UNDO) assert(pindex->nStatus & BLOCK_HAVE_DATA);
        assert(((pindex->nStatus & BLOCK_VALID_MASK) >= BLOCK_VALID_TRANSACTIONS) == (pindex->nTx > 0)); // This is pruning-independent.
        // All parents having had data (at some point) is equivalent to all parents being VALID_TRANSACTIONS, which is equivalent to HaveTxsDownloaded().
        assert((pindexFirstNeverProcessed == nullptr) == pindex->HaveTxsDownloaded());
        assert((pindexFirstNotTransactionsValid == nullptr) == pindex->HaveTxsDownloaded());
        assert(pindex->nHeight == nHeight); // nHeight must be consistent.
        assert(pindex->pprev == nullptr || pindex->nChainWork >= pindex->pprev->nChainWork); // For every block except the genesis block, the chainwork must be larger than the parent's.
        assert(nHeight < 2 || (pindex->pskip && (pindex->pskip->nHeight < nHeight))); // The pskip pointer must point back for all but the first 2 blocks.
        assert(pindexFirstNotTreeValid == nullptr); // All m_blockman.m_block_index entries must at least be TREE valid
        if ((pindex->nStatus & BLOCK_VALID_MASK) >= BLOCK_VALID_TREE) assert(pindexFirstNotTreeValid == nullptr); // TREE valid implies all parents are TREE valid
        if ((pindex->nStatus & BLOCK_VALID_MASK) >= BLOCK_VALID_CHAIN) assert(pindexFirstNotChainValid == nullptr); // CHAIN valid implies all parents are CHAIN valid
        if ((pindex->nStatus & BLOCK_VALID_MASK) >= BLOCK_VALID_SCRIPTS) assert(pindexFirstNotScriptsValid == nullptr); // SCRIPTS valid implies all parents are SCRIPTS valid
        if (pindexFirstInvalid == nullptr) {
            // Checks for not-invalid blocks.
            assert((pindex->nStatus & BLOCK_FAILED_MASK) == 0); // The failed mask cannot be set for blocks without invalid parents.
        }
        if (!CBlockIndexWorkComparator()(pindex, m_chain.Tip()) && pindexFirstNeverProcessed == nullptr) {
            if (pindexFirstInvalid == nullptr) {
                // If this block sorts at least as good as the current tip and
                // is valid and we have all data for its parents, it must be in
                // setBlockIndexCandidates.  m_chain.Tip() must also be there
                // even if some data has been pruned.
                if (pindexFirstMissing == nullptr || pindex == m_chain.Tip()) {
                     assert(setBlockIndexCandidates.count(pindex));
                }
                // If some parent is missing, then it could be that this block was in
                // setBlockIndexCandidates but had to be removed because of the missing data.
                // In this case it must be in m_blocks_unlinked -- see test below.
            }
        } else { // If this block sorts worse than the current tip or some ancestor's block has never been seen, it cannot be in setBlockIndexCandidates.
            assert(setBlockIndexCandidates.count(pindex) == 0);
        }
        // Check whether this block is in m_blocks_unlinked.
        std::pair<std::multimap<CBlockIndex*,CBlockIndex*>::iterator,std::multimap<CBlockIndex*,CBlockIndex*>::iterator> rangeUnlinked = m_blockman.m_blocks_unlinked.equal_range(pindex->pprev);
        bool foundInUnlinked = false;
        while (rangeUnlinked.first != rangeUnlinked.second) {
            assert(rangeUnlinked.first->first == pindex->pprev);
            if (rangeUnlinked.first->second == pindex) {
                foundInUnlinked = true;
                break;
            }
            rangeUnlinked.first++;
        }
        if (pindex->pprev && (pindex->nStatus & BLOCK_HAVE_DATA) && pindexFirstNeverProcessed != nullptr && pindexFirstInvalid == nullptr) {
            // If this block has block data available, some parent was never received, and has no invalid parents, it must be in m_blocks_unlinked.
            assert(foundInUnlinked);
        }
        if (!(pindex->nStatus & BLOCK_HAVE_DATA)) assert(!foundInUnlinked); // Can't be in m_blocks_unlinked if we don't HAVE_DATA
        if (pindexFirstMissing == nullptr) assert(!foundInUnlinked); // We aren't missing data for any parent -- cannot be in m_blocks_unlinked.
        if (pindex->pprev && (pindex->nStatus & BLOCK_HAVE_DATA) && pindexFirstNeverProcessed == nullptr && pindexFirstMissing != nullptr) {
            // We HAVE_DATA for this block, have received data for all parents at some point, but we're currently missing data for some parent.
            assert(fHavePruned); // We must have pruned.
            // This block may have entered m_blocks_unlinked if:
            //  - it has a descendant that at some point had more work than the
            //    tip, and
            //  - we tried switching to that descendant but were missing
            //    data for some intermediate block between m_chain and the
            //    tip.
            // So if this block is itself better than m_chain.Tip() and it wasn't in
            // setBlockIndexCandidates, then it must be in m_blocks_unlinked.
            if (!CBlockIndexWorkComparator()(pindex, m_chain.Tip()) && setBlockIndexCandidates.count(pindex) == 0) {
                if (pindexFirstInvalid == nullptr) {
                    assert(foundInUnlinked);
                }
            }
        }
        // assert(pindex->GetBlockHash() == pindex->GetBlockHeader().GetHash()); // Perhaps too slow
        // End: actual consistency checks.

        // Try descending into the first subnode.
        std::pair<std::multimap<CBlockIndex*,CBlockIndex*>::iterator,std::multimap<CBlockIndex*,CBlockIndex*>::iterator> range = forward.equal_range(pindex);
        if (range.first != range.second) {
            // A subnode was found.
            pindex = range.first->second;
            nHeight++;
            continue;
        }
        // This is a leaf node.
        // Move upwards until we reach a node of which we have not yet visited the last child.
        while (pindex) {
            // We are going to either move to a parent or a sibling of pindex.
            // If pindex was the first with a certain property, unset the corresponding variable.
            if (pindex == pindexFirstInvalid) pindexFirstInvalid = nullptr;
            if (pindex == pindexFirstMissing) pindexFirstMissing = nullptr;
            if (pindex == pindexFirstNeverProcessed) pindexFirstNeverProcessed = nullptr;
            if (pindex == pindexFirstNotTreeValid) pindexFirstNotTreeValid = nullptr;
            if (pindex == pindexFirstNotTransactionsValid) pindexFirstNotTransactionsValid = nullptr;
            if (pindex == pindexFirstNotChainValid) pindexFirstNotChainValid = nullptr;
            if (pindex == pindexFirstNotScriptsValid) pindexFirstNotScriptsValid = nullptr;
            // Find our parent.
            CBlockIndex* pindexPar = pindex->pprev;
            // Find which child we just visited.
            std::pair<std::multimap<CBlockIndex*,CBlockIndex*>::iterator,std::multimap<CBlockIndex*,CBlockIndex*>::iterator> rangePar = forward.equal_range(pindexPar);
            while (rangePar.first->second != pindex) {
                assert(rangePar.first != rangePar.second); // Our parent must have at least the node we're coming from as child.
                rangePar.first++;
            }
            // Proceed to the next one.
            rangePar.first++;
            if (rangePar.first != rangePar.second) {
                // Move to the sibling.
                pindex = rangePar.first->second;
                break;
            } else {
                // Move up further.
                pindex = pindexPar;
                nHeight--;
                continue;
            }
        }
    }

    // Check that we actually traversed the entire map.
    assert(nNodes == forward.size());
}

std::string CBlockFileInfo::ToString() const
{
    return strprintf("CBlockFileInfo(blocks=%u, size=%u, heights=%u...%u, time=%s...%s)", nBlocks, nSize, nHeightFirst, nHeightLast, FormatISO8601Date(nTimeFirst), FormatISO8601Date(nTimeLast));
}

CBlockFileInfo* GetBlockFileInfo(size_t n)
{
    LOCK(cs_LastBlockFile);

    return &vinfoBlockFile.at(n);
}

ThresholdState VersionBitsTipState(const Consensus::Params& params, Consensus::DeploymentPos pos)
{
    LOCK(cs_main);
    return VersionBitsState(::ChainActive().Tip(), params, pos, versionbitscache);
}

BIP9Stats VersionBitsTipStatistics(const Consensus::Params& params, Consensus::DeploymentPos pos)
{
    LOCK(cs_main);
    return VersionBitsStatistics(::ChainActive().Tip(), params, pos);
}

int VersionBitsTipStateSinceHeight(const Consensus::Params& params, Consensus::DeploymentPos pos)
{
    LOCK(cs_main);
    return VersionBitsStateSinceHeight(::ChainActive().Tip(), params, pos, versionbitscache);
}

static const uint64_t MEMPOOL_DUMP_VERSION = 1;

bool LoadMempool(CTxMemPool& pool)
{
    const CChainParams& chainparams = Params();
    int64_t nExpiryTimeout = gArgs.GetArg("-mempoolexpiry", DEFAULT_MEMPOOL_EXPIRY) * 60 * 60;
    FILE* filestr = fsbridge::fopen(GetDataDir() / "mempool.dat", "rb");
    CAutoFile file(filestr, SER_DISK, CLIENT_VERSION);
    if (file.IsNull()) {
        LogPrintf("Failed to open mempool file from disk. Continuing anyway.\n");
        return false;
    }

    int64_t count = 0;
    int64_t expired = 0;
    int64_t failed = 0;
    int64_t already_there = 0;
    int64_t nNow = GetTime();

    try {
        uint64_t version;
        file >> version;
        if (version != MEMPOOL_DUMP_VERSION) {
            return false;
        }
        uint64_t num;
        file >> num;
        while (num--) {
            CTransactionRef tx;
            int64_t nTime;
            int64_t nFeeDelta;
            file >> tx;
            file >> nTime;
            file >> nFeeDelta;

            CAmount amountdelta = nFeeDelta;
            if (amountdelta) {
                pool.PrioritiseTransaction(tx->GetHash(), amountdelta);
            }
            CValidationState state;
            if (nTime + nExpiryTimeout > nNow) {
                LOCK(cs_main);
                AcceptToMemoryPoolWithTime(chainparams, pool, state, tx, nullptr /* pfMissingInputs */, nTime,
                                           nullptr /* plTxnReplaced */, false /* bypass_limits */, 0 /* nAbsurdFee */,
                                           false /* test_accept */);
                if (state.IsValid()) {
                    ++count;
                } else {
                    // mempool may contain the transaction already, e.g. from
                    // wallet(s) having loaded it while we were processing
                    // mempool transactions; consider these as valid, instead of
                    // failed, but mark them as 'already there'
                    if (pool.exists(tx->GetHash())) {
                        ++already_there;
                    } else {
                        ++failed;
                    }
                }
            } else {
                ++expired;
            }
            if (ShutdownRequested())
                return false;
        }
        std::map<uint256, CAmount> mapDeltas;
        file >> mapDeltas;

        for (const auto& i : mapDeltas) {
            pool.PrioritiseTransaction(i.first, i.second);
        }
    } catch (const std::exception& e) {
        LogPrintf("Failed to deserialize mempool data on disk: %s. Continuing anyway.\n", e.what());
        return false;
    }

    LogPrintf("Imported mempool transactions from disk: %i succeeded, %i failed, %i expired, %i already there\n", count, failed, expired, already_there);
    return true;
}

bool DumpMempool(const CTxMemPool& pool)
{
    int64_t start = GetTimeMicros();

    std::map<uint256, CAmount> mapDeltas;
    std::vector<TxMempoolInfo> vinfo;

    static Mutex dump_mutex;
    LOCK(dump_mutex);

    {
        LOCK(pool.cs);
        for (const auto &i : pool.mapDeltas) {
            mapDeltas[i.first] = i.second;
        }
        vinfo = pool.infoAll();
    }

    int64_t mid = GetTimeMicros();

    try {
        FILE* filestr = fsbridge::fopen(GetDataDir() / "mempool.dat.new", "wb");
        if (!filestr) {
            return false;
        }

        CAutoFile file(filestr, SER_DISK, CLIENT_VERSION);

        uint64_t version = MEMPOOL_DUMP_VERSION;
        file << version;

        file << (uint64_t)vinfo.size();
        for (const auto& i : vinfo) {
            file << *(i.tx);
            file << (int64_t)i.nTime;
            file << (int64_t)i.nFeeDelta;
            mapDeltas.erase(i.tx->GetHash());
        }

        file << mapDeltas;
        if (!FileCommit(file.Get()))
            throw std::runtime_error("FileCommit failed");
        file.fclose();
        RenameOver(GetDataDir() / "mempool.dat.new", GetDataDir() / "mempool.dat");
        int64_t last = GetTimeMicros();
        LogPrintf("Dumped mempool: %gs to copy, %gs to dump\n", (mid-start)*MICRO, (last-mid)*MICRO);
    } catch (const std::exception& e) {
        LogPrintf("Failed to dump mempool: %s. Continuing anyway.\n", e.what());
        return false;
    }
    return true;
}

//! Guess how far we are in the verification process at the given block index
//! require cs_main if pindex has not been validated yet (because nChainTx might be unset)
double GuessVerificationProgress(const ChainTxData& data, const CBlockIndex *pindex) {
    if (pindex == nullptr)
        return 0.0;

    int64_t nNow = time(nullptr);

    double fTxTotal;

    if (pindex->nChainTx <= data.nTxCount) {
        fTxTotal = data.nTxCount + (nNow - data.nTime) * data.dTxRate;
    } else {
        fTxTotal = pindex->nChainTx + (nNow - pindex->GetBlockTime()) * data.dTxRate;
    }

    return pindex->nChainTx / fTxTotal;
}

class CMainCleanup
{
public:
    CMainCleanup() {}
    ~CMainCleanup() {
        // block headers
        BlockMap::iterator it1 = g_blockman.m_block_index.begin();
        for (; it1 != g_blockman.m_block_index.end(); it1++)
            delete (*it1).second;
        g_blockman.m_block_index.clear();
    }
};
static CMainCleanup instance_of_cmaincleanup;<|MERGE_RESOLUTION|>--- conflicted
+++ resolved
@@ -3347,11 +3347,7 @@
         LogPrint(BCLog::BENCH, "  - Connect total: %.2fms [%.2fs (%.2fms/blk)]\n", (nTime3 - nTime2) * MILLI, nTimeConnectTotal * MICRO, nTimeConnectTotal * MILLI / nBlocksTotal);
         if (IsEVMEnabled(pindexNew->nHeight, mnview, chainparams.GetConsensus())) {
             CrossBoundaryResult result;
-<<<<<<< HEAD
             evm_try_finalize_block(result, evmQueueId);
-=======
-            evm_try_finalize(result, evmQueueId, true, blockConnecting.nBits, beneficiary, blockConnecting.GetBlockTime(), pindexNew->nHeight);
->>>>>>> 5bd8d426
             if (!result.ok) {
                 state.Invalid(ValidationInvalidReason::CONSENSUS,
                                          error("EVM finalization failed: %s", result.reason.c_str()),
