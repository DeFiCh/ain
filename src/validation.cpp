--- conflicted
+++ resolved
@@ -2159,21 +2159,12 @@
 std::vector<CAuctionBatch> CollectAuctionBatches(const CCollateralLoans& collLoan, const TAmounts& collBalances, const TAmounts& loanBalances)
 {
     constexpr const uint64_t batchThreshold = 10000 * COIN; // 10k USD
-<<<<<<< HEAD
-    auto totalCollaterals = collLoan.totalCollaterals;
-    auto totalLoans = collLoan.totalLoans;
-
-    auto maxCollaterals = totalCollaterals;
-    auto maxCollBalances = collBalances;
-    auto maxLoans = totalLoans;
-=======
     auto totalCollateralsValue = collLoan.totalCollaterals;
     auto totalLoansValue = collLoan.totalLoans;
 
     auto maxCollateralsValue = totalCollateralsValue;
     auto maxLoansValue = totalLoansValue;
     auto maxCollBalances = collBalances;
->>>>>>> 79e5b28f
 
     auto CreateAuctionBatch = [&maxCollBalances, &collBalances](CTokenAmount loanAmount, CAmount chunk) {
         CAuctionBatch batch{};
@@ -3072,11 +3063,7 @@
     if (pindex->nHeight % chainparams.GetConsensus().blocksCollateralizationRatioCalculation() == 0) {
         bool useNextPrice = false, requireLivePrice = true;
         LogPrint(BCLog::LOAN,"ProcessLoanEvents()->ForEachVaultCollateral():\n"); /* Continued */
-<<<<<<< HEAD
-        
-=======
-
->>>>>>> 79e5b28f
+
         cache.ForEachVaultCollateral([&](const CVaultId& vaultId, const CBalances& collaterals) {
             auto collateral = cache.GetLoanCollaterals(vaultId, collaterals, pindex->nHeight, pindex->nTime, useNextPrice, requireLivePrice);
             if (!collateral) {
@@ -3099,16 +3086,10 @@
             assert(loanTokens);
 
             // Get the interest rate for each loan token in the vault, find
-<<<<<<< HEAD
             // the interest value and move it to the totals, removing it from the
             // vault, while also stopping the vault from accumulating interest
             // further. Note, however, it's added back so that it's accurate
             // for auction calculations. 
-=======
-            // the interest value and move it to the totals. (Removing it from the
-            // vault), while also stopping the vault from accumulating interest
-            // further. (WIP: Putting the interest back in now)
->>>>>>> 79e5b28f
             CBalances totalInterest;
             for (auto& loan : loanTokens->balances) {
                 auto tokenId = loan.first;
@@ -3119,7 +3100,6 @@
                 auto subInterest = TotalInterest(*rate, pindex->nHeight);
                 totalInterest.Add({tokenId, subInterest});
 
-<<<<<<< HEAD
                 // Remove the interests from the vault and the storage respectively  
                 cache.SubLoanToken(vaultId, {tokenId, tokenValue});
                 LogPrint(BCLog::LOAN,"\t\t"); /* Continued */
@@ -3128,16 +3108,6 @@
                 loan.second += subInterest;
             }
             
-=======
-                // Remove the interests from the vault and the storage respectively
-                cache.SubLoanToken(vaultId, {tokenId, tokenValue});
-                LogPrint(BCLog::LOAN,"\t\t"); /* Continued */
-                cache.EraseInterest(pindex->nHeight, vaultId, vault->schemeId, tokenId, tokenValue, subInterest);
-                // FIX: Putting this back in now for collateral calc.
-                loan.second += subInterest;
-            }
-
->>>>>>> 79e5b28f
             // Remove the collaterals out of the vault.
             // (Prep to get the auction batches instead)
             for (const auto& col : collaterals.balances) {
@@ -3161,11 +3131,8 @@
                 cache.StoreAuctionBatch(vaultId, i, batch);
             }
 
-<<<<<<< HEAD
             // All done. Ready to save the overall auction. 
-=======
-            // All done. Ready to save the overall auction.
->>>>>>> 79e5b28f
+
             cache.StoreAuction(vaultId, CAuctionData{
                                             uint32_t(batches.size()),
                                             pindex->nHeight + chainparams.GetConsensus().blocksCollateralAuction(),
