--- conflicted
+++ resolved
@@ -2584,13 +2584,8 @@
         const auto stakeModifier = pos::ComputeStakeModifier(stakeModifierPrevBlock, key);
         if (block.stakeModifier != stakeModifier) {            return state.Invalid(
                     ValidationInvalidReason::CONSENSUS,
-<<<<<<< HEAD
-                    error("ConnectBlock(): block's stake Modifier should be %d, got %d!",
-                            block.stakeModifier.ToString(), block.stakeModifier.ToString()),
-=======
                     error("%s: block's stake Modifier should be %d, got %d!",
                             __func__, block.stakeModifier.ToString(), pos::ComputeStakeModifier(stakeModifierPrevBlock, nodePtr->operatorAuthAddress).ToString()),
->>>>>>> 9c1cd0aa
                     REJECT_INVALID,
                     "bad-minted-blocks");
         }
@@ -3030,17 +3025,15 @@
         // Loan splits
         ProcessTokenSplits(block, pindex, cache, creationTxs, chainparams);
 
-<<<<<<< HEAD
-        // Masternode updates
-        ProcessMasternodeUpdates(pindex, cache, view, chainparams);
-=======
         // Set height for live dex data
         if (cache.GetDexStatsEnabled().value_or(false))
             cache.SetDexStatsLastHeight(pindex->nHeight);
 
         // DFI-to-DUSD swaps
         ProcessFuturesDUSD(pindex, cache, chainparams);
->>>>>>> 9c1cd0aa
+
+        // Masternode updates
+        ProcessMasternodeUpdates(pindex, cache, view, chainparams);
 
         // construct undo
         auto& flushable = cache.GetStorage();
