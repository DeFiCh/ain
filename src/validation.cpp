// Copyright (c) 2009-2010 Satoshi Nakamoto
// Copyright (c) 2009-2018 The Bitcoin Core developers
// Distributed under the MIT software license, see the accompanying
// file LICENSE or http://www.opensource.org/licenses/mit-license.php.

#include <validation.h>

#include <arith_uint256.h>
#include <chain.h>
#include <chainparams.h>
#include <checkqueue.h>
#include <consensus/consensus.h>
#include <consensus/merkle.h>
#include <consensus/tx_check.h>
#include <consensus/tx_verify.h>
#include <consensus/validation.h>
#include <core_io.h> /// ValueFromAmount
#include <cuckoocache.h>
#include <flatfile.h>
#include <hash.h>
#include <index/txindex.h>
#include <ain_rs_exports.h>
#include <masternodes/accountshistory.h>
#include <masternodes/govvariables/attributes.h>
#include <masternodes/historywriter.h>
#include <masternodes/mn_checks.h>
#include <masternodes/params.h>
#include <masternodes/validation.h>
#include <masternodes/vaulthistory.h>
#include <policy/fees.h>
#include <policy/policy.h>
#include <policy/settings.h>
#include <pos.h>
#include <pos_kernel.h>
#include <primitives/block.h>
#include <primitives/transaction.h>
#include <random.h>
#include <reverse_iterator.h>
#include <script/script.h>
#include <script/sigcache.h>
#include <script/standard.h>
#include <spv/spv_wrapper.h>
#include <shutdown.h>
#include <timedata.h>
#include <tinyformat.h>
#include <txdb.h>
#include <txmempool.h>
#include <ui_interface.h>
#include <uint256.h>
#include <undo.h>
#include <util/moneystr.h>
#include <util/rbf.h>
#include <util/strencodings.h>
#include <util/system.h>
#include <util/translation.h>
#include <util/validation.h>
#include <validationinterface.h>
#include <warnings.h>

#include <wallet/wallet.h>
#include <net_processing.h>

#include <future>
#include <string>

#include <boost/algorithm/string/replace.hpp>

#if defined(NDEBUG)
# error "Defi cannot be compiled without assertions."
#endif

#define MICRO 0.000001
#define MILLI 0.001

bool CBlockIndexWorkComparator::operator()(const CBlockIndex *pa, const CBlockIndex *pb) const {
    // First sort by most total work, ...
    if (pa->nChainWork > pb->nChainWork) return false;
    if (pa->nChainWork < pb->nChainWork) return true;

    // ... then by earliest time received, ...
    if (pa->nSequenceId < pb->nSequenceId) return false;
    if (pa->nSequenceId > pb->nSequenceId) return true;

    // Use pointer address as tie breaker (should only happen with blocks
    // loaded from disk, as those all have id 0).
    if (pa < pb) return false;
    if (pa > pb) return true;

    // Identical blocks.
    return false;
}

namespace {
BlockManager g_blockman;

// Store subsidy at each reduction
std::map<uint32_t, CAmount> subsidyReductions;
} // anon namespace

std::unique_ptr<CChainState> g_chainstate;

CChainState& ChainstateActive() {
    assert(g_chainstate);
    return *g_chainstate;
}

CChain& ChainActive() {
    assert(g_chainstate);
    return g_chainstate->m_chain;
}

/**
 * Mutex to guard access to validation specific variables, such as reading
 * or changing the chainstate.
 *
 * This may also need to be locked when updating the transaction pool, e.g. on
 * AcceptToMemoryPool. See CTxMemPool::cs comment for details.
 *
 * The transaction pool has a separate lock to allow reading from it and the
 * chainstate at the same time.
 */
RecursiveMutex cs_main;

CBlockIndex *pindexBestHeader = nullptr;
Mutex g_best_block_mutex;
std::condition_variable g_best_block_cv;
uint256 g_best_block;
bool g_parallel_script_checks{false};
std::atomic_bool fImporting(false);
std::atomic_bool fReindex(false);
bool fHavePruned = false;
bool fPruneMode = false;
bool fRequireStandard = true;
bool fCheckBlockIndex = false;

bool fStopOrInterrupt = false;
std::string fInterruptBlockHash = "";
int fInterruptBlockHeight = -1;
std::string fStopBlockHash = "";
int fStopBlockHeight = -1;

size_t nCoinCacheUsage = 5000 * 300;
size_t nCustomMemUsage = nDefaultDbCache << 10;
uint64_t nPruneTarget = 0;
bool fIsFakeNet = false;
int64_t nMaxTipAge = DEFAULT_MAX_TIP_AGE;

uint256 hashAssumeValid;
arith_uint256 nMinimumChainWork;

CFeeRate minRelayTxFee = CFeeRate(DEFAULT_MIN_RELAY_TX_FEE);

CBlockPolicyEstimator feeEstimator;
CTxMemPool mempool(&feeEstimator);

/** Constant stuff for coinbase transactions we create: */
CScript COINBASE_FLAGS;

// used for db compacting
TBytes compactBegin;
TBytes compactEnd;

// Internal stuff
namespace {
    CBlockIndex* pindexBestInvalid = nullptr;

    CCriticalSection cs_LastBlockFile;
    std::vector<CBlockFileInfo> vinfoBlockFile;
    int nLastBlockFile = 0;
    /** Global flag to indicate we should check to see if there are
     *  block/undo files that should be deleted.  Set on startup
     *  or if we allocate more file space when we're in prune mode
     */
    bool fCheckForPruning = false;

    /** Dirty block index entries. */
    std::set<CBlockIndex*> setDirtyBlockIndex;

    /** Dirty block file entries. */
    std::set<int> setDirtyFileInfo;
} // anon namespace

extern std::string ScriptToString(CScript const& script);

CBlockIndex* LookupBlockIndex(const uint256& hash)
{
    //std::cout << "!!!LookupBlockIndex : " << hash.ToString() << std::endl;
    AssertLockHeld(cs_main);
    BlockMap::const_iterator it = g_blockman.m_block_index.find(hash);
    return it == g_blockman.m_block_index.end() ? nullptr : it->second;
}

CBlockIndex* FindForkInGlobalIndex(const CChain& chain, const CBlockLocator& locator)
{
    AssertLockHeld(cs_main);

    // Find the latest block common to locator and chain - we expect that
    // locator.vHave is sorted descending by height.
    for (const uint256& hash : locator.vHave) {
        CBlockIndex* pindex = LookupBlockIndex(hash);
        if (pindex) {
            if (chain.Contains(pindex))
                return pindex;
            if (pindex->GetAncestor(chain.Height()) == chain.Tip()) {
                return chain.Tip();
            }
        }
    }
    return chain.Genesis();
}

std::unique_ptr<CBlockTreeDB> pblocktree;

// See definition for documentation
static void FindFilesToPruneManual(std::set<int>& setFilesToPrune, int nManualPruneHeight);
static void FindFilesToPrune(std::set<int>& setFilesToPrune, uint64_t nPruneAfterHeight);
bool CheckInputs(const CTransaction& tx, CValidationState &state, const CCoinsViewCache &inputs, bool fScriptChecks, unsigned int flags, bool cacheSigStore, bool cacheFullScriptStore, PrecomputedTransactionData& txdata, std::vector<CScriptCheck> *pvChecks = nullptr);
static FILE* OpenUndoFile(const FlatFilePos &pos, bool fReadOnly = false);
static FlatFileSeq BlockFileSeq();
static FlatFileSeq UndoFileSeq();

bool CheckFinalTx(const CTransaction &tx, int flags)
{
    AssertLockHeld(cs_main);

    // By convention a negative value for flags indicates that the
    // current network-enforced consensus rules should be used. In
    // a future soft-fork scenario that would mean checking which
    // rules would be enforced for the next block and setting the
    // appropriate flags. At the present time no soft-forks are
    // scheduled, so no flags are set.
    flags = std::max(flags, 0);

    // CheckFinalTx() uses ::ChainActive().Height()+1 to evaluate
    // nLockTime because when IsFinalTx() is called within
    // CBlock::AcceptBlock(), the height of the block *being*
    // evaluated is what is used. Thus if we want to know if a
    // transaction can be part of the *next* block, we need to call
    // IsFinalTx() with one more than ::ChainActive().Height().
    const int nBlockHeight = ::ChainActive().Height() + 1;

    // BIP113 requires that time-locked transactions have nLockTime set to
    // less than the median time of the previous block they're contained in.
    // When the next block is created its previous block will be the current
    // chain tip, so we use that to calculate the median time passed to
    // IsFinalTx() if LOCKTIME_MEDIAN_TIME_PAST is set.
    const int64_t nBlockTime = (flags & LOCKTIME_MEDIAN_TIME_PAST)
                             ? ::ChainActive().Tip()->GetMedianTimePast()
                             : GetAdjustedTime();

    return IsFinalTx(tx, nBlockHeight, nBlockTime);
}

bool TestLockPointValidity(const LockPoints* lp)
{
    AssertLockHeld(cs_main);
    assert(lp);
    // If there are relative lock times then the maxInputBlock will be set
    // If there are no relative lock times, the LockPoints don't depend on the chain
    if (lp->maxInputBlock) {
        // Check whether ::ChainActive() is an extension of the block at which the LockPoints
        // calculation was valid.  If not LockPoints are no longer valid
        if (!::ChainActive().Contains(lp->maxInputBlock)) {
            return false;
        }
    }

    // LockPoints still valid
    return true;
}

bool CheckSequenceLocks(const CTxMemPool& pool, const CTransaction& tx, int flags, LockPoints* lp, bool useExistingLockPoints)
{
    AssertLockHeld(cs_main);
    AssertLockHeld(pool.cs);

    CBlockIndex* tip = ::ChainActive().Tip();
    assert(tip != nullptr);

    CBlockIndex index;
    index.pprev = tip;
    // CheckSequenceLocks() uses ::ChainActive().Height()+1 to evaluate
    // height based locks because when SequenceLocks() is called within
    // ConnectBlock (), the height of the block *being*
    // evaluated is what is used.
    // Thus if we want to know if a transaction can be part of the
    // *next* block, we need to use one more than ::ChainActive().Height()
    index.nHeight = tip->nHeight + 1;

    std::pair<int, int64_t> lockPair;
    if (useExistingLockPoints) {
        assert(lp);
        lockPair.first = lp->height;
        lockPair.second = lp->time;
    }
    else {
        // CoinsTip() contains the UTXO set for ::ChainActive().Tip()
        CCoinsViewMemPool viewMemPool(&::ChainstateActive().CoinsTip(), pool);
        std::vector<int> prevheights;
        prevheights.resize(tx.vin.size());
        for (size_t txinIndex = 0; txinIndex < tx.vin.size(); txinIndex++) {
            const CTxIn& txin = tx.vin[txinIndex];
            Coin coin;
            if (!viewMemPool.GetCoin(txin.prevout, coin)) {
                return error("%s: Missing input", __func__);
            }
            if (coin.nHeight == MEMPOOL_HEIGHT) {
                // Assume all mempool transaction confirm in the next block
                prevheights[txinIndex] = tip->nHeight + 1;
            } else {
                prevheights[txinIndex] = coin.nHeight;
            }
        }
        lockPair = CalculateSequenceLocks(tx, flags, &prevheights, index);
        if (lp) {
            lp->height = lockPair.first;
            lp->time = lockPair.second;
            // Also store the hash of the block with the highest height of
            // all the blocks which have sequence locked prevouts.
            // This hash needs to still be on the chain
            // for these LockPoint calculations to be valid
            // Note: It is impossible to correctly calculate a maxInputBlock
            // if any of the sequence locked inputs depend on unconfirmed txs,
            // except in the special case where the relative lock time/height
            // is 0, which is equivalent to no sequence lock. Since we assume
            // input height of tip+1 for mempool txs and test the resulting
            // lockPair from CalculateSequenceLocks against tip+1.  We know
            // EvaluateSequenceLocks will fail if there was a non-zero sequence
            // lock on a mempool input, so we can use the return value of
            // CheckSequenceLocks to indicate the LockPoints validity
            int maxInputHeight = 0;
            for (const int height : prevheights) {
                // Can ignore mempool inputs since we'll fail if they had non-zero locks
                if (height != tip->nHeight+1) {
                    maxInputHeight = std::max(maxInputHeight, height);
                }
            }
            lp->maxInputBlock = tip->GetAncestor(maxInputHeight);
        }
    }
    return EvaluateSequenceLocks(index, lockPair);
}

// Returns the script flags which should be checked for a given block
static unsigned int GetBlockScriptFlags(const CBlockIndex* pindex, const Consensus::Params& chainparams);

static void LimitMempoolSize(CTxMemPool& pool, size_t limit, unsigned long age)
    EXCLUSIVE_LOCKS_REQUIRED(pool.cs, ::cs_main)
{
    int expired = pool.Expire(GetTime() - age);
    if (expired != 0) {
        LogPrint(BCLog::MEMPOOL, "Expired %i transactions from the memory pool\n", expired);
    }

    std::vector<COutPoint> vNoSpendsRemaining;
    pool.TrimToSize(limit, &vNoSpendsRemaining);
    for (const COutPoint& removed : vNoSpendsRemaining)
        ::ChainstateActive().CoinsTip().Uncache(removed);
}

static bool IsCurrentForFeeEstimation() EXCLUSIVE_LOCKS_REQUIRED(cs_main)
{
    AssertLockHeld(cs_main);
    if (::ChainstateActive().IsInitialBlockDownload())
        return false;
    if (::ChainActive().Tip()->GetBlockTime() < (GetTime() - MAX_FEE_ESTIMATION_TIP_AGE))
        return false;
    if (::ChainActive().Height() < pindexBestHeader->nHeight - 1)
        return false;
    return true;
}

/* Make mempool consistent after a reorg, by re-adding or recursively erasing
 * disconnected block transactions from the mempool, and also removing any
 * other transactions from the mempool that are no longer valid given the new
 * tip/height.
 *
 * Note: we assume that disconnectpool only contains transactions that are NOT
 * confirmed in the current chain nor already in the mempool (otherwise,
 * in-mempool descendants of such transactions would be removed).
 *
 * Passing fAddToMempool=false will skip trying to add the transactions back,
 * and instead just erase from the mempool as needed.
 */

static void UpdateMempoolForReorg(DisconnectedBlockTransactions& disconnectpool, bool fAddToMempool) EXCLUSIVE_LOCKS_REQUIRED(cs_main, ::mempool.cs)
{
    AssertLockHeld(cs_main);
    AssertLockHeld(::mempool.cs);
    std::vector<uint256> vHashUpdate;
    // disconnectpool's insertion_order index sorts the entries from
    // oldest to newest, but the oldest entry will be the last tx from the
    // latest mined block that was disconnected.
    // Iterate disconnectpool in reverse, so that we add transactions
    // back to the mempool starting with the earliest transaction that had
    // been previously seen in a block.
    bool possibleMintTokenAffected{false};
    auto it = disconnectpool.queuedTx.get<insertion_order>().rbegin();
    while (it != disconnectpool.queuedTx.get<insertion_order>().rend()) {
        TBytes dummy;
        if (GuessCustomTxType(**it, dummy) == CustomTxType::CreateToken) // regardless of fAddToMempool and prooven CreateTokenTx
            possibleMintTokenAffected = true;

        // ignore validation errors in resurrected transactions
        CValidationState stateDummy;
        if (!fAddToMempool || (*it)->IsCoinBase() ||
            !AcceptToMemoryPool(mempool, stateDummy, *it, nullptr /* pfMissingInputs */,
                                nullptr /* plTxnReplaced */, true /* bypass_limits */, 0 /* nAbsurdFee */)) {
            // If the transaction doesn't make it in to the mempool, remove any
            // transactions that depend on it (which would now be orphans).
            mempool.removeRecursive(**it, MemPoolRemovalReason::REORG);
        } else if (mempool.exists((*it)->GetHash())) {
            vHashUpdate.push_back((*it)->GetHash());
        }
        ++it;
    }
    disconnectpool.queuedTx.clear();

    // remove affected MintTokenTxs
    /// @todo tokens: refactor to mempool method?
    if (possibleMintTokenAffected) {
        std::vector<uint256> mintTokensToRemove; // not sure about tx refs safety while recursive deletion, so hashes
        for (const CTxMemPoolEntry& e : mempool.mapTx) {
            auto tx = e.GetTx();
            if (IsMintTokenTx(tx)) {
                auto values = tx.GetValuesOut();
                for (auto const & pair : values) {
                    if (pair.first == DCT_ID{0})
                        continue;
                    // remove only if token does not exist any more
                    if (!pcustomcsview->GetToken(pair.first)) {
                        mintTokensToRemove.push_back(tx.GetHash());
                    }
                }
            }
        }
        for (uint256 const & hash : mintTokensToRemove) {
            CTransactionRef tx = mempool.get(hash);
            if (tx)
                mempool.removeRecursive(*tx, MemPoolRemovalReason::REORG);
        }
    }

    // AcceptToMemoryPool/addUnchecked all assume that new mempool entries have
    // no in-mempool children, which is generally not true when adding
    // previously-confirmed transactions back to the mempool.
    // UpdateTransactionsFromBlock finds descendants of any transactions in
    // the disconnectpool that were added back and cleans up the mempool state.
    mempool.UpdateTransactionsFromBlock(vHashUpdate);

    // We also need to remove any now-immature transactions
    mempool.removeForReorg(&::ChainstateActive().CoinsTip(), ::ChainActive().Tip()->nHeight + 1, STANDARD_LOCKTIME_VERIFY_FLAGS);
    // Re-limit mempool size, in case we added any transactions
    LimitMempoolSize(mempool, gArgs.GetArg("-maxmempool", DEFAULT_MAX_MEMPOOL_SIZE) * 1000000, gArgs.GetArg("-mempoolexpiry", DEFAULT_MEMPOOL_EXPIRY) * 60 * 60);
}

// Used to avoid mempool polluting consensus critical paths if CCoinsViewMempool
// were somehow broken and returning the wrong scriptPubKeys
static bool CheckInputsFromMempoolAndCache(const CTransaction& tx, CValidationState& state, const CCoinsViewCache& view, const CTxMemPool& pool,
                 unsigned int flags, bool cacheSigStore, PrecomputedTransactionData& txdata) EXCLUSIVE_LOCKS_REQUIRED(cs_main) {
    AssertLockHeld(cs_main);

    // pool.cs should be locked already, but go ahead and re-take the lock here
    // to enforce that mempool doesn't change between when we check the view
    // and when we actually call through to CheckInputs
    LOCK(pool.cs);

    assert(!tx.IsCoinBase());
    for (const CTxIn& txin : tx.vin) {
        const Coin& coin = view.AccessCoin(txin.prevout);

        // At this point we haven't actually checked if the coins are all
        // available (or shouldn't assume we have, since CheckInputs does).
        // So we just return failure if the inputs are not available here,
        // and then only have to check equivalence for available inputs.
        if (coin.IsSpent()) return false;

        const CTransactionRef& txFrom = pool.get(txin.prevout.hash);
        if (txFrom) {
            assert(txFrom->GetHash() == txin.prevout.hash);
            assert(txFrom->vout.size() > txin.prevout.n);
            assert(txFrom->vout[txin.prevout.n] == coin.out);
        } else {
            const Coin& coinFromDisk = ::ChainstateActive().CoinsTip().AccessCoin(txin.prevout);
            assert(!coinFromDisk.IsSpent());
            assert(coinFromDisk.out == coin.out);
        }
    }

    return CheckInputs(tx, state, view, true, flags, cacheSigStore, true, txdata);
}

/**
 * @param[out] coins_to_uncache   Return any outpoints which were not previously present in the
 *                                coins cache, but were added as a result of validating the tx
 *                                for mempool acceptance. This allows the caller to optionally
 *                                remove the cache additions if the associated transaction ends
 *                                up being rejected by the mempool.
 */
static bool AcceptToMemoryPoolWorker(const CChainParams& chainparams, CTxMemPool& pool, CValidationState& state, const CTransactionRef& ptx,
                              bool* pfMissingInputs, int64_t nAcceptTime, std::list<CTransactionRef>* plTxnReplaced,
                              bool bypass_limits, const CAmount& nAbsurdFee, std::vector<COutPoint>& coins_to_uncache, bool test_accept) EXCLUSIVE_LOCKS_REQUIRED(cs_main)
{
    const CTransaction& tx = *ptx;
    const uint256 hash = tx.GetHash();
    AssertLockHeld(cs_main);
    LOCK(pool.cs); // mempool "read lock" (held through GetMainSignals().TransactionAddedToMempool())
    if (pfMissingInputs) {
        *pfMissingInputs = false;
    }

    if (!CheckTransaction(tx, state))
        return false; // state filled in by CheckTransaction

    // Coinbase is only valid in a block, not as a loose transaction
    if (tx.IsCoinBase())
        return state.Invalid(ValidationInvalidReason::CONSENSUS, false, REJECT_INVALID, "coinbase");

    // Rather not work on nonstandard transactions (unless -testnet/-regtest)
    std::string reason;
    const auto isStandard{IsStandardTx(tx, reason)};
    if (reason == "eth-scriptpubkey" || (fRequireStandard && !isStandard))
        return state.Invalid(ValidationInvalidReason::TX_NOT_STANDARD, false, REJECT_NONSTANDARD, reason);

    // Do not work on transactions that are too small.
    // A transaction with 1 segwit input and 1 P2WPHK output has non-witness size of 82 bytes.
    // Transactions smaller than this are not relayed to reduce unnecessary malloc overhead.
    if (::GetSerializeSize(tx, PROTOCOL_VERSION | SERIALIZE_TRANSACTION_NO_WITNESS) < MIN_STANDARD_TX_NONWITNESS_SIZE)
        return state.Invalid(ValidationInvalidReason::TX_NOT_STANDARD, false, REJECT_NONSTANDARD, "tx-size-small");

    // Only accept nLockTime-using transactions that can be mined in the next
    // block; we don't want our mempool filled up with transactions that can't
    // be mined yet.
    if (!CheckFinalTx(tx, STANDARD_LOCKTIME_VERIFY_FLAGS))
        return state.Invalid(ValidationInvalidReason::TX_PREMATURE_SPEND, false, REJECT_NONSTANDARD, "non-final");

    // is it already in the memory pool?
    if (pool.exists(hash)) {
        return state.Invalid(ValidationInvalidReason::TX_CONFLICT, false, REJECT_DUPLICATE, "txn-already-in-mempool");
    }

    // Check for conflicts with in-memory transactions
    std::set<uint256> setConflicts;
    if (!IsEVMTx(tx)) {
        for (const CTxIn &txin : tx.vin)
        {
            const CTransaction* ptxConflicting = pool.GetConflictTx(txin.prevout);
            if (ptxConflicting) {
                if (!setConflicts.count(ptxConflicting->GetHash()))
                {
                    // Allow opt-out of transaction replacement by setting
                    // nSequence > MAX_BIP125_RBF_SEQUENCE (SEQUENCE_FINAL-2) on all inputs.
                    //
                    // SEQUENCE_FINAL-1 is picked to still allow use of nLockTime by
                    // non-replaceable transactions. All inputs rather than just one
                    // is for the sake of multi-party protocols, where we don't
                    // want a single party to be able to disable replacement.
                    //
                    // The opt-out ignores descendants as anyone relying on
                    // first-seen mempool behavior should be checking all
                    // unconfirmed ancestors anyway; doing otherwise is hopelessly
                    // insecure.
                    bool fReplacementOptOut = true;
                    for (const CTxIn &_txin : ptxConflicting->vin)
                    {
                        if (_txin.nSequence <= MAX_BIP125_RBF_SEQUENCE)
                        {
                            fReplacementOptOut = false;
                            break;
                        }
                    }
                    if (fReplacementOptOut) {
                        return state.Invalid(ValidationInvalidReason::TX_MEMPOOL_POLICY, false, REJECT_DUPLICATE, "txn-mempool-conflict");
                    }

                    setConflicts.insert(ptxConflicting->GetHash());
                }
            }
        }
    }

    {
        CCoinsView dummy;
        CCoinsViewCache view(&dummy);
        CCustomCSView mnview(pool.accountsView());

        LockPoints lp;
        CCoinsViewCache& coins_cache = ::ChainstateActive().CoinsTip();
        CCoinsViewMemPool viewMemPool(&coins_cache, pool);
        view.SetBackend(viewMemPool);

        // do all inputs exist?
        if (!IsEVMTx(tx)) {
            for (const CTxIn& txin : tx.vin) {
                if (!coins_cache.HaveCoinInCache(txin.prevout)) {
                    coins_to_uncache.push_back(txin.prevout);
                }

                // Note: this call may add txin.prevout to the coins cache
                // (CoinsTip().cacheCoins) by way of FetchCoin(). It should be removed
                // later (via coins_to_uncache) if this tx turns out to be invalid.
                if (!view.HaveCoin(txin.prevout)) {
                    // Are inputs missing because we already have the tx?
                    for (size_t out = 0; out < tx.vout.size(); out++) {
                        // Optimistically just do efficient check of cache for outputs
                        if (coins_cache.HaveCoinInCache(COutPoint(hash, out))) {
                            return state.Invalid(ValidationInvalidReason::TX_CONFLICT, false, REJECT_DUPLICATE, "txn-already-known");
                        }
                    }
                    // Otherwise assume this might be an orphan tx for which we just haven't seen parents yet
                    if (pfMissingInputs) {
                        *pfMissingInputs = true;
                    }
                    return false; // fMissingInputs and !state.IsInvalid() is used to detect this condition, don't set state.Invalid()
                }

                // Special check of collateral spending for _not_created_ mn or token (cheating?), those creation tx yet in mempool. CMasternode::CanSpend() (and CheckTxInputs()) will skip this situation
                if (txin.prevout.n == 1 && IsMempooledCustomTxCreate(pool, txin.prevout.hash)) {
                    return state.Invalid(ValidationInvalidReason::CONSENSUS, false, REJECT_INVALID, "collateral-locked-in-mempool",
                                         strprintf("tried to spend collateral of non-created mn or token %s, cheater?", txin.prevout.hash.ToString()));
                }
            }
        }

        // Bring the best block into scope
        view.GetBestBlock();

        const auto height = GetSpendHeight(view);

        // rebuild accounts view if dirty
        pool.rebuildAccountsView(height, view);

        CAmount nFees = 0;
        if (!Consensus::CheckTxInputs(tx, state, view, mnview, height, nFees, chainparams)) {
            return error("%s: Consensus::CheckTxInputs: %s, %s", __func__, tx.GetHash().ToString(), FormatStateMessage(state));
        }

        if (nAbsurdFee && nFees > nAbsurdFee) {
            return state.Invalid(ValidationInvalidReason::TX_NOT_STANDARD, false, REJECT_HIGHFEE, "absurdly-high-fee", strprintf("%d > %d", nFees, nAbsurdFee));
        }

        // let make sure we have needed coins
        if (!IsEVMTx(tx) && view.GetValueIn(tx) < nFees) {
            return state.Invalid(ValidationInvalidReason::TX_MEMPOOL_POLICY, false, REJECT_INVALID, "bad-txns-inputs-below-tx-fee");
        }

        uint64_t gasUsed{};
        auto res = ApplyCustomTx(mnview, view, tx, chainparams.GetConsensus(), height, gasUsed, nAcceptTime);
        if (!res.ok || (res.code & CustomTxErrCodes::Fatal)) {
            return state.Invalid(ValidationInvalidReason::TX_MEMPOOL_POLICY, false, REJECT_INVALID, res.msg);
        }

        // we have all inputs cached now, so switch back to dummy, so we don't need to keep lock on mempool
        view.SetBackend(dummy);

        // Only accept BIP68 sequence locked transactions that can be mined in the next
        // block; we don't want our mempool filled up with transactions that can't
        // be mined yet.
        // Must keep pool.cs for this unless we change CheckSequenceLocks to take a
        // CoinsViewCache instead of create its own
        if (!IsEVMTx(tx) && !CheckSequenceLocks(pool, tx, STANDARD_LOCKTIME_VERIFY_FLAGS, &lp))
            return state.Invalid(ValidationInvalidReason::TX_PREMATURE_SPEND, false, REJECT_NONSTANDARD, "non-BIP68-final");

        // Check for non-standard pay-to-script-hash in inputs
        if (fRequireStandard && !IsEVMTx(tx) && !AreInputsStandard(tx, view))
            return state.Invalid(ValidationInvalidReason::TX_NOT_STANDARD, false, REJECT_NONSTANDARD, "bad-txns-nonstandard-inputs");

        // Check for non-standard witness in P2WSH
        if (tx.HasWitness() && fRequireStandard && !IsWitnessStandard(tx, view))
            return state.Invalid(ValidationInvalidReason::TX_WITNESS_MUTATED, false, REJECT_NONSTANDARD, "bad-witness-nonstandard");

        int64_t nSigOpsCost = GetTransactionSigOpCost(tx, view, STANDARD_SCRIPT_VERIFY_FLAGS);

        // nModifiedFees includes any fee deltas from PrioritiseTransaction
        CAmount nModifiedFees = nFees;
        pool.ApplyDelta(hash, nModifiedFees);

        // Keep track of transactions that spend a coinbase, which we re-scan
        // during reorgs to ensure COINBASE_MATURITY is still met.
        bool fSpendsCoinbase = false;
        for (const CTxIn &txin : tx.vin) {
            const Coin &coin = view.AccessCoin(txin.prevout);
            if (coin.IsCoinBase()) {
                fSpendsCoinbase = true;
                break;
            }
        }

        CTxMemPoolEntry entry(ptx, nFees, nAcceptTime, ::ChainActive().Height(),
                              fSpendsCoinbase, nSigOpsCost, lp);
        unsigned int nSize = entry.GetTxSize();

        if (nSigOpsCost > MAX_STANDARD_TX_SIGOPS_COST)
            return state.Invalid(ValidationInvalidReason::TX_NOT_STANDARD, false, REJECT_NONSTANDARD, "bad-txns-too-many-sigops",
                strprintf("%d", nSigOpsCost));

        CAmount mempoolRejectFee = pool.GetMinFee(gArgs.GetArg("-maxmempool", DEFAULT_MAX_MEMPOOL_SIZE) * 1000000).GetFee(nSize);
        if (!bypass_limits && mempoolRejectFee > 0 && nModifiedFees < mempoolRejectFee) {
            return state.Invalid(ValidationInvalidReason::TX_MEMPOOL_POLICY, false, REJECT_INSUFFICIENTFEE, "mempool min fee not met", strprintf("%d < %d", nModifiedFees, mempoolRejectFee));
        }

        // No transactions are allowed below minRelayTxFee except from disconnected blocks
        if (!IsEVMTx(tx) && !bypass_limits && nModifiedFees < ::minRelayTxFee.GetFee(nSize)) {
            return state.Invalid(ValidationInvalidReason::TX_MEMPOOL_POLICY, false, REJECT_INSUFFICIENTFEE, "min relay fee not met", strprintf("%d < %d", nModifiedFees, ::minRelayTxFee.GetFee(nSize)));
        }

        // Calculate in-mempool ancestors, up to a limit.
        CTxMemPool::setEntries setAncestors;
        size_t nLimitAncestors = gArgs.GetArg("-limitancestorcount", DEFAULT_ANCESTOR_LIMIT);
        size_t nLimitAncestorSize = gArgs.GetArg("-limitancestorsize", DEFAULT_ANCESTOR_SIZE_LIMIT)*1000;
        size_t nLimitDescendants = gArgs.GetArg("-limitdescendantcount", DEFAULT_DESCENDANT_LIMIT);
        size_t nLimitDescendantSize = gArgs.GetArg("-limitdescendantsize", DEFAULT_DESCENDANT_SIZE_LIMIT)*1000;
        std::string errString;
        if (!pool.CalculateMemPoolAncestors(entry, setAncestors, nLimitAncestors, nLimitAncestorSize, nLimitDescendants, nLimitDescendantSize, errString)) {
            setAncestors.clear();
            // If CalculateMemPoolAncestors fails second time, we want the original error string.
            std::string dummy_err_string;
            // If the new transaction is relatively small (up to 40k weight)
            // and has at most one ancestor (ie ancestor limit of 2, including
            // the new transaction), allow it if its parent has exactly the
            // descendant limit descendants.
            //
            // This allows protocols which rely on distrusting counterparties
            // being able to broadcast descendants of an unconfirmed transaction
            // to be secure by simply only having two immediately-spendable
            // outputs - one for each counterparty. For more info on the uses for
            // this, see https://lists.linuxfoundation.org/pipermail/defi-dev/2018-November/016518.html
            if (nSize >  EXTRA_DESCENDANT_TX_SIZE_LIMIT ||
                    !pool.CalculateMemPoolAncestors(entry, setAncestors, 2, nLimitAncestorSize, nLimitDescendants + 1, nLimitDescendantSize + EXTRA_DESCENDANT_TX_SIZE_LIMIT, dummy_err_string)) {
                return state.Invalid(ValidationInvalidReason::TX_MEMPOOL_POLICY, false, REJECT_NONSTANDARD, "too-long-mempool-chain", errString);
            }
        }

        // A transaction that spends outputs that would be replaced by it is invalid. Now
        // that we have the set of all ancestors we can detect this
        // pathological case by making sure setConflicts and setAncestors don't
        // intersect.
        for (CTxMemPool::txiter ancestorIt : setAncestors)
        {
            const uint256 &hashAncestor = ancestorIt->GetTx().GetHash();
            if (setConflicts.count(hashAncestor))
            {
                return state.Invalid(ValidationInvalidReason::CONSENSUS, false, REJECT_INVALID, "bad-txns-spends-conflicting-tx",
                                 strprintf("%s spends conflicting transaction %s",
                                           hash.ToString(),
                                           hashAncestor.ToString()));
            }
        }

        // Check if it's economically rational to mine this transaction rather
        // than the ones it replaces.
        CAmount nConflictingFees = 0;
        size_t nConflictingSize = 0;
        uint64_t nConflictingCount = 0;
        CTxMemPool::setEntries allConflicting;

        // If we don't hold the lock allConflicting might be incomplete; the
        // subsequent RemoveStaged() and addUnchecked() calls don't guarantee
        // mempool consistency for us.
        const bool fReplacementTransaction = setConflicts.size();
        if (fReplacementTransaction)
        {
            CFeeRate newFeeRate(nModifiedFees, nSize);
            std::set<uint256> setConflictsParents;
            const int maxDescendantsToVisit = 100;
            const CTxMemPool::setEntries setIterConflicting = pool.GetIterSet(setConflicts);
            for (const auto& mi : setIterConflicting) {
                // Don't allow the replacement to reduce the feerate of the
                // mempool.
                //
                // We usually don't want to accept replacements with lower
                // feerates than what they replaced as that would lower the
                // feerate of the next block. Requiring that the feerate always
                // be increased is also an easy-to-reason about way to prevent
                // DoS attacks via replacements.
                //
                // We only consider the feerates of transactions being directly
                // replaced, not their indirect descendants. While that does
                // mean high feerate children are ignored when deciding whether
                // or not to replace, we do require the replacement to pay more
                // overall fees too, mitigating most cases.
                CFeeRate oldFeeRate(mi->GetModifiedFee(), mi->GetTxSize());
                if (newFeeRate <= oldFeeRate)
                {
                    return state.Invalid(ValidationInvalidReason::TX_MEMPOOL_POLICY, false, REJECT_INSUFFICIENTFEE, "insufficient fee",
                            strprintf("rejecting replacement %s; new feerate %s <= old feerate %s",
                                  hash.ToString(),
                                  newFeeRate.ToString(),
                                  oldFeeRate.ToString()));
                }

                for (const CTxIn &txin : mi->GetTx().vin)
                {
                    setConflictsParents.insert(txin.prevout.hash);
                }

                nConflictingCount += mi->GetCountWithDescendants();
            }
            // This potentially overestimates the number of actual descendants
            // but we just want to be conservative to avoid doing too much
            // work.
            if (nConflictingCount <= maxDescendantsToVisit) {
                // If not too many to replace, then calculate the set of
                // transactions that would have to be evicted
                for (CTxMemPool::txiter it : setIterConflicting) {
                    pool.CalculateDescendants(it, allConflicting);
                }
                for (CTxMemPool::txiter it : allConflicting) {
                    nConflictingFees += it->GetModifiedFee();
                    nConflictingSize += it->GetTxSize();
                }
            } else {
                return state.Invalid(ValidationInvalidReason::TX_MEMPOOL_POLICY, false, REJECT_NONSTANDARD, "too many potential replacements",
                        strprintf("rejecting replacement %s; too many potential replacements (%d > %d)\n",
                            hash.ToString(),
                            nConflictingCount,
                            maxDescendantsToVisit));
            }

            for (unsigned int j = 0; j < tx.vin.size(); j++)
            {
                // We don't want to accept replacements that require low
                // feerate junk to be mined first. Ideally we'd keep track of
                // the ancestor feerates and make the decision based on that,
                // but for now requiring all new inputs to be confirmed works.
                if (!setConflictsParents.count(tx.vin[j].prevout.hash))
                {
                    // Rather than check the UTXO set - potentially expensive -
                    // it's cheaper to just check if the new input refers to a
                    // tx that's in the mempool.
                    if (pool.exists(tx.vin[j].prevout.hash)) {
                        return state.Invalid(ValidationInvalidReason::TX_MEMPOOL_POLICY, false, REJECT_NONSTANDARD, "replacement-adds-unconfirmed",
                                         strprintf("replacement %s adds unconfirmed input, idx %d",
                                                  hash.ToString(), j));
                    }
                }
            }

            // The replacement must pay greater fees than the transactions it
            // replaces - if we did the bandwidth used by those conflicting
            // transactions would not be paid for.
            if (nModifiedFees < nConflictingFees)
            {
                return state.Invalid(ValidationInvalidReason::TX_MEMPOOL_POLICY, false, REJECT_INSUFFICIENTFEE, "insufficient fee",
                                 strprintf("rejecting replacement %s, less fees than conflicting txs; %s < %s",
                                          hash.ToString(), FormatMoney(nModifiedFees), FormatMoney(nConflictingFees)));
            }

            // Finally in addition to paying more fees than the conflicts the
            // new transaction must pay for its own bandwidth.
            CAmount nDeltaFees = nModifiedFees - nConflictingFees;
            if (nDeltaFees < ::incrementalRelayFee.GetFee(nSize))
            {
                return state.Invalid(ValidationInvalidReason::TX_MEMPOOL_POLICY, false, REJECT_INSUFFICIENTFEE, "insufficient fee",
                        strprintf("rejecting replacement %s, not enough additional fees to relay; %s < %s",
                              hash.ToString(),
                              FormatMoney(nDeltaFees),
                              FormatMoney(::incrementalRelayFee.GetFee(nSize))));
            }
        }

        constexpr unsigned int scriptVerifyFlags = STANDARD_SCRIPT_VERIFY_FLAGS;

        // Check against previous transactions
        // This is done last to help prevent CPU exhaustion denial-of-service attacks.
        PrecomputedTransactionData txdata(tx);
        if (!CheckInputs(tx, state, view, true, scriptVerifyFlags, true, false, txdata)) {
            // SCRIPT_VERIFY_CLEANSTACK requires SCRIPT_VERIFY_WITNESS, so we
            // need to turn both off, and compare against just turning off CLEANSTACK
            // to see if the failure is specifically due to witness validation.
            CValidationState stateDummy; // Want reported failures to be from first CheckInputs
            if (!tx.HasWitness() && CheckInputs(tx, stateDummy, view, true, scriptVerifyFlags & ~(SCRIPT_VERIFY_WITNESS | SCRIPT_VERIFY_CLEANSTACK), true, false, txdata) &&
                !CheckInputs(tx, stateDummy, view, true, scriptVerifyFlags & ~SCRIPT_VERIFY_CLEANSTACK, true, false, txdata)) {
                // Only the witness is missing, so the transaction itself may be fine.
                state.Invalid(ValidationInvalidReason::TX_WITNESS_MUTATED, false,
                        state.GetRejectCode(), state.GetRejectReason(), state.GetDebugMessage());
            }
            assert(IsTransactionReason(state.GetReason()));
            return false; // state filled in by CheckInputs
        }

        // Check again against the current block tip's script verification
        // flags to cache our script execution flags. This is, of course,
        // useless if the next block has different script flags from the
        // previous one, but because the cache tracks script flags for us it
        // will auto-invalidate and we'll just have a few blocks of extra
        // misses on soft-fork activation.
        //
        // This is also useful in case of bugs in the standard flags that cause
        // transactions to pass as valid when they're actually invalid. For
        // instance the STRICTENC flag was incorrectly allowing certain
        // CHECKSIG NOT scripts to pass, even though they were invalid.
        //
        // There is a similar check in CreateNewBlock() to prevent creating
        // invalid blocks (using TestBlockValidity), however allowing such
        // transactions into the mempool can be exploited as a DoS attack.
        unsigned int currentBlockScriptVerifyFlags = GetBlockScriptFlags(::ChainActive().Tip(), chainparams.GetConsensus());
        if (!IsEVMTx(tx) && !CheckInputsFromMempoolAndCache(tx, state, view, pool, currentBlockScriptVerifyFlags, true, txdata)) {
            return error("%s: BUG! PLEASE REPORT THIS! CheckInputs failed against latest-block but not STANDARD flags %s, %s",
                    __func__, hash.ToString(), FormatStateMessage(state));
        }

        if (test_accept) {
            // Tx was accepted, but not added
            return true;
        }

        // Remove conflicting transactions from the mempool
        for (CTxMemPool::txiter it : allConflicting)
        {
            LogPrint(BCLog::MEMPOOL, "replacing tx %s with %s for %s DFI additional fees, %d delta bytes\n",
                    it->GetTx().GetHash().ToString(),
                    hash.ToString(),
                    FormatMoney(nModifiedFees - nConflictingFees),
                    (int)nSize - (int)nConflictingSize);
            if (plTxnReplaced)
                plTxnReplaced->push_back(it->GetSharedTx());
        }
        pool.RemoveStaged(allConflicting, false, MemPoolRemovalReason::REPLACED);

        // This transaction should only count for fee estimation if:
        // - it isn't a BIP 125 replacement transaction (may not be widely supported)
        // - it's not being re-added during a reorg which bypasses typical mempool fee limits
        // - the node is not behind
        // - the transaction is not dependent on any other transactions in the mempool
        bool validForFeeEstimation = !fReplacementTransaction && !bypass_limits && IsCurrentForFeeEstimation() && pool.HasNoInputsOf(tx);

        // Store transaction in memory
        pool.addUnchecked(entry, setAncestors, validForFeeEstimation);
        mnview.Flush();

        // trim mempool and check if tx was trimmed
        if (!bypass_limits) {
            LimitMempoolSize(pool, gArgs.GetArg("-maxmempool", DEFAULT_MAX_MEMPOOL_SIZE) * 1000000, gArgs.GetArg("-mempoolexpiry", DEFAULT_MEMPOOL_EXPIRY) * 60 * 60);
            if (!pool.exists(hash))
                return state.Invalid(ValidationInvalidReason::TX_MEMPOOL_POLICY, false, REJECT_INSUFFICIENTFEE, "mempool full");
        }
    }

    GetMainSignals().TransactionAddedToMempool(ptx);

    return true;
}

/** (try to) add transaction to memory pool with a specified acceptance time **/
static bool AcceptToMemoryPoolWithTime(const CChainParams& chainparams, CTxMemPool& pool, CValidationState &state, const CTransactionRef &tx,
                        bool* pfMissingInputs, int64_t nAcceptTime, std::list<CTransactionRef>* plTxnReplaced,
                        bool bypass_limits, const CAmount nAbsurdFee, bool test_accept) EXCLUSIVE_LOCKS_REQUIRED(cs_main)
{
    std::vector<COutPoint> coins_to_uncache;
    bool res = AcceptToMemoryPoolWorker(chainparams, pool, state, tx, pfMissingInputs, nAcceptTime, plTxnReplaced, bypass_limits, nAbsurdFee, coins_to_uncache, test_accept);
    if (!res) {
        // Remove coins that were not present in the coins cache before calling ATMPW;
        // this is to prevent memory DoS in case we receive a large number of
        // invalid transactions that attempt to overrun the in-memory coins cache
        // (`CCoinsViewCache::cacheCoins`).

        for (const COutPoint& hashTx : coins_to_uncache)
            ::ChainstateActive().CoinsTip().Uncache(hashTx);
    }
    // After we've (potentially) uncached entries, ensure our coins cache is still within its size limits
    CValidationState stateDummy;
    ::ChainstateActive().FlushStateToDisk(chainparams, stateDummy, FlushStateMode::PERIODIC);
    return res;
}

bool AcceptToMemoryPool(CTxMemPool& pool, CValidationState &state, const CTransactionRef &tx,
                        bool* pfMissingInputs, std::list<CTransactionRef>* plTxnReplaced,
                        bool bypass_limits, const CAmount nAbsurdFee, bool test_accept)
{
    const CChainParams& chainparams = Params();
    return AcceptToMemoryPoolWithTime(chainparams, pool, state, tx, pfMissingInputs, GetTime(), plTxnReplaced, bypass_limits, nAbsurdFee, test_accept);
}

/**
 * Return transaction in txOut, and if it was found inside a block, its hash is placed in hashBlock.
 * If blockIndex is provided, the transaction is fetched from the corresponding block.
 */
bool GetTransaction(const uint256& hash, CTransactionRef& txOut, const Consensus::Params& consensusParams, uint256& hashBlock, const CBlockIndex* const block_index)
{
    for (auto && genesisTx : Params().GenesisBlock().vtx) {
        if (genesisTx->GetHash() == hash) {
            // Return genesis tx
            hashBlock = consensusParams.hashGenesisBlock;
            txOut = genesisTx;
            return true;
        }
    }

    LOCK(cs_main);

    if (!block_index) {
        CTransactionRef ptx = mempool.get(hash);
        if (ptx) {
            txOut = ptx;
            return true;
        }

        if (g_txindex) {
            return g_txindex->FindTx(hash, hashBlock, txOut);
        }
    } else {
        CBlock block;
        if (ReadBlockFromDisk(block, block_index, consensusParams)) {
            for (const auto& tx : block.vtx) {
                if (tx->GetHash() == hash) {
                    txOut = tx;
                    hashBlock = block_index->GetBlockHash();
                    return true;
                }
            }
        }
    }

    return false;
}

//////////////////////////////////////////////////////////////////////////////
//
// CBlock and CBlockIndex
//

static bool WriteBlockToDisk(const CBlock& block, FlatFilePos& pos, const CMessageHeader::MessageStartChars& messageStart)
{
    // Open history file to append
    CAutoFile fileout(OpenBlockFile(pos), SER_DISK, CLIENT_VERSION);
    if (fileout.IsNull())
        return error("WriteBlockToDisk: OpenBlockFile failed");

    // Write index header
    unsigned int nSize = GetSerializeSize(block, fileout.GetVersion());
    fileout << messageStart << nSize;

    // Write block
    long fileOutPos = ftell(fileout.Get());
    if (fileOutPos < 0)
        return error("WriteBlockToDisk: ftell failed");
    pos.nPos = (unsigned int)fileOutPos;
    fileout << block;

    return true;
}

bool ReadBlockFromDisk(CBlock& block, const FlatFilePos& pos, const Consensus::Params& consensusParams)
{
    block.SetNull();

    // Open history file to read
    CAutoFile filein(OpenBlockFile(pos, true), SER_DISK, CLIENT_VERSION);
    if (filein.IsNull())
        return error("ReadBlockFromDisk: OpenBlockFile failed for %s", pos.ToString());

    // Read block
    try {
        filein >> block;
    }
    catch (const std::exception& e) {
        return error("%s: Deserialize or I/O error - %s at %s", __func__, e.what(), pos.ToString());
    }

    // Check the header
    if (!pos::CheckHeaderSignature(block))
        return error("ReadBlockFromDisk: Errors in block header at %s", pos.ToString());

    return true;
}

bool ReadBlockFromDisk(CBlock& block, const CBlockIndex* pindex, const Consensus::Params& consensusParams)
{
    if (pindex->GetBlockHash() == consensusParams.hashGenesisBlock) {
        // Return genesis block
        block = Params().GenesisBlock();
        return true;
    }

    FlatFilePos blockPos;
    {
        LOCK(cs_main);
        blockPos = pindex->GetBlockPos();
    }

    if (!ReadBlockFromDisk(block, blockPos, consensusParams))
        return false;
    if (block.GetHash() != pindex->GetBlockHash())
        return error("ReadBlockFromDisk(CBlock&, CBlockIndex*): GetHash() doesn't match index for %s at %s",
                pindex->ToString(), pindex->GetBlockPos().ToString());
    return true;
}

bool ReadRawBlockFromDisk(std::vector<uint8_t>& block, const FlatFilePos& pos, const CMessageHeader::MessageStartChars& message_start)
{
    FlatFilePos hpos = pos;
    hpos.nPos -= 8; // Seek back 8 bytes for meta header
    CAutoFile filein(OpenBlockFile(hpos, true), SER_DISK, CLIENT_VERSION);
    if (filein.IsNull()) {
        return error("%s: OpenBlockFile failed for %s", __func__, pos.ToString());
    }

    try {
        CMessageHeader::MessageStartChars blk_start;
        unsigned int blk_size;

        filein >> blk_start >> blk_size;

        if (memcmp(blk_start, message_start, CMessageHeader::MESSAGE_START_SIZE)) {
            return error("%s: Block magic mismatch for %s: %s versus expected %s", __func__, pos.ToString(),
                    HexStr(blk_start, blk_start + CMessageHeader::MESSAGE_START_SIZE),
                    HexStr(message_start, message_start + CMessageHeader::MESSAGE_START_SIZE));
        }

        if (blk_size > MAX_DESER_SIZE) {
            return error("%s: Block data is larger than maximum deserialization size for %s: %s versus %s", __func__, pos.ToString(),
                    blk_size, MAX_DESER_SIZE);
        }

        block.resize(blk_size); // Zeroing of memory is intentional here
        filein.read((char*)block.data(), blk_size);
    } catch(const std::exception& e) {
        return error("%s: Read from block file failed: %s for %s", __func__, e.what(), pos.ToString());
    }

    return true;
}

bool ReadRawBlockFromDisk(std::vector<uint8_t>& block, const CBlockIndex* pindex, const CMessageHeader::MessageStartChars& message_start)
{
    FlatFilePos block_pos;
    {
        LOCK(cs_main);
        block_pos = pindex->GetBlockPos();
    }

    return ReadRawBlockFromDisk(block, block_pos, message_start);
}

CAmount GetBlockSubsidy(int nHeight, const Consensus::Params& consensusParams)
{
    CAmount nSubsidy = consensusParams.baseBlockSubsidy;

    if (Params().NetworkIDString() != CBaseChainParams::REGTEST ||
            (Params().NetworkIDString() == CBaseChainParams::REGTEST && gArgs.GetBoolArg("-subsidytest", false)))
    {
        if (nHeight >= consensusParams.EunosHeight)
        {
            nSubsidy = consensusParams.newBaseBlockSubsidy;
            const size_t reductions = (nHeight - consensusParams.EunosHeight) / DeFiParams().GetConsensus().emissionReductionPeriod;

            // See if we already have this reduction calculated and return if found.
            if (subsidyReductions.find(reductions) != subsidyReductions.end())
            {
                return subsidyReductions[reductions];
            }

            CAmount reductionAmount;
            for (size_t i = reductions; i > 0; --i)
            {
                reductionAmount = (nSubsidy * DeFiParams().GetConsensus().emissionReductionAmount) / 100000;
                if (!reductionAmount) {
                    nSubsidy = 0;
                    break;
                }

                nSubsidy -= reductionAmount;
            }

            // Store subsidy.
            subsidyReductions[reductions] = nSubsidy;
        }

        return nSubsidy;
    }

    int halvings = nHeight / consensusParams.nSubsidyHalvingInterval;
    // Force block reward to zero when right shift is undefined.
    if (halvings >= 64)
        return 0;

    // Subsidy is cut in half every 210,000 blocks which will occur approximately every 4 years.
    nSubsidy >>= halvings;
    return nSubsidy;
}

CoinsViews::CoinsViews(
    std::string ldb_name,
    size_t cache_size_bytes,
    bool in_memory,
    bool should_wipe) : m_dbview(
                            GetDataDir() / ldb_name, cache_size_bytes, in_memory, should_wipe),
                        m_catcherview(&m_dbview) {}

void CoinsViews::InitCache()
{
    m_cacheview = std::make_unique<CCoinsViewCache>(&m_catcherview);
}

// NOTE: for now m_blockman is set to a global, but this will be changed
// in a future commit.
CChainState::CChainState() : m_blockman(g_blockman) {}


void CChainState::InitCoinsDB(
    size_t cache_size_bytes,
    bool in_memory,
    bool should_wipe,
    std::string leveldb_name)
{
    m_coins_views = std::make_unique<CoinsViews>(
        leveldb_name, cache_size_bytes, in_memory, should_wipe);
}

void CChainState::InitCoinsCache()
{
    assert(m_coins_views != nullptr);
    m_coins_views->InitCache();
}

// Note that though this is marked const, we may end up modifying `m_cached_finished_ibd`, which
// is a performance-related implementation detail. This function must be marked
// `const` so that `CValidationInterface` clients (which are given a `const CChainState*`)
// can call it.
//
bool CChainState::IsInitialBlockDownload() const
{
    // Optimization: pre-test latch before taking the lock.
    if (m_cached_finished_ibd.load(std::memory_order_relaxed))
        return false;

    if (gArgs.GetBoolArg("-mocknet", false)) {
        return false;
    }

    LOCK(cs_main);
    if (m_cached_finished_ibd.load(std::memory_order_relaxed))
        return false;
    if (fImporting || fReindex)
        return true;
    if (m_chain.Tip() == nullptr)
        return true;
    if (m_chain.Tip()->nChainWork < nMinimumChainWork)
        return true;
    if (m_chain.Tip()->GetBlockTime() < (GetTime() - nMaxTipAge))
        return true;
    LogPrintf("Leaving InitialBlockDownload (latching to false)\n");
    m_cached_finished_ibd.store(true, std::memory_order_relaxed);
    return false;
}

bool CChainState::IsDisconnectingTip() const
{
    return m_disconnectTip;
}

static CBlockIndex *pindexBestForkTip = nullptr, *pindexBestForkBase = nullptr;

BlockMap& BlockIndex()
{
    return g_blockman.m_block_index;
}

static void AlertNotify(const std::string& strMessage)
{
    uiInterface.NotifyAlertChanged();
#if HAVE_SYSTEM
    std::string strCmd = gArgs.GetArg("-alertnotify", "");
    if (strCmd.empty()) return;

    // Alert text should be plain ascii coming from a trusted source, but to
    // be safe we first strip anything not in safeChars, then add single quotes around
    // the whole string before passing it to the shell:
    std::string singleQuote("'");
    std::string safeStatus = SanitizeString(strMessage);
    safeStatus = singleQuote+safeStatus+singleQuote;
    boost::replace_all(strCmd, "%s", safeStatus);

    std::thread t(runCommand, strCmd);
    t.detach(); // thread runs free
#endif
}

static void CheckForkWarningConditions() EXCLUSIVE_LOCKS_REQUIRED(cs_main)
{
    AssertLockHeld(cs_main);
    // Before we get past initial download, we cannot reliably alert about forks
    // (we assume we don't get stuck on a fork before finishing our initial sync)
    if (::ChainstateActive().IsInitialBlockDownload())
        return;

    // If our best fork is no longer within 1440 blocks (+/- 12 hours if no one mines it)
    // of our head, drop it
    if (pindexBestForkTip && ::ChainActive().Height() - pindexBestForkTip->nHeight >= 1440)
        pindexBestForkTip = nullptr;

    if (pindexBestForkTip || (pindexBestInvalid && pindexBestInvalid->nChainWork > ::ChainActive().Tip()->nChainWork + (GetBlockProof(*::ChainActive().Tip()) * 120)))
    {
        if (!GetfLargeWorkForkFound() && pindexBestForkBase)
        {
            std::string warning = std::string("'Warning: Large-work fork detected, forking after block ") +
                pindexBestForkBase->phashBlock->ToString() + std::string("'");
            AlertNotify(warning);
        }
        if (pindexBestForkTip && pindexBestForkBase)
        {
            LogPrintf("%s: Warning: Large valid fork found\n  forking the chain at height %d (%s)\n  lasting to height %d (%s).\nChain state database corruption likely.\n", __func__,
                   pindexBestForkBase->nHeight, pindexBestForkBase->phashBlock->ToString(),
                   pindexBestForkTip->nHeight, pindexBestForkTip->phashBlock->ToString());
            SetfLargeWorkForkFound(true);
        }
        else
        {
            LogPrintf("%s: Warning: Found invalid chain at least ~120 blocks longer than our best chain.\nChain state database corruption likely.\n", __func__);
            SetfLargeWorkInvalidChainFound(true);
        }
    }
    else
    {
        SetfLargeWorkForkFound(false);
        SetfLargeWorkInvalidChainFound(false);
    }
}

static void CheckForkWarningConditionsOnNewFork(CBlockIndex* pindexNewForkTip) EXCLUSIVE_LOCKS_REQUIRED(cs_main)
{
    AssertLockHeld(cs_main);
    // If we are on a fork that is sufficiently large, set a warning flag
    CBlockIndex* pfork = pindexNewForkTip;
    CBlockIndex* plonger = ::ChainActive().Tip();
    while (pfork && pfork != plonger)
    {
        while (plonger && plonger->nHeight > pfork->nHeight)
            plonger = plonger->pprev;
        if (pfork == plonger)
            break;
        pfork = pfork->pprev;
    }

    // We define a condition where we should warn the user about as a fork of at least 144 blocks
    // with a tip within 1440 blocks (+/- 12 hours if no one mines it) of ours
    // We use 144 blocks rather arbitrarily as it represents just under 10% of sustained network
    // hash rate operating on the fork.
    // or a chain that is entirely longer than ours and invalid (note that this should be detected by both)
    // We define it this way because it allows us to only store the highest fork tip (+ base) which meets
    // the 144-block condition and from this always have the most-likely-to-cause-warning fork
    if (pfork && (!pindexBestForkTip || pindexNewForkTip->nHeight > pindexBestForkTip->nHeight) &&
            pindexNewForkTip->nChainWork - pfork->nChainWork > (GetBlockProof(*pfork) * 144) &&
            ::ChainActive().Height() - pindexNewForkTip->nHeight < 1440)
    {
        pindexBestForkTip = pindexNewForkTip;
        pindexBestForkBase = pfork;
    }

    CheckForkWarningConditions();
}

void static InvalidChainFound(CBlockIndex* pindexNew) EXCLUSIVE_LOCKS_REQUIRED(cs_main)
{
    if (!pindexBestInvalid || pindexNew->nChainWork > pindexBestInvalid->nChainWork)
        pindexBestInvalid = pindexNew;

    LogPrintf("%s: invalid block=%s  height=%d  log2_work=%.8g  date=%s\n", __func__,
      pindexNew->GetBlockHash().ToString(), pindexNew->nHeight,
      log(pindexNew->nChainWork.getdouble())/log(2.0), FormatISO8601DateTime(pindexNew->GetBlockTime()));
    CBlockIndex *tip = ::ChainActive().Tip();
    assert (tip);
    LogPrintf("%s:  current best=%s  height=%d  log2_work=%.8g  date=%s\n", __func__,
      tip->GetBlockHash().ToString(), ::ChainActive().Height(), log(tip->nChainWork.getdouble())/log(2.0),
      FormatISO8601DateTime(tip->GetBlockTime()));
    CheckForkWarningConditions();
}

void CChainState::InvalidBlockFound(CBlockIndex *pindex, const CValidationState &state) {
    if (state.GetReason() != ValidationInvalidReason::BLOCK_MUTATED) {
        pindex->nStatus |= BLOCK_FAILED_VALID;
        m_blockman.m_failed_blocks.insert(pindex);
        setDirtyBlockIndex.insert(pindex);
        setBlockIndexCandidates.erase(pindex);
        InvalidChainFound(pindex);
    }
}

void UpdateCoins(const CTransaction& tx, CCoinsViewCache& inputs, CTxUndo &txundo, int nHeight)
{
    if (IsEVMTx(tx)) {
        return;
    }
    // mark inputs spent
    if (!tx.IsCoinBase()) {
        txundo.vprevout.reserve(tx.vin.size());
        for (const CTxIn &txin : tx.vin) {
            txundo.vprevout.emplace_back();
            bool is_spent = inputs.SpendCoin(txin.prevout, &txundo.vprevout.back());
            assert(is_spent);
        }
    }
    // add outputs
    AddCoins(inputs, tx, nHeight);
}

void UpdateCoins(const CTransaction& tx, CCoinsViewCache& inputs, int nHeight)
{
    CTxUndo txundo;
    UpdateCoins(tx, inputs, txundo, nHeight);
}

bool CScriptCheck::operator()() {
    const CScript &scriptSig = ptxTo->vin[nIn].scriptSig;
    const CScriptWitness *witness = &ptxTo->vin[nIn].scriptWitness;
    return VerifyScript(scriptSig, m_tx_out.scriptPubKey, witness, nFlags, CachingTransactionSignatureChecker(ptxTo, nIn, m_tx_out.nValue, cacheStore, *txdata), &error);
}

int GetSpendHeight(const CCoinsViewCache& inputs)
{
    LOCK(cs_main);
    CBlockIndex* pindexPrev = LookupBlockIndex(inputs.GetBestBlock());
    return pindexPrev->nHeight + 1;
}


static CuckooCache::cache<uint256, SignatureCacheHasher> scriptExecutionCache;
static uint256 scriptExecutionCacheNonce(GetRandHash());

void InitScriptExecutionCache() {
    // nMaxCacheSize is unsigned. If -maxsigcachesize is set to zero,
    // setup_bytes creates the minimum possible cache (2 elements).
    size_t nMaxCacheSize = std::min(std::max((int64_t)0, gArgs.GetArg("-maxsigcachesize", DEFAULT_MAX_SIG_CACHE_SIZE) / 2), MAX_MAX_SIG_CACHE_SIZE) * ((size_t) 1 << 20);
    size_t nElems = scriptExecutionCache.setup_bytes(nMaxCacheSize);
    LogPrintf("Using %zu MiB out of %zu/2 requested for script execution cache, able to store %zu elements\n",
            (nElems*sizeof(uint256)) >>20, (nMaxCacheSize*2)>>20, nElems);
}

bool CheckBurnSpend(const CTransaction &tx, const CCoinsViewCache &inputs)
{
    Coin coin;
    for(size_t i = 0; i < tx.vin.size(); ++i)
    {
        if (inputs.GetCoin(tx.vin[i].prevout, coin)
        && coin.out.scriptPubKey == Params().GetConsensus().burnAddress)
        {
            return false;
        }
    }

    return true;
}

/**
 * Check whether all inputs of this transaction are valid (no double spends, scripts & sigs, amounts)
 * This does not modify the UTXO set.
 *
 * If pvChecks is not nullptr, script checks are pushed onto it instead of being performed inline. Any
 * script checks which are not necessary (eg due to script execution cache hits) are, obviously,
 * not pushed onto pvChecks/run.
 *
 * Setting cacheSigStore/cacheFullScriptStore to false will remove elements from the corresponding cache
 * which are matched. This is useful for checking blocks where we will likely never need the cache
 * entry again.
 *
 * Note that we may set state.reason to NOT_STANDARD for extra soft-fork flags in flags, block-checking
 * callers should probably reset it to CONSENSUS in such cases.
 *
 * Non-static (and re-declared) in src/test/txvalidationcache_tests.cpp
 */
bool CheckInputs(const CTransaction& tx, CValidationState &state, const CCoinsViewCache &inputs, bool fScriptChecks, unsigned int flags, bool cacheSigStore, bool cacheFullScriptStore, PrecomputedTransactionData& txdata, std::vector<CScriptCheck> *pvChecks) EXCLUSIVE_LOCKS_REQUIRED(cs_main)
{
    if (!CheckBurnSpend(tx, inputs))
    {
        return(state.Invalid(ValidationInvalidReason::CONSENSUS, error("CheckBurnSpend: Trying to spend burnt outputs"), REJECT_INVALID, "burnt-output"));
    }

    if (!tx.IsCoinBase() && !IsEVMTx(tx))
    {
        if (pvChecks)
            pvChecks->reserve(tx.vin.size());

        // The first loop above does all the inexpensive checks.
        // Only if ALL inputs pass do we perform expensive ECDSA signature checks.
        // Helps prevent CPU exhaustion attacks.

        // Skip script verification when connecting blocks under the
        // assumevalid block. Assuming the assumevalid block is valid this
        // is safe because block merkle hashes are still computed and checked,
        // Of course, if an assumed valid block is invalid due to false scriptSigs
        // this optimization would allow an invalid chain to be accepted.
        if (fScriptChecks) {
            // First check if script executions have been cached with the same
            // flags. Note that this assumes that the inputs provided are
            // correct (ie that the transaction hash which is in tx's prevouts
            // properly commits to the scriptPubKey in the inputs view of that
            // transaction).
            uint256 hashCacheEntry;
            // We only use the first 19 bytes of nonce to avoid a second SHA
            // round - giving us 19 + 32 + 4 = 55 bytes (+ 8 + 1 = 64)
            static_assert(55 - sizeof(flags) - 32 >= 128/8, "Want at least 128 bits of nonce for script execution cache");
            CSHA256().Write(scriptExecutionCacheNonce.begin(), 55 - sizeof(flags) - 32).Write(tx.GetWitnessHash().begin(), 32).Write((unsigned char*)&flags, sizeof(flags)).Finalize(hashCacheEntry.begin());
            AssertLockHeld(cs_main); //TODO: Remove this requirement by making CuckooCache not require external locks
            if (scriptExecutionCache.contains(hashCacheEntry, !cacheFullScriptStore)) {
                return true;
            }

            for (unsigned int i = 0; i < tx.vin.size(); i++) {
                const COutPoint &prevout = tx.vin[i].prevout;
                const Coin& coin = inputs.AccessCoin(prevout);
                assert(!coin.IsSpent());

                // We very carefully only pass in things to CScriptCheck which
                // are clearly committed to by tx' witness hash. This provides
                // a sanity check that our caching is not introducing consensus
                // failures through additional data in, eg, the coins being
                // spent being checked as a part of CScriptCheck.

                // Verify signature
                CScriptCheck check(coin.out, tx, i, flags, cacheSigStore, &txdata);
                if (pvChecks) {
                    pvChecks->push_back(CScriptCheck());
                    check.swap(pvChecks->back());
                } else if (!check()) {
                    if (flags & STANDARD_NOT_MANDATORY_VERIFY_FLAGS) {
                        // Check whether the failure was caused by a
                        // non-mandatory script verification check, such as
                        // non-standard DER encodings or non-null dummy
                        // arguments; if so, ensure we return NOT_STANDARD
                        // instead of CONSENSUS to avoid downstream users
                        // splitting the network between upgraded and
                        // non-upgraded nodes by banning CONSENSUS-failing
                        // data providers.
                        CScriptCheck check2(coin.out, tx, i,
                                flags & ~STANDARD_NOT_MANDATORY_VERIFY_FLAGS, cacheSigStore, &txdata);
                        if (check2())
                            return state.Invalid(ValidationInvalidReason::TX_NOT_STANDARD, false, REJECT_NONSTANDARD, strprintf("non-mandatory-script-verify-flag (%s)", ScriptErrorString(check.GetScriptError())));
                    }
                    // MANDATORY flag failures correspond to
                    // ValidationInvalidReason::CONSENSUS. Because CONSENSUS
                    // failures are the most serious case of validation
                    // failures, we may need to consider using
                    // RECENT_CONSENSUS_CHANGE for any script failure that
                    // could be due to non-upgraded nodes which we may want to
                    // support, to avoid splitting the network (but this
                    // depends on the details of how net_processing handles
                    // such errors).
                    return state.Invalid(ValidationInvalidReason::CONSENSUS, false, REJECT_INVALID, strprintf("mandatory-script-verify-flag-failed (%s)", ScriptErrorString(check.GetScriptError())));
                }
            }

            if (cacheFullScriptStore && !pvChecks) {
                // We executed all of the provided scripts, and were told to
                // cache the result. Do so now.
                scriptExecutionCache.insert(hashCacheEntry);
            }
        }
    }

    return true;
}

static bool UndoWriteToDisk(const CBlockUndo& blockundo, FlatFilePos& pos, const uint256& hashBlock, const CMessageHeader::MessageStartChars& messageStart)
{
    // Open history file to append
    CAutoFile fileout(OpenUndoFile(pos), SER_DISK, CLIENT_VERSION);
    if (fileout.IsNull())
        return error("%s: OpenUndoFile failed", __func__);

    // Write index header
    unsigned int nSize = GetSerializeSize(blockundo, fileout.GetVersion());
    fileout << messageStart << nSize;

    // Write undo data
    long fileOutPos = ftell(fileout.Get());
    if (fileOutPos < 0)
        return error("%s: ftell failed", __func__);
    pos.nPos = (unsigned int)fileOutPos;
    fileout << blockundo;

    // calculate & write checksum
    CHashWriter hasher(SER_GETHASH, PROTOCOL_VERSION);
    hasher << hashBlock;
    hasher << blockundo;
    fileout << hasher.GetHash();

    return true;
}

bool UndoReadFromDisk(CBlockUndo& blockundo, const CBlockIndex* pindex)
{
    FlatFilePos pos = pindex->GetUndoPos();
    if (pos.IsNull()) {
        return error("%s: no undo data available", __func__);
    }

    // Open history file to read
    CAutoFile filein(OpenUndoFile(pos, true), SER_DISK, CLIENT_VERSION);
    if (filein.IsNull())
        return error("%s: OpenUndoFile failed", __func__);

    // Read block
    uint256 hashChecksum;
    CHashVerifier<CAutoFile> verifier(&filein); // We need a CHashVerifier as reserializing may lose data
    try {
        verifier << pindex->pprev->GetBlockHash();
        verifier >> blockundo;
        filein >> hashChecksum;
    }
    catch (const std::exception& e) {
        return error("%s: Deserialize or I/O error - %s", __func__, e.what());
    }

    // Verify checksum
    if (hashChecksum != verifier.GetHash())
        return error("%s: Checksum mismatch", __func__);

    return true;
}

/** Abort with a message */
static bool AbortNode(const std::string& strMessage, const std::string& userMessage = "", unsigned int prefix = 0)
{
    SetMiscWarning(strMessage);
    LogPrintf("*** %s\n", strMessage);
    if (!userMessage.empty()) {
        uiInterface.ThreadSafeMessageBox(userMessage, "", CClientUIInterface::MSG_ERROR | prefix);
    } else {
        uiInterface.ThreadSafeMessageBox(_("Error: A fatal internal error occurred, see debug.log for details").translated, "", CClientUIInterface::MSG_ERROR | CClientUIInterface::MSG_NOPREFIX);
    }
    StartShutdown();
    return false;
}

static bool AbortNode(CValidationState& state, const std::string& strMessage, const std::string& userMessage = "", unsigned int prefix = 0)
{
    AbortNode(strMessage, userMessage, prefix);
    return state.Error(strMessage);
}

/**
 * Restore the UTXO in a Coin at a given COutPoint
 * @param undo The Coin to be restored.
 * @param view The coins view to which to apply the changes.
 * @param out The out point that corresponds to the tx input.
 * @return A DisconnectResult as an int
 */
int ApplyTxInUndo(Coin&& undo, CCoinsViewCache& view, const COutPoint& out)
{
    bool fClean = true;

    if (view.HaveCoin(out)) fClean = false; // overwriting transaction output

    if (undo.nHeight == 0) {
        // Missing undo metadata (height and coinbase). Older versions included this
        // information only in undo records for the last spend of a transactions'
        // outputs. This implies that it must be present for some other output of the same tx.
        const Coin& alternate = AccessByTxid(view, out.hash);
        if (!alternate.IsSpent()) {
            undo.nHeight = alternate.nHeight;
            undo.fCoinBase = alternate.fCoinBase;
        } else {
            return DISCONNECT_FAILED; // adding output for transaction without known metadata
        }
    }
    // The potential_overwrite parameter to AddCoin is only allowed to be false if we know for
    // sure that the coin did not already exist in the cache. As we have queried for that above
    // using HaveCoin, we don't need to guess. When fClean is false, a coin already existed and
    // it is an overwrite.
    view.AddCoin(out, std::move(undo), !fClean);

    return fClean ? DISCONNECT_OK : DISCONNECT_UNCLEAN;
}

static bool GetCreationTransactions(const CBlock& block, const uint32_t id, const int32_t multiplier, uint256& tokenCreationTx, std::vector<uint256>& poolCreationTx) {
    bool opcodes{false};
    std::vector<unsigned char> metadata;
    uint32_t type;
    uint32_t metaId;
    int32_t metaMultiplier;

    for (const auto& tx : block.vtx) {
        if (ParseScriptByMarker(tx->vout[0].scriptPubKey, DfTokenSplitMarker, metadata, opcodes)) {
            try {
                CDataStream ss(metadata, SER_NETWORK, PROTOCOL_VERSION);
                ss >> type;
                ss >> metaId;
                ss >> metaMultiplier;

                if (id == metaId && multiplier == metaMultiplier) {
                    if (type == 0) {
                        tokenCreationTx = tx->GetHash();
                    } else if (type > 0) {
                        poolCreationTx.push_back(tx->GetHash());
                    }
                }
            } catch (const std::ios_base::failure&) {
                LogPrintf("Failed to read ID and multiplier from token split coinbase TXs. TX: %s\n", tx->GetHash().ToString());
            }
        }
    }

    if (tokenCreationTx == uint256{}) {
        LogPrintf("%s: Token split failed. Coinbase TX for new token not found.\n", __func__);
        return false;
    }

    return true;
}

/** Undo the effects of this block (with given index) on the UTXO set represented by coins.
 *  When FAILED is returned, view is left in an indeterminate state. */
DisconnectResult CChainState::DisconnectBlock(const CBlock& block, const CBlockIndex* pindex, CCoinsViewCache& view, CCustomCSView& mnview, std::vector<CAnchorConfirmMessage> & disconnectedAnchorConfirms)
{
    bool fClean = true;

    CBlockUndo blockUndo;
    if (!UndoReadFromDisk(blockUndo, pindex)) {
        error("%s: failure reading undo data", __func__);
        return DISCONNECT_FAILED;
    }

    if (blockUndo.vtxundo.size() + 1 != block.vtx.size()) {
        error("%s: block and undo data inconsistent", __func__);
        return DISCONNECT_FAILED;
    }

    if (mnview.GetLastHeight() != pindex->nHeight) {
        error("%s: mnview: wrong last processed block hash (view: %d, current: %d)", __func__, mnview.GetLastHeight(), pindex->nHeight);
        return DISCONNECT_FAILED;
    }

    // special case: possible undo (first) of custom 'complex changes' for the whole block (expired orders and/or prices)
    mnview.OnUndoTx(uint256(), (uint32_t) pindex->nHeight); // undo for "zero hash"

    // Undo community balance increments
    ReverseGeneralCoinbaseTx(mnview, pindex->nHeight, Params().GetConsensus());

    CKeyID minterKey;
    std::optional<uint256> nodeId;

    if (!fIsFakeNet) {
        minterKey = pindex->minterKey();

        // Get node id and node now from mnview before undo
        nodeId = mnview.GetMasternodeIdByOperator(minterKey);
        assert(nodeId);
    }

    std::vector<AccountHistoryKey> eraseBurnEntries;

    // undo transactions in reverse order
    for (int i = block.vtx.size() - 1; i >= 0; i--) {
        const CTransaction &tx = *(block.vtx[i]);
        uint256 hash = tx.GetHash();
        bool is_coinbase = tx.IsCoinBase();

        if (is_coinbase) {
            std::vector<unsigned char> metadata;
            if (IsAnchorRewardTxPlus(tx, metadata))
            {
                LogPrint(BCLog::ANCHORING, "%s: disconnecting finalization tx: %s block: %d\n", __func__, tx.GetHash().GetHex(), pindex->nHeight);
                CDataStream ss(metadata, SER_NETWORK, PROTOCOL_VERSION);
                CAnchorFinalizationMessagePlus finMsg;
                ss >> finMsg;

                LogPrint(BCLog::ANCHORING, "%s: Add community balance %d\n", __func__, tx.GetValueOut());
                mnview.AddCommunityBalance(CommunityAccountType::AnchorReward, tx.GetValueOut());
                mnview.RemoveRewardForAnchor(finMsg.btcTxHash);
                mnview.EraseAnchorConfirmData(finMsg.btcTxHash);

                CAnchorConfirmMessage message(static_cast<CAnchorConfirmDataPlus &>(finMsg));
                for (auto && sig : finMsg.sigs) {
                    message.signature = sig;
                    disconnectedAnchorConfirms.push_back(message);
                }

                LogPrint(BCLog::ANCHORING, "%s: disconnected finalization tx: %s block: %d\n", __func__, tx.GetHash().GetHex(), pindex->nHeight);
            }
            else if (IsAnchorRewardTx(tx, metadata))
            {
                LogPrint(BCLog::ANCHORING, "%s: disconnecting finalization tx: %s block: %d\n", __func__, tx.GetHash().GetHex(), pindex->nHeight);
                CDataStream ss(metadata, SER_NETWORK, PROTOCOL_VERSION);
                CAnchorFinalizationMessage finMsg;
                ss >> finMsg;

                mnview.SetTeam(finMsg.currentTeam);

                if (pindex->nHeight >= Params().GetConsensus().AMKHeight) {
                    mnview.AddCommunityBalance(CommunityAccountType::AnchorReward, tx.GetValueOut()); // or just 'Set..'
                    LogPrint(BCLog::ANCHORING, "%s: post AMK logic, add community balance %d\n", __func__, tx.GetValueOut());
                }
                else { // pre-AMK logic:
                    assert(mnview.GetFoundationsDebt() >= tx.GetValueOut());
                    mnview.SetFoundationsDebt(mnview.GetFoundationsDebt() - tx.GetValueOut());
                }
                mnview.RemoveRewardForAnchor(finMsg.btcTxHash);
                mnview.EraseAnchorConfirmData(finMsg.btcTxHash);

                LogPrint(BCLog::ANCHORING, "%s: disconnected finalization tx: %s block: %d\n", __func__, tx.GetHash().GetHex(), pindex->nHeight);
            }
        }

        // Check that all outputs are available and match the outputs in the block itself
        // exactly.
        for (size_t o = 0; o < tx.vout.size(); o++) {
            if (!tx.vout[o].scriptPubKey.IsUnspendable()) {
                COutPoint out(hash, o);
                Coin coin;
                bool is_spent = view.SpendCoin(out, &coin);
                if (!is_spent || tx.vout[o] != coin.out || pindex->nHeight != coin.nHeight || is_coinbase != coin.fCoinBase) {
                    fClean = false; // transaction output mismatch
                }

                // Check for burn outputs
                if (tx.vout[o].scriptPubKey == Params().GetConsensus().burnAddress)
                {
                    eraseBurnEntries.push_back({tx.vout[o].scriptPubKey, static_cast<uint32_t>(pindex->nHeight), static_cast<uint32_t>(i)});
                }
            }
        }

        // restore inputs
        TBytes dummy;
        if (i > 0 && !IsAnchorRewardTx(tx, dummy) && !IsAnchorRewardTxPlus(tx, dummy) && !IsTokenSplitTx(tx, dummy) && !IsEVMTx(tx)) { // not coinbases or EVM TX
            CTxUndo &txundo = blockUndo.vtxundo[i-1];
            if (txundo.vprevout.size() != tx.vin.size()) {
                error("%s: transaction and undo data inconsistent", __func__);
                return DISCONNECT_FAILED;
            }
            for (unsigned int j = tx.vin.size(); j-- > 0;) {
                const COutPoint &out = tx.vin[j].prevout;
                int res = ApplyTxInUndo(std::move(txundo.vprevout[j]), view, out);
                if (res == DISCONNECT_FAILED) return DISCONNECT_FAILED;
                fClean = fClean && res != DISCONNECT_UNCLEAN;
            }
            // At this point, all of txundo.vprevout should have been moved out.
        }

        // process transactions revert for masternodes
        mnview.OnUndoTx(tx.GetHash(), (uint32_t) pindex->nHeight);
    }

    // one time downgrade to revert CInterestRateV2 structure
    if (pindex->nHeight == Params().GetConsensus().FortCanningHillHeight) {
        auto time = GetTimeMillis();
        LogPrintf("Interest rate reverting ...\n");
        mnview.RevertInterestRateToV1();
        LogPrint(BCLog::BENCH, "    - Interest rate reverting took: %dms\n", GetTimeMillis() - time);
    }

    // one time downgrade to revert CInterestRateV3 structure
    if (pindex->nHeight == Params().GetConsensus().FortCanningGreatWorldHeight) {
        auto time = GetTimeMillis();
        LogPrintf("Interest rate reverting ...\n");
        mnview.RevertInterestRateToV2();
        LogPrint(BCLog::BENCH, "    - Interest rate reverting took: %dms\n", GetTimeMillis() - time);
    }

    mnview.GetHistoryWriters().EraseHistory(pindex->nHeight, eraseBurnEntries);

    // move best block pointer to prevout block
    view.SetBestBlock(pindex->pprev->GetBlockHash());

    if (!fIsFakeNet) {
        mnview.DecrementMintedBy(*nodeId);
        if (pindex->nHeight >= Params().GetConsensus().EunosPayaHeight) {
            mnview.EraseSubNodesLastBlockTime(*nodeId, static_cast<uint32_t>(pindex->nHeight));
        } else {
            mnview.EraseMasternodeLastBlockTime(*nodeId, static_cast<uint32_t>(pindex->nHeight));
        }
    }

    mnview.SetLastHeight(pindex->pprev->nHeight);

    return fClean ? DISCONNECT_OK : DISCONNECT_UNCLEAN;
}

void static FlushBlockFile(bool fFinalize = false)
{
    LOCK(cs_LastBlockFile);

    FlatFilePos block_pos_old(nLastBlockFile, vinfoBlockFile[nLastBlockFile].nSize);
    FlatFilePos undo_pos_old(nLastBlockFile, vinfoBlockFile[nLastBlockFile].nUndoSize);

    bool status = true;
    status &= BlockFileSeq().Flush(block_pos_old, fFinalize);
    status &= UndoFileSeq().Flush(undo_pos_old, fFinalize);
    if (!status) {
        AbortNode("Flushing block file to disk failed. This is likely the result of an I/O error.");
    }
}

static bool FindUndoPos(CValidationState &state, int nFile, FlatFilePos &pos, unsigned int nAddSize);

static bool WriteUndoDataForBlock(const CBlockUndo& blockundo, CValidationState& state, CBlockIndex* pindex, const CChainParams& chainparams)
{
    // Write undo information to disk
    if (pindex->GetUndoPos().IsNull()) {
        FlatFilePos _pos;
        if (!FindUndoPos(state, pindex->nFile, _pos, ::GetSerializeSize(blockundo, CLIENT_VERSION) + 40))
            return error("%s: FindUndoPos failed", __func__);
        if (!UndoWriteToDisk(blockundo, _pos, pindex->pprev->GetBlockHash(), chainparams.MessageStart()))
            return AbortNode(state, "Failed to write undo data");

        // update nUndoPos in block index
        pindex->nUndoPos = _pos.nPos;
        pindex->nStatus |= BLOCK_HAVE_UNDO;
        setDirtyBlockIndex.insert(pindex);
    }

    return true;
}

static CCheckQueue<CScriptCheck> scriptcheckqueue(128);

void StartScriptCheckWorkerThreads(int threads_num)
{
    scriptcheckqueue.StartWorkerThreads(threads_num);
}

void StopScriptCheckWorkerThreads()
{
    scriptcheckqueue.StopWorkerThreads();
}

VersionBitsCache versionbitscache GUARDED_BY(cs_main);

int32_t ComputeBlockVersion(const CBlockIndex* pindexPrev, const Consensus::Params& params)
{
    LOCK(cs_main);
    int32_t nVersion = VERSIONBITS_TOP_BITS;

    for (int i = 0; i < (int)Consensus::MAX_VERSION_BITS_DEPLOYMENTS; i++) {
        ThresholdState state = VersionBitsState(pindexPrev, params, static_cast<Consensus::DeploymentPos>(i), versionbitscache);
        if (state == ThresholdState::LOCKED_IN || state == ThresholdState::STARTED) {
            nVersion |= VersionBitsMask(params, static_cast<Consensus::DeploymentPos>(i));
        }
    }

    return nVersion;
}

/**
 * Threshold condition checker that triggers when unknown versionbits are seen on the network.
 */
class WarningBitsConditionChecker : public AbstractThresholdConditionChecker
{
private:
    int bit;

public:
    explicit WarningBitsConditionChecker(int bitIn) : bit(bitIn) {}

    int64_t BeginTime(const Consensus::Params& params) const override { return 0; }
    int64_t EndTime(const Consensus::Params& params) const override { return std::numeric_limits<int64_t>::max(); }
    int Period(const Consensus::Params& params) const override { return params.nMinerConfirmationWindow; }
    int Threshold(const Consensus::Params& params) const override { return params.nRuleChangeActivationThreshold; }

    bool Condition(const CBlockIndex* pindex, const Consensus::Params& params) const override
    {
        return ((pindex->nVersion & VERSIONBITS_TOP_MASK) == VERSIONBITS_TOP_BITS) &&
               ((pindex->nVersion >> bit) & 1) != 0 &&
               ((ComputeBlockVersion(pindex->pprev, params) >> bit) & 1) == 0;
    }
};

static ThresholdConditionCache warningcache[VERSIONBITS_NUM_BITS] GUARDED_BY(cs_main);

// 0.13.0 was shipped with a segwit deployment defined for testnet, but not for
// mainnet. We no longer need to support disabling the segwit deployment
// except for testing purposes, due to limitations of the functional test
// environment. See test/functional/p2p-segwit.py.
static bool IsScriptWitnessEnabled(const Consensus::Params& params)
{
    return params.SegwitHeight != std::numeric_limits<int>::max();
}

static unsigned int GetBlockScriptFlags(const CBlockIndex* pindex, const Consensus::Params& consensusparams) EXCLUSIVE_LOCKS_REQUIRED(cs_main) {
    AssertLockHeld(cs_main);

    unsigned int flags = SCRIPT_VERIFY_NONE;

    // BIP16 didn't become active until Apr 1 2012 (on mainnet, and
    // retroactively applied to testnet)
    // However, only one historical block violated the P2SH rules (on both
    // mainnet and testnet), so for simplicity, always leave P2SH
    // on except for the one violating block.
    if (consensusparams.BIP16Exception.IsNull() || // no bip16 exception on this chain
        pindex->phashBlock == nullptr || // this is a new candidate block, eg from TestBlockValidity()
        *pindex->phashBlock != consensusparams.BIP16Exception) // this block isn't the historical exception
    {
        flags |= SCRIPT_VERIFY_P2SH;
    }

    // Enforce WITNESS rules whenever P2SH is in effect (and the segwit
    // deployment is defined).
    if (flags & SCRIPT_VERIFY_P2SH && IsScriptWitnessEnabled(consensusparams)) {
        flags |= SCRIPT_VERIFY_WITNESS;
    }

    // Start enforcing the DERSIG (BIP66) rule
    if (pindex->nHeight >= consensusparams.BIP66Height) {
        flags |= SCRIPT_VERIFY_DERSIG;
    }

    // Start enforcing CHECKLOCKTIMEVERIFY (BIP65) rule
    if (pindex->nHeight >= consensusparams.BIP65Height) {
        flags |= SCRIPT_VERIFY_CHECKLOCKTIMEVERIFY;
    }

    // Start enforcing BIP112 (CHECKSEQUENCEVERIFY)
    if (pindex->nHeight >= consensusparams.CSVHeight) {
        flags |= SCRIPT_VERIFY_CHECKSEQUENCEVERIFY;
    }

    // Start enforcing BIP147 NULLDUMMY (activated simultaneously with segwit)
    if (IsWitnessEnabled(pindex->pprev, consensusparams)) {
        flags |= SCRIPT_VERIFY_NULLDUMMY;
    }

    return flags;
}

Res ApplyGeneralCoinbaseTx(CCustomCSView & mnview, CTransaction const & tx, int height, CAmount nFees, const Consensus::Params& consensus)
{
    TAmounts const cbValues = tx.GetValuesOut();
    CAmount blockReward = GetBlockSubsidy(height, consensus);
    if (cbValues.size() != 1 || cbValues.begin()->first != DCT_ID{0})
        return Res::ErrDbg("bad-cb-wrong-tokens", "coinbase should pay only Defi coins");


    if (height >= consensus.AMKHeight)
    {
        CAmount foundationReward{0};
        if (height >= consensus.GrandCentralHeight)
        {
            // no foundation utxo reward check anymore
        }
        else if (height >= consensus.EunosHeight)
        {
            foundationReward = CalculateCoinbaseReward(blockReward, DeFiParams().GetConsensus().dist.community);
        }
        else if (!DeFiParams().GetConsensus().foundationShareScript.empty() && DeFiParams().GetConsensus().foundationShareDFIP1)
        {
            foundationReward = blockReward * DeFiParams().GetConsensus().foundationShareDFIP1 / COIN;
        }

        if (foundationReward)
        {
            bool foundationsRewardfound = false;
            for (auto& txout : tx.vout)
            {
                if (txout.scriptPubKey == DeFiParams().GetConsensus().foundationShareScript)
                {
                    if (txout.nValue < foundationReward)
                    {
                        return Res::ErrDbg("bad-cb-foundation-reward", "coinbase doesn't pay proper foundation reward! (actual=%d vs expected=%d", txout.nValue, foundationReward);
                    }

                    foundationsRewardfound = true;
                    break;
                }
            }

            if (!foundationsRewardfound)
            {
                return Res::ErrDbg("bad-cb-foundation-reward", "coinbase doesn't pay foundation reward!");
            }
        }

        // count and subtract for non-UTXO community rewards
        CAmount nonUtxoTotal = 0;
        if (height >= consensus.EunosHeight)
        {
            CAmount subsidy;
            for (const auto& kv : DeFiParams().GetConsensus().newNonUTXOSubsidies)
            {
                if (kv.first == CommunityAccountType::CommunityDevFunds) {
                    if (height < consensus.GrandCentralHeight) {
                        continue;
                    }
                }

                subsidy = CalculateCoinbaseReward(blockReward, kv.second);

                Res res = Res::Ok();

                // Loan below FC and Options are unused and all go to Unallocated (burnt) pot.
                if ((height < consensus.FortCanningHeight && kv.first == CommunityAccountType::Loan) ||
                    (height < consensus.GrandCentralHeight && kv.first == CommunityAccountType::Options))
                {
                    res = mnview.AddCommunityBalance(CommunityAccountType::Unallocated, subsidy);
                    if (res)
                        LogPrint(BCLog::ACCOUNTCHANGE, "AccountChange: hash=%s fund=%s change=%s\n", tx.GetHash().ToString(), GetCommunityAccountName(CommunityAccountType::Unallocated), (CBalances{{{{0}, subsidy}}}.ToString()));
                }
                else
                {
                    if (height >= consensus.GrandCentralHeight)
                    {
                        const auto attributes = mnview.GetAttributes();
                        assert(attributes);

                        if (kv.first == CommunityAccountType::CommunityDevFunds) {
                            CDataStructureV0 enabledKey{AttributeTypes::Param, ParamIDs::Feature, DFIPKeys::GovernanceEnabled};

                            if (!attributes->GetValue(enabledKey, false))
                            {
<<<<<<< HEAD
                                res = mnview.AddBalance(DeFiParams().GetConsensus().foundationShareScript, {DCT_ID{0}, subsidy});
                                LogPrint(BCLog::ACCOUNTCHANGE, "AccountChange: txid=%s addr=%s change=%s\n",
                                         tx.GetHash().ToString(), ScriptToString(DeFiParams().GetConsensus().foundationShareScript),
=======
                                res = mnview.AddBalance(consensus.foundationShareScript, {DCT_ID{0}, subsidy});
                                LogPrint(BCLog::ACCOUNTCHANGE, "AccountChange: hash=%s fund=%s change=%s\n",
                                         tx.GetHash().ToString(), ScriptToString(consensus.foundationShareScript),
>>>>>>> 82e88328
                                         (CBalances{{{{0}, subsidy}}}.ToString()));
                                nonUtxoTotal += subsidy;

                                continue;
                            }
                        } else if (kv.first == CommunityAccountType::Unallocated || kv.first == CommunityAccountType::Options) {
                            CDataStructureV0 enabledKey{AttributeTypes::Param, ParamIDs::Feature, DFIPKeys::EmissionUnusedFund};

                            if (attributes->GetValue(enabledKey, false)) {
                                res = mnview.AddBalance(DeFiParams().GetConsensus().unusedEmission, {DCT_ID{0}, subsidy});
                                if (res) {
<<<<<<< HEAD
                                    LogPrint(BCLog::ACCOUNTCHANGE, "AccountChange: txid=%s addr=%s change=%s\n",
                                             tx.GetHash().ToString(), ScriptToString(DeFiParams().GetConsensus().unusedEmission),
=======
                                    LogPrint(BCLog::ACCOUNTCHANGE, "AccountChange: hash=%s fund=%s change=%s\n",
                                             tx.GetHash().ToString(), ScriptToString(consensus.unusedEmission),
>>>>>>> 82e88328
                                             (CBalances{{{{0}, subsidy}}}.ToString()));
                                }
                            } else {
                                // Previous behaviour was for Options and Unallocated to go to Unallocated
                                res = mnview.AddCommunityBalance(CommunityAccountType::Unallocated, subsidy);
                                if (res)
                                    LogPrint(BCLog::ACCOUNTCHANGE, "AccountChange: hash=%s fund=%s change=%s\n", tx.GetHash().ToString(), GetCommunityAccountName(CommunityAccountType::Unallocated), (CBalances{{{{0}, subsidy}}}.ToString()));
                            }

                            nonUtxoTotal += subsidy;

                            continue;
                        }
                    }

                    res = mnview.AddCommunityBalance(kv.first, subsidy);
                    if (res)
                        LogPrint(BCLog::ACCOUNTCHANGE, "AccountChange: hash=%s fund=%s change=%s\n", tx.GetHash().ToString(), GetCommunityAccountName(kv.first), (CBalances{{{{0}, subsidy}}}.ToString()));
                }

                if (!res.ok)
                {
                    return Res::ErrDbg("bad-cb-community-rewards", "Cannot take non-UTXO community share from coinbase");
                }

                nonUtxoTotal += subsidy;
            }
        }
        else
        {
            for (const auto& kv : DeFiParams().GetConsensus().nonUtxoBlockSubsidies) {
                CAmount subsidy = blockReward * kv.second / COIN;
                Res res = mnview.AddCommunityBalance(kv.first, subsidy);
                if (!res.ok) {
                    return Res::ErrDbg("bad-cb-community-rewards", "can't take non-UTXO community share from coinbase");
                } else {
                    LogPrint(BCLog::ACCOUNTCHANGE, "AccountChange: hash=%s fund=%s change=%s\n", tx.GetHash().ToString(), GetCommunityAccountName(kv.first), (CBalances{{{{0}, subsidy}}}.ToString()));
                }
                nonUtxoTotal += subsidy;
            }
        }

        blockReward -= nonUtxoTotal;
    }

    // pre-AMK logic, compatible after prev blockReward mod:
    if (cbValues.at(DCT_ID{0}) > blockReward + nFees)
        return Res::ErrDbg("bad-cb-amount", "coinbase pays too much (actual=%d vs limit=%d)", cbValues.at(DCT_ID{0}), blockReward + nFees);

    return Res::Ok();
}


void ReverseGeneralCoinbaseTx(CCustomCSView & mnview, int height, const Consensus::Params& consensus)
{
    CAmount blockReward = GetBlockSubsidy(height, Params().GetConsensus());

    if (height >= Params().GetConsensus().AMKHeight)
    {
        if (height >= Params().GetConsensus().EunosHeight)
        {
            for (const auto& kv : DeFiParams().GetConsensus().newNonUTXOSubsidies)
            {
                if (kv.first == CommunityAccountType::CommunityDevFunds) {
                    if (height < Params().GetConsensus().GrandCentralHeight) {
                        continue;
                    }
                }

                CAmount subsidy = CalculateCoinbaseReward(blockReward, kv.second);

                // Remove Loan and Options balances from Unallocated
                if ((height < Params().GetConsensus().FortCanningHeight && kv.first == CommunityAccountType::Loan) ||
                    (height < consensus.GrandCentralHeight && kv.first == CommunityAccountType::Options))
                {
                    mnview.SubCommunityBalance(CommunityAccountType::Unallocated, subsidy);
                }
                else
                {
                    if (height >= consensus.GrandCentralHeight)
                    {
                        const auto attributes = mnview.GetAttributes();
                        assert(attributes);

                        if (kv.first == CommunityAccountType::CommunityDevFunds) {
                            CDataStructureV0 enabledKey{AttributeTypes::Param, ParamIDs::Feature, DFIPKeys::GovernanceEnabled};

                            if (!attributes->GetValue(enabledKey, false))
                            {
                                mnview.SubBalance(DeFiParams().GetConsensus().foundationShareScript, {DCT_ID{0}, subsidy});

                                continue;
                            }
                        } else if (kv.first == CommunityAccountType::Unallocated || kv.first == CommunityAccountType::Options) {
                            CDataStructureV0 enabledKey{AttributeTypes::Param, ParamIDs::Feature, DFIPKeys::EmissionUnusedFund};

                            if (attributes->GetValue(enabledKey, false)) {
                                mnview.SubBalance(DeFiParams().GetConsensus().unusedEmission, {DCT_ID{0}, subsidy});
                            } else {
                                mnview.SubCommunityBalance(CommunityAccountType::Unallocated, subsidy);
                            }

                            continue;
                        }
                    }

                    mnview.SubCommunityBalance(kv.first, subsidy);
                }
            }
        }
        else
        {
            for (const auto& kv : DeFiParams().GetConsensus().nonUtxoBlockSubsidies)
            {
                CAmount subsidy = blockReward * kv.second / COIN;
                mnview.SubCommunityBalance(kv.first, subsidy);
            }
        }
    }
}



static int64_t nTimeCheck = 0;
static int64_t nTimeForks = 0;
static int64_t nTimeVerify = 0;
static int64_t nTimeConnect = 0;
static int64_t nTimeIndex = 0;
static int64_t nTimeCallbacks = 0;
static int64_t nTimeTotal = 0;
static int64_t nBlocksTotal = 0;

// Holds position for burn TXs appended to block in burn history
std::vector<CTransactionRef>::size_type nPhantomBurnTx{};
static uint32_t nPhantomAccTx{};

std::map<CScript, CBalances> mapBurnAmounts;

uint32_t GetNextAccPosition() {
    return nPhantomAccTx--;
}

bool StopOrInterruptConnect(const CBlockIndex *pIndex, CValidationState& state) {
    if (!fStopOrInterrupt)
        return false;

    const auto checkMatch = [](const CBlockIndex *index, const int height, const std::string& hash) {
        return height == index->nHeight || (!hash.empty() && hash == index->phashBlock->ToString());
    };

    // Stop is processed first. So, if a block has both stop and interrupt
    // stop will take priority.
    if (checkMatch(pIndex, fStopBlockHeight, fStopBlockHash) || checkMatch(pIndex, fInterruptBlockHeight, fInterruptBlockHash)) {
        if (pIndex->nHeight == fStopBlockHeight) {
            StartShutdown();
        }
        state.Invalid(
            ValidationInvalidReason::CONSENSUS,
            error("%s: user interrupt", __func__),
            REJECT_INVALID,
            "user-interrupt-request");
        return true;
    }

    return false;
}

static void LogApplyCustomTx(const CTransaction &tx, const int64_t start) {
    // Only log once for one of the following categories. Log BENCH first for consistent formatting.
    if (LogAcceptCategory(BCLog::BENCH)) {
        std::vector<unsigned char> metadata;
        LogPrint(BCLog::BENCH, "    - ApplyCustomTx: %s Type: %s Time: %.2fms\n", tx.GetHash().ToString(), ToString(GuessCustomTxType(tx, metadata, false)), (GetTimeMicros() - start) * MILLI);
    } else if (LogAcceptCategory(BCLog::CUSTOMTXBENCH)) {
        std::vector<unsigned char> metadata;
        LogPrint(BCLog::CUSTOMTXBENCH, "Bench::ApplyCustomTx: %s Type: %s Time: %.2fms\n", tx.GetHash().ToString(), ToString(GuessCustomTxType(tx, metadata, false)), (GetTimeMicros() - start) * MILLI);
    }
}

/** Apply the effects of this block (with given index) on the UTXO set represented by coins.
 *  Validity checks that depend on the UTXO set are also done; ConnectBlock ()
 *  can fail if those validity checks fail (among other reasons). */
bool CChainState::ConnectBlock(const CBlock& block, CValidationState& state, CBlockIndex* pindex,
                  CCoinsViewCache& view, CCustomCSView& mnview, const CChainParams& chainparams, bool & rewardedAnchors, std::array<uint8_t, 20>& beneficiary, bool fJustCheck, const int64_t evmContext)
{
    AssertLockHeld(cs_main);
    assert(pindex);
    assert(*pindex->phashBlock == block.GetHash());
    int64_t nTimeStart = GetTimeMicros();

    // Interrupt on hash or height requested. Invalidate the block.
    if (StopOrInterruptConnect(pindex, state))
        return false;

    // Reset phanton TX to block TX count
    nPhantomBurnTx = block.vtx.size();

    // Reset phantom TX to end of block TX count
    nPhantomAccTx = std::numeric_limits<uint32_t>::max();

    // Wipe burn map, we only want TXs added during ConnectBlock
    mapBurnAmounts.clear();

    // Check it again in case a previous version let a bad block in
    // NOTE: We don't currently (re-)invoke ContextualCheckBlock() or
    // ContextualCheckBlockHeader() here. This means that if we add a new
    // consensus rule that is enforced in one of those two functions, then we
    // may have let in a block that violates the rule prior to updating the
    // software, and we would NOT be enforcing the rule here. Fully solving
    // upgrade from one software version to the next after a consensus rule
    // change is potentially tricky and issue-specific (see RewindBlockIndex()
    // for one general approach that was used for BIP 141 deployment).
    // Also, currently the rule against blocks more than 2 hours in the future
    // is enforced in ContextualCheckBlockHeader(); we wouldn't want to
    // re-enforce that rule here (at least until we make it impossible for
    // GetAdjustedTime() to go backward).

    CheckContextState ctxState;

    if (!CheckBlock(block, state, chainparams.GetConsensus(), ctxState, !fJustCheck, pindex->nHeight, !fJustCheck)) {
        if (state.GetReason() == ValidationInvalidReason::BLOCK_MUTATED) {
            // We don't write down blocks to disk if they may have been
            // corrupted, so this should be impossible unless we're having hardware
            // problems.
            return AbortNode(state, "Corrupt block found indicating potential hardware failure; shutting down");
        }

        // Add sleep here to avoid hot looping over failed but not invalidated block.
        std::this_thread::sleep_for(std::chrono::milliseconds(100));
        return error("%s: Consensus::CheckBlock: %s", __func__, FormatStateMessage(state));
    }

    // verify that the view's current state corresponds to the previous block
    uint256 hashPrevBlock = pindex->pprev == nullptr ? uint256() : pindex->pprev->GetBlockHash();
    assert(hashPrevBlock == view.GetBestBlock());

    // verify that the mn view's current state corresponds to the previous block
    if (pindex->nHeight != 0) {
        if (mnview.GetLastHeight() != pindex->nHeight-1)
            return AbortNode(state, "Masternodes database is corrupted (height mismatch)! DB prev block = " + std::to_string(mnview.GetLastHeight()) +
                             ", current block = " + std::to_string(pindex->nHeight) + ". Please restart with -reindex to recover.");
    }

    // Special case for the genesis block
    if (block.GetHash() == chainparams.GetConsensus().hashGenesisBlock) {
        if (!fJustCheck) {
            view.SetBestBlock(pindex->GetBlockHash());
            mnview.CreateDFIToken();
            // Do not track burns in genesis
            mnview.GetHistoryWriters().GetBurnView() = nullptr;
            for (size_t i = 0; i < block.vtx.size(); ++i) {
                uint64_t gasUsed{};
                const auto res = ApplyCustomTx(mnview, view, *block.vtx[i], chainparams.GetConsensus(), pindex->nHeight, gasUsed, pindex->GetBlockTime(), nullptr, i);
                if (!res.ok) {
                    return error("%s: Genesis block ApplyCustomTx failed. TX: %s Error: %s",
                                 __func__, block.vtx[i]->GetHash().ToString(), res.msg);
                }
                AddCoins(view, *block.vtx[i], 0);
            }
        }
        return true;
    }

    // one time upgrade to convert the old CInterestRate data structure
    // we don't neeed it in undos
    if (pindex->nHeight == chainparams.GetConsensus().FortCanningHillHeight) {
        auto time = GetTimeMillis();
        LogPrintf("Interest rate migration ...\n");
        mnview.MigrateInterestRateToV2(mnview,(uint32_t)pindex->nHeight);
        LogPrint(BCLog::BENCH, "    - Interest rate migration took: %dms\n", GetTimeMillis() - time);
    }

    if (pindex->nHeight == chainparams.GetConsensus().FortCanningGreatWorldHeight) {
        auto time = GetTimeMillis();
        LogPrintf("Interest rate migration ...\n");
        mnview.MigrateInterestRateToV3(mnview, static_cast<uint32_t>(pindex->nHeight));
        LogPrint(BCLog::BENCH, "    - Interest rate migration took: %dms\n", GetTimeMillis() - time);
    }

    CKeyID minterKey;
    std::optional<uint256> nodeId;
    std::optional<CMasternode> nodePtr;

    // We are forced not to check this due to the block wasn't signed yet if called by TestBlockValidity()
    if (!fJustCheck && !fIsFakeNet) {
        // Check only that mintedBlocks counter is correct (MN existence and activation was partially checked before in checkblock()->contextualcheckproofofstake(), but not in the case of fJustCheck)
        minterKey = pindex->minterKey();
        nodeId = mnview.GetMasternodeIdByOperator(minterKey);
        assert(nodeId);
        nodePtr = mnview.GetMasternode(*nodeId);
        assert(nodePtr);

        if (nodePtr->mintedBlocks + 1 != block.mintedBlocks)
        {
            return state.Invalid(ValidationInvalidReason::CONSENSUS, error("%s: masternode's %s mintedBlocks should be %d, got %d!",
                                                                           __func__, nodeId->ToString(), nodePtr->mintedBlocks + 1, block.mintedBlocks), REJECT_INVALID, "bad-minted-blocks");
        }
        uint256 stakeModifierPrevBlock = pindex->pprev == nullptr ? uint256() : pindex->pprev->stakeModifier;
        const auto stakeModifier = pos::ComputeStakeModifier(stakeModifierPrevBlock, nodePtr->operatorAuthAddress);
        if (block.stakeModifier != stakeModifier) {
            return state.Invalid(
                    ValidationInvalidReason::CONSENSUS,
                    error("%s: block's stake Modifier should be %d, got %d!",
                            __func__, block.stakeModifier.ToString(), pos::ComputeStakeModifier(stakeModifierPrevBlock, nodePtr->operatorAuthAddress).ToString()),
                    REJECT_INVALID,
                    "bad-minted-blocks");
        }
    }

    nBlocksTotal++;

    bool fScriptChecks = true;
    if (!hashAssumeValid.IsNull()) {
        // We've been configured with the hash of a block which has been externally verified to have a valid history.
        // A suitable default value is included with the software and updated from time to time.  Because validity
        //  relative to a piece of software is an objective fact these defaults can be easily reviewed.
        // This setting doesn't force the selection of any particular chain but makes validating some faster by
        //  effectively caching the result of part of the verification.
        BlockMap::const_iterator  it = m_blockman.m_block_index.find(hashAssumeValid);
        if (it != m_blockman.m_block_index.end()) {
            if (it->second->GetAncestor(pindex->nHeight) == pindex &&
                pindexBestHeader->GetAncestor(pindex->nHeight) == pindex &&
                pindexBestHeader->nChainWork >= nMinimumChainWork) {
                // This block is a member of the assumed verified chain and an ancestor of the best header.
                // The equivalent time check discourages hash power from extorting the network via DOS attack
                //  into accepting an invalid block through telling users they must manually set assumevalid.
                //  Requiring a software change or burying the invalid block, regardless of the setting, makes
                //  it hard to hide the implication of the demand.  This also avoids having release candidates
                //  that are hardly doing any signature verification at all in testing without having to
                //  artificially set the default assumed verified block further back.
                // The test against nMinimumChainWork prevents the skipping when denied access to any chain at
                //  least as good as the expected chain.
                fScriptChecks = (GetBlockProofEquivalentTime(*pindexBestHeader, *pindex, *pindexBestHeader, chainparams.GetConsensus()) <= 60 * 60 * 24 * 7 * 2);
            }
        }
    }

    int64_t nTime1 = GetTimeMicros(); nTimeCheck += nTime1 - nTimeStart;
    LogPrint(BCLog::BENCH, "    - Sanity checks: %.2fms [%.2fs (%.2fms/blk)]\n", MILLI * (nTime1 - nTimeStart), nTimeCheck * MICRO, nTimeCheck * MILLI / nBlocksTotal);

    // Do not allow blocks that contain transactions which 'overwrite' older transactions,
    // unless those are already completely spent.
    // If such overwrites are allowed, coinbases and transactions depending upon those
    // can be duplicated to remove the ability to spend the first instance -- even after
    // being sent to another address.
    // See BIP30 and http://r6.ca/blog/20120206T005236Z.html for more information.
    // This logic is not necessary for memory pool transactions, as AcceptToMemoryPool
    // already refuses previously-known transaction ids entirely.
    // This rule was originally applied to all blocks with a timestamp after March 15, 2012, 0:00 UTC.
    // Now that the whole chain is irreversibly beyond that time it is applied to all blocks except the
    // two in the chain that violate it. This prevents exploiting the issue against nodes during their
    // initial block download.
    bool fEnforceBIP30 = !((pindex->nHeight==91842 && pindex->GetBlockHash() == uint256S("0x00000000000a4d0a398161ffc163c503763b1f4360639393e0e4c8e300e0caec")) ||
                           (pindex->nHeight==91880 && pindex->GetBlockHash() == uint256S("0x00000000000743f190a18c5577a3c2d2a1f610ae9601ac046a38084ccb7cd721")));

    // Once BIP34 activated it was not possible to create new duplicate coinbases and thus other than starting
    // with the 2 existing duplicate coinbase pairs, not possible to create overwriting txs.  But by the
    // time BIP34 activated, in each of the existing pairs the duplicate coinbase had overwritten the first
    // before the first had been spent.  Since those coinbases are sufficiently buried it's no longer possible to create further
    // duplicate transactions descending from the known pairs either.
    // If we're on the known chain at height greater than where BIP34 activated, we can save the db accesses needed for the BIP30 check.

    // BIP34 requires that a block at height X (block X) has its coinbase
    // scriptSig start with a CScriptNum of X (indicated height X).  The above
    // logic of no longer requiring BIP30 once BIP34 activates is flawed in the
    // case that there is a block X before the BIP34 height of 227,931 which has
    // an indicated height Y where Y is greater than X.  The coinbase for block
    // X would also be a valid coinbase for block Y, which could be a BIP30
    // violation.  An exhaustive search of all mainnet coinbases before the
    // BIP34 height which have an indicated height greater than the block height
    // reveals many occurrences. The 3 lowest indicated heights found are
    // 209,921, 490,897, and 1,983,702 and thus coinbases for blocks at these 3
    // heights would be the first opportunity for BIP30 to be violated.

    // The search reveals a great many blocks which have an indicated height
    // greater than 1,983,702, so we simply remove the optimization to skip
    // BIP30 checking for blocks at height 1,983,702 or higher.  Before we reach
    // that block in another 25 years or so, we should take advantage of a
    // future consensus change to do a new and improved version of BIP34 that
    // will actually prevent ever creating any duplicate coinbases in the
    // future.
    static constexpr int BIP34_IMPLIES_BIP30_LIMIT = 1983702;

    // There is no potential to create a duplicate coinbase at block 209,921
    // because this is still before the BIP34 height and so explicit BIP30
    // checking is still active.

    // The final case is block 176,684 which has an indicated height of
    // 490,897. Unfortunately, this issue was not discovered until about 2 weeks
    // before block 490,897 so there was not much opportunity to address this
    // case other than to carefully analyze it and determine it would not be a
    // problem. Block 490,897 was, in fact, mined with a different coinbase than
    // block 176,684, but it is important to note that even if it hadn't been or
    // is remined on an alternate fork with a duplicate coinbase, we would still
    // not run into a BIP30 violation.  This is because the coinbase for 176,684
    // is spent in block 185,956 in transaction
    // d4f7fbbf92f4a3014a230b2dc70b8058d02eb36ac06b4a0736d9d60eaa9e8781.  This
    // spending transaction can't be duplicated because it also spends coinbase
    // 0328dd85c331237f18e781d692c92de57649529bd5edf1d01036daea32ffde29.  This
    // coinbase has an indicated height of over 4.2 billion, and wouldn't be
    // duplicatable until that height, and it's currently impossible to create a
    // chain that long. Nevertheless we may wish to consider a future soft fork
    // which retroactively prevents block 490,897 from creating a duplicate
    // coinbase. The two historical BIP30 violations often provide a confusing
    // edge case when manipulating the UTXO and it would be simpler not to have
    // another edge case to deal with.

    // testnet3 has no blocks before the BIP34 height with indicated heights
    // post BIP34 before approximately height 486,000,000 and presumably will
    // be reset before it reaches block 1,983,702 and starts doing unnecessary
    // BIP30 checking again.
    assert(pindex->pprev);
    CBlockIndex *pindexBIP34height = pindex->pprev->GetAncestor(chainparams.GetConsensus().BIP34Height);
    //Only continue to enforce if we're below BIP34 activation height or the block hash at that height doesn't correspond.
    fEnforceBIP30 = fEnforceBIP30 && (!pindexBIP34height || !(pindexBIP34height->GetBlockHash() == chainparams.GetConsensus().BIP34Hash));

    // TODO: Remove BIP30 checking from block height 1,983,702 on, once we have a
    // consensus change that ensures coinbases at those heights can not
    // duplicate earlier coinbases.
    if (fEnforceBIP30 || pindex->nHeight >= BIP34_IMPLIES_BIP30_LIMIT) {
        for (const auto& tx : block.vtx) {
            for (size_t o = 0; o < tx->vout.size(); o++) {
                if (view.HaveCoin(COutPoint(tx->GetHash(), o))) {
                    return state.Invalid(ValidationInvalidReason::CONSENSUS, error("%s: tried to overwrite transaction", __func__), REJECT_INVALID, "bad-txns-BIP30");
                }
            }
        }
    }

    // Start enforcing BIP68 (sequence locks)
    int nLockTimeFlags = 0;
    if (pindex->nHeight >= chainparams.GetConsensus().CSVHeight) {
        nLockTimeFlags |= LOCKTIME_VERIFY_SEQUENCE;
    }

    // Get the script flags for this block
    unsigned int flags = GetBlockScriptFlags(pindex, chainparams.GetConsensus());

    int64_t nTime2 = GetTimeMicros(); nTimeForks += nTime2 - nTime1;
    LogPrint(BCLog::BENCH, "    - Fork checks: %.2fms [%.2fs (%.2fms/blk)]\n", MILLI * (nTime2 - nTime1), nTimeForks * MICRO, nTimeForks * MILLI / nBlocksTotal);

    CBlockUndo blockundo;

    CCheckQueueControl<CScriptCheck> control(fScriptChecks && g_parallel_script_checks ? &scriptcheckqueue : nullptr);

    std::vector<std::pair<AccountHistoryKey, AccountHistoryValue>> writeBurnEntries;
    std::vector<int> prevheights;
    CAmount nFees = 0;
    int nInputs = 0;
    int64_t nSigOpsCost = 0;
    // it's used for account changes by the block
    // to calculate their merkle root in isolation
    CCustomCSView accountsView(mnview);
    blockundo.vtxundo.reserve(block.vtx.size() - 1);
    std::vector<PrecomputedTransactionData> txdata;

    txdata.reserve(block.vtx.size()); // Required so that pointers to individual PrecomputedTransactionData don't get invalidated

    // Variable to tally total gas used in the block
    uint64_t totalGas{};

    // Execute TXs
    for (unsigned int i = 0; i < block.vtx.size(); i++)
    {
        const CTransaction &tx = *(block.vtx[i]);
        nInputs += tx.vin.size();

        if (!tx.IsCoinBase())
        {
            CAmount txfee = 0;
            if (!Consensus::CheckTxInputs(tx, state, view, accountsView, pindex->nHeight, txfee, chainparams)) {
                if (!IsBlockReason(state.GetReason())) {
                    // CheckTxInputs may return MISSING_INPUTS or
                    // PREMATURE_SPEND but we can't return that, as it's not
                    // defined for a block, so we reset the reason flag to
                    // CONSENSUS here.
                    state.Invalid(ValidationInvalidReason::CONSENSUS, false,
                            state.GetRejectCode(), state.GetRejectReason(), state.GetDebugMessage());
                }
                return error("%s: Consensus::CheckTxInputs: %s, %s", __func__, tx.GetHash().ToString(), FormatStateMessage(state));
            }
            nFees += txfee;
            if (!MoneyRange(nFees)) {
                return state.Invalid(ValidationInvalidReason::CONSENSUS, error("%s: accumulated fee in the block out of range.", __func__),
                                 REJECT_INVALID, "bad-txns-accumulated-fee-outofrange");
            }

            // Check that transaction is BIP68 final
            // BIP68 lock checks (as opposed to nLockTime checks) must
            // be in ConnectBlock because they require the UTXO set
            prevheights.resize(tx.vin.size());
            for (size_t j = 0; j < tx.vin.size(); j++) {
                prevheights[j] = view.AccessCoin(tx.vin[j].prevout).nHeight;
            }

            if (!SequenceLocks(tx, nLockTimeFlags, &prevheights, *pindex)) {
                return state.Invalid(ValidationInvalidReason::CONSENSUS, error("%s: contains a non-BIP68-final transaction", __func__),
                                 REJECT_INVALID, "bad-txns-nonfinal");
            }
        }

        // GetTransactionSigOpCost counts 3 types of sigops:
        // * legacy (always)
        // * p2sh (when P2SH enabled in flags and excludes coinbase)
        // * witness (when witness enabled in flags and excludes coinbase)
        nSigOpsCost += GetTransactionSigOpCost(tx, view, flags);
        if (nSigOpsCost > MAX_BLOCK_SIGOPS_COST)
            return state.Invalid(ValidationInvalidReason::CONSENSUS, error("%s: too many sigops", __func__),
                             REJECT_INVALID, "bad-blk-sigops");

        txdata.emplace_back(tx);
        if (!tx.IsCoinBase())
        {
            std::vector<CScriptCheck> vChecks;
            bool fCacheResults = fJustCheck; /* Don't cache results if we're actually connecting blocks (still consult the cache, though) */
            if (!CheckInputs(tx, state, view, fScriptChecks, flags, fCacheResults, fCacheResults, txdata[i], g_parallel_script_checks ? &vChecks : nullptr)) {
                if (state.GetReason() == ValidationInvalidReason::TX_NOT_STANDARD) {
                    // CheckInputs may return NOT_STANDARD for extra flags we passed,
                    // but we can't return that, as it's not defined for a block, so
                    // we reset the reason flag to CONSENSUS here.
                    // In the event of a future soft-fork, we may need to
                    // consider whether rewriting to CONSENSUS or
                    // RECENT_CONSENSUS_CHANGE would be more appropriate.
                    state.Invalid(ValidationInvalidReason::CONSENSUS, false,
                              state.GetRejectCode(), state.GetRejectReason(), state.GetDebugMessage());
                }
                return error("%s: CheckInputs on %s failed with %s",
                    __func__, tx.GetHash().ToString(), FormatStateMessage(state));
            }

            const auto applyCustomTxTime = GetTimeMicros();
            uint64_t gasUsed{};
            const auto res = ApplyCustomTx(accountsView, view, tx, chainparams.GetConsensus(), pindex->nHeight, gasUsed, pindex->GetBlockTime(), nullptr, i, evmContext);

            totalGas += gasUsed;
            if (totalGas > MAX_BLOCK_GAS_LIMIT) {
                return state.Invalid(ValidationInvalidReason::CONSENSUS,
                                     error("%s: ApplyCustomTx failed. Gas limit: %d Gas used: %d", __func__, MAX_BLOCK_GAS_LIMIT, totalGas),
                                     REJECT_CUSTOMTX, "over-gas-limit");
            }

            LogApplyCustomTx(tx, applyCustomTxTime);
            if (!res.ok && (res.code & CustomTxErrCodes::Fatal)) {
                if (pindex->nHeight >= chainparams.GetConsensus().EunosHeight) {
                    return state.Invalid(ValidationInvalidReason::CONSENSUS,
                                         error("%s: ApplyCustomTx on %s failed with %s",
                                               __func__, tx.GetHash().ToString(), res.msg), REJECT_CUSTOMTX, "bad-custom-tx");
                } else {
                    // we will never fail, but skip, unless transaction mints UTXOs
                    return error("%s: ApplyCustomTx on %s failed with %s",
                                __func__, tx.GetHash().ToString(), res.msg);
                }
            }
            // log
            if (!fJustCheck && !res.msg.empty()) {
                if (res.ok) {
                    LogPrintf("applied tx %s: %s\n", block.vtx[i]->GetHash().GetHex(), res.msg);
                } else {
                    LogPrintf("skipped tx %s: %s\n", block.vtx[i]->GetHash().GetHex(), res.msg);
                }
            }

            control.Add(vChecks);
        } else {
            std::vector<unsigned char> metadata;
            if (IsAnchorRewardTxPlus(tx, metadata)) {
                if (!fJustCheck) {
                    LogPrint(BCLog::ANCHORING, "%s: connecting finalization tx: %s block: %d\n", __func__, tx.GetHash().GetHex(), pindex->nHeight);
                }
                ResVal<uint256> res = ApplyAnchorRewardTxPlus(mnview, tx, pindex->nHeight, metadata, chainparams.GetConsensus());
                if (!res.ok) {
                    return state.Invalid(ValidationInvalidReason::CONSENSUS,
                                         error("%s: %s", __func__, res.msg),
                                         REJECT_INVALID, res.dbgMsg);
                }
                rewardedAnchors = true;
                if (!fJustCheck) {
                    LogPrint(BCLog::ANCHORING, "%s: connected finalization tx: %s block: %d\n", __func__, tx.GetHash().GetHex(), pindex->nHeight);
                }
            } else if (IsAnchorRewardTx(tx, metadata)) {
                if (!fJustCheck) {
                    LogPrint(BCLog::ANCHORING, "%s: connecting finalization tx: %s block: %d\n", __func__, tx.GetHash().GetHex(), pindex->nHeight);
                }
                ResVal<uint256> res = ApplyAnchorRewardTx(mnview, tx, pindex->nHeight, pindex->pprev ? pindex->pprev->stakeModifier : uint256(), metadata, chainparams.GetConsensus());
                if (!res.ok) {
                    return state.Invalid(ValidationInvalidReason::CONSENSUS,
                                         error("%s: %s", __func__, res.msg),
                                         REJECT_INVALID, res.dbgMsg);
                }
                rewardedAnchors = true;
                if (!fJustCheck) {
                    LogPrint(BCLog::ANCHORING, "%s: connected finalization tx: %s block: %d\n", __func__, tx.GetHash().GetHex(), pindex->nHeight);
                }
            }
        }

        // Search for burn outputs
        for (uint32_t j = 0; j < tx.vout.size(); ++j)
        {
            if (tx.vout[j].scriptPubKey == Params().GetConsensus().burnAddress)
            {
                writeBurnEntries.push_back({{tx.vout[j].scriptPubKey, static_cast<uint32_t>(pindex->nHeight), i},
                                            {block.vtx[i]->GetHash(), static_cast<uint8_t>(CustomTxType::None), {{DCT_ID{0}, tx.vout[j].nValue}}}});
            }
        }

        CTxUndo undoDummy;
        if (i > 0) {
            blockundo.vtxundo.push_back(CTxUndo());
        }
        UpdateCoins(tx, view, i == 0 ? undoDummy : blockundo.vtxundo.back(), pindex->nHeight);
    }

    int64_t nTime3 = GetTimeMicros(); nTimeConnect += nTime3 - nTime2;
    LogPrint(BCLog::BENCH, "      - Connect %u transactions: %.2fms (%.3fms/tx, %.3fms/txin) [%.2fs (%.2fms/blk)]\n", (unsigned)block.vtx.size(), MILLI * (nTime3 - nTime2), MILLI * (nTime3 - nTime2) / block.vtx.size(), nInputs <= 1 ? 0 : MILLI * (nTime3 - nTime2) / (nInputs-1), nTimeConnect * MICRO, nTimeConnect * MILLI / nBlocksTotal);

    // check main coinbase
    Res res = ApplyGeneralCoinbaseTx(accountsView, *block.vtx[0], pindex->nHeight, nFees, chainparams.GetConsensus());
    if (!res.ok) {
        return state.Invalid(ValidationInvalidReason::CONSENSUS,
                             error("%s: %s", __func__, res.msg),
                             REJECT_INVALID, res.dbgMsg);
    }

    if (!control.Wait())
        return state.Invalid(ValidationInvalidReason::CONSENSUS, error("%s: CheckQueue failed", __func__), REJECT_INVALID, "block-validation-failed");

    int64_t nTime4 = GetTimeMicros(); nTimeVerify += nTime4 - nTime2;
    LogPrint(BCLog::BENCH, "    - Verify %u txins: %.2fms (%.3fms/txin) [%.2fs (%.2fms/blk)]\n", nInputs - 1, MILLI * (nTime4 - nTime2), nInputs <= 1 ? 0 : MILLI * (nTime4 - nTime2) / (nInputs-1), nTimeVerify * MICRO, nTimeVerify * MILLI / nBlocksTotal);

    // Reject block without token split coinbase TX outputs.
    const auto attributes = accountsView.GetAttributes();
    assert(attributes);

    CDataStructureV0 splitKey{AttributeTypes::Oracles, OracleIDs::Splits, static_cast<uint32_t>(pindex->nHeight)};
    const auto splits = attributes->GetValue(splitKey, OracleSplits{});

    const auto isSplitsBlock = splits.size() > 0;

    CreationTxs creationTxs;
    auto counter_n = 1;
    for (const auto& [id, multiplier] : splits) {
        LogPrintf("Preparing for token split (id=%d, mul=%d, n=%d/%d, height: %d)\n",
        id, multiplier, counter_n++, splits.size(), pindex->nHeight);
        uint256 tokenCreationTx{};
        std::vector<uint256> poolCreationTx;
        if (!GetCreationTransactions(block, id, multiplier, tokenCreationTx, poolCreationTx)) {
            return state.Invalid(ValidationInvalidReason::CONSENSUS, error("%s: coinbase missing split token creation TX", __func__), REJECT_INVALID, "bad-cb-token-split");
        }

        std::vector<DCT_ID> poolsToMigrate;
        accountsView.ForEachPoolPair([&, id = id](DCT_ID const & poolId, const CPoolPair& pool){
            if (pool.idTokenA.v == id || pool.idTokenB.v == id) {
                const auto tokenA = accountsView.GetToken(pool.idTokenA);
                const auto tokenB = accountsView.GetToken(pool.idTokenB);
                assert(tokenA);
                assert(tokenB);
                if ((tokenA->destructionHeight == -1 && tokenA->destructionTx == uint256{}) &&
                    (tokenB->destructionHeight == -1 && tokenB->destructionTx == uint256{})) {
                    poolsToMigrate.push_back(poolId);
                }
            }
            return true;
        });

        std::stringstream poolIdStr;
        for (size_t i{0}; i < poolsToMigrate.size(); i++) {
            if  (i != 0) poolIdStr << ", ";
            poolIdStr << poolsToMigrate[i].ToString();
        }

        LogPrintf("Pools to migrate for token %d: (count: %d, ids: %s)\n", id, poolsToMigrate.size(), poolIdStr.str());

        if (poolsToMigrate.size() != poolCreationTx.size()) {
            return state.Invalid(ValidationInvalidReason::CONSENSUS, error("%s: coinbase missing split pool creation TX", __func__), REJECT_INVALID, "bad-cb-pool-split");
        }

        std::vector<std::pair<DCT_ID, uint256>> poolPairs;
        poolPairs.reserve(poolsToMigrate.size());
        std::transform(poolsToMigrate.begin(), poolsToMigrate.end(),
            poolCreationTx.begin(), std::back_inserter(poolPairs),
            [](DCT_ID a, uint256 b) { return std::make_pair(a, b); });

        creationTxs.emplace(id, std::make_pair(tokenCreationTx, poolPairs));
    }

    if (fJustCheck)
        return accountsView.Flush(); // keeps compatibility

    // validates account changes as well
    if (pindex->nHeight >= chainparams.GetConsensus().EunosHeight
    && pindex->nHeight < chainparams.GetConsensus().EunosKampungHeight) {
        bool mutated;
        uint256 hashMerkleRoot2 = BlockMerkleRoot(block, &mutated);
        if (block.hashMerkleRoot != Hash2(hashMerkleRoot2, accountsView.MerkleRoot())) {
            return state.Invalid(ValidationInvalidReason::BLOCK_MUTATED, false, REJECT_INVALID, "bad-txnmrklroot", "hashMerkleRoot mismatch");
        }

        // Check for merkle tree malleability (CVE-2012-2459): repeating sequences
        // of transactions in a block without affecting the merkle root of a block,
        // while still invalidating it.
        if (mutated)
            return state.Invalid(ValidationInvalidReason::BLOCK_MUTATED, false, REJECT_INVALID, "bad-txns-duplicate", "duplicate transaction");
    }

    // account changes are validated
    accountsView.Flush();

    if (!WriteUndoDataForBlock(blockundo, state, pindex, chainparams))
        return false;

    if (!pindex->IsValid(BLOCK_VALID_SCRIPTS)) {
        pindex->RaiseValidity(BLOCK_VALID_SCRIPTS);
        setDirtyBlockIndex.insert(pindex);
    }

    assert(pindex->phashBlock);
    // add this block to the view's block chain
    view.SetBestBlock(pindex->GetBlockHash());

    ProcessDeFiEvent(block, pindex, mnview, view, chainparams, creationTxs, evmContext, beneficiary);

    // Write any UTXO burns
    for (const auto& [key, value] : writeBurnEntries)
    {
        mnview.GetHistoryWriters().WriteAccountHistory(key, value);
    }

    if (!fIsFakeNet) {
        mnview.IncrementMintedBy(*nodeId);

        // Store block staker height for use in coinage
        if (pindex->nHeight >= Params().GetConsensus().EunosPayaHeight) {
            mnview.SetSubNodesBlockTime(minterKey, static_cast<uint32_t>(pindex->nHeight), ctxState.subNode, pindex->GetBlockTime());
        } else if (pindex->nHeight >= Params().GetConsensus().DakotaCrescentHeight) {
            mnview.SetMasternodeLastBlockTime(minterKey, static_cast<uint32_t>(pindex->nHeight), pindex->GetBlockTime());
        }
    }
    mnview.SetLastHeight(pindex->nHeight);

    auto &checkpoints = chainparams.Checkpoints().mapCheckpoints;
    auto it = checkpoints.lower_bound(pindex->nHeight);
    if (it != checkpoints.begin()) {
        --it;
        bool pruneStarted = false;
        auto time = GetTimeMillis();
        CCustomCSView pruned(mnview);
        mnview.ForEachUndo([&](UndoKey const & key, CLazySerialize<CUndo>) {
            if (key.height >= static_cast<uint32_t>(it->first)) { // don't erase checkpoint height
                return false;
            }
            if (!pruneStarted) {
                pruneStarted = true;
                LogPrintf("Pruning undo data prior %d, it can take a while...\n", it->first);
            }
            return pruned.DelUndo(key).ok;
        });
        if (pruneStarted) {
            auto& map = pruned.GetStorage().GetRaw();
            compactBegin = map.begin()->first;
            compactEnd = map.rbegin()->first;
            pruned.Flush();
            LogPrintf("Pruning undo data finished.\n");
            LogPrint(BCLog::BENCH, "    - Pruning undo data takes: %dms\n", GetTimeMillis() - time);
        }
        // we can safety delete old interest keys
        if (it->first > chainparams.GetConsensus().FortCanningHillHeight) {
            CCustomCSView view(mnview);
            mnview.ForEachVaultInterest([&](const CVaultId& vaultId, DCT_ID tokenId, CInterestRate) {
                view.EraseBy<CLoanView::LoanInterestByVault>(std::make_pair(vaultId, tokenId));
                return true;
            });
            view.Flush();
        }
    }

    if (isSplitsBlock) {
        LogPrintf("Token split block validation time: %.2fms\n", MILLI * (GetTimeMicros() - nTime1));
    }

    int64_t nTime5 = GetTimeMicros(); nTimeIndex += nTime5 - nTime4;
    LogPrint(BCLog::BENCH, "    - Index writing: %.2fms [%.2fs (%.2fms/blk)]\n", MILLI * (nTime5 - nTime4), nTimeIndex * MICRO, nTimeIndex * MILLI / nBlocksTotal);

    int64_t nTime6 = GetTimeMicros(); nTimeCallbacks += nTime6 - nTime5;
    LogPrint(BCLog::BENCH, "    - Callbacks: %.2fms [%.2fs (%.2fms/blk)]\n", MILLI * (nTime6 - nTime5), nTimeCallbacks * MICRO, nTimeCallbacks * MILLI / nBlocksTotal);

    return true;
}

bool CChainState::FlushStateToDisk(
    const CChainParams& chainparams,
    CValidationState &state,
    FlushStateMode mode,
    int nManualPruneHeight)
{
    int64_t nMempoolUsage = mempool.DynamicMemoryUsage();
    LOCK2(cs_main, cs_LastBlockFile);
    assert(this->CanFlushToDisk());
    static int64_t nLastWrite = 0;
    static int64_t nLastFlush = 0;
    std::set<int> setFilesToPrune;
    bool full_flush_completed = false;
    try {
    {
        bool fFlushForPrune = false;
        bool fDoFullFlush = false;
        if (fPruneMode && (fCheckForPruning || nManualPruneHeight > 0) && !fReindex) {
            if (nManualPruneHeight > 0) {
                FindFilesToPruneManual(setFilesToPrune, nManualPruneHeight);
            } else {
                FindFilesToPrune(setFilesToPrune, chainparams.PruneAfterHeight());
                fCheckForPruning = false;
            }
            if (!setFilesToPrune.empty()) {
                fFlushForPrune = true;
                if (!fHavePruned) {
                    pblocktree->WriteFlag("prunedblockfiles", true);
                    fHavePruned = true;
                }
            }
        }
        int64_t nNow = GetTimeMicros();
        // Avoid writing/flushing immediately after startup.
        if (nLastWrite == 0) {
            nLastWrite = nNow;
        }
        if (nLastFlush == 0) {
            nLastFlush = nNow;
        }
        int64_t nMempoolSizeMax = gArgs.GetArg("-maxmempool", DEFAULT_MAX_MEMPOOL_SIZE) * 1000000;
        int64_t cacheSize = CoinsTip().DynamicMemoryUsage();
        int64_t nTotalSpace = nCoinCacheUsage + std::max<int64_t>(nMempoolSizeMax - nMempoolUsage, 0);
        // The cache is large and we're within 10% and 10 MiB of the limit, but we have time now (not in the middle of a block processing).
        bool fCacheLarge = mode == FlushStateMode::PERIODIC && cacheSize > std::max((9 * nTotalSpace) / 10, nTotalSpace - MAX_BLOCK_COINSDB_USAGE * 1024 * 1024);
        // The cache is over the limit, we have to write now.
        bool fCacheCritical = mode == FlushStateMode::IF_NEEDED && cacheSize > nTotalSpace;
        // It's been a while since we wrote the block index to disk. Do this frequently, so we don't need to redownload after a crash.
        bool fPeriodicWrite = mode == FlushStateMode::PERIODIC && nNow > nLastWrite + (int64_t)DATABASE_WRITE_INTERVAL * 1000000;
        // It's been very long since we flushed the cache. Do this infrequently, to optimize cache usage.
        bool fPeriodicFlush = mode == FlushStateMode::PERIODIC && nNow > nLastFlush + (int64_t)DATABASE_FLUSH_INTERVAL * 1000000;
        // Combine all conditions that result in a full cache flush.
        fDoFullFlush = (mode == FlushStateMode::ALWAYS) || fCacheLarge || fCacheCritical || fPeriodicFlush || fFlushForPrune;
        // Write blocks and block index to disk.
        if (fDoFullFlush || fPeriodicWrite) {
            // Depend on nMinDiskSpace to ensure we can write block index
            if (!CheckDiskSpace(GetBlocksDir())) {
                return AbortNode(state, "Disk space is too low!", _("Error: Disk space is too low!").translated, CClientUIInterface::MSG_NOPREFIX);
            }
            // First make sure all block and undo data is flushed to disk.
            FlushBlockFile();
            // Then update all block file information (which may refer to block and undo files).
            {
                std::vector<std::pair<int, const CBlockFileInfo*> > vFiles;
                vFiles.reserve(setDirtyFileInfo.size());
                for (std::set<int>::iterator it = setDirtyFileInfo.begin(); it != setDirtyFileInfo.end(); ) {
                    vFiles.push_back(std::make_pair(*it, &vinfoBlockFile[*it]));
                    setDirtyFileInfo.erase(it++);
                }
                std::vector<const CBlockIndex*> vBlocks;
                vBlocks.reserve(setDirtyBlockIndex.size());
                for (std::set<CBlockIndex*>::iterator it = setDirtyBlockIndex.begin(); it != setDirtyBlockIndex.end(); ) {
                    vBlocks.push_back(*it);
                    setDirtyBlockIndex.erase(it++);
                }
                if (!pblocktree->WriteBatchSync(vFiles, nLastBlockFile, vBlocks)) {
                    return AbortNode(state, "Failed to write to block index database");
                }
            }
            // Finally remove any pruned files
            if (fFlushForPrune)
                UnlinkPrunedFiles(setFilesToPrune);
            nLastWrite = nNow;
        }
        // use a bit more memory in normal usage
        const size_t memoryCacheSizeMax = IsInitialBlockDownload() ? nCustomMemUsage : (nCustomMemUsage << 1);
        bool fMemoryCacheLarge = fDoFullFlush || (mode == FlushStateMode::IF_NEEDED && pcustomcsview->SizeEstimate() > memoryCacheSizeMax);
        // Flush best chain related state. This can only be done if the blocks / block index write was also done.
        if (fMemoryCacheLarge && !CoinsTip().GetBestBlock().IsNull()) {
            // Flush view first to estimate size on disk later
            if (!pcustomcsview->Flush()) {
                return AbortNode(state, "Failed to write db batch");
            }
            // Typical Coin structures on disk are around 48 bytes in size.
            // Pushing a new one to the database can cause it to be written
            // twice (once in the log, and once in the tables). This is already
            // an overestimation, as most will delete an existing entry or
            // overwrite one. Still, use a conservative safety factor of 2.
            if (!CheckDiskSpace(GetDataDir(), 48 * 2 * 2 * CoinsTip().GetCacheSize() + pcustomcsDB->SizeEstimate())) {
                return AbortNode(state, "Disk space is too low!", _("Error: Disk space is too low!").translated, CClientUIInterface::MSG_NOPREFIX);
            }
            // Flush the chainstate (which may refer to block index entries).
            if (!CoinsTip().Flush() || !pcustomcsDB->Flush()) {
                return AbortNode(state, "Failed to write to coin or masternode db to disk");
            }
            if (!compactBegin.empty() && !compactEnd.empty()) {
                auto time = GetTimeMillis();
                pcustomcsDB->Compact(compactBegin, compactEnd);
                compactBegin.clear();
                compactEnd.clear();
                LogPrint(BCLog::BENCH, "    - DB compacting takes: %dms\n", GetTimeMillis() - time);
            }
            nLastFlush = nNow;
            full_flush_completed = true;
        }
    }
    if (full_flush_completed) {
        // Update best block in wallet (so we can detect restored wallets).
        GetMainSignals().ChainStateFlushed(m_chain.GetLocator());
    }
    } catch (const std::runtime_error& e) {
        return AbortNode(state, std::string("System error while flushing: ") + e.what());
    }
    return true;
}

void CChainState::ForceFlushStateToDisk() {
    CValidationState state;
    const CChainParams& chainparams = Params();
    if (!this->FlushStateToDisk(chainparams, state, FlushStateMode::ALWAYS)) {
        LogPrintf("%s: failed to flush state (%s)\n", __func__, FormatStateMessage(state));
    }
}

void CChainState::PruneAndFlush() {
    CValidationState state;
    fCheckForPruning = true;
    const CChainParams& chainparams = Params();

    if (!this->FlushStateToDisk(chainparams, state, FlushStateMode::NONE)) {
        LogPrintf("%s: failed to flush state (%s)\n", __func__, FormatStateMessage(state));
    }
}

static void DoWarning(const std::string& strWarning)
{
    static bool fWarned = false;
    SetMiscWarning(strWarning);
    if (!fWarned) {
        AlertNotify(strWarning);
        fWarned = true;
    }
}

/** Private helper function that concatenates warning messages. */
static void AppendWarning(std::string& res, const std::string& warn)
{
    if (!res.empty()) res += ", ";
    res += warn;
}

/** Check warning conditions and do some notifications on new chain tip set. */
void static UpdateTip(const CBlockIndex* pindexNew, const CChainParams& chainParams)
    EXCLUSIVE_LOCKS_REQUIRED(::cs_main)
{
    // New best block
    mempool.AddTransactionsUpdated(1);

    {
        LOCK(g_best_block_mutex);
        g_best_block = pindexNew->GetBlockHash();
        g_best_block_cv.notify_all();
    }

    std::string warningMessages;
    if (!::ChainstateActive().IsInitialBlockDownload())
    {
        int nUpgraded = 0;
        const CBlockIndex* pindex = pindexNew;
        for (int bit = 0; bit < VERSIONBITS_NUM_BITS; bit++) {
            WarningBitsConditionChecker checker(bit);
            ThresholdState state = checker.GetStateFor(pindex, chainParams.GetConsensus(), warningcache[bit]);
            if (state == ThresholdState::ACTIVE || state == ThresholdState::LOCKED_IN) {
                const std::string strWarning = strprintf(_("Warning: unknown new rules activated (versionbit %i)").translated, bit);
                if (state == ThresholdState::ACTIVE) {
                    DoWarning(strWarning);
                } else {
                    AppendWarning(warningMessages, strWarning);
                }
            }
        }
        // Check the version of the last 100 blocks to see if we need to upgrade:
        for (int i = 0; i < 100 && pindex != nullptr; i++)
        {
            int32_t nExpectedVersion = ComputeBlockVersion(pindex->pprev, chainParams.GetConsensus());
            if (pindex->nVersion > VERSIONBITS_LAST_OLD_BLOCK_VERSION && (pindex->nVersion & ~nExpectedVersion) != 0)
                ++nUpgraded;
            pindex = pindex->pprev;
        }
        if (nUpgraded > 0)
            AppendWarning(warningMessages, strprintf(_("%d of last 100 blocks have unexpected version").translated, nUpgraded));
    }

    static int64_t lastTipTime = 0;
    auto currentTime = GetSystemTimeInSeconds();
    if (!warningMessages.empty() || !::ChainstateActive().IsInitialBlockDownload() || lastTipTime < currentTime - 20) {
        lastTipTime = currentTime;
        LogPrintf("%s: new best=%s height=%d version=0x%08x log2_work=%.8g tx=%lu date='%s' progress=%f cache=%.1fMiB(%utxo)", __func__, /* Continued */
            pindexNew->GetBlockHash().ToString(), pindexNew->nHeight, pindexNew->nVersion,
            log(pindexNew->nChainWork.getdouble())/log(2.0), (unsigned long)pindexNew->nChainTx,
            FormatISO8601DateTime(pindexNew->GetBlockTime()),
            GuessVerificationProgress(chainParams.TxData(), pindexNew), ::ChainstateActive().CoinsTip().DynamicMemoryUsage() * (1.0 / (1<<20)), ::ChainstateActive().CoinsTip().GetCacheSize());
        if (!warningMessages.empty())
            LogPrintf(" warning='%s'", warningMessages); /* Continued */
        LogPrintf("\n");
    }
}

/** Disconnect m_chain's tip.
  * After calling, the mempool will be in an inconsistent state, with
  * transactions from disconnected blocks being added to disconnectpool.  You
  * should make the mempool consistent again by calling UpdateMempoolForReorg.
  * with cs_main held.
  *
  * If disconnectpool is nullptr, then no disconnected transactions are added to
  * disconnectpool (note that the caller is responsible for mempool consistency
  * in any case).
  */
bool CChainState::DisconnectTip(CValidationState& state, const CChainParams& chainparams, DisconnectedBlockTransactions *disconnectpool)
{
    m_disconnectTip = true;
    CBlockIndex *pindexDelete = m_chain.Tip();
    assert(pindexDelete);
    // Read block from disk.
    std::shared_ptr<CBlock> pblock = std::make_shared<CBlock>();
    CBlock& block = *pblock;
    if (!ReadBlockFromDisk(block, pindexDelete, chainparams.GetConsensus())) {
        m_disconnectTip = false;
        return error("DisconnectTip(): Failed to read block");
    }
    // Apply the block atomically to the chain state.
    int64_t nStart = GetTimeMicros();
    {
        CCoinsViewCache view(&CoinsTip());
        CCustomCSView mnview(*pcustomcsview, paccountHistoryDB.get(), pburnHistoryDB.get(), pvaultHistoryDB.get());
        assert(view.GetBestBlock() == pindexDelete->GetBlockHash());
        std::vector<CAnchorConfirmMessage> disconnectedConfirms;
        if (DisconnectBlock(block, pindexDelete, view, mnview, disconnectedConfirms) != DISCONNECT_OK) {
            m_disconnectTip = false;
            mnview.GetHistoryWriters().DiscardDB();
            return error("DisconnectTip(): DisconnectBlock %s failed", pindexDelete->GetBlockHash().ToString());
        }
        evm_disconnect_latest_block();
        bool flushed = view.Flush() && mnview.Flush();
        assert(flushed);
        mnview.GetHistoryWriters().FlushDB();

        if (!disconnectedConfirms.empty()) {
            for (auto const & confirm : disconnectedConfirms) {
                panchorAwaitingConfirms->Add(confirm);
            }
            // we do not clear ALL votes (even they are stale) for the case of rapid tip changing. At least, they'll be deleted after their rewards
            if (!IsInitialBlockDownload()) {
                panchorAwaitingConfirms->ReVote();
            }
        }
    }
    LogPrint(BCLog::BENCH, "- Disconnect block: %.2fms\n", (GetTimeMicros() - nStart) * MILLI);
    // Write the chain state to disk, if necessary.
    if (!FlushStateToDisk(chainparams, state, FlushStateMode::IF_NEEDED)) {
        m_disconnectTip = false;
        return false;
    }

    if (disconnectpool) {
        // Save transactions to re-add to mempool at end of reorg
        for (auto it = block.vtx.rbegin(); it != block.vtx.rend(); ++it) {
            disconnectpool->addTransaction(*it);
        }
        while (disconnectpool->DynamicMemoryUsage() > MAX_DISCONNECTED_TX_POOL_SIZE * 1000) {
            // Drop the earliest entry, and remove its children from the mempool.
            auto it = disconnectpool->queuedTx.get<insertion_order>().begin();
            mempool.removeRecursive(**it, MemPoolRemovalReason::REORG);
            disconnectpool->removeEntry(it);
        }
    }

    m_chain.SetTip(pindexDelete->pprev);

    UpdateTip(pindexDelete->pprev, chainparams);
    // Let wallets know transactions went from 1-confirmed to
    // 0-confirmed or conflicted:
    GetMainSignals().BlockDisconnected(pblock);
    m_disconnectTip = false;
    return true;
}

static int64_t nTimeReadFromDisk = 0;
static int64_t nTimeConnectTotal = 0;
static int64_t nTimeFlush = 0;
static int64_t nTimeChainState = 0;
static int64_t nTimePostConnect = 0;

struct PerBlockConnectTrace {
    CBlockIndex* pindex = nullptr;
    std::shared_ptr<const CBlock> pblock;
    std::shared_ptr<std::vector<CTransactionRef>> conflictedTxs;
    PerBlockConnectTrace() : conflictedTxs(std::make_shared<std::vector<CTransactionRef>>()) {}
};
/**
 * Used to track blocks whose transactions were applied to the UTXO state as a
 * part of a single ActivateBestChainStep call.
 *
 * This class also tracks transactions that are removed from the mempool as
 * conflicts (per block) and can be used to pass all those transactions
 * through SyncTransaction.
 *
 * This class assumes (and asserts) that the conflicted transactions for a given
 * block are added via mempool callbacks prior to the BlockConnected() associated
 * with those transactions. If any transactions are marked conflicted, it is
 * assumed that an associated block will always be added.
 *
 * This class is single-use, once you call GetBlocksConnected() you have to throw
 * it away and make a new one.
 */
class ConnectTrace {
private:
    std::vector<PerBlockConnectTrace> blocksConnected;
    CTxMemPool &pool;
    boost::signals2::scoped_connection m_connNotifyEntryRemoved;

public:
    explicit ConnectTrace(CTxMemPool &_pool) : blocksConnected(1), pool(_pool) {
        m_connNotifyEntryRemoved = pool.NotifyEntryRemoved.connect(std::bind(&ConnectTrace::NotifyEntryRemoved, this, std::placeholders::_1, std::placeholders::_2));
    }

    void BlockConnected(CBlockIndex* pindex, std::shared_ptr<const CBlock> pblock) {
        assert(!blocksConnected.back().pindex);
        assert(pindex);
        assert(pblock);
        blocksConnected.back().pindex = pindex;
        blocksConnected.back().pblock = std::move(pblock);
        blocksConnected.emplace_back();
    }

    std::vector<PerBlockConnectTrace>& GetBlocksConnected() {
        // We always keep one extra block at the end of our list because
        // blocks are added after all the conflicted transactions have
        // been filled in. Thus, the last entry should always be an empty
        // one waiting for the transactions from the next block. We pop
        // the last entry here to make sure the list we return is sane.
        assert(!blocksConnected.back().pindex);
        assert(blocksConnected.back().conflictedTxs->empty());
        blocksConnected.pop_back();
        return blocksConnected;
    }

    void NotifyEntryRemoved(CTransactionRef txRemoved, MemPoolRemovalReason reason) {
        assert(!blocksConnected.back().pindex);
        if (reason == MemPoolRemovalReason::CONFLICT) {
            blocksConnected.back().conflictedTxs->emplace_back(std::move(txRemoved));
        }
    }
};

/**
 * Connect a new block to m_chain. pblock is either nullptr or a pointer to a CBlock
 * corresponding to pindexNew, to bypass loading it again from disk.
 *
 * The block is added to connectTrace if connection succeeds.
 */
bool CChainState::ConnectTip(CValidationState& state, const CChainParams& chainparams, CBlockIndex* pindexNew, const std::shared_ptr<const CBlock>& pblock, ConnectTrace& connectTrace, DisconnectedBlockTransactions &disconnectpool)
{
    assert(pindexNew->pprev == m_chain.Tip());
    // Read block from disk.
    int64_t nTime1 = GetTimeMicros();
    std::shared_ptr<const CBlock> pthisBlock;
    if (!pblock) {
        std::shared_ptr<CBlock> pblockNew = std::make_shared<CBlock>();
        if (!ReadBlockFromDisk(*pblockNew, pindexNew, chainparams.GetConsensus()))
            return AbortNode(state, "Failed to read block");
        pthisBlock = pblockNew;
    } else {
        pthisBlock = pblock;
    }
    const CBlock& blockConnecting = *pthisBlock;
    // Apply the block atomically to the chain state.
    int64_t nTime2 = GetTimeMicros(); nTimeReadFromDisk += nTime2 - nTime1;
    int64_t nTime3;
    LogPrint(BCLog::BENCH, "  - Load block from disk: %.2fms [%.2fs]\n", (nTime2 - nTime1) * MILLI, nTimeReadFromDisk * MICRO);
    {
        CCoinsViewCache view(&CoinsTip());
        CCustomCSView mnview(*pcustomcsview, paccountHistoryDB.get(), pburnHistoryDB.get(), pvaultHistoryDB.get());
        bool rewardedAnchors{};
        std::array<uint8_t, 20> beneficiary{};
        const auto evmContext = evm_get_context();
        bool rv = ConnectBlock(blockConnecting, state, pindexNew, view, mnview, chainparams, rewardedAnchors, beneficiary, false, evmContext);
        GetMainSignals().BlockChecked(blockConnecting, state);
        if (!rv) {
            evm_discard_context(evmContext);
            if (state.IsInvalid()) {
                InvalidBlockFound(pindexNew, state);
            }
            mnview.GetHistoryWriters().DiscardDB();
            return error("%s: ConnectBlock %s failed, %s", __func__, pindexNew->GetBlockHash().ToString(), FormatStateMessage(state));
        }
        nTime3 = GetTimeMicros(); nTimeConnectTotal += nTime3 - nTime2;
        LogPrint(BCLog::BENCH, "  - Connect total: %.2fms [%.2fs (%.2fms/blk)]\n", (nTime3 - nTime2) * MILLI, nTimeConnectTotal * MICRO, nTimeConnectTotal * MILLI / nBlocksTotal);
        if (IsEVMEnabled(pindexNew->nHeight, mnview)) {
            evm_finalize(evmContext, true, blockConnecting.nBits, beneficiary, blockConnecting.GetBlockTime());
        }
        bool flushed = view.Flush() && mnview.Flush();
        assert(flushed);
        mnview.GetHistoryWriters().FlushDB();

        // Delete all other confirms from memory
        if (rewardedAnchors) {
            std::vector<uint256> oldConfirms;
            panchorAwaitingConfirms->ForEachConfirm([&oldConfirms](const CAnchorConfirmMessage &confirm) {
                oldConfirms.push_back(confirm.btcTxHash);
                return true;
            });

            for (const auto &confirm: oldConfirms) {
                panchorAwaitingConfirms->EraseAnchor(confirm);
            }
        }
    }
    int64_t nTime4 = GetTimeMicros(); nTimeFlush += nTime4 - nTime3;
    LogPrint(BCLog::BENCH, "  - Flush: %.2fms [%.2fs (%.2fms/blk)]\n", (nTime4 - nTime3) * MILLI, nTimeFlush * MICRO, nTimeFlush * MILLI / nBlocksTotal);
    // Write the chain state to disk, if necessary.
    if (!FlushStateToDisk(chainparams, state, FlushStateMode::IF_NEEDED))
        return false;
    int64_t nTime5 = GetTimeMicros(); nTimeChainState += nTime5 - nTime4;
    LogPrint(BCLog::BENCH, "  - Writing chainstate: %.2fms [%.2fs (%.2fms/blk)]\n", (nTime5 - nTime4) * MILLI, nTimeChainState * MICRO, nTimeChainState * MILLI / nBlocksTotal);
    // Remove conflicting transactions from the mempool.;
    mempool.removeForBlock(blockConnecting.vtx, pindexNew->nHeight);
    disconnectpool.removeForBlock(blockConnecting.vtx);
    // Update m_chain & related variables.
    m_chain.SetTip(pindexNew);
    UpdateTip(pindexNew, chainparams);

    // Update teams every anchoringTeamChange number of blocks
    if (pindexNew->nHeight >= Params().GetConsensus().DakotaHeight &&
            pindexNew->nHeight % DeFiParams().GetConsensus().mn.anchoringTeamChange == 0) {
        pcustomcsview->CalcAnchoringTeams(blockConnecting.stakeModifier, pindexNew);

        // Delete old and now invalid anchor confirms
        panchorAwaitingConfirms->Clear();

        // Revote to pay any unrewarded anchor confirms
        if (!IsInitialBlockDownload()) {
            panchorAwaitingConfirms->ReVote();
        }
    }

    int64_t nTime6 = GetTimeMicros(); nTimePostConnect += nTime6 - nTime5; nTimeTotal += nTime6 - nTime1;
    LogPrint(BCLog::BENCH, "  - Connect postprocess: %.2fms [%.2fs (%.2fms/blk)]\n", (nTime6 - nTime5) * MILLI, nTimePostConnect * MICRO, nTimePostConnect * MILLI / nBlocksTotal);
    LogPrint(BCLog::BENCH, "- Connect block: %.2fms [%.2fs (%.2fms/blk)]\n", (nTime6 - nTime1) * MILLI, nTimeTotal * MICRO, nTimeTotal * MILLI / nBlocksTotal);

    connectTrace.BlockConnected(pindexNew, std::move(pthisBlock));
    return true;
}

/**
 * Return the tip of the chain with the most work in it, that isn't
 * known to be invalid (it's however far from certain to be valid).
 */
CBlockIndex* CChainState::FindMostWorkChain() {
    do {
        CBlockIndex *pindexNew = nullptr;

        // Find the best candidate header.
        {
            std::set<CBlockIndex*, CBlockIndexWorkComparator>::reverse_iterator it = setBlockIndexCandidates.rbegin();
            if (it == setBlockIndexCandidates.rend())
                return nullptr;
            pindexNew = *it;
        }

        // Check whether all blocks on the path between the currently active chain and the candidate are valid.
        // Just going until the active chain is an optimization, as we know all blocks in it are valid already.
        CBlockIndex *pindexTest = pindexNew;
        bool fInvalidAncestor = false;
        while (pindexTest && !m_chain.Contains(pindexTest)) {
            assert(pindexTest->HaveTxsDownloaded() || pindexTest->nHeight == 0);

            // Pruned nodes may have entries in setBlockIndexCandidates for
            // which block files have been deleted.  Remove those as candidates
            // for the most work chain if we come across them; we can't switch
            // to a chain unless we have all the non-active-chain parent blocks.
            bool fFailedChain = pindexTest->nStatus & BLOCK_FAILED_MASK;
            bool fMissingData = !(pindexTest->nStatus & BLOCK_HAVE_DATA);
            if (fFailedChain || fMissingData) {
                // Candidate chain is not usable (either invalid or missing data)
                if (fFailedChain && (pindexBestInvalid == nullptr || pindexNew->nChainWork > pindexBestInvalid->nChainWork))
                    pindexBestInvalid = pindexNew;
                CBlockIndex *pindexFailed = pindexNew;
                // Remove the entire chain from the set.
                while (pindexTest != pindexFailed) {
                    if (fFailedChain) {
                        pindexFailed->nStatus |= BLOCK_FAILED_CHILD;
                    } else if (fMissingData) {
                        // If we're missing data, then add back to m_blocks_unlinked,
                        // so that if the block arrives in the future we can try adding
                        // to setBlockIndexCandidates again.
                        m_blockman.m_blocks_unlinked.insert(
                            std::make_pair(pindexFailed->pprev, pindexFailed));
                    }
                    setBlockIndexCandidates.erase(pindexFailed);
                    pindexFailed = pindexFailed->pprev;
                }
                setBlockIndexCandidates.erase(pindexTest);
                fInvalidAncestor = true;
                break;
            }
            pindexTest = pindexTest->pprev;
        }
        if (!fInvalidAncestor)
            return pindexNew;
    } while(true);
}

/** Delete all entries in setBlockIndexCandidates that are worse than the current tip. */
void CChainState::PruneBlockIndexCandidates() {
    // Note that we can't delete the current block itself, as we may need to return to it later in case a
    // reorganization to a better block fails.
    std::set<CBlockIndex*, CBlockIndexWorkComparator>::iterator it = setBlockIndexCandidates.begin();
    while (it != setBlockIndexCandidates.end() && setBlockIndexCandidates.value_comp()(*it, m_chain.Tip())) {
        setBlockIndexCandidates.erase(it++);
    }
    // Either the current tip or a successor of it we're working towards is left in setBlockIndexCandidates.
    if (setBlockIndexCandidates.empty()) {
        throw std::runtime_error("ERROR:: Data corruption detected. Please resync or use a snapshot");
    }
//    LogPrintf("TRACE PruneBlockIndexCandidates() after: setBlockIndexCandidates: %i\n", setBlockIndexCandidates.size());
}

//! Returns last CBlockIndex* that is a checkpoint
static CBlockIndex* GetLastCheckpoint(const CCheckpointData& data) EXCLUSIVE_LOCKS_REQUIRED(cs_main)
{
    const MapCheckpoints& checkpoints = data.mapCheckpoints;

    for (const MapCheckpoints::value_type& i : reverse_iterate(checkpoints))
    {
        const uint256& hash = i.second;
        CBlockIndex* pindex = LookupBlockIndex(hash);
        if (pindex) {
            return pindex;
        }
    }
    return nullptr;
}

/**
 * Try to make some progress towards making pindexMostWork the active block.
 * pblock is either nullptr or a pointer to a CBlock corresponding to pindexMostWork.
 */
bool CChainState::ActivateBestChainStep(CValidationState& state, const CChainParams& chainparams, CBlockIndex* pindexMostWork, const std::shared_ptr<const CBlock>& pblock, bool& fInvalidFound, ConnectTrace& connectTrace)
{
    AssertLockHeld(cs_main);

    const CBlockIndex *pindexOldTip = m_chain.Tip();
    const CBlockIndex *pindexFork = m_chain.FindFork(pindexMostWork);

    // Disconnect active blocks which are no longer in the best chain.
    bool fBlocksDisconnected = false;
    DisconnectedBlockTransactions disconnectpool;
    auto disconnectBlocksTo = [&](const CBlockIndex *pindex) -> bool {
        while (m_chain.Tip() && m_chain.Tip() != pindex) {
            if (!DisconnectTip(state, chainparams, &disconnectpool)) {
                // This is likely a fatal error, but keep the mempool consistent,
                // just in case. Only remove from the mempool in this case.
                UpdateMempoolForReorg(disconnectpool, false);

                // If we're unable to disconnect a block during normal operation,
                // then that is a failure of our local system -- we should abort
                // rather than stay on a less work chain.
                return AbortNode(state, "Failed to disconnect block; see debug.log for details");
            }
            fBlocksDisconnected = true;

            if (ShutdownRequested())
                break;
        }
        return true;
    };

    if (!disconnectBlocksTo(pindexFork))
        return false;

    // Build list of new blocks to connect.
    std::vector<CBlockIndex*> vpindexToConnect;
    bool fContinue = true;
    int nHeight = pindexFork ? pindexFork->nHeight : -1;
    while (fContinue && nHeight != pindexMostWork->nHeight) {
        // Don't iterate the entire list of potential improvements toward the best tip, as we likely only need
        // a few blocks along the way.
        int nTargetHeight = std::min(nHeight + 32, pindexMostWork->nHeight);
        vpindexToConnect.clear();
        vpindexToConnect.reserve(nTargetHeight - nHeight);
        CBlockIndex *pindexIter = pindexMostWork->GetAncestor(nTargetHeight);
        while (pindexIter && pindexIter->nHeight != nHeight) {
            vpindexToConnect.push_back(pindexIter);
            pindexIter = pindexIter->pprev;
        }
        nHeight = nTargetHeight;

        // Connect new blocks.
        for (CBlockIndex *pindexConnect : reverse_iterate(vpindexToConnect)) {
            state = CValidationState();
            if (!ConnectTip(state, chainparams, pindexConnect, pindexConnect == pindexMostWork ? pblock : std::shared_ptr<const CBlock>(), connectTrace, disconnectpool)) {
                if (state.IsInvalid()) {
                    fContinue = false;
                    if (state.GetRejectReason() == "high-hash"
                    || (pindexConnect == pindexMostWork
                    && pindexConnect->nHeight >= chainparams.GetConsensus().FortCanningParkHeight
                    && state.GetRejectCode() == REJECT_CUSTOMTX)) {
                        UpdateMempoolForReorg(disconnectpool, false);
                        return false;
                    }
                    fInvalidFound = true;
                    InvalidChainFound(vpindexToConnect.front());
                    if (state.GetReason() == ValidationInvalidReason::BLOCK_MUTATED) {
                        // prior EunosHeight we shoutdown node on mutated block
                        if (ShutdownRequested()) {
                            return false;
                        }
                        // now block cannot be part of blockchain either
                        // but it can be produced by outdated/malicious masternode
                        // so we should not shutdown entire network
                        if (auto blockIndex = ChainActive()[vpindexToConnect.front()->nHeight]) {
                            auto checkPoint = GetLastCheckpoint(chainparams.Checkpoints());
                            if (checkPoint && blockIndex->nHeight > checkPoint->nHeight) {
                                disconnectBlocksTo(blockIndex);
                            }
                        }
                    }
                    if (pindexConnect == pindexMostWork
                    && (pindexConnect->nHeight < chainparams.GetConsensus().EunosHeight
                    || state.GetRejectCode() == REJECT_CUSTOMTX)) {
                        // NOTE: Invalidate blocks back to last checkpoint
                        auto &checkpoints = chainparams.Checkpoints().mapCheckpoints;
                        //calculate the latest suitable checkpoint block height
                        auto checkpointIt = checkpoints.lower_bound(pindexConnect->nHeight);
                        auto fallbackCheckpointBlockHeight = (checkpointIt != checkpoints.begin()) ? (--checkpointIt)->first : 0;

                        CBlockIndex *blockIndex = nullptr;
                        //check spv and anchors are available and try it first
                        if (spv::pspv && panchors) {
                            auto fallbackAnchor = panchors->GetLatestAnchorUpToDeFiHeight(pindexConnect->nHeight);
                            if (fallbackAnchor && (fallbackAnchor->anchor.height > static_cast<THeight>(fallbackCheckpointBlockHeight))) {
                                blockIndex = LookupBlockIndex(fallbackAnchor->anchor.blockHash);
                            }
                        }
                        if (!blockIndex && fallbackCheckpointBlockHeight > 0) {// it doesn't makes sense backward to genesis
                            blockIndex = LookupBlockIndex(checkpointIt->second);
                        }
                        //fallback
                        if (blockIndex) {
                            if (!disconnectBlocksTo(blockIndex))
                                return false;
                        }
                    }
                    break;
                } else {
                    // A system error occurred (disk space, database error, ...).
                    // Make the mempool consistent with the current tip, just in case
                    // any observers try to use it before shutdown.
                    UpdateMempoolForReorg(disconnectpool, false);
                    return false;
                }
            } else {
                PruneBlockIndexCandidates();
                if (!pindexOldTip || m_chain.Tip()->nChainWork > pindexOldTip->nChainWork) {
                    // We're in a better position than we were. Return temporarily to release the lock.
                    fContinue = false;
                    break;
                }
            }
        }
    }

    if (fBlocksDisconnected) {
        // If any blocks were disconnected, disconnectpool may be non empty.  Add
        // any disconnected transactions back to the mempool.
        UpdateMempoolForReorg(disconnectpool, true);
    }
    mempool.xcheck(&CoinsTip(), pcustomcsview.get(), chainparams);

    // Callbacks/notifications for a new best chain.
    if (fInvalidFound)
        CheckForkWarningConditionsOnNewFork(vpindexToConnect.back());
    else
        CheckForkWarningConditions();

    return true;
}

static bool NotifyHeaderTip() LOCKS_EXCLUDED(cs_main) {
    bool fNotify = false;
    bool fInitialBlockDownload = false;
    static CBlockIndex* pindexHeaderOld = nullptr;
    CBlockIndex* pindexHeader = nullptr;
    {
        LOCK(cs_main);
        pindexHeader = pindexBestHeader;

        if (pindexHeader != pindexHeaderOld) {
            fNotify = true;
            fInitialBlockDownload = ::ChainstateActive().IsInitialBlockDownload();
            pindexHeaderOld = pindexHeader;
        }
    }
    // Send block tip changed notifications without cs_main
    if (fNotify) {
        uiInterface.NotifyHeaderTip(fInitialBlockDownload, pindexHeader);
    }
    return fNotify;
}

static void LimitValidationInterfaceQueue() LOCKS_EXCLUDED(cs_main) {
    AssertLockNotHeld(cs_main);

    if (GetMainSignals().CallbacksPending() > 10) {
        SyncWithValidationInterfaceQueue();
    }
}

/**
 * Make the best chain active, in multiple steps. The result is either failure
 * or an activated best chain. pblock is either nullptr or a pointer to a block
 * that is already loaded (to avoid loading it again from disk).
 *
 * ActivateBestChain is split into steps (see ActivateBestChainStep) so that
 * we avoid holding cs_main for an extended period of time; the length of this
 * call may be quite long during reindexing or a substantial reorg.
 */
bool CChainState::ActivateBestChain(CValidationState &state, const CChainParams& chainparams, std::shared_ptr<const CBlock> pblock) {
    // Note that while we're often called here from ProcessNewBlock, this is
    // far from a guarantee. Things in the P2P/RPC will often end up calling
    // us in the middle of ProcessNewBlock - do not assume pblock is set
    // sanely for performance or correctness!
    AssertLockNotHeld(cs_main);

    // ABC maintains a fair degree of expensive-to-calculate internal state
    // because this function periodically releases cs_main so that it does not lock up other threads for too long
    // during large connects - and to allow for e.g. the callback queue to drain
    // we use m_cs_chainstate to enforce mutual exclusion so that only one caller may execute this function at a time
    LOCK(m_cs_chainstate);

    CBlockIndex *pindexMostWork = nullptr;
    CBlockIndex *pindexNewTip = nullptr;
    int nStopAtHeight = gArgs.GetArg("-stopatheight", DEFAULT_STOPATHEIGHT);
    do {
        // Block until the validation queue drains. This should largely
        // never happen in normal operation, however may happen during
        // reindex, causing memory blowup if we run too far ahead.
        // Note that if a validationinterface callback ends up calling
        // ActivateBestChain this may lead to a deadlock! We should
        // probably have a DEBUG_LOCKORDER test for this in the future.
        LimitValidationInterfaceQueue();
        {
            LOCK2(cs_main, ::mempool.cs); // Lock transaction pool for at least as long as it takes for connectTrace to be consumed
            CBlockIndex* starting_tip = m_chain.Tip();
            bool blocks_connected = false;
            do {
                // We absolutely may not unlock cs_main until we've made forward progress
                // (with the exception of shutdown due to hardware issues, low disk space, etc).
                ConnectTrace connectTrace(mempool); // Destructed before cs_main is unlocked

                if (pindexMostWork == nullptr) {
                    pindexMostWork = FindMostWorkChain();
                }

                // Whether we have anything to do at all.
                if (pindexMostWork == nullptr || pindexMostWork == m_chain.Tip()) {
                    break;
                }

                bool fInvalidFound = false;
                std::shared_ptr<const CBlock> nullBlockPtr;
                if (!ActivateBestChainStep(state, chainparams, pindexMostWork, pblock && pblock->GetHash() == pindexMostWork->GetBlockHash() ? pblock : nullBlockPtr, fInvalidFound, connectTrace))
                    return false;
                blocks_connected = true;

                if (fInvalidFound) {
                    // Wipe cache, we may need another branch now.
                    pindexMostWork = nullptr;
                }

                pindexNewTip = m_chain.Tip();

                for (const PerBlockConnectTrace& trace : connectTrace.GetBlocksConnected()) {
                    assert(trace.pblock && trace.pindex);
                    GetMainSignals().BlockConnected(trace.pblock, trace.pindex, trace.conflictedTxs);
                }
            } while (!m_chain.Tip() || (starting_tip && CBlockIndexWorkComparator()(m_chain.Tip(), starting_tip)));
            if (!blocks_connected) return true;

            const CBlockIndex* pindexFork = m_chain.FindFork(starting_tip);
            bool fInitialDownload = IsInitialBlockDownload();

            // Notify external listeners about the new tip.
            // Enqueue while holding cs_main to ensure that UpdatedBlockTip is called in the order in which blocks are connected
            if (pindexFork != pindexNewTip) {
                // Notify ValidationInterface subscribers
                GetMainSignals().UpdatedBlockTip(pindexNewTip, pindexFork, fInitialDownload);

                // Always notify the UI if a new block tip was connected
                uiInterface.NotifyBlockTip(fInitialDownload, pindexNewTip);
            }
        }
        // When we reach this point, we switched to a new tip (stored in pindexNewTip).

        if (nStopAtHeight && pindexNewTip && pindexNewTip->nHeight >= nStopAtHeight) StartShutdown();

        // We check shutdown only after giving ActivateBestChainStep a chance to run once so that we
        // never shutdown before connecting the genesis block during LoadChainTip(). Previously this
        // caused an assert() failure during shutdown in such cases as the UTXO DB flushing checks
        // that the best block hash is non-null.
        if (ShutdownRequested())
            break;
    } while (pindexNewTip != pindexMostWork);
    CheckBlockIndex(chainparams.GetConsensus());

    // Write changes periodically to disk, after relay.
    if (!FlushStateToDisk(chainparams, state, FlushStateMode::PERIODIC)) {
        return false;
    }

    return true;
}

bool ActivateBestChain(CValidationState &state, const CChainParams& chainparams, std::shared_ptr<const CBlock> pblock) {
    return ::ChainstateActive().ActivateBestChain(state, chainparams, std::move(pblock));
}

bool CChainState::PreciousBlock(CValidationState& state, const CChainParams& params, CBlockIndex *pindex)
{
    {
        LOCK(cs_main);
        if (pindex->nChainWork < m_chain.Tip()->nChainWork) {
            // Nothing to do, this block is not at the tip.
            return true;
        }
        if (m_chain.Tip()->nChainWork > nLastPreciousChainwork) {
            // The chain has been extended since the last call, reset the counter.
            nBlockReverseSequenceId = -1;
        }
        nLastPreciousChainwork = m_chain.Tip()->nChainWork;
        setBlockIndexCandidates.erase(pindex);
        pindex->nSequenceId = nBlockReverseSequenceId;
        if (nBlockReverseSequenceId > std::numeric_limits<int32_t>::min()) {
            // We can't keep reducing the counter if somebody really wants to
            // call preciousblock 2**31-1 times on the same set of tips...
            nBlockReverseSequenceId--;
        }
        if (pindex->IsValid(BLOCK_VALID_TRANSACTIONS) && pindex->HaveTxsDownloaded()) {
            setBlockIndexCandidates.insert(pindex);
            PruneBlockIndexCandidates();
        }
    }

    return ActivateBestChain(state, params, std::shared_ptr<const CBlock>());
}
bool PreciousBlock(CValidationState& state, const CChainParams& params, CBlockIndex *pindex) {
    return ::ChainstateActive().PreciousBlock(state, params, pindex);
}

bool CChainState::InvalidateBlock(CValidationState& state, const CChainParams& chainparams, CBlockIndex *pindex)
{
    CBlockIndex* to_mark_failed = pindex;
    bool pindex_was_in_chain = false;
    int disconnected = 0;

    // We do not allow ActivateBestChain() to run while InvalidateBlock() is
    // running, as that could cause the tip to change while we disconnect
    // blocks.
    LOCK(m_cs_chainstate);

    // We'll be acquiring and releasing cs_main below, to allow the validation
    // callbacks to run. However, we should keep the block index in a
    // consistent state as we disconnect blocks -- in particular we need to
    // add equal-work blocks to setBlockIndexCandidates as we disconnect.
    // To avoid walking the block index repeatedly in search of candidates,
    // build a map once so that we can look up candidate blocks by chain
    // work as we go.
    std::multimap<const arith_uint256, CBlockIndex *> candidate_blocks_by_work;

    {
        LOCK(cs_main);
        CBlockIndex* pcheckpoint = GetLastCheckpoint(chainparams.Checkpoints());
        if (pcheckpoint && pindex->nHeight <= pcheckpoint->nHeight)
            return state.Invalid(ValidationInvalidReason::BLOCK_CHECKPOINT, error("Cannot invalidate block prior last checkpoint height %d", pcheckpoint->nHeight), REJECT_CHECKPOINT, "");

        for (const auto& entry : m_blockman.m_block_index) {
            CBlockIndex *candidate = entry.second;
            // We don't need to put anything in our active chain into the
            // multimap, because those candidates will be found and considered
            // as we disconnect.
            // Instead, consider only non-active-chain blocks that have at
            // least as much work as where we expect the new tip to end up.
            if (!m_chain.Contains(candidate) &&
                    !CBlockIndexWorkComparator()(candidate, pindex->pprev) &&
                    candidate->IsValid(BLOCK_VALID_TRANSACTIONS) &&
                    candidate->HaveTxsDownloaded()) {
                candidate_blocks_by_work.insert(std::make_pair(candidate->nChainWork, candidate));
            }
        }
    }

    // Disconnect (descendants of) pindex, and mark them invalid.
    while (true) {
        if (ShutdownRequested()) break;

        // Make sure the queue of validation callbacks doesn't grow unboundedly.
        LimitValidationInterfaceQueue();

        LOCK2(cs_main, ::mempool.cs); // Lock for as long as disconnectpool is in scope to make sure UpdateMempoolForReorg is called after DisconnectTip without unlocking in between
        if (!m_chain.Contains(pindex)) break;
        pindex_was_in_chain = true;
        CBlockIndex *invalid_walk_tip = m_chain.Tip();

        // ActivateBestChain considers blocks already in m_chain
        // unconditionally valid already, so force disconnect away from it.
        DisconnectedBlockTransactions disconnectpool;
        bool ret = DisconnectTip(state, chainparams, &disconnectpool);
        // DisconnectTip will add transactions to disconnectpool.
        // Adjust the mempool to be consistent with the new tip, adding
        // transactions back to the mempool if disconnecting was successful,
        // and we're not doing a very deep invalidation (in which case
        // keeping the mempool up to date is probably futile anyway).
        UpdateMempoolForReorg(disconnectpool, /* fAddToMempool = */ (++disconnected <= 10) && ret);
        if (!ret) return false;
        assert(invalid_walk_tip->pprev == m_chain.Tip());

        // We immediately mark the disconnected blocks as invalid.
        // This prevents a case where pruned nodes may fail to invalidateblock
        // and be left unable to start as they have no tip candidates (as there
        // are no blocks that meet the "have data and are not invalid per
        // nStatus" criteria for inclusion in setBlockIndexCandidates).
        invalid_walk_tip->nStatus |= BLOCK_FAILED_VALID;
        setDirtyBlockIndex.insert(invalid_walk_tip);
        setBlockIndexCandidates.erase(invalid_walk_tip);
        setBlockIndexCandidates.insert(invalid_walk_tip->pprev);
        if (invalid_walk_tip->pprev == to_mark_failed && (to_mark_failed->nStatus & BLOCK_FAILED_VALID)) {
            // We only want to mark the last disconnected block as BLOCK_FAILED_VALID; its children
            // need to be BLOCK_FAILED_CHILD instead.
            to_mark_failed->nStatus = (to_mark_failed->nStatus ^ BLOCK_FAILED_VALID) | BLOCK_FAILED_CHILD;
            setDirtyBlockIndex.insert(to_mark_failed);
        }

        // Add any equal or more work headers to setBlockIndexCandidates
        auto candidate_it = candidate_blocks_by_work.lower_bound(invalid_walk_tip->pprev->nChainWork);
        while (candidate_it != candidate_blocks_by_work.end()) {
            if (!CBlockIndexWorkComparator()(candidate_it->second, invalid_walk_tip->pprev)) {
                setBlockIndexCandidates.insert(candidate_it->second);
                candidate_it = candidate_blocks_by_work.erase(candidate_it);
            } else {
                ++candidate_it;
            }
        }

        // Track the last disconnected block, so we can correct its BLOCK_FAILED_CHILD status in future
        // iterations, or, if it's the last one, call InvalidChainFound on it.
        to_mark_failed = invalid_walk_tip;
    }

    {
        LOCK(cs_main);
        if (m_chain.Contains(to_mark_failed)) {
            // If the to-be-marked invalid block is in the active chain, something is interfering and we can't proceed.
            return false;
        }

        // Mark pindex (or the last disconnected block) as invalid, even when it never was in the main chain
        to_mark_failed->nStatus |= BLOCK_FAILED_VALID;
        setDirtyBlockIndex.insert(to_mark_failed);
        setBlockIndexCandidates.erase(to_mark_failed);
        m_blockman.m_failed_blocks.insert(to_mark_failed);

        // The resulting new best tip may not be in setBlockIndexCandidates anymore, so
        // add it again.
        BlockMap::iterator it = m_blockman.m_block_index.begin();
        while (it != m_blockman.m_block_index.end()) {
            if (it->second->IsValid(BLOCK_VALID_TRANSACTIONS) && it->second->HaveTxsDownloaded() && !setBlockIndexCandidates.value_comp()(it->second, m_chain.Tip())) {
                setBlockIndexCandidates.insert(it->second);
            }
            it++;
        }

        InvalidChainFound(to_mark_failed);
    }

    // Only notify about a new block tip if the active chain was modified.
    if (pindex_was_in_chain) {
        uiInterface.NotifyBlockTip(IsInitialBlockDownload(), to_mark_failed->pprev);
    }
    return true;
}

bool InvalidateBlock(CValidationState& state, const CChainParams& chainparams, CBlockIndex *pindex) {
    return ::ChainstateActive().InvalidateBlock(state, chainparams, pindex);
}

void CChainState::ResetBlockFailureFlags(CBlockIndex *pindex) {
    AssertLockHeld(cs_main);

    int nHeight = pindex->nHeight;

    // Remove the invalidity flag from this block and all its descendants.
    BlockMap::iterator it = m_blockman.m_block_index.begin();
    while (it != m_blockman.m_block_index.end()) {
        if (!it->second->IsValid() && it->second->GetAncestor(nHeight) == pindex) {
            it->second->nStatus &= ~BLOCK_FAILED_MASK;
            setDirtyBlockIndex.insert(it->second);
            if (it->second->IsValid(BLOCK_VALID_TRANSACTIONS) && it->second->HaveTxsDownloaded() && setBlockIndexCandidates.value_comp()(m_chain.Tip(), it->second)) {
                setBlockIndexCandidates.insert(it->second);
            }
            if (it->second == pindexBestInvalid) {
                // Reset invalid block marker if it was pointing to one of those.
                pindexBestInvalid = nullptr;
            }
            m_blockman.m_failed_blocks.erase(it->second);
        }
        it++;
    }

    // Remove the invalidity flag from all ancestors too.
    while (pindex != nullptr) {
        if (pindex->nStatus & BLOCK_FAILED_MASK) {
            pindex->nStatus &= ~BLOCK_FAILED_MASK;
            setDirtyBlockIndex.insert(pindex);
            m_blockman.m_failed_blocks.erase(pindex);
        }
        pindex = pindex->pprev;
    }
}

void ResetBlockFailureFlags(CBlockIndex *pindex) {
    return ::ChainstateActive().ResetBlockFailureFlags(pindex);
}

CBlockIndex* BlockManager::AddToBlockIndex(const CBlockHeader& block)
{
    AssertLockHeld(cs_main);

    // Check for duplicate
    uint256 hash = block.GetHash();
    BlockMap::iterator it = m_block_index.find(hash);
    if (it != m_block_index.end())
        return it->second;

    // Construct new block index object
    CBlockIndex* pindexNew = new CBlockIndex(block);
    // We assign the sequence id to blocks only when the full data is available,
    // to avoid miners withholding blocks but broadcasting headers, to get a
    // competitive advantage.
    pindexNew->nSequenceId = 0;
    BlockMap::iterator mi = m_block_index.insert(std::make_pair(hash, pindexNew)).first;
    pindexNew->phashBlock = &((*mi).first);
    BlockMap::iterator miPrev = m_block_index.find(block.hashPrevBlock);
    if (miPrev != m_block_index.end())
    {
        pindexNew->pprev = (*miPrev).second;
        pindexNew->nHeight = pindexNew->pprev->nHeight + 1;
        pindexNew->BuildSkip();
    }
    pindexNew->nTimeMax = (pindexNew->pprev ? std::max(pindexNew->pprev->nTimeMax, pindexNew->nTime) : pindexNew->nTime);
    pindexNew->nChainWork = (pindexNew->pprev ? pindexNew->pprev->nChainWork : 0) + GetBlockProof(*pindexNew);
    pindexNew->RaiseValidity(BLOCK_VALID_TREE);
    if (pindexBestHeader == nullptr || pindexBestHeader->nChainWork < pindexNew->nChainWork)
        pindexBestHeader = pindexNew;

    setDirtyBlockIndex.insert(pindexNew);

    return pindexNew;
}

/** Mark a block as having its data received and checked (up to BLOCK_VALID_TRANSACTIONS). */
void CChainState::ReceivedBlockTransactions(const CBlock& block, CBlockIndex* pindexNew, const FlatFilePos& pos, const Consensus::Params& consensusParams)
{
    pindexNew->nTx = block.vtx.size();
    pindexNew->nChainTx = 0;
    pindexNew->nFile = pos.nFile;
    pindexNew->nDataPos = pos.nPos;
    pindexNew->nUndoPos = 0;
    pindexNew->nStatus |= BLOCK_HAVE_DATA;
    if (IsWitnessEnabled(pindexNew->pprev, consensusParams)) {
        pindexNew->nStatus |= BLOCK_OPT_WITNESS;
    }
    pindexNew->RaiseValidity(BLOCK_VALID_TRANSACTIONS);
    setDirtyBlockIndex.insert(pindexNew);

    if (pindexNew->pprev == nullptr || pindexNew->pprev->HaveTxsDownloaded()) {
        // If pindexNew is the genesis block or all parents are BLOCK_VALID_TRANSACTIONS.
        std::deque<CBlockIndex*> queue;
        queue.push_back(pindexNew);

        // Recursively process any descendant blocks that now may be eligible to be connected.
        while (!queue.empty()) {
            CBlockIndex *pindex = queue.front();
            queue.pop_front();
            pindex->nChainTx = (pindex->pprev ? pindex->pprev->nChainTx : 0) + pindex->nTx;
            {
                LOCK(cs_nBlockSequenceId);
                pindex->nSequenceId = nBlockSequenceId++;
            }
            if (m_chain.Tip() == nullptr || !setBlockIndexCandidates.value_comp()(pindex, m_chain.Tip())) {
                setBlockIndexCandidates.insert(pindex);
//                LogPrintf("TRACE ReceivedBlockTransactions() after: setBlockIndexCandidates: %i\n", setBlockIndexCandidates.size());
            }
            std::pair<std::multimap<CBlockIndex*, CBlockIndex*>::iterator, std::multimap<CBlockIndex*, CBlockIndex*>::iterator> range = m_blockman.m_blocks_unlinked.equal_range(pindex);
            while (range.first != range.second) {
                std::multimap<CBlockIndex*, CBlockIndex*>::iterator it = range.first;
                queue.push_back(it->second);
                range.first++;
                m_blockman.m_blocks_unlinked.erase(it);
            }
        }
    } else {
        if (pindexNew->pprev && pindexNew->pprev->IsValid(BLOCK_VALID_TREE)) {
            m_blockman.m_blocks_unlinked.insert(std::make_pair(pindexNew->pprev, pindexNew));
        }
    }
}

static bool FindBlockPos(FlatFilePos &pos, unsigned int nAddSize, unsigned int nHeight, uint64_t nTime, bool fKnown = false)
{
    LOCK(cs_LastBlockFile);

    unsigned int nFile = fKnown ? pos.nFile : nLastBlockFile;
    if (vinfoBlockFile.size() <= nFile) {
        vinfoBlockFile.resize(nFile + 1);
    }

    if (!fKnown) {
        while (vinfoBlockFile[nFile].nSize + nAddSize >= MAX_BLOCKFILE_SIZE) {
            nFile++;
            if (vinfoBlockFile.size() <= nFile) {
                vinfoBlockFile.resize(nFile + 1);
            }
        }
        pos.nFile = nFile;
        pos.nPos = vinfoBlockFile[nFile].nSize;
    }

    if ((int)nFile != nLastBlockFile) {
        if (!fKnown) {
            LogPrintf("Leaving block file %i: %s\n", nLastBlockFile, vinfoBlockFile[nLastBlockFile].ToString());
        }
        FlushBlockFile(!fKnown);
        nLastBlockFile = nFile;
    }

    vinfoBlockFile[nFile].AddBlock(nHeight, nTime);
    if (fKnown)
        vinfoBlockFile[nFile].nSize = std::max(pos.nPos + nAddSize, vinfoBlockFile[nFile].nSize);
    else
        vinfoBlockFile[nFile].nSize += nAddSize;

    if (!fKnown) {
        bool out_of_space;
        size_t bytes_allocated = BlockFileSeq().Allocate(pos, nAddSize, out_of_space);
        if (out_of_space) {
            return AbortNode("Disk space is too low!", _("Error: Disk space is too low!").translated, CClientUIInterface::MSG_NOPREFIX);
        }
        if (bytes_allocated != 0 && fPruneMode) {
            fCheckForPruning = true;
        }
    }

    setDirtyFileInfo.insert(nFile);
    return true;
}

static bool FindUndoPos(CValidationState &state, int nFile, FlatFilePos &pos, unsigned int nAddSize)
{
    pos.nFile = nFile;

    LOCK(cs_LastBlockFile);

    pos.nPos = vinfoBlockFile[nFile].nUndoSize;
    vinfoBlockFile[nFile].nUndoSize += nAddSize;
    setDirtyFileInfo.insert(nFile);

    bool out_of_space;
    size_t bytes_allocated = UndoFileSeq().Allocate(pos, nAddSize, out_of_space);
    if (out_of_space) {
        return AbortNode(state, "Disk space is too low!", _("Error: Disk space is too low!").translated, CClientUIInterface::MSG_NOPREFIX);
    }
    if (bytes_allocated != 0 && fPruneMode) {
        fCheckForPruning = true;
    }

    return true;
}

bool CheckBlock(const CBlock& block, CValidationState& state, const Consensus::Params& consensusParams, CheckContextState& ctxState, bool fCheckPOS, const int height, bool fCheckMerkleRoot)
{
    // These are checks that are independent of context.

    if (block.fChecked)
        return true;

    // Check that the header is valid (particularly PoW).  This is mostly
    // redundant with the call in AcceptBlockHeader.
    if (!fIsFakeNet && fCheckPOS && !pos::ContextualCheckProofOfStake(block, consensusParams, pcustomcsview.get(), ctxState, height))
        return state.Invalid(ValidationInvalidReason::BLOCK_INVALID_HEADER, false, REJECT_INVALID, "high-hash", "proof of stake failed");

    // Check the merkle root.
    // block merkle root is delayed to ConnectBlock to ensure account changes
    if (fCheckMerkleRoot && (height < consensusParams.EunosHeight
    || height >= consensusParams.EunosKampungHeight)) {
        bool mutated;
        uint256 hashMerkleRoot2 = BlockMerkleRoot(block, &mutated);
        if (block.hashMerkleRoot != hashMerkleRoot2)
            return state.Invalid(ValidationInvalidReason::BLOCK_MUTATED, false, REJECT_INVALID, "bad-txnmrklroot", "hashMerkleRoot mismatch");

        // Check for merkle tree malleability (CVE-2012-2459): repeating sequences
        // of transactions in a block without affecting the merkle root of a block,
        // while still invalidating it.
        if (mutated)
            return state.Invalid(ValidationInvalidReason::BLOCK_MUTATED, false, REJECT_INVALID, "bad-txns-duplicate", "duplicate transaction");
    }

    // All potential-corruption validation must be done before we do any
    // transaction validation, as otherwise we may mark the header as invalid
    // because we receive the wrong transactions for it.
    // Note that witness malleability is checked in ContextualCheckBlock, so no
    // checks that use witness data may be performed here.

    // Size limits
    if (block.vtx.empty() || block.vtx.size() * WITNESS_SCALE_FACTOR > MAX_BLOCK_WEIGHT || ::GetSerializeSize(block, PROTOCOL_VERSION | SERIALIZE_TRANSACTION_NO_WITNESS) * WITNESS_SCALE_FACTOR > MAX_BLOCK_WEIGHT)
        return state.Invalid(ValidationInvalidReason::CONSENSUS, false, REJECT_INVALID, "bad-blk-length", "size limits failed");

    // First transaction must be coinbase, the rest must not be
    if (block.vtx.empty() || !block.vtx[0]->IsCoinBase())
        return state.Invalid(ValidationInvalidReason::CONSENSUS, false, REJECT_INVALID, "bad-cb-missing", "first tx is not coinbase");

    // skip this validation if it is Genesis (due to mn creation txs)
    if (block.GetHash() != consensusParams.hashGenesisBlock) {
        TBytes dummy;
        for (unsigned int i = 1; i < block.vtx.size(); i++) {
            if (block.vtx[i]->IsCoinBase() &&
                !IsAnchorRewardTx(*block.vtx[i], dummy, height >= consensusParams.FortCanningHeight) &&
                !IsAnchorRewardTxPlus(*block.vtx[i], dummy, height >= consensusParams.FortCanningHeight) &&
                !IsTokenSplitTx(*block.vtx[i], dummy, height >= consensusParams.FortCanningCrunchHeight))
                return state.Invalid(ValidationInvalidReason::CONSENSUS, false, REJECT_INVALID, "bad-cb-multiple", "more than one coinbase");
        }
    }

    // Check transactions
    // skip this validation if it is Genesis (due to mn creation txs)
    if (block.GetHash() != consensusParams.hashGenesisBlock) {
        for (const auto& tx : block.vtx)
            if (!CheckTransaction(*tx, state, true))
                return state.Invalid(state.GetReason(), false, state.GetRejectCode(), state.GetRejectReason(),
                                     strprintf("Transaction check failed (tx hash %s) %s", tx->GetHash().ToString(), state.GetDebugMessage()));
    }

    if (!fIsFakeNet && fCheckPOS && height >= consensusParams.FortCanningHeight) {
        CKeyID minter;
        // this is safe cause pos::ContextualCheckProofOfStake checked
        block.ExtractMinterKey(minter);
        auto nodeId = pcustomcsview->GetMasternodeIdByOperator(minter);
        auto node = pcustomcsview->GetMasternode(*nodeId);
        if (node->rewardAddressType != 0) {
            CScript rewardScriptPubKey = GetScriptForDestination(node->rewardAddressType == PKHashType ?
                CTxDestination(PKHash(node->rewardAddress)) :
                CTxDestination(WitnessV0KeyHash(node->rewardAddress))
            );
            if (block.vtx[0]->vout[0].scriptPubKey != rewardScriptPubKey) {
                return state.Invalid(ValidationInvalidReason::BLOCK_INVALID_HEADER, false, REJECT_INVALID, "bad-rewardaddress", "proof of stake failed");
            }
        }
    }

    unsigned int nSigOps = 0;
    for (const auto& tx : block.vtx)
    {
        nSigOps += GetLegacySigOpCount(*tx);
    }
    if (nSigOps * WITNESS_SCALE_FACTOR > MAX_BLOCK_SIGOPS_COST)
        return state.Invalid(ValidationInvalidReason::CONSENSUS, false, REJECT_INVALID, "bad-blk-sigops", "out-of-bounds SigOpCount");

    if (fCheckPOS && fCheckMerkleRoot)
        block.fChecked = true;

    return true;
}

bool IsWitnessEnabled(const CBlockIndex* pindexPrev, const Consensus::Params& params)
{
    int height = pindexPrev == nullptr ? 0 : pindexPrev->nHeight + 1;
    return (height >= params.SegwitHeight);
}

// Compute at which vout of the block's coinbase transaction the witness
// commitment occurs, or -1 if not found.
static int GetWitnessCommitmentIndex(const CBlock& block)
{
    int commitpos = -1;
    if (!block.vtx.empty()) {
        for (size_t o = 0; o < block.vtx[0]->vout.size(); o++) {
            if (block.vtx[0]->vout[o].scriptPubKey.size() >= 38 && block.vtx[0]->vout[o].scriptPubKey[0] == OP_RETURN && block.vtx[0]->vout[o].scriptPubKey[1] == 0x24 && block.vtx[0]->vout[o].scriptPubKey[2] == 0xaa && block.vtx[0]->vout[o].scriptPubKey[3] == 0x21 && block.vtx[0]->vout[o].scriptPubKey[4] == 0xa9 && block.vtx[0]->vout[o].scriptPubKey[5] == 0xed) {
                commitpos = o;
            }
        }
    }
    return commitpos;
}

void UpdateUncommittedBlockStructures(CBlock& block, const CBlockIndex* pindexPrev, const Consensus::Params& consensusParams)
{
    int commitpos = GetWitnessCommitmentIndex(block);
    static const std::vector<unsigned char> nonce(32, 0x00);
    if (commitpos != -1 && IsWitnessEnabled(pindexPrev, consensusParams) && !block.vtx[0]->HasWitness()) {
        CMutableTransaction tx(*block.vtx[0]);
        tx.vin[0].scriptWitness.stack.resize(1);
        tx.vin[0].scriptWitness.stack[0] = nonce;
        block.vtx[0] = MakeTransactionRef(std::move(tx));
    }
}

std::vector<unsigned char> GenerateCoinbaseCommitment(CBlock& block, const CBlockIndex* pindexPrev, const Consensus::Params& consensusParams)
{
    std::vector<unsigned char> commitment;
    int commitpos = GetWitnessCommitmentIndex(block);
    std::vector<unsigned char> ret(32, 0x00);
    if (consensusParams.SegwitHeight != std::numeric_limits<int>::max()) {
        if (commitpos == -1) {
            uint256 witnessroot = BlockWitnessMerkleRoot(block, nullptr);
            CHash256().Write(witnessroot.begin(), 32).Write(ret.data(), 32).Finalize(witnessroot.begin());
            CTxOut out;
            out.nValue = 0;
            out.scriptPubKey.resize(38);
            out.scriptPubKey[0] = OP_RETURN;
            out.scriptPubKey[1] = 0x24;
            out.scriptPubKey[2] = 0xaa;
            out.scriptPubKey[3] = 0x21;
            out.scriptPubKey[4] = 0xa9;
            out.scriptPubKey[5] = 0xed;
            memcpy(&out.scriptPubKey[6], witnessroot.begin(), 32);
            commitment = std::vector<unsigned char>(out.scriptPubKey.begin(), out.scriptPubKey.end());
            CMutableTransaction tx(*block.vtx[0]);
            tx.vout.push_back(out);
            block.vtx[0] = MakeTransactionRef(std::move(tx));
        }
    }
    UpdateUncommittedBlockStructures(block, pindexPrev, consensusParams);
    return commitment;
}

/** Context-dependent validity checks.
 *  By "context", we mean only the previous block headers, but not the UTXO
 *  set; UTXO-related validity checks are done in ConnectBlock ().
 *  NOTE: This function is not currently invoked by ConnectBlock (), so we
 *  should consider upgrade issues if we change which consensus rules are
 *  enforced in this function (eg by adding a new consensus rule). See comment
 *  in ConnectBlock ().
 *  Note that -reindex-chainstate skips the validation that happens here!
 */
static bool ContextualCheckBlockHeader(const CBlockHeader& block, CValidationState& state, const CChainParams& params, const CBlockIndex* pindexPrev, int64_t nAdjustedTime) EXCLUSIVE_LOCKS_REQUIRED(cs_main)
{
    assert(pindexPrev != nullptr);
    const int nHeight = pindexPrev->nHeight + 1;

    if (nHeight >= params.GetConsensus().FortCanningMuseumHeight && static_cast<uint64_t>(nHeight) != block.deprecatedHeight) {
        return state.Invalid(ValidationInvalidReason::BLOCK_INVALID_HEADER, false, REJECT_INVALID, "incorrect-height", "incorrect height set in block header");
    }

    // Check proof of work
    const Consensus::Params& consensusParams = params.GetConsensus();
    if (block.nBits != pos::GetNextWorkRequired(pindexPrev, block.nTime, consensusParams))
        return state.Invalid(ValidationInvalidReason::BLOCK_INVALID_HEADER, false, REJECT_INVALID, "bad-diffbits", "incorrect proof of work");

    // Check against checkpoints
    // Don't accept any forks from the main chain prior to last checkpoint.
    // GetLastCheckpoint finds the last checkpoint in MapCheckpoints that's in our
    // g_blockman.m_block_index.
    CBlockIndex* pcheckpoint = GetLastCheckpoint(params.Checkpoints());
    if (pcheckpoint && nHeight <= pcheckpoint->nHeight)
        return state.Invalid(ValidationInvalidReason::BLOCK_CHECKPOINT, error("%s: forked chain older than last checkpoint (height %d)", __func__, nHeight), REJECT_CHECKPOINT, "bad-fork-prior-to-checkpoint");

    // Check timestamp against prev
    if (block.GetBlockTime() <= pindexPrev->GetMedianTimePast())
        return state.Invalid(ValidationInvalidReason::BLOCK_INVALID_HEADER, false, REJECT_INVALID, "time-too-old", strprintf("block's timestamp is too early. Block time: %d Min time: %d", block.GetBlockTime(), pindexPrev->GetMedianTimePast()));

    // Check timestamp
    if (Params().NetworkIDString() != CBaseChainParams::REGTEST && nHeight >= consensusParams.EunosPayaHeight) {
        if (block.GetBlockTime() > GetTime() + MAX_FUTURE_BLOCK_TIME_EUNOSPAYA)
            return state.Invalid(ValidationInvalidReason::BLOCK_TIME_FUTURE, false, REJECT_INVALID, "time-too-new", strprintf("block timestamp too far in the future. Block time: %d Max time: %d", block.GetBlockTime(), GetTime() + MAX_FUTURE_BLOCK_TIME_EUNOSPAYA));
    }

    if (block.GetBlockTime() > nAdjustedTime + MAX_FUTURE_BLOCK_TIME)
        return state.Invalid(ValidationInvalidReason::BLOCK_TIME_FUTURE, false, REJECT_INVALID, "time-too-new", "block timestamp too far in the future");

    if (nHeight >= consensusParams.DakotaCrescentHeight) {
        if (block.GetBlockTime() > GetTime() + MAX_FUTURE_BLOCK_TIME_DAKOTACRESCENT)
            return state.Invalid(ValidationInvalidReason::BLOCK_TIME_FUTURE, false, REJECT_INVALID, "time-too-new", strprintf("block timestamp too far in the future. Block time: %d Max time: %d", block.GetBlockTime(), GetTime() + MAX_FUTURE_BLOCK_TIME_DAKOTACRESCENT));
    }

    // Reject outdated version blocks when 95% (75% on testnet) of the network has upgraded:
    // check for version 2, 3 and 4 upgrades
    if((block.nVersion < 2 && nHeight >= consensusParams.BIP34Height) ||
       (block.nVersion < 3 && nHeight >= consensusParams.BIP66Height) ||
       (block.nVersion < 4 && nHeight >= consensusParams.BIP65Height))
            return state.Invalid(ValidationInvalidReason::BLOCK_INVALID_HEADER, false, REJECT_OBSOLETE, strprintf("bad-version(0x%08x)", block.nVersion),
                                 strprintf("rejected nVersion=0x%08x block", block.nVersion));

    return true;
}

/** NOTE: This function is not currently invoked by ConnectBlock (), so we
 *  should consider upgrade issues if we change which consensus rules are
 *  enforced in this function (eg by adding a new consensus rule). See comment
 *  in ConnectBlock ().
 *  Note that -reindex-chainstate skips the validation that happens here!
 */
static bool ContextualCheckBlock(const CBlock& block, CValidationState& state, const Consensus::Params& consensusParams, const CBlockIndex* pindexPrev)
{
    const int nHeight = pindexPrev == nullptr ? 0 : pindexPrev->nHeight + 1;
    //std::cout << "!!!ContextualCheckBlock  : " << nHeight << std::endl;
    // Start enforcing BIP113 (Median Time Past).
    int nLockTimeFlags = 0;
    if (nHeight >= consensusParams.CSVHeight) {
        assert(pindexPrev != nullptr);
        nLockTimeFlags |= LOCKTIME_MEDIAN_TIME_PAST;
    }

    int64_t nLockTimeCutoff = (nLockTimeFlags & LOCKTIME_MEDIAN_TIME_PAST)
                              ? pindexPrev->GetMedianTimePast()
                              : block.GetBlockTime();

    // Check that all transactions are finalized
    for (const auto& tx : block.vtx) {
        if (!IsFinalTx(*tx, nHeight, nLockTimeCutoff)) {
            return state.Invalid(ValidationInvalidReason::CONSENSUS, false, REJECT_INVALID, "bad-txns-nonfinal", "non-final transaction");
        }
    }

    // Enforce rule that the coinbase starts with serialized block height
    if (nHeight >= consensusParams.BIP34Height)
    {
        CScript expect = CScript() << nHeight;
        if (block.vtx[0]->vin[0].scriptSig.size() < expect.size() ||
            !std::equal(expect.begin(), expect.end(), block.vtx[0]->vin[0].scriptSig.begin())) {
            return state.Invalid(ValidationInvalidReason::CONSENSUS, false, REJECT_INVALID, "bad-cb-height", "block height mismatch in coinbase");
        }
    }

    // Validation for witness commitments.
    // * We compute the witness hash (which is the hash including witnesses) of all the block's transactions, except the
    //   coinbase (where 0x0000....0000 is used instead).
    // * The coinbase scriptWitness is a stack of a single 32-byte vector, containing a witness reserved value (unconstrained).
    // * We build a merkle tree with all those witness hashes as leaves (similar to the hashMerkleRoot in the block header).
    // * There must be at least one output whose scriptPubKey is a single 36-byte push, the first 4 bytes of which are
    //   {0xaa, 0x21, 0xa9, 0xed}, and the following 32 bytes are SHA256^2(witness root, witness reserved value). In case there are
    //   multiple, the last one is used.
    bool fHaveWitness = false;
    if (nHeight >= consensusParams.SegwitHeight) {
        int commitpos = GetWitnessCommitmentIndex(block);
        if (commitpos != -1) {
            bool malleated = false;
            uint256 hashWitness = BlockWitnessMerkleRoot(block, &malleated);
            // The malleation check is ignored; as the transaction tree itself
            // already does not permit it, it is impossible to trigger in the
            // witness tree.
            if (block.vtx[0]->vin[0].scriptWitness.stack.size() != 1 || block.vtx[0]->vin[0].scriptWitness.stack[0].size() != 32) {
                return state.Invalid(ValidationInvalidReason::BLOCK_MUTATED, false, REJECT_INVALID, "bad-witness-nonce-size", strprintf("%s : invalid witness reserved value size", __func__));
            }
            CHash256().Write(hashWitness.begin(), 32).Write(&block.vtx[0]->vin[0].scriptWitness.stack[0][0], 32).Finalize(hashWitness.begin());
            if (memcmp(hashWitness.begin(), &block.vtx[0]->vout[commitpos].scriptPubKey[6], 32)) {
                return state.Invalid(ValidationInvalidReason::BLOCK_MUTATED, false, REJECT_INVALID, "bad-witness-merkle-match", strprintf("%s : witness merkle commitment mismatch", __func__));
            }
            fHaveWitness = true;
        }
    }

    // No witness data is allowed in blocks that don't commit to witness data, as this would otherwise leave room for spam
    if (!fHaveWitness) {
      for (const auto& tx : block.vtx) {
            if (tx->HasWitness()) {
                return state.Invalid(ValidationInvalidReason::BLOCK_MUTATED, false, REJECT_INVALID, "unexpected-witness", strprintf("%s : unexpected witness data found", __func__));
            }
        }
    }

    // After the coinbase witness reserved value and commitment are verified,
    // we can check if the block weight passes (before we've checked the
    // coinbase witness, it would be possible for the weight to be too
    // large by filling up the coinbase witness, which doesn't change
    // the block hash, so we couldn't mark the block as permanently
    // failed).
    if (GetBlockWeight(block) > MAX_BLOCK_WEIGHT) {
        return state.Invalid(ValidationInvalidReason::CONSENSUS, false, REJECT_INVALID, "bad-blk-weight", strprintf("%s : weight limit failed", __func__));
    }

    return true;
}

bool BlockManager::AcceptBlockHeader(const CBlockHeader& block, CValidationState& state, const CChainParams& chainparams, CBlockIndex** ppindex)
{
    AssertLockHeld(cs_main);
    // Check for duplicate
    uint256 hash = block.GetHash();
    BlockMap::iterator miSelf = m_block_index.find(hash);
    CBlockIndex *pindex = nullptr;
    if (hash != chainparams.GetConsensus().hashGenesisBlock) {
        if (miSelf != m_block_index.end()) {
            // Block header is already known.
            pindex = miSelf->second;
            if (ppindex)
                *ppindex = pindex;
            if (pindex->nStatus & BLOCK_FAILED_MASK) {
                return state.Invalid(ValidationInvalidReason::CACHED_INVALID, error("%s: block %s is marked invalid", __func__, hash.ToString()), 0, "duplicate");
            }
            return true;
        }

        if (!fIsFakeNet && !pos::CheckHeaderSignature(block)) {
            return state.Invalid(ValidationInvalidReason::BLOCK_INVALID_HEADER, error("%s: Consensus::CheckHeaderSignature: block %s: bad-pos-header-signature", __func__, hash.ToString()), REJECT_INVALID, "bad-pos-header-signature");
        }

        // Get prev block index
        CBlockIndex* pindexPrev = nullptr;
        BlockMap::iterator mi = m_block_index.find(block.hashPrevBlock);
        if (mi == m_block_index.end())
            return state.Invalid(ValidationInvalidReason::BLOCK_MISSING_PREV, error("%s: prev block not found", __func__), 0, "prev-blk-not-found");
        pindexPrev = (*mi).second;
        if (pindexPrev->nStatus & BLOCK_FAILED_MASK)
            return state.Invalid(ValidationInvalidReason::BLOCK_INVALID_PREV, error("%s: prev block invalid", __func__), REJECT_INVALID, "bad-prevblk");
        if (!ContextualCheckBlockHeader(block, state, chainparams, pindexPrev, GetAdjustedTime()))
            return error("%s: Consensus::ContextualCheckBlockHeader: %s, %s", __func__, hash.ToString(), FormatStateMessage(state));

        // Now with pindexPrev we can check stake modifier
        if (!fIsFakeNet && !pos::CheckStakeModifier(pindexPrev, block)) {
            return state.Invalid(ValidationInvalidReason::BLOCK_INVALID_HEADER, error("%s: block %s: bad PoS stake modifier", __func__, hash.ToString()), REJECT_INVALID, "bad-stakemodifier");
        }

        /* Determine if this block descends from any block which has been found
         * invalid (m_failed_blocks), then mark pindexPrev and any blocks between
         * them as failed. For example:
         *
         *                D3
         *              /
         *      B2 - C2
         *    /         \
         *  A             D2 - E2 - F2
         *    \
         *      B1 - C1 - D1 - E1
         *
         * In the case that we attempted to reorg from E1 to F2, only to find
         * C2 to be invalid, we would mark D2, E2, and F2 as BLOCK_FAILED_CHILD
         * but NOT D3 (it was not in any of our candidate sets at the time).
         *
         * In any case D3 will also be marked as BLOCK_FAILED_CHILD at restart
         * in LoadBlockIndex.
         */
        if (!pindexPrev->IsValid(BLOCK_VALID_SCRIPTS)) {
            // The above does not mean "invalid": it checks if the previous block
            // hasn't been validated up to BLOCK_VALID_SCRIPTS. This is a performance
            // optimization, in the common case of adding a new block to the tip,
            // we don't need to iterate over the failed blocks list.
            for (const CBlockIndex* failedit : m_failed_blocks) {
                if (pindexPrev->GetAncestor(failedit->nHeight) == failedit) {
                    assert(failedit->nStatus & BLOCK_FAILED_VALID);
                    CBlockIndex* invalid_walk = pindexPrev;
                    while (invalid_walk != failedit) {
                        invalid_walk->nStatus |= BLOCK_FAILED_CHILD;
                        setDirtyBlockIndex.insert(invalid_walk);
                        invalid_walk = invalid_walk->pprev;
                    }
                    return state.Invalid(ValidationInvalidReason::BLOCK_INVALID_PREV, error("%s: prev block invalid", __func__), REJECT_INVALID, "bad-prevblk");
                }
            }
        }
    }
    if (pindex == nullptr)
        pindex = AddToBlockIndex(block);

    if (ppindex)
        *ppindex = pindex;

    return true;
}

// Exposed wrapper for AcceptBlockHeader
bool ProcessNewBlockHeaders(const std::vector<CBlockHeader>& headers, CValidationState& state, const CChainParams& chainparams, const CBlockIndex** ppindex, CBlockHeader *first_invalid)
{
    if (first_invalid != nullptr) first_invalid->SetNull();
    {
        LOCK(cs_main);

        for (const CBlockHeader& header : headers) {
            CBlockIndex *pindex = nullptr; // Use a temp pindex instead of ppindex to avoid a const_cast
            bool accepted = g_blockman.AcceptBlockHeader(header, state, chainparams, &pindex);
            ::ChainstateActive().CheckBlockIndex(chainparams.GetConsensus());

            if (!accepted) {
                if (first_invalid) *first_invalid = header;
                return false;
            }
            if (ppindex) {
                *ppindex = pindex;
            }
        }
    }
    if (NotifyHeaderTip())
    {
        LOCK(cs_main);
        if (::ChainstateActive().IsInitialBlockDownload() && ppindex && *ppindex) {
            LogPrintf("Synchronizing blockheaders, height: %d (~%.2f%%)\n", (*ppindex)->nHeight, 100.0/((*ppindex)->nHeight+(GetAdjustedTime() - (*ppindex)->GetBlockTime()) / DeFiParams().GetConsensus().pos.nTargetSpacing) * (*ppindex)->nHeight);
        }
    }
    return true;
}

/** Store block on disk. If dbp is non-nullptr, the file is known to already reside on disk */
static FlatFilePos SaveBlockToDisk(const CBlock& block, int nHeight, const CChainParams& chainparams, const FlatFilePos* dbp) {
    unsigned int nBlockSize = ::GetSerializeSize(block, CLIENT_VERSION);
    FlatFilePos blockPos;
    if (dbp != nullptr)
        blockPos = *dbp;
    if (!FindBlockPos(blockPos, nBlockSize+8, nHeight, block.GetBlockTime(), dbp != nullptr)) {
        error("%s: FindBlockPos failed", __func__);
        return FlatFilePos();
    }
    if (dbp == nullptr) {
        if (!WriteBlockToDisk(block, blockPos, chainparams.MessageStart())) {
            AbortNode("Failed to write block");
            return FlatFilePos();
        }
    }
    return blockPos;
}

/** Store block on disk. If dbp is non-nullptr, the file is known to already reside on disk */
bool CChainState::AcceptBlock(const std::shared_ptr<const CBlock>& pblock, CValidationState& state, const CChainParams& chainparams, CBlockIndex** ppindex, bool fRequested, const FlatFilePos* dbp, bool* fNewBlock)
{
    const CBlock& block = *pblock;

    if (fNewBlock) *fNewBlock = false;
    AssertLockHeld(cs_main);

    CBlockIndex *pindexDummy = nullptr;
    CBlockIndex *&pindex = ppindex ? *ppindex : pindexDummy;

    bool accepted_header = m_blockman.AcceptBlockHeader(block, state, chainparams, &pindex);
    CheckBlockIndex(chainparams.GetConsensus());

    if (!accepted_header)
        return false;

    // Try to process all requested blocks that we don't have, but only
    // process an unrequested block if it's new and has enough work to
    // advance our tip, and isn't too many blocks ahead.
    bool fAlreadyHave = pindex->nStatus & BLOCK_HAVE_DATA;
    bool fHasMoreOrSameWork = (m_chain.Tip() ? pindex->nChainWork >= m_chain.Tip()->nChainWork : true);
    // Blocks that are too out-of-order needlessly limit the effectiveness of
    // pruning, because pruning will not delete block files that contain any
    // blocks which are too close in height to the tip.  Apply this test
    // regardless of whether pruning is enabled; it should generally be safe to
    // not process unrequested blocks.
    bool fTooFarAhead = (pindex->nHeight > int(m_chain.Height() + MIN_BLOCKS_TO_KEEP));

    // TODO: Decouple this function from the block download logic by removing fRequested
    // This requires some new chain data structure to efficiently look up if a
    // block is in a chain leading to a candidate for best tip, despite not
    // being such a candidate itself.

    // TODO: deal better with return value and error conditions for duplicate
    // and unrequested blocks.
    if (fAlreadyHave) return true;
    if (!fRequested) {  // If we didn't ask for it:
        if (pindex->nTx != 0) return true;    // This is a previously-processed block that was pruned
        if (!fHasMoreOrSameWork) return true; // Don't process less-work chains
        if (fTooFarAhead) return true;        // Block height is too high

        // Protect against DoS attacks from low-work chains.
        // If our tip is behind, a peer could try to send us
        // low-work blocks on a fake chain that we would never
        // request; don't process these.
        if (pindex->nChainWork < nMinimumChainWork) return true;
    }

    CheckContextState ctxState;
    if (!CheckBlock(block, state, chainparams.GetConsensus(), ctxState, false, pindex->nHeight) || // false cause we can check pos context only on ConnectBlock
        !ContextualCheckBlock(block, state, chainparams.GetConsensus(), pindex->pprev)) {
        assert(IsBlockReason(state.GetReason()));
        if (state.IsInvalid() && state.GetReason() != ValidationInvalidReason::BLOCK_MUTATED) {
            pindex->nStatus |= BLOCK_FAILED_VALID;
            setDirtyBlockIndex.insert(pindex);
        }
        return error("%s: %s", __func__, FormatStateMessage(state));
    }

    // Header is valid/has work, merkle tree and segwit merkle tree are good...RELAY NOW
    // (but if it does not build on our best tip, let the SendMessages loop relay it)
    if (!IsInitialBlockDownload() && m_chain.Tip() == pindex->pprev)
        GetMainSignals().NewPoWValidBlock(pindex, pblock);

    // Write block to history file
    if (fNewBlock) *fNewBlock = true;
    try {
        FlatFilePos blockPos = SaveBlockToDisk(block, pindex->nHeight, chainparams, dbp);
        if (blockPos.IsNull()) {
            state.Error(strprintf("%s: Failed to find position to write new block to disk", __func__));
            return false;
        }
        ReceivedBlockTransactions(block, pindex, blockPos, chainparams.GetConsensus());
    } catch (const std::runtime_error& e) {
        return AbortNode(state, std::string("System error: ") + e.what());
    }

    FlushStateToDisk(chainparams, state, FlushStateMode::NONE);

    CheckBlockIndex(chainparams.GetConsensus());

    return true;
}

void ProcessAuthsIfTipChanged(CBlockIndex const * oldTip, CBlockIndex const * tip, Consensus::Params const & consensus)
{
    AssertLockNotHeld(cs_main);
    assert(oldTip);
    assert(tip);
    assert(tip != oldTip);

    LOCK(cs_main);

    auto topAnchor = panchors->GetActiveAnchor();
    CTeamView::CTeam team;
    int teamChange = tip->nHeight;
    auto const teamDakota = pcustomcsview->GetAuthTeam(tip->nHeight);
    if (!teamDakota || teamDakota->empty()) {
        return;
    }
    team = *teamDakota;

    // Calc how far back team changes, do not generate auths below that height.
    teamChange = teamChange % DeFiParams().GetConsensus().mn.anchoringTeamChange;

    int topAnchorHeight = topAnchor ? static_cast<uint64_t>(topAnchor->anchor.height) : 0;
    // we have no need to ask for auths at all if we have topAnchor higher than current chain
    if (tip->nHeight <= topAnchorHeight) {
        return;
    }

    CBlockIndex const * pindexFork = ::ChainActive().FindFork(oldTip);
    auto forkHeight = pindexFork && pindexFork->nHeight >= DeFiParams().GetConsensus().mn.anchoringFrequency ? pindexFork->nHeight - DeFiParams().GetConsensus().mn.anchoringFrequency : 0;
    // limit fork height - trim it by the top anchor, if any
    forkHeight = std::max(forkHeight, topAnchorHeight);
    pindexFork = ::ChainActive()[forkHeight];

    if (tip->pprev != oldTip) {
        // asking all auths that may be skipped (rather we have switch the chain or not)
        LogPrint(BCLog::ANCHORING, "request getauths from %d to %d\n", pindexFork->nHeight, tip->nHeight);
        RelayGetAnchorAuths(pindexFork->GetBlockHash(), tip->GetBlockHash(), *g_connman);
    }

    // masternode key and operator auth address
    auto operatorDetails = AmISignerNow(tip->nHeight, team);

    if (operatorDetails.empty()) {
        return;
    }

    // trying to create auths between pindexFork and new tip (descending)
    std::vector<CInv> vInv;
    for (CBlockIndex const * pindex = tip; pindex && pindex != pindexFork && teamChange >= 0; pindex = pindex->pprev, --teamChange) {

        // Only anchor by specified frequency
        if (pindex->nHeight % DeFiParams().GetConsensus().mn.anchoringFrequency != 0) {
            continue;
        }

        // Get start anchor height
        int anchorHeight = static_cast<int>(pindex->nHeight) - DeFiParams().GetConsensus().mn.anchoringFrequency;

        // Get anchor block from specified time depth
        int64_t timeDepth = DeFiParams().GetConsensus().mn.anchoringTimeDepth;
        while (anchorHeight > 0 && ::ChainActive()[anchorHeight]->nTime + timeDepth > pindex->nTime) {
            --anchorHeight;
        }

        // Select a block further back to avoid Anchor too new error.
        if (pindex->nHeight >= consensus.FortCanningHeight) {
            timeDepth += DeFiParams().GetConsensus().mn.anchoringAdditionalTimeDepth;
            while (anchorHeight > 0 && ::ChainActive()[anchorHeight]->nTime + timeDepth > pindex->nTime) {
                --anchorHeight;
            }
        }

        // Rollback to height consistent with anchoringFrequency
        while (anchorHeight > 0 && anchorHeight % DeFiParams().GetConsensus().mn.anchoringFrequency != 0) {
            --anchorHeight;
        }

        if (anchorHeight <= 0 || (topAnchor && topAnchor->anchor.height >= (THeight)anchorHeight)) { // important to check prev anchor height!
            break;
        }

        auto const anchorBlock = ::ChainActive()[anchorHeight];

        // Create team data
        CTeamView::CTeam team;
        std::vector<unsigned char> teamDetailsVector;

        // Embed height and partial hash into CKeyID to find team later and validate chain
        size_t prefixLength{CKeyID().size() - spv::BtcAnchorMarker.size() - sizeof(uint64_t)};
        std::vector<unsigned char> hashPrefix{pindex->GetBlockHash().begin(), pindex->GetBlockHash().begin() + prefixLength};
        teamDetailsVector.insert(teamDetailsVector.end(), spv::BtcAnchorMarker.begin(), spv::BtcAnchorMarker.end()); // 3 Bytes
        uint64_t anchorCreationHeight = pindex->nHeight;
        teamDetailsVector.insert(teamDetailsVector.end(), reinterpret_cast<unsigned char*>(&anchorCreationHeight),
                                 reinterpret_cast<unsigned char*>(&anchorCreationHeight) + sizeof(uint64_t)); // 8 Bytes
        teamDetailsVector.insert(teamDetailsVector.end(), hashPrefix.begin(), hashPrefix.end()); // 9 Bytes

        CKeyID teamDetails{uint160{teamDetailsVector}};
        team.insert(teamDetails);

        // trying to create and sign new auth
        CAnchorAuthMessage auth({topAnchor ? topAnchor->txHash : uint256(), static_cast<THeight>(anchorHeight), anchorBlock->GetBlockHash(), team});

        for (const auto& keys : operatorDetails) {
            if (!panchorauths->GetVote(auth.GetSignHash(), keys.first))
            {
                auth.SignWithKey(keys.second);
                LogPrint(BCLog::ANCHORING, "Anchor auth message signed, hash: %s, height: %d, prev: %s, teamSize: %ld, signHash: %s\n",
                          auth.GetHash().ToString(),
                          auth.height,
                          auth.previousAnchor.ToString(),
                          auth.nextTeam.size(),
                          auth.GetSignHash().ToString()
                          );

                panchorauths->AddAuth(auth);
                vInv.push_back(CInv(MSG_ANCHOR_AUTH, auth.GetHash()));
            }
        }
    }
    if (vInv.size() > 0) {
        RelayAnchorAuths(vInv, *g_connman);
    }
}


bool ProcessNewBlock(const CChainParams& chainparams, const std::shared_ptr<const CBlock> pblock, bool fForceProcessing, bool *fNewBlock)
{
    AssertLockNotHeld(cs_main);

    {
        CBlockIndex *pindex = nullptr;
        if (fNewBlock) *fNewBlock = false;
        CValidationState state;

        // CheckBlock() does not support multi-threaded block validation because CBlock::fChecked can cause data race.
        // Therefore, the following critical section must include the CheckBlock() call as well.
        LOCK(cs_main);

        // Get previous block index
        bool ret{true};
        const auto prevIndex = LookupBlockIndex(pblock->hashPrevBlock);
        if (!prevIndex) {
            ret = false;
            state.Invalid(ValidationInvalidReason::BLOCK_MISSING_PREV, error("%s: prev block not found", __func__), 0, "prev-blk-not-found");
        }

        // Ensure that CheckBlock() passes before calling AcceptBlock, as
        // belt-and-suspenders.
        // reverts a011b9db38ce6d3d5c1b67c1e3bad9365b86f2ce
        // we can end up in isolation banning all other nodes
        CheckContextState ctxState;
        if (ret) {
            ret = CheckBlock(*pblock, state, chainparams.GetConsensus(), ctxState, false, prevIndex->nHeight + 1); // false cause we can check pos context only on ConnectBlock
        }
        if (ret) {
            // Store to disk
            ret = ::ChainstateActive().AcceptBlock(pblock, state, chainparams, &pindex, fForceProcessing, nullptr, fNewBlock);
        }
        if (!ret) {
            GetMainSignals().BlockChecked(*pblock, state);
            return error("%s: AcceptBlock FAILED (%s)", __func__, FormatStateMessage(state));
        }
    }

    NotifyHeaderTip();

    // save old tip
    auto const oldTip = ::ChainActive().Tip();

    CValidationState state; // Only used to report errors, not invalidity - ignore it
    if (!::ChainstateActive().ActivateBestChain(state, chainparams, pblock))
        return error("%s: ActivateBestChain failed (%s)", __func__, FormatStateMessage(state));

    auto const tip = ::ChainActive().Tip();

    // special case for the first run after IBD
    static bool firstRunAfterIBD = true;
    if (!::ChainstateActive().IsInitialBlockDownload() && tip && firstRunAfterIBD && spv::pspv) // spv::pspv not necessary here, but for disabling in old tests
    {
        int sinceHeight = std::max(::ChainActive().Height() - DeFiParams().GetConsensus().mn.anchoringFrequency * 5, 0);
        LogPrint(BCLog::ANCHORING, "Trying to request some auths after IBD, since %i...\n", sinceHeight);
        RelayGetAnchorAuths(::ChainActive()[sinceHeight]->GetBlockHash(), tip->GetBlockHash(), *g_connman);
        firstRunAfterIBD = false;
    }
    // only if tip was changed
    if (!::ChainstateActive().IsInitialBlockDownload() && tip && tip != oldTip && spv::pspv) // spv::pspv not necessary here, but for disabling in old tests
    {
        ProcessAuthsIfTipChanged(oldTip, tip, chainparams.GetConsensus());

        if (tip->nHeight >= chainparams.GetConsensus().DakotaHeight) {
            panchors->CheckPendingAnchors();
        }
    }

    return true;
}

bool TestBlockValidity(CValidationState& state, const CChainParams& chainparams, const CBlock& block, CBlockIndex* pindexPrev, bool fCheckMerkleRoot)
{
    AssertLockHeld(cs_main);
    assert(pindexPrev && pindexPrev == ::ChainActive().Tip());
    CCoinsViewCache viewNew(&::ChainstateActive().CoinsTip());
    bool dummyRewardedAnchors{};
    std::array<uint8_t, 20> dummyBeneficiary{};
    CCustomCSView mnview(*pcustomcsview);
    uint256 block_hash(block.GetHash());
    CBlockIndex indexDummy(block);
    indexDummy.pprev = pindexPrev;
    indexDummy.nHeight = pindexPrev->nHeight + 1;
    indexDummy.phashBlock = &block_hash;
    CheckContextState ctxState;

    // NOTE: ContextualCheckProofOfStake is called by CheckBlock
    if (!ContextualCheckBlockHeader(block, state, chainparams, pindexPrev, GetAdjustedTime()))
        return error("%s: Consensus::ContextualCheckBlockHeader: %s", __func__, FormatStateMessage(state));
    if (!CheckBlock(block, state, chainparams.GetConsensus(), ctxState, false, indexDummy.nHeight, fCheckMerkleRoot))
        return error("%s: Consensus::CheckBlock: %s", __func__, FormatStateMessage(state));
    if (!ContextualCheckBlock(block, state, chainparams.GetConsensus(), pindexPrev))
        return error("%s: Consensus::ContextualCheckBlock: %s", __func__, FormatStateMessage(state));
    if (!::ChainstateActive().ConnectBlock(block, state, &indexDummy, viewNew, mnview, chainparams, dummyRewardedAnchors, dummyBeneficiary, true))
        return false;
    assert(state.IsValid());

    return true;
}

/**
 * BLOCK PRUNING CODE
 */

/* Calculate the amount of disk space the block & undo files currently use */
uint64_t CalculateCurrentUsage()
{
    LOCK(cs_LastBlockFile);

    uint64_t retval = 0;
    for (const CBlockFileInfo &file : vinfoBlockFile) {
        retval += file.nSize + file.nUndoSize;
    }
    return retval;
}

/* Prune a block file (modify associated database entries)*/
void PruneOneBlockFile(const int fileNumber)
{
    LOCK(cs_LastBlockFile);

    for (const auto& entry : g_blockman.m_block_index) {
        CBlockIndex* pindex = entry.second;
        if (pindex->nFile == fileNumber) {
            pindex->nStatus &= ~BLOCK_HAVE_DATA;
            pindex->nStatus &= ~BLOCK_HAVE_UNDO;
            pindex->nFile = 0;
            pindex->nDataPos = 0;
            pindex->nUndoPos = 0;
            setDirtyBlockIndex.insert(pindex);

            // Prune from m_blocks_unlinked -- any block we prune would have
            // to be downloaded again in order to consider its chain, at which
            // point it would be considered as a candidate for
            // m_blocks_unlinked or setBlockIndexCandidates.
            auto range = g_blockman.m_blocks_unlinked.equal_range(pindex->pprev);
            while (range.first != range.second) {
                std::multimap<CBlockIndex *, CBlockIndex *>::iterator _it = range.first;
                range.first++;
                if (_it->second == pindex) {
                    g_blockman.m_blocks_unlinked.erase(_it);
                }
            }
        }
    }

    vinfoBlockFile[fileNumber].SetNull();
    setDirtyFileInfo.insert(fileNumber);
}


void UnlinkPrunedFiles(const std::set<int>& setFilesToPrune)
{
    for (std::set<int>::iterator it = setFilesToPrune.begin(); it != setFilesToPrune.end(); ++it) {
        FlatFilePos pos(*it, 0);
        fs::remove(BlockFileSeq().FileName(pos));
        fs::remove(UndoFileSeq().FileName(pos));
        LogPrintf("Prune: %s deleted blk/rev (%05u)\n", __func__, *it);
    }
}

/* Calculate the block/rev files to delete based on height specified by user with RPC command pruneblockchain */
static void FindFilesToPruneManual(std::set<int>& setFilesToPrune, int nManualPruneHeight)
{
    assert(fPruneMode && nManualPruneHeight > 0);

    LOCK2(cs_main, cs_LastBlockFile);
    if (::ChainActive().Tip() == nullptr)
        return;

    // last block to prune is the lesser of (user-specified height, MIN_BLOCKS_TO_KEEP from the tip)
    unsigned int nLastBlockWeCanPrune = std::min((unsigned)nManualPruneHeight, ::ChainActive().Tip()->nHeight - MIN_BLOCKS_TO_KEEP);
    int count=0;
    for (int fileNumber = 0; fileNumber < nLastBlockFile; fileNumber++) {
        if (vinfoBlockFile[fileNumber].nSize == 0 || vinfoBlockFile[fileNumber].nHeightLast > nLastBlockWeCanPrune)
            continue;
        PruneOneBlockFile(fileNumber);
        setFilesToPrune.insert(fileNumber);
        count++;
    }
    LogPrintf("Prune (Manual): prune_height=%d removed %d blk/rev pairs\n", nLastBlockWeCanPrune, count);
}

/* This function is called from the RPC code for pruneblockchain */
void PruneBlockFilesManual(int nManualPruneHeight)
{
    CValidationState state;
    const CChainParams& chainparams = Params();
    if (!::ChainstateActive().FlushStateToDisk(
            chainparams, state, FlushStateMode::NONE, nManualPruneHeight)) {
        LogPrintf("%s: failed to flush state (%s)\n", __func__, FormatStateMessage(state));
    }
}

/**
 * Prune block and undo files (blk???.dat and undo???.dat) so that the disk space used is less than a user-defined target.
 * The user sets the target (in MB) on the command line or in config file.  This will be run on startup and whenever new
 * space is allocated in a block or undo file, staying below the target. Changing back to unpruned requires a reindex
 * (which in this case means the blockchain must be re-downloaded.)
 *
 * Pruning functions are called from FlushStateToDisk when the global fCheckForPruning flag has been set.
 * Block and undo files are deleted in lock-step (when blk00003.dat is deleted, so is rev00003.dat.)
 * Pruning cannot take place until the longest chain is at least a certain length (100000 on mainnet, 1000 on testnet, 1000 on regtest).
 * Pruning will never delete a block within a defined distance (currently 288) from the active chain's tip.
 * The block index is updated by unsetting HAVE_DATA and HAVE_UNDO for any blocks that were stored in the deleted files.
 * A db flag records the fact that at least some block files have been pruned.
 *
 * @param[out]   setFilesToPrune   The set of file indices that can be unlinked will be returned
 */
static void FindFilesToPrune(std::set<int>& setFilesToPrune, uint64_t nPruneAfterHeight)
{
    LOCK2(cs_main, cs_LastBlockFile);
    if (::ChainActive().Tip() == nullptr || nPruneTarget == 0) {
        return;
    }
    if ((uint64_t)::ChainActive().Tip()->nHeight <= nPruneAfterHeight) {
        return;
    }

    unsigned int nLastBlockWeCanPrune = ::ChainActive().Tip()->nHeight - MIN_BLOCKS_TO_KEEP;
    uint64_t nCurrentUsage = CalculateCurrentUsage();
    // We don't check to prune until after we've allocated new space for files
    // So we should leave a buffer under our target to account for another allocation
    // before the next pruning.
    uint64_t nBuffer = BLOCKFILE_CHUNK_SIZE + UNDOFILE_CHUNK_SIZE;
    uint64_t nBytesToPrune;
    int count=0;

    if (nCurrentUsage + nBuffer >= nPruneTarget) {
        // On a prune event, the chainstate DB is flushed.
        // To avoid excessive prune events negating the benefit of high dbcache
        // values, we should not prune too rapidly.
        // So when pruning in IBD, increase the buffer a bit to avoid a re-prune too soon.
        if (::ChainstateActive().IsInitialBlockDownload()) {
            // Since this is only relevant during IBD, we use a fixed 10%
            nBuffer += nPruneTarget / 10;
        }

        for (int fileNumber = 0; fileNumber < nLastBlockFile; fileNumber++) {
            nBytesToPrune = vinfoBlockFile[fileNumber].nSize + vinfoBlockFile[fileNumber].nUndoSize;

            if (vinfoBlockFile[fileNumber].nSize == 0)
                continue;

            if (nCurrentUsage + nBuffer < nPruneTarget)  // are we below our target?
                break;

            // don't prune files that could have a block within MIN_BLOCKS_TO_KEEP of the main chain's tip but keep scanning
            if (vinfoBlockFile[fileNumber].nHeightLast > nLastBlockWeCanPrune)
                continue;

            PruneOneBlockFile(fileNumber);
            // Queue up the files for removal
            setFilesToPrune.insert(fileNumber);
            nCurrentUsage -= nBytesToPrune;
            count++;
        }
    }

    LogPrint(BCLog::PRUNE, "Prune: target=%dMiB actual=%dMiB diff=%dMiB max_prune_height=%d removed %d blk/rev pairs\n",
           nPruneTarget/1024/1024, nCurrentUsage/1024/1024,
           ((int64_t)nPruneTarget - (int64_t)nCurrentUsage)/1024/1024,
           nLastBlockWeCanPrune, count);
}

static FlatFileSeq BlockFileSeq()
{
    return FlatFileSeq(GetBlocksDir(), "blk", BLOCKFILE_CHUNK_SIZE);
}

static FlatFileSeq UndoFileSeq()
{
    return FlatFileSeq(GetBlocksDir(), "rev", UNDOFILE_CHUNK_SIZE);
}

FILE* OpenBlockFile(const FlatFilePos &pos, bool fReadOnly) {
    return BlockFileSeq().Open(pos, fReadOnly);
}

/** Open an undo file (rev?????.dat) */
static FILE* OpenUndoFile(const FlatFilePos &pos, bool fReadOnly) {
    return UndoFileSeq().Open(pos, fReadOnly);
}

fs::path GetBlockPosFilename(const FlatFilePos &pos)
{
    return BlockFileSeq().FileName(pos);
}

CBlockIndex * BlockManager::InsertBlockIndex(const uint256& hash)
{
    AssertLockHeld(cs_main);

    if (hash.IsNull())
        return nullptr;

    // Return existing
    BlockMap::iterator mi = m_block_index.find(hash);
    if (mi != m_block_index.end())
        return (*mi).second;

    // Create new
    CBlockIndex* pindexNew = new CBlockIndex();
    mi = m_block_index.insert(std::make_pair(hash, pindexNew)).first;
    pindexNew->phashBlock = &((*mi).first);

    return pindexNew;
}

bool BlockManager::LoadBlockIndex(
    const Consensus::Params& consensus_params,
    CBlockTreeDB& blocktree,
    std::set<CBlockIndex*, CBlockIndexWorkComparator>& block_index_candidates)
{
    if (!blocktree.LoadBlockIndexGuts(consensus_params, [this](const uint256& hash) EXCLUSIVE_LOCKS_REQUIRED(cs_main) { return this->InsertBlockIndex(hash); }, fIsFakeNet))
         return false;

    // Calculate nChainWork
    std::vector<std::pair<int, CBlockIndex*> > vSortedByHeight;
    vSortedByHeight.reserve(m_block_index.size());
    for (const std::pair<const uint256, CBlockIndex*>& item : m_block_index)
    {
        CBlockIndex* pindex = item.second;
        vSortedByHeight.push_back(std::make_pair(pindex->nHeight, pindex));
    }
    sort(vSortedByHeight.begin(), vSortedByHeight.end());
    for (const std::pair<int, CBlockIndex*>& item : vSortedByHeight)
    {
        if (ShutdownRequested()) return false;
        CBlockIndex* pindex = item.second;
        pindex->nChainWork = (pindex->pprev ? pindex->pprev->nChainWork : 0) + GetBlockProof(*pindex);
        pindex->nTimeMax = (pindex->pprev ? std::max(pindex->pprev->nTimeMax, pindex->nTime) : pindex->nTime);
        // We can link the chain of blocks for which we've received transactions at some point.
        // Pruned nodes may have deleted the block.
        if (pindex->nTx > 0) {
            if (pindex->pprev) {
                if (pindex->pprev->HaveTxsDownloaded()) {
                    pindex->nChainTx = pindex->pprev->nChainTx + pindex->nTx;
                } else {
                    pindex->nChainTx = 0;
                    m_blocks_unlinked.insert(std::make_pair(pindex->pprev, pindex));
                }
            } else {
                pindex->nChainTx = pindex->nTx;
            }
        }
        if (!(pindex->nStatus & BLOCK_FAILED_MASK) && pindex->pprev && (pindex->pprev->nStatus & BLOCK_FAILED_MASK)) {
            pindex->nStatus |= BLOCK_FAILED_CHILD;
            setDirtyBlockIndex.insert(pindex);
        }
        if (pindex->IsValid(BLOCK_VALID_TRANSACTIONS) && (pindex->HaveTxsDownloaded() || pindex->pprev == nullptr)) {
            block_index_candidates.insert(pindex);
        }
        if (pindex->nStatus & BLOCK_FAILED_MASK && (!pindexBestInvalid || pindex->nChainWork > pindexBestInvalid->nChainWork))
            pindexBestInvalid = pindex;
        if (pindex->pprev)
            pindex->BuildSkip();
        if (pindex->IsValid(BLOCK_VALID_TREE) && (pindexBestHeader == nullptr || CBlockIndexWorkComparator()(pindexBestHeader, pindex)))
            pindexBestHeader = pindex;
    }

    return true;
}

void BlockManager::Unload() {
    m_failed_blocks.clear();
    m_blocks_unlinked.clear();

    for (const BlockMap::value_type& entry : m_block_index) {
        delete entry.second;
    }

    m_block_index.clear();
}

bool static LoadBlockIndexDB(const CChainParams& chainparams) EXCLUSIVE_LOCKS_REQUIRED(cs_main)
{
    if (!g_blockman.LoadBlockIndex(
            chainparams.GetConsensus(), *pblocktree, ::ChainstateActive().setBlockIndexCandidates))
        return false;

    // Load block file info
    pblocktree->ReadLastBlockFile(nLastBlockFile);
    vinfoBlockFile.resize(nLastBlockFile + 1);
    LogPrintf("%s: last block file = %i\n", __func__, nLastBlockFile);
    for (int nFile = 0; nFile <= nLastBlockFile; nFile++) {
        pblocktree->ReadBlockFileInfo(nFile, vinfoBlockFile[nFile]);
    }
    LogPrintf("%s: last block file info: %s\n", __func__, vinfoBlockFile[nLastBlockFile].ToString());
    for (int nFile = nLastBlockFile + 1; true; nFile++) {
        CBlockFileInfo info;
        if (pblocktree->ReadBlockFileInfo(nFile, info)) {
            vinfoBlockFile.push_back(info);
        } else {
            break;
        }
    }

    // Check presence of blk files
    LogPrintf("Checking all blk files are present...\n");
    std::set<int> setBlkDataFiles;
    for (const std::pair<const uint256, CBlockIndex*>& item : g_blockman.m_block_index)
    {
        CBlockIndex* pindex = item.second;
        if (pindex->nStatus & BLOCK_HAVE_DATA) {
            setBlkDataFiles.insert(pindex->nFile);
        }
    }
    for (std::set<int>::iterator it = setBlkDataFiles.begin(); it != setBlkDataFiles.end(); it++)
    {
        FlatFilePos pos(*it, 0);
        if (CAutoFile(OpenBlockFile(pos, true), SER_DISK, CLIENT_VERSION).IsNull()) {
            return false;
        }
    }

    // Check whether we have ever pruned block & undo files
    pblocktree->ReadFlag("prunedblockfiles", fHavePruned);
    if (fHavePruned)
        LogPrintf("LoadBlockIndexDB(): Block files have previously been pruned\n");

    // Check whether we need to continue reindexing
    bool fReindexing = false;
    pblocktree->ReadReindexing(fReindexing);
    if(fReindexing) fReindex = true;

    return true;
}

bool LoadChainTip(const CChainParams& chainparams)
{
    AssertLockHeld(cs_main);
    const CCoinsViewCache& coins_cache = ::ChainstateActive().CoinsTip();
    assert(!coins_cache.GetBestBlock().IsNull()); // Never called when the coins view is empty

    if (::ChainActive().Tip() &&
        ::ChainActive().Tip()->GetBlockHash() == coins_cache.GetBestBlock()) return true;

    // Load pointer to end of best chain
    CBlockIndex* pindex = LookupBlockIndex(coins_cache.GetBestBlock());
    if (!pindex) {
        return false;
    }
    ::ChainActive().SetTip(pindex);

    ::ChainstateActive().PruneBlockIndexCandidates();

    LogPrintf("Loaded best chain: hashBestChain=%s height=%d date=%s progress=%f\n",
        ::ChainActive().Tip()->GetBlockHash().ToString(), ::ChainActive().Height(),
        FormatISO8601DateTime(::ChainActive().Tip()->GetBlockTime()),
        GuessVerificationProgress(chainparams.TxData(), ::ChainActive().Tip()));
    return true;
}

CVerifyDB::CVerifyDB()
{
    uiInterface.ShowProgress(_("Verifying blocks...").translated, 0, false);
}

CVerifyDB::~CVerifyDB()
{
    uiInterface.ShowProgress("", 100, false);
}

bool CVerifyDB::VerifyDB(const CChainParams& chainparams, CCoinsView *coinsview, int nCheckLevel, int nCheckDepth)
{
    LOCK(cs_main);
    if (::ChainActive().Tip() == nullptr || ::ChainActive().Tip()->pprev == nullptr)
        return true;

    // Verify blocks in the best chain
    if (nCheckDepth <= 0 || nCheckDepth > ::ChainActive().Height())
        nCheckDepth = ::ChainActive().Height();
    nCheckLevel = std::max(0, std::min(4, nCheckLevel));
    LogPrintf("Verifying last %i blocks at level %i\n", nCheckDepth, nCheckLevel);
    CCoinsViewCache coins(coinsview);
    CCustomCSView mnview(*pcustomcsview);
    CBlockIndex* pindex;
    CBlockIndex* pindexFailure = nullptr;
    int nGoodTransactions = 0;
    CValidationState state;
    int reportDone = 0;
    LogPrintf("[0%%]..."); /* Continued */
    for (pindex = ::ChainActive().Tip(); pindex && pindex->pprev; pindex = pindex->pprev) {
        const int percentageDone = std::max(1, std::min(99, (int)(((double)(::ChainActive().Height() - pindex->nHeight)) / (double)nCheckDepth * (nCheckLevel >= 4 ? 50 : 100))));
        if (reportDone < percentageDone/10) {
            // report every 10% step
            LogPrintf("[%d%%]...", percentageDone); /* Continued */
            reportDone = percentageDone/10;
        }
        uiInterface.ShowProgress(_("Verifying blocks...").translated, percentageDone, false);
        if (pindex->nHeight <= ::ChainActive().Height()-nCheckDepth)
            break;
        if (fPruneMode && !(pindex->nStatus & BLOCK_HAVE_DATA)) {
            // If pruning, only go back as far as we have data.
            LogPrintf("VerifyDB(): block verification stopping at height %d (pruning, no data)\n", pindex->nHeight);
            break;
        }
        CBlock block;
        CheckContextState ctxState;

        // check level 0: read from disk
        if (!ReadBlockFromDisk(block, pindex, chainparams.GetConsensus()))
            return error("VerifyDB(): *** ReadBlockFromDisk failed at %d, hash=%s", pindex->nHeight, pindex->GetBlockHash().ToString());
        // check level 1: verify block validity
        if (nCheckLevel >= 1 && !CheckBlock(block, state, chainparams.GetConsensus(), ctxState, false, pindex->nHeight)) // false cause we can check pos context only on ConnectBlock
            return error("%s: *** found bad block at %d, hash=%s (%s)\n", __func__,
                         pindex->nHeight, pindex->GetBlockHash().ToString(), FormatStateMessage(state));
        // check level 2: verify undo validity
        if (nCheckLevel >= 2 && pindex) {
            CBlockUndo undo;
            if (!pindex->GetUndoPos().IsNull()) {
                if (!UndoReadFromDisk(undo, pindex)) {
                    return error("VerifyDB(): *** found bad undo data at %d, hash=%s\n", pindex->nHeight, pindex->GetBlockHash().ToString());
                }
            }
        }
        // check level 3: check for inconsistencies during memory-only disconnect of tip blocks
        if (nCheckLevel >= 3 && (coins.DynamicMemoryUsage() + ::ChainstateActive().CoinsTip().DynamicMemoryUsage()) <= nCoinCacheUsage) {
            assert(coins.GetBestBlock() == pindex->GetBlockHash());
            std::vector<CAnchorConfirmMessage> disconnectedConfirms; // dummy
            DisconnectResult res = ::ChainstateActive().DisconnectBlock(block, pindex, coins, mnview, disconnectedConfirms);
            if (res == DISCONNECT_FAILED) {
                return error("VerifyDB(): *** irrecoverable inconsistency in block data at %d, hash=%s", pindex->nHeight, pindex->GetBlockHash().ToString());
            }
            if (res == DISCONNECT_UNCLEAN) {
                nGoodTransactions = 0;
                pindexFailure = pindex;
            } else {
                nGoodTransactions += block.vtx.size();
            }
        }
        if (ShutdownRequested())
            return true;
    }
    if (pindexFailure)
        return error("VerifyDB(): *** coin database inconsistencies found (last %i blocks, %i good transactions before that)\n", ::ChainActive().Height() - pindexFailure->nHeight + 1, nGoodTransactions);

    // store block count as we move pindex at check level >= 4
    int block_count = ::ChainActive().Height() - pindex->nHeight;

    // check level 4: try reconnecting blocks
    if (nCheckLevel >= 4) {
        while (pindex != ::ChainActive().Tip()) {
            const int percentageDone = std::max(1, std::min(99, 100 - (int)(((double)(::ChainActive().Height() - pindex->nHeight)) / (double)nCheckDepth * 50)));
            if (reportDone < percentageDone/10) {
                // report every 10% step
                LogPrintf("[%d%%]...", percentageDone); /* Continued */
                reportDone = percentageDone/10;
            }
            uiInterface.ShowProgress(_("Verifying blocks...").translated, percentageDone, false);
            pindex = ::ChainActive().Next(pindex);
            CBlock block;
            if (!ReadBlockFromDisk(block, pindex, chainparams.GetConsensus()))
                return error("VerifyDB(): *** ReadBlockFromDisk failed at %d, hash=%s", pindex->nHeight, pindex->GetBlockHash().ToString());
            bool dummyRewardedAnchors{};
            std::array<uint8_t, 20> dummyBeneficiary{};
            if (!::ChainstateActive().ConnectBlock(block, state, pindex, coins, mnview, chainparams, dummyRewardedAnchors, dummyBeneficiary))
                return error("VerifyDB(): *** found unconnectable block at %d, hash=%s (%s)", pindex->nHeight, pindex->GetBlockHash().ToString(), FormatStateMessage(state));
            if (ShutdownRequested()) return true;
        }
    }

    LogPrintf("[DONE].\n");
    LogPrintf("No coin database inconsistencies in last %i blocks (%i transactions)\n", block_count, nGoodTransactions);

    return true;
}

/** Apply the effects of a block on the utxo cache, ignoring that it may already have been applied. */
bool CChainState::RollforwardBlock(const CBlockIndex* pindex, CCoinsViewCache& inputs, CCustomCSView& mnview, const CChainParams& params)
{
    // TODO: merge with ConnectBlock
    CBlock block;
    if (!ReadBlockFromDisk(block, pindex, params.GetConsensus())) {
        return error("ReplayBlock(): ReadBlockFromDisk failed at %d, hash=%s", pindex->nHeight, pindex->GetBlockHash().ToString());
    }

    for (const CTransactionRef& tx : block.vtx) {
        if (!tx->IsCoinBase()) {
            for (const CTxIn &txin : tx->vin) {
                inputs.SpendCoin(txin.prevout);
            }
        }
        // Pass check = true as every addition may be an overwrite.
        AddCoins(inputs, *tx, pindex->nHeight, true);

        /// @todo turn it on when you are sure it is safe
//        CheckCustomTx(mnview, inputs, *tx, params.GetConsensus(), pindex->nHeight, i, false);
    }
    return true;
}

bool CChainState::ReplayBlocks(const CChainParams& params, CCoinsView* view, CCustomCSView* mnview)
{
    LOCK(cs_main);

    CCoinsViewCache cache(view);
    CCustomCSView mncache(*mnview, paccountHistoryDB.get(), pburnHistoryDB.get(), pvaultHistoryDB.get());

    std::vector<uint256> hashHeads = view->GetHeadBlocks();
    if (hashHeads.empty()) return true; // We're already in a consistent state.
    if (hashHeads.size() != 2) return error("ReplayBlocks(): unknown inconsistent state");

    /// @todo may be it is possible to keep it run? how to safely connect blocks for mndb?
    return error("ReplayBlocks() turned off for safety reasons. Make reindex!");

    uiInterface.ShowProgress(_("Replaying blocks...").translated, 0, false);
    LogPrintf("Replaying blocks\n");

    const CBlockIndex* pindexOld = nullptr;  // Old tip during the interrupted flush.
    const CBlockIndex* pindexNew;            // New tip during the interrupted flush.
    const CBlockIndex* pindexFork = nullptr; // Latest block common to both the old and the new tip.

    if (m_blockman.m_block_index.count(hashHeads[0]) == 0) {
        return error("ReplayBlocks(): reorganization to unknown block requested");
    }
    pindexNew = m_blockman.m_block_index[hashHeads[0]];

    if (!hashHeads[1].IsNull()) { // The old tip is allowed to be 0, indicating it's the first flush.
        if (m_blockman.m_block_index.count(hashHeads[1]) == 0) {
            return error("ReplayBlocks(): reorganization from unknown block requested");
        }
        pindexOld = m_blockman.m_block_index[hashHeads[1]];
        pindexFork = LastCommonAncestor(pindexOld, pindexNew);
        assert(pindexFork != nullptr);
    }

    // Rollback along the old branch.
    while (pindexOld != pindexFork) {
        if (pindexOld->nHeight > 0) { // Never disconnect the genesis block.
            CBlock block;
            if (!ReadBlockFromDisk(block, pindexOld, params.GetConsensus())) {
                return error("RollbackBlock(): ReadBlockFromDisk() failed at %d, hash=%s", pindexOld->nHeight, pindexOld->GetBlockHash().ToString());
            }
            LogPrintf("Rolling back %s (%i)\n", pindexOld->GetBlockHash().ToString(), pindexOld->nHeight);
            std::vector<CAnchorConfirmMessage> disconnectedConfirms; // dummy
            DisconnectResult res = DisconnectBlock(block, pindexOld, cache, mncache, disconnectedConfirms);
            if (res == DISCONNECT_FAILED) {
                mncache.GetHistoryWriters().DiscardDB();
                return error("RollbackBlock(): DisconnectBlock failed at %d, hash=%s", pindexOld->nHeight, pindexOld->GetBlockHash().ToString());
            }
            // If DISCONNECT_UNCLEAN is returned, it means a non-existing UTXO was deleted, or an existing UTXO was
            // overwritten. It corresponds to cases where the block-to-be-disconnect never had all its operations
            // applied to the UTXO set. However, as both writing a UTXO and deleting a UTXO are idempotent operations,
            // the result is still a version of the UTXO set with the effects of that block undone.
        }
        pindexOld = pindexOld->pprev;
    }

    // Roll forward from the forking point to the new tip.
    int nForkHeight = pindexFork ? pindexFork->nHeight : 0;
    for (int nHeight = nForkHeight + 1; nHeight <= pindexNew->nHeight; ++nHeight) {
        const CBlockIndex* pindex = pindexNew->GetAncestor(nHeight);
        LogPrintf("Rolling forward %s (%i)\n", pindex->GetBlockHash().ToString(), nHeight);
        uiInterface.ShowProgress(_("Replaying blocks...").translated, (int) ((nHeight - nForkHeight) * 100.0 / (pindexNew->nHeight - nForkHeight)) , false);
        if (!RollforwardBlock(pindex, cache, mncache, params)) {
            mncache.GetHistoryWriters().DiscardDB();
            return false;
        }
    }

    cache.SetBestBlock(pindexNew->GetBlockHash());
    cache.Flush();
    mncache.Flush();
    mncache.GetHistoryWriters().FlushDB();
    uiInterface.ShowProgress("", 100, false);
    return true;
}

bool ReplayBlocks(const CChainParams& params, CCoinsView* view, CCustomCSView* mnview) {
    return ::ChainstateActive().ReplayBlocks(params, view, mnview);
}

//! Helper for CChainState::RewindBlockIndex
void CChainState::EraseBlockData(CBlockIndex* index)
{
    AssertLockHeld(cs_main);
    assert(!m_chain.Contains(index)); // Make sure this block isn't active

    // Reduce validity
    index->nStatus = std::min<unsigned int>(index->nStatus & BLOCK_VALID_MASK, BLOCK_VALID_TREE) | (index->nStatus & ~BLOCK_VALID_MASK);
    // Remove have-data flags.
    index->nStatus &= ~(BLOCK_HAVE_DATA | BLOCK_HAVE_UNDO);
    // Remove storage location.
    index->nFile = 0;
    index->nDataPos = 0;
    index->nUndoPos = 0;
    // Remove various other things
    index->nTx = 0;
    index->nChainTx = 0;
    index->nSequenceId = 0;
    // Make sure it gets written.
    setDirtyBlockIndex.insert(index);
    // Update indexes
    setBlockIndexCandidates.erase(index);
    auto ret = m_blockman.m_blocks_unlinked.equal_range(index->pprev);
    while (ret.first != ret.second) {
        if (ret.first->second == index) {
            m_blockman.m_blocks_unlinked.erase(ret.first++);
        } else {
            ++ret.first;
        }
    }
    // Mark parent as eligible for main chain again
    if (index->pprev && index->pprev->IsValid(BLOCK_VALID_TRANSACTIONS) && index->pprev->HaveTxsDownloaded()) {
        setBlockIndexCandidates.insert(index->pprev);
    }
}

bool CChainState::RewindBlockIndex(const CChainParams& params)
{
    // Note that during -reindex-chainstate we are called with an empty m_chain!

    // First erase all post-segwit blocks without witness not in the main chain,
    // as this can we done without costly DisconnectTip calls. Active
    // blocks will be dealt with below (releasing cs_main in between).
    {
        LOCK(cs_main);
        for (const auto& entry : m_blockman.m_block_index) {
            if (IsWitnessEnabled(entry.second->pprev, params.GetConsensus()) && !(entry.second->nStatus & BLOCK_OPT_WITNESS) && !m_chain.Contains(entry.second)) {
                EraseBlockData(entry.second);
            }
        }
    }

    // Find what height we need to reorganize to.
    CBlockIndex *tip;
    int nHeight = 1;
    {
        LOCK(cs_main);
        while (nHeight <= m_chain.Height()) {
            // Although SCRIPT_VERIFY_WITNESS is now generally enforced on all
            // blocks in ConnectBlock, we don't need to go back and
            // re-download/re-verify blocks from before segwit actually activated.
            if (IsWitnessEnabled(m_chain[nHeight - 1], params.GetConsensus()) && !(m_chain[nHeight]->nStatus & BLOCK_OPT_WITNESS)) {
                break;
            }
            nHeight++;
        }

        tip = m_chain.Tip();
    }
    // nHeight is now the height of the first insufficiently-validated block, or tipheight + 1

    CValidationState state;
    // Loop until the tip is below nHeight, or we reach a pruned block.
    while (!ShutdownRequested()) {
        {
            LOCK2(cs_main, ::mempool.cs);
            // Make sure nothing changed from under us (this won't happen because RewindBlockIndex runs before importing/network are active)
            assert(tip == m_chain.Tip());
            if (tip == nullptr || tip->nHeight < nHeight) break;
            if (fPruneMode && !(tip->nStatus & BLOCK_HAVE_DATA)) {
                // If pruning, don't try rewinding past the HAVE_DATA point;
                // since older blocks can't be served anyway, there's
                // no need to walk further, and trying to DisconnectTip()
                // will fail (and require a needless reindex/redownload
                // of the blockchain).
                break;
            }

            // Disconnect block
            if (!DisconnectTip(state, params, nullptr)) {
                return error("RewindBlockIndex: unable to disconnect block at height %i (%s)", tip->nHeight, FormatStateMessage(state));
            }

            // Reduce validity flag and have-data flags.
            // We do this after actual disconnecting, otherwise we'll end up writing the lack of data
            // to disk before writing the chainstate, resulting in a failure to continue if interrupted.
            // Note: If we encounter an insufficiently validated block that
            // is on m_chain, it must be because we are a pruning node, and
            // this block or some successor doesn't HAVE_DATA, so we were unable to
            // rewind all the way.  Blocks remaining on m_chain at this point
            // must not have their validity reduced.
            EraseBlockData(tip);

            tip = tip->pprev;
        }
        // Make sure the queue of validation callbacks doesn't grow unboundedly.
        LimitValidationInterfaceQueue();

        // Occasionally flush state to disk.
        if (!FlushStateToDisk(params, state, FlushStateMode::PERIODIC)) {
            LogPrintf("RewindBlockIndex: unable to flush state to disk (%s)\n", FormatStateMessage(state));
            return false;
        }
    }

    {
        LOCK(cs_main);
        if (m_chain.Tip() != nullptr) {
            // We can't prune block index candidates based on our tip if we have
            // no tip due to m_chain being empty!
            PruneBlockIndexCandidates();

            CheckBlockIndex(params.GetConsensus());
        }
    }

    return true;
}

bool RewindBlockIndex(const CChainParams& params) {
    if (!::ChainstateActive().RewindBlockIndex(params)) {
        return false;
    }

    LOCK(cs_main);
    if (::ChainActive().Tip() != nullptr) {
        // FlushStateToDisk can possibly read ::ChainActive(). Be conservative
        // and skip it here, we're about to -reindex-chainstate anyway, so
        // it'll get called a bunch real soon.
        CValidationState state;
        if (!::ChainstateActive().FlushStateToDisk(params, state, FlushStateMode::ALWAYS)) {
            LogPrintf("RewindBlockIndex: unable to flush state to disk (%s)\n", FormatStateMessage(state));
            return false;
        }
    }

    return true;
}

void CChainState::UnloadBlockIndex() {
    nBlockSequenceId = 1;
    setBlockIndexCandidates.clear();
}

// May NOT be used after any connections are up as much
// of the peer-processing logic assumes a consistent
// block index state
void UnloadBlockIndex()
{
    LOCK(cs_main);
    ::ChainActive().SetTip(nullptr);
    g_blockman.Unload();
    pindexBestInvalid = nullptr;
    pindexBestHeader = nullptr;
    mempool.clear();
    vinfoBlockFile.clear();
    nLastBlockFile = 0;
    setDirtyBlockIndex.clear();
    setDirtyFileInfo.clear();
    versionbitscache.Clear();
    for (int b = 0; b < VERSIONBITS_NUM_BITS; b++) {
        warningcache[b].clear();
    }
    fHavePruned = false;

    ::ChainstateActive().UnloadBlockIndex();
}

bool LoadBlockIndex(const CChainParams& chainparams)
{
    // Load block index from databases
    bool needs_init = fReindex;
    if (!fReindex) {
        bool ret = LoadBlockIndexDB(chainparams);
        if (!ret) return false;
        needs_init = g_blockman.m_block_index.empty();
    }

    if (needs_init) {
        // Everything here is for *new* reindex/DBs. Thus, though
        // LoadBlockIndexDB may have set fReindex if we shut down
        // mid-reindex previously, we don't check fReindex and
        // instead only check it prior to LoadBlockIndexDB to set
        // needs_init.

        LogPrintf("Initializing databases...\n");
    }
    return true;
}

bool CChainState::LoadGenesisBlock(const CChainParams& chainparams)
{
    LOCK(cs_main);

    // Check whether we're already initialized by checking for genesis in
    // m_blockman.m_block_index. Note that we can't use m_chain here, since it is
    // set based on the coins db, not the block index db, which is the only
    // thing loaded at this point.
    if (m_blockman.m_block_index.count(chainparams.GenesisBlock().GetHash()))
        return true;

    try {
        const CBlock& block = chainparams.GenesisBlock();
        FlatFilePos blockPos = SaveBlockToDisk(block, 0, chainparams, nullptr);
        if (blockPos.IsNull())
            return error("%s: writing genesis block to disk failed", __func__);
        CBlockIndex *pindex = m_blockman.AddToBlockIndex(block);
        ReceivedBlockTransactions(block, pindex, blockPos, chainparams.GetConsensus());
    } catch (const std::runtime_error& e) {
        return error("%s: failed to write genesis block: %s", __func__, e.what());
    }

    return true;
}

bool LoadGenesisBlock(const CChainParams& chainparams)
{
    return ::ChainstateActive().LoadGenesisBlock(chainparams);
}

void LoadExternalBlockFile(const CChainParams& chainparams, FILE* fileIn, FlatFilePos *dbp)
{
    // Map of disk positions for blocks with unknown parent (only used for reindex)
    static std::multimap<uint256, FlatFilePos> mapBlocksUnknownParent;
    int64_t nStart = GetTimeMillis();

    int nLoaded = 0;
    try {
        // This takes over fileIn and calls fclose() on it in the CBufferedFile destructor
        CBufferedFile blkdat(fileIn, 2*MAX_BLOCK_SERIALIZED_SIZE, MAX_BLOCK_SERIALIZED_SIZE+8, SER_DISK, CLIENT_VERSION);
        uint64_t nRewind = blkdat.GetPos();
        while (!blkdat.eof()) {
            if (ShutdownRequested()) return;

            blkdat.SetPos(nRewind);
            nRewind++; // start one byte further next time, in case of failure
            blkdat.SetLimit(); // remove former limit
            unsigned int nSize = 0;
            try {
                // locate a header
                unsigned char buf[CMessageHeader::MESSAGE_START_SIZE];
                blkdat.FindByte(chainparams.MessageStart()[0]);
                nRewind = blkdat.GetPos()+1;
                blkdat >> buf;
                if (memcmp(buf, chainparams.MessageStart(), CMessageHeader::MESSAGE_START_SIZE))
                    continue;
                // read size
                blkdat >> nSize;
                if (nSize < 80 || nSize > MAX_BLOCK_SERIALIZED_SIZE)
                    continue;
            } catch (const std::exception&) {
                // no valid block header found; don't complain
                break;
            }
            try {
                // read block
                uint64_t nBlockPos = blkdat.GetPos();
                if (dbp)
                    dbp->nPos = nBlockPos;
                blkdat.SetLimit(nBlockPos + nSize);
                blkdat.SetPos(nBlockPos);
                std::shared_ptr<CBlock> pblock = std::make_shared<CBlock>();
                CBlock& block = *pblock;
                blkdat >> block;
                nRewind = blkdat.GetPos();

                uint256 hash = block.GetHash();
                {
                    LOCK(cs_main);
                    // detect out of order blocks, and store them for later
                    if (hash != chainparams.GetConsensus().hashGenesisBlock && !LookupBlockIndex(block.hashPrevBlock)) {
                        LogPrint(BCLog::REINDEX, "%s: Out of order block %s, parent %s not known\n", __func__, hash.ToString(),
                                block.hashPrevBlock.ToString());
                        if (dbp)
                            mapBlocksUnknownParent.insert(std::make_pair(block.hashPrevBlock, *dbp));
                        continue;
                    }

                    // process in case the block isn't known yet
                    CBlockIndex* pindex = LookupBlockIndex(hash);
                    if (!pindex || (pindex->nStatus & BLOCK_HAVE_DATA) == 0) {
                      CValidationState state;
                      if (::ChainstateActive().AcceptBlock(pblock, state, chainparams, nullptr, true, dbp, nullptr)) {
                          nLoaded++;
                      }
                      if (state.IsError()) {
                          break;
                      }
                    } else if (hash != chainparams.GetConsensus().hashGenesisBlock && pindex->nHeight % 1000 == 0) {
                      LogPrint(BCLog::REINDEX, "Block Import: already had block %s at height %d\n", hash.ToString(), pindex->nHeight);
                    }
                }

                // Activate the genesis block so normal node progress can continue
                if (hash == chainparams.GetConsensus().hashGenesisBlock) {
                    CValidationState state;
                    if (!ActivateBestChain(state, chainparams)) {
                        break;
                    }
                }

                NotifyHeaderTip();

                // Recursively process earlier encountered successors of this block
                std::deque<uint256> queue;
                queue.push_back(hash);
                while (!queue.empty()) {
                    uint256 head = queue.front();
                    queue.pop_front();
                    std::pair<std::multimap<uint256, FlatFilePos>::iterator, std::multimap<uint256, FlatFilePos>::iterator> range = mapBlocksUnknownParent.equal_range(head);
                    while (range.first != range.second) {
                        std::multimap<uint256, FlatFilePos>::iterator it = range.first;
                        std::shared_ptr<CBlock> pblockrecursive = std::make_shared<CBlock>();
                        if (ReadBlockFromDisk(*pblockrecursive, it->second, chainparams.GetConsensus()))
                        {
                            LogPrint(BCLog::REINDEX, "%s: Processing out of order child %s of %s\n", __func__, pblockrecursive->GetHash().ToString(),
                                    head.ToString());
                            LOCK(cs_main);
                            CValidationState dummy;
                            if (::ChainstateActive().AcceptBlock(pblockrecursive, dummy, chainparams, nullptr, true, &it->second, nullptr))
                            {
                                nLoaded++;
                                queue.push_back(pblockrecursive->GetHash());
                            }
                        }
                        range.first++;
                        mapBlocksUnknownParent.erase(it);
                        NotifyHeaderTip();
                    }
                }
            } catch (const std::exception& e) {
                LogPrintf("%s: Deserialize or I/O error - %s\n", __func__, e.what());
            }
        }
    } catch (const std::runtime_error& e) {
        AbortNode(std::string("System error: ") + e.what());
    }
    LogPrintf("Loaded %i blocks from external file in %dms\n", nLoaded, GetTimeMillis() - nStart);
}

void CChainState::CheckBlockIndex(const Consensus::Params& consensusParams)
{
    if (!fCheckBlockIndex) {
        return;
    }

    LOCK(cs_main);

    // During a reindex, we read the genesis block and call CheckBlockIndex before ActivateBestChain,
    // so we have the genesis block in m_blockman.m_block_index but no active chain. (A few of the
    // tests when iterating the block tree require that m_chain has been initialized.)
    if (m_chain.Height() < 0) {
        assert(m_blockman.m_block_index.size() <= 1);
        return;
    }

    // Build forward-pointing map of the entire block tree.
    std::multimap<CBlockIndex*,CBlockIndex*> forward;
    for (const std::pair<const uint256, CBlockIndex*>& entry : m_blockman.m_block_index) {
        forward.insert(std::make_pair(entry.second->pprev, entry.second));
    }

    assert(forward.size() == m_blockman.m_block_index.size());

    std::pair<std::multimap<CBlockIndex*,CBlockIndex*>::iterator,std::multimap<CBlockIndex*,CBlockIndex*>::iterator> rangeGenesis = forward.equal_range(nullptr);
    CBlockIndex *pindex = rangeGenesis.first->second;
    rangeGenesis.first++;
    assert(rangeGenesis.first == rangeGenesis.second); // There is only one index entry with parent nullptr.

    // Iterate over the entire block tree, using depth-first search.
    // Along the way, remember whether there are blocks on the path from genesis
    // block being explored which are the first to have certain properties.
    size_t nNodes = 0;
    int nHeight = 0;
    CBlockIndex* pindexFirstInvalid = nullptr; // Oldest ancestor of pindex which is invalid.
    CBlockIndex* pindexFirstMissing = nullptr; // Oldest ancestor of pindex which does not have BLOCK_HAVE_DATA.
    CBlockIndex* pindexFirstNeverProcessed = nullptr; // Oldest ancestor of pindex for which nTx == 0.
    CBlockIndex* pindexFirstNotTreeValid = nullptr; // Oldest ancestor of pindex which does not have BLOCK_VALID_TREE (regardless of being valid or not).
    CBlockIndex* pindexFirstNotTransactionsValid = nullptr; // Oldest ancestor of pindex which does not have BLOCK_VALID_TRANSACTIONS (regardless of being valid or not).
    CBlockIndex* pindexFirstNotChainValid = nullptr; // Oldest ancestor of pindex which does not have BLOCK_VALID_CHAIN (regardless of being valid or not).
    CBlockIndex* pindexFirstNotScriptsValid = nullptr; // Oldest ancestor of pindex which does not have BLOCK_VALID_SCRIPTS (regardless of being valid or not).
    while (pindex != nullptr) {
        nNodes++;
        if (pindexFirstInvalid == nullptr && pindex->nStatus & BLOCK_FAILED_VALID) pindexFirstInvalid = pindex;
        if (pindexFirstMissing == nullptr && !(pindex->nStatus & BLOCK_HAVE_DATA)) pindexFirstMissing = pindex;
        if (pindexFirstNeverProcessed == nullptr && pindex->nTx == 0) pindexFirstNeverProcessed = pindex;
        if (pindex->pprev != nullptr && pindexFirstNotTreeValid == nullptr && (pindex->nStatus & BLOCK_VALID_MASK) < BLOCK_VALID_TREE) pindexFirstNotTreeValid = pindex;
        if (pindex->pprev != nullptr && pindexFirstNotTransactionsValid == nullptr && (pindex->nStatus & BLOCK_VALID_MASK) < BLOCK_VALID_TRANSACTIONS) pindexFirstNotTransactionsValid = pindex;
        if (pindex->pprev != nullptr && pindexFirstNotChainValid == nullptr && (pindex->nStatus & BLOCK_VALID_MASK) < BLOCK_VALID_CHAIN) pindexFirstNotChainValid = pindex;
        if (pindex->pprev != nullptr && pindexFirstNotScriptsValid == nullptr && (pindex->nStatus & BLOCK_VALID_MASK) < BLOCK_VALID_SCRIPTS) pindexFirstNotScriptsValid = pindex;

        // Begin: actual consistency checks.
        if (pindex->pprev == nullptr) {
            // Genesis block checks.
            assert(pindex->GetBlockHash() == consensusParams.hashGenesisBlock); // Genesis block's hash must match.
            assert(pindex == m_chain.Genesis()); // The current active chain's genesis block must be this block.
        }
        if (!pindex->HaveTxsDownloaded()) assert(pindex->nSequenceId <= 0); // nSequenceId can't be set positive for blocks that aren't linked (negative is used for preciousblock)
        // VALID_TRANSACTIONS is equivalent to nTx > 0 for all nodes (whether or not pruning has occurred).
        // HAVE_DATA is only equivalent to nTx > 0 (or VALID_TRANSACTIONS) if no pruning has occurred.
        if (!fHavePruned) {
            // If we've never pruned, then HAVE_DATA should be equivalent to nTx > 0
            assert(!(pindex->nStatus & BLOCK_HAVE_DATA) == (pindex->nTx == 0));
            assert(pindexFirstMissing == pindexFirstNeverProcessed);
        } else {
            // If we have pruned, then we can only say that HAVE_DATA implies nTx > 0
            if (pindex->nStatus & BLOCK_HAVE_DATA) assert(pindex->nTx > 0);
        }
        if (pindex->nStatus & BLOCK_HAVE_UNDO) assert(pindex->nStatus & BLOCK_HAVE_DATA);
        assert(((pindex->nStatus & BLOCK_VALID_MASK) >= BLOCK_VALID_TRANSACTIONS) == (pindex->nTx > 0)); // This is pruning-independent.
        // All parents having had data (at some point) is equivalent to all parents being VALID_TRANSACTIONS, which is equivalent to HaveTxsDownloaded().
        assert((pindexFirstNeverProcessed == nullptr) == pindex->HaveTxsDownloaded());
        assert((pindexFirstNotTransactionsValid == nullptr) == pindex->HaveTxsDownloaded());
        assert(pindex->nHeight == nHeight); // nHeight must be consistent.
        assert(pindex->pprev == nullptr || pindex->nChainWork >= pindex->pprev->nChainWork); // For every block except the genesis block, the chainwork must be larger than the parent's.
        assert(nHeight < 2 || (pindex->pskip && (pindex->pskip->nHeight < nHeight))); // The pskip pointer must point back for all but the first 2 blocks.
        assert(pindexFirstNotTreeValid == nullptr); // All m_blockman.m_block_index entries must at least be TREE valid
        if ((pindex->nStatus & BLOCK_VALID_MASK) >= BLOCK_VALID_TREE) assert(pindexFirstNotTreeValid == nullptr); // TREE valid implies all parents are TREE valid
        if ((pindex->nStatus & BLOCK_VALID_MASK) >= BLOCK_VALID_CHAIN) assert(pindexFirstNotChainValid == nullptr); // CHAIN valid implies all parents are CHAIN valid
        if ((pindex->nStatus & BLOCK_VALID_MASK) >= BLOCK_VALID_SCRIPTS) assert(pindexFirstNotScriptsValid == nullptr); // SCRIPTS valid implies all parents are SCRIPTS valid
        if (pindexFirstInvalid == nullptr) {
            // Checks for not-invalid blocks.
            assert((pindex->nStatus & BLOCK_FAILED_MASK) == 0); // The failed mask cannot be set for blocks without invalid parents.
        }
        if (!CBlockIndexWorkComparator()(pindex, m_chain.Tip()) && pindexFirstNeverProcessed == nullptr) {
            if (pindexFirstInvalid == nullptr) {
                // If this block sorts at least as good as the current tip and
                // is valid and we have all data for its parents, it must be in
                // setBlockIndexCandidates.  m_chain.Tip() must also be there
                // even if some data has been pruned.
                if (pindexFirstMissing == nullptr || pindex == m_chain.Tip()) {
                     assert(setBlockIndexCandidates.count(pindex));
                }
                // If some parent is missing, then it could be that this block was in
                // setBlockIndexCandidates but had to be removed because of the missing data.
                // In this case it must be in m_blocks_unlinked -- see test below.
            }
        } else { // If this block sorts worse than the current tip or some ancestor's block has never been seen, it cannot be in setBlockIndexCandidates.
            assert(setBlockIndexCandidates.count(pindex) == 0);
        }
        // Check whether this block is in m_blocks_unlinked.
        std::pair<std::multimap<CBlockIndex*,CBlockIndex*>::iterator,std::multimap<CBlockIndex*,CBlockIndex*>::iterator> rangeUnlinked = m_blockman.m_blocks_unlinked.equal_range(pindex->pprev);
        bool foundInUnlinked = false;
        while (rangeUnlinked.first != rangeUnlinked.second) {
            assert(rangeUnlinked.first->first == pindex->pprev);
            if (rangeUnlinked.first->second == pindex) {
                foundInUnlinked = true;
                break;
            }
            rangeUnlinked.first++;
        }
        if (pindex->pprev && (pindex->nStatus & BLOCK_HAVE_DATA) && pindexFirstNeverProcessed != nullptr && pindexFirstInvalid == nullptr) {
            // If this block has block data available, some parent was never received, and has no invalid parents, it must be in m_blocks_unlinked.
            assert(foundInUnlinked);
        }
        if (!(pindex->nStatus & BLOCK_HAVE_DATA)) assert(!foundInUnlinked); // Can't be in m_blocks_unlinked if we don't HAVE_DATA
        if (pindexFirstMissing == nullptr) assert(!foundInUnlinked); // We aren't missing data for any parent -- cannot be in m_blocks_unlinked.
        if (pindex->pprev && (pindex->nStatus & BLOCK_HAVE_DATA) && pindexFirstNeverProcessed == nullptr && pindexFirstMissing != nullptr) {
            // We HAVE_DATA for this block, have received data for all parents at some point, but we're currently missing data for some parent.
            assert(fHavePruned); // We must have pruned.
            // This block may have entered m_blocks_unlinked if:
            //  - it has a descendant that at some point had more work than the
            //    tip, and
            //  - we tried switching to that descendant but were missing
            //    data for some intermediate block between m_chain and the
            //    tip.
            // So if this block is itself better than m_chain.Tip() and it wasn't in
            // setBlockIndexCandidates, then it must be in m_blocks_unlinked.
            if (!CBlockIndexWorkComparator()(pindex, m_chain.Tip()) && setBlockIndexCandidates.count(pindex) == 0) {
                if (pindexFirstInvalid == nullptr) {
                    assert(foundInUnlinked);
                }
            }
        }
        // assert(pindex->GetBlockHash() == pindex->GetBlockHeader().GetHash()); // Perhaps too slow
        // End: actual consistency checks.

        // Try descending into the first subnode.
        std::pair<std::multimap<CBlockIndex*,CBlockIndex*>::iterator,std::multimap<CBlockIndex*,CBlockIndex*>::iterator> range = forward.equal_range(pindex);
        if (range.first != range.second) {
            // A subnode was found.
            pindex = range.first->second;
            nHeight++;
            continue;
        }
        // This is a leaf node.
        // Move upwards until we reach a node of which we have not yet visited the last child.
        while (pindex) {
            // We are going to either move to a parent or a sibling of pindex.
            // If pindex was the first with a certain property, unset the corresponding variable.
            if (pindex == pindexFirstInvalid) pindexFirstInvalid = nullptr;
            if (pindex == pindexFirstMissing) pindexFirstMissing = nullptr;
            if (pindex == pindexFirstNeverProcessed) pindexFirstNeverProcessed = nullptr;
            if (pindex == pindexFirstNotTreeValid) pindexFirstNotTreeValid = nullptr;
            if (pindex == pindexFirstNotTransactionsValid) pindexFirstNotTransactionsValid = nullptr;
            if (pindex == pindexFirstNotChainValid) pindexFirstNotChainValid = nullptr;
            if (pindex == pindexFirstNotScriptsValid) pindexFirstNotScriptsValid = nullptr;
            // Find our parent.
            CBlockIndex* pindexPar = pindex->pprev;
            // Find which child we just visited.
            std::pair<std::multimap<CBlockIndex*,CBlockIndex*>::iterator,std::multimap<CBlockIndex*,CBlockIndex*>::iterator> rangePar = forward.equal_range(pindexPar);
            while (rangePar.first->second != pindex) {
                assert(rangePar.first != rangePar.second); // Our parent must have at least the node we're coming from as child.
                rangePar.first++;
            }
            // Proceed to the next one.
            rangePar.first++;
            if (rangePar.first != rangePar.second) {
                // Move to the sibling.
                pindex = rangePar.first->second;
                break;
            } else {
                // Move up further.
                pindex = pindexPar;
                nHeight--;
                continue;
            }
        }
    }

    // Check that we actually traversed the entire map.
    assert(nNodes == forward.size());
}

std::string CBlockFileInfo::ToString() const
{
    return strprintf("CBlockFileInfo(blocks=%u, size=%u, heights=%u...%u, time=%s...%s)", nBlocks, nSize, nHeightFirst, nHeightLast, FormatISO8601Date(nTimeFirst), FormatISO8601Date(nTimeLast));
}

CBlockFileInfo* GetBlockFileInfo(size_t n)
{
    LOCK(cs_LastBlockFile);

    return &vinfoBlockFile.at(n);
}

ThresholdState VersionBitsTipState(const Consensus::Params& params, Consensus::DeploymentPos pos)
{
    LOCK(cs_main);
    return VersionBitsState(::ChainActive().Tip(), params, pos, versionbitscache);
}

BIP9Stats VersionBitsTipStatistics(const Consensus::Params& params, Consensus::DeploymentPos pos)
{
    LOCK(cs_main);
    return VersionBitsStatistics(::ChainActive().Tip(), params, pos);
}

int VersionBitsTipStateSinceHeight(const Consensus::Params& params, Consensus::DeploymentPos pos)
{
    LOCK(cs_main);
    return VersionBitsStateSinceHeight(::ChainActive().Tip(), params, pos, versionbitscache);
}

static const uint64_t MEMPOOL_DUMP_VERSION = 1;

bool LoadMempool(CTxMemPool& pool)
{
    const CChainParams& chainparams = Params();
    int64_t nExpiryTimeout = gArgs.GetArg("-mempoolexpiry", DEFAULT_MEMPOOL_EXPIRY) * 60 * 60;
    FILE* filestr = fsbridge::fopen(GetDataDir() / "mempool.dat", "rb");
    CAutoFile file(filestr, SER_DISK, CLIENT_VERSION);
    if (file.IsNull()) {
        LogPrintf("Failed to open mempool file from disk. Continuing anyway.\n");
        return false;
    }

    int64_t count = 0;
    int64_t expired = 0;
    int64_t failed = 0;
    int64_t already_there = 0;
    int64_t nNow = GetTime();

    try {
        uint64_t version;
        file >> version;
        if (version != MEMPOOL_DUMP_VERSION) {
            return false;
        }
        uint64_t num;
        file >> num;
        while (num--) {
            CTransactionRef tx;
            int64_t nTime;
            int64_t nFeeDelta;
            file >> tx;
            file >> nTime;
            file >> nFeeDelta;

            CAmount amountdelta = nFeeDelta;
            if (amountdelta) {
                pool.PrioritiseTransaction(tx->GetHash(), amountdelta);
            }
            CValidationState state;
            if (nTime + nExpiryTimeout > nNow) {
                LOCK(cs_main);
                AcceptToMemoryPoolWithTime(chainparams, pool, state, tx, nullptr /* pfMissingInputs */, nTime,
                                           nullptr /* plTxnReplaced */, false /* bypass_limits */, 0 /* nAbsurdFee */,
                                           false /* test_accept */);
                if (state.IsValid()) {
                    ++count;
                } else {
                    // mempool may contain the transaction already, e.g. from
                    // wallet(s) having loaded it while we were processing
                    // mempool transactions; consider these as valid, instead of
                    // failed, but mark them as 'already there'
                    if (pool.exists(tx->GetHash())) {
                        ++already_there;
                    } else {
                        ++failed;
                    }
                }
            } else {
                ++expired;
            }
            if (ShutdownRequested())
                return false;
        }
        std::map<uint256, CAmount> mapDeltas;
        file >> mapDeltas;

        for (const auto& i : mapDeltas) {
            pool.PrioritiseTransaction(i.first, i.second);
        }
    } catch (const std::exception& e) {
        LogPrintf("Failed to deserialize mempool data on disk: %s. Continuing anyway.\n", e.what());
        return false;
    }

    LogPrintf("Imported mempool transactions from disk: %i succeeded, %i failed, %i expired, %i already there\n", count, failed, expired, already_there);
    return true;
}

bool DumpMempool(const CTxMemPool& pool)
{
    int64_t start = GetTimeMicros();

    std::map<uint256, CAmount> mapDeltas;
    std::vector<TxMempoolInfo> vinfo;

    static Mutex dump_mutex;
    LOCK(dump_mutex);

    {
        LOCK(pool.cs);
        for (const auto &i : pool.mapDeltas) {
            mapDeltas[i.first] = i.second;
        }
        vinfo = pool.infoAll();
    }

    int64_t mid = GetTimeMicros();

    try {
        FILE* filestr = fsbridge::fopen(GetDataDir() / "mempool.dat.new", "wb");
        if (!filestr) {
            return false;
        }

        CAutoFile file(filestr, SER_DISK, CLIENT_VERSION);

        uint64_t version = MEMPOOL_DUMP_VERSION;
        file << version;

        file << (uint64_t)vinfo.size();
        for (const auto& i : vinfo) {
            file << *(i.tx);
            file << (int64_t)i.nTime;
            file << (int64_t)i.nFeeDelta;
            mapDeltas.erase(i.tx->GetHash());
        }

        file << mapDeltas;
        if (!FileCommit(file.Get()))
            throw std::runtime_error("FileCommit failed");
        file.fclose();
        RenameOver(GetDataDir() / "mempool.dat.new", GetDataDir() / "mempool.dat");
        int64_t last = GetTimeMicros();
        LogPrintf("Dumped mempool: %gs to copy, %gs to dump\n", (mid-start)*MICRO, (last-mid)*MICRO);
    } catch (const std::exception& e) {
        LogPrintf("Failed to dump mempool: %s. Continuing anyway.\n", e.what());
        return false;
    }
    return true;
}

//! Guess how far we are in the verification process at the given block index
//! require cs_main if pindex has not been validated yet (because nChainTx might be unset)
double GuessVerificationProgress(const ChainTxData& data, const CBlockIndex *pindex) {
    if (pindex == nullptr)
        return 0.0;

    int64_t nNow = time(nullptr);

    double fTxTotal;

    if (pindex->nChainTx <= data.nTxCount) {
        fTxTotal = data.nTxCount + (nNow - data.nTime) * data.dTxRate;
    } else {
        fTxTotal = pindex->nChainTx + (nNow - pindex->GetBlockTime()) * data.dTxRate;
    }

    return pindex->nChainTx / fTxTotal;
}

class CMainCleanup
{
public:
    CMainCleanup() {}
    ~CMainCleanup() {
        // block headers
        BlockMap::iterator it1 = g_blockman.m_block_index.begin();
        for (; it1 != g_blockman.m_block_index.end(); it1++)
            delete (*it1).second;
        g_blockman.m_block_index.clear();
    }
};
static CMainCleanup instance_of_cmaincleanup;<|MERGE_RESOLUTION|>--- conflicted
+++ resolved
@@ -2097,15 +2097,9 @@
 
                             if (!attributes->GetValue(enabledKey, false))
                             {
-<<<<<<< HEAD
                                 res = mnview.AddBalance(DeFiParams().GetConsensus().foundationShareScript, {DCT_ID{0}, subsidy});
-                                LogPrint(BCLog::ACCOUNTCHANGE, "AccountChange: txid=%s addr=%s change=%s\n",
-                                         tx.GetHash().ToString(), ScriptToString(DeFiParams().GetConsensus().foundationShareScript),
-=======
-                                res = mnview.AddBalance(consensus.foundationShareScript, {DCT_ID{0}, subsidy});
                                 LogPrint(BCLog::ACCOUNTCHANGE, "AccountChange: hash=%s fund=%s change=%s\n",
                                          tx.GetHash().ToString(), ScriptToString(consensus.foundationShareScript),
->>>>>>> 82e88328
                                          (CBalances{{{{0}, subsidy}}}.ToString()));
                                 nonUtxoTotal += subsidy;
 
@@ -2117,13 +2111,8 @@
                             if (attributes->GetValue(enabledKey, false)) {
                                 res = mnview.AddBalance(DeFiParams().GetConsensus().unusedEmission, {DCT_ID{0}, subsidy});
                                 if (res) {
-<<<<<<< HEAD
-                                    LogPrint(BCLog::ACCOUNTCHANGE, "AccountChange: txid=%s addr=%s change=%s\n",
+                                    LogPrint(BCLog::ACCOUNTCHANGE, "AccountChange: hash=%s fund=%s change=%s\n",
                                              tx.GetHash().ToString(), ScriptToString(DeFiParams().GetConsensus().unusedEmission),
-=======
-                                    LogPrint(BCLog::ACCOUNTCHANGE, "AccountChange: hash=%s fund=%s change=%s\n",
-                                             tx.GetHash().ToString(), ScriptToString(consensus.unusedEmission),
->>>>>>> 82e88328
                                              (CBalances{{{{0}, subsidy}}}.ToString()));
                                 }
                             } else {
