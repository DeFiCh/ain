--- conflicted
+++ resolved
@@ -2726,12 +2726,9 @@
     // Migrate loan and collateral tokens to Gov vars.
     ProcessTokenToGovVar(pindex, cache, chainparams);
 
-<<<<<<< HEAD
     // Loan splits
     ProcessTokenSplits(block, pindex, cache, chainparams);
 
-    mnview.AddUndo(cache, {}, pindex->nHeight);
-=======
     if (!futureSwapCache.GetStorage().GetFlushableStorage()->GetRaw().empty()) {
         undosView.AddUndo(UndoSource::FutureView, futureSwapView, futureSwapCache, {}, pindex->nHeight);
         futureSwapCache.Flush();
@@ -2739,7 +2736,6 @@
 
     undosView.AddUndo(UndoSource::CustomView, mnview, cache, {}, pindex->nHeight);
 
->>>>>>> ed12d151
     cache.Flush();
 
     if (!fIsFakeNet) {
