// Copyright (c) 2009-2010 Satoshi Nakamoto
// Copyright (c) 2009-2018 The Bitcoin Core developers
// Distributed under the MIT software license, see the accompanying
// file LICENSE or http://www.opensource.org/licenses/mit-license.php.

#include <validation.h>

#include <arith_uint256.h>
#include <chain.h>
#include <chainparams.h>
#include <checkqueue.h>
#include <consensus/consensus.h>
#include <consensus/merkle.h>
#include <consensus/tx_check.h>
#include <consensus/tx_verify.h>
#include <consensus/validation.h>
#include <core_io.h> /// ValueFromAmount
#include <cuckoocache.h>
#include <flatfile.h>
#include <hash.h>
#include <index/txindex.h>
#include <masternodes/accountshistory.h>
#include <masternodes/anchors.h>
#include <masternodes/govvariables/attributes.h>
#include <masternodes/govvariables/loan_daily_reward.h>
#include <masternodes/govvariables/lp_daily_dfi_reward.h>
#include <masternodes/govvariables/lp_splits.h>
#include <masternodes/govvariables/loan_splits.h>
#include <masternodes/masternodes.h>
#include <masternodes/mn_checks.h>
#include <masternodes/vaulthistory.h>
#include <policy/fees.h>
#include <policy/policy.h>
#include <policy/settings.h>
#include <pos.h>
#include <pos_kernel.h>
#include <primitives/block.h>
#include <primitives/transaction.h>
#include <random.h>
#include <reverse_iterator.h>
#include <script/script.h>
#include <script/sigcache.h>
#include <script/standard.h>
#include <spv/spv_wrapper.h>
#include <shutdown.h>
#include <timedata.h>
#include <tinyformat.h>
#include <txdb.h>
#include <txmempool.h>
#include <ui_interface.h>
#include <uint256.h>
#include <undo.h>
#include <util/moneystr.h>
#include <util/rbf.h>
#include <util/strencodings.h>
#include <util/system.h>
#include <util/translation.h>
#include <util/validation.h>
#include <validationinterface.h>
#include <warnings.h>

#include <wallet/wallet.h>
#include <net_processing.h>

#include <future>
#include <string>

#include <boost/algorithm/string/replace.hpp>
#include <boost/asio.hpp>

#if defined(NDEBUG)
# error "Defi cannot be compiled without assertions."
#endif

#define MICRO 0.000001
#define MILLI 0.001

bool CBlockIndexWorkComparator::operator()(const CBlockIndex *pa, const CBlockIndex *pb) const {
    // First sort by most total work, ...
    if (pa->nChainWork > pb->nChainWork) return false;
    if (pa->nChainWork < pb->nChainWork) return true;

    // ... then by earliest time received, ...
    if (pa->nSequenceId < pb->nSequenceId) return false;
    if (pa->nSequenceId > pb->nSequenceId) return true;

    // Use pointer address as tie breaker (should only happen with blocks
    // loaded from disk, as those all have id 0).
    if (pa < pb) return false;
    if (pa > pb) return true;

    // Identical blocks.
    return false;
}

namespace {
BlockManager g_blockman;

// Store subsidy at each reduction
std::map<uint32_t, CAmount> subsidyReductions;
} // anon namespace

std::unique_ptr<CChainState> g_chainstate;

CChainState& ChainstateActive() {
    assert(g_chainstate);
    return *g_chainstate;
}

CChain& ChainActive() {
    assert(g_chainstate);
    return g_chainstate->m_chain;
}

/**
 * Mutex to guard access to validation specific variables, such as reading
 * or changing the chainstate.
 *
 * This may also need to be locked when updating the transaction pool, e.g. on
 * AcceptToMemoryPool. See CTxMemPool::cs comment for details.
 *
 * The transaction pool has a separate lock to allow reading from it and the
 * chainstate at the same time.
 */
RecursiveMutex cs_main;

CBlockIndex *pindexBestHeader = nullptr;
Mutex g_best_block_mutex;
std::condition_variable g_best_block_cv;
uint256 g_best_block;
bool g_parallel_script_checks{false};
std::atomic_bool fImporting(false);
std::atomic_bool fReindex(false);
bool fHavePruned = false;
bool fPruneMode = false;
bool fRequireStandard = true;
bool fCheckBlockIndex = false;

bool fStopOrInterrupt = false;
std::string fInterruptBlockHash = "";
int fInterruptBlockHeight = 0;
std::string fStopBlockHash = "";
int fStopBlockHeight = 0;

size_t nCoinCacheUsage = 5000 * 300;
size_t nCustomMemUsage = nDefaultDbCache << 10;
uint64_t nPruneTarget = 0;
bool fIsFakeNet = false;
int64_t nMaxTipAge = DEFAULT_MAX_TIP_AGE;

uint256 hashAssumeValid;
arith_uint256 nMinimumChainWork;

CFeeRate minRelayTxFee = CFeeRate(DEFAULT_MIN_RELAY_TX_FEE);

CBlockPolicyEstimator feeEstimator;
CTxMemPool mempool(&feeEstimator);

/** Constant stuff for coinbase transactions we create: */
CScript COINBASE_FLAGS;

// used for db compacting
TBytes compactBegin;
TBytes compactEnd;

// Internal stuff
namespace {
    CBlockIndex* pindexBestInvalid = nullptr;

    CCriticalSection cs_LastBlockFile;
    std::vector<CBlockFileInfo> vinfoBlockFile;
    int nLastBlockFile = 0;
    /** Global flag to indicate we should check to see if there are
     *  block/undo files that should be deleted.  Set on startup
     *  or if we allocate more file space when we're in prune mode
     */
    bool fCheckForPruning = false;

    /** Dirty block index entries. */
    std::set<CBlockIndex*> setDirtyBlockIndex;

    /** Dirty block file entries. */
    std::set<int> setDirtyFileInfo;
} // anon namespace

extern std::string ScriptToString(CScript const& script);

CBlockIndex* LookupBlockIndex(const uint256& hash)
{
    //std::cout << "!!!LookupBlockIndex : " << hash.ToString() << std::endl;
    AssertLockHeld(cs_main);
    BlockMap::const_iterator it = g_blockman.m_block_index.find(hash);
    return it == g_blockman.m_block_index.end() ? nullptr : it->second;
}

CBlockIndex* FindForkInGlobalIndex(const CChain& chain, const CBlockLocator& locator)
{
    AssertLockHeld(cs_main);

    // Find the latest block common to locator and chain - we expect that
    // locator.vHave is sorted descending by height.
    for (const uint256& hash : locator.vHave) {
        CBlockIndex* pindex = LookupBlockIndex(hash);
        if (pindex) {
            if (chain.Contains(pindex))
                return pindex;
            if (pindex->GetAncestor(chain.Height()) == chain.Tip()) {
                return chain.Tip();
            }
        }
    }
    return chain.Genesis();
}

std::unique_ptr<CBlockTreeDB> pblocktree;

// See definition for documentation
static void FindFilesToPruneManual(std::set<int>& setFilesToPrune, int nManualPruneHeight);
static void FindFilesToPrune(std::set<int>& setFilesToPrune, uint64_t nPruneAfterHeight);
bool CheckInputs(const CTransaction& tx, CValidationState &state, const CCoinsViewCache &inputs, bool fScriptChecks, unsigned int flags, bool cacheSigStore, bool cacheFullScriptStore, PrecomputedTransactionData& txdata, std::vector<CScriptCheck> *pvChecks = nullptr);
static FILE* OpenUndoFile(const FlatFilePos &pos, bool fReadOnly = false);
static FlatFileSeq BlockFileSeq();
static FlatFileSeq UndoFileSeq();

bool CheckFinalTx(const CTransaction &tx, int flags)
{
    AssertLockHeld(cs_main);

    // By convention a negative value for flags indicates that the
    // current network-enforced consensus rules should be used. In
    // a future soft-fork scenario that would mean checking which
    // rules would be enforced for the next block and setting the
    // appropriate flags. At the present time no soft-forks are
    // scheduled, so no flags are set.
    flags = std::max(flags, 0);

    // CheckFinalTx() uses ::ChainActive().Height()+1 to evaluate
    // nLockTime because when IsFinalTx() is called within
    // CBlock::AcceptBlock(), the height of the block *being*
    // evaluated is what is used. Thus if we want to know if a
    // transaction can be part of the *next* block, we need to call
    // IsFinalTx() with one more than ::ChainActive().Height().
    const int nBlockHeight = ::ChainActive().Height() + 1;

    // BIP113 requires that time-locked transactions have nLockTime set to
    // less than the median time of the previous block they're contained in.
    // When the next block is created its previous block will be the current
    // chain tip, so we use that to calculate the median time passed to
    // IsFinalTx() if LOCKTIME_MEDIAN_TIME_PAST is set.
    const int64_t nBlockTime = (flags & LOCKTIME_MEDIAN_TIME_PAST)
                             ? ::ChainActive().Tip()->GetMedianTimePast()
                             : GetAdjustedTime();

    return IsFinalTx(tx, nBlockHeight, nBlockTime);
}

bool TestLockPointValidity(const LockPoints* lp)
{
    AssertLockHeld(cs_main);
    assert(lp);
    // If there are relative lock times then the maxInputBlock will be set
    // If there are no relative lock times, the LockPoints don't depend on the chain
    if (lp->maxInputBlock) {
        // Check whether ::ChainActive() is an extension of the block at which the LockPoints
        // calculation was valid.  If not LockPoints are no longer valid
        if (!::ChainActive().Contains(lp->maxInputBlock)) {
            return false;
        }
    }

    // LockPoints still valid
    return true;
}

bool CheckSequenceLocks(const CTxMemPool& pool, const CTransaction& tx, int flags, LockPoints* lp, bool useExistingLockPoints)
{
    AssertLockHeld(cs_main);
    AssertLockHeld(pool.cs);

    CBlockIndex* tip = ::ChainActive().Tip();
    assert(tip != nullptr);

    CBlockIndex index;
    index.pprev = tip;
    // CheckSequenceLocks() uses ::ChainActive().Height()+1 to evaluate
    // height based locks because when SequenceLocks() is called within
    // ConnectBlock (), the height of the block *being*
    // evaluated is what is used.
    // Thus if we want to know if a transaction can be part of the
    // *next* block, we need to use one more than ::ChainActive().Height()
    index.nHeight = tip->nHeight + 1;

    std::pair<int, int64_t> lockPair;
    if (useExistingLockPoints) {
        assert(lp);
        lockPair.first = lp->height;
        lockPair.second = lp->time;
    }
    else {
        // CoinsTip() contains the UTXO set for ::ChainActive().Tip()
        CCoinsViewMemPool viewMemPool(&::ChainstateActive().CoinsTip(), pool);
        std::vector<int> prevheights;
        prevheights.resize(tx.vin.size());
        for (size_t txinIndex = 0; txinIndex < tx.vin.size(); txinIndex++) {
            const CTxIn& txin = tx.vin[txinIndex];
            Coin coin;
            if (!viewMemPool.GetCoin(txin.prevout, coin)) {
                return error("%s: Missing input", __func__);
            }
            if (coin.nHeight == MEMPOOL_HEIGHT) {
                // Assume all mempool transaction confirm in the next block
                prevheights[txinIndex] = tip->nHeight + 1;
            } else {
                prevheights[txinIndex] = coin.nHeight;
            }
        }
        lockPair = CalculateSequenceLocks(tx, flags, &prevheights, index);
        if (lp) {
            lp->height = lockPair.first;
            lp->time = lockPair.second;
            // Also store the hash of the block with the highest height of
            // all the blocks which have sequence locked prevouts.
            // This hash needs to still be on the chain
            // for these LockPoint calculations to be valid
            // Note: It is impossible to correctly calculate a maxInputBlock
            // if any of the sequence locked inputs depend on unconfirmed txs,
            // except in the special case where the relative lock time/height
            // is 0, which is equivalent to no sequence lock. Since we assume
            // input height of tip+1 for mempool txs and test the resulting
            // lockPair from CalculateSequenceLocks against tip+1.  We know
            // EvaluateSequenceLocks will fail if there was a non-zero sequence
            // lock on a mempool input, so we can use the return value of
            // CheckSequenceLocks to indicate the LockPoints validity
            int maxInputHeight = 0;
            for (const int height : prevheights) {
                // Can ignore mempool inputs since we'll fail if they had non-zero locks
                if (height != tip->nHeight+1) {
                    maxInputHeight = std::max(maxInputHeight, height);
                }
            }
            lp->maxInputBlock = tip->GetAncestor(maxInputHeight);
        }
    }
    return EvaluateSequenceLocks(index, lockPair);
}

// Returns the script flags which should be checked for a given block
static unsigned int GetBlockScriptFlags(const CBlockIndex* pindex, const Consensus::Params& chainparams);

static void LimitMempoolSize(CTxMemPool& pool, size_t limit, unsigned long age)
    EXCLUSIVE_LOCKS_REQUIRED(pool.cs, ::cs_main)
{
    int expired = pool.Expire(GetTime() - age);
    if (expired != 0) {
        LogPrint(BCLog::MEMPOOL, "Expired %i transactions from the memory pool\n", expired);
    }

    std::vector<COutPoint> vNoSpendsRemaining;
    pool.TrimToSize(limit, &vNoSpendsRemaining);
    for (const COutPoint& removed : vNoSpendsRemaining)
        ::ChainstateActive().CoinsTip().Uncache(removed);
}

static bool IsCurrentForFeeEstimation() EXCLUSIVE_LOCKS_REQUIRED(cs_main)
{
    AssertLockHeld(cs_main);
    if (::ChainstateActive().IsInitialBlockDownload())
        return false;
    if (::ChainActive().Tip()->GetBlockTime() < (GetTime() - MAX_FEE_ESTIMATION_TIP_AGE))
        return false;
    if (::ChainActive().Height() < pindexBestHeader->nHeight - 1)
        return false;
    return true;
}

/* Make mempool consistent after a reorg, by re-adding or recursively erasing
 * disconnected block transactions from the mempool, and also removing any
 * other transactions from the mempool that are no longer valid given the new
 * tip/height.
 *
 * Note: we assume that disconnectpool only contains transactions that are NOT
 * confirmed in the current chain nor already in the mempool (otherwise,
 * in-mempool descendants of such transactions would be removed).
 *
 * Passing fAddToMempool=false will skip trying to add the transactions back,
 * and instead just erase from the mempool as needed.
 */

static void UpdateMempoolForReorg(DisconnectedBlockTransactions& disconnectpool, bool fAddToMempool) EXCLUSIVE_LOCKS_REQUIRED(cs_main, ::mempool.cs)
{
    AssertLockHeld(cs_main);
    AssertLockHeld(::mempool.cs);
    std::vector<uint256> vHashUpdate;
    // disconnectpool's insertion_order index sorts the entries from
    // oldest to newest, but the oldest entry will be the last tx from the
    // latest mined block that was disconnected.
    // Iterate disconnectpool in reverse, so that we add transactions
    // back to the mempool starting with the earliest transaction that had
    // been previously seen in a block.
    bool possibleMintTokenAffected{false};
    auto it = disconnectpool.queuedTx.get<insertion_order>().rbegin();
    while (it != disconnectpool.queuedTx.get<insertion_order>().rend()) {
        TBytes dummy;
        if (GuessCustomTxType(**it, dummy) == CustomTxType::CreateToken) // regardless of fAddToMempool and prooven CreateTokenTx
            possibleMintTokenAffected = true;

        // ignore validation errors in resurrected transactions
        CValidationState stateDummy;
        if (!fAddToMempool || (*it)->IsCoinBase() ||
            !AcceptToMemoryPool(mempool, stateDummy, *it, nullptr /* pfMissingInputs */,
                                nullptr /* plTxnReplaced */, true /* bypass_limits */, 0 /* nAbsurdFee */)) {
            // If the transaction doesn't make it in to the mempool, remove any
            // transactions that depend on it (which would now be orphans).
            mempool.removeRecursive(**it, MemPoolRemovalReason::REORG);
        } else if (mempool.exists((*it)->GetHash())) {
            vHashUpdate.push_back((*it)->GetHash());
        }
        ++it;
    }
    disconnectpool.queuedTx.clear();

    // remove affected MintTokenTxs
    /// @todo tokens: refactor to mempool method?
    if (possibleMintTokenAffected) {
        std::vector<uint256> mintTokensToRemove; // not sure about tx refs safety while recursive deletion, so hashes
        for (const CTxMemPoolEntry& e : mempool.mapTx) {
            auto tx = e.GetTx();
            if (IsMintTokenTx(tx)) {
                auto values = tx.GetValuesOut();
                for (auto const & pair : values) {
                    if (pair.first == DCT_ID{0})
                        continue;
                    // remove only if token does not exist any more
                    if (!pcustomcsview->GetToken(pair.first)) {
                        mintTokensToRemove.push_back(tx.GetHash());
                    }
                }
            }
        }
        for (uint256 const & hash : mintTokensToRemove) {
            CTransactionRef tx = mempool.get(hash);
            if (tx)
                mempool.removeRecursive(*tx, MemPoolRemovalReason::REORG);
        }
    }

    // AcceptToMemoryPool/addUnchecked all assume that new mempool entries have
    // no in-mempool children, which is generally not true when adding
    // previously-confirmed transactions back to the mempool.
    // UpdateTransactionsFromBlock finds descendants of any transactions in
    // the disconnectpool that were added back and cleans up the mempool state.
    mempool.UpdateTransactionsFromBlock(vHashUpdate);

    // We also need to remove any now-immature transactions
    mempool.removeForReorg(&::ChainstateActive().CoinsTip(), ::ChainActive().Tip()->nHeight + 1, STANDARD_LOCKTIME_VERIFY_FLAGS);
    // Re-limit mempool size, in case we added any transactions
    LimitMempoolSize(mempool, gArgs.GetArg("-maxmempool", DEFAULT_MAX_MEMPOOL_SIZE) * 1000000, gArgs.GetArg("-mempoolexpiry", DEFAULT_MEMPOOL_EXPIRY) * 60 * 60);
}

// Used to avoid mempool polluting consensus critical paths if CCoinsViewMempool
// were somehow broken and returning the wrong scriptPubKeys
static bool CheckInputsFromMempoolAndCache(const CTransaction& tx, CValidationState& state, const CCoinsViewCache& view, const CTxMemPool& pool,
                 unsigned int flags, bool cacheSigStore, PrecomputedTransactionData& txdata) EXCLUSIVE_LOCKS_REQUIRED(cs_main) {
    AssertLockHeld(cs_main);

    // pool.cs should be locked already, but go ahead and re-take the lock here
    // to enforce that mempool doesn't change between when we check the view
    // and when we actually call through to CheckInputs
    LOCK(pool.cs);

    assert(!tx.IsCoinBase());
    for (const CTxIn& txin : tx.vin) {
        const Coin& coin = view.AccessCoin(txin.prevout);

        // At this point we haven't actually checked if the coins are all
        // available (or shouldn't assume we have, since CheckInputs does).
        // So we just return failure if the inputs are not available here,
        // and then only have to check equivalence for available inputs.
        if (coin.IsSpent()) return false;

        const CTransactionRef& txFrom = pool.get(txin.prevout.hash);
        if (txFrom) {
            assert(txFrom->GetHash() == txin.prevout.hash);
            assert(txFrom->vout.size() > txin.prevout.n);
            assert(txFrom->vout[txin.prevout.n] == coin.out);
        } else {
            const Coin& coinFromDisk = ::ChainstateActive().CoinsTip().AccessCoin(txin.prevout);
            assert(!coinFromDisk.IsSpent());
            assert(coinFromDisk.out == coin.out);
        }
    }

    return CheckInputs(tx, state, view, true, flags, cacheSigStore, true, txdata);
}

/**
 * @param[out] coins_to_uncache   Return any outpoints which were not previously present in the
 *                                coins cache, but were added as a result of validating the tx
 *                                for mempool acceptance. This allows the caller to optionally
 *                                remove the cache additions if the associated transaction ends
 *                                up being rejected by the mempool.
 */
static bool AcceptToMemoryPoolWorker(const CChainParams& chainparams, CTxMemPool& pool, CValidationState& state, const CTransactionRef& ptx,
                              bool* pfMissingInputs, int64_t nAcceptTime, std::list<CTransactionRef>* plTxnReplaced,
                              bool bypass_limits, const CAmount& nAbsurdFee, std::vector<COutPoint>& coins_to_uncache, bool test_accept) EXCLUSIVE_LOCKS_REQUIRED(cs_main)
{
    const CTransaction& tx = *ptx;
    const uint256 hash = tx.GetHash();
    AssertLockHeld(cs_main);
    LOCK(pool.cs); // mempool "read lock" (held through GetMainSignals().TransactionAddedToMempool())
    if (pfMissingInputs) {
        *pfMissingInputs = false;
    }

    if (!CheckTransaction(tx, state))
        return false; // state filled in by CheckTransaction

    // Coinbase is only valid in a block, not as a loose transaction
    if (tx.IsCoinBase())
        return state.Invalid(ValidationInvalidReason::CONSENSUS, false, REJECT_INVALID, "coinbase");

    // Rather not work on nonstandard transactions (unless -testnet/-regtest)
    std::string reason;
    if (fRequireStandard && !IsStandardTx(tx, reason))
        return state.Invalid(ValidationInvalidReason::TX_NOT_STANDARD, false, REJECT_NONSTANDARD, reason);

    // Do not work on transactions that are too small.
    // A transaction with 1 segwit input and 1 P2WPHK output has non-witness size of 82 bytes.
    // Transactions smaller than this are not relayed to reduce unnecessary malloc overhead.
    if (::GetSerializeSize(tx, PROTOCOL_VERSION | SERIALIZE_TRANSACTION_NO_WITNESS) < MIN_STANDARD_TX_NONWITNESS_SIZE)
        return state.Invalid(ValidationInvalidReason::TX_NOT_STANDARD, false, REJECT_NONSTANDARD, "tx-size-small");

    // Only accept nLockTime-using transactions that can be mined in the next
    // block; we don't want our mempool filled up with transactions that can't
    // be mined yet.
    if (!CheckFinalTx(tx, STANDARD_LOCKTIME_VERIFY_FLAGS))
        return state.Invalid(ValidationInvalidReason::TX_PREMATURE_SPEND, false, REJECT_NONSTANDARD, "non-final");

    // is it already in the memory pool?
    if (pool.exists(hash)) {
        return state.Invalid(ValidationInvalidReason::TX_CONFLICT, false, REJECT_DUPLICATE, "txn-already-in-mempool");
    }

    // Check for conflicts with in-memory transactions
    std::set<uint256> setConflicts;
    for (const CTxIn &txin : tx.vin)
    {
        const CTransaction* ptxConflicting = pool.GetConflictTx(txin.prevout);
        if (ptxConflicting) {
            if (!setConflicts.count(ptxConflicting->GetHash()))
            {
                // Allow opt-out of transaction replacement by setting
                // nSequence > MAX_BIP125_RBF_SEQUENCE (SEQUENCE_FINAL-2) on all inputs.
                //
                // SEQUENCE_FINAL-1 is picked to still allow use of nLockTime by
                // non-replaceable transactions. All inputs rather than just one
                // is for the sake of multi-party protocols, where we don't
                // want a single party to be able to disable replacement.
                //
                // The opt-out ignores descendants as anyone relying on
                // first-seen mempool behavior should be checking all
                // unconfirmed ancestors anyway; doing otherwise is hopelessly
                // insecure.
                bool fReplacementOptOut = true;
                for (const CTxIn &_txin : ptxConflicting->vin)
                {
                    if (_txin.nSequence <= MAX_BIP125_RBF_SEQUENCE)
                    {
                        fReplacementOptOut = false;
                        break;
                    }
                }
                if (fReplacementOptOut) {
                    return state.Invalid(ValidationInvalidReason::TX_MEMPOOL_POLICY, false, REJECT_DUPLICATE, "txn-mempool-conflict");
                }

                setConflicts.insert(ptxConflicting->GetHash());
            }
        }
    }

    {
        CCoinsView dummy;
        CCoinsViewCache view(&dummy);
        CCustomCSView mnview(pool.accountsView());

        LockPoints lp;
        CCoinsViewCache& coins_cache = ::ChainstateActive().CoinsTip();
        CCoinsViewMemPool viewMemPool(&coins_cache, pool);
        view.SetBackend(viewMemPool);

        // do all inputs exist?
        for (const CTxIn& txin : tx.vin) {
            if (!coins_cache.HaveCoinInCache(txin.prevout)) {
                coins_to_uncache.push_back(txin.prevout);
            }

            // Note: this call may add txin.prevout to the coins cache
            // (CoinsTip().cacheCoins) by way of FetchCoin(). It should be removed
            // later (via coins_to_uncache) if this tx turns out to be invalid.
            if (!view.HaveCoin(txin.prevout)) {
                // Are inputs missing because we already have the tx?
                for (size_t out = 0; out < tx.vout.size(); out++) {
                    // Optimistically just do efficient check of cache for outputs
                    if (coins_cache.HaveCoinInCache(COutPoint(hash, out))) {
                        return state.Invalid(ValidationInvalidReason::TX_CONFLICT, false, REJECT_DUPLICATE, "txn-already-known");
                    }
                }
                // Otherwise assume this might be an orphan tx for which we just haven't seen parents yet
                if (pfMissingInputs) {
                    *pfMissingInputs = true;
                }
                return false; // fMissingInputs and !state.IsInvalid() is used to detect this condition, don't set state.Invalid()
            }

            // Special check of collateral spending for _not_created_ mn or token (cheating?), those creation tx yet in mempool. CMasternode::CanSpend() (and CheckTxInputs()) will skip this situation
            if (txin.prevout.n == 1 && IsMempooledCustomTxCreate(pool, txin.prevout.hash)) {
                    return state.Invalid(ValidationInvalidReason::CONSENSUS, false, REJECT_INVALID, "collateral-locked-in-mempool",
                                         strprintf("tried to spend collateral of non-created mn or token %s, cheater?", txin.prevout.hash.ToString()));
            }
        }

        // Bring the best block into scope
        view.GetBestBlock();

        const auto height = GetSpendHeight(view);

        // rebuild accounts view if dirty
        pool.rebuildAccountsView(height, view);

        CAmount nFees = 0;
        if (!Consensus::CheckTxInputs(tx, state, view, mnview, height, nFees, chainparams)) {
            return error("%s: Consensus::CheckTxInputs: %s, %s", __func__, tx.GetHash().ToString(), FormatStateMessage(state));
        }

        if (nAbsurdFee && nFees > nAbsurdFee) {
            return state.Invalid(ValidationInvalidReason::TX_NOT_STANDARD, false, REJECT_HIGHFEE, "absurdly-high-fee", strprintf("%d > %d", nFees, nAbsurdFee));
        }

        // let make sure we have needed coins
        if (view.GetValueIn(tx) < nFees) {
            return state.Invalid(ValidationInvalidReason::TX_MEMPOOL_POLICY, false, REJECT_INVALID, "bad-txns-inputs-below-tx-fee");
        }

        uint32_t customTxExpiration{std::numeric_limits<uint32_t>::max()};
        auto res = ApplyCustomTx(mnview, view, tx, chainparams.GetConsensus(), height, nAcceptTime, &customTxExpiration);
        if (!res.ok || (res.code & CustomTxErrCodes::Fatal)) {
            return state.Invalid(ValidationInvalidReason::TX_MEMPOOL_POLICY, false, REJECT_INVALID, res.msg);
        }

        // we have all inputs cached now, so switch back to dummy, so we don't need to keep lock on mempool
        view.SetBackend(dummy);

        // Only accept BIP68 sequence locked transactions that can be mined in the next
        // block; we don't want our mempool filled up with transactions that can't
        // be mined yet.
        // Must keep pool.cs for this unless we change CheckSequenceLocks to take a
        // CoinsViewCache instead of create its own
        if (!CheckSequenceLocks(pool, tx, STANDARD_LOCKTIME_VERIFY_FLAGS, &lp))
            return state.Invalid(ValidationInvalidReason::TX_PREMATURE_SPEND, false, REJECT_NONSTANDARD, "non-BIP68-final");

        // Check for non-standard pay-to-script-hash in inputs
        if (fRequireStandard && !AreInputsStandard(tx, view))
            return state.Invalid(ValidationInvalidReason::TX_NOT_STANDARD, false, REJECT_NONSTANDARD, "bad-txns-nonstandard-inputs");

        // Check for non-standard witness in P2WSH
        if (tx.HasWitness() && fRequireStandard && !IsWitnessStandard(tx, view))
            return state.Invalid(ValidationInvalidReason::TX_WITNESS_MUTATED, false, REJECT_NONSTANDARD, "bad-witness-nonstandard");

        int64_t nSigOpsCost = GetTransactionSigOpCost(tx, view, STANDARD_SCRIPT_VERIFY_FLAGS);

        // nModifiedFees includes any fee deltas from PrioritiseTransaction
        CAmount nModifiedFees = nFees;
        pool.ApplyDelta(hash, nModifiedFees);

        // Keep track of transactions that spend a coinbase, which we re-scan
        // during reorgs to ensure COINBASE_MATURITY is still met.
        bool fSpendsCoinbase = false;
        for (const CTxIn &txin : tx.vin) {
            const Coin &coin = view.AccessCoin(txin.prevout);
            if (coin.IsCoinBase()) {
                fSpendsCoinbase = true;
                break;
            }
        }

        CTxMemPoolEntry entry(ptx, nFees, nAcceptTime, ::ChainActive().Height(),
                              fSpendsCoinbase, nSigOpsCost, lp, customTxExpiration);
        unsigned int nSize = entry.GetTxSize();

        if (nSigOpsCost > MAX_STANDARD_TX_SIGOPS_COST)
            return state.Invalid(ValidationInvalidReason::TX_NOT_STANDARD, false, REJECT_NONSTANDARD, "bad-txns-too-many-sigops",
                strprintf("%d", nSigOpsCost));

        CAmount mempoolRejectFee = pool.GetMinFee(gArgs.GetArg("-maxmempool", DEFAULT_MAX_MEMPOOL_SIZE) * 1000000).GetFee(nSize);
        if (!bypass_limits && mempoolRejectFee > 0 && nModifiedFees < mempoolRejectFee) {
            return state.Invalid(ValidationInvalidReason::TX_MEMPOOL_POLICY, false, REJECT_INSUFFICIENTFEE, "mempool min fee not met", strprintf("%d < %d", nModifiedFees, mempoolRejectFee));
        }

        // No transactions are allowed below minRelayTxFee except from disconnected blocks
        if (!bypass_limits && nModifiedFees < ::minRelayTxFee.GetFee(nSize)) {
            return state.Invalid(ValidationInvalidReason::TX_MEMPOOL_POLICY, false, REJECT_INSUFFICIENTFEE, "min relay fee not met", strprintf("%d < %d", nModifiedFees, ::minRelayTxFee.GetFee(nSize)));
        }

        // Calculate in-mempool ancestors, up to a limit.
        CTxMemPool::setEntries setAncestors;
        size_t nLimitAncestors = gArgs.GetArg("-limitancestorcount", DEFAULT_ANCESTOR_LIMIT);
        size_t nLimitAncestorSize = gArgs.GetArg("-limitancestorsize", DEFAULT_ANCESTOR_SIZE_LIMIT)*1000;
        size_t nLimitDescendants = gArgs.GetArg("-limitdescendantcount", DEFAULT_DESCENDANT_LIMIT);
        size_t nLimitDescendantSize = gArgs.GetArg("-limitdescendantsize", DEFAULT_DESCENDANT_SIZE_LIMIT)*1000;
        std::string errString;
        if (!pool.CalculateMemPoolAncestors(entry, setAncestors, nLimitAncestors, nLimitAncestorSize, nLimitDescendants, nLimitDescendantSize, errString)) {
            setAncestors.clear();
            // If CalculateMemPoolAncestors fails second time, we want the original error string.
            std::string dummy_err_string;
            // If the new transaction is relatively small (up to 40k weight)
            // and has at most one ancestor (ie ancestor limit of 2, including
            // the new transaction), allow it if its parent has exactly the
            // descendant limit descendants.
            //
            // This allows protocols which rely on distrusting counterparties
            // being able to broadcast descendants of an unconfirmed transaction
            // to be secure by simply only having two immediately-spendable
            // outputs - one for each counterparty. For more info on the uses for
            // this, see https://lists.linuxfoundation.org/pipermail/defi-dev/2018-November/016518.html
            if (nSize >  EXTRA_DESCENDANT_TX_SIZE_LIMIT ||
                    !pool.CalculateMemPoolAncestors(entry, setAncestors, 2, nLimitAncestorSize, nLimitDescendants + 1, nLimitDescendantSize + EXTRA_DESCENDANT_TX_SIZE_LIMIT, dummy_err_string)) {
                return state.Invalid(ValidationInvalidReason::TX_MEMPOOL_POLICY, false, REJECT_NONSTANDARD, "too-long-mempool-chain", errString);
            }
        }

        // A transaction that spends outputs that would be replaced by it is invalid. Now
        // that we have the set of all ancestors we can detect this
        // pathological case by making sure setConflicts and setAncestors don't
        // intersect.
        for (CTxMemPool::txiter ancestorIt : setAncestors)
        {
            const uint256 &hashAncestor = ancestorIt->GetTx().GetHash();
            if (setConflicts.count(hashAncestor))
            {
                return state.Invalid(ValidationInvalidReason::CONSENSUS, false, REJECT_INVALID, "bad-txns-spends-conflicting-tx",
                                 strprintf("%s spends conflicting transaction %s",
                                           hash.ToString(),
                                           hashAncestor.ToString()));
            }
        }

        // Check if it's economically rational to mine this transaction rather
        // than the ones it replaces.
        CAmount nConflictingFees = 0;
        size_t nConflictingSize = 0;
        uint64_t nConflictingCount = 0;
        CTxMemPool::setEntries allConflicting;

        // If we don't hold the lock allConflicting might be incomplete; the
        // subsequent RemoveStaged() and addUnchecked() calls don't guarantee
        // mempool consistency for us.
        const bool fReplacementTransaction = setConflicts.size();
        if (fReplacementTransaction)
        {
            CFeeRate newFeeRate(nModifiedFees, nSize);
            std::set<uint256> setConflictsParents;
            const int maxDescendantsToVisit = 100;
            const CTxMemPool::setEntries setIterConflicting = pool.GetIterSet(setConflicts);
            for (const auto& mi : setIterConflicting) {
                // Don't allow the replacement to reduce the feerate of the
                // mempool.
                //
                // We usually don't want to accept replacements with lower
                // feerates than what they replaced as that would lower the
                // feerate of the next block. Requiring that the feerate always
                // be increased is also an easy-to-reason about way to prevent
                // DoS attacks via replacements.
                //
                // We only consider the feerates of transactions being directly
                // replaced, not their indirect descendants. While that does
                // mean high feerate children are ignored when deciding whether
                // or not to replace, we do require the replacement to pay more
                // overall fees too, mitigating most cases.
                CFeeRate oldFeeRate(mi->GetModifiedFee(), mi->GetTxSize());
                if (newFeeRate <= oldFeeRate)
                {
                    return state.Invalid(ValidationInvalidReason::TX_MEMPOOL_POLICY, false, REJECT_INSUFFICIENTFEE, "insufficient fee",
                            strprintf("rejecting replacement %s; new feerate %s <= old feerate %s",
                                  hash.ToString(),
                                  newFeeRate.ToString(),
                                  oldFeeRate.ToString()));
                }

                for (const CTxIn &txin : mi->GetTx().vin)
                {
                    setConflictsParents.insert(txin.prevout.hash);
                }

                nConflictingCount += mi->GetCountWithDescendants();
            }
            // This potentially overestimates the number of actual descendants
            // but we just want to be conservative to avoid doing too much
            // work.
            if (nConflictingCount <= maxDescendantsToVisit) {
                // If not too many to replace, then calculate the set of
                // transactions that would have to be evicted
                for (CTxMemPool::txiter it : setIterConflicting) {
                    pool.CalculateDescendants(it, allConflicting);
                }
                for (CTxMemPool::txiter it : allConflicting) {
                    nConflictingFees += it->GetModifiedFee();
                    nConflictingSize += it->GetTxSize();
                }
            } else {
                return state.Invalid(ValidationInvalidReason::TX_MEMPOOL_POLICY, false, REJECT_NONSTANDARD, "too many potential replacements",
                        strprintf("rejecting replacement %s; too many potential replacements (%d > %d)\n",
                            hash.ToString(),
                            nConflictingCount,
                            maxDescendantsToVisit));
            }

            for (unsigned int j = 0; j < tx.vin.size(); j++)
            {
                // We don't want to accept replacements that require low
                // feerate junk to be mined first. Ideally we'd keep track of
                // the ancestor feerates and make the decision based on that,
                // but for now requiring all new inputs to be confirmed works.
                if (!setConflictsParents.count(tx.vin[j].prevout.hash))
                {
                    // Rather than check the UTXO set - potentially expensive -
                    // it's cheaper to just check if the new input refers to a
                    // tx that's in the mempool.
                    if (pool.exists(tx.vin[j].prevout.hash)) {
                        return state.Invalid(ValidationInvalidReason::TX_MEMPOOL_POLICY, false, REJECT_NONSTANDARD, "replacement-adds-unconfirmed",
                                         strprintf("replacement %s adds unconfirmed input, idx %d",
                                                  hash.ToString(), j));
                    }
                }
            }

            // The replacement must pay greater fees than the transactions it
            // replaces - if we did the bandwidth used by those conflicting
            // transactions would not be paid for.
            if (nModifiedFees < nConflictingFees)
            {
                return state.Invalid(ValidationInvalidReason::TX_MEMPOOL_POLICY, false, REJECT_INSUFFICIENTFEE, "insufficient fee",
                                 strprintf("rejecting replacement %s, less fees than conflicting txs; %s < %s",
                                          hash.ToString(), FormatMoney(nModifiedFees), FormatMoney(nConflictingFees)));
            }

            // Finally in addition to paying more fees than the conflicts the
            // new transaction must pay for its own bandwidth.
            CAmount nDeltaFees = nModifiedFees - nConflictingFees;
            if (nDeltaFees < ::incrementalRelayFee.GetFee(nSize))
            {
                return state.Invalid(ValidationInvalidReason::TX_MEMPOOL_POLICY, false, REJECT_INSUFFICIENTFEE, "insufficient fee",
                        strprintf("rejecting replacement %s, not enough additional fees to relay; %s < %s",
                              hash.ToString(),
                              FormatMoney(nDeltaFees),
                              FormatMoney(::incrementalRelayFee.GetFee(nSize))));
            }
        }

        constexpr unsigned int scriptVerifyFlags = STANDARD_SCRIPT_VERIFY_FLAGS;

        // Check against previous transactions
        // This is done last to help prevent CPU exhaustion denial-of-service attacks.
        PrecomputedTransactionData txdata(tx);
        if (!CheckInputs(tx, state, view, true, scriptVerifyFlags, true, false, txdata)) {
            // SCRIPT_VERIFY_CLEANSTACK requires SCRIPT_VERIFY_WITNESS, so we
            // need to turn both off, and compare against just turning off CLEANSTACK
            // to see if the failure is specifically due to witness validation.
            CValidationState stateDummy; // Want reported failures to be from first CheckInputs
            if (!tx.HasWitness() && CheckInputs(tx, stateDummy, view, true, scriptVerifyFlags & ~(SCRIPT_VERIFY_WITNESS | SCRIPT_VERIFY_CLEANSTACK), true, false, txdata) &&
                !CheckInputs(tx, stateDummy, view, true, scriptVerifyFlags & ~SCRIPT_VERIFY_CLEANSTACK, true, false, txdata)) {
                // Only the witness is missing, so the transaction itself may be fine.
                state.Invalid(ValidationInvalidReason::TX_WITNESS_MUTATED, false,
                        state.GetRejectCode(), state.GetRejectReason(), state.GetDebugMessage());
            }
            assert(IsTransactionReason(state.GetReason()));
            return false; // state filled in by CheckInputs
        }

        // Check again against the current block tip's script verification
        // flags to cache our script execution flags. This is, of course,
        // useless if the next block has different script flags from the
        // previous one, but because the cache tracks script flags for us it
        // will auto-invalidate and we'll just have a few blocks of extra
        // misses on soft-fork activation.
        //
        // This is also useful in case of bugs in the standard flags that cause
        // transactions to pass as valid when they're actually invalid. For
        // instance the STRICTENC flag was incorrectly allowing certain
        // CHECKSIG NOT scripts to pass, even though they were invalid.
        //
        // There is a similar check in CreateNewBlock() to prevent creating
        // invalid blocks (using TestBlockValidity), however allowing such
        // transactions into the mempool can be exploited as a DoS attack.
        unsigned int currentBlockScriptVerifyFlags = GetBlockScriptFlags(::ChainActive().Tip(), chainparams.GetConsensus());
        if (!CheckInputsFromMempoolAndCache(tx, state, view, pool, currentBlockScriptVerifyFlags, true, txdata)) {
            return error("%s: BUG! PLEASE REPORT THIS! CheckInputs failed against latest-block but not STANDARD flags %s, %s",
                    __func__, hash.ToString(), FormatStateMessage(state));
        }

        if (test_accept) {
            // Tx was accepted, but not added
            return true;
        }

        // Remove conflicting transactions from the mempool
        for (CTxMemPool::txiter it : allConflicting)
        {
            LogPrint(BCLog::MEMPOOL, "replacing tx %s with %s for %s DFI additional fees, %d delta bytes\n",
                    it->GetTx().GetHash().ToString(),
                    hash.ToString(),
                    FormatMoney(nModifiedFees - nConflictingFees),
                    (int)nSize - (int)nConflictingSize);
            if (plTxnReplaced)
                plTxnReplaced->push_back(it->GetSharedTx());
        }
        pool.RemoveStaged(allConflicting, false, MemPoolRemovalReason::REPLACED);

        // This transaction should only count for fee estimation if:
        // - it isn't a BIP 125 replacement transaction (may not be widely supported)
        // - it's not being re-added during a reorg which bypasses typical mempool fee limits
        // - the node is not behind
        // - the transaction is not dependent on any other transactions in the mempool
        bool validForFeeEstimation = !fReplacementTransaction && !bypass_limits && IsCurrentForFeeEstimation() && pool.HasNoInputsOf(tx);

        // Store transaction in memory
        pool.addUnchecked(entry, setAncestors, validForFeeEstimation);
        mnview.Flush();

        // trim mempool and check if tx was trimmed
        if (!bypass_limits) {
            LimitMempoolSize(pool, gArgs.GetArg("-maxmempool", DEFAULT_MAX_MEMPOOL_SIZE) * 1000000, gArgs.GetArg("-mempoolexpiry", DEFAULT_MEMPOOL_EXPIRY) * 60 * 60);
            if (!pool.exists(hash))
                return state.Invalid(ValidationInvalidReason::TX_MEMPOOL_POLICY, false, REJECT_INSUFFICIENTFEE, "mempool full");
        }
    }

    GetMainSignals().TransactionAddedToMempool(ptx);

    return true;
}

/** (try to) add transaction to memory pool with a specified acceptance time **/
static bool AcceptToMemoryPoolWithTime(const CChainParams& chainparams, CTxMemPool& pool, CValidationState &state, const CTransactionRef &tx,
                        bool* pfMissingInputs, int64_t nAcceptTime, std::list<CTransactionRef>* plTxnReplaced,
                        bool bypass_limits, const CAmount nAbsurdFee, bool test_accept) EXCLUSIVE_LOCKS_REQUIRED(cs_main)
{
    std::vector<COutPoint> coins_to_uncache;
    bool res = AcceptToMemoryPoolWorker(chainparams, pool, state, tx, pfMissingInputs, nAcceptTime, plTxnReplaced, bypass_limits, nAbsurdFee, coins_to_uncache, test_accept);
    if (!res) {
        // Remove coins that were not present in the coins cache before calling ATMPW;
        // this is to prevent memory DoS in case we receive a large number of
        // invalid transactions that attempt to overrun the in-memory coins cache
        // (`CCoinsViewCache::cacheCoins`).

        for (const COutPoint& hashTx : coins_to_uncache)
            ::ChainstateActive().CoinsTip().Uncache(hashTx);
    }
    // After we've (potentially) uncached entries, ensure our coins cache is still within its size limits
    CValidationState stateDummy;
    ::ChainstateActive().FlushStateToDisk(chainparams, stateDummy, FlushStateMode::PERIODIC);
    return res;
}

bool AcceptToMemoryPool(CTxMemPool& pool, CValidationState &state, const CTransactionRef &tx,
                        bool* pfMissingInputs, std::list<CTransactionRef>* plTxnReplaced,
                        bool bypass_limits, const CAmount nAbsurdFee, bool test_accept)
{
    const CChainParams& chainparams = Params();
    return AcceptToMemoryPoolWithTime(chainparams, pool, state, tx, pfMissingInputs, GetTime(), plTxnReplaced, bypass_limits, nAbsurdFee, test_accept);
}

/**
 * Return transaction in txOut, and if it was found inside a block, its hash is placed in hashBlock.
 * If blockIndex is provided, the transaction is fetched from the corresponding block.
 */
bool GetTransaction(const uint256& hash, CTransactionRef& txOut, const Consensus::Params& consensusParams, uint256& hashBlock, const CBlockIndex* const block_index)
{
    for (auto && genesisTx : Params().GenesisBlock().vtx) {
        if (genesisTx->GetHash() == hash) {
            // Return genesis tx
            hashBlock = consensusParams.hashGenesisBlock;
            txOut = genesisTx;
            return true;
        }
    }

    LOCK(cs_main);

    if (!block_index) {
        CTransactionRef ptx = mempool.get(hash);
        if (ptx) {
            txOut = ptx;
            return true;
        }

        if (g_txindex) {
            return g_txindex->FindTx(hash, hashBlock, txOut);
        }
    } else {
        CBlock block;
        if (ReadBlockFromDisk(block, block_index, consensusParams)) {
            for (const auto& tx : block.vtx) {
                if (tx->GetHash() == hash) {
                    txOut = tx;
                    hashBlock = block_index->GetBlockHash();
                    return true;
                }
            }
        }
    }

    return false;
}

//////////////////////////////////////////////////////////////////////////////
//
// CBlock and CBlockIndex
//

static bool WriteBlockToDisk(const CBlock& block, FlatFilePos& pos, const CMessageHeader::MessageStartChars& messageStart)
{
    // Open history file to append
    CAutoFile fileout(OpenBlockFile(pos), SER_DISK, CLIENT_VERSION);
    if (fileout.IsNull())
        return error("WriteBlockToDisk: OpenBlockFile failed");

    // Write index header
    unsigned int nSize = GetSerializeSize(block, fileout.GetVersion());
    fileout << messageStart << nSize;

    // Write block
    long fileOutPos = ftell(fileout.Get());
    if (fileOutPos < 0)
        return error("WriteBlockToDisk: ftell failed");
    pos.nPos = (unsigned int)fileOutPos;
    fileout << block;

    return true;
}

bool ReadBlockFromDisk(CBlock& block, const FlatFilePos& pos, const Consensus::Params& consensusParams)
{
    block.SetNull();

    // Open history file to read
    CAutoFile filein(OpenBlockFile(pos, true), SER_DISK, CLIENT_VERSION);
    if (filein.IsNull())
        return error("ReadBlockFromDisk: OpenBlockFile failed for %s", pos.ToString());

    // Read block
    try {
        filein >> block;
    }
    catch (const std::exception& e) {
        return error("%s: Deserialize or I/O error - %s at %s", __func__, e.what(), pos.ToString());
    }

    // Check the header
    if (!pos::CheckHeaderSignature(block))
        return error("ReadBlockFromDisk: Errors in block header at %s", pos.ToString());

    return true;
}

bool ReadBlockFromDisk(CBlock& block, const CBlockIndex* pindex, const Consensus::Params& consensusParams)
{
    if (pindex->GetBlockHash() == consensusParams.hashGenesisBlock) {
        // Return genesis block
        block = Params().GenesisBlock();
        return true;
    }

    FlatFilePos blockPos;
    {
        LOCK(cs_main);
        blockPos = pindex->GetBlockPos();
    }

    if (!ReadBlockFromDisk(block, blockPos, consensusParams))
        return false;
    if (block.GetHash() != pindex->GetBlockHash())
        return error("ReadBlockFromDisk(CBlock&, CBlockIndex*): GetHash() doesn't match index for %s at %s",
                pindex->ToString(), pindex->GetBlockPos().ToString());
    return true;
}

bool ReadRawBlockFromDisk(std::vector<uint8_t>& block, const FlatFilePos& pos, const CMessageHeader::MessageStartChars& message_start)
{
    FlatFilePos hpos = pos;
    hpos.nPos -= 8; // Seek back 8 bytes for meta header
    CAutoFile filein(OpenBlockFile(hpos, true), SER_DISK, CLIENT_VERSION);
    if (filein.IsNull()) {
        return error("%s: OpenBlockFile failed for %s", __func__, pos.ToString());
    }

    try {
        CMessageHeader::MessageStartChars blk_start;
        unsigned int blk_size;

        filein >> blk_start >> blk_size;

        if (memcmp(blk_start, message_start, CMessageHeader::MESSAGE_START_SIZE)) {
            return error("%s: Block magic mismatch for %s: %s versus expected %s", __func__, pos.ToString(),
                    HexStr(blk_start, blk_start + CMessageHeader::MESSAGE_START_SIZE),
                    HexStr(message_start, message_start + CMessageHeader::MESSAGE_START_SIZE));
        }

        if (blk_size > MAX_DESER_SIZE) {
            return error("%s: Block data is larger than maximum deserialization size for %s: %s versus %s", __func__, pos.ToString(),
                    blk_size, MAX_DESER_SIZE);
        }

        block.resize(blk_size); // Zeroing of memory is intentional here
        filein.read((char*)block.data(), blk_size);
    } catch(const std::exception& e) {
        return error("%s: Read from block file failed: %s for %s", __func__, e.what(), pos.ToString());
    }

    return true;
}

bool ReadRawBlockFromDisk(std::vector<uint8_t>& block, const CBlockIndex* pindex, const CMessageHeader::MessageStartChars& message_start)
{
    FlatFilePos block_pos;
    {
        LOCK(cs_main);
        block_pos = pindex->GetBlockPos();
    }

    return ReadRawBlockFromDisk(block, block_pos, message_start);
}

CAmount GetBlockSubsidy(int nHeight, const Consensus::Params& consensusParams)
{
    CAmount nSubsidy = consensusParams.baseBlockSubsidy;

    if (Params().NetworkIDString() != CBaseChainParams::REGTEST ||
            (Params().NetworkIDString() == CBaseChainParams::REGTEST && gArgs.GetBoolArg("-subsidytest", false)))
    {
        if (nHeight >= consensusParams.EunosHeight)
        {
            nSubsidy = consensusParams.newBaseBlockSubsidy;
            const size_t reductions = (nHeight - consensusParams.EunosHeight) / consensusParams.emissionReductionPeriod;

            // See if we already have this reduction calculated and return if found.
            if (subsidyReductions.find(reductions) != subsidyReductions.end())
            {
                return subsidyReductions[reductions];
            }

            CAmount reductionAmount;
            for (size_t i = reductions; i > 0; --i)
            {
                reductionAmount = (nSubsidy * consensusParams.emissionReductionAmount) / 100000;
                if (!reductionAmount) {
                    nSubsidy = 0;
                    break;
                }

                nSubsidy -= reductionAmount;
            }

            // Store subsidy.
            subsidyReductions[reductions] = nSubsidy;
        }

        return nSubsidy;
    }

    int halvings = nHeight / consensusParams.nSubsidyHalvingInterval;
    // Force block reward to zero when right shift is undefined.
    if (halvings >= 64)
        return 0;

    // Subsidy is cut in half every 210,000 blocks which will occur approximately every 4 years.
    nSubsidy >>= halvings;
    return nSubsidy;
}

CoinsViews::CoinsViews(
    std::string ldb_name,
    size_t cache_size_bytes,
    bool in_memory,
    bool should_wipe) : m_dbview(
                            GetDataDir() / ldb_name, cache_size_bytes, in_memory, should_wipe),
                        m_catcherview(&m_dbview) {}

void CoinsViews::InitCache()
{
    m_cacheview = std::make_unique<CCoinsViewCache>(&m_catcherview);
}

// NOTE: for now m_blockman is set to a global, but this will be changed
// in a future commit.
CChainState::CChainState() : m_blockman(g_blockman) {}


void CChainState::InitCoinsDB(
    size_t cache_size_bytes,
    bool in_memory,
    bool should_wipe,
    std::string leveldb_name)
{
    m_coins_views = std::make_unique<CoinsViews>(
        leveldb_name, cache_size_bytes, in_memory, should_wipe);
}

void CChainState::InitCoinsCache()
{
    assert(m_coins_views != nullptr);
    m_coins_views->InitCache();
}

// Note that though this is marked const, we may end up modifying `m_cached_finished_ibd`, which
// is a performance-related implementation detail. This function must be marked
// `const` so that `CValidationInterface` clients (which are given a `const CChainState*`)
// can call it.
//
bool CChainState::IsInitialBlockDownload() const
{
    // Optimization: pre-test latch before taking the lock.
    if (m_cached_finished_ibd.load(std::memory_order_relaxed))
        return false;

    LOCK(cs_main);
    if (m_cached_finished_ibd.load(std::memory_order_relaxed))
        return false;
    if (fImporting || fReindex)
        return true;
    if (m_chain.Tip() == nullptr)
        return true;
    if (m_chain.Tip()->nChainWork < nMinimumChainWork)
        return true;
    if (m_chain.Tip()->GetBlockTime() < (GetTime() - nMaxTipAge))
        return true;
    LogPrintf("Leaving InitialBlockDownload (latching to false)\n");
    m_cached_finished_ibd.store(true, std::memory_order_relaxed);
    return false;
}

bool CChainState::IsDisconnectingTip() const
{
    return m_disconnectTip;
}

static CBlockIndex *pindexBestForkTip = nullptr, *pindexBestForkBase = nullptr;

BlockMap& BlockIndex()
{
    return g_blockman.m_block_index;
}

static void AlertNotify(const std::string& strMessage)
{
    uiInterface.NotifyAlertChanged();
#if HAVE_SYSTEM
    std::string strCmd = gArgs.GetArg("-alertnotify", "");
    if (strCmd.empty()) return;

    // Alert text should be plain ascii coming from a trusted source, but to
    // be safe we first strip anything not in safeChars, then add single quotes around
    // the whole string before passing it to the shell:
    std::string singleQuote("'");
    std::string safeStatus = SanitizeString(strMessage);
    safeStatus = singleQuote+safeStatus+singleQuote;
    boost::replace_all(strCmd, "%s", safeStatus);

    std::thread t(runCommand, strCmd);
    t.detach(); // thread runs free
#endif
}

static void CheckForkWarningConditions() EXCLUSIVE_LOCKS_REQUIRED(cs_main)
{
    AssertLockHeld(cs_main);
    // Before we get past initial download, we cannot reliably alert about forks
    // (we assume we don't get stuck on a fork before finishing our initial sync)
    if (::ChainstateActive().IsInitialBlockDownload())
        return;

    // If our best fork is no longer within 1440 blocks (+/- 12 hours if no one mines it)
    // of our head, drop it
    if (pindexBestForkTip && ::ChainActive().Height() - pindexBestForkTip->nHeight >= 1440)
        pindexBestForkTip = nullptr;

    if (pindexBestForkTip || (pindexBestInvalid && pindexBestInvalid->nChainWork > ::ChainActive().Tip()->nChainWork + (GetBlockProof(*::ChainActive().Tip()) * 120)))
    {
        if (!GetfLargeWorkForkFound() && pindexBestForkBase)
        {
            std::string warning = std::string("'Warning: Large-work fork detected, forking after block ") +
                pindexBestForkBase->phashBlock->ToString() + std::string("'");
            AlertNotify(warning);
        }
        if (pindexBestForkTip && pindexBestForkBase)
        {
            LogPrintf("%s: Warning: Large valid fork found\n  forking the chain at height %d (%s)\n  lasting to height %d (%s).\nChain state database corruption likely.\n", __func__,
                   pindexBestForkBase->nHeight, pindexBestForkBase->phashBlock->ToString(),
                   pindexBestForkTip->nHeight, pindexBestForkTip->phashBlock->ToString());
            SetfLargeWorkForkFound(true);
        }
        else
        {
            LogPrintf("%s: Warning: Found invalid chain at least ~120 blocks longer than our best chain.\nChain state database corruption likely.\n", __func__);
            SetfLargeWorkInvalidChainFound(true);
        }
    }
    else
    {
        SetfLargeWorkForkFound(false);
        SetfLargeWorkInvalidChainFound(false);
    }
}

static void CheckForkWarningConditionsOnNewFork(CBlockIndex* pindexNewForkTip) EXCLUSIVE_LOCKS_REQUIRED(cs_main)
{
    AssertLockHeld(cs_main);
    // If we are on a fork that is sufficiently large, set a warning flag
    CBlockIndex* pfork = pindexNewForkTip;
    CBlockIndex* plonger = ::ChainActive().Tip();
    while (pfork && pfork != plonger)
    {
        while (plonger && plonger->nHeight > pfork->nHeight)
            plonger = plonger->pprev;
        if (pfork == plonger)
            break;
        pfork = pfork->pprev;
    }

    // We define a condition where we should warn the user about as a fork of at least 144 blocks
    // with a tip within 1440 blocks (+/- 12 hours if no one mines it) of ours
    // We use 144 blocks rather arbitrarily as it represents just under 10% of sustained network
    // hash rate operating on the fork.
    // or a chain that is entirely longer than ours and invalid (note that this should be detected by both)
    // We define it this way because it allows us to only store the highest fork tip (+ base) which meets
    // the 144-block condition and from this always have the most-likely-to-cause-warning fork
    if (pfork && (!pindexBestForkTip || pindexNewForkTip->nHeight > pindexBestForkTip->nHeight) &&
            pindexNewForkTip->nChainWork - pfork->nChainWork > (GetBlockProof(*pfork) * 144) &&
            ::ChainActive().Height() - pindexNewForkTip->nHeight < 1440)
    {
        pindexBestForkTip = pindexNewForkTip;
        pindexBestForkBase = pfork;
    }

    CheckForkWarningConditions();
}

void static InvalidChainFound(CBlockIndex* pindexNew) EXCLUSIVE_LOCKS_REQUIRED(cs_main)
{
    if (!pindexBestInvalid || pindexNew->nChainWork > pindexBestInvalid->nChainWork)
        pindexBestInvalid = pindexNew;

    LogPrintf("%s: invalid block=%s  height=%d  log2_work=%.8g  date=%s\n", __func__,
      pindexNew->GetBlockHash().ToString(), pindexNew->nHeight,
      log(pindexNew->nChainWork.getdouble())/log(2.0), FormatISO8601DateTime(pindexNew->GetBlockTime()));
    CBlockIndex *tip = ::ChainActive().Tip();
    assert (tip);
    LogPrintf("%s:  current best=%s  height=%d  log2_work=%.8g  date=%s\n", __func__,
      tip->GetBlockHash().ToString(), ::ChainActive().Height(), log(tip->nChainWork.getdouble())/log(2.0),
      FormatISO8601DateTime(tip->GetBlockTime()));
    CheckForkWarningConditions();
}

void CChainState::InvalidBlockFound(CBlockIndex *pindex, const CValidationState &state) {
    if (state.GetReason() != ValidationInvalidReason::BLOCK_MUTATED) {
        pindex->nStatus |= BLOCK_FAILED_VALID;
        m_blockman.m_failed_blocks.insert(pindex);
        setDirtyBlockIndex.insert(pindex);
        setBlockIndexCandidates.erase(pindex);
        InvalidChainFound(pindex);
    }
}

void UpdateCoins(const CTransaction& tx, CCoinsViewCache& inputs, CTxUndo &txundo, int nHeight)
{
    // mark inputs spent
    if (!tx.IsCoinBase()) {
        txundo.vprevout.reserve(tx.vin.size());
        for (const CTxIn &txin : tx.vin) {
            txundo.vprevout.emplace_back();
            bool is_spent = inputs.SpendCoin(txin.prevout, &txundo.vprevout.back());
            assert(is_spent);
        }
    }
    // add outputs
    AddCoins(inputs, tx, nHeight);
}

void UpdateCoins(const CTransaction& tx, CCoinsViewCache& inputs, int nHeight)
{
    CTxUndo txundo;
    UpdateCoins(tx, inputs, txundo, nHeight);
}

bool CScriptCheck::operator()() {
    const CScript &scriptSig = ptxTo->vin[nIn].scriptSig;
    const CScriptWitness *witness = &ptxTo->vin[nIn].scriptWitness;
    return VerifyScript(scriptSig, m_tx_out.scriptPubKey, witness, nFlags, CachingTransactionSignatureChecker(ptxTo, nIn, m_tx_out.nValue, cacheStore, *txdata), &error);
}

int GetSpendHeight(const CCoinsViewCache& inputs)
{
    LOCK(cs_main);
    CBlockIndex* pindexPrev = LookupBlockIndex(inputs.GetBestBlock());
    return pindexPrev->nHeight + 1;
}


static CuckooCache::cache<uint256, SignatureCacheHasher> scriptExecutionCache;
static uint256 scriptExecutionCacheNonce(GetRandHash());

void InitScriptExecutionCache() {
    // nMaxCacheSize is unsigned. If -maxsigcachesize is set to zero,
    // setup_bytes creates the minimum possible cache (2 elements).
    size_t nMaxCacheSize = std::min(std::max((int64_t)0, gArgs.GetArg("-maxsigcachesize", DEFAULT_MAX_SIG_CACHE_SIZE) / 2), MAX_MAX_SIG_CACHE_SIZE) * ((size_t) 1 << 20);
    size_t nElems = scriptExecutionCache.setup_bytes(nMaxCacheSize);
    LogPrintf("Using %zu MiB out of %zu/2 requested for script execution cache, able to store %zu elements\n",
            (nElems*sizeof(uint256)) >>20, (nMaxCacheSize*2)>>20, nElems);
}

bool CheckBurnSpend(const CTransaction &tx, const CCoinsViewCache &inputs)
{
    Coin coin;
    for(size_t i = 0; i < tx.vin.size(); ++i)
    {
        if (inputs.GetCoin(tx.vin[i].prevout, coin) && coin.out.scriptPubKey == Params().GetConsensus().burnAddress)
        {
            return false;
        }
    }

    return true;
}

/**
 * Check whether all inputs of this transaction are valid (no double spends, scripts & sigs, amounts)
 * This does not modify the UTXO set.
 *
 * If pvChecks is not nullptr, script checks are pushed onto it instead of being performed inline. Any
 * script checks which are not necessary (eg due to script execution cache hits) are, obviously,
 * not pushed onto pvChecks/run.
 *
 * Setting cacheSigStore/cacheFullScriptStore to false will remove elements from the corresponding cache
 * which are matched. This is useful for checking blocks where we will likely never need the cache
 * entry again.
 *
 * Note that we may set state.reason to NOT_STANDARD for extra soft-fork flags in flags, block-checking
 * callers should probably reset it to CONSENSUS in such cases.
 *
 * Non-static (and re-declared) in src/test/txvalidationcache_tests.cpp
 */
bool CheckInputs(const CTransaction& tx, CValidationState &state, const CCoinsViewCache &inputs, bool fScriptChecks, unsigned int flags, bool cacheSigStore, bool cacheFullScriptStore, PrecomputedTransactionData& txdata, std::vector<CScriptCheck> *pvChecks) EXCLUSIVE_LOCKS_REQUIRED(cs_main)
{
    if (!CheckBurnSpend(tx, inputs))
    {
        return(state.Invalid(ValidationInvalidReason::CONSENSUS, error("CheckBurnSpend: Trying to spend burnt outputs"), REJECT_INVALID, "burnt-output"));
    }

    if (!tx.IsCoinBase())
    {
        if (pvChecks)
            pvChecks->reserve(tx.vin.size());

        // The first loop above does all the inexpensive checks.
        // Only if ALL inputs pass do we perform expensive ECDSA signature checks.
        // Helps prevent CPU exhaustion attacks.

        // Skip script verification when connecting blocks under the
        // assumevalid block. Assuming the assumevalid block is valid this
        // is safe because block merkle hashes are still computed and checked,
        // Of course, if an assumed valid block is invalid due to false scriptSigs
        // this optimization would allow an invalid chain to be accepted.
        if (fScriptChecks) {
            // First check if script executions have been cached with the same
            // flags. Note that this assumes that the inputs provided are
            // correct (ie that the transaction hash which is in tx's prevouts
            // properly commits to the scriptPubKey in the inputs view of that
            // transaction).
            uint256 hashCacheEntry;
            // We only use the first 19 bytes of nonce to avoid a second SHA
            // round - giving us 19 + 32 + 4 = 55 bytes (+ 8 + 1 = 64)
            static_assert(55 - sizeof(flags) - 32 >= 128/8, "Want at least 128 bits of nonce for script execution cache");
            CSHA256().Write(scriptExecutionCacheNonce.begin(), 55 - sizeof(flags) - 32).Write(tx.GetWitnessHash().begin(), 32).Write((unsigned char*)&flags, sizeof(flags)).Finalize(hashCacheEntry.begin());
            AssertLockHeld(cs_main); //TODO: Remove this requirement by making CuckooCache not require external locks
            if (scriptExecutionCache.contains(hashCacheEntry, !cacheFullScriptStore)) {
                return true;
            }

            for (unsigned int i = 0; i < tx.vin.size(); i++) {
                const COutPoint &prevout = tx.vin[i].prevout;
                const Coin& coin = inputs.AccessCoin(prevout);
                assert(!coin.IsSpent());

                // We very carefully only pass in things to CScriptCheck which
                // are clearly committed to by tx' witness hash. This provides
                // a sanity check that our caching is not introducing consensus
                // failures through additional data in, eg, the coins being
                // spent being checked as a part of CScriptCheck.

                // Verify signature
                CScriptCheck check(coin.out, tx, i, flags, cacheSigStore, &txdata);
                if (pvChecks) {
                    pvChecks->push_back(CScriptCheck());
                    check.swap(pvChecks->back());
                } else if (!check()) {
                    if (flags & STANDARD_NOT_MANDATORY_VERIFY_FLAGS) {
                        // Check whether the failure was caused by a
                        // non-mandatory script verification check, such as
                        // non-standard DER encodings or non-null dummy
                        // arguments; if so, ensure we return NOT_STANDARD
                        // instead of CONSENSUS to avoid downstream users
                        // splitting the network between upgraded and
                        // non-upgraded nodes by banning CONSENSUS-failing
                        // data providers.
                        CScriptCheck check2(coin.out, tx, i,
                                flags & ~STANDARD_NOT_MANDATORY_VERIFY_FLAGS, cacheSigStore, &txdata);
                        if (check2())
                            return state.Invalid(ValidationInvalidReason::TX_NOT_STANDARD, false, REJECT_NONSTANDARD, strprintf("non-mandatory-script-verify-flag (%s)", ScriptErrorString(check.GetScriptError())));
                    }
                    // MANDATORY flag failures correspond to
                    // ValidationInvalidReason::CONSENSUS. Because CONSENSUS
                    // failures are the most serious case of validation
                    // failures, we may need to consider using
                    // RECENT_CONSENSUS_CHANGE for any script failure that
                    // could be due to non-upgraded nodes which we may want to
                    // support, to avoid splitting the network (but this
                    // depends on the details of how net_processing handles
                    // such errors).
                    return state.Invalid(ValidationInvalidReason::CONSENSUS, false, REJECT_INVALID, strprintf("mandatory-script-verify-flag-failed (%s)", ScriptErrorString(check.GetScriptError())));
                }
            }

            if (cacheFullScriptStore && !pvChecks) {
                // We executed all of the provided scripts, and were told to
                // cache the result. Do so now.
                scriptExecutionCache.insert(hashCacheEntry);
            }
        }
    }

    return true;
}

static bool UndoWriteToDisk(const CBlockUndo& blockundo, FlatFilePos& pos, const uint256& hashBlock, const CMessageHeader::MessageStartChars& messageStart)
{
    // Open history file to append
    CAutoFile fileout(OpenUndoFile(pos), SER_DISK, CLIENT_VERSION);
    if (fileout.IsNull())
        return error("%s: OpenUndoFile failed", __func__);

    // Write index header
    unsigned int nSize = GetSerializeSize(blockundo, fileout.GetVersion());
    fileout << messageStart << nSize;

    // Write undo data
    long fileOutPos = ftell(fileout.Get());
    if (fileOutPos < 0)
        return error("%s: ftell failed", __func__);
    pos.nPos = (unsigned int)fileOutPos;
    fileout << blockundo;

    // calculate & write checksum
    CHashWriter hasher(SER_GETHASH, PROTOCOL_VERSION);
    hasher << hashBlock;
    hasher << blockundo;
    fileout << hasher.GetHash();

    return true;
}

bool UndoReadFromDisk(CBlockUndo& blockundo, const CBlockIndex* pindex)
{
    FlatFilePos pos = pindex->GetUndoPos();
    if (pos.IsNull()) {
        return error("%s: no undo data available", __func__);
    }

    // Open history file to read
    CAutoFile filein(OpenUndoFile(pos, true), SER_DISK, CLIENT_VERSION);
    if (filein.IsNull())
        return error("%s: OpenUndoFile failed", __func__);

    // Read block
    uint256 hashChecksum;
    CHashVerifier<CAutoFile> verifier(&filein); // We need a CHashVerifier as reserializing may lose data
    try {
        verifier << pindex->pprev->GetBlockHash();
        verifier >> blockundo;
        filein >> hashChecksum;
    }
    catch (const std::exception& e) {
        return error("%s: Deserialize or I/O error - %s", __func__, e.what());
    }

    // Verify checksum
    if (hashChecksum != verifier.GetHash())
        return error("%s: Checksum mismatch", __func__);

    return true;
}

/** Abort with a message */
static bool AbortNode(const std::string& strMessage, const std::string& userMessage = "", unsigned int prefix = 0)
{
    SetMiscWarning(strMessage);
    LogPrintf("*** %s\n", strMessage);
    if (!userMessage.empty()) {
        uiInterface.ThreadSafeMessageBox(userMessage, "", CClientUIInterface::MSG_ERROR | prefix);
    } else {
        uiInterface.ThreadSafeMessageBox(_("Error: A fatal internal error occurred, see debug.log for details").translated, "", CClientUIInterface::MSG_ERROR | CClientUIInterface::MSG_NOPREFIX);
    }
    StartShutdown();
    return false;
}

static bool AbortNode(CValidationState& state, const std::string& strMessage, const std::string& userMessage = "", unsigned int prefix = 0)
{
    AbortNode(strMessage, userMessage, prefix);
    return state.Error(strMessage);
}

/**
 * Restore the UTXO in a Coin at a given COutPoint
 * @param undo The Coin to be restored.
 * @param view The coins view to which to apply the changes.
 * @param out The out point that corresponds to the tx input.
 * @return A DisconnectResult as an int
 */
int ApplyTxInUndo(Coin&& undo, CCoinsViewCache& view, const COutPoint& out)
{
    bool fClean = true;

    if (view.HaveCoin(out)) fClean = false; // overwriting transaction output

    if (undo.nHeight == 0) {
        // Missing undo metadata (height and coinbase). Older versions included this
        // information only in undo records for the last spend of a transactions'
        // outputs. This implies that it must be present for some other output of the same tx.
        const Coin& alternate = AccessByTxid(view, out.hash);
        if (!alternate.IsSpent()) {
            undo.nHeight = alternate.nHeight;
            undo.fCoinBase = alternate.fCoinBase;
        } else {
            return DISCONNECT_FAILED; // adding output for transaction without known metadata
        }
    }
    // The potential_overwrite parameter to AddCoin is only allowed to be false if we know for
    // sure that the coin did not already exist in the cache. As we have queried for that above
    // using HaveCoin, we don't need to guess. When fClean is false, a coin already existed and
    // it is an overwrite.
    view.AddCoin(out, std::move(undo), !fClean);

    return fClean ? DISCONNECT_OK : DISCONNECT_UNCLEAN;
}

static bool GetCreationTransactions(const CBlock& block, const uint32_t id, const int32_t multiplier, uint256& tokenCreationTx, std::vector<uint256>& poolCreationTx) {
    uint8_t opcodes{HasForks::None};
    std::vector<unsigned char> metadata;
    uint32_t type;
    uint32_t metaId;
    int32_t metaMultiplier;

    for (const auto& tx : block.vtx) {
        if (ParseScriptByMarker(tx->vout[0].scriptPubKey, DfTokenSplitMarker, metadata, opcodes)) {
            try {
                CDataStream ss(metadata, SER_NETWORK, PROTOCOL_VERSION);
                ss >> type;
                ss >> metaId;
                ss >> metaMultiplier;

                if (id == metaId && multiplier == metaMultiplier) {
                    if (type == 0) {
                        tokenCreationTx = tx->GetHash();
                    } else if (type > 0) {
                        poolCreationTx.push_back(tx->GetHash());
                    }
                }
            } catch (const std::ios_base::failure&) {
                LogPrintf("Failed to read ID and multiplier from token split coinbase TXs. TX: %s\n", tx->GetHash().ToString());
            }
        }
    }

    if (tokenCreationTx == uint256{}) {
        LogPrintf("%s: Token split failed. Coinbase TX for new token not found.\n", __func__);
        return false;
    }

    return true;
}

/** Undo the effects of this block (with given index) on the UTXO set represented by coins.
 *  When FAILED is returned, view is left in an indeterminate state. */
DisconnectResult CChainState::DisconnectBlock(const CBlock& block, const CBlockIndex* pindex, CCoinsViewCache& view, CCustomCSView& mnview, std::vector<CAnchorConfirmMessage> & disconnectedAnchorConfirms)
{
    bool fClean = true;

    CBlockUndo blockUndo;
    if (!UndoReadFromDisk(blockUndo, pindex)) {
        error("DisconnectBlock(): failure reading undo data");
        return DISCONNECT_FAILED;
    }

    if (blockUndo.vtxundo.size() + 1 != block.vtx.size()) {
        error("DisconnectBlock(): block and undo data inconsistent");
        return DISCONNECT_FAILED;
    }

    if (mnview.GetLastHeight() != pindex->nHeight) {
        error("DisconnectBlock(): mnview: wrong last processed block hash (view: %d, current: %d)", mnview.GetLastHeight(), pindex->nHeight);
        return DISCONNECT_FAILED;
    }

    // special case: possible undo (first) of custom 'complex changes' for the whole block (expired orders and/or prices)
    mnview.OnUndoTx(uint256(), (uint32_t) pindex->nHeight); // undo for "zero hash"

    pburnHistoryDB->EraseAccountHistoryHeight(pindex->nHeight);
    if (paccountHistoryDB) {
        paccountHistoryDB->EraseAccountHistoryHeight(pindex->nHeight);
    }

    if (pindex->nHeight >= Params().GetConsensus().FortCanningHeight) {
        // erase auction fee history
        if (paccountHistoryDB) {
            paccountHistoryDB->EraseAuctionHistoryHeight(pindex->nHeight);
        }
        if (pvaultHistoryDB) {
            pvaultHistoryDB->EraseVaultHistory(pindex->nHeight);
        }
    }

    // Undo community balance increments
    ReverseGeneralCoinbaseTx(mnview, pindex->nHeight);

    CKeyID minterKey;
    std::optional<uint256> nodeId;

    if (!fIsFakeNet) {
        minterKey = pindex->minterKey();

        // Get node id and node now from mnview before undo
        nodeId = mnview.GetMasternodeIdByOperator(minterKey);
        assert(nodeId);
    }

    std::vector<AccountHistoryKey> eraseBurnEntries;

    // undo transactions in reverse order
    for (int i = block.vtx.size() - 1; i >= 0; i--) {
        const CTransaction &tx = *(block.vtx[i]);
        uint256 hash = tx.GetHash();
        bool is_coinbase = tx.IsCoinBase();

        if (is_coinbase) {
            std::vector<unsigned char> metadata;
            if (IsAnchorRewardTxPlus(tx, metadata))
            {
                LogPrint(BCLog::ANCHORING, "%s: disconnecting finalization tx: %s block: %d\n", __func__, tx.GetHash().GetHex(), pindex->nHeight);
                CDataStream ss(metadata, SER_NETWORK, PROTOCOL_VERSION);
                CAnchorFinalizationMessagePlus finMsg;
                ss >> finMsg;

                LogPrint(BCLog::ANCHORING, "%s: Add community balance %d\n", __func__, tx.GetValueOut());
                mnview.AddCommunityBalance(CommunityAccountType::AnchorReward, tx.GetValueOut());
                mnview.RemoveRewardForAnchor(finMsg.btcTxHash);
                mnview.EraseAnchorConfirmData(finMsg.btcTxHash);

                CAnchorConfirmMessage message(static_cast<CAnchorConfirmDataPlus &>(finMsg));
                for (auto && sig : finMsg.sigs) {
                    message.signature = sig;
                    disconnectedAnchorConfirms.push_back(message);
                }

                LogPrint(BCLog::ANCHORING, "%s: disconnected finalization tx: %s block: %d\n", __func__, tx.GetHash().GetHex(), pindex->nHeight);
            }
            else if (IsAnchorRewardTx(tx, metadata))
            {
                LogPrint(BCLog::ANCHORING, "%s: disconnecting finalization tx: %s block: %d\n", __func__, tx.GetHash().GetHex(), pindex->nHeight);
                CDataStream ss(metadata, SER_NETWORK, PROTOCOL_VERSION);
                CAnchorFinalizationMessage finMsg;
                ss >> finMsg;

                mnview.SetTeam(finMsg.currentTeam);

                if (pindex->nHeight >= Params().GetConsensus().AMKHeight) {
                    mnview.AddCommunityBalance(CommunityAccountType::AnchorReward, tx.GetValueOut()); // or just 'Set..'
                    LogPrint(BCLog::ANCHORING, "%s: post AMK logic, add community balance %d\n", __func__, tx.GetValueOut());
                }
                else { // pre-AMK logic:
                    assert(mnview.GetFoundationsDebt() >= tx.GetValueOut());
                    mnview.SetFoundationsDebt(mnview.GetFoundationsDebt() - tx.GetValueOut());
                }
                mnview.RemoveRewardForAnchor(finMsg.btcTxHash);
                mnview.EraseAnchorConfirmData(finMsg.btcTxHash);

                LogPrint(BCLog::ANCHORING, "%s: disconnected finalization tx: %s block: %d\n", __func__, tx.GetHash().GetHex(), pindex->nHeight);
            }
        }

        // Check that all outputs are available and match the outputs in the block itself
        // exactly.
        for (size_t o = 0; o < tx.vout.size(); o++) {
            if (!tx.vout[o].scriptPubKey.IsUnspendable()) {
                COutPoint out(hash, o);
                Coin coin;
                bool is_spent = view.SpendCoin(out, &coin);
                if (!is_spent || tx.vout[o] != coin.out || pindex->nHeight != coin.nHeight || is_coinbase != coin.fCoinBase) {
                    fClean = false; // transaction output mismatch
                }

                // Check for burn outputs
                if (tx.vout[o].scriptPubKey == Params().GetConsensus().burnAddress)
                {
                    eraseBurnEntries.push_back({Params().GetConsensus().burnAddress, static_cast<uint32_t>(pindex->nHeight), static_cast<uint32_t>(i)});
                }
            }
        }

        // restore inputs
        TBytes dummy;
        if (i > 0 && !IsAnchorRewardTx(tx, dummy) && !IsAnchorRewardTxPlus(tx, dummy) && !IsTokenSplitTx(tx, dummy)) { // not coinbases
            CTxUndo &txundo = blockUndo.vtxundo[i-1];
            if (txundo.vprevout.size() != tx.vin.size()) {
                error("DisconnectBlock(): transaction and undo data inconsistent");
                return DISCONNECT_FAILED;
            }
            for (unsigned int j = tx.vin.size(); j-- > 0;) {
                const COutPoint &out = tx.vin[j].prevout;
                int res = ApplyTxInUndo(std::move(txundo.vprevout[j]), view, out);
                if (res == DISCONNECT_FAILED) return DISCONNECT_FAILED;
                fClean = fClean && res != DISCONNECT_UNCLEAN;
            }
            // At this point, all of txundo.vprevout should have been moved out.
        }

        // process transactions revert for masternodes
        mnview.OnUndoTx(tx.GetHash(), (uint32_t) pindex->nHeight);
    }

    // one time downgrade to revert CInterestRateV2 structure
    if (pindex->nHeight == Params().GetConsensus().FortCanningHillHeight) {
        auto time = GetTimeMillis();
        LogPrintf("Interest rate reverting ...\n");
        mnview.RevertInterestRateToV1();
        LogPrint(BCLog::BENCH, "    - Interest rate reverting took: %dms\n", GetTimeMillis() - time);
    }

    // Remove burn balance transfers
    if (pindex->nHeight == Params().GetConsensus().EunosHeight)
    {
        // Make sure to initialize lastTxOut, otherwise it never finds the block and
        // ends up looping through uninitialized garbage value.
        uint32_t lastTxOut = 0;
        auto shouldContinueToNextAccountHistory = [&lastTxOut, block](AccountHistoryKey const & key, AccountHistoryValue const &) -> bool
        {
            if (key.owner != Params().GetConsensus().burnAddress) {
                return false;
            }

            if (key.blockHeight != static_cast<uint32_t>(Params().GetConsensus().EunosHeight)) {
                return false;
            }

            lastTxOut = key.txn;

            return false;
        };

        AccountHistoryKey startKey({Params().GetConsensus().burnAddress, static_cast<uint32_t>(Params().GetConsensus().EunosHeight), std::numeric_limits<uint32_t>::max()});
        pburnHistoryDB->ForEachAccountHistory(shouldContinueToNextAccountHistory,
                                              Params().GetConsensus().burnAddress,
                                              Params().GetConsensus().EunosHeight);

        for (uint32_t i = block.vtx.size(); i <= lastTxOut; ++i) {
            pburnHistoryDB->EraseAccountHistory({Params().GetConsensus().burnAddress, static_cast<uint32_t>(Params().GetConsensus().EunosHeight), i});
        }
    }

    // Erase any UTXO burns
    for (const auto& entries : eraseBurnEntries)
    {
        pburnHistoryDB->EraseAccountHistory(entries);
    }

    // move best block pointer to prevout block
    view.SetBestBlock(pindex->pprev->GetBlockHash());

    if (!fIsFakeNet) {
        mnview.DecrementMintedBy(*nodeId);
        if (pindex->nHeight >= Params().GetConsensus().EunosPayaHeight) {
            mnview.EraseSubNodesLastBlockTime(*nodeId, static_cast<uint32_t>(pindex->nHeight));
        } else {
            mnview.EraseMasternodeLastBlockTime(*nodeId, static_cast<uint32_t>(pindex->nHeight));
        }
    }
    mnview.SetLastHeight(pindex->pprev->nHeight);

    return fClean ? DISCONNECT_OK : DISCONNECT_UNCLEAN;
}

void static FlushBlockFile(bool fFinalize = false)
{
    LOCK(cs_LastBlockFile);

    FlatFilePos block_pos_old(nLastBlockFile, vinfoBlockFile[nLastBlockFile].nSize);
    FlatFilePos undo_pos_old(nLastBlockFile, vinfoBlockFile[nLastBlockFile].nUndoSize);

    bool status = true;
    status &= BlockFileSeq().Flush(block_pos_old, fFinalize);
    status &= UndoFileSeq().Flush(undo_pos_old, fFinalize);
    if (!status) {
        AbortNode("Flushing block file to disk failed. This is likely the result of an I/O error.");
    }
}

static bool FindUndoPos(CValidationState &state, int nFile, FlatFilePos &pos, unsigned int nAddSize);

static bool WriteUndoDataForBlock(const CBlockUndo& blockundo, CValidationState& state, CBlockIndex* pindex, const CChainParams& chainparams)
{
    // Write undo information to disk
    if (pindex->GetUndoPos().IsNull()) {
        FlatFilePos _pos;
        if (!FindUndoPos(state, pindex->nFile, _pos, ::GetSerializeSize(blockundo, CLIENT_VERSION) + 40))
            return error("%s: FindUndoPos failed", __func__);
        if (!UndoWriteToDisk(blockundo, _pos, pindex->pprev->GetBlockHash(), chainparams.MessageStart()))
            return AbortNode(state, "Failed to write undo data");

        // update nUndoPos in block index
        pindex->nUndoPos = _pos.nPos;
        pindex->nStatus |= BLOCK_HAVE_UNDO;
        setDirtyBlockIndex.insert(pindex);
    }

    return true;
}

static CCheckQueue<CScriptCheck> scriptcheckqueue(128);

void StartScriptCheckWorkerThreads(int threads_num)
{
    scriptcheckqueue.StartWorkerThreads(threads_num);
}

void StopScriptCheckWorkerThreads()
{
    scriptcheckqueue.StopWorkerThreads();
}

VersionBitsCache versionbitscache GUARDED_BY(cs_main);

int32_t ComputeBlockVersion(const CBlockIndex* pindexPrev, const Consensus::Params& params)
{
    LOCK(cs_main);
    int32_t nVersion = VERSIONBITS_TOP_BITS;

    for (int i = 0; i < (int)Consensus::MAX_VERSION_BITS_DEPLOYMENTS; i++) {
        ThresholdState state = VersionBitsState(pindexPrev, params, static_cast<Consensus::DeploymentPos>(i), versionbitscache);
        if (state == ThresholdState::LOCKED_IN || state == ThresholdState::STARTED) {
            nVersion |= VersionBitsMask(params, static_cast<Consensus::DeploymentPos>(i));
        }
    }

    return nVersion;
}

/**
 * Threshold condition checker that triggers when unknown versionbits are seen on the network.
 */
class WarningBitsConditionChecker : public AbstractThresholdConditionChecker
{
private:
    int bit;

public:
    explicit WarningBitsConditionChecker(int bitIn) : bit(bitIn) {}

    int64_t BeginTime(const Consensus::Params& params) const override { return 0; }
    int64_t EndTime(const Consensus::Params& params) const override { return std::numeric_limits<int64_t>::max(); }
    int Period(const Consensus::Params& params) const override { return params.nMinerConfirmationWindow; }
    int Threshold(const Consensus::Params& params) const override { return params.nRuleChangeActivationThreshold; }

    bool Condition(const CBlockIndex* pindex, const Consensus::Params& params) const override
    {
        return ((pindex->nVersion & VERSIONBITS_TOP_MASK) == VERSIONBITS_TOP_BITS) &&
               ((pindex->nVersion >> bit) & 1) != 0 &&
               ((ComputeBlockVersion(pindex->pprev, params) >> bit) & 1) == 0;
    }
};

static ThresholdConditionCache warningcache[VERSIONBITS_NUM_BITS] GUARDED_BY(cs_main);

// 0.13.0 was shipped with a segwit deployment defined for testnet, but not for
// mainnet. We no longer need to support disabling the segwit deployment
// except for testing purposes, due to limitations of the functional test
// environment. See test/functional/p2p-segwit.py.
static bool IsScriptWitnessEnabled(const Consensus::Params& params)
{
    return params.SegwitHeight != std::numeric_limits<int>::max();
}

static unsigned int GetBlockScriptFlags(const CBlockIndex* pindex, const Consensus::Params& consensusparams) EXCLUSIVE_LOCKS_REQUIRED(cs_main) {
    AssertLockHeld(cs_main);

    unsigned int flags = SCRIPT_VERIFY_NONE;

    // BIP16 didn't become active until Apr 1 2012 (on mainnet, and
    // retroactively applied to testnet)
    // However, only one historical block violated the P2SH rules (on both
    // mainnet and testnet), so for simplicity, always leave P2SH
    // on except for the one violating block.
    if (consensusparams.BIP16Exception.IsNull() || // no bip16 exception on this chain
        pindex->phashBlock == nullptr || // this is a new candidate block, eg from TestBlockValidity()
        *pindex->phashBlock != consensusparams.BIP16Exception) // this block isn't the historical exception
    {
        flags |= SCRIPT_VERIFY_P2SH;
    }

    // Enforce WITNESS rules whenever P2SH is in effect (and the segwit
    // deployment is defined).
    if (flags & SCRIPT_VERIFY_P2SH && IsScriptWitnessEnabled(consensusparams)) {
        flags |= SCRIPT_VERIFY_WITNESS;
    }

    // Start enforcing the DERSIG (BIP66) rule
    if (pindex->nHeight >= consensusparams.BIP66Height) {
        flags |= SCRIPT_VERIFY_DERSIG;
    }

    // Start enforcing CHECKLOCKTIMEVERIFY (BIP65) rule
    if (pindex->nHeight >= consensusparams.BIP65Height) {
        flags |= SCRIPT_VERIFY_CHECKLOCKTIMEVERIFY;
    }

    // Start enforcing BIP112 (CHECKSEQUENCEVERIFY)
    if (pindex->nHeight >= consensusparams.CSVHeight) {
        flags |= SCRIPT_VERIFY_CHECKSEQUENCEVERIFY;
    }

    // Start enforcing BIP147 NULLDUMMY (activated simultaneously with segwit)
    if (IsWitnessEnabled(pindex->pprev, consensusparams)) {
        flags |= SCRIPT_VERIFY_NULLDUMMY;
    }

    return flags;
}

Res ApplyGeneralCoinbaseTx(CCustomCSView & mnview, CTransaction const & tx, int height, CAmount nFees, const Consensus::Params& consensus)
{
    TAmounts const cbValues = tx.GetValuesOut();
    CAmount blockReward = GetBlockSubsidy(height, consensus);
    if (cbValues.size() != 1 || cbValues.begin()->first != DCT_ID{0})
        return Res::ErrDbg("bad-cb-wrong-tokens", "coinbase should pay only Defi coins");


    if (height >= consensus.AMKHeight)
    {
        CAmount foundationReward{0};
        if (height >= consensus.EunosHeight)
        {
            foundationReward = CalculateCoinbaseReward(blockReward, consensus.dist.community);
        }
        else if (!consensus.foundationShareScript.empty() && consensus.foundationShareDFIP1)
        {
            foundationReward = blockReward * consensus.foundationShareDFIP1 / COIN;
        }

        if (foundationReward)
        {
            bool foundationsRewardfound = false;
            for (auto& txout : tx.vout)
            {
                if (txout.scriptPubKey == consensus.foundationShareScript)
                {
                    if (txout.nValue < foundationReward)
                    {
                        return Res::ErrDbg("bad-cb-foundation-reward", "coinbase doesn't pay proper foundation reward! (actual=%d vs expected=%d", txout.nValue, foundationReward);
                    }

                    foundationsRewardfound = true;
                    break;
                }
            }

            if (!foundationsRewardfound)
            {
                return Res::ErrDbg("bad-cb-foundation-reward", "coinbase doesn't pay foundation reward!");
            }
        }

        // count and subtract for non-UTXO community rewards
        CAmount nonUtxoTotal = 0;
        if (height >= consensus.EunosHeight)
        {
            CAmount subsidy;
            for (const auto& kv : consensus.newNonUTXOSubsidies)
            {
                subsidy = CalculateCoinbaseReward(blockReward, kv.second);

                Res res = Res::Ok();

                // Loan below FC and Options are unused and all go to Unallocated (burnt) pot.
                if ((height < consensus.FortCanningHeight && kv.first == CommunityAccountType::Loan) ||
                    kv.first == CommunityAccountType::Options)
                {
                    res = mnview.AddCommunityBalance(CommunityAccountType::Unallocated, subsidy);
                    if (res)
                        LogPrint(BCLog::ACCOUNTCHANGE, "AccountChange: txid=%s fund=%s change=%s\n", tx.GetHash().ToString(), GetCommunityAccountName(CommunityAccountType::Unallocated), (CBalances{{{{0}, subsidy}}}.ToString()));
                }
                else
                {
                    res = mnview.AddCommunityBalance(kv.first, subsidy);
                    if (res)
                        LogPrint(BCLog::ACCOUNTCHANGE, "AccountChange: txid=%s fund=%s change=%s\n", tx.GetHash().ToString(), GetCommunityAccountName(kv.first), (CBalances{{{{0}, subsidy}}}.ToString()));
                }

                if (!res.ok)
                {
                    return Res::ErrDbg("bad-cb-community-rewards", "Cannot take non-UTXO community share from coinbase");
                }

                nonUtxoTotal += subsidy;
            }
        }
        else
        {
            for (const auto& kv : consensus.nonUtxoBlockSubsidies) {
                CAmount subsidy = blockReward * kv.second / COIN;
                Res res = mnview.AddCommunityBalance(kv.first, subsidy);
                if (!res.ok) {
                    return Res::ErrDbg("bad-cb-community-rewards", "can't take non-UTXO community share from coinbase");
                } else {
                    LogPrint(BCLog::ACCOUNTCHANGE, "AccountChange: txid=%s fund=%s change=%s\n", tx.GetHash().ToString(), GetCommunityAccountName(kv.first), (CBalances{{{{0}, subsidy}}}.ToString()));
                }
                nonUtxoTotal += subsidy;
            }
        }

        blockReward -= nonUtxoTotal;
    }

    // pre-AMK logic, compatible after prev blockReward mod:
    if (cbValues.at(DCT_ID{0}) > blockReward + nFees)
        return Res::ErrDbg("bad-cb-amount", "coinbase pays too much (actual=%d vs limit=%d)", cbValues.at(DCT_ID{0}), blockReward + nFees);

    return Res::Ok();
}


void ReverseGeneralCoinbaseTx(CCustomCSView & mnview, int height)
{
    CAmount blockReward = GetBlockSubsidy(height, Params().GetConsensus());

    if (height >= Params().GetConsensus().AMKHeight)
    {
        if (height >= Params().GetConsensus().EunosHeight)
        {
            for (const auto& kv : Params().GetConsensus().newNonUTXOSubsidies)
            {
                CAmount subsidy = CalculateCoinbaseReward(blockReward, kv.second);

                // Remove Loan and Options balances from Unallocated
                if ((height < Params().GetConsensus().FortCanningHeight && kv.first == CommunityAccountType::Loan) ||
                    kv.first == CommunityAccountType::Options)
                {
                    mnview.SubCommunityBalance(CommunityAccountType::Unallocated, subsidy);
                }
                else
                {
                    mnview.SubCommunityBalance(kv.first, subsidy);
                }
            }
        }
        else
        {
            for (const auto& kv : Params().GetConsensus().nonUtxoBlockSubsidies)
            {
                CAmount subsidy = blockReward * kv.second / COIN;
                mnview.SubCommunityBalance(kv.first, subsidy);
            }
        }
    }
}



static int64_t nTimeCheck = 0;
static int64_t nTimeForks = 0;
static int64_t nTimeVerify = 0;
static int64_t nTimeConnect = 0;
static int64_t nTimeIndex = 0;
static int64_t nTimeCallbacks = 0;
static int64_t nTimeTotal = 0;
static int64_t nBlocksTotal = 0;

// Holds position for burn TXs appended to block in burn history
static std::vector<CTransactionRef>::size_type nPhantomBurnTx{0};
static uint32_t nPhantomAccTx{};

static std::map<CScript, CBalances> mapBurnAmounts;

static uint32_t GetNextBurnPosition() {
    return nPhantomBurnTx++;
}

uint32_t GetNextAccPosition() {
    return nPhantomAccTx--;
}

// Burn non-transaction amounts, that is burns that are not sent directly to the burn address
// in a account or UTXO transaction. When parsing TXs via ConnectBlock that result in a burn
// from an account in this way call the function below. This will add the burn to the map to
// be added to the burn index as a phantom TX appended to the end of the connecting block.
Res AddNonTxToBurnIndex(const CScript& from, const CBalances& amounts)
{
    return mapBurnAmounts[from].AddBalances(amounts.balances);
}

void CChainState::ProcessEunosEvents(const CBlockIndex* pindex, CCustomCSView& cache, const CChainParams& chainparams) {
    if (pindex->nHeight != chainparams.GetConsensus().EunosHeight) {
        return;
    }

    // Move funds from old burn address to new one
    CBalances burnAmounts;
    cache.ForEachBalance([&burnAmounts](CScript const & owner, CTokenAmount balance) {
        if (owner != Params().GetConsensus().retiredBurnAddress) {
            return false;
        }

        burnAmounts.Add({balance.nTokenId, balance.nValue});

        return true;
    }, BalanceKey{chainparams.GetConsensus().retiredBurnAddress, DCT_ID{}});

    AddNonTxToBurnIndex(chainparams.GetConsensus().retiredBurnAddress, burnAmounts);

    // Zero foundation balances
    for (const auto& script : chainparams.GetConsensus().accountDestruction)
    {
        CBalances zeroAmounts;
        cache.ForEachBalance([&zeroAmounts, script](CScript const & owner, CTokenAmount balance) {
            if (owner != script) {
                return false;
            }

            zeroAmounts.Add({balance.nTokenId, balance.nValue});

            return true;
        }, BalanceKey{script, DCT_ID{}});

        cache.SubBalances(script, zeroAmounts);
    }

    // Add any non-Tx burns to index as phantom Txs
    for (const auto& item : mapBurnAmounts)
    {
        for (const auto& subItem : item.second.balances)
        {
            // If amount cannot be deducted then burn skipped.
            auto result = cache.SubBalance(item.first, {subItem.first, subItem.second});
            if (result.ok)
            {
                cache.AddBalance(chainparams.GetConsensus().burnAddress, {subItem.first, subItem.second});

                // Add transfer as additional TX in block
                pburnHistoryDB->WriteAccountHistory({Params().GetConsensus().burnAddress, static_cast<uint32_t>(pindex->nHeight), GetNextBurnPosition()},
                                                    {uint256{}, static_cast<uint8_t>(CustomTxType::AccountToAccount), {{subItem.first, subItem.second}}});
            }
            else // Log burn failure
            {
                CTxDestination dest;
                ExtractDestination(item.first, dest);
                LogPrintf("Burn failed: %s Address: %s Token: %d Amount: %d\n", result.msg, EncodeDestination(dest), subItem.first.v, subItem.second);
            }
        }
    }

    mapBurnAmounts.clear();
}

template<typename GovVar>
static void UpdateDailyGovVariables(const std::map<CommunityAccountType, uint32_t>::const_iterator& incentivePair, CCustomCSView& cache, int nHeight) {
    if (incentivePair != Params().GetConsensus().newNonUTXOSubsidies.end())
    {
        CAmount subsidy = CalculateCoinbaseReward(GetBlockSubsidy(nHeight, Params().GetConsensus()), incentivePair->second);
        subsidy *= Params().GetConsensus().blocksPerDay();
        // Change daily LP reward if it has changed
        auto var = cache.GetVariable(GovVar::TypeName());
        if (var) {
            // Cast to avoid UniValue in GovVariable Export/ImportserliazedSplits.emplace(it.first.v, it.second);
            auto lpVar = dynamic_cast<GovVar*>(var.get());
            if (lpVar && lpVar->dailyReward != subsidy) {
                lpVar->dailyReward = subsidy;
                lpVar->Apply(cache, nHeight);
                cache.SetVariable(*lpVar);
            }
        }
    }
}

void CChainState::ProcessRewardEvents(const CBlockIndex* pindex, CCustomCSView& cache, const CChainParams& chainparams) {

    // Hard coded LP_DAILY_DFI_REWARD change
    if (pindex->nHeight >= chainparams.GetConsensus().EunosHeight)
    {
        const auto& incentivePair = chainparams.GetConsensus().newNonUTXOSubsidies.find(CommunityAccountType::IncentiveFunding);
        UpdateDailyGovVariables<LP_DAILY_DFI_REWARD>(incentivePair, cache, pindex->nHeight);
    }

    // Hard coded LP_DAILY_LOAN_TOKEN_REWARD change
    if (pindex->nHeight >= chainparams.GetConsensus().FortCanningHeight)
    {
        const auto& incentivePair = chainparams.GetConsensus().newNonUTXOSubsidies.find(CommunityAccountType::Loan);
        UpdateDailyGovVariables<LP_DAILY_LOAN_TOKEN_REWARD>(incentivePair, cache, pindex->nHeight);
    }

    // hardfork commissions update
    const auto distributed = cache.UpdatePoolRewards(
            [&](CScript const & owner, DCT_ID tokenID) {
                cache.CalculateOwnerRewards(owner, pindex->nHeight);
                return cache.GetBalance(owner, tokenID);
            },
            [&](CScript const & from, CScript const & to, CTokenAmount amount) {
                if (!from.empty()) {
                    auto res = cache.SubBalance(from, amount);
                    if (!res) {
                        LogPrintf("Custom pool rewards: can't subtract balance of %s: %s, height %ld\n", from.GetHex(), res.msg, pindex->nHeight);
                        return res;
                    }
                }
                if (!to.empty()) {
                    auto res = cache.AddBalance(to, amount);
                    if (!res) {
                        LogPrintf("Can't apply reward to %s: %s, %ld\n", to.GetHex(), res.msg, pindex->nHeight);
                        return res;
                    }
                    cache.UpdateBalancesHeight(to, pindex->nHeight + 1);
                }
                return Res::Ok();
            },
            pindex->nHeight
    );

    auto res = cache.SubCommunityBalance(CommunityAccountType::IncentiveFunding, distributed.first);
    if (!res.ok) {
        LogPrintf("Pool rewards: can't update community balance: %s. Block %ld (%s)\n", res.msg, pindex->nHeight, pindex->phashBlock->GetHex());
    } else {
        if (distributed.first != 0)
            LogPrint(BCLog::ACCOUNTCHANGE, "AccountChange: event=ProcessRewardEvents fund=%s change=%s\n", GetCommunityAccountName(CommunityAccountType::IncentiveFunding), (CBalances{{{{0}, -distributed.first}}}.ToString()));
    }

    if (pindex->nHeight >= chainparams.GetConsensus().FortCanningHeight) {
        res = cache.SubCommunityBalance(CommunityAccountType::Loan, distributed.second);
        if (!res.ok) {
            LogPrintf("Pool rewards: can't update community balance: %s. Block %ld (%s)\n", res.msg, pindex->nHeight, pindex->phashBlock->GetHex());
        } else {
            if (distributed.second != 0)
                LogPrint(BCLog::ACCOUNTCHANGE, "AccountChange: event=ProcessRewardEvents fund=%s change=%s\n", GetCommunityAccountName(CommunityAccountType::Loan), (CBalances{{{{0}, -distributed.second}}}.ToString()));
        }
    }
}

std::vector<CAuctionBatch> CollectAuctionBatches(const CCollateralLoans& collLoan, const TAmounts& collBalances, const TAmounts& loanBalances)
{
    constexpr const uint64_t batchThreshold = 10000 * COIN; // 10k USD
    auto totalCollateralsValue = collLoan.totalCollaterals;
    auto totalLoansValue = collLoan.totalLoans;

    auto maxCollateralsValue = totalCollateralsValue;
    auto maxLoansValue = totalLoansValue;
    auto maxCollBalances = collBalances;

    auto CreateAuctionBatch = [&maxCollBalances, &collBalances](CTokenAmount loanAmount, CAmount chunk) {
        CAuctionBatch batch{};
        batch.loanAmount = loanAmount;
        for (const auto& tAmount : collBalances) {
            auto& maxCollBalance = maxCollBalances[tAmount.first];
            auto collValue = std::min(MultiplyAmounts(tAmount.second, chunk), maxCollBalance);
            batch.collaterals.Add({tAmount.first, collValue});
            maxCollBalance -= collValue;
        }
        return batch;
    };

    std::vector<CAuctionBatch> batches;
    for (const auto& loan : collLoan.loans) {
        auto maxLoanAmount = loanBalances.at(loan.nTokenId);
        auto loanChunk = std::min(uint64_t(DivideAmounts(loan.nValue, totalLoansValue)), maxLoansValue);
        auto collateralChunkValue = std::min(uint64_t(MultiplyAmounts(loanChunk, totalCollateralsValue)), maxCollateralsValue);
        if (collateralChunkValue > batchThreshold) {
            auto chunk = DivideAmounts(batchThreshold, collateralChunkValue);
            auto loanAmount = MultiplyAmounts(maxLoanAmount, chunk);
            for (auto chunks = COIN; chunks > 0; chunks -= chunk) {
                chunk = std::min(chunk, chunks);
                loanAmount = std::min(loanAmount, maxLoanAmount);
                auto collateralChunk = MultiplyAmounts(chunk, loanChunk);
                batches.push_back(CreateAuctionBatch({loan.nTokenId, loanAmount}, collateralChunk));
                maxLoanAmount -= loanAmount;
            }
        } else {
            auto loanAmount = CTokenAmount{loan.nTokenId, maxLoanAmount};
            batches.push_back(CreateAuctionBatch(loanAmount, loanChunk));
        }
        maxLoansValue -= loan.nValue;
        maxCollateralsValue -= collateralChunkValue;
    }
    // return precision loss balanced
    for (auto& collateral : maxCollBalances) {
        auto it = batches.begin();
        auto lastValue = collateral.second;
        while (collateral.second > 0) {
            if (it == batches.end()) {
                it = batches.begin();
                if (lastValue == collateral.second) {
                    // we fail to update any batch
                    // extreme small collateral going to first batch
                    it->collaterals.Add({collateral.first, collateral.second});
                    break;
                }
                lastValue = collateral.second;
            }
            if (it->collaterals.balances.count(collateral.first) > 0) {
                it->collaterals.Add({collateral.first, 1});
                --collateral.second;
            }
            ++it;
        }
    }
    return batches;
}

bool ApplyGovVars(CCustomCSView& cache, const CBlockIndex& pindex, const std::map<std::string, std::string>& attrs){
    if (auto govVar = cache.GetVariable("ATTRIBUTES")) {
        if (auto var = dynamic_cast<ATTRIBUTES*>(govVar.get())) {
            var->time = pindex.nTime;

            UniValue obj(UniValue::VOBJ);
            for (const auto& [key, value] : attrs) {
                obj.pushKV(key, value);
            }

            if (var->Import(obj) && var->Validate(cache) && var->Apply(cache, pindex.nHeight) && cache.SetVariable(*var)) {
                return true;
            }
        }
    }

    return false;
}

bool StopOrInterruptConnect(const CBlockIndex *pIndex, CValidationState& state) {
    if (!fStopOrInterrupt)
        return false;

    const auto checkMatch = [](const CBlockIndex *index, const int height, const std::string& hash) {
        return height == index->nHeight || (!hash.empty() && hash == index->phashBlock->ToString());
    };

    // Stop is processed first. So, if a block has both stop and interrupt
    // stop will take priority.
    if (checkMatch(pIndex, fStopBlockHeight, fStopBlockHash) || checkMatch(pIndex, fInterruptBlockHeight, fInterruptBlockHash)) {
        if (pIndex->nHeight == fStopBlockHeight) {
            StartShutdown();
        }
        state.Invalid(
            ValidationInvalidReason::CONSENSUS,
            error("%s: user interrupt", __func__),
            REJECT_INVALID,
            "user-interrupt-request");
        return true;
    }

    return false;
}

/** Apply the effects of this block (with given index) on the UTXO set represented by coins.
 *  Validity checks that depend on the UTXO set are also done; ConnectBlock ()
 *  can fail if those validity checks fail (among other reasons). */
bool CChainState::ConnectBlock(const CBlock& block, CValidationState& state, CBlockIndex* pindex,
                  CCoinsViewCache& view, CCustomCSView& mnview, const CChainParams& chainparams, std::vector<uint256> & rewardedAnchors, bool fJustCheck)
{
    AssertLockHeld(cs_main);
    assert(pindex);
    assert(*pindex->phashBlock == block.GetHash());
    int64_t nTimeStart = GetTimeMicros();

    // Interrupt on hash or height requested. Invalidate the block.
    if (StopOrInterruptConnect(pindex, state))
        return false;

    // Reset phanton TX to block TX count
    nPhantomBurnTx = block.vtx.size();

    // Reset phantom TX to end of block TX count
    nPhantomAccTx = std::numeric_limits<uint32_t>::max();

    // Wipe burn map, we only want TXs added during ConnectBlock
    mapBurnAmounts.clear();

    // Check it again in case a previous version let a bad block in
    // NOTE: We don't currently (re-)invoke ContextualCheckBlock() or
    // ContextualCheckBlockHeader() here. This means that if we add a new
    // consensus rule that is enforced in one of those two functions, then we
    // may have let in a block that violates the rule prior to updating the
    // software, and we would NOT be enforcing the rule here. Fully solving
    // upgrade from one software version to the next after a consensus rule
    // change is potentially tricky and issue-specific (see RewindBlockIndex()
    // for one general approach that was used for BIP 141 deployment).
    // Also, currently the rule against blocks more than 2 hours in the future
    // is enforced in ContextualCheckBlockHeader(); we wouldn't want to
    // re-enforce that rule here (at least until we make it impossible for
    // GetAdjustedTime() to go backward).

    CheckContextState ctxState;

    if (!CheckBlock(block, state, chainparams.GetConsensus(), ctxState, !fJustCheck, pindex->nHeight, !fJustCheck)) {
        if (state.GetReason() == ValidationInvalidReason::BLOCK_MUTATED) {
            // We don't write down blocks to disk if they may have been
            // corrupted, so this should be impossible unless we're having hardware
            // problems.
            return AbortNode(state, "Corrupt block found indicating potential hardware failure; shutting down");
        }

        // Add sleep here to avoid hot looping over failed but not invalidated block.
        std::this_thread::sleep_for(std::chrono::milliseconds(100));
        return error("%s: Consensus::CheckBlock: %s", __func__, FormatStateMessage(state));
    }

    // verify that the view's current state corresponds to the previous block
    uint256 hashPrevBlock = pindex->pprev == nullptr ? uint256() : pindex->pprev->GetBlockHash();
    assert(hashPrevBlock == view.GetBestBlock());

    // verify that the mn view's current state corresponds to the previous block
    if (pindex->nHeight != 0) {
        if (mnview.GetLastHeight() != pindex->nHeight-1)
            return AbortNode(state, "Masternodes database is corrupted (height mismatch)! DB prev block = " + std::to_string(mnview.GetLastHeight()) +
                             ", current block = " + std::to_string(pindex->nHeight) + ". Please restart with -reindex to recover.");
    }

    // Special case for the genesis block
    if (block.GetHash() == chainparams.GetConsensus().hashGenesisBlock) {
        if (!fJustCheck) {
            view.SetBestBlock(pindex->GetBlockHash());
            pcustomcsview->CreateDFIToken();
            // init view|db with genesis here
            for (size_t i = 0; i < block.vtx.size(); ++i) {
                CHistoryWriters writers{paccountHistoryDB.get(), nullptr, nullptr};
<<<<<<< HEAD
                const auto res = ApplyCustomTx(mnviewCopy, view, *block.vtx[i], chainparams.GetConsensus(), pindex->nHeight, pindex->GetBlockTime(), nullptr, nullptr, i, &writers);
=======
                const auto res = ApplyCustomTx(mnview, view, *block.vtx[i], chainparams.GetConsensus(), pindex->nHeight, pindex->GetBlockTime(), nullptr, i, &writers);
>>>>>>> e3fe62a7
                if (!res.ok) {
                    return error("%s: Genesis block ApplyCustomTx failed. TX: %s Error: %s",
                                 __func__, block.vtx[i]->GetHash().ToString(), res.msg);
                }
                AddCoins(view, *block.vtx[i], 0);
            }
        }
        return true;
    }

    // one time upgrade to convert the old CInterestRate data structure
    // we don't neeed it in undos
    if (pindex->nHeight == chainparams.GetConsensus().FortCanningHillHeight) {
        auto time = GetTimeMillis();
        LogPrintf("Interest rate migration ...\n");
        mnview.MigrateInterestRateToV2(mnview,(uint32_t)pindex->nHeight);
        LogPrint(BCLog::BENCH, "    - Interest rate migration took: %dms\n", GetTimeMillis() - time);
    }

    CKeyID minterKey;
    std::optional<uint256> nodeId;
    std::optional<CMasternode> nodePtr;

    // We are forced not to check this due to the block wasn't signed yet if called by TestBlockValidity()
    if (!fJustCheck && !fIsFakeNet) {
        // Check only that mintedBlocks counter is correct (MN existence and activation was partially checked before in checkblock()->contextualcheckproofofstake(), but not in the case of fJustCheck)
        minterKey = pindex->minterKey();
        nodeId = mnview.GetMasternodeIdByOperator(minterKey);
        assert(nodeId);
        nodePtr = mnview.GetMasternode(*nodeId);
        assert(nodePtr);

        if (nodePtr->mintedBlocks + 1 != block.mintedBlocks)
        {
            return state.Invalid(ValidationInvalidReason::CONSENSUS, error("%s: masternode's %s mintedBlocks should be %d, got %d!",
                                                                           __func__, nodeId->ToString(), nodePtr->mintedBlocks + 1, block.mintedBlocks), REJECT_INVALID, "bad-minted-blocks");
        }
        uint256 stakeModifierPrevBlock = pindex->pprev == nullptr ? uint256() : pindex->pprev->stakeModifier;
        const CKeyID key = pindex->nHeight >= chainparams.GetConsensus().GreatWorldHeight ? nodePtr->ownerAuthAddress : nodePtr->operatorAuthAddress;
        const auto stakeModifier = pos::ComputeStakeModifier(stakeModifierPrevBlock, key);
        if (block.stakeModifier != stakeModifier) {            return state.Invalid(
                    ValidationInvalidReason::CONSENSUS,
                    error("%s: block's stake Modifier should be %d, got %d!",
                            __func__, block.stakeModifier.ToString(), pos::ComputeStakeModifier(stakeModifierPrevBlock, nodePtr->operatorAuthAddress).ToString()),
                    REJECT_INVALID,
                    "bad-minted-blocks");
        }
    }

    nBlocksTotal++;

    bool fScriptChecks = true;
    if (!hashAssumeValid.IsNull()) {
        // We've been configured with the hash of a block which has been externally verified to have a valid history.
        // A suitable default value is included with the software and updated from time to time.  Because validity
        //  relative to a piece of software is an objective fact these defaults can be easily reviewed.
        // This setting doesn't force the selection of any particular chain but makes validating some faster by
        //  effectively caching the result of part of the verification.
        BlockMap::const_iterator  it = m_blockman.m_block_index.find(hashAssumeValid);
        if (it != m_blockman.m_block_index.end()) {
            if (it->second->GetAncestor(pindex->nHeight) == pindex &&
                pindexBestHeader->GetAncestor(pindex->nHeight) == pindex &&
                pindexBestHeader->nChainWork >= nMinimumChainWork) {
                // This block is a member of the assumed verified chain and an ancestor of the best header.
                // The equivalent time check discourages hash power from extorting the network via DOS attack
                //  into accepting an invalid block through telling users they must manually set assumevalid.
                //  Requiring a software change or burying the invalid block, regardless of the setting, makes
                //  it hard to hide the implication of the demand.  This also avoids having release candidates
                //  that are hardly doing any signature verification at all in testing without having to
                //  artificially set the default assumed verified block further back.
                // The test against nMinimumChainWork prevents the skipping when denied access to any chain at
                //  least as good as the expected chain.
                fScriptChecks = (GetBlockProofEquivalentTime(*pindexBestHeader, *pindex, *pindexBestHeader, chainparams.GetConsensus()) <= 60 * 60 * 24 * 7 * 2);
            }
        }
    }

    int64_t nTime1 = GetTimeMicros(); nTimeCheck += nTime1 - nTimeStart;
    LogPrint(BCLog::BENCH, "    - Sanity checks: %.2fms [%.2fs (%.2fms/blk)]\n", MILLI * (nTime1 - nTimeStart), nTimeCheck * MICRO, nTimeCheck * MILLI / nBlocksTotal);

    // Do not allow blocks that contain transactions which 'overwrite' older transactions,
    // unless those are already completely spent.
    // If such overwrites are allowed, coinbases and transactions depending upon those
    // can be duplicated to remove the ability to spend the first instance -- even after
    // being sent to another address.
    // See BIP30 and http://r6.ca/blog/20120206T005236Z.html for more information.
    // This logic is not necessary for memory pool transactions, as AcceptToMemoryPool
    // already refuses previously-known transaction ids entirely.
    // This rule was originally applied to all blocks with a timestamp after March 15, 2012, 0:00 UTC.
    // Now that the whole chain is irreversibly beyond that time it is applied to all blocks except the
    // two in the chain that violate it. This prevents exploiting the issue against nodes during their
    // initial block download.
    bool fEnforceBIP30 = !((pindex->nHeight==91842 && pindex->GetBlockHash() == uint256S("0x00000000000a4d0a398161ffc163c503763b1f4360639393e0e4c8e300e0caec")) ||
                           (pindex->nHeight==91880 && pindex->GetBlockHash() == uint256S("0x00000000000743f190a18c5577a3c2d2a1f610ae9601ac046a38084ccb7cd721")));

    // Once BIP34 activated it was not possible to create new duplicate coinbases and thus other than starting
    // with the 2 existing duplicate coinbase pairs, not possible to create overwriting txs.  But by the
    // time BIP34 activated, in each of the existing pairs the duplicate coinbase had overwritten the first
    // before the first had been spent.  Since those coinbases are sufficiently buried it's no longer possible to create further
    // duplicate transactions descending from the known pairs either.
    // If we're on the known chain at height greater than where BIP34 activated, we can save the db accesses needed for the BIP30 check.

    // BIP34 requires that a block at height X (block X) has its coinbase
    // scriptSig start with a CScriptNum of X (indicated height X).  The above
    // logic of no longer requiring BIP30 once BIP34 activates is flawed in the
    // case that there is a block X before the BIP34 height of 227,931 which has
    // an indicated height Y where Y is greater than X.  The coinbase for block
    // X would also be a valid coinbase for block Y, which could be a BIP30
    // violation.  An exhaustive search of all mainnet coinbases before the
    // BIP34 height which have an indicated height greater than the block height
    // reveals many occurrences. The 3 lowest indicated heights found are
    // 209,921, 490,897, and 1,983,702 and thus coinbases for blocks at these 3
    // heights would be the first opportunity for BIP30 to be violated.

    // The search reveals a great many blocks which have an indicated height
    // greater than 1,983,702, so we simply remove the optimization to skip
    // BIP30 checking for blocks at height 1,983,702 or higher.  Before we reach
    // that block in another 25 years or so, we should take advantage of a
    // future consensus change to do a new and improved version of BIP34 that
    // will actually prevent ever creating any duplicate coinbases in the
    // future.
    static constexpr int BIP34_IMPLIES_BIP30_LIMIT = 1983702;

    // There is no potential to create a duplicate coinbase at block 209,921
    // because this is still before the BIP34 height and so explicit BIP30
    // checking is still active.

    // The final case is block 176,684 which has an indicated height of
    // 490,897. Unfortunately, this issue was not discovered until about 2 weeks
    // before block 490,897 so there was not much opportunity to address this
    // case other than to carefully analyze it and determine it would not be a
    // problem. Block 490,897 was, in fact, mined with a different coinbase than
    // block 176,684, but it is important to note that even if it hadn't been or
    // is remined on an alternate fork with a duplicate coinbase, we would still
    // not run into a BIP30 violation.  This is because the coinbase for 176,684
    // is spent in block 185,956 in transaction
    // d4f7fbbf92f4a3014a230b2dc70b8058d02eb36ac06b4a0736d9d60eaa9e8781.  This
    // spending transaction can't be duplicated because it also spends coinbase
    // 0328dd85c331237f18e781d692c92de57649529bd5edf1d01036daea32ffde29.  This
    // coinbase has an indicated height of over 4.2 billion, and wouldn't be
    // duplicatable until that height, and it's currently impossible to create a
    // chain that long. Nevertheless we may wish to consider a future soft fork
    // which retroactively prevents block 490,897 from creating a duplicate
    // coinbase. The two historical BIP30 violations often provide a confusing
    // edge case when manipulating the UTXO and it would be simpler not to have
    // another edge case to deal with.

    // testnet3 has no blocks before the BIP34 height with indicated heights
    // post BIP34 before approximately height 486,000,000 and presumably will
    // be reset before it reaches block 1,983,702 and starts doing unnecessary
    // BIP30 checking again.
    assert(pindex->pprev);
    CBlockIndex *pindexBIP34height = pindex->pprev->GetAncestor(chainparams.GetConsensus().BIP34Height);
    //Only continue to enforce if we're below BIP34 activation height or the block hash at that height doesn't correspond.
    fEnforceBIP30 = fEnforceBIP30 && (!pindexBIP34height || !(pindexBIP34height->GetBlockHash() == chainparams.GetConsensus().BIP34Hash));

    // TODO: Remove BIP30 checking from block height 1,983,702 on, once we have a
    // consensus change that ensures coinbases at those heights can not
    // duplicate earlier coinbases.
    if (fEnforceBIP30 || pindex->nHeight >= BIP34_IMPLIES_BIP30_LIMIT) {
        for (const auto& tx : block.vtx) {
            for (size_t o = 0; o < tx->vout.size(); o++) {
                if (view.HaveCoin(COutPoint(tx->GetHash(), o))) {
                    return state.Invalid(ValidationInvalidReason::CONSENSUS, error("%s: tried to overwrite transaction", __func__), REJECT_INVALID, "bad-txns-BIP30");
                }
            }
        }
    }

    // Start enforcing BIP68 (sequence locks)
    int nLockTimeFlags = 0;
    if (pindex->nHeight >= chainparams.GetConsensus().CSVHeight) {
        nLockTimeFlags |= LOCKTIME_VERIFY_SEQUENCE;
    }

    // Get the script flags for this block
    unsigned int flags = GetBlockScriptFlags(pindex, chainparams.GetConsensus());

    int64_t nTime2 = GetTimeMicros(); nTimeForks += nTime2 - nTime1;
    LogPrint(BCLog::BENCH, "    - Fork checks: %.2fms [%.2fs (%.2fms/blk)]\n", MILLI * (nTime2 - nTime1), nTimeForks * MICRO, nTimeForks * MILLI / nBlocksTotal);

    CBlockUndo blockundo;

    CCheckQueueControl<CScriptCheck> control(fScriptChecks && g_parallel_script_checks ? &scriptcheckqueue : nullptr);

    std::vector<std::pair<AccountHistoryKey, AccountHistoryValue>> writeBurnEntries;
    std::vector<int> prevheights;
    CAmount nFees = 0;
    int nInputs = 0;
    int64_t nSigOpsCost = 0;
    // it's used for account changes by the block
    // to calculate their merkle root in isolation
    CCustomCSView accountsView(mnview);
    blockundo.vtxundo.reserve(block.vtx.size() - 1);
    std::vector<PrecomputedTransactionData> txdata;

    txdata.reserve(block.vtx.size()); // Required so that pointers to individual PrecomputedTransactionData don't get invalidated

    // Execute TXs
    for (unsigned int i = 0; i < block.vtx.size(); i++)
    {
        const CTransaction &tx = *(block.vtx[i]);
        nInputs += tx.vin.size();

        if (!tx.IsCoinBase())
        {
            CAmount txfee = 0;
            if (!Consensus::CheckTxInputs(tx, state, view, accountsView, pindex->nHeight, txfee, chainparams)) {
                if (!IsBlockReason(state.GetReason())) {
                    // CheckTxInputs may return MISSING_INPUTS or
                    // PREMATURE_SPEND but we can't return that, as it's not
                    // defined for a block, so we reset the reason flag to
                    // CONSENSUS here.
                    state.Invalid(ValidationInvalidReason::CONSENSUS, false,
                            state.GetRejectCode(), state.GetRejectReason(), state.GetDebugMessage());
                }
                return error("%s: Consensus::CheckTxInputs: %s, %s", __func__, tx.GetHash().ToString(), FormatStateMessage(state));
            }
            nFees += txfee;
            if (!MoneyRange(nFees)) {
                return state.Invalid(ValidationInvalidReason::CONSENSUS, error("%s: accumulated fee in the block out of range.", __func__),
                                 REJECT_INVALID, "bad-txns-accumulated-fee-outofrange");
            }

            // Check that transaction is BIP68 final
            // BIP68 lock checks (as opposed to nLockTime checks) must
            // be in ConnectBlock because they require the UTXO set
            prevheights.resize(tx.vin.size());
            for (size_t j = 0; j < tx.vin.size(); j++) {
                prevheights[j] = view.AccessCoin(tx.vin[j].prevout).nHeight;
            }

            if (!SequenceLocks(tx, nLockTimeFlags, &prevheights, *pindex)) {
                return state.Invalid(ValidationInvalidReason::CONSENSUS, error("%s: contains a non-BIP68-final transaction", __func__),
                                 REJECT_INVALID, "bad-txns-nonfinal");
            }
        }

        // GetTransactionSigOpCost counts 3 types of sigops:
        // * legacy (always)
        // * p2sh (when P2SH enabled in flags and excludes coinbase)
        // * witness (when witness enabled in flags and excludes coinbase)
        nSigOpsCost += GetTransactionSigOpCost(tx, view, flags);
        if (nSigOpsCost > MAX_BLOCK_SIGOPS_COST)
            return state.Invalid(ValidationInvalidReason::CONSENSUS, error("%s: too many sigops", __func__),
                             REJECT_INVALID, "bad-blk-sigops");

        txdata.emplace_back(tx);
        if (!tx.IsCoinBase())
        {
            std::vector<CScriptCheck> vChecks;
            bool fCacheResults = fJustCheck; /* Don't cache results if we're actually connecting blocks (still consult the cache, though) */
            if (!CheckInputs(tx, state, view, fScriptChecks, flags, fCacheResults, fCacheResults, txdata[i], g_parallel_script_checks ? &vChecks : nullptr)) {
                if (state.GetReason() == ValidationInvalidReason::TX_NOT_STANDARD) {
                    // CheckInputs may return NOT_STANDARD for extra flags we passed,
                    // but we can't return that, as it's not defined for a block, so
                    // we reset the reason flag to CONSENSUS here.
                    // In the event of a future soft-fork, we may need to
                    // consider whether rewriting to CONSENSUS or
                    // RECENT_CONSENSUS_CHANGE would be more appropriate.
                    state.Invalid(ValidationInvalidReason::CONSENSUS, false,
                              state.GetRejectCode(), state.GetRejectReason(), state.GetDebugMessage());
                }
                return error("%s: CheckInputs on %s failed with %s",
                    __func__, tx.GetHash().ToString(), FormatStateMessage(state));
            }

            CHistoryWriters writers{paccountHistoryDB.get(), pburnHistoryDB.get(), pvaultHistoryDB.get()};
<<<<<<< HEAD
            const auto res = ApplyCustomTx(mnviewCopy, view, tx, chainparams.GetConsensus(), pindex->nHeight, pindex->GetBlockTime(), nullptr, nullptr, i, &writers);
=======
            const auto res = ApplyCustomTx(mnview, view, tx, chainparams.GetConsensus(), pindex->nHeight, pindex->GetBlockTime(), nullptr, i, &writers);
>>>>>>> e3fe62a7
            if (!res.ok && (res.code & CustomTxErrCodes::Fatal)) {
                if (pindex->nHeight >= chainparams.GetConsensus().EunosHeight) {
                    return state.Invalid(ValidationInvalidReason::CONSENSUS,
                                         error("%s: ApplyCustomTx on %s failed with %s",
                                               __func__, tx.GetHash().ToString(), res.msg), REJECT_CUSTOMTX, "bad-custom-tx");
                } else {
                    // we will never fail, but skip, unless transaction mints UTXOs
                    return error("%s: ApplyCustomTx on %s failed with %s",
                                __func__, tx.GetHash().ToString(), res.msg);
                }
            }
            // log
            if (!fJustCheck && !res.msg.empty()) {
                if (res.ok) {
                    LogPrintf("applied tx %s: %s\n", block.vtx[i]->GetHash().GetHex(), res.msg);
                } else {
                    LogPrintf("skipped tx %s: %s\n", block.vtx[i]->GetHash().GetHex(), res.msg);
                }
            }

            control.Add(vChecks);
        } else {
            std::vector<unsigned char> metadata;
            if (IsAnchorRewardTxPlus(tx, metadata)) {
                if (!fJustCheck) {
                    LogPrint(BCLog::ANCHORING, "%s: connecting finalization tx: %s block: %d\n", __func__, tx.GetHash().GetHex(), pindex->nHeight);
                }
                ResVal<uint256> res = ApplyAnchorRewardTxPlus(mnview, tx, pindex->nHeight, metadata, chainparams.GetConsensus());
                if (!res.ok) {
                    return state.Invalid(ValidationInvalidReason::CONSENSUS,
                                         error("%s: %s", __func__, res.msg),
                                         REJECT_INVALID, res.dbgMsg);
                }
                rewardedAnchors.push_back(*res.val);
                if (!fJustCheck) {
                    LogPrint(BCLog::ANCHORING, "%s: connected finalization tx: %s block: %d\n", __func__, tx.GetHash().GetHex(), pindex->nHeight);
                }
            } else if (IsAnchorRewardTx(tx, metadata)) {
                if (!fJustCheck) {
                    LogPrint(BCLog::ANCHORING, "%s: connecting finalization tx: %s block: %d\n", __func__, tx.GetHash().GetHex(), pindex->nHeight);
                }
                ResVal<uint256> res = ApplyAnchorRewardTx(mnview, tx, pindex->nHeight, pindex->pprev ? pindex->pprev->stakeModifier : uint256(), metadata, chainparams.GetConsensus());
                if (!res.ok) {
                    return state.Invalid(ValidationInvalidReason::CONSENSUS,
                                         error("%s: %s", __func__, res.msg),
                                         REJECT_INVALID, res.dbgMsg);
                }
                rewardedAnchors.push_back(*res.val);
                if (!fJustCheck) {
                    LogPrint(BCLog::ANCHORING, "%s: connected finalization tx: %s block: %d\n", __func__, tx.GetHash().GetHex(), pindex->nHeight);
                }
            }
        }

        // Search for burn outputs
        for (uint32_t j = 0; j < tx.vout.size(); ++j)
        {
            if (tx.vout[j].scriptPubKey == Params().GetConsensus().burnAddress)
            {
                writeBurnEntries.push_back({{Params().GetConsensus().burnAddress, static_cast<uint32_t>(pindex->nHeight), i},
                                            {block.vtx[i]->GetHash(), static_cast<uint8_t>(CustomTxType::None), {{DCT_ID{0}, tx.vout[j].nValue}}}});
            }
        }

        CTxUndo undoDummy;
        if (i > 0) {
            blockundo.vtxundo.push_back(CTxUndo());
        }
        UpdateCoins(tx, view, i == 0 ? undoDummy : blockundo.vtxundo.back(), pindex->nHeight);
    }

    int64_t nTime3 = GetTimeMicros(); nTimeConnect += nTime3 - nTime2;
    LogPrint(BCLog::BENCH, "      - Connect %u transactions: %.2fms (%.3fms/tx, %.3fms/txin) [%.2fs (%.2fms/blk)]\n", (unsigned)block.vtx.size(), MILLI * (nTime3 - nTime2), MILLI * (nTime3 - nTime2) / block.vtx.size(), nInputs <= 1 ? 0 : MILLI * (nTime3 - nTime2) / (nInputs-1), nTimeConnect * MICRO, nTimeConnect * MILLI / nBlocksTotal);

    // chek main coinbase
    Res res = ApplyGeneralCoinbaseTx(accountsView, *block.vtx[0], pindex->nHeight, nFees, chainparams.GetConsensus());
    if (!res.ok) {
        return state.Invalid(ValidationInvalidReason::CONSENSUS,
                             error("%s: %s", __func__, res.msg),
                             REJECT_INVALID, res.dbgMsg);
    }

    if (!control.Wait())
        return state.Invalid(ValidationInvalidReason::CONSENSUS, error("%s: CheckQueue failed", __func__), REJECT_INVALID, "block-validation-failed");

    int64_t nTime4 = GetTimeMicros(); nTimeVerify += nTime4 - nTime2;
    LogPrint(BCLog::BENCH, "    - Verify %u txins: %.2fms (%.3fms/txin) [%.2fs (%.2fms/blk)]\n", nInputs - 1, MILLI * (nTime4 - nTime2), nInputs <= 1 ? 0 : MILLI * (nTime4 - nTime2) / (nInputs-1), nTimeVerify * MICRO, nTimeVerify * MILLI / nBlocksTotal);

    // Reject block without token split coinbase TX outputs.
    const auto attributes = accountsView.GetAttributes();
    assert(attributes);

    CDataStructureV0 splitKey{AttributeTypes::Oracles, OracleIDs::Splits, static_cast<uint32_t>(pindex->nHeight)};
    const auto splits = attributes->GetValue(splitKey, OracleSplits{});

    const auto isSplitsBlock = splits.size() > 0;

    CreationTxs creationTxs;
    auto counter_n = 1;
    for (const auto& [id, multiplier] : splits) {
        LogPrintf("Preparing for token split (id=%d, mul=%d, n=%d/%d, height: %d)\n",
        id, multiplier, counter_n++, splits.size(), pindex->nHeight);
        uint256 tokenCreationTx{};
        std::vector<uint256> poolCreationTx;
        if (!GetCreationTransactions(block, id, multiplier, tokenCreationTx, poolCreationTx)) {
            return state.Invalid(ValidationInvalidReason::CONSENSUS, error("%s: coinbase missing split token creation TX", __func__), REJECT_INVALID, "bad-cb-token-split");
        }

        std::vector<DCT_ID> poolsToMigrate;
        accountsView.ForEachPoolPair([&, id = id](DCT_ID const & poolId, const CPoolPair& pool){
            if (pool.idTokenA.v == id || pool.idTokenB.v == id) {
                const auto tokenA = accountsView.GetToken(pool.idTokenA);
                const auto tokenB = accountsView.GetToken(pool.idTokenB);
                assert(tokenA);
                assert(tokenB);
                if ((tokenA->destructionHeight == -1 && tokenA->destructionTx == uint256{}) &&
                    (tokenB->destructionHeight == -1 && tokenB->destructionTx == uint256{})) {
                    poolsToMigrate.push_back(poolId);
                }
            }
            return true;
        });

        std::stringstream poolIdStr;
        for (size_t i{0}; i < poolsToMigrate.size(); i++) {
            if  (i != 0) poolIdStr << ", ";
            poolIdStr << poolsToMigrate[i].ToString();
        }

        LogPrintf("Pools to migrate for token %d: (count: %d, ids: %s)\n", id, poolsToMigrate.size(), poolIdStr.str());

        if (poolsToMigrate.size() != poolCreationTx.size()) {
            return state.Invalid(ValidationInvalidReason::CONSENSUS, error("%s: coinbase missing split pool creation TX", __func__), REJECT_INVALID, "bad-cb-pool-split");
        }

        std::vector<std::pair<DCT_ID, uint256>> poolPairs;
        poolPairs.reserve(poolsToMigrate.size());
        std::transform(poolsToMigrate.begin(), poolsToMigrate.end(),
            poolCreationTx.begin(), std::back_inserter(poolPairs),
            [](DCT_ID a, uint256 b) { return std::make_pair(a, b); });

        creationTxs.emplace(id, std::make_pair(tokenCreationTx, poolPairs));
    }

    if (fJustCheck)
        return accountsView.Flush(); // keeps compatibility

    // validates account changes as well
    if (pindex->nHeight >= chainparams.GetConsensus().EunosHeight
    && pindex->nHeight < chainparams.GetConsensus().EunosKampungHeight) {
        bool mutated;
        uint256 hashMerkleRoot2 = BlockMerkleRoot(block, &mutated);
        if (block.hashMerkleRoot != Hash2(hashMerkleRoot2, accountsView.MerkleRoot())) {
            return state.Invalid(ValidationInvalidReason::BLOCK_MUTATED, false, REJECT_INVALID, "bad-txnmrklroot", "hashMerkleRoot mismatch");
        }

        // Check for merkle tree malleability (CVE-2012-2459): repeating sequences
        // of transactions in a block without affecting the merkle root of a block,
        // while still invalidating it.
        if (mutated)
            return state.Invalid(ValidationInvalidReason::BLOCK_MUTATED, false, REJECT_INVALID, "bad-txns-duplicate", "duplicate transaction");
    }

    // account changes are validated
    accountsView.Flush();

    if (!WriteUndoDataForBlock(blockundo, state, pindex, chainparams))
        return false;

    if (!pindex->IsValid(BLOCK_VALID_SCRIPTS)) {
        pindex->RaiseValidity(BLOCK_VALID_SCRIPTS);
        setDirtyBlockIndex.insert(pindex);
    }

    assert(pindex->phashBlock);
    // add this block to the view's block chain
    view.SetBestBlock(pindex->GetBlockHash());

    { // old data pruning and other (some processing made for the whole block)
        // make all changes to the new cache/snapshot to make it possible to take a diff later:
        CCustomCSView cache(mnview);

        // calculate rewards to current block
        ProcessRewardEvents(pindex, cache, chainparams);

        // close expired orders, refund all expired DFC HTLCs at this block height
        ProcessICXEvents(pindex, cache, chainparams);

        // Remove `Finalized` and/or `LPS` flags _possibly_set_ by bytecoded (cheated) txs before bayfront fork
        if (pindex->nHeight == chainparams.GetConsensus().BayfrontHeight - 1) { // call at block _before_ fork
            cache.BayfrontFlagsCleanup();
        }

        // burn DFI on Eunos height
        ProcessEunosEvents(pindex, cache, chainparams);

        // set oracle prices
        ProcessOracleEvents(pindex, cache, chainparams);

        // loan scheme, collateral ratio, liquidations
        ProcessLoanEvents(pindex, cache, chainparams);

        // Must be before set gov by height to clear futures in case there's a disabling of loan token in v3+
        ProcessFutures(pindex, cache, chainparams);

        // update governance variables
        ProcessGovEvents(pindex, cache, chainparams);

        // Migrate loan and collateral tokens to Gov vars.
        ProcessTokenToGovVar(pindex, cache, chainparams);

        // Loan splits
        ProcessTokenSplits(block, pindex, cache, creationTxs, chainparams);

        // Set height for live dex data
        if (cache.GetDexStatsEnabled().value_or(false))
            cache.SetDexStatsLastHeight(pindex->nHeight);

        // DFI-to-DUSD swaps
        ProcessFuturesDUSD(pindex, cache, chainparams);

        // Masternode updates
        ProcessMasternodeUpdates(pindex, cache, view, chainparams);

        // construct undo
        auto& flushable = cache.GetStorage();
        auto undo = CUndo::Construct(mnview.GetStorage(), flushable.GetRaw());
        // flush changes to underlying view
        cache.Flush();
        // write undo
        if (!undo.before.empty()) {
            mnview.SetUndo(UndoKey{static_cast<uint32_t>(pindex->nHeight), uint256() }, undo); // "zero hash"
        }
    }

    // Write any UTXO burns
    for (const auto& entries : writeBurnEntries)
    {
        pburnHistoryDB->WriteAccountHistory(entries.first, entries.second);
    }

    if (!fIsFakeNet) {
        mnview.IncrementMintedBy(*nodeId);

        // Store block staker height for use in coinage
        if (pindex->nHeight >= Params().GetConsensus().EunosPayaHeight) {
            mnview.SetSubNodesBlockTime(minterKey, static_cast<uint32_t>(pindex->nHeight), ctxState.subNode, pindex->GetBlockTime());
        } else if (pindex->nHeight >= Params().GetConsensus().DakotaCrescentHeight) {
            mnview.SetMasternodeLastBlockTime(minterKey, static_cast<uint32_t>(pindex->nHeight), pindex->GetBlockTime());
        }
    }
    mnview.SetLastHeight(pindex->nHeight);

    auto &checkpoints = chainparams.Checkpoints().mapCheckpoints;
    auto it = checkpoints.lower_bound(pindex->nHeight);
    if (it != checkpoints.begin()) {
        --it;
        bool pruneStarted = false;
        auto time = GetTimeMillis();
        CCustomCSView pruned(mnview);
        mnview.ForEachUndo([&](UndoKey const & key, CLazySerialize<CUndo>) {
            if (key.height >= static_cast<uint32_t>(it->first)) { // don't erase checkpoint height
                return false;
            }
            if (!pruneStarted) {
                pruneStarted = true;
                LogPrintf("Pruning undo data prior %d, it can take a while...\n", it->first);
            }
            return pruned.DelUndo(key).ok;
        });
        if (pruneStarted) {
            auto& map = pruned.GetStorage().GetRaw();
            compactBegin = map.begin()->first;
            compactEnd = map.rbegin()->first;
            pruned.Flush();
            LogPrintf("Pruning undo data finished.\n");
            LogPrint(BCLog::BENCH, "    - Pruning undo data takes: %dms\n", GetTimeMillis() - time);
        }
        // we can safety delete old interest keys
        if (it->first > chainparams.GetConsensus().FortCanningHillHeight) {
            CCustomCSView view(mnview);
            mnview.ForEachVaultInterest([&](const CVaultId& vaultId, DCT_ID tokenId, CInterestRate) {
                view.EraseBy<CLoanView::LoanInterestByVault>(std::make_pair(vaultId, tokenId));
                return true;
            });
            view.Flush();
        }
    }

    if (pindex->nHeight >= chainparams.GetConsensus().GreatWorldHeight) {
        // Remove any TXs from mempool that are now expired
        const auto removed = mempool.ExpireByHeight(pindex->nHeight);
        if (removed) {
            LogPrintf("%s: %d transaction expired at height %d\n", __func__, removed, pindex->nHeight);
        }
    }

    if (isSplitsBlock) {
        LogPrintf("Token split block validation time: %.2fms\n", MILLI * (GetTimeMicros() - nTime1));
    }

    int64_t nTime5 = GetTimeMicros(); nTimeIndex += nTime5 - nTime4;
    LogPrint(BCLog::BENCH, "    - Index writing: %.2fms [%.2fs (%.2fms/blk)]\n", MILLI * (nTime5 - nTime4), nTimeIndex * MICRO, nTimeIndex * MILLI / nBlocksTotal);

    int64_t nTime6 = GetTimeMicros(); nTimeCallbacks += nTime6 - nTime5;
    LogPrint(BCLog::BENCH, "    - Callbacks: %.2fms [%.2fs (%.2fms/blk)]\n", MILLI * (nTime6 - nTime5), nTimeCallbacks * MICRO, nTimeCallbacks * MILLI / nBlocksTotal);

    return true;
}

void CChainState::ProcessICXEvents(const CBlockIndex* pindex, CCustomCSView& cache, const CChainParams& chainparams) {
    if (pindex->nHeight < chainparams.GetConsensus().EunosHeight) {
        return;
    }

    bool isPreEunosPaya = pindex->nHeight < chainparams.GetConsensus().EunosPayaHeight;

    cache.ForEachICXOrderExpire([&](CICXOrderView::StatusKey const& key, uint8_t status) {
        if (static_cast<int>(key.first) != pindex->nHeight)
            return false;

        auto order = cache.GetICXOrderByCreationTx(key.second);
        if (!order)
            return true;

        if (order->orderType == CICXOrder::TYPE_INTERNAL) {
            CTokenAmount amount{order->idToken, order->amountToFill};
            CScript txidaddr(order->creationTx.begin(), order->creationTx.end());
            auto res = cache.SubBalance(txidaddr, amount);
            if (!res)
                LogPrintf("Can't subtract balance from order (%s) txidaddr: %s\n", order->creationTx.GetHex(), res.msg);
            else {
                cache.CalculateOwnerRewards(order->ownerAddress, pindex->nHeight);
                cache.AddBalance(order->ownerAddress, amount);
            }
        }

        cache.ICXCloseOrderTx(*order, status);

        return true;
    }, pindex->nHeight);

    cache.ForEachICXMakeOfferExpire([&](CICXOrderView::StatusKey const& key, uint8_t status) {
        if (static_cast<int>(key.first) != pindex->nHeight)
            return false;

        auto offer = cache.GetICXMakeOfferByCreationTx(key.second);
        if (!offer)
            return true;

        auto order = cache.GetICXOrderByCreationTx(offer->orderTx);
        if (!order)
            return true;

        CScript txidAddr(offer->creationTx.begin(), offer->creationTx.end());
        CTokenAmount takerFee{DCT_ID{0}, offer->takerFee};

        if ((order->orderType == CICXOrder::TYPE_INTERNAL && !cache.ExistedICXSubmitDFCHTLC(offer->creationTx, isPreEunosPaya)) ||
            (order->orderType == CICXOrder::TYPE_EXTERNAL && !cache.ExistedICXSubmitEXTHTLC(offer->creationTx, isPreEunosPaya))) {
            auto res = cache.SubBalance(txidAddr, takerFee);
            if (!res)
                LogPrintf("Can't subtract takerFee from offer (%s) txidAddr: %s\n", offer->creationTx.GetHex(), res.msg);
            else {
                cache.CalculateOwnerRewards(offer->ownerAddress, pindex->nHeight);
                cache.AddBalance(offer->ownerAddress, takerFee);
            }
        }

        cache.ICXCloseMakeOfferTx(*offer, status);

        return true;
    }, pindex->nHeight);

    cache.ForEachICXSubmitDFCHTLCExpire([&](CICXOrderView::StatusKey const& key, uint8_t status) {
        if (static_cast<int>(key.first) != pindex->nHeight)
            return false;

        auto dfchtlc = cache.GetICXSubmitDFCHTLCByCreationTx(key.second);
        if (!dfchtlc)
            return true;

        auto offer = cache.GetICXMakeOfferByCreationTx(dfchtlc->offerTx);
        if (!offer)
            return true;

        auto order = cache.GetICXOrderByCreationTx(offer->orderTx);
        if (!order)
            return true;

        bool refund = false;

        if (status == CICXSubmitDFCHTLC::STATUS_EXPIRED && order->orderType == CICXOrder::TYPE_INTERNAL) {
            if (!cache.ExistedICXSubmitEXTHTLC(dfchtlc->offerTx, isPreEunosPaya)) {
                CTokenAmount makerDeposit{DCT_ID{0}, offer->takerFee};
                cache.CalculateOwnerRewards(order->ownerAddress, pindex->nHeight);
                cache.AddBalance(order->ownerAddress, makerDeposit);
                refund = true;
            }
        } else if (status == CICXSubmitDFCHTLC::STATUS_REFUNDED)
            refund = true;

        if (refund) {
            CScript ownerAddress;
            if (order->orderType == CICXOrder::TYPE_INTERNAL)
                ownerAddress = CScript(order->creationTx.begin(), order->creationTx.end());
            else if (order->orderType == CICXOrder::TYPE_EXTERNAL)
                ownerAddress = offer->ownerAddress;

            CTokenAmount amount{order->idToken, dfchtlc->amount};
            CScript txidaddr = CScript(dfchtlc->creationTx.begin(), dfchtlc->creationTx.end());
            auto res = cache.SubBalance(txidaddr, amount);
            if (!res)
                LogPrintf("Can't subtract balance from dfc htlc (%s) txidaddr: %s\n", dfchtlc->creationTx.GetHex(), res.msg);
            else {
                cache.CalculateOwnerRewards(ownerAddress, pindex->nHeight);
                cache.AddBalance(ownerAddress, amount);
            }

            cache.ICXCloseDFCHTLC(*dfchtlc, status);
        }

        return true;
    }, pindex->nHeight);

    cache.ForEachICXSubmitEXTHTLCExpire([&](CICXOrderView::StatusKey const& key, uint8_t status) {
        if (static_cast<int>(key.first) != pindex->nHeight)
            return false;

        auto exthtlc = cache.GetICXSubmitEXTHTLCByCreationTx(key.second);
        if (!exthtlc)
            return true;

        auto offer = cache.GetICXMakeOfferByCreationTx(exthtlc->offerTx);
        if (!offer)
            return true;

        auto order = cache.GetICXOrderByCreationTx(offer->orderTx);
        if (!order)
            return true;

        if (status == CICXSubmitEXTHTLC::STATUS_EXPIRED && order->orderType == CICXOrder::TYPE_EXTERNAL) {
            if (!cache.ExistedICXSubmitDFCHTLC(exthtlc->offerTx, isPreEunosPaya)) {
                CTokenAmount makerDeposit{DCT_ID{0}, offer->takerFee};
                cache.CalculateOwnerRewards(order->ownerAddress, pindex->nHeight);
                cache.AddBalance(order->ownerAddress, makerDeposit);
                cache.ICXCloseEXTHTLC(*exthtlc, status);
            }
        }

        return true;
    },  pindex->nHeight);
}

void CChainState::ProcessLoanEvents(const CBlockIndex* pindex, CCustomCSView& cache, const CChainParams& chainparams)
{
    if (pindex->nHeight < chainparams.GetConsensus().FortCanningHeight) {
        return;
    }

    std::vector<CLoanSchemeMessage> loanUpdates;
    cache.ForEachDelayedLoanScheme([&pindex, &loanUpdates](const std::pair<std::string, uint64_t>& key, const CLoanSchemeMessage& loanScheme) {
        if (key.second == static_cast<uint64_t>(pindex->nHeight)) {
            loanUpdates.push_back(loanScheme);
        }
        return true;
    });

    for (const auto& loanScheme : loanUpdates) {
        // Make sure loan still exist, that it has not been destroyed in the mean time.
        if (cache.GetLoanScheme(loanScheme.identifier)) {
            cache.StoreLoanScheme(loanScheme);
        }
        cache.EraseDelayedLoanScheme(loanScheme.identifier, pindex->nHeight);
    }

    std::vector<std::string> loanDestruction;
    cache.ForEachDelayedDestroyScheme([&pindex, &loanDestruction](const std::string& key, const uint64_t& height) {
        if (height == static_cast<uint64_t>(pindex->nHeight)) {
            loanDestruction.push_back(key);
        }
        return true;
    });

    for (const auto& loanDestroy : loanDestruction) {
        cache.EraseLoanScheme(loanDestroy);
        cache.EraseDelayedDestroyScheme(loanDestroy);
    }

    if (!loanDestruction.empty()) {
        CCustomCSView viewCache(cache);
        auto defaultLoanScheme = cache.GetDefaultLoanScheme();
        cache.ForEachVault([&](const CVaultId& vaultId, CVaultData vault) {
            if (!cache.GetLoanScheme(vault.schemeId)) {
                vault.schemeId = *defaultLoanScheme;
                viewCache.UpdateVault(vaultId, vault);
            }
            return true;
        });
        viewCache.Flush();
    }

    if (pindex->nHeight % chainparams.GetConsensus().blocksCollateralizationRatioCalculation() == 0) {
        bool useNextPrice = false, requireLivePrice = true;
        LogPrint(BCLog::LOAN,"ProcessLoanEvents()->ForEachVaultCollateral():\n"); /* Continued */

        cache.ForEachVaultCollateral([&](const CVaultId& vaultId, const CBalances& collaterals) {
            auto collateral = cache.GetLoanCollaterals(vaultId, collaterals, pindex->nHeight, pindex->nTime, useNextPrice, requireLivePrice);
            if (!collateral) {
                return true;
            }

            auto vault = cache.GetVault(vaultId);
            assert(vault);
            auto scheme = cache.GetLoanScheme(vault->schemeId);
            assert(scheme);
            if (scheme->ratio <= collateral.val->ratio()) {
                // All good, within ratio, nothing more to do.
                return true;
            }

            // Time to liquidate vault.
            vault->isUnderLiquidation = true;
            cache.StoreVault(vaultId, *vault);
            auto loanTokens = cache.GetLoanTokens(vaultId);
            assert(loanTokens);

            // Get the interest rate for each loan token in the vault, find
            // the interest value and move it to the totals, removing it from the
            // vault, while also stopping the vault from accumulating interest
            // further. Note, however, it's added back so that it's accurate
            // for auction calculations.
            CBalances totalInterest;
            for (auto& loan : loanTokens->balances) {
                auto tokenId = loan.first;
                auto tokenValue = loan.second;
                auto rate = cache.GetInterestRate(vaultId, tokenId, pindex->nHeight);
                assert(rate);
                LogPrint(BCLog::LOAN,"\t\t"); /* Continued */
                auto subInterest = TotalInterest(*rate, pindex->nHeight);
                totalInterest.Add({tokenId, subInterest});

                // Remove the interests from the vault and the storage respectively
                cache.SubLoanToken(vaultId, {tokenId, tokenValue});
                LogPrint(BCLog::LOAN,"\t\t"); /* Continued */
                cache.EraseInterest(pindex->nHeight, vaultId, vault->schemeId, tokenId, tokenValue, subInterest);
                // Putting this back in now for auction calculations.
                loan.second += subInterest;
            }

            // Remove the collaterals out of the vault.
            // (Prep to get the auction batches instead)
            for (const auto& col : collaterals.balances) {
                auto tokenId = col.first;
                auto tokenValue = col.second;
                cache.SubVaultCollateral(vaultId, {tokenId, tokenValue});
            }

            auto batches = CollectAuctionBatches(*collateral.val, collaterals.balances, loanTokens->balances);

            // Now, let's add the remaining amounts and store the batch.
            for (auto i = 0u; i < batches.size(); i++) {
                auto& batch = batches[i];
                auto tokenId = batch.loanAmount.nTokenId;
                auto interest = totalInterest.balances[tokenId];
                if (interest > 0) {
                    auto balance = loanTokens->balances[tokenId];
                    auto interestPart = DivideAmounts(batch.loanAmount.nValue, balance);
                    batch.loanInterest = MultiplyAmounts(interestPart, interest);
                }
                cache.StoreAuctionBatch({vaultId, i}, batch);
            }

            // All done. Ready to save the overall auction.
            cache.StoreAuction(vaultId, CAuctionData{
                                            uint32_t(batches.size()),
                                            pindex->nHeight + chainparams.GetConsensus().blocksCollateralAuction(),
                                            cache.GetLoanLiquidationPenalty()
            });

            // Store state in vault DB
            if (pvaultHistoryDB) {
                pvaultHistoryDB->WriteVaultState(cache, *pindex, vaultId, collateral.val->ratio());
            }

            return true;
        });
    }

    CHistoryWriters writers{nullptr, pburnHistoryDB.get(), pvaultHistoryDB.get()};
    CAccountsHistoryWriter view(cache, pindex->nHeight, ~0u, {}, uint8_t(CustomTxType::AuctionBid), &writers);

    view.ForEachVaultAuction([&](const CVaultId& vaultId, const CAuctionData& data) {
        if (data.liquidationHeight != uint32_t(pindex->nHeight)) {
            return false;
        }
        auto vault = view.GetVault(vaultId);
        assert(vault);

        for (uint32_t i = 0; i < data.batchCount; i++) {
            auto batch = view.GetAuctionBatch({vaultId, i});
            assert(batch);

            if (auto bid = view.GetAuctionBid({vaultId, i})) {
                auto bidOwner = bid->first;
                auto bidTokenAmount = bid->second;

                auto penaltyAmount = MultiplyAmounts(batch->loanAmount.nValue, COIN + data.liquidationPenalty);
                if (bidTokenAmount.nValue < penaltyAmount) {
                    LogPrintf("WARNING: bidTokenAmount.nValue(%d) < penaltyAmount(%d)\n",
                        bidTokenAmount.nValue, penaltyAmount);
                }
                // penaltyAmount includes interest, batch as well, so we should put interest back
                // in result we have 5% penalty + interest via DEX to DFI and burn
                auto amountToBurn = penaltyAmount - batch->loanAmount.nValue + batch->loanInterest;
                if (amountToBurn > 0) {
                    CScript tmpAddress(vaultId.begin(), vaultId.end());
                    view.AddBalance(tmpAddress, {bidTokenAmount.nTokenId, amountToBurn});
                    SwapToDFIorDUSD(view, bidTokenAmount.nTokenId, amountToBurn, tmpAddress,
                        chainparams.GetConsensus().burnAddress, pindex->nHeight);
                }

                view.CalculateOwnerRewards(bidOwner, pindex->nHeight);

                for (const auto& col : batch->collaterals.balances) {
                    auto tokenId = col.first;
                    auto tokenAmount = col.second;
                    view.AddBalance(bidOwner, {tokenId, tokenAmount});
                }

                auto amountToFill = bidTokenAmount.nValue - penaltyAmount;
                if (amountToFill > 0) {
                    // return the rest as collateral to vault via DEX to DFI
                    CScript tmpAddress(vaultId.begin(), vaultId.end());
                    view.AddBalance(tmpAddress, {bidTokenAmount.nTokenId, amountToFill});

                    SwapToDFIorDUSD(view, bidTokenAmount.nTokenId, amountToFill, tmpAddress, tmpAddress, pindex->nHeight);
                    auto amount = view.GetBalance(tmpAddress, DCT_ID{0});
                    view.SubBalance(tmpAddress, amount);
                    view.AddVaultCollateral(vaultId, amount);
                }

                auto res = view.SubMintedTokens(batch->loanAmount.nTokenId, batch->loanAmount.nValue - batch->loanInterest);
                if (!res) {
                    LogPrintf("AuctionBid: SubMintedTokens failed: %s\n", res.msg);
                }

                if (paccountHistoryDB) {
                    AuctionHistoryKey key{data.liquidationHeight, bidOwner, vaultId, i};
                    AuctionHistoryValue value{bidTokenAmount, batch->collaterals.balances};
                    paccountHistoryDB->WriteAuctionHistory(key, value);
                }

            } else {
                // we should return loan including interest
                view.AddLoanToken(vaultId, batch->loanAmount);
                view.StoreInterest(pindex->nHeight, vaultId, vault->schemeId, batch->loanAmount.nTokenId, batch->loanAmount.nValue);
                for (const auto& col : batch->collaterals.balances) {
                    auto tokenId = col.first;
                    auto tokenAmount = col.second;
                    view.AddVaultCollateral(vaultId, {tokenId, tokenAmount});
                }
            }
        }

        vault->isUnderLiquidation = false;
        view.StoreVault(vaultId, *vault);
        view.EraseAuction(vaultId, pindex->nHeight);

        // Store state in vault DB
        if (pvaultHistoryDB) {
            pvaultHistoryDB->WriteVaultState(view, *pindex, vaultId);
        }

        return true;
    }, pindex->nHeight);

    view.Flush();
    pburnHistoryDB->Flush();
    if (paccountHistoryDB) {
        paccountHistoryDB->Flush();
    }
}

void CChainState::ProcessFutures(const CBlockIndex* pindex, CCustomCSView& cache, const CChainParams& chainparams)
{
    if (pindex->nHeight < chainparams.GetConsensus().FortCanningRoadHeight) {
        return;
    }

    auto attributes = cache.GetAttributes();
    if (!attributes) {
        return;
    }

    CDataStructureV0 activeKey{AttributeTypes::Param, ParamIDs::DFIP2203, DFIPKeys::Active};
    CDataStructureV0 blockKey{AttributeTypes::Param, ParamIDs::DFIP2203, DFIPKeys::BlockPeriod};
    CDataStructureV0 rewardKey{AttributeTypes::Param, ParamIDs::DFIP2203, DFIPKeys::RewardPct};
    if (!attributes->GetValue(activeKey, false) ||
        !attributes->CheckKey(blockKey) ||
        !attributes->CheckKey(rewardKey)) {
        return;
    }

    CDataStructureV0 startKey{AttributeTypes::Param, ParamIDs::DFIP2203, DFIPKeys::StartBlock};
    const auto startBlock = attributes->GetValue(startKey, CAmount{});
    if (pindex->nHeight < startBlock) {
        return;
    }

    const auto blockPeriod = attributes->GetValue(blockKey, CAmount{});
    if ((pindex->nHeight - startBlock) % blockPeriod != 0) {
        return;
    }

    auto time = GetTimeMillis();
    LogPrintf("Future swap settlement in progress.. (height: %d)\n", pindex->nHeight);

    const auto rewardPct = attributes->GetValue(rewardKey, CAmount{});
    const auto discount{COIN - rewardPct};
    const auto premium{COIN + rewardPct};

    std::map<DCT_ID, CFuturesPrice> futuresPrices;
    CDataStructureV0 tokenKey{AttributeTypes::Token, 0, TokenKeys::DFIP2203Enabled};

    std::vector<std::pair<DCT_ID, CLoanView::CLoanSetLoanTokenImpl>> loanTokens;

    cache.ForEachLoanToken([&](const DCT_ID& id, const CLoanView::CLoanSetLoanTokenImpl& loanToken) {
        tokenKey.typeId = id.v;
        const auto enabled = attributes->GetValue(tokenKey, true);
        if (!enabled) {
            return true;
        }

        loanTokens.emplace_back(id, loanToken);

        return true;
    });

    if (loanTokens.empty()) {
        attributes->ForEach([&](const CDataStructureV0& attr, const CAttributeValue&) {
            if (attr.type != AttributeTypes::Token) {
                return false;
            }

            tokenKey.typeId = attr.typeId;
            const auto enabled = attributes->GetValue(tokenKey, true);
            if (!enabled) {
                return true;
            }

            if (attr.key == TokenKeys::LoanMintingEnabled) {
                auto tokenId = DCT_ID{attr.typeId};
                if (auto loanToken = cache.GetLoanTokenFromAttributes(tokenId)) {
                    loanTokens.emplace_back(tokenId, *loanToken);
                }
            }

            return true;
        }, CDataStructureV0{AttributeTypes::Token});
    }

    for (const auto& [id, loanToken] : loanTokens) {

        const auto useNextPrice{false}, requireLivePrice{true};
        const auto discountPrice = cache.GetAmountInCurrency(discount, loanToken.fixedIntervalPriceId, useNextPrice, requireLivePrice);
        const auto premiumPrice = cache.GetAmountInCurrency(premium, loanToken.fixedIntervalPriceId, useNextPrice, requireLivePrice);
        if (!discountPrice || !premiumPrice) {
            continue;
        }

        futuresPrices.emplace(id, CFuturesPrice{*discountPrice, *premiumPrice});
    }

    CDataStructureV0 burnKey{AttributeTypes::Live, ParamIDs::Economy, EconomyKeys::DFIP2203Burned};
    CDataStructureV0 mintedKey{AttributeTypes::Live, ParamIDs::Economy, EconomyKeys::DFIP2203Minted};

    auto burned = attributes->GetValue(burnKey, CBalances{});
    auto minted = attributes->GetValue(mintedKey, CBalances{});

    std::map<CFuturesUserKey, CFuturesUserValue> unpaidContracts;
    std::set<CFuturesUserKey> deletionPending;

    auto dUsdToTokenSwapsCounter = 0;
    auto tokenTodUsdSwapsCounter = 0;

    cache.ForEachFuturesUserValues([&](const CFuturesUserKey& key, const CFuturesUserValue& futuresValues){

        CHistoryWriters writers{paccountHistoryDB.get(), nullptr, nullptr};
        CAccountsHistoryWriter view(cache, pindex->nHeight, GetNextAccPosition(), {}, uint8_t(CustomTxType::FutureSwapExecution), &writers);

        deletionPending.insert(key);

        const auto source = view.GetLoanTokenByID(futuresValues.source.nTokenId);
        assert(source);

        if (source->symbol == "DUSD") {
            const DCT_ID destId{futuresValues.destination};
            const auto destToken = view.GetLoanTokenByID(destId);
            assert(destToken);
            try {
                const auto& premiumPrice = futuresPrices.at(destId).premium;
                if (premiumPrice > 0) {
                    const auto total = DivideAmounts(futuresValues.source.nValue, premiumPrice);
                    view.AddMintedTokens(destId, total);
                    CTokenAmount destination{destId, total};
                    view.AddBalance(key.owner, destination);
                    burned.Add(futuresValues.source);
                    minted.Add(destination);
                    dUsdToTokenSwapsCounter++;
                    LogPrint(BCLog::FUTURESWAP, "ProcessFutures (): Owner %s source %s destination %s\n",
                        key.owner.GetHex(), futuresValues.source.ToString(), destination.ToString());
                }
            } catch (const std::out_of_range&) {
                unpaidContracts.emplace(key, futuresValues);
            }

        } else {
            const auto tokenDUSD = view.GetToken("DUSD");
            assert(tokenDUSD);

            try {
                const auto& discountPrice = futuresPrices.at(futuresValues.source.nTokenId).discount;
                const auto total = MultiplyAmounts(futuresValues.source.nValue, discountPrice);
                view.AddMintedTokens(tokenDUSD->first, total);
                CTokenAmount destination{tokenDUSD->first, total};
                view.AddBalance(key.owner, destination);
                burned.Add(futuresValues.source);
                minted.Add(destination);
                tokenTodUsdSwapsCounter++;
                LogPrint(BCLog::FUTURESWAP, "ProcessFutures (): Payment Owner %s source %s destination %s\n",
                    key.owner.GetHex(), futuresValues.source.ToString(), destination.ToString());
            } catch (const std::out_of_range&) {
                unpaidContracts.emplace(key, futuresValues);
            }
        }

        view.Flush();

        return true;
    }, {static_cast<uint32_t>(pindex->nHeight), {}, std::numeric_limits<uint32_t>::max()});

    const auto contractAddressValue = GetFutureSwapContractAddress(SMART_CONTRACT_DFIP_2203);
    assert(contractAddressValue);

    CDataStructureV0 liveKey{AttributeTypes::Live, ParamIDs::Economy, EconomyKeys::DFIP2203Current};

    auto balances = attributes->GetValue(liveKey, CBalances{});

    auto failedContractsCounter = unpaidContracts.size();

    // Refund unpaid contracts
    for (const auto& [key, value] : unpaidContracts) {

        CHistoryWriters subWriters{paccountHistoryDB.get(), nullptr, nullptr};
        CAccountsHistoryWriter subView(cache, pindex->nHeight, GetNextAccPosition(), {}, uint8_t(CustomTxType::FutureSwapRefund), &subWriters);
        subView.SubBalance(*contractAddressValue, value.source);
        subView.Flush();

        CHistoryWriters addWriters{paccountHistoryDB.get(), nullptr, nullptr};
        CAccountsHistoryWriter addView(cache, pindex->nHeight, GetNextAccPosition(), {}, uint8_t(CustomTxType::FutureSwapRefund), &addWriters);
        addView.AddBalance(key.owner, value.source);
        addView.Flush();

        LogPrint(BCLog::FUTURESWAP, "%s: Refund Owner %s value %s\n",
                 __func__, key.owner.GetHex(), value.source.ToString());
        balances.Sub(value.source);
    }

    for (const auto& key : deletionPending) {
        cache.EraseFuturesUserValues(key);
    }

    attributes->SetValue(burnKey, std::move(burned));
    attributes->SetValue(mintedKey, std::move(minted));

    if (!unpaidContracts.empty()) {
        attributes->SetValue(liveKey, std::move(balances));
    }

    LogPrintf("Future swap settlement completed: (%d DUSD->Token swaps," /* Continued */
    " %d Token->DUSD swaps, %d refunds (height: %d, time: %dms)\n",
    dUsdToTokenSwapsCounter, tokenTodUsdSwapsCounter, failedContractsCounter,
    pindex->nHeight, GetTimeMillis() - time);

    cache.SetVariable(*attributes);
}


void CChainState::ProcessFuturesDUSD(const CBlockIndex* pindex, CCustomCSView& cache, const CChainParams& chainparams)
{
    if (pindex->nHeight < chainparams.GetConsensus().FortCanningSpringHeight) {
        return;
    }

    auto attributes = cache.GetAttributes();
    if (!attributes) {
        return;
    }

    CDataStructureV0 activeKey{AttributeTypes::Param, ParamIDs::DFIP2206F, DFIPKeys::Active};
    CDataStructureV0 blockKey{AttributeTypes::Param, ParamIDs::DFIP2206F, DFIPKeys::BlockPeriod};
    CDataStructureV0 rewardKey{AttributeTypes::Param, ParamIDs::DFIP2206F, DFIPKeys::RewardPct};
    if (!attributes->GetValue(activeKey, false) ||
        !attributes->CheckKey(blockKey) ||
        !attributes->CheckKey(rewardKey)) {
        return;
    }

    CDataStructureV0 startKey{AttributeTypes::Param, ParamIDs::DFIP2206F, DFIPKeys::StartBlock};
    const auto startBlock = attributes->GetValue(startKey, CAmount{});
    if (pindex->nHeight < startBlock) {
        return;
    }

    const auto blockPeriod = attributes->GetValue(blockKey, CAmount{});
    if ((pindex->nHeight - startBlock) % blockPeriod != 0) {
        return;
    }

    auto time = GetTimeMillis();
    LogPrintf("Future swap DUSD settlement in progress.. (height: %d)\n", pindex->nHeight);

    const auto rewardPct = attributes->GetValue(rewardKey, CAmount{});
    const auto discount{COIN - rewardPct};

    const auto useNextPrice{false}, requireLivePrice{true};
    const auto discountPrice = cache.GetAmountInCurrency(discount, {"DFI", "USD"}, useNextPrice, requireLivePrice);

    CDataStructureV0 liveKey{AttributeTypes::Live, ParamIDs::Economy, EconomyKeys::DFIP2206FCurrent};
    auto balances = attributes->GetValue(liveKey, CBalances{});

    const auto contractAddressValue = GetFutureSwapContractAddress(SMART_CONTRACT_DFIP2206F);
    assert(contractAddressValue);

    const auto dfiID{DCT_ID{}};

    if (!discountPrice) {
        std::vector<std::pair<CFuturesUserKey, CAmount>> refunds;

        cache.ForEachFuturesDUSD([&](const CFuturesUserKey& key, const CAmount& amount){
            refunds.emplace_back(key, amount);
            return true;
        }, {static_cast<uint32_t>(pindex->nHeight), {}, std::numeric_limits<uint32_t>::max()});

        for (const auto& [key, amount] : refunds) {
            cache.EraseFuturesDUSD(key);

            const CTokenAmount source{dfiID, amount};

            CHistoryWriters subWriters{paccountHistoryDB.get(), nullptr, nullptr};
            CAccountsHistoryWriter subView(cache, pindex->nHeight, GetNextAccPosition(), {}, uint8_t(CustomTxType::FutureSwapRefund), &subWriters);
            subView.SubBalance(*contractAddressValue, source);
            subView.Flush();

            CHistoryWriters addWriters{paccountHistoryDB.get(), nullptr, nullptr};
            CAccountsHistoryWriter addView(cache, pindex->nHeight, GetNextAccPosition(), {}, uint8_t(CustomTxType::FutureSwapRefund), &addWriters);
            addView.AddBalance(key.owner, source);
            addView.Flush();

            LogPrint(BCLog::FUTURESWAP, "%s: Refund Owner %s value %s\n",
                     __func__, key.owner.GetHex(), source.ToString());
            balances.Sub(source);
        }

        if (!refunds.empty()) {
            attributes->SetValue(liveKey, std::move(balances));
        }

        cache.SetVariable(*attributes);

        LogPrintf("Future swap DUSD refunded due to no live price: (%d refunds (height: %d, time: %dms)\n",
                  refunds.size(), pindex->nHeight, GetTimeMillis() - time);

        return;
    }

    CDataStructureV0 burnKey{AttributeTypes::Live, ParamIDs::Economy, EconomyKeys::DFIP2206FBurned};
    CDataStructureV0 mintedKey{AttributeTypes::Live, ParamIDs::Economy, EconomyKeys::DFIP2206FMinted};

    auto burned = attributes->GetValue(burnKey, CBalances{});
    auto minted = attributes->GetValue(mintedKey, CBalances{});

    std::set<CFuturesUserKey> deletionPending;

    auto swapCounter{0};

    cache.ForEachFuturesDUSD([&](const CFuturesUserKey& key, const CAmount& amount){

        CHistoryWriters writers{paccountHistoryDB.get(), nullptr, nullptr};
        CAccountsHistoryWriter view(cache, pindex->nHeight, GetNextAccPosition(), {}, uint8_t(CustomTxType::FutureSwapExecution), &writers);

        deletionPending.insert(key);

        const auto tokenDUSD = view.GetToken("DUSD");
        assert(tokenDUSD);

        const auto total = MultiplyAmounts(amount, discountPrice);
        view.AddMintedTokens(tokenDUSD->first, total);
        CTokenAmount destination{tokenDUSD->first, total};
        view.AddBalance(key.owner, destination);
        burned.Add({dfiID, amount});
        minted.Add(destination);
        ++swapCounter;
        LogPrint(BCLog::FUTURESWAP, "ProcessFuturesDUSD (): Payment Owner %s source %d destination %s\n",
                 key.owner.GetHex(), amount, destination.ToString());

        view.Flush();

        return true;
    }, {static_cast<uint32_t>(pindex->nHeight), {}, std::numeric_limits<uint32_t>::max()});

    for (const auto& key : deletionPending) {
        cache.EraseFuturesDUSD(key);
    }

    attributes->SetValue(burnKey, std::move(burned));
    attributes->SetValue(mintedKey, std::move(minted));

    LogPrintf("Future swap DUSD settlement completed: (%d swaps (height: %d, time: %dms)\n",
              swapCounter, pindex->nHeight, GetTimeMillis() - time);

    cache.SetVariable(*attributes);
}

void CChainState::ProcessOracleEvents(const CBlockIndex* pindex, CCustomCSView& cache, const CChainParams& chainparams){
    if (pindex->nHeight < chainparams.GetConsensus().FortCanningHeight) {
        return;
    }
    auto blockInterval = cache.GetIntervalBlock();
    if (pindex->nHeight % blockInterval != 0) {
        return;
    }
    cache.ForEachFixedIntervalPrice([&](const CTokenCurrencyPair&, CFixedIntervalPrice fixedIntervalPrice){
        // Ensure that we update active and next regardless of state of things
        // And SetFixedIntervalPrice on each evaluation of this block.

        // As long as nextPrice exists, move the buffers.
        // If nextPrice doesn't exist, active price is retained.
        // nextPrice starts off as empty. Will be replaced by the next
        // aggregate, as long as there's a new price available.
        // If there is no price, nextPrice will remain empty.
        // This guarantees that the last price will continue to exists,
        // while the overall validity check still fails.

        // Furthermore, the time stamp is always indicative of the
        // last price time.
        auto nextPrice = fixedIntervalPrice.priceRecord[1];
        if (nextPrice > 0) {
            fixedIntervalPrice.priceRecord[0] = fixedIntervalPrice.priceRecord[1];
        }
        // keep timestamp updated
        fixedIntervalPrice.timestamp = pindex->nTime;
        // Use -1 to indicate empty price
        fixedIntervalPrice.priceRecord[1] = -1;
        auto aggregatePrice = GetAggregatePrice(cache,
                                                fixedIntervalPrice.priceFeedId.first,
                                                fixedIntervalPrice.priceFeedId.second,
                                                pindex->nTime);
        if (aggregatePrice) {
            fixedIntervalPrice.priceRecord[1] = aggregatePrice;
        } else {
            LogPrint(BCLog::ORACLE,"ProcessOracleEvents(): No aggregate price available: %s\n", aggregatePrice.msg);
        }
        auto res = cache.SetFixedIntervalPrice(fixedIntervalPrice);
        if (!res) {
            LogPrintf("Error: SetFixedIntervalPrice failed: %s\n", res.msg);
        }
        return true;
    });
}

void CChainState::ProcessGovEvents(const CBlockIndex* pindex, CCustomCSView& cache, const CChainParams& chainparams) {
    if (pindex->nHeight < chainparams.GetConsensus().FortCanningHeight) {
        return;
    }

    // Apply any pending GovVariable changes. Will come into effect on the next block.
    auto storedGovVars = cache.GetStoredVariables(pindex->nHeight);
    for (const auto& var : storedGovVars) {
        if (var) {
            CCustomCSView govCache(cache);
            // Add to existing ATTRIBUTES instead of overwriting.
            if (var->GetName() == "ATTRIBUTES") {
                auto govVar = cache.GetAttributes();
                govVar->time = pindex->GetBlockTime();
                if (govVar->Import(var->Export()) && govVar->Validate(govCache) && govVar->Apply(govCache, pindex->nHeight) && govCache.SetVariable(*govVar)) {
                    govCache.Flush();
                }
            } else if (var->Validate(govCache) && var->Apply(govCache, pindex->nHeight) && govCache.SetVariable(*var)) {
                govCache.Flush();
            }
        }
    }
    cache.EraseStoredVariables(static_cast<uint32_t>(pindex->nHeight));
}

void CChainState::ProcessMasternodeUpdates(const CBlockIndex* pindex, CCustomCSView& cache, const CCoinsViewCache& view, const CChainParams& chainparams) {
    if (pindex->nHeight < chainparams.GetConsensus().GreatWorldHeight) {
        return;
    }

    // Apply any pending masternode owner changes
    cache.ForEachNewCollateral([&](const uint256& key, const MNNewOwnerHeightValue& value){
        if (value.blockHeight == static_cast<uint32_t>(pindex->nHeight)) {
            auto node = cache.GetMasternode(value.masternodeID);
            assert(node);
            assert(key == node->collateralTx);
            const auto& coin = view.AccessCoin({node->collateralTx, 1});
            assert(!coin.IsSpent());
            CTxDestination dest;
            assert(ExtractDestination(coin.out.scriptPubKey, dest));
            const CKeyID keyId = dest.index() == PKHashType ? CKeyID(std::get<PKHash>(dest)) : CKeyID(std::get<WitnessV0KeyHash>(dest));
            cache.UpdateMasternodeOwner(value.masternodeID, *node, dest.index(), keyId);
        }
        return true;
    });
}

void CChainState::ProcessTokenToGovVar(const CBlockIndex* pindex, CCustomCSView& cache, const CChainParams& chainparams) {

    // Migrate at +1 height so that GetLastHeight() in Gov var
    // Validate() has a height equal to the GW fork.
    if (pindex->nHeight != chainparams.GetConsensus().FortCanningCrunchHeight + 1) {
        return;
    }

    auto time = GetTimeMillis();
    LogPrintf("Token attributes migration in progress.. (height: %d)\n", pindex->nHeight);

    std::map<DCT_ID, CLoanSetLoanToken> loanTokens;
    std::vector<CLoanSetCollateralTokenImplementation> collateralTokens;

    cache.ForEachLoanToken([&](const DCT_ID& key, const CLoanSetLoanToken& loanToken) {
        loanTokens[key] = loanToken;
        return true;
    });

    cache.ForEachLoanCollateralToken([&](const CollateralTokenKey& key, const uint256& collTokenTx) {
        auto collToken = cache.GetLoanCollateralToken(collTokenTx);
        if (collToken) {
            collateralTokens.push_back(*collToken);
        }
        return true;
    });

    // Apply fixed_interval_price_id first
    std::map<std::string, std::string> attrsFirst;
    std::map<std::string, std::string> attrsSecond;

    int loanCount = 0, collateralCount = 0;

    try {
        for (const auto& [id, token] : loanTokens) {
            std::string prefix = KeyBuilder(ATTRIBUTES::displayVersions().at(VersionTypes::v0), ATTRIBUTES::displayTypes().at(AttributeTypes::Token),id.v);
            attrsFirst[KeyBuilder(prefix, ATTRIBUTES::displayKeys().at(AttributeTypes::Token).at(TokenKeys::FixedIntervalPriceId))] = token.fixedIntervalPriceId.first + '/' + token.fixedIntervalPriceId.second;
            attrsSecond[KeyBuilder(prefix, ATTRIBUTES::displayKeys().at(AttributeTypes::Token).at(TokenKeys::LoanMintingEnabled))] = token.mintable ? "true" : "false";
            attrsSecond[KeyBuilder(prefix, ATTRIBUTES::displayKeys().at(AttributeTypes::Token).at(TokenKeys::LoanMintingInterest))] = KeyBuilder(ValueFromAmount(token.interest).get_real());
            ++loanCount;
        }

        for (const auto& token : collateralTokens) {
            std::string prefix = KeyBuilder(ATTRIBUTES::displayVersions().at(VersionTypes::v0), ATTRIBUTES::displayTypes().at(AttributeTypes::Token), token.idToken.v);
            attrsFirst[KeyBuilder(prefix, ATTRIBUTES::displayKeys().at(AttributeTypes::Token).at(TokenKeys::FixedIntervalPriceId))] = token.fixedIntervalPriceId.first + '/' + token.fixedIntervalPriceId.second;
            attrsSecond[KeyBuilder(prefix, ATTRIBUTES::displayKeys().at(AttributeTypes::Token).at(TokenKeys::LoanCollateralEnabled))] = "true";
            attrsSecond[KeyBuilder(prefix, ATTRIBUTES::displayKeys().at(AttributeTypes::Token).at(TokenKeys::LoanCollateralFactor))] = KeyBuilder(ValueFromAmount(token.factor).get_real());
            ++collateralCount;
        }

        CCustomCSView govCache(cache);
        if (ApplyGovVars(govCache, *pindex, attrsFirst) && ApplyGovVars(govCache, *pindex, attrsSecond)) {
            govCache.Flush();

            // Erase old tokens afterwards to avoid invalid state during transition
            for (const auto& item : loanTokens) {
                cache.EraseLoanToken(item.first);
            }

            for (const auto& token : collateralTokens) {
                cache.EraseLoanCollateralToken(token);
            }
        }

        LogPrintf("Token attributes migration complete: " /* Continued */
                  "(%d loan tokens, %d collateral tokens, height: %d, time: %dms)\n",
                  loanCount, collateralCount, pindex->nHeight, GetTimeMillis() - time);

    } catch(std::out_of_range&) {
        LogPrintf("Non-existant map entry referenced in loan/collateral token to Gov var migration\n");
    }
}

static Res GetTokenSuffix(const CCustomCSView& view, const ATTRIBUTES& attributes, const uint32_t id, std::string& newSuffix) {
    CDataStructureV0 ascendantKey{AttributeTypes::Token, id, TokenKeys::Ascendant};
    if (attributes.CheckKey(ascendantKey)) {
        const auto& [previousID, str] = attributes.GetValue(ascendantKey, AscendantValue{std::numeric_limits<uint32_t>::max(), ""});
        auto previousToken = view.GetToken(DCT_ID{previousID});
        if (!previousToken) {
            return Res::Err("Previous token %d not found\n", id);
        }
        const auto found = previousToken->symbol.find(newSuffix);
        if (found == std::string::npos) {
            return Res::Err("Previous token name not valid: %s\n", previousToken->symbol);
        }

        const auto versionNumber  = previousToken->symbol.substr(found + newSuffix.size());
        uint32_t previousVersion{};
        try {
            previousVersion = std::stoi(versionNumber);
        } catch (...) {
            return Res::Err("Previous token name not valid.");
        }

        newSuffix += std::to_string(++previousVersion);
    } else {
        newSuffix += '1';
    }

    return Res::Ok();
}

template<typename GovVar>
static Res UpdateLiquiditySplits(CCustomCSView& view, const DCT_ID oldPoolId, const DCT_ID newPoolId, const uint32_t height) {
    if (auto var = view.GetVariable(GovVar::TypeName())) {
        if (auto lpVar = std::dynamic_pointer_cast<GovVar>(var)) {
            if (lpVar->splits.count(oldPoolId) > 0) {
                const auto value = lpVar->splits[oldPoolId];
                lpVar->splits.erase(oldPoolId);
                lpVar->splits[newPoolId] = value;
                lpVar->Apply(view, height);
                view.SetVariable(*lpVar);
            }
        }
    } else {
        return Res::Err("Failed to get %s", LP_SPLITS::TypeName());
    }

    return Res::Ok();
}

template<typename T>
static inline T CalculateNewAmount(const int multiplier, const T amount) {
    return multiplier < 0 ? amount / std::abs(multiplier) : amount * multiplier;
}

size_t RewardConsolidationWorkersCount() {
    const size_t workersMax = GetNumCores() - 1;
    return workersMax > 2 ? workersMax : 3;
}

// Note: Be careful with lambda captures and default args. GCC 11.2.0, appears the if the captures are
// unused in the function directly, but inside the lambda, it completely disassociates them from the fn
// possibly when the lambda is lifted up and with default args, ends up inling the default arg
// completely. TODO: verify with smaller test case.
// But scenario: If `interruptOnShutdown` is set as default arg to false, it will never be set true
// on the below as it's inlined by gcc 11.2.0 on Ubuntu 22.04 incorrectly. Behavior is correct
// in lower versions of gcc or across clang.
void ConsolidateRewards(CCustomCSView &view, int height,
        const std::vector<std::pair<CScript, CAmount>> &items, bool interruptOnShutdown, int numWorkers) {
    int nWorkers = numWorkers < 1 ? RewardConsolidationWorkersCount() : numWorkers;
    auto rewardsTime = GetTimeMicros();
    boost::asio::thread_pool workerPool(nWorkers);
    boost::asio::thread_pool mergeWorker(1);
    std::atomic<uint64_t> tasksCompleted{0};
    std::atomic<uint64_t> reportedTs{0};

    for (auto& [owner, amount] : items) {
        // See https://github.com/DeFiCh/ain/pull/1291
        // https://github.com/DeFiCh/ain/pull/1291#issuecomment-1137638060
        // Technically not fully synchronized, but avoid races
        // due to the segregated areas of operation.
        boost::asio::post(workerPool, [&, &account = owner]() {
            if (interruptOnShutdown && ShutdownRequested()) return;
            auto tempView = std::make_unique<CCustomCSView>(view);
            tempView->CalculateOwnerRewards(account, height);

            boost::asio::post(mergeWorker, [&, tempView = std::move(tempView)]() {
                if (interruptOnShutdown && ShutdownRequested()) return;
                tempView->Flush();

                // This entire block is already serialized with single merge worker.
                // So, relaxed ordering is more than sufficient - don't even need
                // atomics really.
                auto itemsCompleted = tasksCompleted.fetch_add(1,
                    std::memory_order::memory_order_relaxed);
                const auto logTimeIntervalMillis = 3 * 1000;
                if (GetTimeMillis() - reportedTs > logTimeIntervalMillis) {
                    LogPrintf("Reward consolidation: %.2f%% completed (%d/%d)\n",
                        (itemsCompleted * 1.f / items.size()) * 100.0,
                        itemsCompleted, items.size());
                    reportedTs.store(GetTimeMillis(),
                        std::memory_order::memory_order_relaxed);
                }
            });
        });
    }
    workerPool.join();
    mergeWorker.join();

    auto itemsCompleted = tasksCompleted.load();
    LogPrintf("Reward consolidation: 100%% completed (%d/%d, time: %dms)\n",
        itemsCompleted, itemsCompleted, MILLI * (GetTimeMicros() - rewardsTime));
}

static Res PoolSplits(CCustomCSView& view, CAmount& totalBalance, ATTRIBUTES& attributes, const DCT_ID oldTokenId, const DCT_ID newTokenId,
                      const CBlockIndex* pindex, const CreationTxs& creationTxs, const int32_t multiplier) {

    LogPrintf("Pool migration in progress.. (token %d -> %d, height: %d)\n",
            oldTokenId.v, newTokenId.v, pindex->nHeight);

    try {
        assert(creationTxs.count(oldTokenId.v));
        for (const auto& [oldPoolId, creationTx] : creationTxs.at(oldTokenId.v).second) {
            auto loopTime = GetTimeMillis();
            auto oldPoolToken = view.GetToken(oldPoolId);
            if (!oldPoolToken) {
                throw std::runtime_error(strprintf("Failed to get related pool token: %d", oldPoolId.v));
            }

            CTokenImplementation newPoolToken{*oldPoolToken};
            newPoolToken.creationHeight = pindex->nHeight;
            newPoolToken.creationTx = creationTx;
            newPoolToken.minted = 0;

            size_t suffixCount{1};
            view.ForEachPoolPair([&](DCT_ID const & poolId, const CPoolPair& pool){
                const auto tokenA = view.GetToken(pool.idTokenA);
                const auto tokenB = view.GetToken(pool.idTokenB);
                assert(tokenA);
                assert(tokenB);
                if ((tokenA->destructionHeight != -1 && tokenA->destructionTx != uint256{}) ||
                    (tokenB->destructionHeight != -1 && tokenB->destructionTx != uint256{})) {
                    const auto poolToken = view.GetToken(poolId);
                    assert(poolToken);
                    if (poolToken->symbol.find(oldPoolToken->symbol + "/v") != std::string::npos) {
                        ++suffixCount;
                    }
                }
                return true;
            });

            oldPoolToken->symbol += "/v" + std::to_string(suffixCount);
            oldPoolToken->flags |= static_cast<uint8_t>(CToken::TokenFlags::Tradeable);
            oldPoolToken->destructionHeight = pindex->nHeight;
            oldPoolToken->destructionTx = pindex->GetBlockHash();

            auto res = view.UpdateToken(*oldPoolToken, true, true);
            if (!res) {
                throw std::runtime_error(res.msg);
            }

            auto resVal = view.CreateToken(newPoolToken);
            if (!resVal) {
                throw std::runtime_error(resVal.msg);
            }

            const DCT_ID newPoolId{resVal.val->v};

            auto oldPoolPair = view.GetPoolPair(oldPoolId);
            if (!oldPoolPair) {
                throw std::runtime_error(strprintf("Failed to get related pool: %d", oldPoolId.v));
            }

            LogPrintf("Pool migration: Old pair (id: %d, token a: %d, b: %d, reserve a: %d, b: %d, liquidity: %d)\n",
                oldPoolId.v, oldPoolPair->idTokenA.v, oldPoolPair->idTokenB.v,
                oldPoolPair->reserveA, oldPoolPair->reserveB, oldPoolPair->totalLiquidity);

            CPoolPair newPoolPair{*oldPoolPair};
            if (oldPoolPair->idTokenA == oldTokenId) {
                newPoolPair.idTokenA = newTokenId;
            } else {
                newPoolPair.idTokenB = newTokenId;
            }
            newPoolPair.creationTx = newPoolToken.creationTx;
            newPoolPair.creationHeight = pindex->nHeight;
            newPoolPair.reserveA = 0;
            newPoolPair.reserveB = 0;
            newPoolPair.totalLiquidity = 0;

            res = view.SetPoolPair(newPoolId, pindex->nHeight, newPoolPair);
            if (!res) {
                throw std::runtime_error(strprintf("SetPoolPair on new pool pair: %s", res.msg));
            }

            std::vector<std::pair<CScript, CAmount>> balancesToMigrate;
            uint64_t totalAccounts = 0;
            view.ForEachBalance([&, oldPoolId = oldPoolId](CScript const& owner, CTokenAmount balance) {
                if (oldPoolId.v == balance.nTokenId.v && balance.nValue > 0) {
                    balancesToMigrate.emplace_back(owner, balance.nValue);
                }
                totalAccounts++;
                return true;
            });

            auto nWorkers = RewardConsolidationWorkersCount();
            LogPrintf("Pool migration: Consolidating rewards (count: %d, total: %d, concurrency: %d)..\n",
                balancesToMigrate.size(), totalAccounts, nWorkers);

            // Largest first to make sure we are over MINIMUM_LIQUIDITY on first call to AddLiquidity
            std::sort(balancesToMigrate.begin(), balancesToMigrate.end(),
                [](const std::pair<CScript, CAmount>&a, const std::pair<CScript, CAmount>& b){
                return a.second > b.second;
            });

            ConsolidateRewards(view, pindex->nHeight, balancesToMigrate, false, nWorkers);

            // Special case. No liquidity providers in a previously used pool.
            if (balancesToMigrate.empty() && oldPoolPair->totalLiquidity == CPoolPair::MINIMUM_LIQUIDITY) {
                balancesToMigrate.emplace_back(Params().GetConsensus().burnAddress, CAmount{CPoolPair::MINIMUM_LIQUIDITY});
            }

            for (auto& [owner, amount] : balancesToMigrate) {
                if (owner != Params().GetConsensus().burnAddress) {
                    CHistoryWriters subWriters{view.GetAccountHistoryStore(), nullptr, nullptr};
                    CAccountsHistoryWriter subView(view, pindex->nHeight, GetNextAccPosition(), {}, uint8_t(CustomTxType::TokenSplit), &subWriters);

                    res = subView.SubBalance(owner, CTokenAmount{oldPoolId, amount});
                    if (!res.ok) {
                        throw std::runtime_error(strprintf("SubBalance failed: %s", res.msg));
                    }
                    subView.Flush();
                }

                if (oldPoolPair->totalLiquidity < CPoolPair::MINIMUM_LIQUIDITY) {
                    throw std::runtime_error("totalLiquidity less than minimum.");
                }

                // First deposit to the pool has MINIMUM_LIQUIDITY removed and does not
                // belong to anyone. Give this to the last person leaving the pool.
                if (oldPoolPair->totalLiquidity - amount == CPoolPair::MINIMUM_LIQUIDITY) {
                    amount += CPoolPair::MINIMUM_LIQUIDITY;
                }

                CAmount resAmountA = (arith_uint256(amount) * oldPoolPair->reserveA / oldPoolPair->totalLiquidity).GetLow64();
                CAmount resAmountB = (arith_uint256(amount) * oldPoolPair->reserveB / oldPoolPair->totalLiquidity).GetLow64();
                oldPoolPair->reserveA -= resAmountA;
                oldPoolPair->reserveB -= resAmountB;
                oldPoolPair->totalLiquidity -= amount;

                CAmount amountA{0}, amountB{0};
                if (oldPoolPair->idTokenA == oldTokenId) {
                    amountA = CalculateNewAmount(multiplier, resAmountA);
                    totalBalance += amountA;
                    amountB = resAmountB;
                } else {
                    amountA = resAmountA;
                    amountB = CalculateNewAmount(multiplier, resAmountB);
                    totalBalance += amountB;
                }

                CHistoryWriters addWriters{view.GetAccountHistoryStore(), nullptr, nullptr};
                CAccountsHistoryWriter addView(view, pindex->nHeight, GetNextAccPosition(), {}, uint8_t(CustomTxType::TokenSplit), &addWriters);

                auto refundBalances = [&, owner = owner]() {
                    addView.AddBalance(owner, {newPoolPair.idTokenA, amountA});
                    addView.AddBalance(owner, {newPoolPair.idTokenB, amountB});
                    addView.Flush();
                };

                if (amountA <= 0 || amountB <= 0 || owner == Params().GetConsensus().burnAddress) {
                    refundBalances();
                    continue;
                }

                CAmount liquidity{0};
                if (newPoolPair.totalLiquidity == 0) {
                    liquidity = (arith_uint256(amountA) * amountB).sqrt().GetLow64();
                    liquidity -= CPoolPair::MINIMUM_LIQUIDITY;
                    newPoolPair.totalLiquidity = CPoolPair::MINIMUM_LIQUIDITY;
                } else {
                    CAmount liqA = (arith_uint256(amountA) * newPoolPair.totalLiquidity / newPoolPair.reserveA).GetLow64();
                    CAmount liqB = (arith_uint256(amountB) * newPoolPair.totalLiquidity / newPoolPair.reserveB).GetLow64();
                    liquidity = std::min(liqA, liqB);

                    if (liquidity == 0) {
                        refundBalances();
                        continue;
                    }
                }

                auto resTotal = SafeAdd(newPoolPair.totalLiquidity, liquidity);
                if (!resTotal) {
                    refundBalances();
                    continue;
                }
                newPoolPair.totalLiquidity = resTotal;

                auto resA = SafeAdd(newPoolPair.reserveA, amountA);
                auto resB = SafeAdd(newPoolPair.reserveB, amountB);
                if (resA && resB) {
                    newPoolPair.reserveA = resA;
                    newPoolPair.reserveB = resB;
                } else {
                    refundBalances();
                    continue;
                }

                res = addView.AddBalance(owner, {newPoolId, liquidity});
                if (!res) {
                    addView.Discard();
                    refundBalances();
                    continue;
                }
                addView.Flush();

                auto oldPoolLogStr = CTokenAmount{oldPoolId, amount}.ToString();
                auto newPoolLogStr = CTokenAmount{newPoolId, liquidity}.ToString();
                LogPrint(BCLog::TOKENSPLIT, "TokenSplit: LP (%s: %s => %s)\n",
                    ScriptToString(owner), oldPoolLogStr, newPoolLogStr);

                view.SetShare(newPoolId, owner, pindex->nHeight);
            }

            DCT_ID maxToken{std::numeric_limits<uint32_t>::max()};
            if (oldPoolPair->idTokenA == oldTokenId) {
                view.EraseDexFeePct(oldPoolPair->idTokenA, maxToken);
                view.EraseDexFeePct(maxToken, oldPoolPair->idTokenA);
            } else {
                view.EraseDexFeePct(oldPoolPair->idTokenB, maxToken);
                view.EraseDexFeePct(maxToken, oldPoolPair->idTokenB);
            }

            view.EraseDexFeePct(oldPoolId, oldPoolPair->idTokenA);
            view.EraseDexFeePct(oldPoolId, oldPoolPair->idTokenB);

            if (oldPoolPair->totalLiquidity != 0) {
                throw std::runtime_error(strprintf("totalLiquidity should be zero. Remainder: %d", oldPoolPair->totalLiquidity));
            }

            LogPrintf("Pool migration: New pair (id: %d, token a: %d, b: %d, reserve a: %d, b: %d, liquidity: %d)\n",
                newPoolId.v,
                newPoolPair.idTokenA.v, newPoolPair.idTokenB.v,
                newPoolPair.reserveA, newPoolPair.reserveB, newPoolPair.totalLiquidity);

            res = view.SetPoolPair(newPoolId, pindex->nHeight, newPoolPair);
            if (!res) {
                throw std::runtime_error(strprintf("SetPoolPair on new pool pair: %s", res.msg));
            }

            res = view.SetPoolPair(oldPoolId, pindex->nHeight, *oldPoolPair);
            if (!res) {
                throw std::runtime_error(strprintf("SetPoolPair on old pool pair: %s", res.msg));
            }

            res = view.UpdatePoolPair(oldPoolId, pindex->nHeight, false, -1, CScript{}, CBalances{});
            if (!res) {
                throw std::runtime_error(strprintf("UpdatePoolPair on old pool pair: %s", res.msg));
            }

            std::vector<CDataStructureV0> eraseKeys;
            for (const auto& [key, value] : attributes.GetAttributesMap()) {
                if (const auto v0Key = std::get_if<CDataStructureV0>(&key); v0Key->type == AttributeTypes::Poolpairs && v0Key->typeId == oldPoolId.v) {
                    CDataStructureV0 newKey{AttributeTypes::Poolpairs, newPoolId.v, v0Key->key, v0Key->keyId};
                    attributes.SetValue(newKey, value);
                    eraseKeys.push_back(*v0Key);
                }
            }

            for (const auto& key : eraseKeys) {
                attributes.EraseKey(key);
            }

            res = UpdateLiquiditySplits<LP_SPLITS>(view, oldPoolId, newPoolId, pindex->nHeight);
            if (!res) {
                throw std::runtime_error(res.msg);
            }

            res = UpdateLiquiditySplits<LP_LOAN_TOKEN_SPLITS>(view, oldPoolId, newPoolId, pindex->nHeight);
            if (!res) {
                throw std::runtime_error(res.msg);
            }
            LogPrintf("Pool migration complete: (%d -> %d, height: %d, time: %dms)\n",
                  oldPoolId.v, newPoolId.v, pindex->nHeight, GetTimeMillis() - loopTime);
        }

    } catch (const std::runtime_error& e) {
        return Res::Err(e.what());
    }
    return Res::Ok();
}

static Res VaultSplits(CCustomCSView& view, ATTRIBUTES& attributes, const DCT_ID oldTokenId, const DCT_ID newTokenId, const int height, const int multiplier) {
    auto time = GetTimeMillis();
    LogPrintf("Vaults rebalance in progress.. (token %d -> %d, height: %d)\n",
              oldTokenId.v, newTokenId.v, height);

    std::vector<std::pair<CVaultId, CAmount>> loanTokenAmounts;
    view.ForEachLoanTokenAmount([&](const CVaultId& vaultId,  const CBalances& balances){
        for (const auto& [tokenId, amount] : balances.balances) {
            if (tokenId == oldTokenId) {
                loanTokenAmounts.emplace_back(vaultId, amount);
            }
        }
        return true;
    });

    for (auto& [vaultId, amount] : loanTokenAmounts) {
        const auto res = view.SubLoanToken(vaultId, {oldTokenId, amount});
        if (!res) {
            return res;
        }
    }

    CVaultId failedVault;
    std::vector<std::tuple<CVaultId, CInterestRateV2, std::string>> loanInterestRates;
    view.ForEachVaultInterestV2([&](const CVaultId& vaultId, DCT_ID tokenId, const CInterestRateV2& rate) {
        if (tokenId == oldTokenId) {
            const auto vaultData = view.GetVault(vaultId);
            if (!vaultData) {
                failedVault = vaultId;
                return false;
            }
            loanInterestRates.emplace_back(vaultId, rate, vaultData->schemeId);
        }
        return true;
    });

    if (failedVault != CVaultId{}) {
        return Res::Err("Failed to get vault data for: %s", failedVault.ToString());
    }

    attributes.EraseKey(CDataStructureV0{AttributeTypes::Locks, ParamIDs::TokenID, oldTokenId.v});
    attributes.SetValue(CDataStructureV0{AttributeTypes::Locks, ParamIDs::TokenID, newTokenId.v}, true);

    auto res = attributes.Apply(view, height);
    if (!res) {
        return res;
    }
    view.SetVariable(attributes);

    for (const auto& [vaultId, amount] : loanTokenAmounts) {
        auto newAmount = CalculateNewAmount(multiplier, amount);

        auto oldTokenAmount = CTokenAmount{oldTokenId, amount};
        auto newTokenAmount = CTokenAmount{newTokenId, newAmount};

        LogPrint(BCLog::TOKENSPLIT, "TokenSplit: V Loan (%s: %s => %s)\n",
            vaultId.ToString(), oldTokenAmount.ToString(), newTokenAmount.ToString());

        res = view.AddLoanToken(vaultId, newTokenAmount);
        if (!res) {
            return res;
        }

        if (view.GetVaultHistoryStore()) {
            if (const auto vault = view.GetVault(vaultId)) {
                VaultHistoryKey subKey{static_cast<uint32_t>(height), vaultId, GetNextAccPosition(), vault->ownerAddress};
                VaultHistoryValue subValue{uint256{}, static_cast<uint8_t>(CustomTxType::TokenSplit), {{oldTokenId, -amount}}};
                view.GetVaultHistoryStore()->WriteVaultHistory(subKey, subValue);

                VaultHistoryKey addKey{static_cast<uint32_t>(height), vaultId, GetNextAccPosition(), vault->ownerAddress};
                VaultHistoryValue addValue{uint256{}, static_cast<uint8_t>(CustomTxType::TokenSplit), {{newTokenId, newAmount}}};
                view.GetVaultHistoryStore()->WriteVaultHistory(addKey, addValue);
            }
        }
    }

    const auto loanToken = view.GetLoanTokenByID(newTokenId);
    if (!loanToken) {
        return Res::Err("Failed to get loan token.");
    }

    // Pre-populate to save repeated calls to get loan scheme
    std::map<std::string, CAmount> loanSchemes;
    view.ForEachLoanScheme([&](const std::string& key, const CLoanSchemeData& data) {
        loanSchemes.emplace(key, data.rate);
        return true;
    });

    for (auto& [vaultId, rate, schemeId] : loanInterestRates) {
        CAmount loanSchemeRate{0};
        try {
            loanSchemeRate = loanSchemes.at(schemeId);
        } catch (const std::out_of_range&) {
            return Res::Err("Failed to get loan scheme.");
        }

        view.EraseInterestDirect(vaultId, oldTokenId);
        auto oldRateToHeight = rate.interestToHeight;
        auto newRateToHeight = CalculateNewAmount(multiplier, rate.interestToHeight);

        rate.interestToHeight = newRateToHeight;

        auto oldInterestPerBlock = rate.interestPerBlock;
        auto newInterestRatePerBlock = base_uint<128>(0);

        auto amounts = view.GetLoanTokens(vaultId);
        if (amounts) {
            newInterestRatePerBlock = InterestPerBlockCalculationV2(amounts->balances[newTokenId], loanToken->interest, loanSchemeRate);
            rate.interestPerBlock = newInterestRatePerBlock;
        }

        if (LogAcceptCategory(BCLog::TOKENSPLIT)) {
            LogPrint(BCLog::TOKENSPLIT, "TokenSplit: V Interest (%s: %s => %s, %s => %s)\n",
                vaultId.ToString(),
                GetInterestPerBlockHighPrecisionString(oldRateToHeight),
                GetInterestPerBlockHighPrecisionString(newRateToHeight),
                GetInterestPerBlockHighPrecisionString(oldInterestPerBlock),
                GetInterestPerBlockHighPrecisionString(newInterestRatePerBlock));
        }

        view.WriteInterestRate(std::make_pair(vaultId, newTokenId), rate, rate.height);
    }

    std::vector<std::pair<CVaultView::AuctionStoreKey, CAuctionBatch>> auctionBatches;
    view.ForEachAuctionBatch([&](const CVaultView::AuctionStoreKey& key, const CAuctionBatch& value) {
        if (value.loanAmount.nTokenId == oldTokenId || value.collaterals.balances.count(oldTokenId)) {
            auctionBatches.emplace_back(key, value);
        }
        return true;
    });

    for (auto& [key, value] : auctionBatches) {
        view.EraseAuctionBatch(key);

        if (value.loanAmount.nTokenId == oldTokenId) {
            auto oldLoanAmount = value.loanAmount;
            auto oldInterest = value.loanInterest;

            auto newLoanAmount = CTokenAmount{newTokenId, CalculateNewAmount(multiplier, value.loanAmount.nValue)};
            value.loanAmount.nTokenId = newLoanAmount.nTokenId;
            value.loanAmount.nValue = newLoanAmount.nValue;

            auto newLoanInterest = CalculateNewAmount(multiplier, value.loanInterest);
            value.loanInterest = newLoanInterest;

            LogPrint(BCLog::TOKENSPLIT, "TokenSplit: V AuctionL (%s,%d: %s => %s, %d => %d)\n",
                key.first.ToString(), key.second, oldLoanAmount.ToString(),
                newLoanAmount.ToString(), oldInterest, newLoanInterest);
        }

        if (value.collaterals.balances.count(oldTokenId)) {
            auto oldAmount = CTokenAmount { oldTokenId, value.collaterals.balances[oldTokenId] };
            auto newAmount = CTokenAmount { newTokenId, CalculateNewAmount(multiplier, oldAmount.nValue) };

            value.collaterals.balances[newAmount.nTokenId] = newAmount.nValue;
            value.collaterals.balances.erase(oldAmount.nTokenId);

            LogPrint(BCLog::TOKENSPLIT, "TokenSplit: V AuctionC (%s,%d: %s => %s)\n",
                key.first.ToString(), key.second, oldAmount.ToString(),
                newAmount.ToString());
        }

        view.StoreAuctionBatch(key, value);
    }

    std::vector<std::pair<CVaultView::AuctionStoreKey, CVaultView::COwnerTokenAmount>> auctionBids;
    view.ForEachAuctionBid([&](const CVaultView::AuctionStoreKey& key, const CVaultView::COwnerTokenAmount& value) {
        if (value.second.nTokenId == oldTokenId) {
            auctionBids.emplace_back(key, value);
        }
        return true;
    });

    for (auto& [key, value] : auctionBids) {
        view.EraseAuctionBid(key);

        auto oldTokenAmount = value.second;
        auto newTokenAmount = CTokenAmount{newTokenId, CalculateNewAmount(multiplier, oldTokenAmount.nValue)};

        value.second = newTokenAmount;

        view.StoreAuctionBid(key, value);

        LogPrint(BCLog::TOKENSPLIT, "TokenSplit: V Bid (%s,%d: %s => %s)\n",
            key.first.ToString(), key.second, oldTokenAmount.ToString(),
            newTokenAmount.ToString());
    }

    LogPrintf("Vaults rebalance completed: (token %d -> %d, height: %d, time: %dms)\n",
              oldTokenId.v, newTokenId.v, height, GetTimeMillis() - time);

    return Res::Ok();
}

void CChainState::ProcessTokenSplits(const CBlock& block, const CBlockIndex* pindex, CCustomCSView& cache, const CreationTxs& creationTxs, const CChainParams& chainparams) {
    if (pindex->nHeight < chainparams.GetConsensus().FortCanningCrunchHeight) {
        return;
    }
    const auto attributes = cache.GetAttributes();
    if (!attributes) {
        return;
    }

    CDataStructureV0 splitKey{AttributeTypes::Oracles, OracleIDs::Splits, static_cast<uint32_t>(pindex->nHeight)};
    const auto splits = attributes->GetValue(splitKey, OracleSplits{});

    if (!splits.empty()) {
        attributes->EraseKey(splitKey);
        cache.SetVariable(*attributes);
    }

    for (const auto& [id, multiplier] : splits) {
        auto time = GetTimeMillis();
        LogPrintf("Token split in progress.. (id: %d, mul: %d, height: %d)\n", id, multiplier, pindex->nHeight);

        if (!cache.AreTokensLocked({id})) {
            LogPrintf("Token split failed. No locks.\n");
            continue;
        }

        auto view{cache};
        view.SetAccountHistoryStore();
        view.SetVaultHistoryStore();

        // Refund affected future swaps
        auto res = attributes->RefundFuturesContracts(view, std::numeric_limits<uint32_t>::max(), id);
        if (!res) {
            LogPrintf("Token split failed on refunding futures: %s\n", res.msg);
            continue;
        }

        const DCT_ID oldTokenId{id};

        auto token = view.GetToken(oldTokenId);
        if (!token) {
            LogPrintf("Token split failed. Token %d not found\n", oldTokenId.v);
            continue;
        }

        std::string newTokenSuffix = "/v";
        res = GetTokenSuffix(cache, *attributes, oldTokenId.v, newTokenSuffix);
        if (!res) {
            LogPrintf("Token split failed on GetTokenSuffix %s\n", res.msg);
            continue;
        }

        CTokenImplementation newToken{*token};
        newToken.creationHeight = pindex->nHeight;
        assert(creationTxs.count(id));
        newToken.creationTx = creationTxs.at(id).first;
        newToken.minted = 0;

        token->symbol += newTokenSuffix;
        token->destructionHeight = pindex->nHeight;
        token->destructionTx = pindex->GetBlockHash();
        token->flags &= ~(static_cast<uint8_t>(CToken::TokenFlags::Default) | static_cast<uint8_t>(CToken::TokenFlags::LoanToken));
        token->flags |= static_cast<uint8_t>(CToken::TokenFlags::Finalized);

        res = view.SubMintedTokens(oldTokenId, token->minted);
        if (!res) {
            LogPrintf("Token split failed on SubMintedTokens %s\n", res.msg);
            continue;
        }

        res = view.UpdateToken(*token, false, true);
        if (!res) {
            LogPrintf("Token split failed on UpdateToken %s\n", res.msg);
            continue;
        }

        auto resVal = view.CreateToken(newToken);
        if (!resVal) {
            LogPrintf("Token split failed on CreateToken %s\n", resVal.msg);
            continue;
        }

        const DCT_ID newTokenId{resVal.val->v};
        LogPrintf("Token split info: (symbol: %s, id: %d -> %d)\n", newToken.symbol, oldTokenId.v, newTokenId.v);

        std::vector<CDataStructureV0> eraseKeys;
        for (const auto& [key, value] : attributes->GetAttributesMap()) {
            if (const auto v0Key = std::get_if<CDataStructureV0>(&key); v0Key->type == AttributeTypes::Token) {
                if (v0Key->typeId == oldTokenId.v && v0Key->keyId == oldTokenId.v) {
                    CDataStructureV0 newKey{AttributeTypes::Token, newTokenId.v, v0Key->key, newTokenId.v};
                    attributes->SetValue(newKey, value);
                    eraseKeys.push_back(*v0Key);
                } else if (v0Key->typeId == oldTokenId.v) {
                    CDataStructureV0 newKey{AttributeTypes::Token, newTokenId.v, v0Key->key, v0Key->keyId};
                    attributes->SetValue(newKey, value);
                    eraseKeys.push_back(*v0Key);
                } else if (v0Key->keyId == oldTokenId.v) {
                    CDataStructureV0 newKey{AttributeTypes::Token, v0Key->typeId, v0Key->key, newTokenId.v};
                    attributes->SetValue(newKey, value);
                    eraseKeys.push_back(*v0Key);
                }
            }
        }

        for (const auto& key : eraseKeys) {
            attributes->EraseKey(key);
        }

        CDataStructureV0 newAscendantKey{AttributeTypes::Token, newTokenId.v, TokenKeys::Ascendant};
        attributes->SetValue(newAscendantKey, AscendantValue{oldTokenId.v, "split"});

        CDataStructureV0 descendantKey{AttributeTypes::Token, oldTokenId.v, TokenKeys::Descendant};
        attributes->SetValue(descendantKey, DescendantValue{newTokenId.v, static_cast<int32_t>(pindex->nHeight)});

        CAmount totalBalance{0};

        res = PoolSplits(view, totalBalance, *attributes, oldTokenId, newTokenId, pindex, creationTxs, multiplier);
        if (!res) {
            LogPrintf("Pool splits failed %s\n", res.msg);
            continue;
        }

        std::map<CScript, std::pair<CTokenAmount, CTokenAmount>> balanceUpdates;

        view.ForEachBalance([&, multiplier = multiplier](CScript const& owner, const CTokenAmount& balance) {
            if (oldTokenId.v == balance.nTokenId.v) {
                const auto newBalance = CalculateNewAmount(multiplier, balance.nValue);
                balanceUpdates.emplace(owner, std::pair<CTokenAmount, CTokenAmount>{{newTokenId, newBalance}, balance});
                totalBalance += newBalance;

                auto newBalanceStr = CTokenAmount{newTokenId, newBalance}.ToString();
                LogPrint(BCLog::TOKENSPLIT, "TokenSplit: T (%s: %s => %s)\n",
                    ScriptToString(owner), balance.ToString(),
                    newBalanceStr);
            }
            return true;
        });

        LogPrintf("Token split info: rebalance "  /* Continued */
        "(id: %d, symbol: %s, accounts: %d, val: %d)\n",
        id, newToken.symbol, balanceUpdates.size(), totalBalance);

        res = view.AddMintedTokens(newTokenId, totalBalance);
        if (!res) {
            LogPrintf("Token split failed on AddMintedTokens %s\n", res.msg);
            continue;
        }

        try {

            for (const auto& [owner, balances] : balanceUpdates) {

                CHistoryWriters subWriters{view.GetAccountHistoryStore(), nullptr, nullptr};
                CAccountsHistoryWriter subView(view, pindex->nHeight, GetNextAccPosition(), {}, uint8_t(CustomTxType::TokenSplit), &subWriters);

                res = subView.SubBalance(owner, balances.second);
                if (!res) {
                    throw std::runtime_error(res.msg);
                }
                subView.Flush();

                CHistoryWriters addWriters{view.GetAccountHistoryStore(), nullptr, nullptr};
                CAccountsHistoryWriter addView(view, pindex->nHeight, GetNextAccPosition(), {}, uint8_t(CustomTxType::TokenSplit), &addWriters);

                res = addView.AddBalance(owner, balances.first);
                if (!res) {
                    throw std::runtime_error(res.msg);
                }
                addView.Flush();
            }
        } catch (const std::runtime_error& e) {
            LogPrintf("Token split failed. %s\n", res.msg);
            continue;
        }

        res = VaultSplits(view, *attributes, oldTokenId, newTokenId, pindex->nHeight, multiplier);
        if (!res) {
            LogPrintf("Token splits failed: %s\n", res.msg);
            continue;
        }

        std::vector<std::pair<CDataStructureV0, OracleSplits>> updateAttributesKeys;
        for (const auto& [key, value] : attributes->GetAttributesMap()) {
            if (const auto v0Key = std::get_if<CDataStructureV0>(&key);
                v0Key->type == AttributeTypes::Oracles && v0Key->typeId == OracleIDs::Splits) {
                if (const auto splitMap = std::get_if<OracleSplits>(&value)) {
                    for (auto [splitMapKey, splitMapValue] : *splitMap) {
                        if (splitMapKey == oldTokenId.v) {
                            auto copyMap{*splitMap};
                            copyMap.erase(splitMapKey);
                            updateAttributesKeys.emplace_back(*v0Key, copyMap);
                            break;
                        }
                    }
                }
            }
        }

        for (const auto& [key, value] : updateAttributesKeys) {
            if (value.empty()) {
                attributes->EraseKey(key);
            } else {
                attributes->SetValue(key, value);
            }
        }
        view.SetVariable(*attributes);
        view.Flush();
        if (auto accountHistory = view.GetAccountHistoryStore()) {
            accountHistory->Flush();
        }
        if (auto vaultHistory = view.GetVaultHistoryStore()) {
            vaultHistory->Flush();
        }
        LogPrintf("Token split completed: (id: %d, mul: %d, time: %dms)\n", id, multiplier, GetTimeMillis() - time);
    }
}

bool CChainState::FlushStateToDisk(
    const CChainParams& chainparams,
    CValidationState &state,
    FlushStateMode mode,
    int nManualPruneHeight)
{
    int64_t nMempoolUsage = mempool.DynamicMemoryUsage();
    LOCK2(cs_main, cs_LastBlockFile);
    assert(this->CanFlushToDisk());
    static int64_t nLastWrite = 0;
    static int64_t nLastFlush = 0;
    std::set<int> setFilesToPrune;
    bool full_flush_completed = false;
    try {
    {
        bool fFlushForPrune = false;
        bool fDoFullFlush = false;
        if (fPruneMode && (fCheckForPruning || nManualPruneHeight > 0) && !fReindex) {
            if (nManualPruneHeight > 0) {
                FindFilesToPruneManual(setFilesToPrune, nManualPruneHeight);
            } else {
                FindFilesToPrune(setFilesToPrune, chainparams.PruneAfterHeight());
                fCheckForPruning = false;
            }
            if (!setFilesToPrune.empty()) {
                fFlushForPrune = true;
                if (!fHavePruned) {
                    pblocktree->WriteFlag("prunedblockfiles", true);
                    fHavePruned = true;
                }
            }
        }
        int64_t nNow = GetTimeMicros();
        // Avoid writing/flushing immediately after startup.
        if (nLastWrite == 0) {
            nLastWrite = nNow;
        }
        if (nLastFlush == 0) {
            nLastFlush = nNow;
        }
        int64_t nMempoolSizeMax = gArgs.GetArg("-maxmempool", DEFAULT_MAX_MEMPOOL_SIZE) * 1000000;
        int64_t cacheSize = CoinsTip().DynamicMemoryUsage();
        int64_t nTotalSpace = nCoinCacheUsage + std::max<int64_t>(nMempoolSizeMax - nMempoolUsage, 0);
        // The cache is large and we're within 10% and 10 MiB of the limit, but we have time now (not in the middle of a block processing).
        bool fCacheLarge = mode == FlushStateMode::PERIODIC && cacheSize > std::max((9 * nTotalSpace) / 10, nTotalSpace - MAX_BLOCK_COINSDB_USAGE * 1024 * 1024);
        // The cache is over the limit, we have to write now.
        bool fCacheCritical = mode == FlushStateMode::IF_NEEDED && cacheSize > nTotalSpace;
        // It's been a while since we wrote the block index to disk. Do this frequently, so we don't need to redownload after a crash.
        bool fPeriodicWrite = mode == FlushStateMode::PERIODIC && nNow > nLastWrite + (int64_t)DATABASE_WRITE_INTERVAL * 1000000;
        // It's been very long since we flushed the cache. Do this infrequently, to optimize cache usage.
        bool fPeriodicFlush = mode == FlushStateMode::PERIODIC && nNow > nLastFlush + (int64_t)DATABASE_FLUSH_INTERVAL * 1000000;
        // Combine all conditions that result in a full cache flush.
        fDoFullFlush = (mode == FlushStateMode::ALWAYS) || fCacheLarge || fCacheCritical || fPeriodicFlush || fFlushForPrune;
        // Write blocks and block index to disk.
        if (fDoFullFlush || fPeriodicWrite) {
            // Depend on nMinDiskSpace to ensure we can write block index
            if (!CheckDiskSpace(GetBlocksDir())) {
                return AbortNode(state, "Disk space is too low!", _("Error: Disk space is too low!").translated, CClientUIInterface::MSG_NOPREFIX);
            }
            // First make sure all block and undo data is flushed to disk.
            FlushBlockFile();
            // Then update all block file information (which may refer to block and undo files).
            {
                std::vector<std::pair<int, const CBlockFileInfo*> > vFiles;
                vFiles.reserve(setDirtyFileInfo.size());
                for (std::set<int>::iterator it = setDirtyFileInfo.begin(); it != setDirtyFileInfo.end(); ) {
                    vFiles.push_back(std::make_pair(*it, &vinfoBlockFile[*it]));
                    setDirtyFileInfo.erase(it++);
                }
                std::vector<const CBlockIndex*> vBlocks;
                vBlocks.reserve(setDirtyBlockIndex.size());
                for (std::set<CBlockIndex*>::iterator it = setDirtyBlockIndex.begin(); it != setDirtyBlockIndex.end(); ) {
                    vBlocks.push_back(*it);
                    setDirtyBlockIndex.erase(it++);
                }
                if (!pblocktree->WriteBatchSync(vFiles, nLastBlockFile, vBlocks)) {
                    return AbortNode(state, "Failed to write to block index database");
                }
            }
            // Finally remove any pruned files
            if (fFlushForPrune)
                UnlinkPrunedFiles(setFilesToPrune);
            nLastWrite = nNow;
        }
        // use a bit more memory in normal usage
        const size_t memoryCacheSizeMax = IsInitialBlockDownload() ? nCustomMemUsage : (nCustomMemUsage << 1);
        bool fMemoryCacheLarge = fDoFullFlush || (mode == FlushStateMode::IF_NEEDED && pcustomcsview->SizeEstimate() > memoryCacheSizeMax);
        // Flush best chain related state. This can only be done if the blocks / block index write was also done.
        if (fMemoryCacheLarge && !CoinsTip().GetBestBlock().IsNull()) {
            // Flush view first to estimate size on disk later
            if (!pcustomcsview->Flush()) {
                return AbortNode(state, "Failed to write db batch");
            }
            // Typical Coin structures on disk are around 48 bytes in size.
            // Pushing a new one to the database can cause it to be written
            // twice (once in the log, and once in the tables). This is already
            // an overestimation, as most will delete an existing entry or
            // overwrite one. Still, use a conservative safety factor of 2.
            if (!CheckDiskSpace(GetDataDir(), 48 * 2 * 2 * CoinsTip().GetCacheSize() + pcustomcsDB->SizeEstimate())) {
                return AbortNode(state, "Disk space is too low!", _("Error: Disk space is too low!").translated, CClientUIInterface::MSG_NOPREFIX);
            }
            // Flush the chainstate (which may refer to block index entries).
            if (!CoinsTip().Flush() || !pcustomcsDB->Flush()) {
                return AbortNode(state, "Failed to write to coin or masternode db to disk");
            }
            if (!compactBegin.empty() && !compactEnd.empty()) {
                auto time = GetTimeMillis();
                pcustomcsDB->Compact(compactBegin, compactEnd);
                compactBegin.clear();
                compactEnd.clear();
                LogPrint(BCLog::BENCH, "    - DB compacting takes: %dms\n", GetTimeMillis() - time);
            }
            nLastFlush = nNow;
            full_flush_completed = true;
        }
    }
    if (full_flush_completed) {
        // Update best block in wallet (so we can detect restored wallets).
        GetMainSignals().ChainStateFlushed(m_chain.GetLocator());
    }
    } catch (const std::runtime_error& e) {
        return AbortNode(state, std::string("System error while flushing: ") + e.what());
    }
    return true;
}

void CChainState::ForceFlushStateToDisk() {
    CValidationState state;
    const CChainParams& chainparams = Params();
    if (!this->FlushStateToDisk(chainparams, state, FlushStateMode::ALWAYS)) {
        LogPrintf("%s: failed to flush state (%s)\n", __func__, FormatStateMessage(state));
    }
}

void CChainState::PruneAndFlush() {
    CValidationState state;
    fCheckForPruning = true;
    const CChainParams& chainparams = Params();

    if (!this->FlushStateToDisk(chainparams, state, FlushStateMode::NONE)) {
        LogPrintf("%s: failed to flush state (%s)\n", __func__, FormatStateMessage(state));
    }
}

static void DoWarning(const std::string& strWarning)
{
    static bool fWarned = false;
    SetMiscWarning(strWarning);
    if (!fWarned) {
        AlertNotify(strWarning);
        fWarned = true;
    }
}

/** Private helper function that concatenates warning messages. */
static void AppendWarning(std::string& res, const std::string& warn)
{
    if (!res.empty()) res += ", ";
    res += warn;
}

/** Check warning conditions and do some notifications on new chain tip set. */
void static UpdateTip(const CBlockIndex* pindexNew, const CChainParams& chainParams)
    EXCLUSIVE_LOCKS_REQUIRED(::cs_main)
{
    // New best block
    mempool.AddTransactionsUpdated(1);

    {
        LOCK(g_best_block_mutex);
        g_best_block = pindexNew->GetBlockHash();
        g_best_block_cv.notify_all();
    }

    std::string warningMessages;
    if (!::ChainstateActive().IsInitialBlockDownload())
    {
        int nUpgraded = 0;
        const CBlockIndex* pindex = pindexNew;
        for (int bit = 0; bit < VERSIONBITS_NUM_BITS; bit++) {
            WarningBitsConditionChecker checker(bit);
            ThresholdState state = checker.GetStateFor(pindex, chainParams.GetConsensus(), warningcache[bit]);
            if (state == ThresholdState::ACTIVE || state == ThresholdState::LOCKED_IN) {
                const std::string strWarning = strprintf(_("Warning: unknown new rules activated (versionbit %i)").translated, bit);
                if (state == ThresholdState::ACTIVE) {
                    DoWarning(strWarning);
                } else {
                    AppendWarning(warningMessages, strWarning);
                }
            }
        }
        // Check the version of the last 100 blocks to see if we need to upgrade:
        for (int i = 0; i < 100 && pindex != nullptr; i++)
        {
            int32_t nExpectedVersion = ComputeBlockVersion(pindex->pprev, chainParams.GetConsensus());
            if (pindex->nVersion > VERSIONBITS_LAST_OLD_BLOCK_VERSION && (pindex->nVersion & ~nExpectedVersion) != 0)
                ++nUpgraded;
            pindex = pindex->pprev;
        }
        if (nUpgraded > 0)
            AppendWarning(warningMessages, strprintf(_("%d of last 100 blocks have unexpected version").translated, nUpgraded));
    }

    static int64_t lastTipTime = 0;
    auto currentTime = GetSystemTimeInSeconds();
    if (!warningMessages.empty() || !::ChainstateActive().IsInitialBlockDownload() || lastTipTime < currentTime - 20) {
        lastTipTime = currentTime;
        LogPrintf("%s: new best=%s height=%d version=0x%08x log2_work=%.8g tx=%lu date='%s' progress=%f cache=%.1fMiB(%utxo)", __func__, /* Continued */
            pindexNew->GetBlockHash().ToString(), pindexNew->nHeight, pindexNew->nVersion,
            log(pindexNew->nChainWork.getdouble())/log(2.0), (unsigned long)pindexNew->nChainTx,
            FormatISO8601DateTime(pindexNew->GetBlockTime()),
            GuessVerificationProgress(chainParams.TxData(), pindexNew), ::ChainstateActive().CoinsTip().DynamicMemoryUsage() * (1.0 / (1<<20)), ::ChainstateActive().CoinsTip().GetCacheSize());
        if (!warningMessages.empty())
            LogPrintf(" warning='%s'", warningMessages); /* Continued */
        LogPrintf("\n");
    }
}

/** Disconnect m_chain's tip.
  * After calling, the mempool will be in an inconsistent state, with
  * transactions from disconnected blocks being added to disconnectpool.  You
  * should make the mempool consistent again by calling UpdateMempoolForReorg.
  * with cs_main held.
  *
  * If disconnectpool is nullptr, then no disconnected transactions are added to
  * disconnectpool (note that the caller is responsible for mempool consistency
  * in any case).
  */
bool CChainState::DisconnectTip(CValidationState& state, const CChainParams& chainparams, DisconnectedBlockTransactions *disconnectpool)
{
    m_disconnectTip = true;
    CBlockIndex *pindexDelete = m_chain.Tip();
    assert(pindexDelete);
    // Read block from disk.
    std::shared_ptr<CBlock> pblock = std::make_shared<CBlock>();
    CBlock& block = *pblock;
    if (!ReadBlockFromDisk(block, pindexDelete, chainparams.GetConsensus())) {
        m_disconnectTip = false;
        return error("DisconnectTip(): Failed to read block");
    }
    // Apply the block atomically to the chain state.
    int64_t nStart = GetTimeMicros();
    {
        CCoinsViewCache view(&CoinsTip());
        CCustomCSView mnview(*pcustomcsview.get());
        assert(view.GetBestBlock() == pindexDelete->GetBlockHash());
        std::vector<CAnchorConfirmMessage> disconnectedConfirms;
        if (DisconnectBlock(block, pindexDelete, view, mnview, disconnectedConfirms) != DISCONNECT_OK) {
            // no usable history
            if (paccountHistoryDB) {
                paccountHistoryDB->Discard();
            }
            if (pburnHistoryDB) {
                pburnHistoryDB->Discard();
            }
            if (pvaultHistoryDB) {
                pvaultHistoryDB->Discard();
            }
            m_disconnectTip = false;
            return error("DisconnectTip(): DisconnectBlock %s failed", pindexDelete->GetBlockHash().ToString());
        }
        bool flushed = view.Flush() && mnview.Flush();
        assert(flushed);

        // flush history
        if (paccountHistoryDB) {
            paccountHistoryDB->Flush();
        }
        if (pburnHistoryDB) {
            pburnHistoryDB->Flush();
        }
        if (pvaultHistoryDB) {
            pvaultHistoryDB->Flush();
        }

        if (!disconnectedConfirms.empty()) {
            for (auto const & confirm : disconnectedConfirms) {
                panchorAwaitingConfirms->Add(confirm);
            }
            // we do not clear ALL votes (even they are stale) for the case of rapid tip changing. At least, they'll be deleted after their rewards
            if (!IsInitialBlockDownload()) {
                panchorAwaitingConfirms->ReVote();
            }
        }
    }
    LogPrint(BCLog::BENCH, "- Disconnect block: %.2fms\n", (GetTimeMicros() - nStart) * MILLI);
    // Write the chain state to disk, if necessary.
    if (!FlushStateToDisk(chainparams, state, FlushStateMode::IF_NEEDED)) {
        m_disconnectTip = false;
        return false;
    }

    if (disconnectpool) {
        // Save transactions to re-add to mempool at end of reorg
        for (auto it = block.vtx.rbegin(); it != block.vtx.rend(); ++it) {
            disconnectpool->addTransaction(*it);
        }
        while (disconnectpool->DynamicMemoryUsage() > MAX_DISCONNECTED_TX_POOL_SIZE * 1000) {
            // Drop the earliest entry, and remove its children from the mempool.
            auto it = disconnectpool->queuedTx.get<insertion_order>().begin();
            mempool.removeRecursive(**it, MemPoolRemovalReason::REORG);
            disconnectpool->removeEntry(it);
        }
    }

    m_chain.SetTip(pindexDelete->pprev);

    UpdateTip(pindexDelete->pprev, chainparams);
    // Let wallets know transactions went from 1-confirmed to
    // 0-confirmed or conflicted:
    GetMainSignals().BlockDisconnected(pblock);
    m_disconnectTip = false;
    return true;
}

static int64_t nTimeReadFromDisk = 0;
static int64_t nTimeConnectTotal = 0;
static int64_t nTimeFlush = 0;
static int64_t nTimeChainState = 0;
static int64_t nTimePostConnect = 0;

struct PerBlockConnectTrace {
    CBlockIndex* pindex = nullptr;
    std::shared_ptr<const CBlock> pblock;
    std::shared_ptr<std::vector<CTransactionRef>> conflictedTxs;
    PerBlockConnectTrace() : conflictedTxs(std::make_shared<std::vector<CTransactionRef>>()) {}
};
/**
 * Used to track blocks whose transactions were applied to the UTXO state as a
 * part of a single ActivateBestChainStep call.
 *
 * This class also tracks transactions that are removed from the mempool as
 * conflicts (per block) and can be used to pass all those transactions
 * through SyncTransaction.
 *
 * This class assumes (and asserts) that the conflicted transactions for a given
 * block are added via mempool callbacks prior to the BlockConnected() associated
 * with those transactions. If any transactions are marked conflicted, it is
 * assumed that an associated block will always be added.
 *
 * This class is single-use, once you call GetBlocksConnected() you have to throw
 * it away and make a new one.
 */
class ConnectTrace {
private:
    std::vector<PerBlockConnectTrace> blocksConnected;
    CTxMemPool &pool;
    boost::signals2::scoped_connection m_connNotifyEntryRemoved;

public:
    explicit ConnectTrace(CTxMemPool &_pool) : blocksConnected(1), pool(_pool) {
        m_connNotifyEntryRemoved = pool.NotifyEntryRemoved.connect(std::bind(&ConnectTrace::NotifyEntryRemoved, this, std::placeholders::_1, std::placeholders::_2));
    }

    void BlockConnected(CBlockIndex* pindex, std::shared_ptr<const CBlock> pblock) {
        assert(!blocksConnected.back().pindex);
        assert(pindex);
        assert(pblock);
        blocksConnected.back().pindex = pindex;
        blocksConnected.back().pblock = std::move(pblock);
        blocksConnected.emplace_back();
    }

    std::vector<PerBlockConnectTrace>& GetBlocksConnected() {
        // We always keep one extra block at the end of our list because
        // blocks are added after all the conflicted transactions have
        // been filled in. Thus, the last entry should always be an empty
        // one waiting for the transactions from the next block. We pop
        // the last entry here to make sure the list we return is sane.
        assert(!blocksConnected.back().pindex);
        assert(blocksConnected.back().conflictedTxs->empty());
        blocksConnected.pop_back();
        return blocksConnected;
    }

    void NotifyEntryRemoved(CTransactionRef txRemoved, MemPoolRemovalReason reason) {
        assert(!blocksConnected.back().pindex);
        if (reason == MemPoolRemovalReason::CONFLICT) {
            blocksConnected.back().conflictedTxs->emplace_back(std::move(txRemoved));
        }
    }
};

/**
 * Connect a new block to m_chain. pblock is either nullptr or a pointer to a CBlock
 * corresponding to pindexNew, to bypass loading it again from disk.
 *
 * The block is added to connectTrace if connection succeeds.
 */
bool CChainState::ConnectTip(CValidationState& state, const CChainParams& chainparams, CBlockIndex* pindexNew, const std::shared_ptr<const CBlock>& pblock, ConnectTrace& connectTrace, DisconnectedBlockTransactions &disconnectpool)
{
    assert(pindexNew->pprev == m_chain.Tip());
    // Read block from disk.
    int64_t nTime1 = GetTimeMicros();
    std::shared_ptr<const CBlock> pthisBlock;
    if (!pblock) {
        std::shared_ptr<CBlock> pblockNew = std::make_shared<CBlock>();
        if (!ReadBlockFromDisk(*pblockNew, pindexNew, chainparams.GetConsensus()))
            return AbortNode(state, "Failed to read block");
        pthisBlock = pblockNew;
    } else {
        pthisBlock = pblock;
    }
    const CBlock& blockConnecting = *pthisBlock;
    // Apply the block atomically to the chain state.
    int64_t nTime2 = GetTimeMicros(); nTimeReadFromDisk += nTime2 - nTime1;
    int64_t nTime3;
    LogPrint(BCLog::BENCH, "  - Load block from disk: %.2fms [%.2fs]\n", (nTime2 - nTime1) * MILLI, nTimeReadFromDisk * MICRO);
    {
        CCoinsViewCache view(&CoinsTip());
        CCustomCSView mnview(*pcustomcsview.get());
        std::vector<uint256> rewardedAnchors;
        bool rv = ConnectBlock(blockConnecting, state, pindexNew, view, mnview, chainparams, rewardedAnchors);
        GetMainSignals().BlockChecked(blockConnecting, state);
        if (!rv) {
            if (state.IsInvalid()) {
                InvalidBlockFound(pindexNew, state);
            }
            // no usable history
            if (paccountHistoryDB) {
                paccountHistoryDB->Discard();
            }
            if (pburnHistoryDB) {
                pburnHistoryDB->Discard();
            }
            if (pvaultHistoryDB) {
                pvaultHistoryDB->Discard();
            }
            return error("%s: ConnectBlock %s failed, %s", __func__, pindexNew->GetBlockHash().ToString(), FormatStateMessage(state));
        }
        nTime3 = GetTimeMicros(); nTimeConnectTotal += nTime3 - nTime2;
        LogPrint(BCLog::BENCH, "  - Connect total: %.2fms [%.2fs (%.2fms/blk)]\n", (nTime3 - nTime2) * MILLI, nTimeConnectTotal * MICRO, nTimeConnectTotal * MILLI / nBlocksTotal);
        bool flushed = view.Flush() && mnview.Flush();
        assert(flushed);

        // flush history
        if (paccountHistoryDB) {
            paccountHistoryDB->Flush();
        }
        if (pburnHistoryDB) {
            pburnHistoryDB->Flush();
        }
        if (pvaultHistoryDB) {
            pvaultHistoryDB->Flush();
        }

        // anchor rewards re-voting etc...
        if (!rewardedAnchors.empty()) {
            // we do not clear ALL votes (even they are stale) for the case of rapid tip changing. At least, they'll be deleted after their rewards
            for (auto const & btcTxHash : rewardedAnchors) {
                panchorAwaitingConfirms->EraseAnchor(btcTxHash);
            }
        }
    }
    int64_t nTime4 = GetTimeMicros(); nTimeFlush += nTime4 - nTime3;
    LogPrint(BCLog::BENCH, "  - Flush: %.2fms [%.2fs (%.2fms/blk)]\n", (nTime4 - nTime3) * MILLI, nTimeFlush * MICRO, nTimeFlush * MILLI / nBlocksTotal);
    // Write the chain state to disk, if necessary.
    if (!FlushStateToDisk(chainparams, state, FlushStateMode::IF_NEEDED))
        return false;
    int64_t nTime5 = GetTimeMicros(); nTimeChainState += nTime5 - nTime4;
    LogPrint(BCLog::BENCH, "  - Writing chainstate: %.2fms [%.2fs (%.2fms/blk)]\n", (nTime5 - nTime4) * MILLI, nTimeChainState * MICRO, nTimeChainState * MILLI / nBlocksTotal);
    // Remove conflicting transactions from the mempool.;
    mempool.removeForBlock(blockConnecting.vtx, pindexNew->nHeight);
    disconnectpool.removeForBlock(blockConnecting.vtx);
    // Update m_chain & related variables.
    m_chain.SetTip(pindexNew);
    UpdateTip(pindexNew, chainparams);

    // Update teams every anchoringTeamChange number of blocks
    if (pindexNew->nHeight >= Params().GetConsensus().DakotaHeight &&
            pindexNew->nHeight % Params().GetConsensus().mn.anchoringTeamChange == 0) {
        pcustomcsview->CalcAnchoringTeams(blockConnecting.stakeModifier, pindexNew);

        // Delete old and now invalid anchor confirms
        panchorAwaitingConfirms->Clear();

        // Revote to pay any unrewarded anchor confirms
        if (!IsInitialBlockDownload()) {
            panchorAwaitingConfirms->ReVote();
        }
    }

    int64_t nTime6 = GetTimeMicros(); nTimePostConnect += nTime6 - nTime5; nTimeTotal += nTime6 - nTime1;
    LogPrint(BCLog::BENCH, "  - Connect postprocess: %.2fms [%.2fs (%.2fms/blk)]\n", (nTime6 - nTime5) * MILLI, nTimePostConnect * MICRO, nTimePostConnect * MILLI / nBlocksTotal);
    LogPrint(BCLog::BENCH, "- Connect block: %.2fms [%.2fs (%.2fms/blk)]\n", (nTime6 - nTime1) * MILLI, nTimeTotal * MICRO, nTimeTotal * MILLI / nBlocksTotal);

    connectTrace.BlockConnected(pindexNew, std::move(pthisBlock));
    return true;
}

/**
 * Return the tip of the chain with the most work in it, that isn't
 * known to be invalid (it's however far from certain to be valid).
 */
CBlockIndex* CChainState::FindMostWorkChain() {
    do {
        CBlockIndex *pindexNew = nullptr;

        // Find the best candidate header.
        {
            std::set<CBlockIndex*, CBlockIndexWorkComparator>::reverse_iterator it = setBlockIndexCandidates.rbegin();
            if (it == setBlockIndexCandidates.rend())
                return nullptr;
            pindexNew = *it;
        }

        // Check whether all blocks on the path between the currently active chain and the candidate are valid.
        // Just going until the active chain is an optimization, as we know all blocks in it are valid already.
        CBlockIndex *pindexTest = pindexNew;
        bool fInvalidAncestor = false;
        while (pindexTest && !m_chain.Contains(pindexTest)) {
            assert(pindexTest->HaveTxsDownloaded() || pindexTest->nHeight == 0);

            // Pruned nodes may have entries in setBlockIndexCandidates for
            // which block files have been deleted.  Remove those as candidates
            // for the most work chain if we come across them; we can't switch
            // to a chain unless we have all the non-active-chain parent blocks.
            bool fFailedChain = pindexTest->nStatus & BLOCK_FAILED_MASK;
            bool fMissingData = !(pindexTest->nStatus & BLOCK_HAVE_DATA);
            if (fFailedChain || fMissingData) {
                // Candidate chain is not usable (either invalid or missing data)
                if (fFailedChain && (pindexBestInvalid == nullptr || pindexNew->nChainWork > pindexBestInvalid->nChainWork))
                    pindexBestInvalid = pindexNew;
                CBlockIndex *pindexFailed = pindexNew;
                // Remove the entire chain from the set.
                while (pindexTest != pindexFailed) {
                    if (fFailedChain) {
                        pindexFailed->nStatus |= BLOCK_FAILED_CHILD;
                    } else if (fMissingData) {
                        // If we're missing data, then add back to m_blocks_unlinked,
                        // so that if the block arrives in the future we can try adding
                        // to setBlockIndexCandidates again.
                        m_blockman.m_blocks_unlinked.insert(
                            std::make_pair(pindexFailed->pprev, pindexFailed));
                    }
                    setBlockIndexCandidates.erase(pindexFailed);
                    pindexFailed = pindexFailed->pprev;
                }
                setBlockIndexCandidates.erase(pindexTest);
                fInvalidAncestor = true;
                break;
            }
            pindexTest = pindexTest->pprev;
        }
        if (!fInvalidAncestor)
            return pindexNew;
    } while(true);
}

/** Delete all entries in setBlockIndexCandidates that are worse than the current tip. */
void CChainState::PruneBlockIndexCandidates() {
    // Note that we can't delete the current block itself, as we may need to return to it later in case a
    // reorganization to a better block fails.
    std::set<CBlockIndex*, CBlockIndexWorkComparator>::iterator it = setBlockIndexCandidates.begin();
    while (it != setBlockIndexCandidates.end() && setBlockIndexCandidates.value_comp()(*it, m_chain.Tip())) {
        setBlockIndexCandidates.erase(it++);
    }
    // Either the current tip or a successor of it we're working towards is left in setBlockIndexCandidates.
    assert(!setBlockIndexCandidates.empty());
//    LogPrintf("TRACE PruneBlockIndexCandidates() after: setBlockIndexCandidates: %i\n", setBlockIndexCandidates.size());
}

//! Returns last CBlockIndex* that is a checkpoint
static CBlockIndex* GetLastCheckpoint(const CCheckpointData& data) EXCLUSIVE_LOCKS_REQUIRED(cs_main)
{
    const MapCheckpoints& checkpoints = data.mapCheckpoints;

    for (const MapCheckpoints::value_type& i : reverse_iterate(checkpoints))
    {
        const uint256& hash = i.second;
        CBlockIndex* pindex = LookupBlockIndex(hash);
        if (pindex) {
            return pindex;
        }
    }
    return nullptr;
}

/**
 * Try to make some progress towards making pindexMostWork the active block.
 * pblock is either nullptr or a pointer to a CBlock corresponding to pindexMostWork.
 */
bool CChainState::ActivateBestChainStep(CValidationState& state, const CChainParams& chainparams, CBlockIndex* pindexMostWork, const std::shared_ptr<const CBlock>& pblock, bool& fInvalidFound, ConnectTrace& connectTrace)
{
    AssertLockHeld(cs_main);

    const CBlockIndex *pindexOldTip = m_chain.Tip();
    const CBlockIndex *pindexFork = m_chain.FindFork(pindexMostWork);

    // Disconnect active blocks which are no longer in the best chain.
    bool fBlocksDisconnected = false;
    DisconnectedBlockTransactions disconnectpool;
    auto disconnectBlocksTo = [&](const CBlockIndex *pindex) -> bool {
        while (m_chain.Tip() && m_chain.Tip() != pindex) {
            if (!DisconnectTip(state, chainparams, &disconnectpool)) {
                // This is likely a fatal error, but keep the mempool consistent,
                // just in case. Only remove from the mempool in this case.
                UpdateMempoolForReorg(disconnectpool, false);

                // If we're unable to disconnect a block during normal operation,
                // then that is a failure of our local system -- we should abort
                // rather than stay on a less work chain.
                return AbortNode(state, "Failed to disconnect block; see debug.log for details");
            }
            fBlocksDisconnected = true;

            if (ShutdownRequested())
                break;
        }
        return true;
    };

    if (!disconnectBlocksTo(pindexFork))
        return false;

    // Build list of new blocks to connect.
    std::vector<CBlockIndex*> vpindexToConnect;
    bool fContinue = true;
    int nHeight = pindexFork ? pindexFork->nHeight : -1;
    while (fContinue && nHeight != pindexMostWork->nHeight) {
        // Don't iterate the entire list of potential improvements toward the best tip, as we likely only need
        // a few blocks along the way.
        int nTargetHeight = std::min(nHeight + 32, pindexMostWork->nHeight);
        vpindexToConnect.clear();
        vpindexToConnect.reserve(nTargetHeight - nHeight);
        CBlockIndex *pindexIter = pindexMostWork->GetAncestor(nTargetHeight);
        while (pindexIter && pindexIter->nHeight != nHeight) {
            vpindexToConnect.push_back(pindexIter);
            pindexIter = pindexIter->pprev;
        }
        nHeight = nTargetHeight;

        // Connect new blocks.
        for (CBlockIndex *pindexConnect : reverse_iterate(vpindexToConnect)) {
            state = CValidationState();
            if (!ConnectTip(state, chainparams, pindexConnect, pindexConnect == pindexMostWork ? pblock : std::shared_ptr<const CBlock>(), connectTrace, disconnectpool)) {
                if (state.IsInvalid()) {
                    fContinue = false;
                    if (state.GetRejectReason() == "high-hash"
                    || (pindexConnect == pindexMostWork
                    && pindexConnect->nHeight >= chainparams.GetConsensus().FortCanningParkHeight
                    && state.GetRejectCode() == REJECT_CUSTOMTX)) {
                        UpdateMempoolForReorg(disconnectpool, false);
                        return false;
                    }
                    fInvalidFound = true;
                    InvalidChainFound(vpindexToConnect.front());
                    if (state.GetReason() == ValidationInvalidReason::BLOCK_MUTATED) {
                        // prior EunosHeight we shoutdown node on mutated block
                        if (ShutdownRequested()) {
                            return false;
                        }
                        // now block cannot be part of blockchain either
                        // but it can be produced by outdated/malicious masternode
                        // so we should not shutdown entire network
                        if (auto blockIndex = ChainActive()[vpindexToConnect.front()->nHeight]) {
                            auto checkPoint = GetLastCheckpoint(chainparams.Checkpoints());
                            if (checkPoint && blockIndex->nHeight > checkPoint->nHeight) {
                                disconnectBlocksTo(blockIndex);
                            }
                        }
                    }
                    if (pindexConnect == pindexMostWork
                    && (pindexConnect->nHeight < chainparams.GetConsensus().EunosHeight
                    || state.GetRejectCode() == REJECT_CUSTOMTX)) {
                        // NOTE: Invalidate blocks back to last checkpoint
                        auto &checkpoints = chainparams.Checkpoints().mapCheckpoints;
                        //calculate the latest suitable checkpoint block height
                        auto checkpointIt = checkpoints.lower_bound(pindexConnect->nHeight);
                        auto fallbackCheckpointBlockHeight = (checkpointIt != checkpoints.begin()) ? (--checkpointIt)->first : 0;

                        CBlockIndex *blockIndex = nullptr;
                        //check spv and anchors are available and try it first
                        if (spv::pspv && panchors) {
                            auto fallbackAnchor = panchors->GetLatestAnchorUpToDeFiHeight(pindexConnect->nHeight);
                            if (fallbackAnchor && (fallbackAnchor->anchor.height > static_cast<THeight>(fallbackCheckpointBlockHeight))) {
                                blockIndex = LookupBlockIndex(fallbackAnchor->anchor.blockHash);
                            }
                        }
                        if (!blockIndex && fallbackCheckpointBlockHeight > 0) {// it doesn't makes sense backward to genesis
                            blockIndex = LookupBlockIndex(checkpointIt->second);
                        }
                        //fallback
                        if (blockIndex) {
                            if (!disconnectBlocksTo(blockIndex))
                                return false;
                        }
                    }
                    break;
                } else {
                    // A system error occurred (disk space, database error, ...).
                    // Make the mempool consistent with the current tip, just in case
                    // any observers try to use it before shutdown.
                    UpdateMempoolForReorg(disconnectpool, false);
                    return false;
                }
            } else {
                PruneBlockIndexCandidates();
                if (!pindexOldTip || m_chain.Tip()->nChainWork > pindexOldTip->nChainWork) {
                    // We're in a better position than we were. Return temporarily to release the lock.
                    fContinue = false;
                    break;
                }
            }
        }
    }

    if (fBlocksDisconnected) {
        // If any blocks were disconnected, disconnectpool may be non empty.  Add
        // any disconnected transactions back to the mempool.
        UpdateMempoolForReorg(disconnectpool, true);
    }
    mempool.xcheck(&CoinsTip(), pcustomcsview.get(), chainparams);

    // Callbacks/notifications for a new best chain.
    if (fInvalidFound)
        CheckForkWarningConditionsOnNewFork(vpindexToConnect.back());
    else
        CheckForkWarningConditions();

    return true;
}

static bool NotifyHeaderTip() LOCKS_EXCLUDED(cs_main) {
    bool fNotify = false;
    bool fInitialBlockDownload = false;
    static CBlockIndex* pindexHeaderOld = nullptr;
    CBlockIndex* pindexHeader = nullptr;
    {
        LOCK(cs_main);
        pindexHeader = pindexBestHeader;

        if (pindexHeader != pindexHeaderOld) {
            fNotify = true;
            fInitialBlockDownload = ::ChainstateActive().IsInitialBlockDownload();
            pindexHeaderOld = pindexHeader;
        }
    }
    // Send block tip changed notifications without cs_main
    if (fNotify) {
        uiInterface.NotifyHeaderTip(fInitialBlockDownload, pindexHeader);
    }
    return fNotify;
}

static void LimitValidationInterfaceQueue() LOCKS_EXCLUDED(cs_main) {
    AssertLockNotHeld(cs_main);

    if (GetMainSignals().CallbacksPending() > 10) {
        SyncWithValidationInterfaceQueue();
    }
}

/**
 * Make the best chain active, in multiple steps. The result is either failure
 * or an activated best chain. pblock is either nullptr or a pointer to a block
 * that is already loaded (to avoid loading it again from disk).
 *
 * ActivateBestChain is split into steps (see ActivateBestChainStep) so that
 * we avoid holding cs_main for an extended period of time; the length of this
 * call may be quite long during reindexing or a substantial reorg.
 */
bool CChainState::ActivateBestChain(CValidationState &state, const CChainParams& chainparams, std::shared_ptr<const CBlock> pblock) {
    // Note that while we're often called here from ProcessNewBlock, this is
    // far from a guarantee. Things in the P2P/RPC will often end up calling
    // us in the middle of ProcessNewBlock - do not assume pblock is set
    // sanely for performance or correctness!
    AssertLockNotHeld(cs_main);

    // ABC maintains a fair degree of expensive-to-calculate internal state
    // because this function periodically releases cs_main so that it does not lock up other threads for too long
    // during large connects - and to allow for e.g. the callback queue to drain
    // we use m_cs_chainstate to enforce mutual exclusion so that only one caller may execute this function at a time
    LOCK(m_cs_chainstate);

    CBlockIndex *pindexMostWork = nullptr;
    CBlockIndex *pindexNewTip = nullptr;
    int nStopAtHeight = gArgs.GetArg("-stopatheight", DEFAULT_STOPATHEIGHT);
    do {
        // Block until the validation queue drains. This should largely
        // never happen in normal operation, however may happen during
        // reindex, causing memory blowup if we run too far ahead.
        // Note that if a validationinterface callback ends up calling
        // ActivateBestChain this may lead to a deadlock! We should
        // probably have a DEBUG_LOCKORDER test for this in the future.
        LimitValidationInterfaceQueue();
        {
            LOCK2(cs_main, ::mempool.cs); // Lock transaction pool for at least as long as it takes for connectTrace to be consumed
            CBlockIndex* starting_tip = m_chain.Tip();
            bool blocks_connected = false;
            do {
                // We absolutely may not unlock cs_main until we've made forward progress
                // (with the exception of shutdown due to hardware issues, low disk space, etc).
                ConnectTrace connectTrace(mempool); // Destructed before cs_main is unlocked

                if (pindexMostWork == nullptr) {
                    pindexMostWork = FindMostWorkChain();
                }

                // Whether we have anything to do at all.
                if (pindexMostWork == nullptr || pindexMostWork == m_chain.Tip()) {
                    break;
                }

                bool fInvalidFound = false;
                std::shared_ptr<const CBlock> nullBlockPtr;
                if (!ActivateBestChainStep(state, chainparams, pindexMostWork, pblock && pblock->GetHash() == pindexMostWork->GetBlockHash() ? pblock : nullBlockPtr, fInvalidFound, connectTrace))
                    return false;
                blocks_connected = true;

                if (fInvalidFound) {
                    // Wipe cache, we may need another branch now.
                    pindexMostWork = nullptr;
                }

                pindexNewTip = m_chain.Tip();

                for (const PerBlockConnectTrace& trace : connectTrace.GetBlocksConnected()) {
                    assert(trace.pblock && trace.pindex);
                    GetMainSignals().BlockConnected(trace.pblock, trace.pindex, trace.conflictedTxs);
                }
            } while (!m_chain.Tip() || (starting_tip && CBlockIndexWorkComparator()(m_chain.Tip(), starting_tip)));
            if (!blocks_connected) return true;

            const CBlockIndex* pindexFork = m_chain.FindFork(starting_tip);
            bool fInitialDownload = IsInitialBlockDownload();

            // Notify external listeners about the new tip.
            // Enqueue while holding cs_main to ensure that UpdatedBlockTip is called in the order in which blocks are connected
            if (pindexFork != pindexNewTip) {
                // Notify ValidationInterface subscribers
                GetMainSignals().UpdatedBlockTip(pindexNewTip, pindexFork, fInitialDownload);

                // Always notify the UI if a new block tip was connected
                uiInterface.NotifyBlockTip(fInitialDownload, pindexNewTip);
            }
        }
        // When we reach this point, we switched to a new tip (stored in pindexNewTip).

        if (nStopAtHeight && pindexNewTip && pindexNewTip->nHeight >= nStopAtHeight) StartShutdown();

        // We check shutdown only after giving ActivateBestChainStep a chance to run once so that we
        // never shutdown before connecting the genesis block during LoadChainTip(). Previously this
        // caused an assert() failure during shutdown in such cases as the UTXO DB flushing checks
        // that the best block hash is non-null.
        if (ShutdownRequested())
            break;
    } while (pindexNewTip != pindexMostWork);
    CheckBlockIndex(chainparams.GetConsensus());

    // Write changes periodically to disk, after relay.
    if (!FlushStateToDisk(chainparams, state, FlushStateMode::PERIODIC)) {
        return false;
    }

    return true;
}

bool ActivateBestChain(CValidationState &state, const CChainParams& chainparams, std::shared_ptr<const CBlock> pblock) {
    return ::ChainstateActive().ActivateBestChain(state, chainparams, std::move(pblock));
}

bool CChainState::PreciousBlock(CValidationState& state, const CChainParams& params, CBlockIndex *pindex)
{
    {
        LOCK(cs_main);
        if (pindex->nChainWork < m_chain.Tip()->nChainWork) {
            // Nothing to do, this block is not at the tip.
            return true;
        }
        if (m_chain.Tip()->nChainWork > nLastPreciousChainwork) {
            // The chain has been extended since the last call, reset the counter.
            nBlockReverseSequenceId = -1;
        }
        nLastPreciousChainwork = m_chain.Tip()->nChainWork;
        setBlockIndexCandidates.erase(pindex);
        pindex->nSequenceId = nBlockReverseSequenceId;
        if (nBlockReverseSequenceId > std::numeric_limits<int32_t>::min()) {
            // We can't keep reducing the counter if somebody really wants to
            // call preciousblock 2**31-1 times on the same set of tips...
            nBlockReverseSequenceId--;
        }
        if (pindex->IsValid(BLOCK_VALID_TRANSACTIONS) && pindex->HaveTxsDownloaded()) {
            setBlockIndexCandidates.insert(pindex);
            PruneBlockIndexCandidates();
        }
    }

    return ActivateBestChain(state, params, std::shared_ptr<const CBlock>());
}
bool PreciousBlock(CValidationState& state, const CChainParams& params, CBlockIndex *pindex) {
    return ::ChainstateActive().PreciousBlock(state, params, pindex);
}

bool CChainState::InvalidateBlock(CValidationState& state, const CChainParams& chainparams, CBlockIndex *pindex)
{
    CBlockIndex* to_mark_failed = pindex;
    bool pindex_was_in_chain = false;
    int disconnected = 0;

    // We do not allow ActivateBestChain() to run while InvalidateBlock() is
    // running, as that could cause the tip to change while we disconnect
    // blocks.
    LOCK(m_cs_chainstate);

    // We'll be acquiring and releasing cs_main below, to allow the validation
    // callbacks to run. However, we should keep the block index in a
    // consistent state as we disconnect blocks -- in particular we need to
    // add equal-work blocks to setBlockIndexCandidates as we disconnect.
    // To avoid walking the block index repeatedly in search of candidates,
    // build a map once so that we can look up candidate blocks by chain
    // work as we go.
    std::multimap<const arith_uint256, CBlockIndex *> candidate_blocks_by_work;

    {
        LOCK(cs_main);
        CBlockIndex* pcheckpoint = GetLastCheckpoint(chainparams.Checkpoints());
        if (pcheckpoint && pindex->nHeight <= pcheckpoint->nHeight)
            return state.Invalid(ValidationInvalidReason::BLOCK_CHECKPOINT, error("Cannot invalidate block prior last checkpoint height %d", pcheckpoint->nHeight), REJECT_CHECKPOINT, "");

        for (const auto& entry : m_blockman.m_block_index) {
            CBlockIndex *candidate = entry.second;
            // We don't need to put anything in our active chain into the
            // multimap, because those candidates will be found and considered
            // as we disconnect.
            // Instead, consider only non-active-chain blocks that have at
            // least as much work as where we expect the new tip to end up.
            if (!m_chain.Contains(candidate) &&
                    !CBlockIndexWorkComparator()(candidate, pindex->pprev) &&
                    candidate->IsValid(BLOCK_VALID_TRANSACTIONS) &&
                    candidate->HaveTxsDownloaded()) {
                candidate_blocks_by_work.insert(std::make_pair(candidate->nChainWork, candidate));
            }
        }
    }

    // Disconnect (descendants of) pindex, and mark them invalid.
    while (true) {
        if (ShutdownRequested()) break;

        // Make sure the queue of validation callbacks doesn't grow unboundedly.
        LimitValidationInterfaceQueue();

        LOCK2(cs_main, ::mempool.cs); // Lock for as long as disconnectpool is in scope to make sure UpdateMempoolForReorg is called after DisconnectTip without unlocking in between
        if (!m_chain.Contains(pindex)) break;
        pindex_was_in_chain = true;
        CBlockIndex *invalid_walk_tip = m_chain.Tip();

        // ActivateBestChain considers blocks already in m_chain
        // unconditionally valid already, so force disconnect away from it.
        DisconnectedBlockTransactions disconnectpool;
        bool ret = DisconnectTip(state, chainparams, &disconnectpool);
        // DisconnectTip will add transactions to disconnectpool.
        // Adjust the mempool to be consistent with the new tip, adding
        // transactions back to the mempool if disconnecting was successful,
        // and we're not doing a very deep invalidation (in which case
        // keeping the mempool up to date is probably futile anyway).
        UpdateMempoolForReorg(disconnectpool, /* fAddToMempool = */ (++disconnected <= 10) && ret);
        if (!ret) return false;
        assert(invalid_walk_tip->pprev == m_chain.Tip());

        // We immediately mark the disconnected blocks as invalid.
        // This prevents a case where pruned nodes may fail to invalidateblock
        // and be left unable to start as they have no tip candidates (as there
        // are no blocks that meet the "have data and are not invalid per
        // nStatus" criteria for inclusion in setBlockIndexCandidates).
        invalid_walk_tip->nStatus |= BLOCK_FAILED_VALID;
        setDirtyBlockIndex.insert(invalid_walk_tip);
        setBlockIndexCandidates.erase(invalid_walk_tip);
        setBlockIndexCandidates.insert(invalid_walk_tip->pprev);
        if (invalid_walk_tip->pprev == to_mark_failed && (to_mark_failed->nStatus & BLOCK_FAILED_VALID)) {
            // We only want to mark the last disconnected block as BLOCK_FAILED_VALID; its children
            // need to be BLOCK_FAILED_CHILD instead.
            to_mark_failed->nStatus = (to_mark_failed->nStatus ^ BLOCK_FAILED_VALID) | BLOCK_FAILED_CHILD;
            setDirtyBlockIndex.insert(to_mark_failed);
        }

        // Add any equal or more work headers to setBlockIndexCandidates
        auto candidate_it = candidate_blocks_by_work.lower_bound(invalid_walk_tip->pprev->nChainWork);
        while (candidate_it != candidate_blocks_by_work.end()) {
            if (!CBlockIndexWorkComparator()(candidate_it->second, invalid_walk_tip->pprev)) {
                setBlockIndexCandidates.insert(candidate_it->second);
                candidate_it = candidate_blocks_by_work.erase(candidate_it);
            } else {
                ++candidate_it;
            }
        }

        // Track the last disconnected block, so we can correct its BLOCK_FAILED_CHILD status in future
        // iterations, or, if it's the last one, call InvalidChainFound on it.
        to_mark_failed = invalid_walk_tip;
    }

    {
        LOCK(cs_main);
        if (m_chain.Contains(to_mark_failed)) {
            // If the to-be-marked invalid block is in the active chain, something is interfering and we can't proceed.
            return false;
        }

        // Mark pindex (or the last disconnected block) as invalid, even when it never was in the main chain
        to_mark_failed->nStatus |= BLOCK_FAILED_VALID;
        setDirtyBlockIndex.insert(to_mark_failed);
        setBlockIndexCandidates.erase(to_mark_failed);
        m_blockman.m_failed_blocks.insert(to_mark_failed);

        // The resulting new best tip may not be in setBlockIndexCandidates anymore, so
        // add it again.
        BlockMap::iterator it = m_blockman.m_block_index.begin();
        while (it != m_blockman.m_block_index.end()) {
            if (it->second->IsValid(BLOCK_VALID_TRANSACTIONS) && it->second->HaveTxsDownloaded() && !setBlockIndexCandidates.value_comp()(it->second, m_chain.Tip())) {
                setBlockIndexCandidates.insert(it->second);
            }
            it++;
        }

        InvalidChainFound(to_mark_failed);
    }

    // Only notify about a new block tip if the active chain was modified.
    if (pindex_was_in_chain) {
        uiInterface.NotifyBlockTip(IsInitialBlockDownload(), to_mark_failed->pprev);
    }
    return true;
}

bool InvalidateBlock(CValidationState& state, const CChainParams& chainparams, CBlockIndex *pindex) {
    return ::ChainstateActive().InvalidateBlock(state, chainparams, pindex);
}

void CChainState::ResetBlockFailureFlags(CBlockIndex *pindex) {
    AssertLockHeld(cs_main);

    int nHeight = pindex->nHeight;

    // Remove the invalidity flag from this block and all its descendants.
    BlockMap::iterator it = m_blockman.m_block_index.begin();
    while (it != m_blockman.m_block_index.end()) {
        if (!it->second->IsValid() && it->second->GetAncestor(nHeight) == pindex) {
            it->second->nStatus &= ~BLOCK_FAILED_MASK;
            setDirtyBlockIndex.insert(it->second);
            if (it->second->IsValid(BLOCK_VALID_TRANSACTIONS) && it->second->HaveTxsDownloaded() && setBlockIndexCandidates.value_comp()(m_chain.Tip(), it->second)) {
                setBlockIndexCandidates.insert(it->second);
            }
            if (it->second == pindexBestInvalid) {
                // Reset invalid block marker if it was pointing to one of those.
                pindexBestInvalid = nullptr;
            }
            m_blockman.m_failed_blocks.erase(it->second);
        }
        it++;
    }

    // Remove the invalidity flag from all ancestors too.
    while (pindex != nullptr) {
        if (pindex->nStatus & BLOCK_FAILED_MASK) {
            pindex->nStatus &= ~BLOCK_FAILED_MASK;
            setDirtyBlockIndex.insert(pindex);
            m_blockman.m_failed_blocks.erase(pindex);
        }
        pindex = pindex->pprev;
    }
}

void ResetBlockFailureFlags(CBlockIndex *pindex) {
    return ::ChainstateActive().ResetBlockFailureFlags(pindex);
}

CBlockIndex* BlockManager::AddToBlockIndex(const CBlockHeader& block)
{
    AssertLockHeld(cs_main);

    // Check for duplicate
    uint256 hash = block.GetHash();
    BlockMap::iterator it = m_block_index.find(hash);
    if (it != m_block_index.end())
        return it->second;

    // Construct new block index object
    CBlockIndex* pindexNew = new CBlockIndex(block);
    // We assign the sequence id to blocks only when the full data is available,
    // to avoid miners withholding blocks but broadcasting headers, to get a
    // competitive advantage.
    pindexNew->nSequenceId = 0;
    BlockMap::iterator mi = m_block_index.insert(std::make_pair(hash, pindexNew)).first;
    pindexNew->phashBlock = &((*mi).first);
    BlockMap::iterator miPrev = m_block_index.find(block.hashPrevBlock);
    if (miPrev != m_block_index.end())
    {
        pindexNew->pprev = (*miPrev).second;
        pindexNew->nHeight = pindexNew->pprev->nHeight + 1;
        pindexNew->BuildSkip();
    }
    pindexNew->nTimeMax = (pindexNew->pprev ? std::max(pindexNew->pprev->nTimeMax, pindexNew->nTime) : pindexNew->nTime);
    pindexNew->nChainWork = (pindexNew->pprev ? pindexNew->pprev->nChainWork : 0) + GetBlockProof(*pindexNew);
    pindexNew->RaiseValidity(BLOCK_VALID_TREE);
    if (pindexBestHeader == nullptr || pindexBestHeader->nChainWork < pindexNew->nChainWork)
        pindexBestHeader = pindexNew;

    setDirtyBlockIndex.insert(pindexNew);

    return pindexNew;
}

/** Mark a block as having its data received and checked (up to BLOCK_VALID_TRANSACTIONS). */
void CChainState::ReceivedBlockTransactions(const CBlock& block, CBlockIndex* pindexNew, const FlatFilePos& pos, const Consensus::Params& consensusParams)
{
    pindexNew->nTx = block.vtx.size();
    pindexNew->nChainTx = 0;
    pindexNew->nFile = pos.nFile;
    pindexNew->nDataPos = pos.nPos;
    pindexNew->nUndoPos = 0;
    pindexNew->nStatus |= BLOCK_HAVE_DATA;
    if (IsWitnessEnabled(pindexNew->pprev, consensusParams)) {
        pindexNew->nStatus |= BLOCK_OPT_WITNESS;
    }
    pindexNew->RaiseValidity(BLOCK_VALID_TRANSACTIONS);
    setDirtyBlockIndex.insert(pindexNew);

    if (pindexNew->pprev == nullptr || pindexNew->pprev->HaveTxsDownloaded()) {
        // If pindexNew is the genesis block or all parents are BLOCK_VALID_TRANSACTIONS.
        std::deque<CBlockIndex*> queue;
        queue.push_back(pindexNew);

        // Recursively process any descendant blocks that now may be eligible to be connected.
        while (!queue.empty()) {
            CBlockIndex *pindex = queue.front();
            queue.pop_front();
            pindex->nChainTx = (pindex->pprev ? pindex->pprev->nChainTx : 0) + pindex->nTx;
            {
                LOCK(cs_nBlockSequenceId);
                pindex->nSequenceId = nBlockSequenceId++;
            }
            if (m_chain.Tip() == nullptr || !setBlockIndexCandidates.value_comp()(pindex, m_chain.Tip())) {
                setBlockIndexCandidates.insert(pindex);
//                LogPrintf("TRACE ReceivedBlockTransactions() after: setBlockIndexCandidates: %i\n", setBlockIndexCandidates.size());
            }
            std::pair<std::multimap<CBlockIndex*, CBlockIndex*>::iterator, std::multimap<CBlockIndex*, CBlockIndex*>::iterator> range = m_blockman.m_blocks_unlinked.equal_range(pindex);
            while (range.first != range.second) {
                std::multimap<CBlockIndex*, CBlockIndex*>::iterator it = range.first;
                queue.push_back(it->second);
                range.first++;
                m_blockman.m_blocks_unlinked.erase(it);
            }
        }
    } else {
        if (pindexNew->pprev && pindexNew->pprev->IsValid(BLOCK_VALID_TREE)) {
            m_blockman.m_blocks_unlinked.insert(std::make_pair(pindexNew->pprev, pindexNew));
        }
    }
}

static bool FindBlockPos(FlatFilePos &pos, unsigned int nAddSize, unsigned int nHeight, uint64_t nTime, bool fKnown = false)
{
    LOCK(cs_LastBlockFile);

    unsigned int nFile = fKnown ? pos.nFile : nLastBlockFile;
    if (vinfoBlockFile.size() <= nFile) {
        vinfoBlockFile.resize(nFile + 1);
    }

    if (!fKnown) {
        while (vinfoBlockFile[nFile].nSize + nAddSize >= MAX_BLOCKFILE_SIZE) {
            nFile++;
            if (vinfoBlockFile.size() <= nFile) {
                vinfoBlockFile.resize(nFile + 1);
            }
        }
        pos.nFile = nFile;
        pos.nPos = vinfoBlockFile[nFile].nSize;
    }

    if ((int)nFile != nLastBlockFile) {
        if (!fKnown) {
            LogPrintf("Leaving block file %i: %s\n", nLastBlockFile, vinfoBlockFile[nLastBlockFile].ToString());
        }
        FlushBlockFile(!fKnown);
        nLastBlockFile = nFile;
    }

    vinfoBlockFile[nFile].AddBlock(nHeight, nTime);
    if (fKnown)
        vinfoBlockFile[nFile].nSize = std::max(pos.nPos + nAddSize, vinfoBlockFile[nFile].nSize);
    else
        vinfoBlockFile[nFile].nSize += nAddSize;

    if (!fKnown) {
        bool out_of_space;
        size_t bytes_allocated = BlockFileSeq().Allocate(pos, nAddSize, out_of_space);
        if (out_of_space) {
            return AbortNode("Disk space is too low!", _("Error: Disk space is too low!").translated, CClientUIInterface::MSG_NOPREFIX);
        }
        if (bytes_allocated != 0 && fPruneMode) {
            fCheckForPruning = true;
        }
    }

    setDirtyFileInfo.insert(nFile);
    return true;
}

static bool FindUndoPos(CValidationState &state, int nFile, FlatFilePos &pos, unsigned int nAddSize)
{
    pos.nFile = nFile;

    LOCK(cs_LastBlockFile);

    pos.nPos = vinfoBlockFile[nFile].nUndoSize;
    vinfoBlockFile[nFile].nUndoSize += nAddSize;
    setDirtyFileInfo.insert(nFile);

    bool out_of_space;
    size_t bytes_allocated = UndoFileSeq().Allocate(pos, nAddSize, out_of_space);
    if (out_of_space) {
        return AbortNode(state, "Disk space is too low!", _("Error: Disk space is too low!").translated, CClientUIInterface::MSG_NOPREFIX);
    }
    if (bytes_allocated != 0 && fPruneMode) {
        fCheckForPruning = true;
    }

    return true;
}

bool CheckBlock(const CBlock& block, CValidationState& state, const Consensus::Params& consensusParams, CheckContextState& ctxState, bool fCheckPOS, const int height, bool fCheckMerkleRoot)
{
    // These are checks that are independent of context.

    if (block.fChecked)
        return true;

    // Check that the header is valid (particularly PoW).  This is mostly
    // redundant with the call in AcceptBlockHeader.
    if (!fIsFakeNet && fCheckPOS && !pos::ContextualCheckProofOfStake(block, consensusParams, pcustomcsview.get(), ctxState, height))
        return state.Invalid(ValidationInvalidReason::BLOCK_INVALID_HEADER, false, REJECT_INVALID, "high-hash", "proof of stake failed");

    // Check the merkle root.
    // block merkle root is delayed to ConnectBlock to ensure account changes
    if (fCheckMerkleRoot && (height < consensusParams.EunosHeight
    || height >= consensusParams.EunosKampungHeight)) {
        bool mutated;
        uint256 hashMerkleRoot2 = BlockMerkleRoot(block, &mutated);
        if (block.hashMerkleRoot != hashMerkleRoot2)
            return state.Invalid(ValidationInvalidReason::BLOCK_MUTATED, false, REJECT_INVALID, "bad-txnmrklroot", "hashMerkleRoot mismatch");

        // Check for merkle tree malleability (CVE-2012-2459): repeating sequences
        // of transactions in a block without affecting the merkle root of a block,
        // while still invalidating it.
        if (mutated)
            return state.Invalid(ValidationInvalidReason::BLOCK_MUTATED, false, REJECT_INVALID, "bad-txns-duplicate", "duplicate transaction");
    }

    // All potential-corruption validation must be done before we do any
    // transaction validation, as otherwise we may mark the header as invalid
    // because we receive the wrong transactions for it.
    // Note that witness malleability is checked in ContextualCheckBlock, so no
    // checks that use witness data may be performed here.

    // Size limits
    if (block.vtx.empty() || block.vtx.size() * WITNESS_SCALE_FACTOR > MAX_BLOCK_WEIGHT || ::GetSerializeSize(block, PROTOCOL_VERSION | SERIALIZE_TRANSACTION_NO_WITNESS) * WITNESS_SCALE_FACTOR > MAX_BLOCK_WEIGHT)
        return state.Invalid(ValidationInvalidReason::CONSENSUS, false, REJECT_INVALID, "bad-blk-length", "size limits failed");

    // First transaction must be coinbase, the rest must not be
    if (block.vtx.empty() || !block.vtx[0]->IsCoinBase())
        return state.Invalid(ValidationInvalidReason::CONSENSUS, false, REJECT_INVALID, "bad-cb-missing", "first tx is not coinbase");

    // skip this validation if it is Genesis (due to mn creation txs)
    if (block.GetHash() != consensusParams.hashGenesisBlock) {
        TBytes dummy;
        uint8_t hashForks{HasForks::None};
        hashForks |= height >= consensusParams.FortCanningHeight ? HasForks::FortCanning : HasForks::None;
        hashForks |= height >= consensusParams.GreatWorldHeight ? HasForks::GreatWorld : HasForks::None;
        for (unsigned int i = 1; i < block.vtx.size(); i++) {
            if (block.vtx[i]->IsCoinBase() &&
                !IsAnchorRewardTx(*block.vtx[i], dummy, height >= consensusParams.FortCanningHeight) &&
                !IsAnchorRewardTxPlus(*block.vtx[i], dummy, hashForks) &&
                !IsTokenSplitTx(*block.vtx[i], dummy, height >= consensusParams.FortCanningCrunchHeight))
                return state.Invalid(ValidationInvalidReason::CONSENSUS, false, REJECT_INVALID, "bad-cb-multiple", "more than one coinbase");
        }
    }

    // Check transactions
    // skip this validation if it is Genesis (due to mn creation txs)
    if (block.GetHash() != consensusParams.hashGenesisBlock) {
        for (const auto& tx : block.vtx)
            if (!CheckTransaction(*tx, state, true))
                return state.Invalid(state.GetReason(), false, state.GetRejectCode(), state.GetRejectReason(),
                                     strprintf("Transaction check failed (tx hash %s) %s", tx->GetHash().ToString(), state.GetDebugMessage()));
    }

    if (!fIsFakeNet && fCheckPOS && height >= consensusParams.FortCanningHeight) {
        CKeyID minter;
        // this is safe cause pos::ContextualCheckProofOfStake checked
        block.ExtractMinterKey(minter);
        auto nodeId = pcustomcsview->GetMasternodeIdByOperator(minter);
        auto node = pcustomcsview->GetMasternode(*nodeId);
        if (node->rewardAddressType != 0) {
            CScript rewardScriptPubKey = GetScriptForDestination(node->rewardAddressType == PKHashType ?
                CTxDestination(PKHash(node->rewardAddress)) :
                CTxDestination(WitnessV0KeyHash(node->rewardAddress))
            );
            if (block.vtx[0]->vout[0].scriptPubKey != rewardScriptPubKey) {
                return state.Invalid(ValidationInvalidReason::BLOCK_INVALID_HEADER, false, REJECT_INVALID, "bad-rewardaddress", "proof of stake failed");
            }
        }
    }

    unsigned int nSigOps = 0;
    for (const auto& tx : block.vtx)
    {
        nSigOps += GetLegacySigOpCount(*tx);
    }
    if (nSigOps * WITNESS_SCALE_FACTOR > MAX_BLOCK_SIGOPS_COST)
        return state.Invalid(ValidationInvalidReason::CONSENSUS, false, REJECT_INVALID, "bad-blk-sigops", "out-of-bounds SigOpCount");

    if (fCheckPOS && fCheckMerkleRoot)
        block.fChecked = true;

    return true;
}

bool IsWitnessEnabled(const CBlockIndex* pindexPrev, const Consensus::Params& params)
{
    int height = pindexPrev == nullptr ? 0 : pindexPrev->nHeight + 1;
    return (height >= params.SegwitHeight);
}

// Compute at which vout of the block's coinbase transaction the witness
// commitment occurs, or -1 if not found.
static int GetWitnessCommitmentIndex(const CBlock& block)
{
    int commitpos = -1;
    if (!block.vtx.empty()) {
        for (size_t o = 0; o < block.vtx[0]->vout.size(); o++) {
            if (block.vtx[0]->vout[o].scriptPubKey.size() >= 38 && block.vtx[0]->vout[o].scriptPubKey[0] == OP_RETURN && block.vtx[0]->vout[o].scriptPubKey[1] == 0x24 && block.vtx[0]->vout[o].scriptPubKey[2] == 0xaa && block.vtx[0]->vout[o].scriptPubKey[3] == 0x21 && block.vtx[0]->vout[o].scriptPubKey[4] == 0xa9 && block.vtx[0]->vout[o].scriptPubKey[5] == 0xed) {
                commitpos = o;
            }
        }
    }
    return commitpos;
}

void UpdateUncommittedBlockStructures(CBlock& block, const CBlockIndex* pindexPrev, const Consensus::Params& consensusParams)
{
    int commitpos = GetWitnessCommitmentIndex(block);
    static const std::vector<unsigned char> nonce(32, 0x00);
    if (commitpos != -1 && IsWitnessEnabled(pindexPrev, consensusParams) && !block.vtx[0]->HasWitness()) {
        CMutableTransaction tx(*block.vtx[0]);
        tx.vin[0].scriptWitness.stack.resize(1);
        tx.vin[0].scriptWitness.stack[0] = nonce;
        block.vtx[0] = MakeTransactionRef(std::move(tx));
    }
}

std::vector<unsigned char> GenerateCoinbaseCommitment(CBlock& block, const CBlockIndex* pindexPrev, const Consensus::Params& consensusParams)
{
    std::vector<unsigned char> commitment;
    int commitpos = GetWitnessCommitmentIndex(block);
    std::vector<unsigned char> ret(32, 0x00);
    if (consensusParams.SegwitHeight != std::numeric_limits<int>::max()) {
        if (commitpos == -1) {
            uint256 witnessroot = BlockWitnessMerkleRoot(block, nullptr);
            CHash256().Write(witnessroot.begin(), 32).Write(ret.data(), 32).Finalize(witnessroot.begin());
            CTxOut out;
            out.nValue = 0;
            out.scriptPubKey.resize(38);
            out.scriptPubKey[0] = OP_RETURN;
            out.scriptPubKey[1] = 0x24;
            out.scriptPubKey[2] = 0xaa;
            out.scriptPubKey[3] = 0x21;
            out.scriptPubKey[4] = 0xa9;
            out.scriptPubKey[5] = 0xed;
            memcpy(&out.scriptPubKey[6], witnessroot.begin(), 32);
            commitment = std::vector<unsigned char>(out.scriptPubKey.begin(), out.scriptPubKey.end());
            CMutableTransaction tx(*block.vtx[0]);
            tx.vout.push_back(out);
            block.vtx[0] = MakeTransactionRef(std::move(tx));
        }
    }
    UpdateUncommittedBlockStructures(block, pindexPrev, consensusParams);
    return commitment;
}

/** Context-dependent validity checks.
 *  By "context", we mean only the previous block headers, but not the UTXO
 *  set; UTXO-related validity checks are done in ConnectBlock ().
 *  NOTE: This function is not currently invoked by ConnectBlock (), so we
 *  should consider upgrade issues if we change which consensus rules are
 *  enforced in this function (eg by adding a new consensus rule). See comment
 *  in ConnectBlock ().
 *  Note that -reindex-chainstate skips the validation that happens here!
 */
static bool ContextualCheckBlockHeader(const CBlockHeader& block, CValidationState& state, const CChainParams& params, const CBlockIndex* pindexPrev, int64_t nAdjustedTime) EXCLUSIVE_LOCKS_REQUIRED(cs_main)
{
    assert(pindexPrev != nullptr);
    const int nHeight = pindexPrev->nHeight + 1;

    if (nHeight >= params.GetConsensus().FortCanningMuseumHeight && static_cast<uint64_t>(nHeight) != block.deprecatedHeight) {
        return state.Invalid(ValidationInvalidReason::BLOCK_INVALID_HEADER, false, REJECT_INVALID, "incorrect-height", "incorrect height set in block header");
    }

    // Check proof of work
    const Consensus::Params& consensusParams = params.GetConsensus();
    if (block.nBits != pos::GetNextWorkRequired(pindexPrev, block.nTime, consensusParams))
        return state.Invalid(ValidationInvalidReason::BLOCK_INVALID_HEADER, false, REJECT_INVALID, "bad-diffbits", "incorrect proof of work");

    // Check against checkpoints
    // Don't accept any forks from the main chain prior to last checkpoint.
    // GetLastCheckpoint finds the last checkpoint in MapCheckpoints that's in our
    // g_blockman.m_block_index.
    CBlockIndex* pcheckpoint = GetLastCheckpoint(params.Checkpoints());
    if (pcheckpoint && nHeight <= pcheckpoint->nHeight)
        return state.Invalid(ValidationInvalidReason::BLOCK_CHECKPOINT, error("%s: forked chain older than last checkpoint (height %d)", __func__, nHeight), REJECT_CHECKPOINT, "bad-fork-prior-to-checkpoint");

    // Check timestamp against prev
    if (block.GetBlockTime() <= pindexPrev->GetMedianTimePast())
        return state.Invalid(ValidationInvalidReason::BLOCK_INVALID_HEADER, false, REJECT_INVALID, "time-too-old", strprintf("block's timestamp is too early. Block time: %d Min time: %d", block.GetBlockTime(), pindexPrev->GetMedianTimePast()));

    // Check timestamp
    if (Params().NetworkIDString() != CBaseChainParams::REGTEST && nHeight >= consensusParams.EunosPayaHeight) {
        if (block.GetBlockTime() > GetTime() + MAX_FUTURE_BLOCK_TIME_EUNOSPAYA)
            return state.Invalid(ValidationInvalidReason::BLOCK_TIME_FUTURE, false, REJECT_INVALID, "time-too-new", strprintf("block timestamp too far in the future. Block time: %d Max time: %d", block.GetBlockTime(), GetTime() + MAX_FUTURE_BLOCK_TIME_EUNOSPAYA));
    }

    if (block.GetBlockTime() > nAdjustedTime + MAX_FUTURE_BLOCK_TIME)
        return state.Invalid(ValidationInvalidReason::BLOCK_TIME_FUTURE, false, REJECT_INVALID, "time-too-new", "block timestamp too far in the future");

    if (nHeight >= consensusParams.DakotaCrescentHeight) {
        if (block.GetBlockTime() > GetTime() + MAX_FUTURE_BLOCK_TIME_DAKOTACRESCENT)
            return state.Invalid(ValidationInvalidReason::BLOCK_TIME_FUTURE, false, REJECT_INVALID, "time-too-new", strprintf("block timestamp too far in the future. Block time: %d Max time: %d", block.GetBlockTime(), GetTime() + MAX_FUTURE_BLOCK_TIME_DAKOTACRESCENT));
    }

    // Reject outdated version blocks when 95% (75% on testnet) of the network has upgraded:
    // check for version 2, 3 and 4 upgrades
    if((block.nVersion < 2 && nHeight >= consensusParams.BIP34Height) ||
       (block.nVersion < 3 && nHeight >= consensusParams.BIP66Height) ||
       (block.nVersion < 4 && nHeight >= consensusParams.BIP65Height))
            return state.Invalid(ValidationInvalidReason::BLOCK_INVALID_HEADER, false, REJECT_OBSOLETE, strprintf("bad-version(0x%08x)", block.nVersion),
                                 strprintf("rejected nVersion=0x%08x block", block.nVersion));

    return true;
}

/** NOTE: This function is not currently invoked by ConnectBlock (), so we
 *  should consider upgrade issues if we change which consensus rules are
 *  enforced in this function (eg by adding a new consensus rule). See comment
 *  in ConnectBlock ().
 *  Note that -reindex-chainstate skips the validation that happens here!
 */
static bool ContextualCheckBlock(const CBlock& block, CValidationState& state, const Consensus::Params& consensusParams, const CBlockIndex* pindexPrev)
{
    const int nHeight = pindexPrev == nullptr ? 0 : pindexPrev->nHeight + 1;
    //std::cout << "!!!ContextualCheckBlock  : " << nHeight << std::endl;
    // Start enforcing BIP113 (Median Time Past).
    int nLockTimeFlags = 0;
    if (nHeight >= consensusParams.CSVHeight) {
        assert(pindexPrev != nullptr);
        nLockTimeFlags |= LOCKTIME_MEDIAN_TIME_PAST;
    }

    int64_t nLockTimeCutoff = (nLockTimeFlags & LOCKTIME_MEDIAN_TIME_PAST)
                              ? pindexPrev->GetMedianTimePast()
                              : block.GetBlockTime();

    // Check that all transactions are finalized
    for (const auto& tx : block.vtx) {
        if (!IsFinalTx(*tx, nHeight, nLockTimeCutoff)) {
            return state.Invalid(ValidationInvalidReason::CONSENSUS, false, REJECT_INVALID, "bad-txns-nonfinal", "non-final transaction");
        }
    }

    // Enforce rule that the coinbase starts with serialized block height
    if (nHeight >= consensusParams.BIP34Height)
    {
        CScript expect = CScript() << nHeight;
        if (block.vtx[0]->vin[0].scriptSig.size() < expect.size() ||
            !std::equal(expect.begin(), expect.end(), block.vtx[0]->vin[0].scriptSig.begin())) {
            return state.Invalid(ValidationInvalidReason::CONSENSUS, false, REJECT_INVALID, "bad-cb-height", "block height mismatch in coinbase");
        }
    }

    // Validation for witness commitments.
    // * We compute the witness hash (which is the hash including witnesses) of all the block's transactions, except the
    //   coinbase (where 0x0000....0000 is used instead).
    // * The coinbase scriptWitness is a stack of a single 32-byte vector, containing a witness reserved value (unconstrained).
    // * We build a merkle tree with all those witness hashes as leaves (similar to the hashMerkleRoot in the block header).
    // * There must be at least one output whose scriptPubKey is a single 36-byte push, the first 4 bytes of which are
    //   {0xaa, 0x21, 0xa9, 0xed}, and the following 32 bytes are SHA256^2(witness root, witness reserved value). In case there are
    //   multiple, the last one is used.
    bool fHaveWitness = false;
    if (nHeight >= consensusParams.SegwitHeight) {
        int commitpos = GetWitnessCommitmentIndex(block);
        if (commitpos != -1) {
            bool malleated = false;
            uint256 hashWitness = BlockWitnessMerkleRoot(block, &malleated);
            // The malleation check is ignored; as the transaction tree itself
            // already does not permit it, it is impossible to trigger in the
            // witness tree.
            if (block.vtx[0]->vin[0].scriptWitness.stack.size() != 1 || block.vtx[0]->vin[0].scriptWitness.stack[0].size() != 32) {
                return state.Invalid(ValidationInvalidReason::BLOCK_MUTATED, false, REJECT_INVALID, "bad-witness-nonce-size", strprintf("%s : invalid witness reserved value size", __func__));
            }
            CHash256().Write(hashWitness.begin(), 32).Write(&block.vtx[0]->vin[0].scriptWitness.stack[0][0], 32).Finalize(hashWitness.begin());
            if (memcmp(hashWitness.begin(), &block.vtx[0]->vout[commitpos].scriptPubKey[6], 32)) {
                return state.Invalid(ValidationInvalidReason::BLOCK_MUTATED, false, REJECT_INVALID, "bad-witness-merkle-match", strprintf("%s : witness merkle commitment mismatch", __func__));
            }
            fHaveWitness = true;
        }
    }

    // No witness data is allowed in blocks that don't commit to witness data, as this would otherwise leave room for spam
    if (!fHaveWitness) {
      for (const auto& tx : block.vtx) {
            if (tx->HasWitness()) {
                return state.Invalid(ValidationInvalidReason::BLOCK_MUTATED, false, REJECT_INVALID, "unexpected-witness", strprintf("%s : unexpected witness data found", __func__));
            }
        }
    }

    // After the coinbase witness reserved value and commitment are verified,
    // we can check if the block weight passes (before we've checked the
    // coinbase witness, it would be possible for the weight to be too
    // large by filling up the coinbase witness, which doesn't change
    // the block hash, so we couldn't mark the block as permanently
    // failed).
    if (GetBlockWeight(block) > MAX_BLOCK_WEIGHT) {
        return state.Invalid(ValidationInvalidReason::CONSENSUS, false, REJECT_INVALID, "bad-blk-weight", strprintf("%s : weight limit failed", __func__));
    }

    return true;
}

bool BlockManager::AcceptBlockHeader(const CBlockHeader& block, CValidationState& state, const CChainParams& chainparams, CBlockIndex** ppindex)
{
    AssertLockHeld(cs_main);
    // Check for duplicate
    uint256 hash = block.GetHash();
    BlockMap::iterator miSelf = m_block_index.find(hash);
    CBlockIndex *pindex = nullptr;
    if (hash != chainparams.GetConsensus().hashGenesisBlock) {
        if (miSelf != m_block_index.end()) {
            // Block header is already known.
            pindex = miSelf->second;
            if (ppindex)
                *ppindex = pindex;
            if (pindex->nStatus & BLOCK_FAILED_MASK) {
                return state.Invalid(ValidationInvalidReason::CACHED_INVALID, error("%s: block %s is marked invalid", __func__, hash.ToString()), 0, "duplicate");
            }
            return true;
        }

        if (!fIsFakeNet && !pos::CheckHeaderSignature(block)) {
            return state.Invalid(ValidationInvalidReason::BLOCK_INVALID_HEADER, error("%s: Consensus::CheckHeaderSignature: block %s: bad-pos-header-signature", __func__, hash.ToString()), REJECT_INVALID, "bad-pos-header-signature");
        }

        // Get prev block index
        CBlockIndex* pindexPrev = nullptr;
        BlockMap::iterator mi = m_block_index.find(block.hashPrevBlock);
        if (mi == m_block_index.end())
            return state.Invalid(ValidationInvalidReason::BLOCK_MISSING_PREV, error("%s: prev block not found", __func__), 0, "prev-blk-not-found");
        pindexPrev = (*mi).second;
        if (pindexPrev->nStatus & BLOCK_FAILED_MASK)
            return state.Invalid(ValidationInvalidReason::BLOCK_INVALID_PREV, error("%s: prev block invalid", __func__), REJECT_INVALID, "bad-prevblk");
        if (!ContextualCheckBlockHeader(block, state, chainparams, pindexPrev, GetAdjustedTime()))
            return error("%s: Consensus::ContextualCheckBlockHeader: %s, %s", __func__, hash.ToString(), FormatStateMessage(state));

        // Now with pindexPrev we can check stake modifier
        if (!fIsFakeNet && !pos::CheckStakeModifier(pindexPrev, block)) {
            return state.Invalid(ValidationInvalidReason::BLOCK_INVALID_HEADER, error("%s: block %s: bad PoS stake modifier", __func__, hash.ToString()), REJECT_INVALID, "bad-stakemodifier");
        }

        /* Determine if this block descends from any block which has been found
         * invalid (m_failed_blocks), then mark pindexPrev and any blocks between
         * them as failed. For example:
         *
         *                D3
         *              /
         *      B2 - C2
         *    /         \
         *  A             D2 - E2 - F2
         *    \
         *      B1 - C1 - D1 - E1
         *
         * In the case that we attempted to reorg from E1 to F2, only to find
         * C2 to be invalid, we would mark D2, E2, and F2 as BLOCK_FAILED_CHILD
         * but NOT D3 (it was not in any of our candidate sets at the time).
         *
         * In any case D3 will also be marked as BLOCK_FAILED_CHILD at restart
         * in LoadBlockIndex.
         */
        if (!pindexPrev->IsValid(BLOCK_VALID_SCRIPTS)) {
            // The above does not mean "invalid": it checks if the previous block
            // hasn't been validated up to BLOCK_VALID_SCRIPTS. This is a performance
            // optimization, in the common case of adding a new block to the tip,
            // we don't need to iterate over the failed blocks list.
            for (const CBlockIndex* failedit : m_failed_blocks) {
                if (pindexPrev->GetAncestor(failedit->nHeight) == failedit) {
                    assert(failedit->nStatus & BLOCK_FAILED_VALID);
                    CBlockIndex* invalid_walk = pindexPrev;
                    while (invalid_walk != failedit) {
                        invalid_walk->nStatus |= BLOCK_FAILED_CHILD;
                        setDirtyBlockIndex.insert(invalid_walk);
                        invalid_walk = invalid_walk->pprev;
                    }
                    return state.Invalid(ValidationInvalidReason::BLOCK_INVALID_PREV, error("%s: prev block invalid", __func__), REJECT_INVALID, "bad-prevblk");
                }
            }
        }
    }
    if (pindex == nullptr)
        pindex = AddToBlockIndex(block);

    if (ppindex)
        *ppindex = pindex;

    return true;
}

// Exposed wrapper for AcceptBlockHeader
bool ProcessNewBlockHeaders(const std::vector<CBlockHeader>& headers, CValidationState& state, const CChainParams& chainparams, const CBlockIndex** ppindex, CBlockHeader *first_invalid)
{
    if (first_invalid != nullptr) first_invalid->SetNull();
    {
        LOCK(cs_main);

        for (const CBlockHeader& header : headers) {
            CBlockIndex *pindex = nullptr; // Use a temp pindex instead of ppindex to avoid a const_cast
            bool accepted = g_blockman.AcceptBlockHeader(header, state, chainparams, &pindex);
            ::ChainstateActive().CheckBlockIndex(chainparams.GetConsensus());

            if (!accepted) {
                if (first_invalid) *first_invalid = header;
                return false;
            }
            if (ppindex) {
                *ppindex = pindex;
            }
        }
    }
    if (NotifyHeaderTip())
    {
        LOCK(cs_main);
        if (::ChainstateActive().IsInitialBlockDownload() && ppindex && *ppindex) {
            LogPrintf("Synchronizing blockheaders, height: %d (~%.2f%%)\n", (*ppindex)->nHeight, 100.0/((*ppindex)->nHeight+(GetAdjustedTime() - (*ppindex)->GetBlockTime()) / Params().GetConsensus().pos.nTargetSpacing) * (*ppindex)->nHeight);
        }
    }
    return true;
}

/** Store block on disk. If dbp is non-nullptr, the file is known to already reside on disk */
static FlatFilePos SaveBlockToDisk(const CBlock& block, int nHeight, const CChainParams& chainparams, const FlatFilePos* dbp) {
    unsigned int nBlockSize = ::GetSerializeSize(block, CLIENT_VERSION);
    FlatFilePos blockPos;
    if (dbp != nullptr)
        blockPos = *dbp;
    if (!FindBlockPos(blockPos, nBlockSize+8, nHeight, block.GetBlockTime(), dbp != nullptr)) {
        error("%s: FindBlockPos failed", __func__);
        return FlatFilePos();
    }
    if (dbp == nullptr) {
        if (!WriteBlockToDisk(block, blockPos, chainparams.MessageStart())) {
            AbortNode("Failed to write block");
            return FlatFilePos();
        }
    }
    return blockPos;
}

/** Store block on disk. If dbp is non-nullptr, the file is known to already reside on disk */
bool CChainState::AcceptBlock(const std::shared_ptr<const CBlock>& pblock, CValidationState& state, const CChainParams& chainparams, CBlockIndex** ppindex, bool fRequested, const FlatFilePos* dbp, bool* fNewBlock)
{
    const CBlock& block = *pblock;

    if (fNewBlock) *fNewBlock = false;
    AssertLockHeld(cs_main);

    CBlockIndex *pindexDummy = nullptr;
    CBlockIndex *&pindex = ppindex ? *ppindex : pindexDummy;

    bool accepted_header = m_blockman.AcceptBlockHeader(block, state, chainparams, &pindex);
    CheckBlockIndex(chainparams.GetConsensus());

    if (!accepted_header)
        return false;

    // Try to process all requested blocks that we don't have, but only
    // process an unrequested block if it's new and has enough work to
    // advance our tip, and isn't too many blocks ahead.
    bool fAlreadyHave = pindex->nStatus & BLOCK_HAVE_DATA;
    bool fHasMoreOrSameWork = (m_chain.Tip() ? pindex->nChainWork >= m_chain.Tip()->nChainWork : true);
    // Blocks that are too out-of-order needlessly limit the effectiveness of
    // pruning, because pruning will not delete block files that contain any
    // blocks which are too close in height to the tip.  Apply this test
    // regardless of whether pruning is enabled; it should generally be safe to
    // not process unrequested blocks.
    bool fTooFarAhead = (pindex->nHeight > int(m_chain.Height() + MIN_BLOCKS_TO_KEEP));

    // TODO: Decouple this function from the block download logic by removing fRequested
    // This requires some new chain data structure to efficiently look up if a
    // block is in a chain leading to a candidate for best tip, despite not
    // being such a candidate itself.

    // TODO: deal better with return value and error conditions for duplicate
    // and unrequested blocks.
    if (fAlreadyHave) return true;
    if (!fRequested) {  // If we didn't ask for it:
        if (pindex->nTx != 0) return true;    // This is a previously-processed block that was pruned
        if (!fHasMoreOrSameWork) return true; // Don't process less-work chains
        if (fTooFarAhead) return true;        // Block height is too high

        // Protect against DoS attacks from low-work chains.
        // If our tip is behind, a peer could try to send us
        // low-work blocks on a fake chain that we would never
        // request; don't process these.
        if (pindex->nChainWork < nMinimumChainWork) return true;
    }

    CheckContextState ctxState;
    if (!CheckBlock(block, state, chainparams.GetConsensus(), ctxState, false, pindex->nHeight) || // false cause we can check pos context only on ConnectBlock
        !ContextualCheckBlock(block, state, chainparams.GetConsensus(), pindex->pprev)) {
        assert(IsBlockReason(state.GetReason()));
        if (state.IsInvalid() && state.GetReason() != ValidationInvalidReason::BLOCK_MUTATED) {
            pindex->nStatus |= BLOCK_FAILED_VALID;
            setDirtyBlockIndex.insert(pindex);
        }
        return error("%s: %s", __func__, FormatStateMessage(state));
    }

    // Header is valid/has work, merkle tree and segwit merkle tree are good...RELAY NOW
    // (but if it does not build on our best tip, let the SendMessages loop relay it)
    if (!IsInitialBlockDownload() && m_chain.Tip() == pindex->pprev)
        GetMainSignals().NewPoWValidBlock(pindex, pblock);

    // Write block to history file
    if (fNewBlock) *fNewBlock = true;
    try {
        FlatFilePos blockPos = SaveBlockToDisk(block, pindex->nHeight, chainparams, dbp);
        if (blockPos.IsNull()) {
            state.Error(strprintf("%s: Failed to find position to write new block to disk", __func__));
            return false;
        }
        ReceivedBlockTransactions(block, pindex, blockPos, chainparams.GetConsensus());
    } catch (const std::runtime_error& e) {
        return AbortNode(state, std::string("System error: ") + e.what());
    }

    FlushStateToDisk(chainparams, state, FlushStateMode::NONE);

    CheckBlockIndex(chainparams.GetConsensus());

    return true;
}

void ProcessAuthsIfTipChanged(CBlockIndex const * oldTip, CBlockIndex const * tip, Consensus::Params const & consensus)
{
    AssertLockNotHeld(cs_main);
    assert(oldTip);
    assert(tip);
    assert(tip != oldTip);

    LOCK(cs_main);

    auto topAnchor = panchors->GetActiveAnchor();
    CTeamView::CTeam team;
    int teamChange = tip->nHeight;
    auto const teamDakota = pcustomcsview->GetAuthTeam(tip->nHeight);
    if (!teamDakota || teamDakota->empty()) {
        return;
    }
    team = *teamDakota;

    // Calc how far back team changes, do not generate auths below that height.
    teamChange = teamChange % Params().GetConsensus().mn.anchoringTeamChange;

    int topAnchorHeight = topAnchor ? static_cast<uint64_t>(topAnchor->anchor.height) : 0;
    // we have no need to ask for auths at all if we have topAnchor higher than current chain
    if (tip->nHeight <= topAnchorHeight) {
        return;
    }

    CBlockIndex const * pindexFork = ::ChainActive().FindFork(oldTip);
    auto forkHeight = pindexFork && pindexFork->nHeight >= consensus.mn.anchoringFrequency ? pindexFork->nHeight - consensus.mn.anchoringFrequency : 0;
    // limit fork height - trim it by the top anchor, if any
    forkHeight = std::max(forkHeight, topAnchorHeight);
    pindexFork = ::ChainActive()[forkHeight];

    if (tip->pprev != oldTip) {
        // asking all auths that may be skipped (rather we have switch the chain or not)
        LogPrint(BCLog::ANCHORING, "request getauths from %d to %d\n", pindexFork->nHeight, tip->nHeight);
        RelayGetAnchorAuths(pindexFork->GetBlockHash(), tip->GetBlockHash(), *g_connman);
    }

    // masternode key and operator auth address
    auto operatorDetails = AmISignerNow(tip->nHeight, team);

    if (operatorDetails.empty()) {
        return;
    }

    // trying to create auths between pindexFork and new tip (descending)
    std::vector<CInv> vInv;
    for (CBlockIndex const * pindex = tip; pindex && pindex != pindexFork && teamChange >= 0; pindex = pindex->pprev, --teamChange) {

        // Only anchor by specified frequency
        if (pindex->nHeight % consensus.mn.anchoringFrequency != 0) {
            continue;
        }

        // Get start anchor height
        int anchorHeight = static_cast<int>(pindex->nHeight) - consensus.mn.anchoringFrequency;

        // Get anchor block from specified time depth
        int64_t timeDepth = consensus.mn.anchoringTimeDepth;
        while (anchorHeight > 0 && ::ChainActive()[anchorHeight]->nTime + timeDepth > pindex->nTime) {
            --anchorHeight;
        }

        // Select a block further back to avoid Anchor too new error.
        if (pindex->nHeight >= consensus.FortCanningHeight) {
            timeDepth += consensus.mn.anchoringAdditionalTimeDepth;
            while (anchorHeight > 0 && ::ChainActive()[anchorHeight]->nTime + timeDepth > pindex->nTime) {
                --anchorHeight;
            }
        }

        // Rollback to height consistent with anchoringFrequency
        while (anchorHeight > 0 && anchorHeight % consensus.mn.anchoringFrequency != 0) {
            --anchorHeight;
        }

        if (anchorHeight <= 0 || (topAnchor && topAnchor->anchor.height >= (THeight)anchorHeight)) { // important to check prev anchor height!
            break;
        }

        auto const anchorBlock = ::ChainActive()[anchorHeight];

        // Create team data
        CTeamView::CTeam team;
        std::vector<unsigned char> teamDetailsVector;

        // Embed height and partial hash into CKeyID to find team later and validate chain
        size_t prefixLength{CKeyID().size() - spv::BtcAnchorMarker.size() - sizeof(uint64_t)};
        std::vector<unsigned char> hashPrefix{pindex->GetBlockHash().begin(), pindex->GetBlockHash().begin() + prefixLength};
        teamDetailsVector.insert(teamDetailsVector.end(), spv::BtcAnchorMarker.begin(), spv::BtcAnchorMarker.end()); // 3 Bytes
        uint64_t anchorCreationHeight = pindex->nHeight;
        teamDetailsVector.insert(teamDetailsVector.end(), reinterpret_cast<unsigned char*>(&anchorCreationHeight),
                                 reinterpret_cast<unsigned char*>(&anchorCreationHeight) + sizeof(uint64_t)); // 8 Bytes
        teamDetailsVector.insert(teamDetailsVector.end(), hashPrefix.begin(), hashPrefix.end()); // 9 Bytes

        CKeyID teamDetails{uint160{teamDetailsVector}};
        team.insert(teamDetails);

        // trying to create and sign new auth
        CAnchorAuthMessage auth({topAnchor ? topAnchor->txHash : uint256(), static_cast<THeight>(anchorHeight), anchorBlock->GetBlockHash(), team});

        for (const auto& keys : operatorDetails) {
            if (!panchorauths->GetVote(auth.GetSignHash(), keys.first))
            {
                auth.SignWithKey(keys.second);
                LogPrint(BCLog::ANCHORING, "Anchor auth message signed, hash: %s, height: %d, prev: %s, teamSize: %ld, signHash: %s\n",
                          auth.GetHash().ToString(),
                          auth.height,
                          auth.previousAnchor.ToString(),
                          auth.nextTeam.size(),
                          auth.GetSignHash().ToString()
                          );

                panchorauths->AddAuth(auth);
                vInv.push_back(CInv(MSG_ANCHOR_AUTH, auth.GetHash()));
            }
        }
    }
    if (vInv.size() > 0) {
        RelayAnchorAuths(vInv, *g_connman);
    }
}


bool ProcessNewBlock(const CChainParams& chainparams, const std::shared_ptr<const CBlock> pblock, bool fForceProcessing, bool *fNewBlock)
{
    AssertLockNotHeld(cs_main);

    {
        CBlockIndex *pindex = nullptr;
        if (fNewBlock) *fNewBlock = false;
        CValidationState state;

        // CheckBlock() does not support multi-threaded block validation because CBlock::fChecked can cause data race.
        // Therefore, the following critical section must include the CheckBlock() call as well.
        LOCK(cs_main);

        // Get previous block index
        bool ret{true};
        const auto prevIndex = LookupBlockIndex(pblock->hashPrevBlock);
        if (!prevIndex) {
            ret = false;
            state.Invalid(ValidationInvalidReason::BLOCK_MISSING_PREV, error("%s: prev block not found", __func__), 0, "prev-blk-not-found");
        }

        // Ensure that CheckBlock() passes before calling AcceptBlock, as
        // belt-and-suspenders.
        // reverts a011b9db38ce6d3d5c1b67c1e3bad9365b86f2ce
        // we can end up in isolation banning all other nodes
        CheckContextState ctxState;
        if (ret) {
            ret = CheckBlock(*pblock, state, chainparams.GetConsensus(), ctxState, false, prevIndex->nHeight + 1); // false cause we can check pos context only on ConnectBlock
        }
        if (ret) {
            // Store to disk
            ret = ::ChainstateActive().AcceptBlock(pblock, state, chainparams, &pindex, fForceProcessing, nullptr, fNewBlock);
        }
        if (!ret) {
            GetMainSignals().BlockChecked(*pblock, state);
            return error("%s: AcceptBlock FAILED (%s)", __func__, FormatStateMessage(state));
        }
    }

    NotifyHeaderTip();

    // save old tip
    auto const oldTip = ::ChainActive().Tip();

    CValidationState state; // Only used to report errors, not invalidity - ignore it
    if (!::ChainstateActive().ActivateBestChain(state, chainparams, pblock))
        return error("%s: ActivateBestChain failed (%s)", __func__, FormatStateMessage(state));

    auto const tip = ::ChainActive().Tip();

    // special case for the first run after IBD
    static bool firstRunAfterIBD = true;
    if (!::ChainstateActive().IsInitialBlockDownload() && tip && firstRunAfterIBD && spv::pspv) // spv::pspv not necessary here, but for disabling in old tests
    {
        int sinceHeight = std::max(::ChainActive().Height() - chainparams.GetConsensus().mn.anchoringFrequency * 5, 0);
        LogPrint(BCLog::ANCHORING, "Trying to request some auths after IBD, since %i...\n", sinceHeight);
        RelayGetAnchorAuths(::ChainActive()[sinceHeight]->GetBlockHash(), tip->GetBlockHash(), *g_connman);
        firstRunAfterIBD = false;
    }
    // only if tip was changed
    if (!::ChainstateActive().IsInitialBlockDownload() && tip && tip != oldTip && spv::pspv) // spv::pspv not necessary here, but for disabling in old tests
    {
        ProcessAuthsIfTipChanged(oldTip, tip, chainparams.GetConsensus());

        if (tip->nHeight >= chainparams.GetConsensus().DakotaHeight) {
            panchors->CheckPendingAnchors();
        }
    }

    return true;
}

bool TestBlockValidity(CValidationState& state, const CChainParams& chainparams, const CBlock& block, CBlockIndex* pindexPrev, bool fCheckMerkleRoot)
{
    AssertLockHeld(cs_main);
    assert(pindexPrev && pindexPrev == ::ChainActive().Tip());
    CCoinsViewCache viewNew(&::ChainstateActive().CoinsTip());
    std::vector<uint256> dummyRewardedAnchors;
    CCustomCSView mnview(*pcustomcsview.get());
    uint256 block_hash(block.GetHash());
    CBlockIndex indexDummy(block);
    indexDummy.pprev = pindexPrev;
    indexDummy.nHeight = pindexPrev->nHeight + 1;
    indexDummy.phashBlock = &block_hash;
    CheckContextState ctxState;

    // NOTE: ContextualCheckProofOfStake is called by CheckBlock
    if (!ContextualCheckBlockHeader(block, state, chainparams, pindexPrev, GetAdjustedTime()))
        return error("%s: Consensus::ContextualCheckBlockHeader: %s", __func__, FormatStateMessage(state));
    if (!CheckBlock(block, state, chainparams.GetConsensus(), ctxState, false, indexDummy.nHeight, fCheckMerkleRoot))
        return error("%s: Consensus::CheckBlock: %s", __func__, FormatStateMessage(state));
    if (!ContextualCheckBlock(block, state, chainparams.GetConsensus(), pindexPrev))
        return error("%s: Consensus::ContextualCheckBlock: %s", __func__, FormatStateMessage(state));
    if (!::ChainstateActive().ConnectBlock(block, state, &indexDummy, viewNew, mnview, chainparams, dummyRewardedAnchors, true))
        return false;
    assert(state.IsValid());

    return true;
}

/**
 * BLOCK PRUNING CODE
 */

/* Calculate the amount of disk space the block & undo files currently use */
uint64_t CalculateCurrentUsage()
{
    LOCK(cs_LastBlockFile);

    uint64_t retval = 0;
    for (const CBlockFileInfo &file : vinfoBlockFile) {
        retval += file.nSize + file.nUndoSize;
    }
    return retval;
}

/* Prune a block file (modify associated database entries)*/
void PruneOneBlockFile(const int fileNumber)
{
    LOCK(cs_LastBlockFile);

    for (const auto& entry : g_blockman.m_block_index) {
        CBlockIndex* pindex = entry.second;
        if (pindex->nFile == fileNumber) {
            pindex->nStatus &= ~BLOCK_HAVE_DATA;
            pindex->nStatus &= ~BLOCK_HAVE_UNDO;
            pindex->nFile = 0;
            pindex->nDataPos = 0;
            pindex->nUndoPos = 0;
            setDirtyBlockIndex.insert(pindex);

            // Prune from m_blocks_unlinked -- any block we prune would have
            // to be downloaded again in order to consider its chain, at which
            // point it would be considered as a candidate for
            // m_blocks_unlinked or setBlockIndexCandidates.
            auto range = g_blockman.m_blocks_unlinked.equal_range(pindex->pprev);
            while (range.first != range.second) {
                std::multimap<CBlockIndex *, CBlockIndex *>::iterator _it = range.first;
                range.first++;
                if (_it->second == pindex) {
                    g_blockman.m_blocks_unlinked.erase(_it);
                }
            }
        }
    }

    vinfoBlockFile[fileNumber].SetNull();
    setDirtyFileInfo.insert(fileNumber);
}


void UnlinkPrunedFiles(const std::set<int>& setFilesToPrune)
{
    for (std::set<int>::iterator it = setFilesToPrune.begin(); it != setFilesToPrune.end(); ++it) {
        FlatFilePos pos(*it, 0);
        fs::remove(BlockFileSeq().FileName(pos));
        fs::remove(UndoFileSeq().FileName(pos));
        LogPrintf("Prune: %s deleted blk/rev (%05u)\n", __func__, *it);
    }
}

/* Calculate the block/rev files to delete based on height specified by user with RPC command pruneblockchain */
static void FindFilesToPruneManual(std::set<int>& setFilesToPrune, int nManualPruneHeight)
{
    assert(fPruneMode && nManualPruneHeight > 0);

    LOCK2(cs_main, cs_LastBlockFile);
    if (::ChainActive().Tip() == nullptr)
        return;

    // last block to prune is the lesser of (user-specified height, MIN_BLOCKS_TO_KEEP from the tip)
    unsigned int nLastBlockWeCanPrune = std::min((unsigned)nManualPruneHeight, ::ChainActive().Tip()->nHeight - MIN_BLOCKS_TO_KEEP);
    int count=0;
    for (int fileNumber = 0; fileNumber < nLastBlockFile; fileNumber++) {
        if (vinfoBlockFile[fileNumber].nSize == 0 || vinfoBlockFile[fileNumber].nHeightLast > nLastBlockWeCanPrune)
            continue;
        PruneOneBlockFile(fileNumber);
        setFilesToPrune.insert(fileNumber);
        count++;
    }
    LogPrintf("Prune (Manual): prune_height=%d removed %d blk/rev pairs\n", nLastBlockWeCanPrune, count);
}

/* This function is called from the RPC code for pruneblockchain */
void PruneBlockFilesManual(int nManualPruneHeight)
{
    CValidationState state;
    const CChainParams& chainparams = Params();
    if (!::ChainstateActive().FlushStateToDisk(
            chainparams, state, FlushStateMode::NONE, nManualPruneHeight)) {
        LogPrintf("%s: failed to flush state (%s)\n", __func__, FormatStateMessage(state));
    }
}

/**
 * Prune block and undo files (blk???.dat and undo???.dat) so that the disk space used is less than a user-defined target.
 * The user sets the target (in MB) on the command line or in config file.  This will be run on startup and whenever new
 * space is allocated in a block or undo file, staying below the target. Changing back to unpruned requires a reindex
 * (which in this case means the blockchain must be re-downloaded.)
 *
 * Pruning functions are called from FlushStateToDisk when the global fCheckForPruning flag has been set.
 * Block and undo files are deleted in lock-step (when blk00003.dat is deleted, so is rev00003.dat.)
 * Pruning cannot take place until the longest chain is at least a certain length (100000 on mainnet, 1000 on testnet, 1000 on regtest).
 * Pruning will never delete a block within a defined distance (currently 288) from the active chain's tip.
 * The block index is updated by unsetting HAVE_DATA and HAVE_UNDO for any blocks that were stored in the deleted files.
 * A db flag records the fact that at least some block files have been pruned.
 *
 * @param[out]   setFilesToPrune   The set of file indices that can be unlinked will be returned
 */
static void FindFilesToPrune(std::set<int>& setFilesToPrune, uint64_t nPruneAfterHeight)
{
    LOCK2(cs_main, cs_LastBlockFile);
    if (::ChainActive().Tip() == nullptr || nPruneTarget == 0) {
        return;
    }
    if ((uint64_t)::ChainActive().Tip()->nHeight <= nPruneAfterHeight) {
        return;
    }

    unsigned int nLastBlockWeCanPrune = ::ChainActive().Tip()->nHeight - MIN_BLOCKS_TO_KEEP;
    uint64_t nCurrentUsage = CalculateCurrentUsage();
    // We don't check to prune until after we've allocated new space for files
    // So we should leave a buffer under our target to account for another allocation
    // before the next pruning.
    uint64_t nBuffer = BLOCKFILE_CHUNK_SIZE + UNDOFILE_CHUNK_SIZE;
    uint64_t nBytesToPrune;
    int count=0;

    if (nCurrentUsage + nBuffer >= nPruneTarget) {
        // On a prune event, the chainstate DB is flushed.
        // To avoid excessive prune events negating the benefit of high dbcache
        // values, we should not prune too rapidly.
        // So when pruning in IBD, increase the buffer a bit to avoid a re-prune too soon.
        if (::ChainstateActive().IsInitialBlockDownload()) {
            // Since this is only relevant during IBD, we use a fixed 10%
            nBuffer += nPruneTarget / 10;
        }

        for (int fileNumber = 0; fileNumber < nLastBlockFile; fileNumber++) {
            nBytesToPrune = vinfoBlockFile[fileNumber].nSize + vinfoBlockFile[fileNumber].nUndoSize;

            if (vinfoBlockFile[fileNumber].nSize == 0)
                continue;

            if (nCurrentUsage + nBuffer < nPruneTarget)  // are we below our target?
                break;

            // don't prune files that could have a block within MIN_BLOCKS_TO_KEEP of the main chain's tip but keep scanning
            if (vinfoBlockFile[fileNumber].nHeightLast > nLastBlockWeCanPrune)
                continue;

            PruneOneBlockFile(fileNumber);
            // Queue up the files for removal
            setFilesToPrune.insert(fileNumber);
            nCurrentUsage -= nBytesToPrune;
            count++;
        }
    }

    LogPrint(BCLog::PRUNE, "Prune: target=%dMiB actual=%dMiB diff=%dMiB max_prune_height=%d removed %d blk/rev pairs\n",
           nPruneTarget/1024/1024, nCurrentUsage/1024/1024,
           ((int64_t)nPruneTarget - (int64_t)nCurrentUsage)/1024/1024,
           nLastBlockWeCanPrune, count);
}

static FlatFileSeq BlockFileSeq()
{
    return FlatFileSeq(GetBlocksDir(), "blk", BLOCKFILE_CHUNK_SIZE);
}

static FlatFileSeq UndoFileSeq()
{
    return FlatFileSeq(GetBlocksDir(), "rev", UNDOFILE_CHUNK_SIZE);
}

FILE* OpenBlockFile(const FlatFilePos &pos, bool fReadOnly) {
    return BlockFileSeq().Open(pos, fReadOnly);
}

/** Open an undo file (rev?????.dat) */
static FILE* OpenUndoFile(const FlatFilePos &pos, bool fReadOnly) {
    return UndoFileSeq().Open(pos, fReadOnly);
}

fs::path GetBlockPosFilename(const FlatFilePos &pos)
{
    return BlockFileSeq().FileName(pos);
}

CBlockIndex * BlockManager::InsertBlockIndex(const uint256& hash)
{
    AssertLockHeld(cs_main);

    if (hash.IsNull())
        return nullptr;

    // Return existing
    BlockMap::iterator mi = m_block_index.find(hash);
    if (mi != m_block_index.end())
        return (*mi).second;

    // Create new
    CBlockIndex* pindexNew = new CBlockIndex();
    mi = m_block_index.insert(std::make_pair(hash, pindexNew)).first;
    pindexNew->phashBlock = &((*mi).first);

    return pindexNew;
}

bool BlockManager::LoadBlockIndex(
    const Consensus::Params& consensus_params,
    CBlockTreeDB& blocktree,
    std::set<CBlockIndex*, CBlockIndexWorkComparator>& block_index_candidates)
{
    if (!blocktree.LoadBlockIndexGuts(consensus_params, [this](const uint256& hash) EXCLUSIVE_LOCKS_REQUIRED(cs_main) { return this->InsertBlockIndex(hash); }, fIsFakeNet))
         return false;

    // Calculate nChainWork
    std::vector<std::pair<int, CBlockIndex*> > vSortedByHeight;
    vSortedByHeight.reserve(m_block_index.size());
    for (const std::pair<const uint256, CBlockIndex*>& item : m_block_index)
    {
        CBlockIndex* pindex = item.second;
        vSortedByHeight.push_back(std::make_pair(pindex->nHeight, pindex));
    }
    sort(vSortedByHeight.begin(), vSortedByHeight.end());
    for (const std::pair<int, CBlockIndex*>& item : vSortedByHeight)
    {
        if (ShutdownRequested()) return false;
        CBlockIndex* pindex = item.second;
        pindex->nChainWork = (pindex->pprev ? pindex->pprev->nChainWork : 0) + GetBlockProof(*pindex);
        pindex->nTimeMax = (pindex->pprev ? std::max(pindex->pprev->nTimeMax, pindex->nTime) : pindex->nTime);
        // We can link the chain of blocks for which we've received transactions at some point.
        // Pruned nodes may have deleted the block.
        if (pindex->nTx > 0) {
            if (pindex->pprev) {
                if (pindex->pprev->HaveTxsDownloaded()) {
                    pindex->nChainTx = pindex->pprev->nChainTx + pindex->nTx;
                } else {
                    pindex->nChainTx = 0;
                    m_blocks_unlinked.insert(std::make_pair(pindex->pprev, pindex));
                }
            } else {
                pindex->nChainTx = pindex->nTx;
            }
        }
        if (!(pindex->nStatus & BLOCK_FAILED_MASK) && pindex->pprev && (pindex->pprev->nStatus & BLOCK_FAILED_MASK)) {
            pindex->nStatus |= BLOCK_FAILED_CHILD;
            setDirtyBlockIndex.insert(pindex);
        }
        if (pindex->IsValid(BLOCK_VALID_TRANSACTIONS) && (pindex->HaveTxsDownloaded() || pindex->pprev == nullptr)) {
            block_index_candidates.insert(pindex);
        }
        if (pindex->nStatus & BLOCK_FAILED_MASK && (!pindexBestInvalid || pindex->nChainWork > pindexBestInvalid->nChainWork))
            pindexBestInvalid = pindex;
        if (pindex->pprev)
            pindex->BuildSkip();
        if (pindex->IsValid(BLOCK_VALID_TREE) && (pindexBestHeader == nullptr || CBlockIndexWorkComparator()(pindexBestHeader, pindex)))
            pindexBestHeader = pindex;
    }

    return true;
}

void BlockManager::Unload() {
    m_failed_blocks.clear();
    m_blocks_unlinked.clear();

    for (const BlockMap::value_type& entry : m_block_index) {
        delete entry.second;
    }

    m_block_index.clear();
}

bool static LoadBlockIndexDB(const CChainParams& chainparams) EXCLUSIVE_LOCKS_REQUIRED(cs_main)
{
    if (!g_blockman.LoadBlockIndex(
            chainparams.GetConsensus(), *pblocktree, ::ChainstateActive().setBlockIndexCandidates))
        return false;

    // Load block file info
    pblocktree->ReadLastBlockFile(nLastBlockFile);
    vinfoBlockFile.resize(nLastBlockFile + 1);
    LogPrintf("%s: last block file = %i\n", __func__, nLastBlockFile);
    for (int nFile = 0; nFile <= nLastBlockFile; nFile++) {
        pblocktree->ReadBlockFileInfo(nFile, vinfoBlockFile[nFile]);
    }
    LogPrintf("%s: last block file info: %s\n", __func__, vinfoBlockFile[nLastBlockFile].ToString());
    for (int nFile = nLastBlockFile + 1; true; nFile++) {
        CBlockFileInfo info;
        if (pblocktree->ReadBlockFileInfo(nFile, info)) {
            vinfoBlockFile.push_back(info);
        } else {
            break;
        }
    }

    // Check presence of blk files
    LogPrintf("Checking all blk files are present...\n");
    std::set<int> setBlkDataFiles;
    for (const std::pair<const uint256, CBlockIndex*>& item : g_blockman.m_block_index)
    {
        CBlockIndex* pindex = item.second;
        if (pindex->nStatus & BLOCK_HAVE_DATA) {
            setBlkDataFiles.insert(pindex->nFile);
        }
    }
    for (std::set<int>::iterator it = setBlkDataFiles.begin(); it != setBlkDataFiles.end(); it++)
    {
        FlatFilePos pos(*it, 0);
        if (CAutoFile(OpenBlockFile(pos, true), SER_DISK, CLIENT_VERSION).IsNull()) {
            return false;
        }
    }

    // Check whether we have ever pruned block & undo files
    pblocktree->ReadFlag("prunedblockfiles", fHavePruned);
    if (fHavePruned)
        LogPrintf("LoadBlockIndexDB(): Block files have previously been pruned\n");

    // Check whether we need to continue reindexing
    bool fReindexing = false;
    pblocktree->ReadReindexing(fReindexing);
    if(fReindexing) fReindex = true;

    return true;
}

bool LoadChainTip(const CChainParams& chainparams)
{
    AssertLockHeld(cs_main);
    const CCoinsViewCache& coins_cache = ::ChainstateActive().CoinsTip();
    assert(!coins_cache.GetBestBlock().IsNull()); // Never called when the coins view is empty

    if (::ChainActive().Tip() &&
        ::ChainActive().Tip()->GetBlockHash() == coins_cache.GetBestBlock()) return true;

    // Load pointer to end of best chain
    CBlockIndex* pindex = LookupBlockIndex(coins_cache.GetBestBlock());
    if (!pindex) {
        return false;
    }
    ::ChainActive().SetTip(pindex);

    ::ChainstateActive().PruneBlockIndexCandidates();

    LogPrintf("Loaded best chain: hashBestChain=%s height=%d date=%s progress=%f\n",
        ::ChainActive().Tip()->GetBlockHash().ToString(), ::ChainActive().Height(),
        FormatISO8601DateTime(::ChainActive().Tip()->GetBlockTime()),
        GuessVerificationProgress(chainparams.TxData(), ::ChainActive().Tip()));
    return true;
}

CVerifyDB::CVerifyDB()
{
    uiInterface.ShowProgress(_("Verifying blocks...").translated, 0, false);
}

CVerifyDB::~CVerifyDB()
{
    uiInterface.ShowProgress("", 100, false);
}

bool CVerifyDB::VerifyDB(const CChainParams& chainparams, CCoinsView *coinsview, int nCheckLevel, int nCheckDepth)
{
    LOCK(cs_main);
    if (::ChainActive().Tip() == nullptr || ::ChainActive().Tip()->pprev == nullptr)
        return true;

    // Verify blocks in the best chain
    if (nCheckDepth <= 0 || nCheckDepth > ::ChainActive().Height())
        nCheckDepth = ::ChainActive().Height();
    nCheckLevel = std::max(0, std::min(4, nCheckLevel));
    LogPrintf("Verifying last %i blocks at level %i\n", nCheckDepth, nCheckLevel);
    CCoinsViewCache coins(coinsview);
    CCustomCSView mnview(*pcustomcsview.get());
    CBlockIndex* pindex;
    CBlockIndex* pindexFailure = nullptr;
    int nGoodTransactions = 0;
    CValidationState state;
    int reportDone = 0;
    LogPrintf("[0%%]..."); /* Continued */
    for (pindex = ::ChainActive().Tip(); pindex && pindex->pprev; pindex = pindex->pprev) {
        const int percentageDone = std::max(1, std::min(99, (int)(((double)(::ChainActive().Height() - pindex->nHeight)) / (double)nCheckDepth * (nCheckLevel >= 4 ? 50 : 100))));
        if (reportDone < percentageDone/10) {
            // report every 10% step
            LogPrintf("[%d%%]...", percentageDone); /* Continued */
            reportDone = percentageDone/10;
        }
        uiInterface.ShowProgress(_("Verifying blocks...").translated, percentageDone, false);
        if (pindex->nHeight <= ::ChainActive().Height()-nCheckDepth)
            break;
        if (fPruneMode && !(pindex->nStatus & BLOCK_HAVE_DATA)) {
            // If pruning, only go back as far as we have data.
            LogPrintf("VerifyDB(): block verification stopping at height %d (pruning, no data)\n", pindex->nHeight);
            break;
        }
        CBlock block;
        CheckContextState ctxState;

        // check level 0: read from disk
        if (!ReadBlockFromDisk(block, pindex, chainparams.GetConsensus()))
            return error("VerifyDB(): *** ReadBlockFromDisk failed at %d, hash=%s", pindex->nHeight, pindex->GetBlockHash().ToString());
        // check level 1: verify block validity
        if (nCheckLevel >= 1 && !CheckBlock(block, state, chainparams.GetConsensus(), ctxState, false, pindex->nHeight)) // false cause we can check pos context only on ConnectBlock
            return error("%s: *** found bad block at %d, hash=%s (%s)\n", __func__,
                         pindex->nHeight, pindex->GetBlockHash().ToString(), FormatStateMessage(state));
        // check level 2: verify undo validity
        if (nCheckLevel >= 2 && pindex) {
            CBlockUndo undo;
            if (!pindex->GetUndoPos().IsNull()) {
                if (!UndoReadFromDisk(undo, pindex)) {
                    return error("VerifyDB(): *** found bad undo data at %d, hash=%s\n", pindex->nHeight, pindex->GetBlockHash().ToString());
                }
            }
        }
        // check level 3: check for inconsistencies during memory-only disconnect of tip blocks
        if (nCheckLevel >= 3 && (coins.DynamicMemoryUsage() + ::ChainstateActive().CoinsTip().DynamicMemoryUsage()) <= nCoinCacheUsage) {
            assert(coins.GetBestBlock() == pindex->GetBlockHash());
            std::vector<CAnchorConfirmMessage> disconnectedConfirms; // dummy
            DisconnectResult res = ::ChainstateActive().DisconnectBlock(block, pindex, coins, mnview, disconnectedConfirms);
            if (res == DISCONNECT_FAILED) {
                return error("VerifyDB(): *** irrecoverable inconsistency in block data at %d, hash=%s", pindex->nHeight, pindex->GetBlockHash().ToString());
            }
            if (res == DISCONNECT_UNCLEAN) {
                nGoodTransactions = 0;
                pindexFailure = pindex;
            } else {
                nGoodTransactions += block.vtx.size();
            }
        }
        if (ShutdownRequested())
            return true;
    }
    if (pindexFailure)
        return error("VerifyDB(): *** coin database inconsistencies found (last %i blocks, %i good transactions before that)\n", ::ChainActive().Height() - pindexFailure->nHeight + 1, nGoodTransactions);

    // store block count as we move pindex at check level >= 4
    int block_count = ::ChainActive().Height() - pindex->nHeight;

    // check level 4: try reconnecting blocks
    if (nCheckLevel >= 4) {
        while (pindex != ::ChainActive().Tip()) {
            const int percentageDone = std::max(1, std::min(99, 100 - (int)(((double)(::ChainActive().Height() - pindex->nHeight)) / (double)nCheckDepth * 50)));
            if (reportDone < percentageDone/10) {
                // report every 10% step
                LogPrintf("[%d%%]...", percentageDone); /* Continued */
                reportDone = percentageDone/10;
            }
            uiInterface.ShowProgress(_("Verifying blocks...").translated, percentageDone, false);
            pindex = ::ChainActive().Next(pindex);
            CBlock block;
            if (!ReadBlockFromDisk(block, pindex, chainparams.GetConsensus()))
                return error("VerifyDB(): *** ReadBlockFromDisk failed at %d, hash=%s", pindex->nHeight, pindex->GetBlockHash().ToString());
            std::vector<uint256> dummyRewardedAnchors;
            if (!::ChainstateActive().ConnectBlock(block, state, pindex, coins, mnview, chainparams, dummyRewardedAnchors))
                return error("VerifyDB(): *** found unconnectable block at %d, hash=%s (%s)", pindex->nHeight, pindex->GetBlockHash().ToString(), FormatStateMessage(state));
            if (ShutdownRequested()) return true;
        }
    }

    LogPrintf("[DONE].\n");
    LogPrintf("No coin database inconsistencies in last %i blocks (%i transactions)\n", block_count, nGoodTransactions);

    return true;
}

/** Apply the effects of a block on the utxo cache, ignoring that it may already have been applied. */
bool CChainState::RollforwardBlock(const CBlockIndex* pindex, CCoinsViewCache& inputs, CCustomCSView& mnview, const CChainParams& params)
{
    // TODO: merge with ConnectBlock
    CBlock block;
    if (!ReadBlockFromDisk(block, pindex, params.GetConsensus())) {
        return error("ReplayBlock(): ReadBlockFromDisk failed at %d, hash=%s", pindex->nHeight, pindex->GetBlockHash().ToString());
    }

    for (const CTransactionRef& tx : block.vtx) {
        if (!tx->IsCoinBase()) {
            for (const CTxIn &txin : tx->vin) {
                inputs.SpendCoin(txin.prevout);
            }
        }
        // Pass check = true as every addition may be an overwrite.
        AddCoins(inputs, *tx, pindex->nHeight, true);

        /// @todo turn it on when you are sure it is safe
//        CheckCustomTx(mnview, inputs, *tx, params.GetConsensus(), pindex->nHeight, i, false);
    }
    return true;
}

bool CChainState::ReplayBlocks(const CChainParams& params, CCoinsView* view, CCustomCSView* mnview)
{
    LOCK(cs_main);

    CCoinsViewCache cache(view);
    CCustomCSView mncache(*mnview);

    std::vector<uint256> hashHeads = view->GetHeadBlocks();
    if (hashHeads.empty()) return true; // We're already in a consistent state.
    if (hashHeads.size() != 2) return error("ReplayBlocks(): unknown inconsistent state");

    /// @todo may be it is possible to keep it run? how to safely connect blocks for mndb?
    return error("ReplayBlocks() turned off for safety reasons. Make reindex!");

    uiInterface.ShowProgress(_("Replaying blocks...").translated, 0, false);
    LogPrintf("Replaying blocks\n");

    const CBlockIndex* pindexOld = nullptr;  // Old tip during the interrupted flush.
    const CBlockIndex* pindexNew;            // New tip during the interrupted flush.
    const CBlockIndex* pindexFork = nullptr; // Latest block common to both the old and the new tip.

    if (m_blockman.m_block_index.count(hashHeads[0]) == 0) {
        return error("ReplayBlocks(): reorganization to unknown block requested");
    }
    pindexNew = m_blockman.m_block_index[hashHeads[0]];

    if (!hashHeads[1].IsNull()) { // The old tip is allowed to be 0, indicating it's the first flush.
        if (m_blockman.m_block_index.count(hashHeads[1]) == 0) {
            return error("ReplayBlocks(): reorganization from unknown block requested");
        }
        pindexOld = m_blockman.m_block_index[hashHeads[1]];
        pindexFork = LastCommonAncestor(pindexOld, pindexNew);
        assert(pindexFork != nullptr);
    }

    // Rollback along the old branch.
    while (pindexOld != pindexFork) {
        if (pindexOld->nHeight > 0) { // Never disconnect the genesis block.
            CBlock block;
            if (!ReadBlockFromDisk(block, pindexOld, params.GetConsensus())) {
                return error("RollbackBlock(): ReadBlockFromDisk() failed at %d, hash=%s", pindexOld->nHeight, pindexOld->GetBlockHash().ToString());
            }
            LogPrintf("Rolling back %s (%i)\n", pindexOld->GetBlockHash().ToString(), pindexOld->nHeight);
            std::vector<CAnchorConfirmMessage> disconnectedConfirms; // dummy
            DisconnectResult res = DisconnectBlock(block, pindexOld, cache, mncache, disconnectedConfirms);
            if (res == DISCONNECT_FAILED) {
                return error("RollbackBlock(): DisconnectBlock failed at %d, hash=%s", pindexOld->nHeight, pindexOld->GetBlockHash().ToString());
            }
            // If DISCONNECT_UNCLEAN is returned, it means a non-existing UTXO was deleted, or an existing UTXO was
            // overwritten. It corresponds to cases where the block-to-be-disconnect never had all its operations
            // applied to the UTXO set. However, as both writing a UTXO and deleting a UTXO are idempotent operations,
            // the result is still a version of the UTXO set with the effects of that block undone.
        }
        pindexOld = pindexOld->pprev;
    }

    // Roll forward from the forking point to the new tip.
    int nForkHeight = pindexFork ? pindexFork->nHeight : 0;
    for (int nHeight = nForkHeight + 1; nHeight <= pindexNew->nHeight; ++nHeight) {
        const CBlockIndex* pindex = pindexNew->GetAncestor(nHeight);
        LogPrintf("Rolling forward %s (%i)\n", pindex->GetBlockHash().ToString(), nHeight);
        uiInterface.ShowProgress(_("Replaying blocks...").translated, (int) ((nHeight - nForkHeight) * 100.0 / (pindexNew->nHeight - nForkHeight)) , false);
        if (!RollforwardBlock(pindex, cache, mncache, params)) return false;
    }

    cache.SetBestBlock(pindexNew->GetBlockHash());
    cache.Flush();
    mncache.Flush();
    uiInterface.ShowProgress("", 100, false);
    return true;
}

bool ReplayBlocks(const CChainParams& params, CCoinsView* view, CCustomCSView* mnview) {
    return ::ChainstateActive().ReplayBlocks(params, view, mnview);
}

//! Helper for CChainState::RewindBlockIndex
void CChainState::EraseBlockData(CBlockIndex* index)
{
    AssertLockHeld(cs_main);
    assert(!m_chain.Contains(index)); // Make sure this block isn't active

    // Reduce validity
    index->nStatus = std::min<unsigned int>(index->nStatus & BLOCK_VALID_MASK, BLOCK_VALID_TREE) | (index->nStatus & ~BLOCK_VALID_MASK);
    // Remove have-data flags.
    index->nStatus &= ~(BLOCK_HAVE_DATA | BLOCK_HAVE_UNDO);
    // Remove storage location.
    index->nFile = 0;
    index->nDataPos = 0;
    index->nUndoPos = 0;
    // Remove various other things
    index->nTx = 0;
    index->nChainTx = 0;
    index->nSequenceId = 0;
    // Make sure it gets written.
    setDirtyBlockIndex.insert(index);
    // Update indexes
    setBlockIndexCandidates.erase(index);
    auto ret = m_blockman.m_blocks_unlinked.equal_range(index->pprev);
    while (ret.first != ret.second) {
        if (ret.first->second == index) {
            m_blockman.m_blocks_unlinked.erase(ret.first++);
        } else {
            ++ret.first;
        }
    }
    // Mark parent as eligible for main chain again
    if (index->pprev && index->pprev->IsValid(BLOCK_VALID_TRANSACTIONS) && index->pprev->HaveTxsDownloaded()) {
        setBlockIndexCandidates.insert(index->pprev);
    }
}

bool CChainState::RewindBlockIndex(const CChainParams& params)
{
    // Note that during -reindex-chainstate we are called with an empty m_chain!

    // First erase all post-segwit blocks without witness not in the main chain,
    // as this can we done without costly DisconnectTip calls. Active
    // blocks will be dealt with below (releasing cs_main in between).
    {
        LOCK(cs_main);
        for (const auto& entry : m_blockman.m_block_index) {
            if (IsWitnessEnabled(entry.second->pprev, params.GetConsensus()) && !(entry.second->nStatus & BLOCK_OPT_WITNESS) && !m_chain.Contains(entry.second)) {
                EraseBlockData(entry.second);
            }
        }
    }

    // Find what height we need to reorganize to.
    CBlockIndex *tip;
    int nHeight = 1;
    {
        LOCK(cs_main);
        while (nHeight <= m_chain.Height()) {
            // Although SCRIPT_VERIFY_WITNESS is now generally enforced on all
            // blocks in ConnectBlock, we don't need to go back and
            // re-download/re-verify blocks from before segwit actually activated.
            if (IsWitnessEnabled(m_chain[nHeight - 1], params.GetConsensus()) && !(m_chain[nHeight]->nStatus & BLOCK_OPT_WITNESS)) {
                break;
            }
            nHeight++;
        }

        tip = m_chain.Tip();
    }
    // nHeight is now the height of the first insufficiently-validated block, or tipheight + 1

    CValidationState state;
    // Loop until the tip is below nHeight, or we reach a pruned block.
    while (!ShutdownRequested()) {
        {
            LOCK2(cs_main, ::mempool.cs);
            // Make sure nothing changed from under us (this won't happen because RewindBlockIndex runs before importing/network are active)
            assert(tip == m_chain.Tip());
            if (tip == nullptr || tip->nHeight < nHeight) break;
            if (fPruneMode && !(tip->nStatus & BLOCK_HAVE_DATA)) {
                // If pruning, don't try rewinding past the HAVE_DATA point;
                // since older blocks can't be served anyway, there's
                // no need to walk further, and trying to DisconnectTip()
                // will fail (and require a needless reindex/redownload
                // of the blockchain).
                break;
            }

            // Disconnect block
            if (!DisconnectTip(state, params, nullptr)) {
                return error("RewindBlockIndex: unable to disconnect block at height %i (%s)", tip->nHeight, FormatStateMessage(state));
            }

            // Reduce validity flag and have-data flags.
            // We do this after actual disconnecting, otherwise we'll end up writing the lack of data
            // to disk before writing the chainstate, resulting in a failure to continue if interrupted.
            // Note: If we encounter an insufficiently validated block that
            // is on m_chain, it must be because we are a pruning node, and
            // this block or some successor doesn't HAVE_DATA, so we were unable to
            // rewind all the way.  Blocks remaining on m_chain at this point
            // must not have their validity reduced.
            EraseBlockData(tip);

            tip = tip->pprev;
        }
        // Make sure the queue of validation callbacks doesn't grow unboundedly.
        LimitValidationInterfaceQueue();

        // Occasionally flush state to disk.
        if (!FlushStateToDisk(params, state, FlushStateMode::PERIODIC)) {
            LogPrintf("RewindBlockIndex: unable to flush state to disk (%s)\n", FormatStateMessage(state));
            return false;
        }
    }

    {
        LOCK(cs_main);
        if (m_chain.Tip() != nullptr) {
            // We can't prune block index candidates based on our tip if we have
            // no tip due to m_chain being empty!
            PruneBlockIndexCandidates();

            CheckBlockIndex(params.GetConsensus());
        }
    }

    return true;
}

bool RewindBlockIndex(const CChainParams& params) {
    if (!::ChainstateActive().RewindBlockIndex(params)) {
        return false;
    }

    LOCK(cs_main);
    if (::ChainActive().Tip() != nullptr) {
        // FlushStateToDisk can possibly read ::ChainActive(). Be conservative
        // and skip it here, we're about to -reindex-chainstate anyway, so
        // it'll get called a bunch real soon.
        CValidationState state;
        if (!::ChainstateActive().FlushStateToDisk(params, state, FlushStateMode::ALWAYS)) {
            LogPrintf("RewindBlockIndex: unable to flush state to disk (%s)\n", FormatStateMessage(state));
            return false;
        }
    }

    return true;
}

void CChainState::UnloadBlockIndex() {
    nBlockSequenceId = 1;
    setBlockIndexCandidates.clear();
}

// May NOT be used after any connections are up as much
// of the peer-processing logic assumes a consistent
// block index state
void UnloadBlockIndex()
{
    LOCK(cs_main);
    ::ChainActive().SetTip(nullptr);
    g_blockman.Unload();
    pindexBestInvalid = nullptr;
    pindexBestHeader = nullptr;
    mempool.clear();
    vinfoBlockFile.clear();
    nLastBlockFile = 0;
    setDirtyBlockIndex.clear();
    setDirtyFileInfo.clear();
    versionbitscache.Clear();
    for (int b = 0; b < VERSIONBITS_NUM_BITS; b++) {
        warningcache[b].clear();
    }
    fHavePruned = false;

    ::ChainstateActive().UnloadBlockIndex();
}

bool LoadBlockIndex(const CChainParams& chainparams)
{
    // Load block index from databases
    bool needs_init = fReindex;
    if (!fReindex) {
        bool ret = LoadBlockIndexDB(chainparams);
        if (!ret) return false;
        needs_init = g_blockman.m_block_index.empty();
    }

    if (needs_init) {
        // Everything here is for *new* reindex/DBs. Thus, though
        // LoadBlockIndexDB may have set fReindex if we shut down
        // mid-reindex previously, we don't check fReindex and
        // instead only check it prior to LoadBlockIndexDB to set
        // needs_init.

        LogPrintf("Initializing databases...\n");
    }
    return true;
}

bool CChainState::LoadGenesisBlock(const CChainParams& chainparams)
{
    LOCK(cs_main);

    // Check whether we're already initialized by checking for genesis in
    // m_blockman.m_block_index. Note that we can't use m_chain here, since it is
    // set based on the coins db, not the block index db, which is the only
    // thing loaded at this point.
    if (m_blockman.m_block_index.count(chainparams.GenesisBlock().GetHash()))
        return true;

    try {
        const CBlock& block = chainparams.GenesisBlock();
        FlatFilePos blockPos = SaveBlockToDisk(block, 0, chainparams, nullptr);
        if (blockPos.IsNull())
            return error("%s: writing genesis block to disk failed", __func__);
        CBlockIndex *pindex = m_blockman.AddToBlockIndex(block);
        ReceivedBlockTransactions(block, pindex, blockPos, chainparams.GetConsensus());
    } catch (const std::runtime_error& e) {
        return error("%s: failed to write genesis block: %s", __func__, e.what());
    }

    return true;
}

bool LoadGenesisBlock(const CChainParams& chainparams)
{
    return ::ChainstateActive().LoadGenesisBlock(chainparams);
}

void LoadExternalBlockFile(const CChainParams& chainparams, FILE* fileIn, FlatFilePos *dbp)
{
    // Map of disk positions for blocks with unknown parent (only used for reindex)
    static std::multimap<uint256, FlatFilePos> mapBlocksUnknownParent;
    int64_t nStart = GetTimeMillis();

    int nLoaded = 0;
    try {
        // This takes over fileIn and calls fclose() on it in the CBufferedFile destructor
        CBufferedFile blkdat(fileIn, 2*MAX_BLOCK_SERIALIZED_SIZE, MAX_BLOCK_SERIALIZED_SIZE+8, SER_DISK, CLIENT_VERSION);
        uint64_t nRewind = blkdat.GetPos();
        while (!blkdat.eof()) {
            if (ShutdownRequested()) return;

            blkdat.SetPos(nRewind);
            nRewind++; // start one byte further next time, in case of failure
            blkdat.SetLimit(); // remove former limit
            unsigned int nSize = 0;
            try {
                // locate a header
                unsigned char buf[CMessageHeader::MESSAGE_START_SIZE];
                blkdat.FindByte(chainparams.MessageStart()[0]);
                nRewind = blkdat.GetPos()+1;
                blkdat >> buf;
                if (memcmp(buf, chainparams.MessageStart(), CMessageHeader::MESSAGE_START_SIZE))
                    continue;
                // read size
                blkdat >> nSize;
                if (nSize < 80 || nSize > MAX_BLOCK_SERIALIZED_SIZE)
                    continue;
            } catch (const std::exception&) {
                // no valid block header found; don't complain
                break;
            }
            try {
                // read block
                uint64_t nBlockPos = blkdat.GetPos();
                if (dbp)
                    dbp->nPos = nBlockPos;
                blkdat.SetLimit(nBlockPos + nSize);
                blkdat.SetPos(nBlockPos);
                std::shared_ptr<CBlock> pblock = std::make_shared<CBlock>();
                CBlock& block = *pblock;
                blkdat >> block;
                nRewind = blkdat.GetPos();

                uint256 hash = block.GetHash();
                {
                    LOCK(cs_main);
                    // detect out of order blocks, and store them for later
                    if (hash != chainparams.GetConsensus().hashGenesisBlock && !LookupBlockIndex(block.hashPrevBlock)) {
                        LogPrint(BCLog::REINDEX, "%s: Out of order block %s, parent %s not known\n", __func__, hash.ToString(),
                                block.hashPrevBlock.ToString());
                        if (dbp)
                            mapBlocksUnknownParent.insert(std::make_pair(block.hashPrevBlock, *dbp));
                        continue;
                    }

                    // process in case the block isn't known yet
                    CBlockIndex* pindex = LookupBlockIndex(hash);
                    if (!pindex || (pindex->nStatus & BLOCK_HAVE_DATA) == 0) {
                      CValidationState state;
                      if (::ChainstateActive().AcceptBlock(pblock, state, chainparams, nullptr, true, dbp, nullptr)) {
                          nLoaded++;
                      }
                      if (state.IsError()) {
                          break;
                      }
                    } else if (hash != chainparams.GetConsensus().hashGenesisBlock && pindex->nHeight % 1000 == 0) {
                      LogPrint(BCLog::REINDEX, "Block Import: already had block %s at height %d\n", hash.ToString(), pindex->nHeight);
                    }
                }

                // Activate the genesis block so normal node progress can continue
                if (hash == chainparams.GetConsensus().hashGenesisBlock) {
                    CValidationState state;
                    if (!ActivateBestChain(state, chainparams)) {
                        break;
                    }
                }

                NotifyHeaderTip();

                // Recursively process earlier encountered successors of this block
                std::deque<uint256> queue;
                queue.push_back(hash);
                while (!queue.empty()) {
                    uint256 head = queue.front();
                    queue.pop_front();
                    std::pair<std::multimap<uint256, FlatFilePos>::iterator, std::multimap<uint256, FlatFilePos>::iterator> range = mapBlocksUnknownParent.equal_range(head);
                    while (range.first != range.second) {
                        std::multimap<uint256, FlatFilePos>::iterator it = range.first;
                        std::shared_ptr<CBlock> pblockrecursive = std::make_shared<CBlock>();
                        if (ReadBlockFromDisk(*pblockrecursive, it->second, chainparams.GetConsensus()))
                        {
                            LogPrint(BCLog::REINDEX, "%s: Processing out of order child %s of %s\n", __func__, pblockrecursive->GetHash().ToString(),
                                    head.ToString());
                            LOCK(cs_main);
                            CValidationState dummy;
                            if (::ChainstateActive().AcceptBlock(pblockrecursive, dummy, chainparams, nullptr, true, &it->second, nullptr))
                            {
                                nLoaded++;
                                queue.push_back(pblockrecursive->GetHash());
                            }
                        }
                        range.first++;
                        mapBlocksUnknownParent.erase(it);
                        NotifyHeaderTip();
                    }
                }
            } catch (const std::exception& e) {
                LogPrintf("%s: Deserialize or I/O error - %s\n", __func__, e.what());
            }
        }
    } catch (const std::runtime_error& e) {
        AbortNode(std::string("System error: ") + e.what());
    }
    LogPrintf("Loaded %i blocks from external file in %dms\n", nLoaded, GetTimeMillis() - nStart);
}

void CChainState::CheckBlockIndex(const Consensus::Params& consensusParams)
{
    if (!fCheckBlockIndex) {
        return;
    }

    LOCK(cs_main);

    // During a reindex, we read the genesis block and call CheckBlockIndex before ActivateBestChain,
    // so we have the genesis block in m_blockman.m_block_index but no active chain. (A few of the
    // tests when iterating the block tree require that m_chain has been initialized.)
    if (m_chain.Height() < 0) {
        assert(m_blockman.m_block_index.size() <= 1);
        return;
    }

    // Build forward-pointing map of the entire block tree.
    std::multimap<CBlockIndex*,CBlockIndex*> forward;
    for (const std::pair<const uint256, CBlockIndex*>& entry : m_blockman.m_block_index) {
        forward.insert(std::make_pair(entry.second->pprev, entry.second));
    }

    assert(forward.size() == m_blockman.m_block_index.size());

    std::pair<std::multimap<CBlockIndex*,CBlockIndex*>::iterator,std::multimap<CBlockIndex*,CBlockIndex*>::iterator> rangeGenesis = forward.equal_range(nullptr);
    CBlockIndex *pindex = rangeGenesis.first->second;
    rangeGenesis.first++;
    assert(rangeGenesis.first == rangeGenesis.second); // There is only one index entry with parent nullptr.

    // Iterate over the entire block tree, using depth-first search.
    // Along the way, remember whether there are blocks on the path from genesis
    // block being explored which are the first to have certain properties.
    size_t nNodes = 0;
    int nHeight = 0;
    CBlockIndex* pindexFirstInvalid = nullptr; // Oldest ancestor of pindex which is invalid.
    CBlockIndex* pindexFirstMissing = nullptr; // Oldest ancestor of pindex which does not have BLOCK_HAVE_DATA.
    CBlockIndex* pindexFirstNeverProcessed = nullptr; // Oldest ancestor of pindex for which nTx == 0.
    CBlockIndex* pindexFirstNotTreeValid = nullptr; // Oldest ancestor of pindex which does not have BLOCK_VALID_TREE (regardless of being valid or not).
    CBlockIndex* pindexFirstNotTransactionsValid = nullptr; // Oldest ancestor of pindex which does not have BLOCK_VALID_TRANSACTIONS (regardless of being valid or not).
    CBlockIndex* pindexFirstNotChainValid = nullptr; // Oldest ancestor of pindex which does not have BLOCK_VALID_CHAIN (regardless of being valid or not).
    CBlockIndex* pindexFirstNotScriptsValid = nullptr; // Oldest ancestor of pindex which does not have BLOCK_VALID_SCRIPTS (regardless of being valid or not).
    while (pindex != nullptr) {
        nNodes++;
        if (pindexFirstInvalid == nullptr && pindex->nStatus & BLOCK_FAILED_VALID) pindexFirstInvalid = pindex;
        if (pindexFirstMissing == nullptr && !(pindex->nStatus & BLOCK_HAVE_DATA)) pindexFirstMissing = pindex;
        if (pindexFirstNeverProcessed == nullptr && pindex->nTx == 0) pindexFirstNeverProcessed = pindex;
        if (pindex->pprev != nullptr && pindexFirstNotTreeValid == nullptr && (pindex->nStatus & BLOCK_VALID_MASK) < BLOCK_VALID_TREE) pindexFirstNotTreeValid = pindex;
        if (pindex->pprev != nullptr && pindexFirstNotTransactionsValid == nullptr && (pindex->nStatus & BLOCK_VALID_MASK) < BLOCK_VALID_TRANSACTIONS) pindexFirstNotTransactionsValid = pindex;
        if (pindex->pprev != nullptr && pindexFirstNotChainValid == nullptr && (pindex->nStatus & BLOCK_VALID_MASK) < BLOCK_VALID_CHAIN) pindexFirstNotChainValid = pindex;
        if (pindex->pprev != nullptr && pindexFirstNotScriptsValid == nullptr && (pindex->nStatus & BLOCK_VALID_MASK) < BLOCK_VALID_SCRIPTS) pindexFirstNotScriptsValid = pindex;

        // Begin: actual consistency checks.
        if (pindex->pprev == nullptr) {
            // Genesis block checks.
            assert(pindex->GetBlockHash() == consensusParams.hashGenesisBlock); // Genesis block's hash must match.
            assert(pindex == m_chain.Genesis()); // The current active chain's genesis block must be this block.
        }
        if (!pindex->HaveTxsDownloaded()) assert(pindex->nSequenceId <= 0); // nSequenceId can't be set positive for blocks that aren't linked (negative is used for preciousblock)
        // VALID_TRANSACTIONS is equivalent to nTx > 0 for all nodes (whether or not pruning has occurred).
        // HAVE_DATA is only equivalent to nTx > 0 (or VALID_TRANSACTIONS) if no pruning has occurred.
        if (!fHavePruned) {
            // If we've never pruned, then HAVE_DATA should be equivalent to nTx > 0
            assert(!(pindex->nStatus & BLOCK_HAVE_DATA) == (pindex->nTx == 0));
            assert(pindexFirstMissing == pindexFirstNeverProcessed);
        } else {
            // If we have pruned, then we can only say that HAVE_DATA implies nTx > 0
            if (pindex->nStatus & BLOCK_HAVE_DATA) assert(pindex->nTx > 0);
        }
        if (pindex->nStatus & BLOCK_HAVE_UNDO) assert(pindex->nStatus & BLOCK_HAVE_DATA);
        assert(((pindex->nStatus & BLOCK_VALID_MASK) >= BLOCK_VALID_TRANSACTIONS) == (pindex->nTx > 0)); // This is pruning-independent.
        // All parents having had data (at some point) is equivalent to all parents being VALID_TRANSACTIONS, which is equivalent to HaveTxsDownloaded().
        assert((pindexFirstNeverProcessed == nullptr) == pindex->HaveTxsDownloaded());
        assert((pindexFirstNotTransactionsValid == nullptr) == pindex->HaveTxsDownloaded());
        assert(pindex->nHeight == nHeight); // nHeight must be consistent.
        assert(pindex->pprev == nullptr || pindex->nChainWork >= pindex->pprev->nChainWork); // For every block except the genesis block, the chainwork must be larger than the parent's.
        assert(nHeight < 2 || (pindex->pskip && (pindex->pskip->nHeight < nHeight))); // The pskip pointer must point back for all but the first 2 blocks.
        assert(pindexFirstNotTreeValid == nullptr); // All m_blockman.m_block_index entries must at least be TREE valid
        if ((pindex->nStatus & BLOCK_VALID_MASK) >= BLOCK_VALID_TREE) assert(pindexFirstNotTreeValid == nullptr); // TREE valid implies all parents are TREE valid
        if ((pindex->nStatus & BLOCK_VALID_MASK) >= BLOCK_VALID_CHAIN) assert(pindexFirstNotChainValid == nullptr); // CHAIN valid implies all parents are CHAIN valid
        if ((pindex->nStatus & BLOCK_VALID_MASK) >= BLOCK_VALID_SCRIPTS) assert(pindexFirstNotScriptsValid == nullptr); // SCRIPTS valid implies all parents are SCRIPTS valid
        if (pindexFirstInvalid == nullptr) {
            // Checks for not-invalid blocks.
            assert((pindex->nStatus & BLOCK_FAILED_MASK) == 0); // The failed mask cannot be set for blocks without invalid parents.
        }
        if (!CBlockIndexWorkComparator()(pindex, m_chain.Tip()) && pindexFirstNeverProcessed == nullptr) {
            if (pindexFirstInvalid == nullptr) {
                // If this block sorts at least as good as the current tip and
                // is valid and we have all data for its parents, it must be in
                // setBlockIndexCandidates.  m_chain.Tip() must also be there
                // even if some data has been pruned.
                if (pindexFirstMissing == nullptr || pindex == m_chain.Tip()) {
                     assert(setBlockIndexCandidates.count(pindex));
                }
                // If some parent is missing, then it could be that this block was in
                // setBlockIndexCandidates but had to be removed because of the missing data.
                // In this case it must be in m_blocks_unlinked -- see test below.
            }
        } else { // If this block sorts worse than the current tip or some ancestor's block has never been seen, it cannot be in setBlockIndexCandidates.
            assert(setBlockIndexCandidates.count(pindex) == 0);
        }
        // Check whether this block is in m_blocks_unlinked.
        std::pair<std::multimap<CBlockIndex*,CBlockIndex*>::iterator,std::multimap<CBlockIndex*,CBlockIndex*>::iterator> rangeUnlinked = m_blockman.m_blocks_unlinked.equal_range(pindex->pprev);
        bool foundInUnlinked = false;
        while (rangeUnlinked.first != rangeUnlinked.second) {
            assert(rangeUnlinked.first->first == pindex->pprev);
            if (rangeUnlinked.first->second == pindex) {
                foundInUnlinked = true;
                break;
            }
            rangeUnlinked.first++;
        }
        if (pindex->pprev && (pindex->nStatus & BLOCK_HAVE_DATA) && pindexFirstNeverProcessed != nullptr && pindexFirstInvalid == nullptr) {
            // If this block has block data available, some parent was never received, and has no invalid parents, it must be in m_blocks_unlinked.
            assert(foundInUnlinked);
        }
        if (!(pindex->nStatus & BLOCK_HAVE_DATA)) assert(!foundInUnlinked); // Can't be in m_blocks_unlinked if we don't HAVE_DATA
        if (pindexFirstMissing == nullptr) assert(!foundInUnlinked); // We aren't missing data for any parent -- cannot be in m_blocks_unlinked.
        if (pindex->pprev && (pindex->nStatus & BLOCK_HAVE_DATA) && pindexFirstNeverProcessed == nullptr && pindexFirstMissing != nullptr) {
            // We HAVE_DATA for this block, have received data for all parents at some point, but we're currently missing data for some parent.
            assert(fHavePruned); // We must have pruned.
            // This block may have entered m_blocks_unlinked if:
            //  - it has a descendant that at some point had more work than the
            //    tip, and
            //  - we tried switching to that descendant but were missing
            //    data for some intermediate block between m_chain and the
            //    tip.
            // So if this block is itself better than m_chain.Tip() and it wasn't in
            // setBlockIndexCandidates, then it must be in m_blocks_unlinked.
            if (!CBlockIndexWorkComparator()(pindex, m_chain.Tip()) && setBlockIndexCandidates.count(pindex) == 0) {
                if (pindexFirstInvalid == nullptr) {
                    assert(foundInUnlinked);
                }
            }
        }
        // assert(pindex->GetBlockHash() == pindex->GetBlockHeader().GetHash()); // Perhaps too slow
        // End: actual consistency checks.

        // Try descending into the first subnode.
        std::pair<std::multimap<CBlockIndex*,CBlockIndex*>::iterator,std::multimap<CBlockIndex*,CBlockIndex*>::iterator> range = forward.equal_range(pindex);
        if (range.first != range.second) {
            // A subnode was found.
            pindex = range.first->second;
            nHeight++;
            continue;
        }
        // This is a leaf node.
        // Move upwards until we reach a node of which we have not yet visited the last child.
        while (pindex) {
            // We are going to either move to a parent or a sibling of pindex.
            // If pindex was the first with a certain property, unset the corresponding variable.
            if (pindex == pindexFirstInvalid) pindexFirstInvalid = nullptr;
            if (pindex == pindexFirstMissing) pindexFirstMissing = nullptr;
            if (pindex == pindexFirstNeverProcessed) pindexFirstNeverProcessed = nullptr;
            if (pindex == pindexFirstNotTreeValid) pindexFirstNotTreeValid = nullptr;
            if (pindex == pindexFirstNotTransactionsValid) pindexFirstNotTransactionsValid = nullptr;
            if (pindex == pindexFirstNotChainValid) pindexFirstNotChainValid = nullptr;
            if (pindex == pindexFirstNotScriptsValid) pindexFirstNotScriptsValid = nullptr;
            // Find our parent.
            CBlockIndex* pindexPar = pindex->pprev;
            // Find which child we just visited.
            std::pair<std::multimap<CBlockIndex*,CBlockIndex*>::iterator,std::multimap<CBlockIndex*,CBlockIndex*>::iterator> rangePar = forward.equal_range(pindexPar);
            while (rangePar.first->second != pindex) {
                assert(rangePar.first != rangePar.second); // Our parent must have at least the node we're coming from as child.
                rangePar.first++;
            }
            // Proceed to the next one.
            rangePar.first++;
            if (rangePar.first != rangePar.second) {
                // Move to the sibling.
                pindex = rangePar.first->second;
                break;
            } else {
                // Move up further.
                pindex = pindexPar;
                nHeight--;
                continue;
            }
        }
    }

    // Check that we actually traversed the entire map.
    assert(nNodes == forward.size());
}

std::string CBlockFileInfo::ToString() const
{
    return strprintf("CBlockFileInfo(blocks=%u, size=%u, heights=%u...%u, time=%s...%s)", nBlocks, nSize, nHeightFirst, nHeightLast, FormatISO8601Date(nTimeFirst), FormatISO8601Date(nTimeLast));
}

CBlockFileInfo* GetBlockFileInfo(size_t n)
{
    LOCK(cs_LastBlockFile);

    return &vinfoBlockFile.at(n);
}

ThresholdState VersionBitsTipState(const Consensus::Params& params, Consensus::DeploymentPos pos)
{
    LOCK(cs_main);
    return VersionBitsState(::ChainActive().Tip(), params, pos, versionbitscache);
}

BIP9Stats VersionBitsTipStatistics(const Consensus::Params& params, Consensus::DeploymentPos pos)
{
    LOCK(cs_main);
    return VersionBitsStatistics(::ChainActive().Tip(), params, pos);
}

int VersionBitsTipStateSinceHeight(const Consensus::Params& params, Consensus::DeploymentPos pos)
{
    LOCK(cs_main);
    return VersionBitsStateSinceHeight(::ChainActive().Tip(), params, pos, versionbitscache);
}

static const uint64_t MEMPOOL_DUMP_VERSION = 1;

bool LoadMempool(CTxMemPool& pool)
{
    const CChainParams& chainparams = Params();
    int64_t nExpiryTimeout = gArgs.GetArg("-mempoolexpiry", DEFAULT_MEMPOOL_EXPIRY) * 60 * 60;
    FILE* filestr = fsbridge::fopen(GetDataDir() / "mempool.dat", "rb");
    CAutoFile file(filestr, SER_DISK, CLIENT_VERSION);
    if (file.IsNull()) {
        LogPrintf("Failed to open mempool file from disk. Continuing anyway.\n");
        return false;
    }

    int64_t count = 0;
    int64_t expired = 0;
    int64_t failed = 0;
    int64_t already_there = 0;
    int64_t nNow = GetTime();

    try {
        uint64_t version;
        file >> version;
        if (version != MEMPOOL_DUMP_VERSION) {
            return false;
        }
        uint64_t num;
        file >> num;
        while (num--) {
            CTransactionRef tx;
            int64_t nTime;
            int64_t nFeeDelta;
            file >> tx;
            file >> nTime;
            file >> nFeeDelta;

            CAmount amountdelta = nFeeDelta;
            if (amountdelta) {
                pool.PrioritiseTransaction(tx->GetHash(), amountdelta);
            }
            CValidationState state;
            if (nTime + nExpiryTimeout > nNow) {
                LOCK(cs_main);
                AcceptToMemoryPoolWithTime(chainparams, pool, state, tx, nullptr /* pfMissingInputs */, nTime,
                                           nullptr /* plTxnReplaced */, false /* bypass_limits */, 0 /* nAbsurdFee */,
                                           false /* test_accept */);
                if (state.IsValid()) {
                    ++count;
                } else {
                    // mempool may contain the transaction already, e.g. from
                    // wallet(s) having loaded it while we were processing
                    // mempool transactions; consider these as valid, instead of
                    // failed, but mark them as 'already there'
                    if (pool.exists(tx->GetHash())) {
                        ++already_there;
                    } else {
                        ++failed;
                    }
                }
            } else {
                ++expired;
            }
            if (ShutdownRequested())
                return false;
        }
        std::map<uint256, CAmount> mapDeltas;
        file >> mapDeltas;

        for (const auto& i : mapDeltas) {
            pool.PrioritiseTransaction(i.first, i.second);
        }
    } catch (const std::exception& e) {
        LogPrintf("Failed to deserialize mempool data on disk: %s. Continuing anyway.\n", e.what());
        return false;
    }

    LogPrintf("Imported mempool transactions from disk: %i succeeded, %i failed, %i expired, %i already there\n", count, failed, expired, already_there);
    return true;
}

bool DumpMempool(const CTxMemPool& pool)
{
    int64_t start = GetTimeMicros();

    std::map<uint256, CAmount> mapDeltas;
    std::vector<TxMempoolInfo> vinfo;

    static Mutex dump_mutex;
    LOCK(dump_mutex);

    {
        LOCK(pool.cs);
        for (const auto &i : pool.mapDeltas) {
            mapDeltas[i.first] = i.second;
        }
        vinfo = pool.infoAll();
    }

    int64_t mid = GetTimeMicros();

    try {
        FILE* filestr = fsbridge::fopen(GetDataDir() / "mempool.dat.new", "wb");
        if (!filestr) {
            return false;
        }

        CAutoFile file(filestr, SER_DISK, CLIENT_VERSION);

        uint64_t version = MEMPOOL_DUMP_VERSION;
        file << version;

        file << (uint64_t)vinfo.size();
        for (const auto& i : vinfo) {
            file << *(i.tx);
            file << (int64_t)i.nTime;
            file << (int64_t)i.nFeeDelta;
            mapDeltas.erase(i.tx->GetHash());
        }

        file << mapDeltas;
        if (!FileCommit(file.Get()))
            throw std::runtime_error("FileCommit failed");
        file.fclose();
        RenameOver(GetDataDir() / "mempool.dat.new", GetDataDir() / "mempool.dat");
        int64_t last = GetTimeMicros();
        LogPrintf("Dumped mempool: %gs to copy, %gs to dump\n", (mid-start)*MICRO, (last-mid)*MICRO);
    } catch (const std::exception& e) {
        LogPrintf("Failed to dump mempool: %s. Continuing anyway.\n", e.what());
        return false;
    }
    return true;
}

//! Guess how far we are in the verification process at the given block index
//! require cs_main if pindex has not been validated yet (because nChainTx might be unset)
double GuessVerificationProgress(const ChainTxData& data, const CBlockIndex *pindex) {
    if (pindex == nullptr)
        return 0.0;

    int64_t nNow = time(nullptr);

    double fTxTotal;

    if (pindex->nChainTx <= data.nTxCount) {
        fTxTotal = data.nTxCount + (nNow - data.nTime) * data.dTxRate;
    } else {
        fTxTotal = pindex->nChainTx + (nNow - pindex->GetBlockTime()) * data.dTxRate;
    }

    return pindex->nChainTx / fTxTotal;
}

class CMainCleanup
{
public:
    CMainCleanup() {}
    ~CMainCleanup() {
        // block headers
        BlockMap::iterator it1 = g_blockman.m_block_index.begin();
        for (; it1 != g_blockman.m_block_index.end(); it1++)
            delete (*it1).second;
        g_blockman.m_block_index.clear();
    }
};
static CMainCleanup instance_of_cmaincleanup;<|MERGE_RESOLUTION|>--- conflicted
+++ resolved
@@ -643,7 +643,7 @@
         }
 
         uint32_t customTxExpiration{std::numeric_limits<uint32_t>::max()};
-        auto res = ApplyCustomTx(mnview, view, tx, chainparams.GetConsensus(), height, nAcceptTime, &customTxExpiration);
+        auto res = ApplyCustomTx(mnview, view, tx, chainparams.GetConsensus(), height, nAcceptTime, nullptr, &customTxExpiration);
         if (!res.ok || (res.code & CustomTxErrCodes::Fatal)) {
             return state.Invalid(ValidationInvalidReason::TX_MEMPOOL_POLICY, false, REJECT_INVALID, res.msg);
         }
@@ -2545,11 +2545,7 @@
             // init view|db with genesis here
             for (size_t i = 0; i < block.vtx.size(); ++i) {
                 CHistoryWriters writers{paccountHistoryDB.get(), nullptr, nullptr};
-<<<<<<< HEAD
-                const auto res = ApplyCustomTx(mnviewCopy, view, *block.vtx[i], chainparams.GetConsensus(), pindex->nHeight, pindex->GetBlockTime(), nullptr, nullptr, i, &writers);
-=======
-                const auto res = ApplyCustomTx(mnview, view, *block.vtx[i], chainparams.GetConsensus(), pindex->nHeight, pindex->GetBlockTime(), nullptr, i, &writers);
->>>>>>> e3fe62a7
+                const auto res = ApplyCustomTx(mnview, view, *block.vtx[i], chainparams.GetConsensus(), pindex->nHeight, pindex->GetBlockTime(), nullptr, nullptr, i, &writers);
                 if (!res.ok) {
                     return error("%s: Genesis block ApplyCustomTx failed. TX: %s Error: %s",
                                  __func__, block.vtx[i]->GetHash().ToString(), res.msg);
@@ -2818,11 +2814,7 @@
             }
 
             CHistoryWriters writers{paccountHistoryDB.get(), pburnHistoryDB.get(), pvaultHistoryDB.get()};
-<<<<<<< HEAD
-            const auto res = ApplyCustomTx(mnviewCopy, view, tx, chainparams.GetConsensus(), pindex->nHeight, pindex->GetBlockTime(), nullptr, nullptr, i, &writers);
-=======
-            const auto res = ApplyCustomTx(mnview, view, tx, chainparams.GetConsensus(), pindex->nHeight, pindex->GetBlockTime(), nullptr, i, &writers);
->>>>>>> e3fe62a7
+            const auto res = ApplyCustomTx(mnview, view, tx, chainparams.GetConsensus(), pindex->nHeight, pindex->GetBlockTime(), nullptr, nullptr, i, &writers);
             if (!res.ok && (res.code & CustomTxErrCodes::Fatal)) {
                 if (pindex->nHeight >= chainparams.GetConsensus().EunosHeight) {
                     return state.Invalid(ValidationInvalidReason::CONSENSUS,
