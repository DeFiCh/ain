// Copyright (c) 2009-2010 Satoshi Nakamoto
// Copyright (c) 2009-2018 The Bitcoin Core developers
// Distributed under the MIT software license, see the accompanying
// file LICENSE or http://www.opensource.org/licenses/mit-license.php.

#include <validation.h>

#include <arith_uint256.h>
#include <chain.h>
#include <chainparams.h>
#include <checkqueue.h>
#include <consensus/consensus.h>
#include <consensus/merkle.h>
#include <consensus/tx_check.h>
#include <consensus/tx_verify.h>
#include <consensus/validation.h>
#include <core_io.h> /// ValueFromAmount
#include <cuckoocache.h>
#include <flatfile.h>
#include <hash.h>
#include <index/txindex.h>
#include <masternodes/accountshistory.h>
#include <masternodes/anchors.h>
#include <masternodes/govvariables/attributes.h>
#include <masternodes/govvariables/loan_daily_reward.h>
#include <masternodes/govvariables/lp_daily_dfi_reward.h>
#include <masternodes/masternodes.h>
#include <masternodes/mn_checks.h>
#include <masternodes/vaulthistory.h>
#include <policy/fees.h>
#include <policy/policy.h>
#include <policy/settings.h>
#include <pos.h>
#include <pos_kernel.h>
#include <primitives/block.h>
#include <primitives/transaction.h>
#include <random.h>
#include <reverse_iterator.h>
#include <script/script.h>
#include <script/sigcache.h>
#include <script/standard.h>
#include <spv/spv_wrapper.h>
#include <shutdown.h>
#include <timedata.h>
#include <tinyformat.h>
#include <txdb.h>
#include <txmempool.h>
#include <ui_interface.h>
#include <uint256.h>
#include <undo.h>
#include <util/moneystr.h>
#include <util/rbf.h>
#include <util/strencodings.h>
#include <util/system.h>
#include <util/translation.h>
#include <util/validation.h>
#include <validationinterface.h>
#include <warnings.h>

#include <wallet/wallet.h>
#include <net_processing.h>

#include <future>
#include <string>

#include <boost/algorithm/string/replace.hpp>

#if defined(NDEBUG)
# error "Defi cannot be compiled without assertions."
#endif

#define MICRO 0.000001
#define MILLI 0.001

bool CBlockIndexWorkComparator::operator()(const CBlockIndex *pa, const CBlockIndex *pb) const {
    // First sort by most total work, ...
    if (pa->nChainWork > pb->nChainWork) return false;
    if (pa->nChainWork < pb->nChainWork) return true;

    // ... then by earliest time received, ...
    if (pa->nSequenceId < pb->nSequenceId) return false;
    if (pa->nSequenceId > pb->nSequenceId) return true;

    // Use pointer address as tie breaker (should only happen with blocks
    // loaded from disk, as those all have id 0).
    if (pa < pb) return false;
    if (pa > pb) return true;

    // Identical blocks.
    return false;
}

namespace {
BlockManager g_blockman;

// Store subsidy at each reduction
std::map<uint32_t, CAmount> subsidyReductions;
} // anon namespace

std::unique_ptr<CChainState> g_chainstate;

CChainState& ChainstateActive() {
    assert(g_chainstate);
    return *g_chainstate;
}

CChain& ChainActive() {
    assert(g_chainstate);
    return g_chainstate->m_chain;
}

/**
 * Mutex to guard access to validation specific variables, such as reading
 * or changing the chainstate.
 *
 * This may also need to be locked when updating the transaction pool, e.g. on
 * AcceptToMemoryPool. See CTxMemPool::cs comment for details.
 *
 * The transaction pool has a separate lock to allow reading from it and the
 * chainstate at the same time.
 */
RecursiveMutex cs_main;

CBlockIndex *pindexBestHeader = nullptr;
Mutex g_best_block_mutex;
std::condition_variable g_best_block_cv;
uint256 g_best_block;
bool g_parallel_script_checks{false};
std::atomic_bool fImporting(false);
std::atomic_bool fReindex(false);
bool fHavePruned = false;
bool fPruneMode = false;
bool fRequireStandard = true;
bool fCheckBlockIndex = false;
size_t nCoinCacheUsage = 5000 * 300;
size_t nCustomMemUsage = nDefaultDbCache << 10;
uint64_t nPruneTarget = 0;
bool fIsFakeNet = false;
int64_t nMaxTipAge = DEFAULT_MAX_TIP_AGE;

uint256 hashAssumeValid;
arith_uint256 nMinimumChainWork;

CFeeRate minRelayTxFee = CFeeRate(DEFAULT_MIN_RELAY_TX_FEE);

CBlockPolicyEstimator feeEstimator;
CTxMemPool mempool(&feeEstimator);

/** Constant stuff for coinbase transactions we create: */
CScript COINBASE_FLAGS;

// used for db compacting
TBytes compactBegin;
TBytes compactEnd;

// Internal stuff
namespace {
    CBlockIndex* pindexBestInvalid = nullptr;

    CCriticalSection cs_LastBlockFile;
    std::vector<CBlockFileInfo> vinfoBlockFile;
    int nLastBlockFile = 0;
    /** Global flag to indicate we should check to see if there are
     *  block/undo files that should be deleted.  Set on startup
     *  or if we allocate more file space when we're in prune mode
     */
    bool fCheckForPruning = false;

    /** Dirty block index entries. */
    std::set<CBlockIndex*> setDirtyBlockIndex;

    /** Dirty block file entries. */
    std::set<int> setDirtyFileInfo;
} // anon namespace

CBlockIndex* LookupBlockIndex(const uint256& hash)
{
    //std::cout << "!!!LookupBlockIndex : " << hash.ToString() << std::endl;
    AssertLockHeld(cs_main);
    BlockMap::const_iterator it = g_blockman.m_block_index.find(hash);
    return it == g_blockman.m_block_index.end() ? nullptr : it->second;
}

CBlockIndex* FindForkInGlobalIndex(const CChain& chain, const CBlockLocator& locator)
{
    AssertLockHeld(cs_main);

    // Find the latest block common to locator and chain - we expect that
    // locator.vHave is sorted descending by height.
    for (const uint256& hash : locator.vHave) {
        CBlockIndex* pindex = LookupBlockIndex(hash);
        if (pindex) {
            if (chain.Contains(pindex))
                return pindex;
            if (pindex->GetAncestor(chain.Height()) == chain.Tip()) {
                return chain.Tip();
            }
        }
    }
    return chain.Genesis();
}

std::unique_ptr<CBlockTreeDB> pblocktree;

// See definition for documentation
static void FindFilesToPruneManual(std::set<int>& setFilesToPrune, int nManualPruneHeight);
static void FindFilesToPrune(std::set<int>& setFilesToPrune, uint64_t nPruneAfterHeight);
bool CheckInputs(const CTransaction& tx, CValidationState &state, const CCoinsViewCache &inputs, bool fScriptChecks, unsigned int flags, bool cacheSigStore, bool cacheFullScriptStore, PrecomputedTransactionData& txdata, std::vector<CScriptCheck> *pvChecks = nullptr);
static FILE* OpenUndoFile(const FlatFilePos &pos, bool fReadOnly = false);
static FlatFileSeq BlockFileSeq();
static FlatFileSeq UndoFileSeq();

bool CheckFinalTx(const CTransaction &tx, int flags)
{
    AssertLockHeld(cs_main);

    // By convention a negative value for flags indicates that the
    // current network-enforced consensus rules should be used. In
    // a future soft-fork scenario that would mean checking which
    // rules would be enforced for the next block and setting the
    // appropriate flags. At the present time no soft-forks are
    // scheduled, so no flags are set.
    flags = std::max(flags, 0);

    // CheckFinalTx() uses ::ChainActive().Height()+1 to evaluate
    // nLockTime because when IsFinalTx() is called within
    // CBlock::AcceptBlock(), the height of the block *being*
    // evaluated is what is used. Thus if we want to know if a
    // transaction can be part of the *next* block, we need to call
    // IsFinalTx() with one more than ::ChainActive().Height().
    const int nBlockHeight = ::ChainActive().Height() + 1;

    // BIP113 requires that time-locked transactions have nLockTime set to
    // less than the median time of the previous block they're contained in.
    // When the next block is created its previous block will be the current
    // chain tip, so we use that to calculate the median time passed to
    // IsFinalTx() if LOCKTIME_MEDIAN_TIME_PAST is set.
    const int64_t nBlockTime = (flags & LOCKTIME_MEDIAN_TIME_PAST)
                             ? ::ChainActive().Tip()->GetMedianTimePast()
                             : GetAdjustedTime();

    return IsFinalTx(tx, nBlockHeight, nBlockTime);
}

bool TestLockPointValidity(const LockPoints* lp)
{
    AssertLockHeld(cs_main);
    assert(lp);
    // If there are relative lock times then the maxInputBlock will be set
    // If there are no relative lock times, the LockPoints don't depend on the chain
    if (lp->maxInputBlock) {
        // Check whether ::ChainActive() is an extension of the block at which the LockPoints
        // calculation was valid.  If not LockPoints are no longer valid
        if (!::ChainActive().Contains(lp->maxInputBlock)) {
            return false;
        }
    }

    // LockPoints still valid
    return true;
}

bool CheckSequenceLocks(const CTxMemPool& pool, const CTransaction& tx, int flags, LockPoints* lp, bool useExistingLockPoints)
{
    AssertLockHeld(cs_main);
    AssertLockHeld(pool.cs);

    CBlockIndex* tip = ::ChainActive().Tip();
    assert(tip != nullptr);

    CBlockIndex index;
    index.pprev = tip;
    // CheckSequenceLocks() uses ::ChainActive().Height()+1 to evaluate
    // height based locks because when SequenceLocks() is called within
    // ConnectBlock(), the height of the block *being*
    // evaluated is what is used.
    // Thus if we want to know if a transaction can be part of the
    // *next* block, we need to use one more than ::ChainActive().Height()
    index.nHeight = tip->nHeight + 1;

    std::pair<int, int64_t> lockPair;
    if (useExistingLockPoints) {
        assert(lp);
        lockPair.first = lp->height;
        lockPair.second = lp->time;
    }
    else {
        // CoinsTip() contains the UTXO set for ::ChainActive().Tip()
        CCoinsViewMemPool viewMemPool(&::ChainstateActive().CoinsTip(), pool);
        std::vector<int> prevheights;
        prevheights.resize(tx.vin.size());
        for (size_t txinIndex = 0; txinIndex < tx.vin.size(); txinIndex++) {
            const CTxIn& txin = tx.vin[txinIndex];
            Coin coin;
            if (!viewMemPool.GetCoin(txin.prevout, coin)) {
                return error("%s: Missing input", __func__);
            }
            if (coin.nHeight == MEMPOOL_HEIGHT) {
                // Assume all mempool transaction confirm in the next block
                prevheights[txinIndex] = tip->nHeight + 1;
            } else {
                prevheights[txinIndex] = coin.nHeight;
            }
        }
        lockPair = CalculateSequenceLocks(tx, flags, &prevheights, index);
        if (lp) {
            lp->height = lockPair.first;
            lp->time = lockPair.second;
            // Also store the hash of the block with the highest height of
            // all the blocks which have sequence locked prevouts.
            // This hash needs to still be on the chain
            // for these LockPoint calculations to be valid
            // Note: It is impossible to correctly calculate a maxInputBlock
            // if any of the sequence locked inputs depend on unconfirmed txs,
            // except in the special case where the relative lock time/height
            // is 0, which is equivalent to no sequence lock. Since we assume
            // input height of tip+1 for mempool txs and test the resulting
            // lockPair from CalculateSequenceLocks against tip+1.  We know
            // EvaluateSequenceLocks will fail if there was a non-zero sequence
            // lock on a mempool input, so we can use the return value of
            // CheckSequenceLocks to indicate the LockPoints validity
            int maxInputHeight = 0;
            for (const int height : prevheights) {
                // Can ignore mempool inputs since we'll fail if they had non-zero locks
                if (height != tip->nHeight+1) {
                    maxInputHeight = std::max(maxInputHeight, height);
                }
            }
            lp->maxInputBlock = tip->GetAncestor(maxInputHeight);
        }
    }
    return EvaluateSequenceLocks(index, lockPair);
}

// Returns the script flags which should be checked for a given block
static unsigned int GetBlockScriptFlags(const CBlockIndex* pindex, const Consensus::Params& chainparams);

static void LimitMempoolSize(CTxMemPool& pool, size_t limit, unsigned long age)
    EXCLUSIVE_LOCKS_REQUIRED(pool.cs, ::cs_main)
{
    int expired = pool.Expire(GetTime() - age);
    if (expired != 0) {
        LogPrint(BCLog::MEMPOOL, "Expired %i transactions from the memory pool\n", expired);
    }

    std::vector<COutPoint> vNoSpendsRemaining;
    pool.TrimToSize(limit, &vNoSpendsRemaining);
    for (const COutPoint& removed : vNoSpendsRemaining)
        ::ChainstateActive().CoinsTip().Uncache(removed);
}

static bool IsCurrentForFeeEstimation() EXCLUSIVE_LOCKS_REQUIRED(cs_main)
{
    AssertLockHeld(cs_main);
    if (::ChainstateActive().IsInitialBlockDownload())
        return false;
    if (::ChainActive().Tip()->GetBlockTime() < (GetTime() - MAX_FEE_ESTIMATION_TIP_AGE))
        return false;
    if (::ChainActive().Height() < pindexBestHeader->nHeight - 1)
        return false;
    return true;
}

/* Make mempool consistent after a reorg, by re-adding or recursively erasing
 * disconnected block transactions from the mempool, and also removing any
 * other transactions from the mempool that are no longer valid given the new
 * tip/height.
 *
 * Note: we assume that disconnectpool only contains transactions that are NOT
 * confirmed in the current chain nor already in the mempool (otherwise,
 * in-mempool descendants of such transactions would be removed).
 *
 * Passing fAddToMempool=false will skip trying to add the transactions back,
 * and instead just erase from the mempool as needed.
 */

static void UpdateMempoolForReorg(DisconnectedBlockTransactions& disconnectpool, bool fAddToMempool) EXCLUSIVE_LOCKS_REQUIRED(cs_main, ::mempool.cs)
{
    AssertLockHeld(cs_main);
    AssertLockHeld(::mempool.cs);
    std::vector<uint256> vHashUpdate;
    // disconnectpool's insertion_order index sorts the entries from
    // oldest to newest, but the oldest entry will be the last tx from the
    // latest mined block that was disconnected.
    // Iterate disconnectpool in reverse, so that we add transactions
    // back to the mempool starting with the earliest transaction that had
    // been previously seen in a block.
    TBytes dummy;
    bool possibleMintTokenAffected{false};
    auto it = disconnectpool.queuedTx.get<insertion_order>().rbegin();
    while (it != disconnectpool.queuedTx.get<insertion_order>().rend()) {
        if (GuessCustomTxType(**it, dummy) == CustomTxType::CreateToken) // regardless of fAddToMempool and prooven CreateTokenTx
            possibleMintTokenAffected = true;

        // ignore validation errors in resurrected transactions
        CValidationState stateDummy;
        if (!fAddToMempool || (*it)->IsCoinBase() ||
            !AcceptToMemoryPool(mempool, stateDummy, *it, nullptr /* pfMissingInputs */,
                                nullptr /* plTxnReplaced */, true /* bypass_limits */, 0 /* nAbsurdFee */)) {
            // If the transaction doesn't make it in to the mempool, remove any
            // transactions that depend on it (which would now be orphans).
            mempool.removeRecursive(**it, MemPoolRemovalReason::REORG);
        } else if (mempool.exists((*it)->GetHash())) {
            vHashUpdate.push_back((*it)->GetHash());
        }
        ++it;
    }
    disconnectpool.queuedTx.clear();

    // remove affected MintTokenTxs
    /// @todo tokens: refactor to mempool method?
    if (possibleMintTokenAffected) {
        std::vector<uint256> mintTokensToRemove; // not sure about tx refs safety while recursive deletion, so hashes
        for (const CTxMemPoolEntry& e : mempool.mapTx) {
            auto tx = e.GetTx();
            if (GuessCustomTxType(tx, dummy) == CustomTxType::MintToken) {
                auto values = tx.GetValuesOut();
                for (auto const & pair : values) {
                    if (pair.first == DCT_ID{0})
                        continue;
                    // remove only if token does not exist any more
                    if (!pcustomcsview->GetToken(pair.first)) {
                        mintTokensToRemove.push_back(tx.GetHash());
                    }
                }
            }
        }
        for (uint256 const & hash : mintTokensToRemove) {
            CTransactionRef tx = mempool.get(hash);
            if (tx)
                mempool.removeRecursive(*tx, MemPoolRemovalReason::REORG);
        }
    }

    // AcceptToMemoryPool/addUnchecked all assume that new mempool entries have
    // no in-mempool children, which is generally not true when adding
    // previously-confirmed transactions back to the mempool.
    // UpdateTransactionsFromBlock finds descendants of any transactions in
    // the disconnectpool that were added back and cleans up the mempool state.
    mempool.UpdateTransactionsFromBlock(vHashUpdate);

    // We also need to remove any now-immature transactions
    mempool.removeForReorg(&::ChainstateActive().CoinsTip(), ::ChainActive().Tip()->nHeight + 1, STANDARD_LOCKTIME_VERIFY_FLAGS);
    // Re-limit mempool size, in case we added any transactions
    LimitMempoolSize(mempool, gArgs.GetArg("-maxmempool", DEFAULT_MAX_MEMPOOL_SIZE) * 1000000, gArgs.GetArg("-mempoolexpiry", DEFAULT_MEMPOOL_EXPIRY) * 60 * 60);
}

// Used to avoid mempool polluting consensus critical paths if CCoinsViewMempool
// were somehow broken and returning the wrong scriptPubKeys
static bool CheckInputsFromMempoolAndCache(const CTransaction& tx, CValidationState& state, const CCoinsViewCache& view, const CTxMemPool& pool,
                 unsigned int flags, bool cacheSigStore, PrecomputedTransactionData& txdata) EXCLUSIVE_LOCKS_REQUIRED(cs_main) {
    AssertLockHeld(cs_main);

    // pool.cs should be locked already, but go ahead and re-take the lock here
    // to enforce that mempool doesn't change between when we check the view
    // and when we actually call through to CheckInputs
    LOCK(pool.cs);

    assert(!tx.IsCoinBase());
    for (const CTxIn& txin : tx.vin) {
        const Coin& coin = view.AccessCoin(txin.prevout);

        // At this point we haven't actually checked if the coins are all
        // available (or shouldn't assume we have, since CheckInputs does).
        // So we just return failure if the inputs are not available here,
        // and then only have to check equivalence for available inputs.
        if (coin.IsSpent()) return false;

        const CTransactionRef& txFrom = pool.get(txin.prevout.hash);
        if (txFrom) {
            assert(txFrom->GetHash() == txin.prevout.hash);
            assert(txFrom->vout.size() > txin.prevout.n);
            assert(txFrom->vout[txin.prevout.n] == coin.out);
        } else {
            const Coin& coinFromDisk = ::ChainstateActive().CoinsTip().AccessCoin(txin.prevout);
            assert(!coinFromDisk.IsSpent());
            assert(coinFromDisk.out == coin.out);
        }
    }

    return CheckInputs(tx, state, view, true, flags, cacheSigStore, true, txdata);
}

/**
 * @param[out] coins_to_uncache   Return any outpoints which were not previously present in the
 *                                coins cache, but were added as a result of validating the tx
 *                                for mempool acceptance. This allows the caller to optionally
 *                                remove the cache additions if the associated transaction ends
 *                                up being rejected by the mempool.
 */
static bool AcceptToMemoryPoolWorker(const CChainParams& chainparams, CTxMemPool& pool, CValidationState& state, const CTransactionRef& ptx,
                              bool* pfMissingInputs, int64_t nAcceptTime, std::list<CTransactionRef>* plTxnReplaced,
                              bool bypass_limits, const CAmount& nAbsurdFee, std::vector<COutPoint>& coins_to_uncache, bool test_accept) EXCLUSIVE_LOCKS_REQUIRED(cs_main)
{
    const CTransaction& tx = *ptx;
    const uint256 hash = tx.GetHash();
    AssertLockHeld(cs_main);
    LOCK(pool.cs); // mempool "read lock" (held through GetMainSignals().TransactionAddedToMempool())
    if (pfMissingInputs) {
        *pfMissingInputs = false;
    }

    if (!CheckTransaction(tx, state))
        return false; // state filled in by CheckTransaction

    // Coinbase is only valid in a block, not as a loose transaction
    if (tx.IsCoinBase())
        return state.Invalid(ValidationInvalidReason::CONSENSUS, false, REJECT_INVALID, "coinbase");

    // Rather not work on nonstandard transactions (unless -testnet/-regtest)
    std::string reason;
    if (fRequireStandard && !IsStandardTx(tx, reason))
        return state.Invalid(ValidationInvalidReason::TX_NOT_STANDARD, false, REJECT_NONSTANDARD, reason);

    // Do not work on transactions that are too small.
    // A transaction with 1 segwit input and 1 P2WPHK output has non-witness size of 82 bytes.
    // Transactions smaller than this are not relayed to reduce unnecessary malloc overhead.
    if (::GetSerializeSize(tx, PROTOCOL_VERSION | SERIALIZE_TRANSACTION_NO_WITNESS) < MIN_STANDARD_TX_NONWITNESS_SIZE)
        return state.Invalid(ValidationInvalidReason::TX_NOT_STANDARD, false, REJECT_NONSTANDARD, "tx-size-small");

    // Only accept nLockTime-using transactions that can be mined in the next
    // block; we don't want our mempool filled up with transactions that can't
    // be mined yet.
    if (!CheckFinalTx(tx, STANDARD_LOCKTIME_VERIFY_FLAGS))
        return state.Invalid(ValidationInvalidReason::TX_PREMATURE_SPEND, false, REJECT_NONSTANDARD, "non-final");

    // is it already in the memory pool?
    if (pool.exists(hash)) {
        return state.Invalid(ValidationInvalidReason::TX_CONFLICT, false, REJECT_DUPLICATE, "txn-already-in-mempool");
    }

    // Check for conflicts with in-memory transactions
    std::set<uint256> setConflicts;
    for (const CTxIn &txin : tx.vin)
    {
        const CTransaction* ptxConflicting = pool.GetConflictTx(txin.prevout);
        if (ptxConflicting) {
            if (!setConflicts.count(ptxConflicting->GetHash()))
            {
                // Allow opt-out of transaction replacement by setting
                // nSequence > MAX_BIP125_RBF_SEQUENCE (SEQUENCE_FINAL-2) on all inputs.
                //
                // SEQUENCE_FINAL-1 is picked to still allow use of nLockTime by
                // non-replaceable transactions. All inputs rather than just one
                // is for the sake of multi-party protocols, where we don't
                // want a single party to be able to disable replacement.
                //
                // The opt-out ignores descendants as anyone relying on
                // first-seen mempool behavior should be checking all
                // unconfirmed ancestors anyway; doing otherwise is hopelessly
                // insecure.
                bool fReplacementOptOut = true;
                for (const CTxIn &_txin : ptxConflicting->vin)
                {
                    if (_txin.nSequence <= MAX_BIP125_RBF_SEQUENCE)
                    {
                        fReplacementOptOut = false;
                        break;
                    }
                }
                if (fReplacementOptOut) {
                    return state.Invalid(ValidationInvalidReason::TX_MEMPOOL_POLICY, false, REJECT_DUPLICATE, "txn-mempool-conflict");
                }

                setConflicts.insert(ptxConflicting->GetHash());
            }
        }
    }

    {
        CCoinsView dummy;
        CCoinsViewCache view(&dummy);

        LockPoints lp;
        CCoinsViewCache& coins_cache = ::ChainstateActive().CoinsTip();
        CCoinsViewMemPool viewMemPool(&coins_cache, pool);
        view.SetBackend(viewMemPool);

        // do all inputs exist?
        for (const CTxIn& txin : tx.vin) {
            if (!coins_cache.HaveCoinInCache(txin.prevout)) {
                coins_to_uncache.push_back(txin.prevout);
            }

            // Note: this call may add txin.prevout to the coins cache
            // (CoinsTip().cacheCoins) by way of FetchCoin(). It should be removed
            // later (via coins_to_uncache) if this tx turns out to be invalid.
            if (!view.HaveCoin(txin.prevout)) {
                // Are inputs missing because we already have the tx?
                for (size_t out = 0; out < tx.vout.size(); out++) {
                    // Optimistically just do efficient check of cache for outputs
                    if (coins_cache.HaveCoinInCache(COutPoint(hash, out))) {
                        return state.Invalid(ValidationInvalidReason::TX_CONFLICT, false, REJECT_DUPLICATE, "txn-already-known");
                    }
                }
                // Otherwise assume this might be an orphan tx for which we just haven't seen parents yet
                if (pfMissingInputs) {
                    *pfMissingInputs = true;
                }
                return false; // fMissingInputs and !state.IsInvalid() is used to detect this condition, don't set state.Invalid()
            }

            // Special check of collateral spending for _not_created_ mn or token (cheating?), those creation tx yet in mempool. CMasternode::CanSpend() (and CheckTxInputs()) will skip this situation
            if (txin.prevout.n == 1 && IsMempooledCustomTxCreate(pool, txin.prevout.hash)) {
                    return state.Invalid(ValidationInvalidReason::CONSENSUS, false, REJECT_INVALID, "collateral-locked-in-mempool",
                                         strprintf("tried to spend collateral of non-created mn or token %s, cheater?", txin.prevout.hash.ToString()));
            }
        }

        // Bring the best block into scope
        view.GetBestBlock();

        const auto height = GetSpendHeight(view);

        CCustomCSView mnview(pool.accountsView(height, view));

        CAmount nFees = 0;
        if (!Consensus::CheckTxInputs(tx, state, view, mnview, height, nFees, chainparams)) {
            return error("%s: Consensus::CheckTxInputs: %s, %s", __func__, tx.GetHash().ToString(), FormatStateMessage(state));
        }

        if (nAbsurdFee && nFees > nAbsurdFee) {
            return state.Invalid(ValidationInvalidReason::TX_NOT_STANDARD, false, REJECT_HIGHFEE, "absurdly-high-fee", strprintf("%d > %d", nFees, nAbsurdFee));
        }

        // let make sure we have needed coins
        if (view.GetValueIn(tx) < nFees) {
            return state.Invalid(ValidationInvalidReason::TX_MEMPOOL_POLICY, false, REJECT_INVALID, "bad-txns-inputs-below-tx-fee");
        }

        auto res = ApplyCustomTx(mnview, view, tx, chainparams.GetConsensus(), height, nAcceptTime);
        if (!res.ok || (res.code & CustomTxErrCodes::Fatal)) {
            return state.Invalid(ValidationInvalidReason::TX_MEMPOOL_POLICY, false, REJECT_INVALID, res.msg);
        }

        // we have all inputs cached now, so switch back to dummy, so we don't need to keep lock on mempool
        view.SetBackend(dummy);

        // Only accept BIP68 sequence locked transactions that can be mined in the next
        // block; we don't want our mempool filled up with transactions that can't
        // be mined yet.
        // Must keep pool.cs for this unless we change CheckSequenceLocks to take a
        // CoinsViewCache instead of create its own
        if (!CheckSequenceLocks(pool, tx, STANDARD_LOCKTIME_VERIFY_FLAGS, &lp))
            return state.Invalid(ValidationInvalidReason::TX_PREMATURE_SPEND, false, REJECT_NONSTANDARD, "non-BIP68-final");

        // Check for non-standard pay-to-script-hash in inputs
        if (fRequireStandard && !AreInputsStandard(tx, view))
            return state.Invalid(ValidationInvalidReason::TX_NOT_STANDARD, false, REJECT_NONSTANDARD, "bad-txns-nonstandard-inputs");

        // Check for non-standard witness in P2WSH
        if (tx.HasWitness() && fRequireStandard && !IsWitnessStandard(tx, view))
            return state.Invalid(ValidationInvalidReason::TX_WITNESS_MUTATED, false, REJECT_NONSTANDARD, "bad-witness-nonstandard");

        int64_t nSigOpsCost = GetTransactionSigOpCost(tx, view, STANDARD_SCRIPT_VERIFY_FLAGS);

        // nModifiedFees includes any fee deltas from PrioritiseTransaction
        CAmount nModifiedFees = nFees;
        pool.ApplyDelta(hash, nModifiedFees);

        // Keep track of transactions that spend a coinbase, which we re-scan
        // during reorgs to ensure COINBASE_MATURITY is still met.
        bool fSpendsCoinbase = false;
        for (const CTxIn &txin : tx.vin) {
            const Coin &coin = view.AccessCoin(txin.prevout);
            if (coin.IsCoinBase()) {
                fSpendsCoinbase = true;
                break;
            }
        }

        CTxMemPoolEntry entry(ptx, nFees, nAcceptTime, ::ChainActive().Height(),
                              fSpendsCoinbase, nSigOpsCost, lp);
        unsigned int nSize = entry.GetTxSize();

        if (nSigOpsCost > MAX_STANDARD_TX_SIGOPS_COST)
            return state.Invalid(ValidationInvalidReason::TX_NOT_STANDARD, false, REJECT_NONSTANDARD, "bad-txns-too-many-sigops",
                strprintf("%d", nSigOpsCost));

        CAmount mempoolRejectFee = pool.GetMinFee(gArgs.GetArg("-maxmempool", DEFAULT_MAX_MEMPOOL_SIZE) * 1000000).GetFee(nSize);
        if (!bypass_limits && mempoolRejectFee > 0 && nModifiedFees < mempoolRejectFee) {
            return state.Invalid(ValidationInvalidReason::TX_MEMPOOL_POLICY, false, REJECT_INSUFFICIENTFEE, "mempool min fee not met", strprintf("%d < %d", nModifiedFees, mempoolRejectFee));
        }

        // No transactions are allowed below minRelayTxFee except from disconnected blocks
        if (!bypass_limits && nModifiedFees < ::minRelayTxFee.GetFee(nSize)) {
            return state.Invalid(ValidationInvalidReason::TX_MEMPOOL_POLICY, false, REJECT_INSUFFICIENTFEE, "min relay fee not met", strprintf("%d < %d", nModifiedFees, ::minRelayTxFee.GetFee(nSize)));
        }

        // Calculate in-mempool ancestors, up to a limit.
        CTxMemPool::setEntries setAncestors;
        size_t nLimitAncestors = gArgs.GetArg("-limitancestorcount", DEFAULT_ANCESTOR_LIMIT);
        size_t nLimitAncestorSize = gArgs.GetArg("-limitancestorsize", DEFAULT_ANCESTOR_SIZE_LIMIT)*1000;
        size_t nLimitDescendants = gArgs.GetArg("-limitdescendantcount", DEFAULT_DESCENDANT_LIMIT);
        size_t nLimitDescendantSize = gArgs.GetArg("-limitdescendantsize", DEFAULT_DESCENDANT_SIZE_LIMIT)*1000;
        std::string errString;
        if (!pool.CalculateMemPoolAncestors(entry, setAncestors, nLimitAncestors, nLimitAncestorSize, nLimitDescendants, nLimitDescendantSize, errString)) {
            setAncestors.clear();
            // If CalculateMemPoolAncestors fails second time, we want the original error string.
            std::string dummy_err_string;
            // If the new transaction is relatively small (up to 40k weight)
            // and has at most one ancestor (ie ancestor limit of 2, including
            // the new transaction), allow it if its parent has exactly the
            // descendant limit descendants.
            //
            // This allows protocols which rely on distrusting counterparties
            // being able to broadcast descendants of an unconfirmed transaction
            // to be secure by simply only having two immediately-spendable
            // outputs - one for each counterparty. For more info on the uses for
            // this, see https://lists.linuxfoundation.org/pipermail/defi-dev/2018-November/016518.html
            if (nSize >  EXTRA_DESCENDANT_TX_SIZE_LIMIT ||
                    !pool.CalculateMemPoolAncestors(entry, setAncestors, 2, nLimitAncestorSize, nLimitDescendants + 1, nLimitDescendantSize + EXTRA_DESCENDANT_TX_SIZE_LIMIT, dummy_err_string)) {
                return state.Invalid(ValidationInvalidReason::TX_MEMPOOL_POLICY, false, REJECT_NONSTANDARD, "too-long-mempool-chain", errString);
            }
        }

        // A transaction that spends outputs that would be replaced by it is invalid. Now
        // that we have the set of all ancestors we can detect this
        // pathological case by making sure setConflicts and setAncestors don't
        // intersect.
        for (CTxMemPool::txiter ancestorIt : setAncestors)
        {
            const uint256 &hashAncestor = ancestorIt->GetTx().GetHash();
            if (setConflicts.count(hashAncestor))
            {
                return state.Invalid(ValidationInvalidReason::CONSENSUS, false, REJECT_INVALID, "bad-txns-spends-conflicting-tx",
                                 strprintf("%s spends conflicting transaction %s",
                                           hash.ToString(),
                                           hashAncestor.ToString()));
            }
        }

        // Check if it's economically rational to mine this transaction rather
        // than the ones it replaces.
        CAmount nConflictingFees = 0;
        size_t nConflictingSize = 0;
        uint64_t nConflictingCount = 0;
        CTxMemPool::setEntries allConflicting;

        // If we don't hold the lock allConflicting might be incomplete; the
        // subsequent RemoveStaged() and addUnchecked() calls don't guarantee
        // mempool consistency for us.
        const bool fReplacementTransaction = setConflicts.size();
        if (fReplacementTransaction)
        {
            CFeeRate newFeeRate(nModifiedFees, nSize);
            std::set<uint256> setConflictsParents;
            const int maxDescendantsToVisit = 100;
            const CTxMemPool::setEntries setIterConflicting = pool.GetIterSet(setConflicts);
            for (const auto& mi : setIterConflicting) {
                // Don't allow the replacement to reduce the feerate of the
                // mempool.
                //
                // We usually don't want to accept replacements with lower
                // feerates than what they replaced as that would lower the
                // feerate of the next block. Requiring that the feerate always
                // be increased is also an easy-to-reason about way to prevent
                // DoS attacks via replacements.
                //
                // We only consider the feerates of transactions being directly
                // replaced, not their indirect descendants. While that does
                // mean high feerate children are ignored when deciding whether
                // or not to replace, we do require the replacement to pay more
                // overall fees too, mitigating most cases.
                CFeeRate oldFeeRate(mi->GetModifiedFee(), mi->GetTxSize());
                if (newFeeRate <= oldFeeRate)
                {
                    return state.Invalid(ValidationInvalidReason::TX_MEMPOOL_POLICY, false, REJECT_INSUFFICIENTFEE, "insufficient fee",
                            strprintf("rejecting replacement %s; new feerate %s <= old feerate %s",
                                  hash.ToString(),
                                  newFeeRate.ToString(),
                                  oldFeeRate.ToString()));
                }

                for (const CTxIn &txin : mi->GetTx().vin)
                {
                    setConflictsParents.insert(txin.prevout.hash);
                }

                nConflictingCount += mi->GetCountWithDescendants();
            }
            // This potentially overestimates the number of actual descendants
            // but we just want to be conservative to avoid doing too much
            // work.
            if (nConflictingCount <= maxDescendantsToVisit) {
                // If not too many to replace, then calculate the set of
                // transactions that would have to be evicted
                for (CTxMemPool::txiter it : setIterConflicting) {
                    pool.CalculateDescendants(it, allConflicting);
                }
                for (CTxMemPool::txiter it : allConflicting) {
                    nConflictingFees += it->GetModifiedFee();
                    nConflictingSize += it->GetTxSize();
                }
            } else {
                return state.Invalid(ValidationInvalidReason::TX_MEMPOOL_POLICY, false, REJECT_NONSTANDARD, "too many potential replacements",
                        strprintf("rejecting replacement %s; too many potential replacements (%d > %d)\n",
                            hash.ToString(),
                            nConflictingCount,
                            maxDescendantsToVisit));
            }

            for (unsigned int j = 0; j < tx.vin.size(); j++)
            {
                // We don't want to accept replacements that require low
                // feerate junk to be mined first. Ideally we'd keep track of
                // the ancestor feerates and make the decision based on that,
                // but for now requiring all new inputs to be confirmed works.
                if (!setConflictsParents.count(tx.vin[j].prevout.hash))
                {
                    // Rather than check the UTXO set - potentially expensive -
                    // it's cheaper to just check if the new input refers to a
                    // tx that's in the mempool.
                    if (pool.exists(tx.vin[j].prevout.hash)) {
                        return state.Invalid(ValidationInvalidReason::TX_MEMPOOL_POLICY, false, REJECT_NONSTANDARD, "replacement-adds-unconfirmed",
                                         strprintf("replacement %s adds unconfirmed input, idx %d",
                                                  hash.ToString(), j));
                    }
                }
            }

            // The replacement must pay greater fees than the transactions it
            // replaces - if we did the bandwidth used by those conflicting
            // transactions would not be paid for.
            if (nModifiedFees < nConflictingFees)
            {
                return state.Invalid(ValidationInvalidReason::TX_MEMPOOL_POLICY, false, REJECT_INSUFFICIENTFEE, "insufficient fee",
                                 strprintf("rejecting replacement %s, less fees than conflicting txs; %s < %s",
                                          hash.ToString(), FormatMoney(nModifiedFees), FormatMoney(nConflictingFees)));
            }

            // Finally in addition to paying more fees than the conflicts the
            // new transaction must pay for its own bandwidth.
            CAmount nDeltaFees = nModifiedFees - nConflictingFees;
            if (nDeltaFees < ::incrementalRelayFee.GetFee(nSize))
            {
                return state.Invalid(ValidationInvalidReason::TX_MEMPOOL_POLICY, false, REJECT_INSUFFICIENTFEE, "insufficient fee",
                        strprintf("rejecting replacement %s, not enough additional fees to relay; %s < %s",
                              hash.ToString(),
                              FormatMoney(nDeltaFees),
                              FormatMoney(::incrementalRelayFee.GetFee(nSize))));
            }
        }

        constexpr unsigned int scriptVerifyFlags = STANDARD_SCRIPT_VERIFY_FLAGS;

        // Check against previous transactions
        // This is done last to help prevent CPU exhaustion denial-of-service attacks.
        PrecomputedTransactionData txdata(tx);
        if (!CheckInputs(tx, state, view, true, scriptVerifyFlags, true, false, txdata)) {
            // SCRIPT_VERIFY_CLEANSTACK requires SCRIPT_VERIFY_WITNESS, so we
            // need to turn both off, and compare against just turning off CLEANSTACK
            // to see if the failure is specifically due to witness validation.
            CValidationState stateDummy; // Want reported failures to be from first CheckInputs
            if (!tx.HasWitness() && CheckInputs(tx, stateDummy, view, true, scriptVerifyFlags & ~(SCRIPT_VERIFY_WITNESS | SCRIPT_VERIFY_CLEANSTACK), true, false, txdata) &&
                !CheckInputs(tx, stateDummy, view, true, scriptVerifyFlags & ~SCRIPT_VERIFY_CLEANSTACK, true, false, txdata)) {
                // Only the witness is missing, so the transaction itself may be fine.
                state.Invalid(ValidationInvalidReason::TX_WITNESS_MUTATED, false,
                        state.GetRejectCode(), state.GetRejectReason(), state.GetDebugMessage());
            }
            assert(IsTransactionReason(state.GetReason()));
            return false; // state filled in by CheckInputs
        }

        // Check again against the current block tip's script verification
        // flags to cache our script execution flags. This is, of course,
        // useless if the next block has different script flags from the
        // previous one, but because the cache tracks script flags for us it
        // will auto-invalidate and we'll just have a few blocks of extra
        // misses on soft-fork activation.
        //
        // This is also useful in case of bugs in the standard flags that cause
        // transactions to pass as valid when they're actually invalid. For
        // instance the STRICTENC flag was incorrectly allowing certain
        // CHECKSIG NOT scripts to pass, even though they were invalid.
        //
        // There is a similar check in CreateNewBlock() to prevent creating
        // invalid blocks (using TestBlockValidity), however allowing such
        // transactions into the mempool can be exploited as a DoS attack.
        unsigned int currentBlockScriptVerifyFlags = GetBlockScriptFlags(::ChainActive().Tip(), chainparams.GetConsensus());
        if (!CheckInputsFromMempoolAndCache(tx, state, view, pool, currentBlockScriptVerifyFlags, true, txdata)) {
            return error("%s: BUG! PLEASE REPORT THIS! CheckInputs failed against latest-block but not STANDARD flags %s, %s",
                    __func__, hash.ToString(), FormatStateMessage(state));
        }

        if (test_accept) {
            // Tx was accepted, but not added
            return true;
        }

        // Remove conflicting transactions from the mempool
        for (CTxMemPool::txiter it : allConflicting)
        {
            LogPrint(BCLog::MEMPOOL, "replacing tx %s with %s for %s DFI additional fees, %d delta bytes\n",
                    it->GetTx().GetHash().ToString(),
                    hash.ToString(),
                    FormatMoney(nModifiedFees - nConflictingFees),
                    (int)nSize - (int)nConflictingSize);
            if (plTxnReplaced)
                plTxnReplaced->push_back(it->GetSharedTx());
        }
        pool.RemoveStaged(allConflicting, false, MemPoolRemovalReason::REPLACED);

        // This transaction should only count for fee estimation if:
        // - it isn't a BIP 125 replacement transaction (may not be widely supported)
        // - it's not being re-added during a reorg which bypasses typical mempool fee limits
        // - the node is not behind
        // - the transaction is not dependent on any other transactions in the mempool
        bool validForFeeEstimation = !fReplacementTransaction && !bypass_limits && IsCurrentForFeeEstimation() && pool.HasNoInputsOf(tx);

        // Store transaction in memory
        pool.addUnchecked(entry, setAncestors, validForFeeEstimation);
        mnview.Flush();

        // trim mempool and check if tx was trimmed
        if (!bypass_limits) {
            LimitMempoolSize(pool, gArgs.GetArg("-maxmempool", DEFAULT_MAX_MEMPOOL_SIZE) * 1000000, gArgs.GetArg("-mempoolexpiry", DEFAULT_MEMPOOL_EXPIRY) * 60 * 60);
            if (!pool.exists(hash))
                return state.Invalid(ValidationInvalidReason::TX_MEMPOOL_POLICY, false, REJECT_INSUFFICIENTFEE, "mempool full");
        }
    }

    GetMainSignals().TransactionAddedToMempool(ptx);

    return true;
}

/** (try to) add transaction to memory pool with a specified acceptance time **/
static bool AcceptToMemoryPoolWithTime(const CChainParams& chainparams, CTxMemPool& pool, CValidationState &state, const CTransactionRef &tx,
                        bool* pfMissingInputs, int64_t nAcceptTime, std::list<CTransactionRef>* plTxnReplaced,
                        bool bypass_limits, const CAmount nAbsurdFee, bool test_accept) EXCLUSIVE_LOCKS_REQUIRED(cs_main)
{
    std::vector<COutPoint> coins_to_uncache;
    bool res = AcceptToMemoryPoolWorker(chainparams, pool, state, tx, pfMissingInputs, nAcceptTime, plTxnReplaced, bypass_limits, nAbsurdFee, coins_to_uncache, test_accept);
    if (!res) {
        // Remove coins that were not present in the coins cache before calling ATMPW;
        // this is to prevent memory DoS in case we receive a large number of
        // invalid transactions that attempt to overrun the in-memory coins cache
        // (`CCoinsViewCache::cacheCoins`).

        for (const COutPoint& hashTx : coins_to_uncache)
            ::ChainstateActive().CoinsTip().Uncache(hashTx);
    }
    // After we've (potentially) uncached entries, ensure our coins cache is still within its size limits
    CValidationState stateDummy;
    ::ChainstateActive().FlushStateToDisk(chainparams, stateDummy, FlushStateMode::PERIODIC);
    return res;
}

bool AcceptToMemoryPool(CTxMemPool& pool, CValidationState &state, const CTransactionRef &tx,
                        bool* pfMissingInputs, std::list<CTransactionRef>* plTxnReplaced,
                        bool bypass_limits, const CAmount nAbsurdFee, bool test_accept)
{
    const CChainParams& chainparams = Params();
    return AcceptToMemoryPoolWithTime(chainparams, pool, state, tx, pfMissingInputs, GetTime(), plTxnReplaced, bypass_limits, nAbsurdFee, test_accept);
}

/**
 * Return transaction in txOut, and if it was found inside a block, its hash is placed in hashBlock.
 * If blockIndex is provided, the transaction is fetched from the corresponding block.
 */
bool GetTransaction(const uint256& hash, CTransactionRef& txOut, const Consensus::Params& consensusParams, uint256& hashBlock, const CBlockIndex* const block_index)
{
    for (auto && genesisTx : Params().GenesisBlock().vtx) {
        if (genesisTx->GetHash() == hash) {
            // Return genesis tx
            hashBlock = consensusParams.hashGenesisBlock;
            txOut = genesisTx;
            return true;
        }
    }

    LOCK(cs_main);

    if (!block_index) {
        CTransactionRef ptx = mempool.get(hash);
        if (ptx) {
            txOut = ptx;
            return true;
        }

        if (g_txindex) {
            return g_txindex->FindTx(hash, hashBlock, txOut);
        }
    } else {
        CBlock block;
        if (ReadBlockFromDisk(block, block_index, consensusParams)) {
            for (const auto& tx : block.vtx) {
                if (tx->GetHash() == hash) {
                    txOut = tx;
                    hashBlock = block_index->GetBlockHash();
                    return true;
                }
            }
        }
    }

    return false;
}

//////////////////////////////////////////////////////////////////////////////
//
// CBlock and CBlockIndex
//

static bool WriteBlockToDisk(const CBlock& block, FlatFilePos& pos, const CMessageHeader::MessageStartChars& messageStart)
{
    // Open history file to append
    CAutoFile fileout(OpenBlockFile(pos), SER_DISK, CLIENT_VERSION);
    if (fileout.IsNull())
        return error("WriteBlockToDisk: OpenBlockFile failed");

    // Write index header
    unsigned int nSize = GetSerializeSize(block, fileout.GetVersion());
    fileout << messageStart << nSize;

    // Write block
    long fileOutPos = ftell(fileout.Get());
    if (fileOutPos < 0)
        return error("WriteBlockToDisk: ftell failed");
    pos.nPos = (unsigned int)fileOutPos;
    fileout << block;

    return true;
}

bool ReadBlockFromDisk(CBlock& block, const FlatFilePos& pos, const Consensus::Params& consensusParams)
{
    block.SetNull();

    // Open history file to read
    CAutoFile filein(OpenBlockFile(pos, true), SER_DISK, CLIENT_VERSION);
    if (filein.IsNull())
        return error("ReadBlockFromDisk: OpenBlockFile failed for %s", pos.ToString());

    // Read block
    try {
        filein >> block;
    }
    catch (const std::exception& e) {
        return error("%s: Deserialize or I/O error - %s at %s", __func__, e.what(), pos.ToString());
    }

    // Check the header
    if (!pos::CheckHeaderSignature(block))
        return error("ReadBlockFromDisk: Errors in block header at %s", pos.ToString());

    return true;
}

bool ReadBlockFromDisk(CBlock& block, const CBlockIndex* pindex, const Consensus::Params& consensusParams)
{
    if (pindex->GetBlockHash() == consensusParams.hashGenesisBlock) {
        // Return genesis block
        block = Params().GenesisBlock();
        return true;
    }

    FlatFilePos blockPos;
    {
        LOCK(cs_main);
        blockPos = pindex->GetBlockPos();
    }

    if (!ReadBlockFromDisk(block, blockPos, consensusParams))
        return false;
    if (block.GetHash() != pindex->GetBlockHash())
        return error("ReadBlockFromDisk(CBlock&, CBlockIndex*): GetHash() doesn't match index for %s at %s",
                pindex->ToString(), pindex->GetBlockPos().ToString());
    return true;
}

bool ReadRawBlockFromDisk(std::vector<uint8_t>& block, const FlatFilePos& pos, const CMessageHeader::MessageStartChars& message_start)
{
    FlatFilePos hpos = pos;
    hpos.nPos -= 8; // Seek back 8 bytes for meta header
    CAutoFile filein(OpenBlockFile(hpos, true), SER_DISK, CLIENT_VERSION);
    if (filein.IsNull()) {
        return error("%s: OpenBlockFile failed for %s", __func__, pos.ToString());
    }

    try {
        CMessageHeader::MessageStartChars blk_start;
        unsigned int blk_size;

        filein >> blk_start >> blk_size;

        if (memcmp(blk_start, message_start, CMessageHeader::MESSAGE_START_SIZE)) {
            return error("%s: Block magic mismatch for %s: %s versus expected %s", __func__, pos.ToString(),
                    HexStr(blk_start, blk_start + CMessageHeader::MESSAGE_START_SIZE),
                    HexStr(message_start, message_start + CMessageHeader::MESSAGE_START_SIZE));
        }

        if (blk_size > MAX_DESER_SIZE) {
            return error("%s: Block data is larger than maximum deserialization size for %s: %s versus %s", __func__, pos.ToString(),
                    blk_size, MAX_DESER_SIZE);
        }

        block.resize(blk_size); // Zeroing of memory is intentional here
        filein.read((char*)block.data(), blk_size);
    } catch(const std::exception& e) {
        return error("%s: Read from block file failed: %s for %s", __func__, e.what(), pos.ToString());
    }

    return true;
}

bool ReadRawBlockFromDisk(std::vector<uint8_t>& block, const CBlockIndex* pindex, const CMessageHeader::MessageStartChars& message_start)
{
    FlatFilePos block_pos;
    {
        LOCK(cs_main);
        block_pos = pindex->GetBlockPos();
    }

    return ReadRawBlockFromDisk(block, block_pos, message_start);
}

CAmount GetBlockSubsidy(int nHeight, const Consensus::Params& consensusParams)
{
    CAmount nSubsidy = consensusParams.baseBlockSubsidy;

    if (Params().NetworkIDString() != CBaseChainParams::REGTEST ||
            (Params().NetworkIDString() == CBaseChainParams::REGTEST && gArgs.GetBoolArg("-subsidytest", false)))
    {
        if (nHeight >= consensusParams.EunosHeight)
        {
            nSubsidy = consensusParams.newBaseBlockSubsidy;
            const size_t reductions = (nHeight - consensusParams.EunosHeight) / consensusParams.emissionReductionPeriod;

            // See if we already have this reduction calculated and return if found.
            if (subsidyReductions.find(reductions) != subsidyReductions.end())
            {
                return subsidyReductions[reductions];
            }

            CAmount reductionAmount;
            for (size_t i = reductions; i > 0; --i)
            {
                reductionAmount = (nSubsidy * consensusParams.emissionReductionAmount) / 100000;
                if (!reductionAmount) {
                    nSubsidy = 0;
                    break;
                }

                nSubsidy -= reductionAmount;
            }

            // Store subsidy.
            subsidyReductions[reductions] = nSubsidy;
        }

        return nSubsidy;
    }

    int halvings = nHeight / consensusParams.nSubsidyHalvingInterval;
    // Force block reward to zero when right shift is undefined.
    if (halvings >= 64)
        return 0;

    // Subsidy is cut in half every 210,000 blocks which will occur approximately every 4 years.
    nSubsidy >>= halvings;
    return nSubsidy;
}

CoinsViews::CoinsViews(
    std::string ldb_name,
    size_t cache_size_bytes,
    bool in_memory,
    bool should_wipe) : m_dbview(
                            GetDataDir() / ldb_name, cache_size_bytes, in_memory, should_wipe),
                        m_catcherview(&m_dbview) {}

void CoinsViews::InitCache()
{
    m_cacheview = std::make_unique<CCoinsViewCache>(&m_catcherview);
}

// NOTE: for now m_blockman is set to a global, but this will be changed
// in a future commit.
CChainState::CChainState() : m_blockman(g_blockman) {}


void CChainState::InitCoinsDB(
    size_t cache_size_bytes,
    bool in_memory,
    bool should_wipe,
    std::string leveldb_name)
{
    m_coins_views = std::make_unique<CoinsViews>(
        leveldb_name, cache_size_bytes, in_memory, should_wipe);
}

void CChainState::InitCoinsCache()
{
    assert(m_coins_views != nullptr);
    m_coins_views->InitCache();
}

// Note that though this is marked const, we may end up modifying `m_cached_finished_ibd`, which
// is a performance-related implementation detail. This function must be marked
// `const` so that `CValidationInterface` clients (which are given a `const CChainState*`)
// can call it.
//
bool CChainState::IsInitialBlockDownload() const
{
    // Optimization: pre-test latch before taking the lock.
    if (m_cached_finished_ibd.load(std::memory_order_relaxed))
        return false;

    LOCK(cs_main);
    if (m_cached_finished_ibd.load(std::memory_order_relaxed))
        return false;
    if (fImporting || fReindex)
        return true;
    if (m_chain.Tip() == nullptr)
        return true;
    if (m_chain.Tip()->nChainWork < nMinimumChainWork)
        return true;
    if (m_chain.Tip()->GetBlockTime() < (GetTime() - nMaxTipAge))
        return true;
    LogPrintf("Leaving InitialBlockDownload (latching to false)\n");
    m_cached_finished_ibd.store(true, std::memory_order_relaxed);
    return false;
}

bool CChainState::IsDisconnectingTip() const
{
    return m_disconnectTip;
}

static CBlockIndex *pindexBestForkTip = nullptr, *pindexBestForkBase = nullptr;

BlockMap& BlockIndex()
{
    return g_blockman.m_block_index;
}

static void AlertNotify(const std::string& strMessage)
{
    uiInterface.NotifyAlertChanged();
#if HAVE_SYSTEM
    std::string strCmd = gArgs.GetArg("-alertnotify", "");
    if (strCmd.empty()) return;

    // Alert text should be plain ascii coming from a trusted source, but to
    // be safe we first strip anything not in safeChars, then add single quotes around
    // the whole string before passing it to the shell:
    std::string singleQuote("'");
    std::string safeStatus = SanitizeString(strMessage);
    safeStatus = singleQuote+safeStatus+singleQuote;
    boost::replace_all(strCmd, "%s", safeStatus);

    std::thread t(runCommand, strCmd);
    t.detach(); // thread runs free
#endif
}

static void CheckForkWarningConditions() EXCLUSIVE_LOCKS_REQUIRED(cs_main)
{
    AssertLockHeld(cs_main);
    // Before we get past initial download, we cannot reliably alert about forks
    // (we assume we don't get stuck on a fork before finishing our initial sync)
    if (::ChainstateActive().IsInitialBlockDownload())
        return;

    // If our best fork is no longer within 1440 blocks (+/- 12 hours if no one mines it)
    // of our head, drop it
    if (pindexBestForkTip && ::ChainActive().Height() - pindexBestForkTip->nHeight >= 1440)
        pindexBestForkTip = nullptr;

    if (pindexBestForkTip || (pindexBestInvalid && pindexBestInvalid->nChainWork > ::ChainActive().Tip()->nChainWork + (GetBlockProof(*::ChainActive().Tip()) * 120)))
    {
        if (!GetfLargeWorkForkFound() && pindexBestForkBase)
        {
            std::string warning = std::string("'Warning: Large-work fork detected, forking after block ") +
                pindexBestForkBase->phashBlock->ToString() + std::string("'");
            AlertNotify(warning);
        }
        if (pindexBestForkTip && pindexBestForkBase)
        {
            LogPrintf("%s: Warning: Large valid fork found\n  forking the chain at height %d (%s)\n  lasting to height %d (%s).\nChain state database corruption likely.\n", __func__,
                   pindexBestForkBase->nHeight, pindexBestForkBase->phashBlock->ToString(),
                   pindexBestForkTip->nHeight, pindexBestForkTip->phashBlock->ToString());
            SetfLargeWorkForkFound(true);
        }
        else
        {
            LogPrintf("%s: Warning: Found invalid chain at least ~120 blocks longer than our best chain.\nChain state database corruption likely.\n", __func__);
            SetfLargeWorkInvalidChainFound(true);
        }
    }
    else
    {
        SetfLargeWorkForkFound(false);
        SetfLargeWorkInvalidChainFound(false);
    }
}

static void CheckForkWarningConditionsOnNewFork(CBlockIndex* pindexNewForkTip) EXCLUSIVE_LOCKS_REQUIRED(cs_main)
{
    AssertLockHeld(cs_main);
    // If we are on a fork that is sufficiently large, set a warning flag
    CBlockIndex* pfork = pindexNewForkTip;
    CBlockIndex* plonger = ::ChainActive().Tip();
    while (pfork && pfork != plonger)
    {
        while (plonger && plonger->nHeight > pfork->nHeight)
            plonger = plonger->pprev;
        if (pfork == plonger)
            break;
        pfork = pfork->pprev;
    }

    // We define a condition where we should warn the user about as a fork of at least 144 blocks
    // with a tip within 1440 blocks (+/- 12 hours if no one mines it) of ours
    // We use 144 blocks rather arbitrarily as it represents just under 10% of sustained network
    // hash rate operating on the fork.
    // or a chain that is entirely longer than ours and invalid (note that this should be detected by both)
    // We define it this way because it allows us to only store the highest fork tip (+ base) which meets
    // the 144-block condition and from this always have the most-likely-to-cause-warning fork
    if (pfork && (!pindexBestForkTip || pindexNewForkTip->nHeight > pindexBestForkTip->nHeight) &&
            pindexNewForkTip->nChainWork - pfork->nChainWork > (GetBlockProof(*pfork) * 144) &&
            ::ChainActive().Height() - pindexNewForkTip->nHeight < 1440)
    {
        pindexBestForkTip = pindexNewForkTip;
        pindexBestForkBase = pfork;
    }

    CheckForkWarningConditions();
}

void static InvalidChainFound(CBlockIndex* pindexNew) EXCLUSIVE_LOCKS_REQUIRED(cs_main)
{
    if (!pindexBestInvalid || pindexNew->nChainWork > pindexBestInvalid->nChainWork)
        pindexBestInvalid = pindexNew;

    LogPrintf("%s: invalid block=%s  height=%d  log2_work=%.8g  date=%s\n", __func__,
      pindexNew->GetBlockHash().ToString(), pindexNew->nHeight,
      log(pindexNew->nChainWork.getdouble())/log(2.0), FormatISO8601DateTime(pindexNew->GetBlockTime()));
    CBlockIndex *tip = ::ChainActive().Tip();
    assert (tip);
    LogPrintf("%s:  current best=%s  height=%d  log2_work=%.8g  date=%s\n", __func__,
      tip->GetBlockHash().ToString(), ::ChainActive().Height(), log(tip->nChainWork.getdouble())/log(2.0),
      FormatISO8601DateTime(tip->GetBlockTime()));
    CheckForkWarningConditions();
}

void CChainState::InvalidBlockFound(CBlockIndex *pindex, const CValidationState &state) {
    if (state.GetReason() != ValidationInvalidReason::BLOCK_MUTATED) {
        pindex->nStatus |= BLOCK_FAILED_VALID;
        m_blockman.m_failed_blocks.insert(pindex);
        setDirtyBlockIndex.insert(pindex);
        setBlockIndexCandidates.erase(pindex);
        InvalidChainFound(pindex);
    }
}

void UpdateCoins(const CTransaction& tx, CCoinsViewCache& inputs, CTxUndo &txundo, int nHeight)
{
    // mark inputs spent
    if (!tx.IsCoinBase()) {
        txundo.vprevout.reserve(tx.vin.size());
        for (const CTxIn &txin : tx.vin) {
            txundo.vprevout.emplace_back();
            bool is_spent = inputs.SpendCoin(txin.prevout, &txundo.vprevout.back());
            assert(is_spent);
        }
    }
    // add outputs
    AddCoins(inputs, tx, nHeight);
}

void UpdateCoins(const CTransaction& tx, CCoinsViewCache& inputs, int nHeight)
{
    CTxUndo txundo;
    UpdateCoins(tx, inputs, txundo, nHeight);
}

bool CScriptCheck::operator()() {
    const CScript &scriptSig = ptxTo->vin[nIn].scriptSig;
    const CScriptWitness *witness = &ptxTo->vin[nIn].scriptWitness;
    return VerifyScript(scriptSig, m_tx_out.scriptPubKey, witness, nFlags, CachingTransactionSignatureChecker(ptxTo, nIn, m_tx_out.nValue, cacheStore, *txdata), &error);
}

int GetSpendHeight(const CCoinsViewCache& inputs)
{
    LOCK(cs_main);
    CBlockIndex* pindexPrev = LookupBlockIndex(inputs.GetBestBlock());
    return pindexPrev->nHeight + 1;
}


static CuckooCache::cache<uint256, SignatureCacheHasher> scriptExecutionCache;
static uint256 scriptExecutionCacheNonce(GetRandHash());

void InitScriptExecutionCache() {
    // nMaxCacheSize is unsigned. If -maxsigcachesize is set to zero,
    // setup_bytes creates the minimum possible cache (2 elements).
    size_t nMaxCacheSize = std::min(std::max((int64_t)0, gArgs.GetArg("-maxsigcachesize", DEFAULT_MAX_SIG_CACHE_SIZE) / 2), MAX_MAX_SIG_CACHE_SIZE) * ((size_t) 1 << 20);
    size_t nElems = scriptExecutionCache.setup_bytes(nMaxCacheSize);
    LogPrintf("Using %zu MiB out of %zu/2 requested for script execution cache, able to store %zu elements\n",
            (nElems*sizeof(uint256)) >>20, (nMaxCacheSize*2)>>20, nElems);
}

bool CheckBurnSpend(const CTransaction &tx, const CCoinsViewCache &inputs)
{
    Coin coin;
    for(size_t i = 0; i < tx.vin.size(); ++i)
    {
        if (inputs.GetCoin(tx.vin[i].prevout, coin) && coin.out.scriptPubKey == Params().GetConsensus().burnAddress)
        {
            return false;
        }
    }

    return true;
}

/**
 * Check whether all inputs of this transaction are valid (no double spends, scripts & sigs, amounts)
 * This does not modify the UTXO set.
 *
 * If pvChecks is not nullptr, script checks are pushed onto it instead of being performed inline. Any
 * script checks which are not necessary (eg due to script execution cache hits) are, obviously,
 * not pushed onto pvChecks/run.
 *
 * Setting cacheSigStore/cacheFullScriptStore to false will remove elements from the corresponding cache
 * which are matched. This is useful for checking blocks where we will likely never need the cache
 * entry again.
 *
 * Note that we may set state.reason to NOT_STANDARD for extra soft-fork flags in flags, block-checking
 * callers should probably reset it to CONSENSUS in such cases.
 *
 * Non-static (and re-declared) in src/test/txvalidationcache_tests.cpp
 */
bool CheckInputs(const CTransaction& tx, CValidationState &state, const CCoinsViewCache &inputs, bool fScriptChecks, unsigned int flags, bool cacheSigStore, bool cacheFullScriptStore, PrecomputedTransactionData& txdata, std::vector<CScriptCheck> *pvChecks) EXCLUSIVE_LOCKS_REQUIRED(cs_main)
{
    if (!CheckBurnSpend(tx, inputs))
    {
        return(state.Invalid(ValidationInvalidReason::CONSENSUS, error("CheckBurnSpend: Trying to spend burnt outputs"), REJECT_INVALID, "burnt-output"));
    }

    if (!tx.IsCoinBase())
    {
        if (pvChecks)
            pvChecks->reserve(tx.vin.size());

        // The first loop above does all the inexpensive checks.
        // Only if ALL inputs pass do we perform expensive ECDSA signature checks.
        // Helps prevent CPU exhaustion attacks.

        // Skip script verification when connecting blocks under the
        // assumevalid block. Assuming the assumevalid block is valid this
        // is safe because block merkle hashes are still computed and checked,
        // Of course, if an assumed valid block is invalid due to false scriptSigs
        // this optimization would allow an invalid chain to be accepted.
        if (fScriptChecks) {
            // First check if script executions have been cached with the same
            // flags. Note that this assumes that the inputs provided are
            // correct (ie that the transaction hash which is in tx's prevouts
            // properly commits to the scriptPubKey in the inputs view of that
            // transaction).
            uint256 hashCacheEntry;
            // We only use the first 19 bytes of nonce to avoid a second SHA
            // round - giving us 19 + 32 + 4 = 55 bytes (+ 8 + 1 = 64)
            static_assert(55 - sizeof(flags) - 32 >= 128/8, "Want at least 128 bits of nonce for script execution cache");
            CSHA256().Write(scriptExecutionCacheNonce.begin(), 55 - sizeof(flags) - 32).Write(tx.GetWitnessHash().begin(), 32).Write((unsigned char*)&flags, sizeof(flags)).Finalize(hashCacheEntry.begin());
            AssertLockHeld(cs_main); //TODO: Remove this requirement by making CuckooCache not require external locks
            if (scriptExecutionCache.contains(hashCacheEntry, !cacheFullScriptStore)) {
                return true;
            }

            for (unsigned int i = 0; i < tx.vin.size(); i++) {
                const COutPoint &prevout = tx.vin[i].prevout;
                const Coin& coin = inputs.AccessCoin(prevout);
                assert(!coin.IsSpent());

                // We very carefully only pass in things to CScriptCheck which
                // are clearly committed to by tx' witness hash. This provides
                // a sanity check that our caching is not introducing consensus
                // failures through additional data in, eg, the coins being
                // spent being checked as a part of CScriptCheck.

                // Verify signature
                CScriptCheck check(coin.out, tx, i, flags, cacheSigStore, &txdata);
                if (pvChecks) {
                    pvChecks->push_back(CScriptCheck());
                    check.swap(pvChecks->back());
                } else if (!check()) {
                    if (flags & STANDARD_NOT_MANDATORY_VERIFY_FLAGS) {
                        // Check whether the failure was caused by a
                        // non-mandatory script verification check, such as
                        // non-standard DER encodings or non-null dummy
                        // arguments; if so, ensure we return NOT_STANDARD
                        // instead of CONSENSUS to avoid downstream users
                        // splitting the network between upgraded and
                        // non-upgraded nodes by banning CONSENSUS-failing
                        // data providers.
                        CScriptCheck check2(coin.out, tx, i,
                                flags & ~STANDARD_NOT_MANDATORY_VERIFY_FLAGS, cacheSigStore, &txdata);
                        if (check2())
                            return state.Invalid(ValidationInvalidReason::TX_NOT_STANDARD, false, REJECT_NONSTANDARD, strprintf("non-mandatory-script-verify-flag (%s)", ScriptErrorString(check.GetScriptError())));
                    }
                    // MANDATORY flag failures correspond to
                    // ValidationInvalidReason::CONSENSUS. Because CONSENSUS
                    // failures are the most serious case of validation
                    // failures, we may need to consider using
                    // RECENT_CONSENSUS_CHANGE for any script failure that
                    // could be due to non-upgraded nodes which we may want to
                    // support, to avoid splitting the network (but this
                    // depends on the details of how net_processing handles
                    // such errors).
                    return state.Invalid(ValidationInvalidReason::CONSENSUS, false, REJECT_INVALID, strprintf("mandatory-script-verify-flag-failed (%s)", ScriptErrorString(check.GetScriptError())));
                }
            }

            if (cacheFullScriptStore && !pvChecks) {
                // We executed all of the provided scripts, and were told to
                // cache the result. Do so now.
                scriptExecutionCache.insert(hashCacheEntry);
            }
        }
    }

    return true;
}

static bool UndoWriteToDisk(const CBlockUndo& blockundo, FlatFilePos& pos, const uint256& hashBlock, const CMessageHeader::MessageStartChars& messageStart)
{
    // Open history file to append
    CAutoFile fileout(OpenUndoFile(pos), SER_DISK, CLIENT_VERSION);
    if (fileout.IsNull())
        return error("%s: OpenUndoFile failed", __func__);

    // Write index header
    unsigned int nSize = GetSerializeSize(blockundo, fileout.GetVersion());
    fileout << messageStart << nSize;

    // Write undo data
    long fileOutPos = ftell(fileout.Get());
    if (fileOutPos < 0)
        return error("%s: ftell failed", __func__);
    pos.nPos = (unsigned int)fileOutPos;
    fileout << blockundo;

    // calculate & write checksum
    CHashWriter hasher(SER_GETHASH, PROTOCOL_VERSION);
    hasher << hashBlock;
    hasher << blockundo;
    fileout << hasher.GetHash();

    return true;
}

bool UndoReadFromDisk(CBlockUndo& blockundo, const CBlockIndex* pindex)
{
    FlatFilePos pos = pindex->GetUndoPos();
    if (pos.IsNull()) {
        return error("%s: no undo data available", __func__);
    }

    // Open history file to read
    CAutoFile filein(OpenUndoFile(pos, true), SER_DISK, CLIENT_VERSION);
    if (filein.IsNull())
        return error("%s: OpenUndoFile failed", __func__);

    // Read block
    uint256 hashChecksum;
    CHashVerifier<CAutoFile> verifier(&filein); // We need a CHashVerifier as reserializing may lose data
    try {
        verifier << pindex->pprev->GetBlockHash();
        verifier >> blockundo;
        filein >> hashChecksum;
    }
    catch (const std::exception& e) {
        return error("%s: Deserialize or I/O error - %s", __func__, e.what());
    }

    // Verify checksum
    if (hashChecksum != verifier.GetHash())
        return error("%s: Checksum mismatch", __func__);

    return true;
}

/** Abort with a message */
static bool AbortNode(const std::string& strMessage, const std::string& userMessage = "", unsigned int prefix = 0)
{
    SetMiscWarning(strMessage);
    LogPrintf("*** %s\n", strMessage);
    if (!userMessage.empty()) {
        uiInterface.ThreadSafeMessageBox(userMessage, "", CClientUIInterface::MSG_ERROR | prefix);
    } else {
        uiInterface.ThreadSafeMessageBox(_("Error: A fatal internal error occurred, see debug.log for details").translated, "", CClientUIInterface::MSG_ERROR | CClientUIInterface::MSG_NOPREFIX);
    }
    StartShutdown();
    return false;
}

static bool AbortNode(CValidationState& state, const std::string& strMessage, const std::string& userMessage = "", unsigned int prefix = 0)
{
    AbortNode(strMessage, userMessage, prefix);
    return state.Error(strMessage);
}

/**
 * Restore the UTXO in a Coin at a given COutPoint
 * @param undo The Coin to be restored.
 * @param view The coins view to which to apply the changes.
 * @param out The out point that corresponds to the tx input.
 * @return A DisconnectResult as an int
 */
int ApplyTxInUndo(Coin&& undo, CCoinsViewCache& view, const COutPoint& out)
{
    bool fClean = true;

    if (view.HaveCoin(out)) fClean = false; // overwriting transaction output

    if (undo.nHeight == 0) {
        // Missing undo metadata (height and coinbase). Older versions included this
        // information only in undo records for the last spend of a transactions'
        // outputs. This implies that it must be present for some other output of the same tx.
        const Coin& alternate = AccessByTxid(view, out.hash);
        if (!alternate.IsSpent()) {
            undo.nHeight = alternate.nHeight;
            undo.fCoinBase = alternate.fCoinBase;
        } else {
            return DISCONNECT_FAILED; // adding output for transaction without known metadata
        }
    }
    // The potential_overwrite parameter to AddCoin is only allowed to be false if we know for
    // sure that the coin did not already exist in the cache. As we have queried for that above
    // using HaveCoin, we don't need to guess. When fClean is false, a coin already existed and
    // it is an overwrite.
    view.AddCoin(out, std::move(undo), !fClean);

    return fClean ? DISCONNECT_OK : DISCONNECT_UNCLEAN;
}

// There is only one legacy anchor on testnet and mainnet, these have been hard coded to simplify
// the anchor code. This function will return true if a TX on testnet or mainnet is a legacy anchor.
static bool IsLegacyAnchorTx(std::string network, std::string hash) {
    return (network == CBaseChainParams::MAIN && hash == "5a673c7d05f8ce67d3573e0f9afe154712d74926085421edc8c3cd4262fb4e0c") ||
           (network == CBaseChainParams::TESTNET && hash == "cbe358052c4434066f9526b694facc6790802e9b198f57c76bbf71283bb7b5a5");
}

/** Undo the effects of this block (with given index) on the UTXO set represented by coins.
 *  When FAILED is returned, view is left in an indeterminate state. */
DisconnectResult CChainState::DisconnectBlock(const CBlock& block, const CBlockIndex* pindex, CCoinsViewCache& view, CCustomCSView& mnview, std::vector<CAnchorConfirmMessage> & disconnectedAnchorConfirms)
{
    bool fClean = true;

    CBlockUndo blockUndo;
    if (!UndoReadFromDisk(blockUndo, pindex)) {
        error("DisconnectBlock(): failure reading undo data");
        return DISCONNECT_FAILED;
    }

    if (blockUndo.vtxundo.size() + 1 != block.vtx.size()) {
        error("DisconnectBlock(): block and undo data inconsistent");
        return DISCONNECT_FAILED;
    }

    if (mnview.GetLastHeight() != pindex->nHeight) {
        error("DisconnectBlock(): mnview: wrong last processed block hash (view: %d, current: %d)", mnview.GetLastHeight(), pindex->nHeight);
        return DISCONNECT_FAILED;
    }

    // special case: possible undo (first) of custom 'complex changes' for the whole block (expired orders and/or prices)
    mnview.OnUndoTx(uint256(), (uint32_t) pindex->nHeight); // undo for "zero hash"

    pburnHistoryDB->EraseAccountHistoryHeight(pindex->nHeight);
    if (paccountHistoryDB) {
        paccountHistoryDB->EraseAccountHistoryHeight(pindex->nHeight);
    }

    if (pindex->nHeight >= Params().GetConsensus().FortCanningHeight) {
        // erase auction fee history
        if (paccountHistoryDB) {
            paccountHistoryDB->EraseAuctionHistoryHeight(pindex->nHeight);
        }
        if (pvaultHistoryDB) {
            pvaultHistoryDB->EraseVaultHistory(pindex->nHeight);
        }
    }

    // Undo community balance increments
    ReverseGeneralCoinbaseTx(mnview, pindex->nHeight);

    CKeyID minterKey;
    std::optional<uint256> nodeId;

    if (!fIsFakeNet) {
        minterKey = pindex->minterKey();

        // Get node id and node now from mnview before undo
        nodeId = mnview.GetMasternodeIdByOperator(minterKey);
        assert(nodeId);
    }

    std::vector<AccountHistoryKey> eraseBurnEntries;

    // undo transactions in reverse order
    for (int i = block.vtx.size() - 1; i >= 0; i--) {
        const CTransaction &tx = *(block.vtx[i]);
        uint256 hash = tx.GetHash();
        bool is_coinbase = tx.IsCoinBase();

        if (is_coinbase) {
            std::vector<unsigned char> metadata;
            if (IsAnchorRewardTxPlus(tx, metadata))
            {
                LogPrint(BCLog::ANCHORING, "%s: disconnecting finalization tx: %s block: %d\n", __func__, tx.GetHash().GetHex(), pindex->nHeight);
                CDataStream ss(metadata, SER_NETWORK, PROTOCOL_VERSION);
                CAnchorFinalizationMessage finMsg;
                ss >> finMsg;

                LogPrint(BCLog::ANCHORING, "%s: Add community balance %d\n", __func__, tx.GetValueOut());
                mnview.AddCommunityBalance(CommunityAccountType::AnchorReward, tx.GetValueOut());
                mnview.RemoveRewardForAnchor(finMsg.btcTxHash);
                mnview.EraseAnchorConfirmData(finMsg.btcTxHash);

                CAnchorConfirmMessage message(static_cast<CAnchorConfirmData &>(finMsg));
                for (auto && sig : finMsg.sigs) {
                    message.signature = sig;
                    disconnectedAnchorConfirms.push_back(message);
                }

                LogPrint(BCLog::ANCHORING, "%s: disconnected finalization tx: %s block: %d\n", __func__, tx.GetHash().GetHex(), pindex->nHeight);
            }
            else if (IsLegacyAnchorTx(Params().NetworkIDString(), tx.GetHash().ToString())) {
                if (pindex->nHeight >= Params().GetConsensus().AMKHeight) {
                    mnview.AddCommunityBalance(CommunityAccountType::AnchorReward, tx.GetValueOut());
                } else {
                    assert(mnview.GetFoundationsDebt() >= tx.GetValueOut());
                    mnview.SetFoundationsDebt(mnview.GetFoundationsDebt() - tx.GetValueOut());
                }
            }
        }

        // Check that all outputs are available and match the outputs in the block itself
        // exactly.
        for (size_t o = 0; o < tx.vout.size(); o++) {
            if (!tx.vout[o].scriptPubKey.IsUnspendable()) {
                COutPoint out(hash, o);
                Coin coin;
                bool is_spent = view.SpendCoin(out, &coin);
                if (!is_spent || tx.vout[o] != coin.out || pindex->nHeight != coin.nHeight || is_coinbase != coin.fCoinBase) {
                    fClean = false; // transaction output mismatch
                }

                // Check for burn outputs
                if (tx.vout[o].scriptPubKey == Params().GetConsensus().burnAddress)
                {
                    eraseBurnEntries.push_back({Params().GetConsensus().burnAddress, static_cast<uint32_t>(pindex->nHeight), static_cast<uint32_t>(i)});
                }
            }
        }

        // restore inputs
        TBytes dummy;
        if (i > 0 && !IsAnchorRewardTx(tx, dummy) && !IsAnchorRewardTxPlus(tx, dummy)) { // not coinbases
            CTxUndo &txundo = blockUndo.vtxundo[i-1];
            if (txundo.vprevout.size() != tx.vin.size()) {
                error("DisconnectBlock(): transaction and undo data inconsistent");
                return DISCONNECT_FAILED;
            }
            for (unsigned int j = tx.vin.size(); j-- > 0;) {
                const COutPoint &out = tx.vin[j].prevout;
                int res = ApplyTxInUndo(std::move(txundo.vprevout[j]), view, out);
                if (res == DISCONNECT_FAILED) return DISCONNECT_FAILED;
                fClean = fClean && res != DISCONNECT_UNCLEAN;
            }
            // At this point, all of txundo.vprevout should have been moved out.
        }

        // process transactions revert for masternodes
        mnview.OnUndoTx(tx.GetHash(), (uint32_t) pindex->nHeight);
    }

    // one time downgrade to revert CInterestRateV2 structure
    if (pindex->nHeight == Params().GetConsensus().FortCanningHillHeight) {
        auto time = GetTimeMillis();
        LogPrintf("Interest rate reverting ...\n");
        mnview.RevertInterestRateToV1();
        LogPrint(BCLog::BENCH, "    - Interest rate reverting took: %dms\n", GetTimeMillis() - time);
    }

    // Remove burn balance transfers
    if (pindex->nHeight == Params().GetConsensus().EunosHeight)
    {
        // Make sure to initialize lastTxOut, otherwise it never finds the block and
        // ends up looping through uninitialized garbage value.
        uint32_t lastTxOut = 0;
        auto shouldContinueToNextAccountHistory = [&lastTxOut, block](AccountHistoryKey const & key, CLazySerialize<AccountHistoryValue>) -> bool
        {
            if (key.owner != Params().GetConsensus().burnAddress) {
                return false;
            }

            if (static_cast<int>(key.blockHeight) != Params().GetConsensus().EunosHeight) {
                return false;
            }

            lastTxOut = key.txn;

            return false;
        };

        pburnHistoryDB->ForEachAccountHistory(shouldContinueToNextAccountHistory,
                                              Params().GetConsensus().burnAddress,
                                              Params().GetConsensus().EunosHeight);

        for (uint32_t i = block.vtx.size(); i <= lastTxOut; ++i) {
            pburnHistoryDB->EraseAccountHistory({Params().GetConsensus().burnAddress, static_cast<uint32_t>(Params().GetConsensus().EunosHeight), i});
        }
    }

    // Erase any UTXO burns
    for (const auto& entries : eraseBurnEntries)
    {
        pburnHistoryDB->EraseAccountHistory(entries);
    }

    // move best block pointer to prevout block
    view.SetBestBlock(pindex->pprev->GetBlockHash());

    if (!fIsFakeNet) {
        mnview.DecrementMintedBy(*nodeId);
        if (pindex->nHeight >= Params().GetConsensus().EunosPayaHeight) {
            mnview.EraseSubNodesLastBlockTime(*nodeId, static_cast<uint32_t>(pindex->nHeight));
        } else {
            mnview.EraseMasternodeLastBlockTime(*nodeId, static_cast<uint32_t>(pindex->nHeight));
        }
    }
    mnview.SetLastHeight(pindex->pprev->nHeight);

    return fClean ? DISCONNECT_OK : DISCONNECT_UNCLEAN;
}

void static FlushBlockFile(bool fFinalize = false)
{
    LOCK(cs_LastBlockFile);

    FlatFilePos block_pos_old(nLastBlockFile, vinfoBlockFile[nLastBlockFile].nSize);
    FlatFilePos undo_pos_old(nLastBlockFile, vinfoBlockFile[nLastBlockFile].nUndoSize);

    bool status = true;
    status &= BlockFileSeq().Flush(block_pos_old, fFinalize);
    status &= UndoFileSeq().Flush(undo_pos_old, fFinalize);
    if (!status) {
        AbortNode("Flushing block file to disk failed. This is likely the result of an I/O error.");
    }
}

static bool FindUndoPos(CValidationState &state, int nFile, FlatFilePos &pos, unsigned int nAddSize);

static bool WriteUndoDataForBlock(const CBlockUndo& blockundo, CValidationState& state, CBlockIndex* pindex, const CChainParams& chainparams)
{
    // Write undo information to disk
    if (pindex->GetUndoPos().IsNull()) {
        FlatFilePos _pos;
        if (!FindUndoPos(state, pindex->nFile, _pos, ::GetSerializeSize(blockundo, CLIENT_VERSION) + 40))
            return error("ConnectBlock(): FindUndoPos failed");
        if (!UndoWriteToDisk(blockundo, _pos, pindex->pprev->GetBlockHash(), chainparams.MessageStart()))
            return AbortNode(state, "Failed to write undo data");

        // update nUndoPos in block index
        pindex->nUndoPos = _pos.nPos;
        pindex->nStatus |= BLOCK_HAVE_UNDO;
        setDirtyBlockIndex.insert(pindex);
    }

    return true;
}

static CCheckQueue<CScriptCheck> scriptcheckqueue(128);

void StartScriptCheckWorkerThreads(int threads_num)
{
    scriptcheckqueue.StartWorkerThreads(threads_num);
}

void StopScriptCheckWorkerThreads()
{
    scriptcheckqueue.StopWorkerThreads();
}

VersionBitsCache versionbitscache GUARDED_BY(cs_main);

int32_t ComputeBlockVersion(const CBlockIndex* pindexPrev, const Consensus::Params& params)
{
    LOCK(cs_main);
    int32_t nVersion = VERSIONBITS_TOP_BITS;

    for (int i = 0; i < (int)Consensus::MAX_VERSION_BITS_DEPLOYMENTS; i++) {
        ThresholdState state = VersionBitsState(pindexPrev, params, static_cast<Consensus::DeploymentPos>(i), versionbitscache);
        if (state == ThresholdState::LOCKED_IN || state == ThresholdState::STARTED) {
            nVersion |= VersionBitsMask(params, static_cast<Consensus::DeploymentPos>(i));
        }
    }

    return nVersion;
}

/**
 * Threshold condition checker that triggers when unknown versionbits are seen on the network.
 */
class WarningBitsConditionChecker : public AbstractThresholdConditionChecker
{
private:
    int bit;

public:
    explicit WarningBitsConditionChecker(int bitIn) : bit(bitIn) {}

    int64_t BeginTime(const Consensus::Params& params) const override { return 0; }
    int64_t EndTime(const Consensus::Params& params) const override { return std::numeric_limits<int64_t>::max(); }
    int Period(const Consensus::Params& params) const override { return params.nMinerConfirmationWindow; }
    int Threshold(const Consensus::Params& params) const override { return params.nRuleChangeActivationThreshold; }

    bool Condition(const CBlockIndex* pindex, const Consensus::Params& params) const override
    {
        return ((pindex->nVersion & VERSIONBITS_TOP_MASK) == VERSIONBITS_TOP_BITS) &&
               ((pindex->nVersion >> bit) & 1) != 0 &&
               ((ComputeBlockVersion(pindex->pprev, params) >> bit) & 1) == 0;
    }
};

static ThresholdConditionCache warningcache[VERSIONBITS_NUM_BITS] GUARDED_BY(cs_main);

// 0.13.0 was shipped with a segwit deployment defined for testnet, but not for
// mainnet. We no longer need to support disabling the segwit deployment
// except for testing purposes, due to limitations of the functional test
// environment. See test/functional/p2p-segwit.py.
static bool IsScriptWitnessEnabled(const Consensus::Params& params)
{
    return params.SegwitHeight != std::numeric_limits<int>::max();
}

static unsigned int GetBlockScriptFlags(const CBlockIndex* pindex, const Consensus::Params& consensusparams) EXCLUSIVE_LOCKS_REQUIRED(cs_main) {
    AssertLockHeld(cs_main);

    unsigned int flags = SCRIPT_VERIFY_NONE;

    // BIP16 didn't become active until Apr 1 2012 (on mainnet, and
    // retroactively applied to testnet)
    // However, only one historical block violated the P2SH rules (on both
    // mainnet and testnet), so for simplicity, always leave P2SH
    // on except for the one violating block.
    if (consensusparams.BIP16Exception.IsNull() || // no bip16 exception on this chain
        pindex->phashBlock == nullptr || // this is a new candidate block, eg from TestBlockValidity()
        *pindex->phashBlock != consensusparams.BIP16Exception) // this block isn't the historical exception
    {
        flags |= SCRIPT_VERIFY_P2SH;
    }

    // Enforce WITNESS rules whenever P2SH is in effect (and the segwit
    // deployment is defined).
    if (flags & SCRIPT_VERIFY_P2SH && IsScriptWitnessEnabled(consensusparams)) {
        flags |= SCRIPT_VERIFY_WITNESS;
    }

    // Start enforcing the DERSIG (BIP66) rule
    if (pindex->nHeight >= consensusparams.BIP66Height) {
        flags |= SCRIPT_VERIFY_DERSIG;
    }

    // Start enforcing CHECKLOCKTIMEVERIFY (BIP65) rule
    if (pindex->nHeight >= consensusparams.BIP65Height) {
        flags |= SCRIPT_VERIFY_CHECKLOCKTIMEVERIFY;
    }

    // Start enforcing BIP112 (CHECKSEQUENCEVERIFY)
    if (pindex->nHeight >= consensusparams.CSVHeight) {
        flags |= SCRIPT_VERIFY_CHECKSEQUENCEVERIFY;
    }

    // Start enforcing BIP147 NULLDUMMY (activated simultaneously with segwit)
    if (IsWitnessEnabled(pindex->pprev, consensusparams)) {
        flags |= SCRIPT_VERIFY_NULLDUMMY;
    }

    return flags;
}

Res ApplyGeneralCoinbaseTx(CCustomCSView & mnview, CTransaction const & tx, int height, CAmount nFees, const Consensus::Params& consensus)
{
    TAmounts const cbValues = tx.GetValuesOut();
    CAmount blockReward = GetBlockSubsidy(height, consensus);
    if (cbValues.size() != 1 || cbValues.begin()->first != DCT_ID{0})
        return Res::ErrDbg("bad-cb-wrong-tokens", "coinbase should pay only Defi coins");


    if (height >= consensus.AMKHeight)
    {
        CAmount foundationReward{0};
        if (height >= consensus.EunosHeight)
        {
            foundationReward = CalculateCoinbaseReward(blockReward, consensus.dist.community);
        }
        else if (!consensus.foundationShareScript.empty() && consensus.foundationShareDFIP1)
        {
            foundationReward = blockReward * consensus.foundationShareDFIP1 / COIN;
        }

        if (foundationReward)
        {
            bool foundationsRewardfound = false;
            for (auto& txout : tx.vout)
            {
                if (txout.scriptPubKey == consensus.foundationShareScript)
                {
                    if (txout.nValue < foundationReward)
                    {
                        return Res::ErrDbg("bad-cb-foundation-reward", "coinbase doesn't pay proper foundation reward! (actual=%d vs expected=%d", txout.nValue, foundationReward);
                    }

                    foundationsRewardfound = true;
                    break;
                }
            }

            if (!foundationsRewardfound)
            {
                return Res::ErrDbg("bad-cb-foundation-reward", "coinbase doesn't pay foundation reward!");
            }
        }

        // count and subtract for non-UTXO community rewards
        CAmount nonUtxoTotal = 0;
        if (height >= consensus.EunosHeight)
        {
            CAmount subsidy;
            for (const auto& kv : consensus.newNonUTXOSubsidies)
            {
                subsidy = CalculateCoinbaseReward(blockReward, kv.second);

                Res res = Res::Ok();

                // Loan below FC and Options are unused and all go to Unallocated (burnt) pot.
                if ((height < consensus.FortCanningHeight && kv.first == CommunityAccountType::Loan) ||
                    kv.first == CommunityAccountType::Options)
                {
                    res = mnview.AddCommunityBalance(CommunityAccountType::Unallocated, subsidy);
                }
                else
                {
                    res = mnview.AddCommunityBalance(kv.first, subsidy);
                }

                if (!res.ok)
                {
                    return Res::ErrDbg("bad-cb-community-rewards", "Cannot take non-UTXO community share from coinbase");
                }

                nonUtxoTotal += subsidy;
            }
        }
        else
        {
            for (const auto& kv : consensus.nonUtxoBlockSubsidies) {
                CAmount subsidy = blockReward * kv.second / COIN;
                Res res = mnview.AddCommunityBalance(kv.first, subsidy);
                if (!res.ok) {
                    return Res::ErrDbg("bad-cb-community-rewards", "can't take non-UTXO community share from coinbase");
                }
                nonUtxoTotal += subsidy;
            }
        }

        blockReward -= nonUtxoTotal;
    }

    // pre-AMK logic, compatible after prev blockReward mod:
    if (cbValues.at(DCT_ID{0}) > blockReward + nFees)
        return Res::ErrDbg("bad-cb-amount", "coinbase pays too much (actual=%d vs limit=%d)", cbValues.at(DCT_ID{0}), blockReward + nFees);

    return Res::Ok();
}


void ReverseGeneralCoinbaseTx(CCustomCSView & mnview, int height)
{
    CAmount blockReward = GetBlockSubsidy(height, Params().GetConsensus());

    if (height >= Params().GetConsensus().AMKHeight)
    {
        if (height >= Params().GetConsensus().EunosHeight)
        {
            for (const auto& kv : Params().GetConsensus().newNonUTXOSubsidies)
            {
                CAmount subsidy = CalculateCoinbaseReward(blockReward, kv.second);

                // Remove Loan and Options balances from Unallocated
                if ((height < Params().GetConsensus().FortCanningHeight && kv.first == CommunityAccountType::Loan) ||
                    kv.first == CommunityAccountType::Options)
                {
                    mnview.SubCommunityBalance(CommunityAccountType::Unallocated, subsidy);
                }
                else
                {
                    mnview.SubCommunityBalance(kv.first, subsidy);
                }
            }
        }
        else
        {
            for (const auto& kv : Params().GetConsensus().nonUtxoBlockSubsidies)
            {
                CAmount subsidy = blockReward * kv.second / COIN;
                mnview.SubCommunityBalance(kv.first, subsidy);
            }
        }
    }
}



static int64_t nTimeCheck = 0;
static int64_t nTimeForks = 0;
static int64_t nTimeVerify = 0;
static int64_t nTimeConnect = 0;
static int64_t nTimeIndex = 0;
static int64_t nTimeCallbacks = 0;
static int64_t nTimeTotal = 0;
static int64_t nBlocksTotal = 0;

std::vector<CAuctionBatch> CollectAuctionBatches(const CCollateralLoans& collLoan, const TAmounts& collBalances, const TAmounts& loanBalances)
{
    constexpr const uint64_t batchThreshold = 10000 * COIN; // 10k USD
    auto totalCollateralsValue = collLoan.totalCollaterals;
    auto totalLoansValue = collLoan.totalLoans;

    auto maxCollateralsValue = totalCollateralsValue;
    auto maxLoansValue = totalLoansValue;
    auto maxCollBalances = collBalances;

    auto CreateAuctionBatch = [&maxCollBalances, &collBalances](CTokenAmount loanAmount, CAmount chunk) {
        CAuctionBatch batch{};
        batch.loanAmount = loanAmount;
        for (const auto& tAmount : collBalances) {
            auto& maxCollBalance = maxCollBalances[tAmount.first];
            auto collValue = std::min(MultiplyAmounts(tAmount.second, chunk), maxCollBalance);
            batch.collaterals.Add({tAmount.first, collValue});
            maxCollBalance -= collValue;
        }
        return batch;
    };

    std::vector<CAuctionBatch> batches;
    for (const auto& loan : collLoan.loans) {
        auto maxLoanAmount = loanBalances.at(loan.nTokenId);
        auto loanChunk = std::min(uint64_t(DivideAmounts(loan.nValue, totalLoansValue)), maxLoansValue);
        auto collateralChunkValue = std::min(uint64_t(MultiplyAmounts(loanChunk, totalCollateralsValue)), maxCollateralsValue);
        if (collateralChunkValue > batchThreshold) {
            auto chunk = DivideAmounts(batchThreshold, collateralChunkValue);
            auto loanAmount = MultiplyAmounts(maxLoanAmount, chunk);
            for (auto chunks = COIN; chunks > 0; chunks -= chunk) {
                chunk = std::min(chunk, chunks);
                loanAmount = std::min(loanAmount, maxLoanAmount);
                auto collateralChunk = MultiplyAmounts(chunk, loanChunk);
                batches.push_back(CreateAuctionBatch({loan.nTokenId, loanAmount}, collateralChunk));
                maxLoanAmount -= loanAmount;
            }
        } else {
            auto loanAmount = CTokenAmount{loan.nTokenId, maxLoanAmount};
            batches.push_back(CreateAuctionBatch(loanAmount, loanChunk));
        }
        maxLoansValue -= loan.nValue;
        maxCollateralsValue -= collateralChunkValue;
    }
    // return precision loss balanced
    for (auto& collateral : maxCollBalances) {
        auto it = batches.begin();
        auto lastValue = collateral.second;
        while (collateral.second > 0) {
            if (it == batches.end()) {
                it = batches.begin();
                if (lastValue == collateral.second) {
                    // we fail to update any batch
                    // extreme small collateral going to first batch
                    it->collaterals.Add({collateral.first, collateral.second});
                    break;
                }
                lastValue = collateral.second;
            }
            if (it->collaterals.balances.count(collateral.first) > 0) {
                it->collaterals.Add({collateral.first, 1});
                --collateral.second;
            }
            ++it;
        }
    }
    return batches;
}

bool ApplyGovVars(CCustomCSView& cache, const CBlockIndex& pindex, const std::map<std::string, std::string>& attrs){
    if (auto var = cache.GetAttributes()) {
        var->time = pindex.nTime;

        UniValue obj(UniValue::VOBJ);
        for (const auto& [key, value] : attrs) {
            obj.pushKV(key, value);
        }

        if (var->Import(obj) && var->Validate(cache) && var->Apply(cache, pindex.nHeight) && cache.SetVariable(*var)) {
            return true;
        }
    }

    return false;
}

/** Apply the effects of this block (with given index) on the UTXO set represented by coins.
 *  Validity checks that depend on the UTXO set are also done; ConnectBlock()
 *  can fail if those validity checks fail (among other reasons). */
bool CChainState::ConnectBlock(const CBlock& block, CValidationState& state, CBlockIndex* pindex,
                  CCoinsViewCache& view, CCustomCSView& mnview, const CChainParams& chainparams, std::vector<uint256> & rewardedAnchors, bool fJustCheck)
{
    AssertLockHeld(cs_main);
    assert(pindex);
    assert(*pindex->phashBlock == block.GetHash());
    int64_t nTimeStart = GetTimeMicros();

    // Check it again in case a previous version let a bad block in
    // NOTE: We don't currently (re-)invoke ContextualCheckBlock() or
    // ContextualCheckBlockHeader() here. This means that if we add a new
    // consensus rule that is enforced in one of those two functions, then we
    // may have let in a block that violates the rule prior to updating the
    // software, and we would NOT be enforcing the rule here. Fully solving
    // upgrade from one software version to the next after a consensus rule
    // change is potentially tricky and issue-specific (see RewindBlockIndex()
    // for one general approach that was used for BIP 141 deployment).
    // Also, currently the rule against blocks more than 2 hours in the future
    // is enforced in ContextualCheckBlockHeader(); we wouldn't want to
    // re-enforce that rule here (at least until we make it impossible for
    // GetAdjustedTime() to go backward).

    CheckContextState ctxState;

    if (!CheckBlock(block, state, chainparams.GetConsensus(), ctxState, !fJustCheck, pindex->nHeight, !fJustCheck)) {
        if (state.GetReason() == ValidationInvalidReason::BLOCK_MUTATED) {
            // We don't write down blocks to disk if they may have been
            // corrupted, so this should be impossible unless we're having hardware
            // problems.
            return AbortNode(state, "Corrupt block found indicating potential hardware failure; shutting down");
        }

        // Add sleep here to avoid hot looping over failed but not invalidated block.
        std::this_thread::sleep_for(std::chrono::milliseconds(100));
        return error("%s: Consensus::CheckBlock: %s", __func__, FormatStateMessage(state));
    }

    // verify that the view's current state corresponds to the previous block
    uint256 hashPrevBlock = pindex->pprev == nullptr ? uint256() : pindex->pprev->GetBlockHash();
    assert(hashPrevBlock == view.GetBestBlock());

    // verify that the mn view's current state corresponds to the previous block
    if (pindex->nHeight != 0) {
        if (mnview.GetLastHeight() != pindex->nHeight-1)
            return AbortNode(state, "Masternodes database is corrupted (height mismatch)! DB prev block = " + std::to_string(mnview.GetLastHeight()) +
                             ", current block = " + std::to_string(pindex->nHeight) + ". Please restart with -reindex to recover.");
    }

    // Special case for the genesis block
    if (block.GetHash() == chainparams.GetConsensus().hashGenesisBlock) {
        if (!fJustCheck) {
            view.SetBestBlock(pindex->GetBlockHash());
            mnview.CreateDFIToken();
            // init view|db with genesis here
            for (size_t i = 0; i < block.vtx.size(); ++i) {
                CHistoryWriters writers{paccountHistoryDB.get(), nullptr, nullptr};
                const auto res = ApplyCustomTx(mnview, view, *block.vtx[i], chainparams.GetConsensus(), pindex->nHeight, pindex->GetBlockTime(), nullptr, i, &writers);
                if (!res.ok) {
                    return error("%s: Genesis block ApplyCustomTx failed. TX: %s Error: %s",
                                 __func__, block.vtx[i]->GetHash().ToString(), res.msg);
                }
                AddCoins(view, *block.vtx[i], 0);
            }
        }
        return true;
    }

    // one time upgrade to convert the old CInterestRate data structure
    // we don't neeed it in undos
    if (pindex->nHeight == chainparams.GetConsensus().FortCanningHillHeight) {
        auto time = GetTimeMillis();
        LogPrintf("Interest rate migration ...\n");
        mnview.MigrateInterestRateToV2(mnview,(uint32_t)pindex->nHeight);
        LogPrint(BCLog::BENCH, "    - Interest rate migration took: %dms\n", GetTimeMillis() - time);
    }

    CKeyID minterKey;
    std::optional<uint256> nodeId;
    std::optional<CMasternode> nodePtr;

    // We are forced not to check this due to the block wasn't signed yet if called by TestBlockValidity()
    if (!fJustCheck && !fIsFakeNet) {
        // Check only that mintedBlocks counter is correct (MN existence and activation was partially checked before in checkblock()->contextualcheckproofofstake(), but not in the case of fJustCheck)
        minterKey = pindex->minterKey();
        nodeId = mnview.GetMasternodeIdByOperator(minterKey);
        assert(nodeId);
        nodePtr = mnview.GetMasternode(*nodeId);
        assert(nodePtr);

        if (nodePtr->mintedBlocks + 1 != block.mintedBlocks)
        {
            return state.Invalid(ValidationInvalidReason::CONSENSUS, error("ConnectBlock(): masternode's %s mintedBlocks should be %d, got %d!",
                                                                           nodeId->ToString(), nodePtr->mintedBlocks + 1, block.mintedBlocks), REJECT_INVALID, "bad-minted-blocks");
        }
        uint256 stakeModifierPrevBlock = pindex->pprev == nullptr ? uint256() : pindex->pprev->stakeModifier;
        const CKeyID key = pindex->nHeight >= chainparams.GetConsensus().GreatWorldHeight ? nodePtr->ownerAuthAddress : nodePtr->operatorAuthAddress;
        const auto stakeModifier = pos::ComputeStakeModifier(stakeModifierPrevBlock, key);
        if (block.stakeModifier != stakeModifier) {
            return state.Invalid(
                    ValidationInvalidReason::CONSENSUS,
                    error("ConnectBlock(): block's stake Modifier should be %d, got %d!",
                            block.stakeModifier.ToString(), stakeModifier.ToString()),
                    REJECT_INVALID,
                    "bad-minted-blocks");
        }
    }

    nBlocksTotal++;

    bool fScriptChecks = true;
    if (!hashAssumeValid.IsNull()) {
        // We've been configured with the hash of a block which has been externally verified to have a valid history.
        // A suitable default value is included with the software and updated from time to time.  Because validity
        //  relative to a piece of software is an objective fact these defaults can be easily reviewed.
        // This setting doesn't force the selection of any particular chain but makes validating some faster by
        //  effectively caching the result of part of the verification.
        BlockMap::const_iterator  it = m_blockman.m_block_index.find(hashAssumeValid);
        if (it != m_blockman.m_block_index.end()) {
            if (it->second->GetAncestor(pindex->nHeight) == pindex &&
                pindexBestHeader->GetAncestor(pindex->nHeight) == pindex &&
                pindexBestHeader->nChainWork >= nMinimumChainWork) {
                // This block is a member of the assumed verified chain and an ancestor of the best header.
                // The equivalent time check discourages hash power from extorting the network via DOS attack
                //  into accepting an invalid block through telling users they must manually set assumevalid.
                //  Requiring a software change or burying the invalid block, regardless of the setting, makes
                //  it hard to hide the implication of the demand.  This also avoids having release candidates
                //  that are hardly doing any signature verification at all in testing without having to
                //  artificially set the default assumed verified block further back.
                // The test against nMinimumChainWork prevents the skipping when denied access to any chain at
                //  least as good as the expected chain.
                fScriptChecks = (GetBlockProofEquivalentTime(*pindexBestHeader, *pindex, *pindexBestHeader, chainparams.GetConsensus()) <= 60 * 60 * 24 * 7 * 2);
            }
        }
    }

    int64_t nTime1 = GetTimeMicros(); nTimeCheck += nTime1 - nTimeStart;
    LogPrint(BCLog::BENCH, "    - Sanity checks: %.2fms [%.2fs (%.2fms/blk)]\n", MILLI * (nTime1 - nTimeStart), nTimeCheck * MICRO, nTimeCheck * MILLI / nBlocksTotal);

    // Do not allow blocks that contain transactions which 'overwrite' older transactions,
    // unless those are already completely spent.
    // If such overwrites are allowed, coinbases and transactions depending upon those
    // can be duplicated to remove the ability to spend the first instance -- even after
    // being sent to another address.
    // See BIP30 and http://r6.ca/blog/20120206T005236Z.html for more information.
    // This logic is not necessary for memory pool transactions, as AcceptToMemoryPool
    // already refuses previously-known transaction ids entirely.
    // This rule was originally applied to all blocks with a timestamp after March 15, 2012, 0:00 UTC.
    // Now that the whole chain is irreversibly beyond that time it is applied to all blocks except the
    // two in the chain that violate it. This prevents exploiting the issue against nodes during their
    // initial block download.
    bool fEnforceBIP30 = !((pindex->nHeight==91842 && pindex->GetBlockHash() == uint256S("0x00000000000a4d0a398161ffc163c503763b1f4360639393e0e4c8e300e0caec")) ||
                           (pindex->nHeight==91880 && pindex->GetBlockHash() == uint256S("0x00000000000743f190a18c5577a3c2d2a1f610ae9601ac046a38084ccb7cd721")));

    // Once BIP34 activated it was not possible to create new duplicate coinbases and thus other than starting
    // with the 2 existing duplicate coinbase pairs, not possible to create overwriting txs.  But by the
    // time BIP34 activated, in each of the existing pairs the duplicate coinbase had overwritten the first
    // before the first had been spent.  Since those coinbases are sufficiently buried it's no longer possible to create further
    // duplicate transactions descending from the known pairs either.
    // If we're on the known chain at height greater than where BIP34 activated, we can save the db accesses needed for the BIP30 check.

    // BIP34 requires that a block at height X (block X) has its coinbase
    // scriptSig start with a CScriptNum of X (indicated height X).  The above
    // logic of no longer requiring BIP30 once BIP34 activates is flawed in the
    // case that there is a block X before the BIP34 height of 227,931 which has
    // an indicated height Y where Y is greater than X.  The coinbase for block
    // X would also be a valid coinbase for block Y, which could be a BIP30
    // violation.  An exhaustive search of all mainnet coinbases before the
    // BIP34 height which have an indicated height greater than the block height
    // reveals many occurrences. The 3 lowest indicated heights found are
    // 209,921, 490,897, and 1,983,702 and thus coinbases for blocks at these 3
    // heights would be the first opportunity for BIP30 to be violated.

    // The search reveals a great many blocks which have an indicated height
    // greater than 1,983,702, so we simply remove the optimization to skip
    // BIP30 checking for blocks at height 1,983,702 or higher.  Before we reach
    // that block in another 25 years or so, we should take advantage of a
    // future consensus change to do a new and improved version of BIP34 that
    // will actually prevent ever creating any duplicate coinbases in the
    // future.
    static constexpr int BIP34_IMPLIES_BIP30_LIMIT = 1983702;

    // There is no potential to create a duplicate coinbase at block 209,921
    // because this is still before the BIP34 height and so explicit BIP30
    // checking is still active.

    // The final case is block 176,684 which has an indicated height of
    // 490,897. Unfortunately, this issue was not discovered until about 2 weeks
    // before block 490,897 so there was not much opportunity to address this
    // case other than to carefully analyze it and determine it would not be a
    // problem. Block 490,897 was, in fact, mined with a different coinbase than
    // block 176,684, but it is important to note that even if it hadn't been or
    // is remined on an alternate fork with a duplicate coinbase, we would still
    // not run into a BIP30 violation.  This is because the coinbase for 176,684
    // is spent in block 185,956 in transaction
    // d4f7fbbf92f4a3014a230b2dc70b8058d02eb36ac06b4a0736d9d60eaa9e8781.  This
    // spending transaction can't be duplicated because it also spends coinbase
    // 0328dd85c331237f18e781d692c92de57649529bd5edf1d01036daea32ffde29.  This
    // coinbase has an indicated height of over 4.2 billion, and wouldn't be
    // duplicatable until that height, and it's currently impossible to create a
    // chain that long. Nevertheless we may wish to consider a future soft fork
    // which retroactively prevents block 490,897 from creating a duplicate
    // coinbase. The two historical BIP30 violations often provide a confusing
    // edge case when manipulating the UTXO and it would be simpler not to have
    // another edge case to deal with.

    // testnet3 has no blocks before the BIP34 height with indicated heights
    // post BIP34 before approximately height 486,000,000 and presumably will
    // be reset before it reaches block 1,983,702 and starts doing unnecessary
    // BIP30 checking again.
    assert(pindex->pprev);
    CBlockIndex *pindexBIP34height = pindex->pprev->GetAncestor(chainparams.GetConsensus().BIP34Height);
    //Only continue to enforce if we're below BIP34 activation height or the block hash at that height doesn't correspond.
    fEnforceBIP30 = fEnforceBIP30 && (!pindexBIP34height || !(pindexBIP34height->GetBlockHash() == chainparams.GetConsensus().BIP34Hash));

    // TODO: Remove BIP30 checking from block height 1,983,702 on, once we have a
    // consensus change that ensures coinbases at those heights can not
    // duplicate earlier coinbases.
    if (fEnforceBIP30 || pindex->nHeight >= BIP34_IMPLIES_BIP30_LIMIT) {
        for (const auto& tx : block.vtx) {
            for (size_t o = 0; o < tx->vout.size(); o++) {
                if (view.HaveCoin(COutPoint(tx->GetHash(), o))) {
                    return state.Invalid(ValidationInvalidReason::CONSENSUS, error("ConnectBlock(): tried to overwrite transaction"),
                                     REJECT_INVALID, "bad-txns-BIP30");
                }
            }
        }
    }

    // Start enforcing BIP68 (sequence locks)
    int nLockTimeFlags = 0;
    if (pindex->nHeight >= chainparams.GetConsensus().CSVHeight) {
        nLockTimeFlags |= LOCKTIME_VERIFY_SEQUENCE;
    }

    // Get the script flags for this block
    unsigned int flags = GetBlockScriptFlags(pindex, chainparams.GetConsensus());

    int64_t nTime2 = GetTimeMicros(); nTimeForks += nTime2 - nTime1;
    LogPrint(BCLog::BENCH, "    - Fork checks: %.2fms [%.2fs (%.2fms/blk)]\n", MILLI * (nTime2 - nTime1), nTimeForks * MICRO, nTimeForks * MILLI / nBlocksTotal);

    CCheckQueueControl<CScriptCheck> control(fScriptChecks && g_parallel_script_checks ? &scriptcheckqueue : nullptr);

    int nInputs = 0;
    CAmount nFees = 0;
    CBlockUndo blockundo;
    int64_t nSigOpsCost = 0;
    std::vector<int> prevheights;
    // it's used for account changes by the block
    // to calculate their merkle root in isolation
    CCustomCSView accountsView(mnview);
    blockundo.vtxundo.reserve(block.vtx.size() - 1);
    std::vector<PrecomputedTransactionData> txdata;
    txdata.reserve(block.vtx.size()); // Required so that pointers to individual PrecomputedTransactionData don't get invalidated
    for (unsigned int i = 0; i < block.vtx.size(); i++)
    {
        const CTransaction &tx = *(block.vtx[i]);

        nInputs += tx.vin.size();

        if (!tx.IsCoinBase())
        {

            CAmount txfee = 0;
            if (!Consensus::CheckTxInputs(tx, state, view, accountsView, pindex->nHeight, txfee, chainparams)) {
                if (!IsBlockReason(state.GetReason())) {
                    // CheckTxInputs may return MISSING_INPUTS or
                    // PREMATURE_SPEND but we can't return that, as it's not
                    // defined for a block, so we reset the reason flag to
                    // CONSENSUS here.
                    state.Invalid(ValidationInvalidReason::CONSENSUS, false,
                                  state.GetRejectCode(), state.GetRejectReason(), state.GetDebugMessage());
                }
                return error("%s: Consensus::CheckTxInputs: %s, %s", __func__, tx.GetHash().ToString(), FormatStateMessage(state));
            }
            nFees += txfee;
            if (!MoneyRange(nFees)) {
                return state.Invalid(ValidationInvalidReason::CONSENSUS, error("%s: accumulated fee in the block out of range.", __func__),
                                     REJECT_INVALID, "bad-txns-accumulated-fee-outofrange");
            }

            // Check that transaction is BIP68 final
            // BIP68 lock checks (as opposed to nLockTime checks) must
            // be in ConnectBlock because they require the UTXO set
            prevheights.resize(tx.vin.size());
            for (size_t j = 0; j < tx.vin.size(); j++) {
                prevheights[j] = view.AccessCoin(tx.vin[j].prevout).nHeight;
            }

            if (!SequenceLocks(tx, nLockTimeFlags, &prevheights, *pindex)) {
                return state.Invalid(ValidationInvalidReason::CONSENSUS, error("%s: contains a non-BIP68-final transaction", __func__),
                                 REJECT_INVALID, "bad-txns-nonfinal");
            }
        }

        // GetTransactionSigOpCost counts 3 types of sigops:
        // * legacy (always)
        // * p2sh (when P2SH enabled in flags and excludes coinbase)
        // * witness (when witness enabled in flags and excludes coinbase)
        nSigOpsCost += GetTransactionSigOpCost(tx, view, flags);
        if (nSigOpsCost > MAX_BLOCK_SIGOPS_COST)
            return state.Invalid(ValidationInvalidReason::CONSENSUS, error("ConnectBlock(): too many sigops"),
                             REJECT_INVALID, "bad-blk-sigops");

        txdata.emplace_back(tx);
        if (!tx.IsCoinBase())
        {
            std::vector<CScriptCheck> vChecks;
            bool fCacheResults = fJustCheck; /* Don't cache results if we're actually connecting blocks (still consult the cache, though) */
            if (!CheckInputs(tx, state, view, fScriptChecks, flags, fCacheResults, fCacheResults, txdata[i], g_parallel_script_checks ? &vChecks : nullptr)) {
                if (state.GetReason() == ValidationInvalidReason::TX_NOT_STANDARD) {
                    // CheckInputs may return NOT_STANDARD for extra flags we passed,
                    // but we can't return that, as it's not defined for a block, so
                    // we reset the reason flag to CONSENSUS here.
                    // In the event of a future soft-fork, we may need to
                    // consider whether rewriting to CONSENSUS or
                    // RECENT_CONSENSUS_CHANGE would be more appropriate.
                    state.Invalid(ValidationInvalidReason::CONSENSUS, false,
                              state.GetRejectCode(), state.GetRejectReason(), state.GetDebugMessage());
                }
                return error("ConnectBlock(): CheckInputs on %s failed with %s",
                    tx.GetHash().ToString(), FormatStateMessage(state));
            }

            CHistoryWriters writers{paccountHistoryDB.get(), pburnHistoryDB.get(), pvaultHistoryDB.get()};
            const auto res = ApplyCustomTx(accountsView, view, tx, chainparams.GetConsensus(), pindex->nHeight, pindex->GetBlockTime(), nullptr, i, &writers);
            if (!res.ok && (res.code & CustomTxErrCodes::Fatal)) {
                if (pindex->nHeight >= chainparams.GetConsensus().EunosHeight) {
                    return state.Invalid(ValidationInvalidReason::CONSENSUS,
                                         error("ConnectBlock(): ApplyCustomTx on %s failed with %s",
                                               tx.GetHash().ToString(), res.msg), REJECT_CUSTOMTX, "bad-custom-tx");
                } else {
                    // we will never fail, but skip, unless transaction mints UTXOs
                    return error("ConnectBlock(): ApplyCustomTx on %s failed with %s",
                                tx.GetHash().ToString(), res.msg);
                }
            }
            // log
            if (!fJustCheck && !res.msg.empty()) {
                if (res.ok) {
                    LogPrintf("applied tx %s: %s\n", block.vtx[i]->GetHash().GetHex(), res.msg);
                } else {
                    LogPrintf("skipped tx %s: %s\n", block.vtx[i]->GetHash().GetHex(), res.msg);
                }
            }

            control.Add(vChecks);
        } else {
            std::vector<unsigned char> metadata;
            if (IsAnchorRewardTxPlus(tx, metadata)) {
                if (!fJustCheck) {
                    LogPrint(BCLog::ANCHORING, "%s: connecting finalization tx: %s block: %d\n", __func__, tx.GetHash().GetHex(), pindex->nHeight);
                }
                ResVal<uint256> res = ApplyAnchorRewardTx(mnview, tx, pindex->nHeight, metadata, chainparams.GetConsensus());
                if (!res.ok) {
                    return state.Invalid(ValidationInvalidReason::CONSENSUS,
                                         error("ConnectBlock(): %s", res.msg),
                                         REJECT_INVALID, res.dbgMsg);
                }
                rewardedAnchors.push_back(*res.val);
                if (!fJustCheck) {
                    LogPrint(BCLog::ANCHORING, "%s: connected finalization tx: %s block: %d\n", __func__, tx.GetHash().GetHex(), pindex->nHeight);
                }
            } // Old anchor TXs.
            else if (IsLegacyAnchorTx(Params().NetworkIDString(), tx.GetHash().ToString())) {
                if (pindex->nHeight >= chainparams.GetConsensus().AMKHeight) {
                    mnview.SetCommunityBalance(CommunityAccountType::AnchorReward, 0);
                } else {
                    mnview.SetFoundationsDebt(mnview.GetFoundationsDebt() + tx.GetValueOut());
                }
            }
        }

        // Search for burn outputs
        for (uint32_t j = 0; j < tx.vout.size(); ++j)
        {
            if (tx.vout[j].scriptPubKey == Params().GetConsensus().burnAddress)
            {
                pburnHistoryDB->WriteAccountHistory({Params().GetConsensus().burnAddress, static_cast<uint32_t>(pindex->nHeight), i},
                                            {block.vtx[i]->GetHash(), static_cast<uint8_t>(CustomTxType::None), {{DCT_ID{0}, tx.vout[j].nValue}}});
            }
        }

        CTxUndo undoDummy;
        if (i > 0) {
            blockundo.vtxundo.push_back(CTxUndo());
        }
        UpdateCoins(tx, view, i == 0 ? undoDummy : blockundo.vtxundo.back(), pindex->nHeight);
    }
    int64_t nTime3 = GetTimeMicros(); nTimeConnect += nTime3 - nTime2;
    LogPrint(BCLog::BENCH, "      - Connect %u transactions: %.2fms (%.3fms/tx, %.3fms/txin) [%.2fs (%.2fms/blk)]\n", (unsigned)block.vtx.size(), MILLI * (nTime3 - nTime2), MILLI * (nTime3 - nTime2) / block.vtx.size(), nInputs <= 1 ? 0 : MILLI * (nTime3 - nTime2) / (nInputs-1), nTimeConnect * MICRO, nTimeConnect * MILLI / nBlocksTotal);

    // chek main coinbase
    Res res = ApplyGeneralCoinbaseTx(accountsView, *block.vtx[0], pindex->nHeight, nFees, chainparams.GetConsensus());
    if (!res.ok) {
        return state.Invalid(ValidationInvalidReason::CONSENSUS,
                             error("ConnectBlock(): %s", res.msg),
                             REJECT_INVALID, res.dbgMsg);
    }

    if (!control.Wait())
        return state.Invalid(ValidationInvalidReason::CONSENSUS, error("%s: CheckQueue failed", __func__), REJECT_INVALID, "block-validation-failed");

    int64_t nTime4 = GetTimeMicros(); nTimeVerify += nTime4 - nTime2;
    LogPrint(BCLog::BENCH, "    - Verify %u txins: %.2fms (%.3fms/txin) [%.2fs (%.2fms/blk)]\n", nInputs - 1, MILLI * (nTime4 - nTime2), nInputs <= 1 ? 0 : MILLI * (nTime4 - nTime2) / (nInputs-1), nTimeVerify * MICRO, nTimeVerify * MILLI / nBlocksTotal);

    if (fJustCheck)
        return accountsView.Flush(); // keeps compatibility

    // validates account changes as well
    if (pindex->nHeight >= chainparams.GetConsensus().EunosHeight
    && pindex->nHeight < chainparams.GetConsensus().EunosKampungHeight) {
        bool mutated;
        uint256 hashMerkleRoot2 = BlockMerkleRoot(block, &mutated);
        if (block.hashMerkleRoot != Hash2(hashMerkleRoot2, accountsView.MerkleRoot())) {
            return state.Invalid(ValidationInvalidReason::BLOCK_MUTATED, false, REJECT_INVALID, "bad-txnmrklroot", "hashMerkleRoot mismatch");
        }

        // Check for merkle tree malleability (CVE-2012-2459): repeating sequences
        // of transactions in a block without affecting the merkle root of a block,
        // while still invalidating it.
        if (mutated)
            return state.Invalid(ValidationInvalidReason::BLOCK_MUTATED, false, REJECT_INVALID, "bad-txns-duplicate", "duplicate transaction");
    }

    // account changes are validated
    accountsView.Flush();

    if (!WriteUndoDataForBlock(blockundo, state, pindex, chainparams))
        return false;

    if (!pindex->IsValid(BLOCK_VALID_SCRIPTS)) {
        pindex->RaiseValidity(BLOCK_VALID_SCRIPTS);
        setDirtyBlockIndex.insert(pindex);
    }

    assert(pindex->phashBlock);
    // add this block to the view's block chain
    view.SetBestBlock(pindex->GetBlockHash());

    // make all changes to the new cache/snapshot to make it possible to take a diff later:
    CCustomCSView cache(mnview);

    // calculate rewards to current block
    ProcessRewardEvents(pindex, cache, chainparams);

    // close expired orders, refund all expired DFC HTLCs at this block height
    ProcessICXEvents(pindex, cache, chainparams);

    // Remove `Finalized` and/or `LPS` flags _possibly_set_ by bytecoded (cheated) txs before bayfront fork
    if (pindex->nHeight == chainparams.GetConsensus().BayfrontHeight - 1) { // call at block _before_ fork
        cache.BayfrontFlagsCleanup();
    }

    // Remove team entry for legacy anchors
    if (pindex->nHeight == chainparams.GetConsensus().GreatWorldHeight) {
        mnview.EraseLegacyTeam();
    }

    // burn DFI on Eunos height
    ProcessEunosEvents(pindex, cache, chainparams);

    // set oracle prices
    ProcessOracleEvents(pindex, cache, chainparams);

    // loan scheme, collateral ratio, liquidations
    ProcessLoanEvents(pindex, cache, chainparams);

    // Must be before set gov by height to clear futures in case there's a disabling of loan token in v3+
    ProcessFutures(pindex, cache, chainparams);

    // update governance variables
    ProcessGovEvents(pindex, cache, chainparams);


<<<<<<< HEAD
        if (pindex->nHeight >= chainparams.GetConsensus().GreatWorldHeight) {
            // Apply any pending masternode owner changes
            cache.ForEachNewCollateral([&](const uint256& key, const MNNewOwnerHeightValue& value){
                if (value.blockHeight == pindex->nHeight) {
                    auto node = cache.GetMasternode(value.masternodeID);
                    assert(node);
                    assert(key == node->collateralTx);
                    const auto& coin = view.AccessCoin({node->collateralTx, 1});
                    assert(!coin.IsSpent());
                    CTxDestination dest;
                    assert(ExtractDestination(coin.out.scriptPubKey, dest));
                    const CKeyID keyId = dest.index() == PKHashType ? CKeyID(std::get<PKHash>(dest)) : CKeyID(std::get<WitnessV0KeyHash>(dest));
                    cache.UpdateMasternodeOwner(value.masternodeID, *node, dest.index(), keyId);
                }
                return true;
            });
        }

        // construct undo
        auto& flushable = cache.GetStorage();
        auto undo = CUndo::Construct(mnview.GetStorage(), flushable.GetRaw());
        // flush changes to underlying view
        cache.Flush();
        // write undo
        if (!undo.before.empty()) {
            mnview.SetUndo(UndoKey{static_cast<uint32_t>(pindex->nHeight), uint256() }, undo); // "zero hash"
        }
    }
=======
    // Migrate loan and collateral tokens to Gov vars.
    ProcessTokenToGovVar(pindex, cache, chainparams);
>>>>>>> 349bbe98

    mnview.AddUndo(cache, {}, pindex->nHeight);
    cache.Flush();

    if (!fIsFakeNet) {
        mnview.IncrementMintedBy(*nodeId);

        // Store block staker height for use in coinage
        if (pindex->nHeight >= Params().GetConsensus().EunosPayaHeight) {
            mnview.SetSubNodesBlockTime(minterKey, static_cast<uint32_t>(pindex->nHeight), ctxState.subNode, pindex->GetBlockTime());
        } else if (pindex->nHeight >= Params().GetConsensus().DakotaCrescentHeight) {
            mnview.SetMasternodeLastBlockTime(minterKey, static_cast<uint32_t>(pindex->nHeight), pindex->GetBlockTime());
        }
    }

    mnview.SetLastHeight(pindex->nHeight);

    auto &checkpoints = chainparams.Checkpoints().mapCheckpoints;
    auto it = checkpoints.lower_bound(pindex->nHeight);
    if (it != checkpoints.begin()) {
        --it;
        bool pruneStarted = false;
        auto time = GetTimeMillis();
        CCustomCSView pruned(mnview);
        mnview.ForEachUndo([&](UndoKey const & key, CLazySerialize<CUndo>) {
            if (static_cast<int>(key.height) >= it->first) { // don't erase checkpoint height
                return false;
            }
            if (!pruneStarted) {
                pruneStarted = true;
                LogPrintf("Pruning undo data prior %d, it can take a while...\n", it->first);
            }
            return pruned.DelUndo(key).ok;
        });
        if (pruneStarted) {
            auto flushable = pruned.GetStorage().GetFlushableStorage();
            assert(flushable);
            auto& map = flushable->GetRaw();
            compactBegin = map.begin()->first;
            compactEnd = map.rbegin()->first;
            pruned.Flush();
            LogPrintf("Pruning undo data finished.\n");
            LogPrint(BCLog::BENCH, "    - Pruning undo data takes: %dms\n", GetTimeMillis() - time);
        }
        // we can safety delete old interest keys
        if (it->first > chainparams.GetConsensus().FortCanningHillHeight) {
            CCustomCSView view(mnview);
            mnview.ForEachVaultInterest([&](const CVaultId& vaultId, DCT_ID tokenId, CInterestRate) {
                view.EraseBy<CLoanView::LoanInterestByVault>(std::make_pair(vaultId, tokenId));
                return true;
            });
            view.Flush();
        }
    }

    int64_t nTime5 = GetTimeMicros(); nTimeIndex += nTime5 - nTime4;
    LogPrint(BCLog::BENCH, "    - Index writing: %.2fms [%.2fs (%.2fms/blk)]\n", MILLI * (nTime5 - nTime4), nTimeIndex * MICRO, nTimeIndex * MILLI / nBlocksTotal);

    int64_t nTime6 = GetTimeMicros(); nTimeCallbacks += nTime6 - nTime5;
    LogPrint(BCLog::BENCH, "    - Callbacks: %.2fms [%.2fs (%.2fms/blk)]\n", MILLI * (nTime6 - nTime5), nTimeCallbacks * MICRO, nTimeCallbacks * MILLI / nBlocksTotal);

    return true;
}

void CChainState::ProcessEunosEvents(const CBlockIndex* pindex, CCustomCSView& cache, const CChainParams& chainparams) {
    if (pindex->nHeight != chainparams.GetConsensus().EunosHeight) {
        return;
    }

    // Move funds from old burn address to new one
    CBalances burnAmounts;
    auto& retiredBurnAddress = Params().GetConsensus().retiredBurnAddress;

    cache.ForEachBalance([&](CScript const & owner, CTokenAmount balance) {
        if (owner != retiredBurnAddress) {
            return false;
        }
        return burnAmounts.Add(balance).ok;
    }, BalanceKey{retiredBurnAddress, DCT_ID{}});

    // Zero foundation balances
    for (const auto& script : chainparams.GetConsensus().accountDestruction) {
        CBalances zeroAmounts;
        cache.ForEachBalance([&](CScript const & owner, CTokenAmount balance) {
            if (owner != script) {
                return false;
            }
            return zeroAmounts.Add(balance).ok;
        }, BalanceKey{script, DCT_ID{}});

        cache.SubBalances(script, zeroAmounts);
    }

    uint32_t nTx = pindex->nTx;
    // Add any non-Tx burns to index as phantom Txs
    for (const auto& balance : burnAmounts.balances) {
        // If amount cannot be deducted then burn skipped.
        auto tokenAmount = CTokenAmount{balance.first, balance.second};
        auto result = cache.SubBalance(retiredBurnAddress, tokenAmount);
        if (result) {
            cache.AddBalance(chainparams.GetConsensus().burnAddress, tokenAmount);

            // Add transfer as additional TX in block
            pburnHistoryDB->WriteAccountHistory({Params().GetConsensus().burnAddress, static_cast<uint32_t>(pindex->nHeight), nTx++},
                                                {uint256{}, static_cast<uint8_t>(CustomTxType::AccountToAccount), {{balance.first, balance.second}}});
        } else { // Log burn failure
            CTxDestination dest;
            ExtractDestination(retiredBurnAddress, dest);
            LogPrintf("Burn failed: %s Address: %s Amount: %s\n", result.msg, EncodeDestination(dest), tokenAmount.ToString());
        }
    }
}

template<typename GovVar>
void UpdateDailyGovVariables(CCustomCSView& cache, int nHeight, CommunityAccountType communityType, const CChainParams& chainparams) {
    const auto& subsidies = chainparams.GetConsensus().newNonUTXOSubsidies;
    const auto& incentivePair = subsidies.find(communityType);
    if (incentivePair != subsidies.end()) {
        CAmount subsidy = CalculateCoinbaseReward(GetBlockSubsidy(nHeight, chainparams.GetConsensus()), incentivePair->second);
        subsidy *= chainparams.GetConsensus().blocksPerDay();
        // Change daily LP reward if it has changed
        if (auto var = cache.GetVariable(GovVar::TypeName())) {
            // Cast to avoid UniValue in GovVariable Export/ImportserliazedSplits.emplace(it.first.v, it.second);
            auto lpVar = dynamic_cast<GovVar*>(var.get());
            if (lpVar && lpVar->dailyReward != subsidy) {
                lpVar->dailyReward = subsidy;
                lpVar->Apply(cache, nHeight);
                cache.SetVariable(*lpVar);
            }
        }
    }
}

void CChainState::ProcessRewardEvents(const CBlockIndex* pindex, CCustomCSView& cache, const CChainParams& chainparams) {
    // Hard coded LP_DAILY_DFI_REWARD change
    if (pindex->nHeight >= chainparams.GetConsensus().EunosHeight) {
        UpdateDailyGovVariables<LP_DAILY_DFI_REWARD>(cache, pindex->nHeight, CommunityAccountType::IncentiveFunding, chainparams);
    }

    // Hard coded LP_DAILY_LOAN_TOKEN_REWARD change
    if (pindex->nHeight >= chainparams.GetConsensus().FortCanningHeight) {
        UpdateDailyGovVariables<LP_DAILY_LOAN_TOKEN_REWARD>(cache, pindex->nHeight, CommunityAccountType::Loan, chainparams);
    }

    // hardfork commissions update
    const auto distributed = cache.UpdatePoolRewards(
        [&](CScript const & owner, DCT_ID tokenID) {
            cache.CalculateOwnerRewards(owner, pindex->nHeight);
            return cache.GetBalance(owner, tokenID);
        },
        [&](CScript const & from, CScript const & to, CTokenAmount amount) {
            if (!from.empty()) {
                auto res = cache.SubBalance(from, amount);
                if (!res) {
                    LogPrintf("Custom pool rewards: can't subtract balance of %s: %s, height %ld\n", from.GetHex(), res.msg, pindex->nHeight);
                    return res;
                }
            }
            if (!to.empty()) {
                auto res = cache.AddBalance(to, amount);
                if (!res) {
                    LogPrintf("Can't apply reward to %s: %s, %ld\n", to.GetHex(), res.msg, pindex->nHeight);
                    return res;
                }
                cache.UpdateBalancesHeight(to, pindex->nHeight + 1);
            }
            return Res::Ok();
        },
        pindex->nHeight
    );

    auto res = cache.SubCommunityBalance(CommunityAccountType::IncentiveFunding, distributed.first);
    if (!res) {
        LogPrintf("Pool rewards: can't update community balance: %s. Block %ld (%s)\n", res.msg, pindex->nHeight, pindex->phashBlock->GetHex());
    }

    if (pindex->nHeight >= chainparams.GetConsensus().FortCanningHeight) {
        res = cache.SubCommunityBalance(CommunityAccountType::Loan, distributed.second);
        if (!res) {
            LogPrintf("Pool rewards: can't update community balance: %s. Block %ld (%s)\n", res.msg, pindex->nHeight, pindex->phashBlock->GetHex());
        }
    }
}

void CChainState::ProcessICXEvents(const CBlockIndex* pindex, CCustomCSView& cache, const CChainParams& chainparams) {
    if (pindex->nHeight < chainparams.GetConsensus().EunosHeight) {
        return;
    }

    bool isPreEunosPaya = pindex->nHeight < chainparams.GetConsensus().EunosPayaHeight;

    cache.ForEachICXOrderExpire([&](CICXOrderView::StatusKey const& key, uint8_t status) {
        if (static_cast<int>(key.first) != pindex->nHeight)
            return false;

        auto order = cache.GetICXOrderByCreationTx(key.second);
        if (!order)
            return true;

        if (order->orderType == CICXOrder::TYPE_INTERNAL) {
            CTokenAmount amount{order->idToken, order->amountToFill};
            CScript txidaddr(order->creationTx.begin(), order->creationTx.end());
            auto res = cache.SubBalance(txidaddr, amount);
            if (!res)
                LogPrintf("Can't subtract balance from order (%s) txidaddr: %s\n", order->creationTx.GetHex(), res.msg);
            else {
                cache.CalculateOwnerRewards(order->ownerAddress, pindex->nHeight);
                cache.AddBalance(order->ownerAddress, amount);
            }
        }

        cache.ICXCloseOrderTx(*order, status);

        return true;
    }, pindex->nHeight);

    cache.ForEachICXMakeOfferExpire([&](CICXOrderView::StatusKey const& key, uint8_t status) {
        if (static_cast<int>(key.first) != pindex->nHeight)
            return false;

        auto offer = cache.GetICXMakeOfferByCreationTx(key.second);
        if (!offer)
            return true;

        auto order = cache.GetICXOrderByCreationTx(offer->orderTx);
        if (!order)
            return true;

        CScript txidAddr(offer->creationTx.begin(), offer->creationTx.end());
        CTokenAmount takerFee{DCT_ID{0}, offer->takerFee};

        if ((order->orderType == CICXOrder::TYPE_INTERNAL && !cache.ExistedICXSubmitDFCHTLC(offer->creationTx, isPreEunosPaya)) ||
            (order->orderType == CICXOrder::TYPE_EXTERNAL && !cache.ExistedICXSubmitEXTHTLC(offer->creationTx, isPreEunosPaya))) {
            auto res = cache.SubBalance(txidAddr, takerFee);
            if (!res)
                LogPrintf("Can't subtract takerFee from offer (%s) txidAddr: %s\n", offer->creationTx.GetHex(), res.msg);
            else {
                cache.CalculateOwnerRewards(offer->ownerAddress, pindex->nHeight);
                cache.AddBalance(offer->ownerAddress, takerFee);
            }
        }

        cache.ICXCloseMakeOfferTx(*offer, status);

        return true;
    }, pindex->nHeight);

    cache.ForEachICXSubmitDFCHTLCExpire([&](CICXOrderView::StatusKey const& key, uint8_t status) {
        if (static_cast<int>(key.first) != pindex->nHeight)
            return false;

        auto dfchtlc = cache.GetICXSubmitDFCHTLCByCreationTx(key.second);
        if (!dfchtlc)
            return true;

        auto offer = cache.GetICXMakeOfferByCreationTx(dfchtlc->offerTx);
        if (!offer)
            return true;

        auto order = cache.GetICXOrderByCreationTx(offer->orderTx);
        if (!order)
            return true;

        bool refund = false;

        if (status == CICXSubmitDFCHTLC::STATUS_EXPIRED && order->orderType == CICXOrder::TYPE_INTERNAL) {
            if (!cache.ExistedICXSubmitEXTHTLC(dfchtlc->offerTx, isPreEunosPaya)) {
                CTokenAmount makerDeposit{DCT_ID{0}, offer->takerFee};
                cache.CalculateOwnerRewards(order->ownerAddress, pindex->nHeight);
                cache.AddBalance(order->ownerAddress, makerDeposit);
                refund = true;
            }
        } else if (status == CICXSubmitDFCHTLC::STATUS_REFUNDED)
            refund = true;

        if (refund) {
            CScript ownerAddress;
            if (order->orderType == CICXOrder::TYPE_INTERNAL)
                ownerAddress = CScript(order->creationTx.begin(), order->creationTx.end());
            else if (order->orderType == CICXOrder::TYPE_EXTERNAL)
                ownerAddress = offer->ownerAddress;

            CTokenAmount amount{order->idToken, dfchtlc->amount};
            CScript txidaddr = CScript(dfchtlc->creationTx.begin(), dfchtlc->creationTx.end());
            auto res = cache.SubBalance(txidaddr, amount);
            if (!res)
                LogPrintf("Can't subtract balance from dfc htlc (%s) txidaddr: %s\n", dfchtlc->creationTx.GetHex(), res.msg);
            else {
                cache.CalculateOwnerRewards(ownerAddress, pindex->nHeight);
                cache.AddBalance(ownerAddress, amount);
            }

            cache.ICXCloseDFCHTLC(*dfchtlc, status);
        }

        return true;
    }, pindex->nHeight);

    cache.ForEachICXSubmitEXTHTLCExpire([&](CICXOrderView::StatusKey const& key, uint8_t status) {
        if (static_cast<int>(key.first) != pindex->nHeight)
            return false;

        auto exthtlc = cache.GetICXSubmitEXTHTLCByCreationTx(key.second);
        if (!exthtlc)
            return true;

        auto offer = cache.GetICXMakeOfferByCreationTx(exthtlc->offerTx);
        if (!offer)
            return true;

        auto order = cache.GetICXOrderByCreationTx(offer->orderTx);
        if (!order)
            return true;

        if (status == CICXSubmitEXTHTLC::STATUS_EXPIRED && order->orderType == CICXOrder::TYPE_EXTERNAL) {
            if (!cache.ExistedICXSubmitDFCHTLC(exthtlc->offerTx, isPreEunosPaya)) {
                CTokenAmount makerDeposit{DCT_ID{0}, offer->takerFee};
                cache.CalculateOwnerRewards(order->ownerAddress, pindex->nHeight);
                cache.AddBalance(order->ownerAddress, makerDeposit);
                cache.ICXCloseEXTHTLC(*exthtlc, status);
            }
        }

        return true;
    },  pindex->nHeight);
}

void CChainState::ProcessLoanEvents(const CBlockIndex* pindex, CCustomCSView& cache, const CChainParams& chainparams)
{
    if (pindex->nHeight < chainparams.GetConsensus().FortCanningHeight) {
        return;
    }

    std::vector<CLoanSchemeMessage> loanUpdates;
    cache.ForEachDelayedLoanScheme([&pindex, &loanUpdates](const std::pair<std::string, uint64_t>& key, const CLoanSchemeMessage& loanScheme) {
        if (key.second == static_cast<uint64_t>(pindex->nHeight)) {
            loanUpdates.push_back(loanScheme);
        }
        return true;
    });

    for (const auto& loanScheme : loanUpdates) {
        // Make sure loan still exist, that it has not been destroyed in the mean time.
        if (cache.GetLoanScheme(loanScheme.identifier)) {
            cache.StoreLoanScheme(loanScheme);
        }
        cache.EraseDelayedLoanScheme(loanScheme.identifier, pindex->nHeight);
    }

    std::vector<std::string> loanDestruction;
    cache.ForEachDelayedDestroyScheme([&pindex, &loanDestruction](const std::string& key, const uint64_t& height) {
        if (height == static_cast<uint64_t>(pindex->nHeight)) {
            loanDestruction.push_back(key);
        }
        return true;
    });

    for (const auto& loanDestroy : loanDestruction) {
        cache.EraseLoanScheme(loanDestroy);
        cache.EraseDelayedDestroyScheme(loanDestroy);
    }

    if (!loanDestruction.empty()) {
        CCustomCSView viewCache(cache);
        auto defaultLoanScheme = cache.GetDefaultLoanScheme();
        cache.ForEachVault([&](const CVaultId& vaultId, CVaultData vault) {
            if (!cache.GetLoanScheme(vault.schemeId)) {
                vault.schemeId = *defaultLoanScheme;
                viewCache.UpdateVault(vaultId, vault);
            }
            return true;
        });
        viewCache.Flush();
    }

    static const auto calculationBlock = chainparams.GetConsensus().blocksCollateralizationRatioCalculation();

    // non consensus enforced
    static bool firstRun = true;
    static std::vector<uint256> liquidatedVaults;

    if (pindex->nHeight % calculationBlock == 0) {
        bool useNextPrice = false, requireLivePrice = true;

        auto processVault = [&](const CVaultId& vaultId, const CBalances& collaterals) {
            auto collateral = cache.GetLoanCollaterals(vaultId, collaterals, pindex->nHeight, pindex->nTime, useNextPrice, requireLivePrice);
            if (!collateral) {
                return true;
            }

            auto vault = cache.GetVault(vaultId);
            assert(vault);
            auto scheme = cache.GetLoanScheme(vault->schemeId);
            assert(scheme);
            if (scheme->ratio <= collateral.val->ratio()) {
                // All good, within ratio, nothing more to do.
                return true;
            }

            // Time to liquidate vault.
            vault->isUnderLiquidation = true;
            cache.StoreVault(vaultId, *vault);
            auto loanTokens = cache.GetLoanTokens(vaultId);
            assert(loanTokens);

            // Get the interest rate for each loan token in the vault, find
            // the interest value and move it to the totals, removing it from the
            // vault, while also stopping the vault from accumulating interest
            // further. Note, however, it's added back so that it's accurate
            // for auction calculations.
            CBalances totalInterest;
            for (auto& loan : loanTokens->balances) {
                auto tokenId = loan.first;
                auto tokenValue = loan.second;
                auto rate = cache.GetInterestRate(vaultId, tokenId, pindex->nHeight);
                assert(rate);
                auto subInterest = TotalInterest(*rate, pindex->nHeight);
                totalInterest.Add({tokenId, subInterest});

                // Remove the interests from the vault and the storage respectively
                cache.SubLoanToken(vaultId, {tokenId, tokenValue});
                cache.EraseInterest(pindex->nHeight, vaultId, vault->schemeId, tokenId, tokenValue, subInterest);
                // Putting this back in now for auction calculations.
                loan.second += subInterest;
            }

            // Remove the collaterals out of the vault.
            // (Prep to get the auction batches instead)
            for (const auto& col : collaterals.balances) {
                auto tokenId = col.first;
                auto tokenValue = col.second;
                cache.SubVaultCollateral(vaultId, {tokenId, tokenValue});
            }

            auto batches = CollectAuctionBatches(*collateral.val, collaterals.balances, loanTokens->balances);

            // Now, let's add the remaining amounts and store the batch.
            for (auto i = 0u; i < batches.size(); i++) {
                auto& batch = batches[i];
                auto tokenId = batch.loanAmount.nTokenId;
                auto interest = totalInterest.balances[tokenId];
                if (interest > 0) {
                    auto balance = loanTokens->balances[tokenId];
                    auto interestPart = DivideAmounts(batch.loanAmount.nValue, balance);
                    batch.loanInterest = MultiplyAmounts(interestPart, interest);
                }
                cache.StoreAuctionBatch(vaultId, i, batch);
            }

            // All done. Ready to save the overall auction.
            cache.StoreAuction(vaultId, CAuctionData{
                                            uint32_t(batches.size()),
                                            pindex->nHeight + chainparams.GetConsensus().blocksCollateralAuction(),
                                            cache.GetLoanLiquidationPenalty()
            });

            // Store state in vault DB
            if (pvaultHistoryDB) {
                pvaultHistoryDB->WriteVaultState(cache, *pindex, vaultId, collateral.val->ratio());
            }

            return true;
        };

        auto lastPriceUpdate = pindex->nHeight - (pindex->nHeight % cache.GetIntervalBlock());
        if (firstRun || lastPriceUpdate > pindex->nHeight - calculationBlock) {
            cache.ForEachVaultCollateral(processVault);
        } else {
            for (const auto& vaultId : liquidatedVaults) {
                if (auto collaterals = cache.GetVaultCollaterals(vaultId)) {
                    processVault(vaultId, *collaterals);
                }
            }
        }
        firstRun = false;
        liquidatedVaults.clear();
    }

    CHistoryWriters writers{nullptr, pburnHistoryDB.get(), pvaultHistoryDB.get()};
    CAccountsHistoryWriter view(cache, pindex->nHeight, ~0u, {}, uint8_t(CustomTxType::AuctionBid), &writers);

    view.ForEachVaultAuction([&](const CVaultId& vaultId, const CAuctionData& data) {
        if (data.liquidationHeight != uint32_t(pindex->nHeight)) {
            return false;
        }
        auto vault = view.GetVault(vaultId);
        assert(vault);

        for (uint32_t i = 0; i < data.batchCount; i++) {
            auto batch = view.GetAuctionBatch(vaultId, i);
            assert(batch);

            if (auto bid = view.GetAuctionBid(vaultId, i)) {
                auto bidOwner = bid->first;
                auto bidTokenAmount = bid->second;

                auto penaltyAmount = MultiplyAmounts(batch->loanAmount.nValue, COIN + data.liquidationPenalty);
                assert(bidTokenAmount.nValue >= penaltyAmount);
                // penaltyAmount includes interest, batch as well, so we should put interest back
                // in result we have 5% penalty + interest via DEX to DFI and burn
                auto amountToBurn = penaltyAmount - batch->loanAmount.nValue + batch->loanInterest;
                if (amountToBurn > 0) {
                    CScript tmpAddress(vaultId.begin(), vaultId.end());
                    view.AddBalance(tmpAddress, {bidTokenAmount.nTokenId, amountToBurn});

                    SwapToDFIOverUSD(view, bidTokenAmount.nTokenId, amountToBurn, tmpAddress, chainparams.GetConsensus().burnAddress, pindex->nHeight);
                }

                view.CalculateOwnerRewards(bidOwner, pindex->nHeight);

                for (const auto& col : batch->collaterals.balances) {
                    auto tokenId = col.first;
                    auto tokenAmount = col.second;
                    view.AddBalance(bidOwner, {tokenId, tokenAmount});
                }

                auto amountToFill = bidTokenAmount.nValue - penaltyAmount;
                if (amountToFill > 0) {
                    // return the rest as collateral to vault via DEX to DFI
                    CScript tmpAddress(vaultId.begin(), vaultId.end());
                    view.AddBalance(tmpAddress, {bidTokenAmount.nTokenId, amountToFill});

                    SwapToDFIOverUSD(view, bidTokenAmount.nTokenId, amountToFill, tmpAddress, tmpAddress, pindex->nHeight);
                    auto amount = view.GetBalance(tmpAddress, DCT_ID{0});
                    view.SubBalance(tmpAddress, amount);
                    view.AddVaultCollateral(vaultId, amount);
                }

                view.SubMintedTokens(batch->loanAmount.nTokenId, batch->loanAmount.nValue - batch->loanInterest);

                if (paccountHistoryDB) {
                    AuctionHistoryKey key{data.liquidationHeight, bidOwner, vaultId, i};
                    AuctionHistoryValue value{bidTokenAmount, batch->collaterals.balances};
                    paccountHistoryDB->WriteAuctionHistory(key, value);
                }

            } else {
                // we should return loan including interest
                view.AddLoanToken(vaultId, batch->loanAmount);
                view.StoreInterest(pindex->nHeight, vaultId, vault->schemeId, batch->loanAmount.nTokenId, batch->loanAmount.nValue);
                for (const auto& col : batch->collaterals.balances) {
                    auto tokenId = col.first;
                    auto tokenAmount = col.second;
                    view.AddVaultCollateral(vaultId, {tokenId, tokenAmount});
                }
            }
        }

        vault->isUnderLiquidation = false;
        view.StoreVault(vaultId, *vault);
        view.EraseAuction(vaultId, pindex->nHeight);

        liquidatedVaults.push_back(vaultId);

        // Store state in vault DB
        if (pvaultHistoryDB) {
            pvaultHistoryDB->WriteVaultState(view, *pindex, vaultId);
        }

        return true;
    }, pindex->nHeight);

    view.Flush();
}

void CChainState::ProcessFutures(const CBlockIndex* pindex, CCustomCSView& cache, const CChainParams& chainparams)
{
    if (pindex->nHeight < chainparams.GetConsensus().FortCanningRoadHeight) {
        return;
    }

    auto attributes = cache.GetAttributes();
    if (!attributes) {
        return;
    }

    CDataStructureV0 activeKey{AttributeTypes::Param, ParamIDs::DFIP2203, DFIPKeys::Active};
    const auto active = attributes->GetValue(activeKey, false);
    if (!active) {
        return;
    }

    CDataStructureV0 blockKey{AttributeTypes::Param, ParamIDs::DFIP2203, DFIPKeys::BlockPeriod};
    CDataStructureV0 rewardKey{AttributeTypes::Param, ParamIDs::DFIP2203, DFIPKeys::RewardPct};
    if (!attributes->CheckKey(blockKey) || !attributes->CheckKey(rewardKey)) {
        return;
    }

    const auto blockPeriod = attributes->GetValue(blockKey, CAmount{});
    if (pindex->nHeight % blockPeriod != 0) {
        return;
    }

    const auto rewardPct = attributes->GetValue(rewardKey, CAmount{});
    const auto discount{COIN - rewardPct};
    const auto premium{COIN + rewardPct};

    std::map<DCT_ID, CFuturesPrice> futuresPrices;
    CDataStructureV0 tokenKey{AttributeTypes::Token, 0, TokenKeys::DFIP2203Enabled};

    cache.ForEachLoanToken([&](const DCT_ID& id, const CLoanView::CLoanSetLoanTokenImpl& loanToken) {
        tokenKey.typeId = id.v;
        const auto enabled = attributes->GetValue(tokenKey, true);
        if (!enabled) {
            return true;
        }

        const auto useNextPrice{false}, requireLivePrice{true};
        const auto discountPrice = cache.GetAmountInCurrency(discount, loanToken.fixedIntervalPriceId, useNextPrice, requireLivePrice);
        const auto premiumPrice = cache.GetAmountInCurrency(premium, loanToken.fixedIntervalPriceId, useNextPrice, requireLivePrice);
        if (!discountPrice || !premiumPrice) {
            return true;
        }

        futuresPrices.emplace(id, CFuturesPrice{*discountPrice, *premiumPrice});

        return true;
    });

    CDataStructureV0 burnKey{AttributeTypes::Live, ParamIDs::Economy, EconomyKeys::DFIP2203Burned};
    CDataStructureV0 mintedKey{AttributeTypes::Live, ParamIDs::Economy, EconomyKeys::DFIP2203Minted};

    auto burned = attributes->GetValue(burnKey, CBalances{});
    auto minted = attributes->GetValue(mintedKey, CBalances{});

    std::map<CFuturesUserKey, CFuturesUserValue> unpaidContracts;
    std::set<CFuturesUserKey> deletionPending;

    auto txn = std::numeric_limits<uint32_t>::max();

    cache.ForEachFuturesUserValues([&](const CFuturesUserKey& key, const CFuturesUserValue& futuresValues){

        CHistoryWriters writers{paccountHistoryDB.get(), nullptr, nullptr};
        CAccountsHistoryWriter view(cache, pindex->nHeight, txn--, {}, uint8_t(CustomTxType::FutureSwapExecution), &writers);

        deletionPending.insert(key);

        const auto source = view.GetLoanTokenByID(futuresValues.source.nTokenId);
        assert(source);

        if (source->symbol == "DUSD") {
            const DCT_ID destId{futuresValues.destination};
            const auto destToken = view.GetLoanTokenByID(destId);
            assert(destToken);

            try {
                const auto& premiumPrice = futuresPrices.at(destId).premium;
                if (premiumPrice > 0) {
                    const auto total = DivideAmounts(futuresValues.source.nValue, premiumPrice);
                    view.AddMintedTokens(destId, total);
                    CTokenAmount destination{destId, total};
                    view.AddBalance(key.owner, destination);
                    burned.Add(futuresValues.source);
                    minted.Add(destination);
                    LogPrint(BCLog::FUTURESWAP, "ProcessFutures(): Owner %s source %s destination %s\n",
                             key.owner.GetHex(), futuresValues.source.ToString(), destination.ToString());
                }
            } catch (const std::out_of_range&) {
                unpaidContracts.emplace(key, futuresValues);
            }

        } else {
            const auto tokenDUSD = view.GetToken("DUSD");
            assert(tokenDUSD);

            try {
                const auto& discountPrice = futuresPrices.at(futuresValues.source.nTokenId).discount;
                const auto total = MultiplyAmounts(futuresValues.source.nValue, discountPrice);
                view.AddMintedTokens(tokenDUSD->first, total);
                CTokenAmount destination{tokenDUSD->first, total};
                view.AddBalance(key.owner, destination);
                burned.Add(futuresValues.source);
                minted.Add(destination);
                LogPrint(BCLog::FUTURESWAP, "ProcessFutures(): Payment Owner %s source %s destination %s\n",
                         key.owner.GetHex(), futuresValues.source.ToString(), destination.ToString());
            } catch (const std::out_of_range&) {
                unpaidContracts.emplace(key, futuresValues);
            }
        }

        view.Flush();

        return true;
    }, {static_cast<uint32_t>(pindex->nHeight), {}, std::numeric_limits<uint32_t>::max()});

    const auto contractAddressValue = GetFutureSwapContractAddress();
    assert(contractAddressValue);

    CDataStructureV0 liveKey{AttributeTypes::Live, ParamIDs::Economy, EconomyKeys::DFIP2203Current};

    auto balances = attributes->GetValue(liveKey, CBalances{});

    // Refund unpaid contracts
    for (const auto& [key, value] : unpaidContracts) {

        CHistoryWriters subWriters{paccountHistoryDB.get(), nullptr, nullptr};
        CAccountsHistoryWriter subView(cache, pindex->nHeight, txn--, {}, uint8_t(CustomTxType::FutureSwapRefund), &subWriters);
        subView.SubBalance(*contractAddressValue, value.source);
        subView.Flush();

        CHistoryWriters addWriters{paccountHistoryDB.get(), nullptr, nullptr};
        CAccountsHistoryWriter addView(cache, pindex->nHeight, txn--, {}, uint8_t(CustomTxType::FutureSwapRefund), &addWriters);
        addView.AddBalance(key.owner, value.source);
        addView.Flush();

        LogPrint(BCLog::FUTURESWAP, "ProcessFutures(): Refund Owner %s source %s destination %s\n",
                 key.owner.GetHex(), value.source.ToString(), value.source.ToString());
        balances.Sub(value.source);
    }

    for (const auto& key : deletionPending) {
        cache.EraseFuturesUserValues(key);
    }

    attributes->SetValue(burnKey, std::move(burned));
    attributes->SetValue(mintedKey, std::move(minted));

    if (!unpaidContracts.empty()) {
        attributes->SetValue(liveKey, std::move(balances));
    }

    cache.SetVariable(*attributes);
}

void CChainState::ProcessOracleEvents(const CBlockIndex* pindex, CCustomCSView& cache, const CChainParams& chainparams){
    if (pindex->nHeight < chainparams.GetConsensus().FortCanningHeight) {
        return;
    }
    auto blockInterval = cache.GetIntervalBlock();
    if (pindex->nHeight % blockInterval != 0) {
        return;
    }
    cache.ForEachFixedIntervalPrice([&](const CTokenCurrencyPair&, CFixedIntervalPrice fixedIntervalPrice){
        // Ensure that we update active and next regardless of state of things
        // And SetFixedIntervalPrice on each evaluation of this block.

        // As long as nextPrice exists, move the buffers.
        // If nextPrice doesn't exist, active price is retained.
        // nextPrice starts off as empty. Will be replaced by the next
        // aggregate, as long as there's a new price available.
        // If there is no price, nextPrice will remain empty.
        // This guarantees that the last price will continue to exists,
        // while the overall validity check still fails.

        // Furthermore, the time stamp is always indicative of the
        // last price time.
        auto& nextPrice = fixedIntervalPrice.priceRecord[1];
        if (nextPrice > 0) {
            auto& currentPrice = fixedIntervalPrice.priceRecord[0];
            currentPrice = nextPrice;
        }
        // keep timestamp updated
        fixedIntervalPrice.timestamp = pindex->nTime;
        // Use -1 to indicate empty price
        nextPrice = -1;
        auto aggregatePrice = GetAggregatePrice(cache,
                                                fixedIntervalPrice.priceFeedId.first,
                                                fixedIntervalPrice.priceFeedId.second,
                                                pindex->nTime);
        if (aggregatePrice) {
            nextPrice = aggregatePrice;
        } else {
            LogPrint(BCLog::ORACLE,"ProcessOracleEvents(): No aggregate price available: %s\n", aggregatePrice.msg);
        }
        auto res = cache.SetFixedIntervalPrice(fixedIntervalPrice);
        if (!res) {
            LogPrintf("Error: SetFixedIntervalPrice failed: %s\n", res.msg);
        }
        return true;
    });
}

void CChainState::ProcessGovEvents(const CBlockIndex* pindex, CCustomCSView& cache, const CChainParams& chainparams) {
    if (pindex->nHeight < chainparams.GetConsensus().FortCanningHeight) {
        return;
    }

    // Apply any pending GovVariable changes. Will come into effect on the next block.
    auto storedGovVars = cache.GetStoredVariables(static_cast<uint32_t>(pindex->nHeight));
    for (const auto& var : storedGovVars) {
        CCustomCSView govCache(cache);
        // Add to existing ATTRIBUTES instead of overwriting.
        if (var->GetName() == "ATTRIBUTES") {
            auto govVar = cache.GetVariable(var->GetName());
            if (govVar->Import(var->Export()) && govVar->Validate(govCache) && govVar->Apply(govCache, pindex->nHeight) && govCache.SetVariable(*govVar)) {
                govCache.Flush();
            }
        // Ignore any Gov variables that fail to validate, apply or be set.
        } else if (var->Validate(govCache) && var->Apply(govCache, pindex->nHeight) && govCache.SetVariable(*var)) {
            govCache.Flush();
        }
    }
    cache.EraseStoredVariables(static_cast<uint32_t>(pindex->nHeight));
}

void CChainState::ProcessTokenToGovVar(const CBlockIndex* pindex, CCustomCSView& cache, const CChainParams& chainparams) {

    // Migrate at +1 height so that GetLastHeight() in Gov var
    // Validate() has a height equal to the GW fork.
    if (pindex->nHeight != chainparams.GetConsensus().GreatWorldHeight + 1) {
        return;
    }

    std::map<DCT_ID, CLoanSetLoanToken> loanTokens;
    std::vector<CLoanSetCollateralTokenImplementation> collateralTokens;

    cache.ForEachLoanToken([&](const DCT_ID& key, const CLoanSetLoanToken& loanToken) {
        loanTokens[key] = loanToken;
        return true;
    });

    cache.ForEachLoanCollateralToken([&](const CollateralTokenKey& key, const uint256& collTokenTx) {
        auto collToken = cache.GetLoanCollateralToken(collTokenTx);
        if (collToken) {
            collateralTokens.push_back(*collToken);
        }
        return true;
    });

    // Apply fixed_interval_price_id first
    std::map<std::string, std::string> attrsFirst;
    std::map<std::string, std::string> attrsSecond;

    int loanCount = 0, collateralCount = 0;

    try {
        for (const auto& [id, token] : loanTokens) {
            std::string prefix = KeyBuilder(ATTRIBUTES::displayVersions().at(VersionTypes::v0), ATTRIBUTES::displayTypes().at(AttributeTypes::Token),id.v);
            attrsFirst[KeyBuilder(prefix, ATTRIBUTES::displayKeys().at(AttributeTypes::Token).at(TokenKeys::FixedIntervalPriceId))] = token.fixedIntervalPriceId.first + '/' + token.fixedIntervalPriceId.second;
            attrsSecond[KeyBuilder(prefix, ATTRIBUTES::displayKeys().at(AttributeTypes::Token).at(TokenKeys::LoanMintingEnabled))] = token.mintable ? "true" : "false";
            attrsSecond[KeyBuilder(prefix, ATTRIBUTES::displayKeys().at(AttributeTypes::Token).at(TokenKeys::LoanMintingInterest))] = KeyBuilder(ValueFromAmount(token.interest).get_real());
            ++loanCount;
        }

        for (const auto& token : collateralTokens) {
            std::string prefix = KeyBuilder(ATTRIBUTES::displayVersions().at(VersionTypes::v0), ATTRIBUTES::displayTypes().at(AttributeTypes::Token), token.idToken.v);
            attrsFirst[KeyBuilder(prefix, ATTRIBUTES::displayKeys().at(AttributeTypes::Token).at(TokenKeys::FixedIntervalPriceId))] = token.fixedIntervalPriceId.first + '/' + token.fixedIntervalPriceId.second;
            attrsSecond[KeyBuilder(prefix, ATTRIBUTES::displayKeys().at(AttributeTypes::Token).at(TokenKeys::LoanCollateralEnabled))] = "true";
            attrsSecond[KeyBuilder(prefix, ATTRIBUTES::displayKeys().at(AttributeTypes::Token).at(TokenKeys::LoanCollateralFactor))] = KeyBuilder(ValueFromAmount(token.factor).get_real());
            ++collateralCount;
        }

        CCustomCSView govCache(cache);
        if (ApplyGovVars(govCache, *pindex, attrsFirst) && ApplyGovVars(govCache, *pindex, attrsSecond)) {
            govCache.Flush();

            // Erase old tokens afterwards to avoid invalid state during transition
            for (const auto& item : loanTokens) {
                cache.EraseLoanToken(item.first);
            }

            for (const auto& token : collateralTokens) {
                cache.EraseLoanCollateralToken(token);
            }
        }
    } catch(std::out_of_range&) {
        LogPrintf("Non-existant map entry referenced in loan/collateral token to Gov var migration\n");
    }
}

bool CChainState::FlushStateToDisk(
    const CChainParams& chainparams,
    CValidationState &state,
    FlushStateMode mode,
    int nManualPruneHeight)
{
    int64_t nMempoolUsage = mempool.DynamicMemoryUsage();
    LOCK2(cs_main, cs_LastBlockFile);
    assert(this->CanFlushToDisk());
    static int64_t nLastWrite = 0;
    static int64_t nLastFlush = 0;
    std::set<int> setFilesToPrune;
    bool full_flush_completed = false;
    try {
    {
        bool fFlushForPrune = false;
        bool fDoFullFlush = false;
        if (fPruneMode && (fCheckForPruning || nManualPruneHeight > 0) && !fReindex) {
            if (nManualPruneHeight > 0) {
                FindFilesToPruneManual(setFilesToPrune, nManualPruneHeight);
            } else {
                FindFilesToPrune(setFilesToPrune, chainparams.PruneAfterHeight());
                fCheckForPruning = false;
            }
            if (!setFilesToPrune.empty()) {
                fFlushForPrune = true;
                if (!fHavePruned) {
                    pblocktree->WriteFlag("prunedblockfiles", true);
                    fHavePruned = true;
                }
            }
        }
        int64_t nNow = GetTimeMicros();
        // Avoid writing/flushing immediately after startup.
        if (nLastWrite == 0) {
            nLastWrite = nNow;
        }
        if (nLastFlush == 0) {
            nLastFlush = nNow;
        }
        int64_t nMempoolSizeMax = gArgs.GetArg("-maxmempool", DEFAULT_MAX_MEMPOOL_SIZE) * 1000000;
        int64_t cacheSize = CoinsTip().DynamicMemoryUsage();
        int64_t nTotalSpace = nCoinCacheUsage + std::max<int64_t>(nMempoolSizeMax - nMempoolUsage, 0);
        // The cache is large and we're within 10% and 10 MiB of the limit, but we have time now (not in the middle of a block processing).
        bool fCacheLarge = mode == FlushStateMode::PERIODIC && cacheSize > std::max((9 * nTotalSpace) / 10, nTotalSpace - MAX_BLOCK_COINSDB_USAGE * 1024 * 1024);
        // The cache is over the limit, we have to write now.
        bool fCacheCritical = mode == FlushStateMode::IF_NEEDED && cacheSize > nTotalSpace;
        // It's been a while since we wrote the block index to disk. Do this frequently, so we don't need to redownload after a crash.
        bool fPeriodicWrite = mode == FlushStateMode::PERIODIC && nNow > nLastWrite + (int64_t)DATABASE_WRITE_INTERVAL * 1000000;
        // It's been very long since we flushed the cache. Do this infrequently, to optimize cache usage.
        bool fPeriodicFlush = mode == FlushStateMode::PERIODIC && nNow > nLastFlush + (int64_t)DATABASE_FLUSH_INTERVAL * 1000000;
        // Combine all conditions that result in a full cache flush.
        fDoFullFlush = (mode == FlushStateMode::ALWAYS) || fCacheLarge || fCacheCritical || fPeriodicFlush || fFlushForPrune;
        // Write blocks and block index to disk.
        if (fDoFullFlush || fPeriodicWrite) {
            // Depend on nMinDiskSpace to ensure we can write block index
            if (!CheckDiskSpace(GetBlocksDir())) {
                return AbortNode(state, "Disk space is too low!", _("Error: Disk space is too low!").translated, CClientUIInterface::MSG_NOPREFIX);
            }
            // First make sure all block and undo data is flushed to disk.
            FlushBlockFile();
            // Then update all block file information (which may refer to block and undo files).
            {
                std::vector<std::pair<int, const CBlockFileInfo*> > vFiles;
                vFiles.reserve(setDirtyFileInfo.size());
                for (std::set<int>::iterator it = setDirtyFileInfo.begin(); it != setDirtyFileInfo.end(); ) {
                    vFiles.push_back(std::make_pair(*it, &vinfoBlockFile[*it]));
                    setDirtyFileInfo.erase(it++);
                }
                std::vector<const CBlockIndex*> vBlocks;
                vBlocks.reserve(setDirtyBlockIndex.size());
                for (std::set<CBlockIndex*>::iterator it = setDirtyBlockIndex.begin(); it != setDirtyBlockIndex.end(); ) {
                    vBlocks.push_back(*it);
                    setDirtyBlockIndex.erase(it++);
                }
                if (!pblocktree->WriteBatchSync(vFiles, nLastBlockFile, vBlocks)) {
                    return AbortNode(state, "Failed to write to block index database");
                }
            }
            // Finally remove any pruned files
            if (fFlushForPrune)
                UnlinkPrunedFiles(setFilesToPrune);
            nLastWrite = nNow;
        }
        if (fDoFullFlush || mode == FlushStateMode::IF_NEEDED) {
            if (!pcustomcsview->Flush()) {
                return AbortNode(state, "Failed to write db batch");
            }
        }
        // Flush best chain related state. This can only be done if the blocks / block index write was also done.
        if (fDoFullFlush && !CoinsTip().GetBestBlock().IsNull()) {
            // Typical Coin structures on disk are around 48 bytes in size.
            // Pushing a new one to the database can cause it to be written
            // twice (once in the log, and once in the tables). This is already
            // an overestimation, as most will delete an existing entry or
            // overwrite one. Still, use a conservative safety factor of 2.
            if (!CheckDiskSpace(GetDataDir(), 48 * 2 * 2 * CoinsTip().GetCacheSize())) {
                return AbortNode(state, "Disk space is too low!", _("Error: Disk space is too low!").translated, CClientUIInterface::MSG_NOPREFIX);
            }
            bool hasCompaction = false;
            if (!compactBegin.empty() && !compactEnd.empty()) {
                auto time = GetTimeMillis();
                pcustomcsview->Compact(compactBegin, compactEnd);
                compactBegin.clear();
                compactEnd.clear();
                hasCompaction = true;
                LogPrint(BCLog::BENCH, "    - DB compacting takes: %dms\n", GetTimeMillis() - time);
            }
            // Flush the chainstate (which may refer to block index entries).
            bool dbSync = mode == FlushStateMode::ALWAYS || hasCompaction;
            if (!CoinsTip().Flush() || !pcustomcsview->Flush(dbSync)) {
                return AbortNode(state, "Failed to write to coin or masternode db to disk");
            }
            nLastFlush = nNow;
            full_flush_completed = true;
        }
    }
    if (full_flush_completed) {
        // Update best block in wallet (so we can detect restored wallets).
        GetMainSignals().ChainStateFlushed(m_chain.GetLocator());
    }
    } catch (const std::runtime_error& e) {
        return AbortNode(state, std::string("System error while flushing: ") + e.what());
    }
    return true;
}

void CChainState::ForceFlushStateToDisk() {
    CValidationState state;
    const CChainParams& chainparams = Params();
    if (!this->FlushStateToDisk(chainparams, state, FlushStateMode::ALWAYS)) {
        LogPrintf("%s: failed to flush state (%s)\n", __func__, FormatStateMessage(state));
    }
}

void CChainState::PruneAndFlush() {
    CValidationState state;
    fCheckForPruning = true;
    const CChainParams& chainparams = Params();

    if (!this->FlushStateToDisk(chainparams, state, FlushStateMode::NONE)) {
        LogPrintf("%s: failed to flush state (%s)\n", __func__, FormatStateMessage(state));
    }
}

static void DoWarning(const std::string& strWarning)
{
    static bool fWarned = false;
    SetMiscWarning(strWarning);
    if (!fWarned) {
        AlertNotify(strWarning);
        fWarned = true;
    }
}

/** Private helper function that concatenates warning messages. */
static void AppendWarning(std::string& res, const std::string& warn)
{
    if (!res.empty()) res += ", ";
    res += warn;
}

/** Check warning conditions and do some notifications on new chain tip set. */
void static UpdateTip(const CBlockIndex* pindexNew, const CChainParams& chainParams)
    EXCLUSIVE_LOCKS_REQUIRED(::cs_main)
{
    // New best block
    mempool.AddTransactionsUpdated(1);

    {
        LOCK(g_best_block_mutex);
        g_best_block = pindexNew->GetBlockHash();
        g_best_block_cv.notify_all();
    }

    std::string warningMessages;
    if (!::ChainstateActive().IsInitialBlockDownload())
    {
        int nUpgraded = 0;
        const CBlockIndex* pindex = pindexNew;
        for (int bit = 0; bit < VERSIONBITS_NUM_BITS; bit++) {
            WarningBitsConditionChecker checker(bit);
            ThresholdState state = checker.GetStateFor(pindex, chainParams.GetConsensus(), warningcache[bit]);
            if (state == ThresholdState::ACTIVE || state == ThresholdState::LOCKED_IN) {
                const std::string strWarning = strprintf(_("Warning: unknown new rules activated (versionbit %i)").translated, bit);
                if (state == ThresholdState::ACTIVE) {
                    DoWarning(strWarning);
                } else {
                    AppendWarning(warningMessages, strWarning);
                }
            }
        }
        // Check the version of the last 100 blocks to see if we need to upgrade:
        for (int i = 0; i < 100 && pindex != nullptr; i++)
        {
            int32_t nExpectedVersion = ComputeBlockVersion(pindex->pprev, chainParams.GetConsensus());
            if (pindex->nVersion > VERSIONBITS_LAST_OLD_BLOCK_VERSION && (pindex->nVersion & ~nExpectedVersion) != 0)
                ++nUpgraded;
            pindex = pindex->pprev;
        }
        if (nUpgraded > 0)
            AppendWarning(warningMessages, strprintf(_("%d of last 100 blocks have unexpected version").translated, nUpgraded));
    }

    static int64_t lastTipTime = 0;
    auto currentTime = GetSystemTimeInSeconds();
    if (!warningMessages.empty() || !::ChainstateActive().IsInitialBlockDownload() || lastTipTime < currentTime - 20) {
        lastTipTime = currentTime;
        LogPrintf("%s: new best=%s height=%d version=0x%08x log2_work=%.8g tx=%lu date='%s' progress=%f cache=%.1fMiB(%utxo)", __func__, /* Continued */
            pindexNew->GetBlockHash().ToString(), pindexNew->nHeight, pindexNew->nVersion,
            log(pindexNew->nChainWork.getdouble())/log(2.0), (unsigned long)pindexNew->nChainTx,
            FormatISO8601DateTime(pindexNew->GetBlockTime()),
            GuessVerificationProgress(chainParams.TxData(), pindexNew), ::ChainstateActive().CoinsTip().DynamicMemoryUsage() * (1.0 / (1<<20)), ::ChainstateActive().CoinsTip().GetCacheSize());
        if (!warningMessages.empty())
            LogPrintf(" warning='%s'", warningMessages); /* Continued */
        LogPrintf("\n");
    }
}

/** Disconnect m_chain's tip.
  * After calling, the mempool will be in an inconsistent state, with
  * transactions from disconnected blocks being added to disconnectpool.  You
  * should make the mempool consistent again by calling UpdateMempoolForReorg.
  * with cs_main held.
  *
  * If disconnectpool is nullptr, then no disconnected transactions are added to
  * disconnectpool (note that the caller is responsible for mempool consistency
  * in any case).
  */
bool CChainState::DisconnectTip(CValidationState& state, const CChainParams& chainparams, DisconnectedBlockTransactions *disconnectpool)
{
    m_disconnectTip = true;
    CBlockIndex *pindexDelete = m_chain.Tip();
    assert(pindexDelete);
    // Read block from disk.
    std::shared_ptr<CBlock> pblock = std::make_shared<CBlock>();
    CBlock& block = *pblock;
    if (!ReadBlockFromDisk(block, pindexDelete, chainparams.GetConsensus())) {
        m_disconnectTip = false;
        return error("DisconnectTip(): Failed to read block");
    }
    // Apply the block atomically to the chain state.
    int64_t nStart = GetTimeMicros();
    {
        CCoinsViewCache view(&CoinsTip());
        CCustomCSView mnview(*pcustomcsview);
        assert(view.GetBestBlock() == pindexDelete->GetBlockHash());
        std::vector<CAnchorConfirmMessage> disconnectedConfirms;
        if (DisconnectBlock(block, pindexDelete, view, mnview, disconnectedConfirms) != DISCONNECT_OK) {
            m_disconnectTip = false;
            // no usable history
            DiscardWriters(paccountHistoryDB, pburnHistoryDB, pvaultHistoryDB);
            return error("DisconnectTip(): DisconnectBlock %s failed", pindexDelete->GetBlockHash().ToString());
        }
        bool flushed = view.Flush() && mnview.Flush();
        assert(flushed);

        // flush history
        FlushWriters(paccountHistoryDB, pburnHistoryDB, pvaultHistoryDB);

        if (!disconnectedConfirms.empty()) {
            for (auto const & confirm : disconnectedConfirms) {
                panchorAwaitingConfirms->Add(confirm);
            }
            // we do not clear ALL votes (even they are stale) for the case of rapid tip changing. At least, they'll be deleted after their rewards
            if (!IsInitialBlockDownload()) {
                panchorAwaitingConfirms->ReVote();
            }
        }
    }
    LogPrint(BCLog::BENCH, "- Disconnect block: %.2fms\n", (GetTimeMicros() - nStart) * MILLI);
    // Write the chain state to disk, if necessary.
    if (!FlushStateToDisk(chainparams, state, FlushStateMode::IF_NEEDED)) {
        m_disconnectTip = false;
        return false;
    }

    if (disconnectpool) {
        // Save transactions to re-add to mempool at end of reorg
        for (auto it = block.vtx.rbegin(); it != block.vtx.rend(); ++it) {
            disconnectpool->addTransaction(*it);
        }
        while (disconnectpool->DynamicMemoryUsage() > MAX_DISCONNECTED_TX_POOL_SIZE * 1000) {
            // Drop the earliest entry, and remove its children from the mempool.
            auto it = disconnectpool->queuedTx.get<insertion_order>().begin();
            mempool.removeRecursive(**it, MemPoolRemovalReason::REORG);
            disconnectpool->removeEntry(it);
        }
    }

    m_chain.SetTip(pindexDelete->pprev);

    UpdateTip(pindexDelete->pprev, chainparams);
    // Let wallets know transactions went from 1-confirmed to
    // 0-confirmed or conflicted:
    GetMainSignals().BlockDisconnected(pblock);
    m_disconnectTip = false;
    return true;
}

static int64_t nTimeReadFromDisk = 0;
static int64_t nTimeConnectTotal = 0;
static int64_t nTimeFlush = 0;
static int64_t nTimeChainState = 0;
static int64_t nTimePostConnect = 0;

struct PerBlockConnectTrace {
    CBlockIndex* pindex = nullptr;
    std::shared_ptr<const CBlock> pblock;
    std::shared_ptr<std::vector<CTransactionRef>> conflictedTxs;
    PerBlockConnectTrace() : conflictedTxs(std::make_shared<std::vector<CTransactionRef>>()) {}
};
/**
 * Used to track blocks whose transactions were applied to the UTXO state as a
 * part of a single ActivateBestChainStep call.
 *
 * This class also tracks transactions that are removed from the mempool as
 * conflicts (per block) and can be used to pass all those transactions
 * through SyncTransaction.
 *
 * This class assumes (and asserts) that the conflicted transactions for a given
 * block are added via mempool callbacks prior to the BlockConnected() associated
 * with those transactions. If any transactions are marked conflicted, it is
 * assumed that an associated block will always be added.
 *
 * This class is single-use, once you call GetBlocksConnected() you have to throw
 * it away and make a new one.
 */
class ConnectTrace {
private:
    std::vector<PerBlockConnectTrace> blocksConnected;
    CTxMemPool &pool;
    boost::signals2::scoped_connection m_connNotifyEntryRemoved;

public:
    explicit ConnectTrace(CTxMemPool &_pool) : blocksConnected(1), pool(_pool) {
        m_connNotifyEntryRemoved = pool.NotifyEntryRemoved.connect(std::bind(&ConnectTrace::NotifyEntryRemoved, this, std::placeholders::_1, std::placeholders::_2));
    }

    void BlockConnected(CBlockIndex* pindex, std::shared_ptr<const CBlock> pblock) {
        assert(!blocksConnected.back().pindex);
        assert(pindex);
        assert(pblock);
        blocksConnected.back().pindex = pindex;
        blocksConnected.back().pblock = std::move(pblock);
        blocksConnected.emplace_back();
    }

    std::vector<PerBlockConnectTrace>& GetBlocksConnected() {
        // We always keep one extra block at the end of our list because
        // blocks are added after all the conflicted transactions have
        // been filled in. Thus, the last entry should always be an empty
        // one waiting for the transactions from the next block. We pop
        // the last entry here to make sure the list we return is sane.
        assert(!blocksConnected.back().pindex);
        assert(blocksConnected.back().conflictedTxs->empty());
        blocksConnected.pop_back();
        return blocksConnected;
    }

    void NotifyEntryRemoved(CTransactionRef txRemoved, MemPoolRemovalReason reason) {
        assert(!blocksConnected.back().pindex);
        if (reason == MemPoolRemovalReason::CONFLICT) {
            blocksConnected.back().conflictedTxs->emplace_back(std::move(txRemoved));
        }
    }
};

/**
 * Connect a new block to m_chain. pblock is either nullptr or a pointer to a CBlock
 * corresponding to pindexNew, to bypass loading it again from disk.
 *
 * The block is added to connectTrace if connection succeeds.
 */
bool CChainState::ConnectTip(CValidationState& state, const CChainParams& chainparams, CBlockIndex* pindexNew, const std::shared_ptr<const CBlock>& pblock, ConnectTrace& connectTrace, DisconnectedBlockTransactions &disconnectpool)
{
    assert(pindexNew->pprev == m_chain.Tip());
    // Read block from disk.
    int64_t nTime1 = GetTimeMicros();
    std::shared_ptr<const CBlock> pthisBlock;
    if (!pblock) {
        std::shared_ptr<CBlock> pblockNew = std::make_shared<CBlock>();
        if (!ReadBlockFromDisk(*pblockNew, pindexNew, chainparams.GetConsensus()))
            return AbortNode(state, "Failed to read block");
        pthisBlock = pblockNew;
    } else {
        pthisBlock = pblock;
    }
    const CBlock& blockConnecting = *pthisBlock;
    // Apply the block atomically to the chain state.
    int64_t nTime2 = GetTimeMicros(); nTimeReadFromDisk += nTime2 - nTime1;
    int64_t nTime3;
    LogPrint(BCLog::BENCH, "  - Load block from disk: %.2fms [%.2fs]\n", (nTime2 - nTime1) * MILLI, nTimeReadFromDisk * MICRO);
    {
        CCoinsViewCache view(&CoinsTip());
        CCustomCSView mnview(*pcustomcsview);
        std::vector<uint256> rewardedAnchors;
        bool rv = ConnectBlock(blockConnecting, state, pindexNew, view, mnview, chainparams, rewardedAnchors);
        GetMainSignals().BlockChecked(blockConnecting, state);
        if (!rv) {
            if (state.IsInvalid()) {
                InvalidBlockFound(pindexNew, state);
            }
            // no usable history
            DiscardWriters(paccountHistoryDB, pburnHistoryDB, pvaultHistoryDB);
            return error("%s: ConnectBlock %s failed, %s", __func__, pindexNew->GetBlockHash().ToString(), FormatStateMessage(state));
        }
        nTime3 = GetTimeMicros(); nTimeConnectTotal += nTime3 - nTime2;
        LogPrint(BCLog::BENCH, "  - Connect total: %.2fms [%.2fs (%.2fms/blk)]\n", (nTime3 - nTime2) * MILLI, nTimeConnectTotal * MICRO, nTimeConnectTotal * MILLI / nBlocksTotal);
        bool flushed = view.Flush() && mnview.Flush();
        assert(flushed);

        // flush history
        FlushWriters(paccountHistoryDB, pburnHistoryDB, pvaultHistoryDB);

        // anchor rewards re-voting etc...
        if (!rewardedAnchors.empty()) {
            // we do not clear ALL votes (even they are stale) for the case of rapid tip changing. At least, they'll be deleted after their rewards
            for (auto const & btcTxHash : rewardedAnchors) {
                panchorAwaitingConfirms->EraseAnchor(btcTxHash);
            }
        }
    }
    int64_t nTime4 = GetTimeMicros(); nTimeFlush += nTime4 - nTime3;
    LogPrint(BCLog::BENCH, "  - Flush: %.2fms [%.2fs (%.2fms/blk)]\n", (nTime4 - nTime3) * MILLI, nTimeFlush * MICRO, nTimeFlush * MILLI / nBlocksTotal);
    // Write the chain state to disk, if necessary.
    bool viewChanges = pcustomcsview->SizeEstimate() > 0;
    if (!FlushStateToDisk(chainparams, state, FlushStateMode::IF_NEEDED))
        return false;
    int64_t nTime5 = GetTimeMicros(); nTimeChainState += nTime5 - nTime4;
    LogPrint(BCLog::BENCH, "  - Writing chainstate: %.2fms [%.2fs (%.2fms/blk)]\n", (nTime5 - nTime4) * MILLI, nTimeChainState * MICRO, nTimeChainState * MILLI / nBlocksTotal);
    // Remove conflicting transactions from the mempool.;
    mempool.removeForBlock(blockConnecting.vtx, pindexNew->nHeight, viewChanges);
    disconnectpool.removeForBlock(blockConnecting.vtx);
    // Update m_chain & related variables.
    m_chain.SetTip(pindexNew);
    UpdateTip(pindexNew, chainparams);

    // Update teams every anchoringTeamChange number of blocks
    if (pindexNew->nHeight >= Params().GetConsensus().DakotaHeight &&
            pindexNew->nHeight % Params().GetConsensus().mn.anchoringTeamChange == 0) {
        pcustomcsview->CalcAnchoringTeams(blockConnecting.stakeModifier, pindexNew);
        pcustomcsview->Flush();

        // Delete old and now invalid anchor confirms
        panchorAwaitingConfirms->Clear();

        // Revote to pay any unrewarded anchor confirms
        if (!IsInitialBlockDownload()) {
            panchorAwaitingConfirms->ReVote();
        }
    }

    int64_t nTime6 = GetTimeMicros(); nTimePostConnect += nTime6 - nTime5; nTimeTotal += nTime6 - nTime1;
    LogPrint(BCLog::BENCH, "  - Connect postprocess: %.2fms [%.2fs (%.2fms/blk)]\n", (nTime6 - nTime5) * MILLI, nTimePostConnect * MICRO, nTimePostConnect * MILLI / nBlocksTotal);
    LogPrint(BCLog::BENCH, "- Connect block: %.2fms [%.2fs (%.2fms/blk)]\n", (nTime6 - nTime1) * MILLI, nTimeTotal * MICRO, nTimeTotal * MILLI / nBlocksTotal);

    connectTrace.BlockConnected(pindexNew, std::move(pthisBlock));
    return true;
}

/**
 * Return the tip of the chain with the most work in it, that isn't
 * known to be invalid (it's however far from certain to be valid).
 */
CBlockIndex* CChainState::FindMostWorkChain() {
    do {
        CBlockIndex *pindexNew = nullptr;

        // Find the best candidate header.
        {
            std::set<CBlockIndex*, CBlockIndexWorkComparator>::reverse_iterator it = setBlockIndexCandidates.rbegin();
            if (it == setBlockIndexCandidates.rend())
                return nullptr;
            pindexNew = *it;
        }

        // Check whether all blocks on the path between the currently active chain and the candidate are valid.
        // Just going until the active chain is an optimization, as we know all blocks in it are valid already.
        CBlockIndex *pindexTest = pindexNew;
        bool fInvalidAncestor = false;
        while (pindexTest && !m_chain.Contains(pindexTest)) {
            assert(pindexTest->HaveTxsDownloaded() || pindexTest->nHeight == 0);

            // Pruned nodes may have entries in setBlockIndexCandidates for
            // which block files have been deleted.  Remove those as candidates
            // for the most work chain if we come across them; we can't switch
            // to a chain unless we have all the non-active-chain parent blocks.
            bool fFailedChain = pindexTest->nStatus & BLOCK_FAILED_MASK;
            bool fMissingData = !(pindexTest->nStatus & BLOCK_HAVE_DATA);
            if (fFailedChain || fMissingData) {
                // Candidate chain is not usable (either invalid or missing data)
                if (fFailedChain && (pindexBestInvalid == nullptr || pindexNew->nChainWork > pindexBestInvalid->nChainWork))
                    pindexBestInvalid = pindexNew;
                CBlockIndex *pindexFailed = pindexNew;
                // Remove the entire chain from the set.
                while (pindexTest != pindexFailed) {
                    if (fFailedChain) {
                        pindexFailed->nStatus |= BLOCK_FAILED_CHILD;
                    } else if (fMissingData) {
                        // If we're missing data, then add back to m_blocks_unlinked,
                        // so that if the block arrives in the future we can try adding
                        // to setBlockIndexCandidates again.
                        m_blockman.m_blocks_unlinked.insert(
                            std::make_pair(pindexFailed->pprev, pindexFailed));
                    }
                    setBlockIndexCandidates.erase(pindexFailed);
                    pindexFailed = pindexFailed->pprev;
                }
                setBlockIndexCandidates.erase(pindexTest);
                fInvalidAncestor = true;
                break;
            }
            pindexTest = pindexTest->pprev;
        }
        if (!fInvalidAncestor)
            return pindexNew;
    } while(true);
}

/** Delete all entries in setBlockIndexCandidates that are worse than the current tip. */
void CChainState::PruneBlockIndexCandidates() {
    // Note that we can't delete the current block itself, as we may need to return to it later in case a
    // reorganization to a better block fails.
    std::set<CBlockIndex*, CBlockIndexWorkComparator>::iterator it = setBlockIndexCandidates.begin();
    while (it != setBlockIndexCandidates.end() && setBlockIndexCandidates.value_comp()(*it, m_chain.Tip())) {
        setBlockIndexCandidates.erase(it++);
    }
    // Either the current tip or a successor of it we're working towards is left in setBlockIndexCandidates.
    assert(!setBlockIndexCandidates.empty());
//    LogPrintf("TRACE PruneBlockIndexCandidates() after: setBlockIndexCandidates: %i\n", setBlockIndexCandidates.size());
}

//! Returns last CBlockIndex* that is a checkpoint
static CBlockIndex* GetLastCheckpoint(const CCheckpointData& data) EXCLUSIVE_LOCKS_REQUIRED(cs_main)
{
    const MapCheckpoints& checkpoints = data.mapCheckpoints;

    for (const MapCheckpoints::value_type& i : reverse_iterate(checkpoints))
    {
        const uint256& hash = i.second;
        CBlockIndex* pindex = LookupBlockIndex(hash);
        if (pindex) {
            return pindex;
        }
    }
    return nullptr;
}

/**
 * Try to make some progress towards making pindexMostWork the active block.
 * pblock is either nullptr or a pointer to a CBlock corresponding to pindexMostWork.
 */
bool CChainState::ActivateBestChainStep(CValidationState& state, const CChainParams& chainparams, CBlockIndex* pindexMostWork, const std::shared_ptr<const CBlock>& pblock, bool& fInvalidFound, ConnectTrace& connectTrace)
{
    AssertLockHeld(cs_main);

    const CBlockIndex *pindexOldTip = m_chain.Tip();
    const CBlockIndex *pindexFork = m_chain.FindFork(pindexMostWork);

    // Disconnect active blocks which are no longer in the best chain.
    bool fBlocksDisconnected = false;
    DisconnectedBlockTransactions disconnectpool;
    auto disconnectBlocksTo = [&](const CBlockIndex *pindex) EXCLUSIVE_LOCKS_REQUIRED(cs_main, ::mempool.cs) {
        while (m_chain.Tip() && m_chain.Tip() != pindex) {
            if (!DisconnectTip(state, chainparams, &disconnectpool)) {
                // This is likely a fatal error, but keep the mempool consistent,
                // just in case. Only remove from the mempool in this case.
                UpdateMempoolForReorg(disconnectpool, false);

                // If we're unable to disconnect a block during normal operation,
                // then that is a failure of our local system -- we should abort
                // rather than stay on a less work chain.
                return AbortNode(state, "Failed to disconnect block; see debug.log for details");
            }
            fBlocksDisconnected = true;

            if (ShutdownRequested())
                break;
        }
        return true;
    };

    if (!disconnectBlocksTo(pindexFork))
        return false;

    // Build list of new blocks to connect.
    std::vector<CBlockIndex*> vpindexToConnect;
    bool fContinue = true;
    int nHeight = pindexFork ? pindexFork->nHeight : -1;
    while (fContinue && nHeight != pindexMostWork->nHeight) {
        // Don't iterate the entire list of potential improvements toward the best tip, as we likely only need
        // a few blocks along the way.
        int nTargetHeight = std::min(nHeight + 32, pindexMostWork->nHeight);
        vpindexToConnect.clear();
        vpindexToConnect.reserve(nTargetHeight - nHeight);
        CBlockIndex *pindexIter = pindexMostWork->GetAncestor(nTargetHeight);
        while (pindexIter && pindexIter->nHeight != nHeight) {
            vpindexToConnect.push_back(pindexIter);
            pindexIter = pindexIter->pprev;
        }
        nHeight = nTargetHeight;

        // Connect new blocks.
        for (CBlockIndex *pindexConnect : reverse_iterate(vpindexToConnect)) {
            state = CValidationState();
            if (!ConnectTip(state, chainparams, pindexConnect, pindexConnect == pindexMostWork ? pblock : std::shared_ptr<const CBlock>(), connectTrace, disconnectpool)) {
                if (state.IsInvalid()) {
                    // The block violates a consensus rule.
                    if (state.GetReason() != ValidationInvalidReason::BLOCK_MUTATED) {
                        InvalidChainFound(vpindexToConnect.front());
                    }
                    fContinue = false;
                    fInvalidFound = true;
                    break;
                } else {
                    // A system error occurred (disk space, database error, ...).
                    // Make the mempool consistent with the current tip, just in case
                    // any observers try to use it before shutdown.
                    UpdateMempoolForReorg(disconnectpool, false);
                    return false;
                }
            } else {
                PruneBlockIndexCandidates();
                if (!pindexOldTip || m_chain.Tip()->nChainWork > pindexOldTip->nChainWork) {
                    // We're in a better position than we were. Return temporarily to release the lock.
                    fContinue = false;
                    break;
                }
            }
        }
    }

    if (fBlocksDisconnected) {
        // If any blocks were disconnected, disconnectpool may be non empty.  Add
        // any disconnected transactions back to the mempool.
        UpdateMempoolForReorg(disconnectpool, true);
    }
    mempool.xcheck(&CoinsTip(), pcustomcsview.get(), chainparams);

    // Callbacks/notifications for a new best chain.
    if (fInvalidFound)
        CheckForkWarningConditionsOnNewFork(vpindexToConnect.back());
    else
        CheckForkWarningConditions();

    return true;
}

static bool NotifyHeaderTip() LOCKS_EXCLUDED(cs_main) {
    bool fNotify = false;
    bool fInitialBlockDownload = false;
    static CBlockIndex* pindexHeaderOld = nullptr;
    CBlockIndex* pindexHeader = nullptr;
    {
        LOCK(cs_main);
        pindexHeader = pindexBestHeader;

        if (pindexHeader != pindexHeaderOld) {
            fNotify = true;
            fInitialBlockDownload = ::ChainstateActive().IsInitialBlockDownload();
            pindexHeaderOld = pindexHeader;
        }
    }
    // Send block tip changed notifications without cs_main
    if (fNotify) {
        uiInterface.NotifyHeaderTip(fInitialBlockDownload, pindexHeader);
    }
    return fNotify;
}

static void LimitValidationInterfaceQueue() LOCKS_EXCLUDED(cs_main) {
    AssertLockNotHeld(cs_main);

    if (GetMainSignals().CallbacksPending() > 10) {
        SyncWithValidationInterfaceQueue();
    }
}

/**
 * Make the best chain active, in multiple steps. The result is either failure
 * or an activated best chain. pblock is either nullptr or a pointer to a block
 * that is already loaded (to avoid loading it again from disk).
 *
 * ActivateBestChain is split into steps (see ActivateBestChainStep) so that
 * we avoid holding cs_main for an extended period of time; the length of this
 * call may be quite long during reindexing or a substantial reorg.
 */
bool CChainState::ActivateBestChain(CValidationState &state, const CChainParams& chainparams, std::shared_ptr<const CBlock> pblock) {
    // Note that while we're often called here from ProcessNewBlock, this is
    // far from a guarantee. Things in the P2P/RPC will often end up calling
    // us in the middle of ProcessNewBlock - do not assume pblock is set
    // sanely for performance or correctness!
    AssertLockNotHeld(cs_main);

    CBlockIndex *pindexMostWork = nullptr;
    CBlockIndex *pindexNewTip = nullptr;
    int nStopAtHeight = gArgs.GetArg("-stopatheight", DEFAULT_STOPATHEIGHT);
    do {
        // Block until the validation queue drains. This should largely
        // never happen in normal operation, however may happen during
        // reindex, causing memory blowup if we run too far ahead.
        // Note that if a validationinterface callback ends up calling
        // ActivateBestChain this may lead to a deadlock! We should
        // probably have a DEBUG_LOCKORDER test for this in the future.
        LimitValidationInterfaceQueue();
        // Periodically hold and release chainstate mutex to allow
        // invalidate to take its place at any point
        LOCK(m_cs_chainstate);
        {
            LOCK2(cs_main, ::mempool.cs); // Lock transaction pool for at least as long as it takes for connectTrace to be consumed
            // early return when last chain tip is changed
            // it indicates invalidation
            if (pindexNewTip && pindexNewTip != m_chain.Tip()) {
                return true;
            }
            CBlockIndex* starting_tip = m_chain.Tip();
            bool blocks_connected = false;
            do {
                // We absolutely may not unlock cs_main until we've made forward progress
                // (with the exception of shutdown due to hardware issues, low disk space, etc).
                ConnectTrace connectTrace(mempool); // Destructed before cs_main is unlocked

                if (pindexMostWork == nullptr) {
                    pindexMostWork = FindMostWorkChain();
                }

                // Whether we have anything to do at all.
                if (pindexMostWork == nullptr || pindexMostWork == m_chain.Tip()) {
                    break;
                }

                bool fInvalidFound = false;
                std::shared_ptr<const CBlock> nullBlockPtr;
                if (!ActivateBestChainStep(state, chainparams, pindexMostWork, pblock && pblock->GetHash() == pindexMostWork->GetBlockHash() ? pblock : nullBlockPtr, fInvalidFound, connectTrace))
                    return false;
                blocks_connected = true;

                if (fInvalidFound) {
                    // Wipe cache, we may need another branch now.
                    pindexMostWork = nullptr;
                }

                pindexNewTip = m_chain.Tip();

                for (const PerBlockConnectTrace& trace : connectTrace.GetBlocksConnected()) {
                    assert(trace.pblock && trace.pindex);
                    GetMainSignals().BlockConnected(trace.pblock, trace.pindex, trace.conflictedTxs);
                }
            } while (!m_chain.Tip() || (starting_tip && CBlockIndexWorkComparator()(m_chain.Tip(), starting_tip)));
            if (!blocks_connected) return true;

            const CBlockIndex* pindexFork = m_chain.FindFork(starting_tip);
            bool fInitialDownload = IsInitialBlockDownload();

            // Notify external listeners about the new tip.
            // Enqueue while holding cs_main to ensure that UpdatedBlockTip is called in the order in which blocks are connected
            if (pindexFork != pindexNewTip) {
                // Notify ValidationInterface subscribers
                GetMainSignals().UpdatedBlockTip(pindexNewTip, pindexFork, fInitialDownload);

                // Always notify the UI if a new block tip was connected
                uiInterface.NotifyBlockTip(fInitialDownload, pindexNewTip);
            }
        }
        // When we reach this point, we switched to a new tip (stored in pindexNewTip).

        if (nStopAtHeight && pindexNewTip && pindexNewTip->nHeight >= nStopAtHeight) StartShutdown();

        // We check shutdown only after giving ActivateBestChainStep a chance to run once so that we
        // never shutdown before connecting the genesis block during LoadChainTip(). Previously this
        // caused an assert() failure during shutdown in such cases as the UTXO DB flushing checks
        // that the best block hash is non-null.
        if (ShutdownRequested())
            break;
    } while (pindexNewTip != pindexMostWork);
    CheckBlockIndex(chainparams.GetConsensus());

    // Write changes periodically to disk, after relay.
    if (!FlushStateToDisk(chainparams, state, FlushStateMode::PERIODIC)) {
        return false;
    }

    return true;
}

bool ActivateBestChain(CValidationState &state, const CChainParams& chainparams, std::shared_ptr<const CBlock> pblock) {
    return ::ChainstateActive().ActivateBestChain(state, chainparams, std::move(pblock));
}

bool CChainState::PreciousBlock(CValidationState& state, const CChainParams& params, CBlockIndex *pindex)
{
    {
        LOCK(cs_main);
        if (pindex->nChainWork < m_chain.Tip()->nChainWork) {
            // Nothing to do, this block is not at the tip.
            return true;
        }
        if (m_chain.Tip()->nChainWork > nLastPreciousChainwork) {
            // The chain has been extended since the last call, reset the counter.
            nBlockReverseSequenceId = -1;
        }
        nLastPreciousChainwork = m_chain.Tip()->nChainWork;
        setBlockIndexCandidates.erase(pindex);
        pindex->nSequenceId = nBlockReverseSequenceId;
        if (nBlockReverseSequenceId > std::numeric_limits<int32_t>::min()) {
            // We can't keep reducing the counter if somebody really wants to
            // call preciousblock 2**31-1 times on the same set of tips...
            nBlockReverseSequenceId--;
        }
        if (pindex->IsValid(BLOCK_VALID_TRANSACTIONS) && pindex->HaveTxsDownloaded()) {
            setBlockIndexCandidates.insert(pindex);
            PruneBlockIndexCandidates();
        }
    }

    return ActivateBestChain(state, params, std::shared_ptr<const CBlock>());
}
bool PreciousBlock(CValidationState& state, const CChainParams& params, CBlockIndex *pindex) {
    return ::ChainstateActive().PreciousBlock(state, params, pindex);
}

bool CChainState::InvalidateBlock(CValidationState& state, const CChainParams& chainparams, CBlockIndex *pindex)
{
    CBlockIndex* to_mark_failed = pindex;
    bool pindex_was_in_chain = false;
    int disconnected = 0;

    // We do not allow ActivateBestChain() to run while InvalidateBlock() is
    // running, as that could cause the tip to change while we disconnect
    // blocks.
    LOCK(m_cs_chainstate);

    // We'll be acquiring and releasing cs_main below, to allow the validation
    // callbacks to run. However, we should keep the block index in a
    // consistent state as we disconnect blocks -- in particular we need to
    // add equal-work blocks to setBlockIndexCandidates as we disconnect.
    // To avoid walking the block index repeatedly in search of candidates,
    // build a map once so that we can look up candidate blocks by chain
    // work as we go.
    std::multimap<const arith_uint256, CBlockIndex *> candidate_blocks_by_work;

    {
        LOCK(cs_main);
        CBlockIndex* pcheckpoint = GetLastCheckpoint(chainparams.Checkpoints());
        if (pcheckpoint && pindex->nHeight <= pcheckpoint->nHeight)
            return state.Invalid(ValidationInvalidReason::BLOCK_CHECKPOINT, error("Cannot invalidate block prior last checkpoint height %d", pcheckpoint->nHeight), REJECT_CHECKPOINT, "");

        for (const auto& entry : m_blockman.m_block_index) {
            CBlockIndex *candidate = entry.second;
            // We don't need to put anything in our active chain into the
            // multimap, because those candidates will be found and considered
            // as we disconnect.
            // Instead, consider only non-active-chain blocks that have at
            // least as much work as where we expect the new tip to end up.
            if (!m_chain.Contains(candidate) &&
                    !CBlockIndexWorkComparator()(candidate, pindex->pprev) &&
                    candidate->IsValid(BLOCK_VALID_TRANSACTIONS) &&
                    candidate->HaveTxsDownloaded()) {
                candidate_blocks_by_work.insert(std::make_pair(candidate->nChainWork, candidate));
            }
        }
    }

    // Disconnect (descendants of) pindex, and mark them invalid.
    while (true) {
        if (ShutdownRequested()) break;

        // Make sure the queue of validation callbacks doesn't grow unboundedly.
        LimitValidationInterfaceQueue();

        LOCK2(cs_main, ::mempool.cs); // Lock for as long as disconnectpool is in scope to make sure UpdateMempoolForReorg is called after DisconnectTip without unlocking in between
        if (!m_chain.Contains(pindex)) break;
        pindex_was_in_chain = true;
        CBlockIndex *invalid_walk_tip = m_chain.Tip();

        // ActivateBestChain considers blocks already in m_chain
        // unconditionally valid already, so force disconnect away from it.
        DisconnectedBlockTransactions disconnectpool;
        bool ret = DisconnectTip(state, chainparams, &disconnectpool);
        // DisconnectTip will add transactions to disconnectpool.
        // Adjust the mempool to be consistent with the new tip, adding
        // transactions back to the mempool if disconnecting was successful,
        // and we're not doing a very deep invalidation (in which case
        // keeping the mempool up to date is probably futile anyway).
        UpdateMempoolForReorg(disconnectpool, /* fAddToMempool = */ (++disconnected <= 10) && ret);
        if (!ret) return false;
        assert(invalid_walk_tip->pprev == m_chain.Tip());

        // We immediately mark the disconnected blocks as invalid.
        // This prevents a case where pruned nodes may fail to invalidateblock
        // and be left unable to start as they have no tip candidates (as there
        // are no blocks that meet the "have data and are not invalid per
        // nStatus" criteria for inclusion in setBlockIndexCandidates).
        invalid_walk_tip->nStatus |= BLOCK_FAILED_VALID;
        setDirtyBlockIndex.insert(invalid_walk_tip);
        setBlockIndexCandidates.erase(invalid_walk_tip);
        setBlockIndexCandidates.insert(invalid_walk_tip->pprev);
        if (invalid_walk_tip->pprev == to_mark_failed && (to_mark_failed->nStatus & BLOCK_FAILED_VALID)) {
            // We only want to mark the last disconnected block as BLOCK_FAILED_VALID; its children
            // need to be BLOCK_FAILED_CHILD instead.
            to_mark_failed->nStatus = (to_mark_failed->nStatus ^ BLOCK_FAILED_VALID) | BLOCK_FAILED_CHILD;
            setDirtyBlockIndex.insert(to_mark_failed);
        }

        // Add any equal or more work headers to setBlockIndexCandidates
        auto candidate_it = candidate_blocks_by_work.lower_bound(invalid_walk_tip->pprev->nChainWork);
        while (candidate_it != candidate_blocks_by_work.end()) {
            if (!CBlockIndexWorkComparator()(candidate_it->second, invalid_walk_tip->pprev)) {
                setBlockIndexCandidates.insert(candidate_it->second);
                candidate_it = candidate_blocks_by_work.erase(candidate_it);
            } else {
                ++candidate_it;
            }
        }

        // Track the last disconnected block, so we can correct its BLOCK_FAILED_CHILD status in future
        // iterations, or, if it's the last one, call InvalidChainFound on it.
        to_mark_failed = invalid_walk_tip;
    }

    {
        LOCK(cs_main);
        if (m_chain.Contains(to_mark_failed)) {
            // If the to-be-marked invalid block is in the active chain, something is interfering and we can't proceed.
            return false;
        }

        // Mark pindex (or the last disconnected block) as invalid, even when it never was in the main chain
        to_mark_failed->nStatus |= BLOCK_FAILED_VALID;
        setDirtyBlockIndex.insert(to_mark_failed);
        setBlockIndexCandidates.erase(to_mark_failed);
        m_blockman.m_failed_blocks.insert(to_mark_failed);

        // The resulting new best tip may not be in setBlockIndexCandidates anymore, so
        // add it again.
        BlockMap::iterator it = m_blockman.m_block_index.begin();
        while (it != m_blockman.m_block_index.end()) {
            if (it->second->IsValid(BLOCK_VALID_TRANSACTIONS) && it->second->HaveTxsDownloaded() && !setBlockIndexCandidates.value_comp()(it->second, m_chain.Tip())) {
                setBlockIndexCandidates.insert(it->second);
            }
            it++;
        }

        InvalidChainFound(to_mark_failed);
    }

    // Only notify about a new block tip if the active chain was modified.
    if (pindex_was_in_chain) {
        uiInterface.NotifyBlockTip(IsInitialBlockDownload(), to_mark_failed->pprev);
    }
    return true;
}

bool InvalidateBlock(CValidationState& state, const CChainParams& chainparams, CBlockIndex *pindex) {
    return ::ChainstateActive().InvalidateBlock(state, chainparams, pindex);
}

void CChainState::ResetBlockFailureFlags(CBlockIndex *pindex) {
    AssertLockHeld(cs_main);

    int nHeight = pindex->nHeight;

    // Remove the invalidity flag from this block and all its descendants.
    BlockMap::iterator it = m_blockman.m_block_index.begin();
    while (it != m_blockman.m_block_index.end()) {
        if (!it->second->IsValid() && it->second->GetAncestor(nHeight) == pindex) {
            it->second->nStatus &= ~BLOCK_FAILED_MASK;
            setDirtyBlockIndex.insert(it->second);
            if (it->second->IsValid(BLOCK_VALID_TRANSACTIONS) && it->second->HaveTxsDownloaded() && setBlockIndexCandidates.value_comp()(m_chain.Tip(), it->second)) {
                setBlockIndexCandidates.insert(it->second);
            }
            if (it->second == pindexBestInvalid) {
                // Reset invalid block marker if it was pointing to one of those.
                pindexBestInvalid = nullptr;
            }
            m_blockman.m_failed_blocks.erase(it->second);
        }
        it++;
    }

    // Remove the invalidity flag from all ancestors too.
    while (pindex != nullptr) {
        if (pindex->nStatus & BLOCK_FAILED_MASK) {
            pindex->nStatus &= ~BLOCK_FAILED_MASK;
            setDirtyBlockIndex.insert(pindex);
            m_blockman.m_failed_blocks.erase(pindex);
        }
        pindex = pindex->pprev;
    }
}

void ResetBlockFailureFlags(CBlockIndex *pindex) {
    return ::ChainstateActive().ResetBlockFailureFlags(pindex);
}

CBlockIndex* BlockManager::AddToBlockIndex(const CBlockHeader& block)
{
    AssertLockHeld(cs_main);

    // Check for duplicate
    uint256 hash = block.GetHash();
    BlockMap::iterator it = m_block_index.find(hash);
    if (it != m_block_index.end())
        return it->second;

    // Construct new block index object
    CBlockIndex* pindexNew = new CBlockIndex(block);
    // We assign the sequence id to blocks only when the full data is available,
    // to avoid miners withholding blocks but broadcasting headers, to get a
    // competitive advantage.
    pindexNew->nSequenceId = 0;
    BlockMap::iterator mi = m_block_index.insert(std::make_pair(hash, pindexNew)).first;
    pindexNew->phashBlock = &((*mi).first);
    BlockMap::iterator miPrev = m_block_index.find(block.hashPrevBlock);
    if (miPrev != m_block_index.end())
    {
        pindexNew->pprev = (*miPrev).second;
        pindexNew->nHeight = pindexNew->pprev->nHeight + 1;
        pindexNew->BuildSkip();
    }
    pindexNew->nTimeMax = (pindexNew->pprev ? std::max(pindexNew->pprev->nTimeMax, pindexNew->nTime) : pindexNew->nTime);
    pindexNew->nChainWork = (pindexNew->pprev ? pindexNew->pprev->nChainWork : 0) + GetBlockProof(*pindexNew);
    pindexNew->RaiseValidity(BLOCK_VALID_TREE);
    if (pindexBestHeader == nullptr || pindexBestHeader->nChainWork < pindexNew->nChainWork)
        pindexBestHeader = pindexNew;

    setDirtyBlockIndex.insert(pindexNew);

    return pindexNew;
}

/** Mark a block as having its data received and checked (up to BLOCK_VALID_TRANSACTIONS). */
void CChainState::ReceivedBlockTransactions(const CBlock& block, CBlockIndex* pindexNew, const FlatFilePos& pos, const Consensus::Params& consensusParams)
{
    pindexNew->nTx = block.vtx.size();
    pindexNew->nChainTx = 0;
    pindexNew->nFile = pos.nFile;
    pindexNew->nDataPos = pos.nPos;
    pindexNew->nUndoPos = 0;
    pindexNew->nStatus |= BLOCK_HAVE_DATA;
    if (IsWitnessEnabled(pindexNew->pprev, consensusParams)) {
        pindexNew->nStatus |= BLOCK_OPT_WITNESS;
    }
    pindexNew->RaiseValidity(BLOCK_VALID_TRANSACTIONS);
    setDirtyBlockIndex.insert(pindexNew);

    if (pindexNew->pprev == nullptr || pindexNew->pprev->HaveTxsDownloaded()) {
        // If pindexNew is the genesis block or all parents are BLOCK_VALID_TRANSACTIONS.
        std::deque<CBlockIndex*> queue;
        queue.push_back(pindexNew);

        // Recursively process any descendant blocks that now may be eligible to be connected.
        while (!queue.empty()) {
            CBlockIndex *pindex = queue.front();
            queue.pop_front();
            pindex->nChainTx = (pindex->pprev ? pindex->pprev->nChainTx : 0) + pindex->nTx;
            {
                LOCK(cs_nBlockSequenceId);
                pindex->nSequenceId = nBlockSequenceId++;
            }
            if (m_chain.Tip() == nullptr || !setBlockIndexCandidates.value_comp()(pindex, m_chain.Tip())) {
                setBlockIndexCandidates.insert(pindex);
//                LogPrintf("TRACE ReceivedBlockTransactions() after: setBlockIndexCandidates: %i\n", setBlockIndexCandidates.size());
            }
            std::pair<std::multimap<CBlockIndex*, CBlockIndex*>::iterator, std::multimap<CBlockIndex*, CBlockIndex*>::iterator> range = m_blockman.m_blocks_unlinked.equal_range(pindex);
            while (range.first != range.second) {
                std::multimap<CBlockIndex*, CBlockIndex*>::iterator it = range.first;
                queue.push_back(it->second);
                range.first++;
                m_blockman.m_blocks_unlinked.erase(it);
            }
        }
    } else {
        if (pindexNew->pprev && pindexNew->pprev->IsValid(BLOCK_VALID_TREE)) {
            m_blockman.m_blocks_unlinked.insert(std::make_pair(pindexNew->pprev, pindexNew));
        }
    }
}

static bool FindBlockPos(FlatFilePos &pos, unsigned int nAddSize, unsigned int nHeight, uint64_t nTime, bool fKnown = false)
{
    LOCK(cs_LastBlockFile);

    unsigned int nFile = fKnown ? pos.nFile : nLastBlockFile;
    if (vinfoBlockFile.size() <= nFile) {
        vinfoBlockFile.resize(nFile + 1);
    }

    if (!fKnown) {
        while (vinfoBlockFile[nFile].nSize + nAddSize >= MAX_BLOCKFILE_SIZE) {
            nFile++;
            if (vinfoBlockFile.size() <= nFile) {
                vinfoBlockFile.resize(nFile + 1);
            }
        }
        pos.nFile = nFile;
        pos.nPos = vinfoBlockFile[nFile].nSize;
    }

    if ((int)nFile != nLastBlockFile) {
        if (!fKnown) {
            LogPrintf("Leaving block file %i: %s\n", nLastBlockFile, vinfoBlockFile[nLastBlockFile].ToString());
        }
        FlushBlockFile(!fKnown);
        nLastBlockFile = nFile;
    }

    vinfoBlockFile[nFile].AddBlock(nHeight, nTime);
    if (fKnown)
        vinfoBlockFile[nFile].nSize = std::max(pos.nPos + nAddSize, vinfoBlockFile[nFile].nSize);
    else
        vinfoBlockFile[nFile].nSize += nAddSize;

    if (!fKnown) {
        bool out_of_space;
        size_t bytes_allocated = BlockFileSeq().Allocate(pos, nAddSize, out_of_space);
        if (out_of_space) {
            return AbortNode("Disk space is too low!", _("Error: Disk space is too low!").translated, CClientUIInterface::MSG_NOPREFIX);
        }
        if (bytes_allocated != 0 && fPruneMode) {
            fCheckForPruning = true;
        }
    }

    setDirtyFileInfo.insert(nFile);
    return true;
}

static bool FindUndoPos(CValidationState &state, int nFile, FlatFilePos &pos, unsigned int nAddSize)
{
    pos.nFile = nFile;

    LOCK(cs_LastBlockFile);

    pos.nPos = vinfoBlockFile[nFile].nUndoSize;
    vinfoBlockFile[nFile].nUndoSize += nAddSize;
    setDirtyFileInfo.insert(nFile);

    bool out_of_space;
    size_t bytes_allocated = UndoFileSeq().Allocate(pos, nAddSize, out_of_space);
    if (out_of_space) {
        return AbortNode(state, "Disk space is too low!", _("Error: Disk space is too low!").translated, CClientUIInterface::MSG_NOPREFIX);
    }
    if (bytes_allocated != 0 && fPruneMode) {
        fCheckForPruning = true;
    }

    return true;
}

bool CheckBlock(const CBlock& block, CValidationState& state, const Consensus::Params& consensusParams, CheckContextState& ctxState, bool fCheckPOS, const int height, bool fCheckMerkleRoot)
{
    // These are checks that are independent of context.

    if (block.fChecked)
        return true;

    // Check that the header is valid (particularly PoW).  This is mostly
    // redundant with the call in AcceptBlockHeader.
    if (!fIsFakeNet && fCheckPOS && !pos::ContextualCheckProofOfStake(block, consensusParams, pcustomcsview.get(), ctxState, height))
        return state.Invalid(ValidationInvalidReason::BLOCK_INVALID_HEADER, false, REJECT_INVALID, "high-hash", "proof of stake failed");

    // Check the merkle root.
    // block merkle root is delayed to ConnectBlock to ensure account changes
    if (fCheckMerkleRoot && (height < consensusParams.EunosHeight
    || height >= consensusParams.EunosKampungHeight)) {
        bool mutated;
        uint256 hashMerkleRoot2 = BlockMerkleRoot(block, &mutated);
        if (block.hashMerkleRoot != hashMerkleRoot2)
            return state.Invalid(ValidationInvalidReason::BLOCK_MUTATED, false, REJECT_INVALID, "bad-txnmrklroot", "hashMerkleRoot mismatch");

        // Check for merkle tree malleability (CVE-2012-2459): repeating sequences
        // of transactions in a block without affecting the merkle root of a block,
        // while still invalidating it.
        if (mutated)
            return state.Invalid(ValidationInvalidReason::BLOCK_MUTATED, false, REJECT_INVALID, "bad-txns-duplicate", "duplicate transaction");
    }

    // All potential-corruption validation must be done before we do any
    // transaction validation, as otherwise we may mark the header as invalid
    // because we receive the wrong transactions for it.
    // Note that witness malleability is checked in ContextualCheckBlock, so no
    // checks that use witness data may be performed here.

    // Size limits
    if (block.vtx.empty() || block.vtx.size() * WITNESS_SCALE_FACTOR > MAX_BLOCK_WEIGHT || ::GetSerializeSize(block, PROTOCOL_VERSION | SERIALIZE_TRANSACTION_NO_WITNESS) * WITNESS_SCALE_FACTOR > MAX_BLOCK_WEIGHT)
        return state.Invalid(ValidationInvalidReason::CONSENSUS, false, REJECT_INVALID, "bad-blk-length", "size limits failed");

    // First transaction must be coinbase, the rest must not be
    if (block.vtx.empty() || !block.vtx[0]->IsCoinBase())
        return state.Invalid(ValidationInvalidReason::CONSENSUS, false, REJECT_INVALID, "bad-cb-missing", "first tx is not coinbase");

    // skip this validation if it is Genesis (due to mn creation txs)
    if (block.GetHash() != consensusParams.hashGenesisBlock) {
        TBytes dummy;
        for (unsigned int i = 1; i < block.vtx.size(); i++) {
            if (block.vtx[i]->IsCoinBase() &&
                !IsAnchorRewardTx(*block.vtx[i], dummy, height >= consensusParams.FortCanningHeight) &&
                !IsAnchorRewardTxPlus(*block.vtx[i], dummy, height >= consensusParams.FortCanningHeight))
                return state.Invalid(ValidationInvalidReason::CONSENSUS, false, REJECT_INVALID, "bad-cb-multiple", "more than one coinbase");
        }
    }

    // Check transactions
    // skip this validation if it is Genesis (due to mn creation txs)
    if (block.GetHash() != consensusParams.hashGenesisBlock) {
        for (const auto& tx : block.vtx)
            if (!CheckTransaction(*tx, state, true))
                return state.Invalid(state.GetReason(), false, state.GetRejectCode(), state.GetRejectReason(),
                                     strprintf("Transaction check failed (tx hash %s) %s", tx->GetHash().ToString(), state.GetDebugMessage()));
    }

    if (!fIsFakeNet && fCheckPOS && height >= consensusParams.FortCanningHeight) {
        CKeyID minter;
        // this is safe cause pos::ContextualCheckProofOfStake checked
        block.ExtractMinterKey(minter);
        auto nodeId = pcustomcsview->GetMasternodeIdByOperator(minter);
        auto node = pcustomcsview->GetMasternode(*nodeId);
        if (node->rewardAddressType != 0) {
            CScript rewardScriptPubKey = GetScriptForDestination(node->rewardAddressType == PKHashType ?
                CTxDestination(PKHash(node->rewardAddress)) :
                CTxDestination(WitnessV0KeyHash(node->rewardAddress))
            );
            if (block.vtx[0]->vout[0].scriptPubKey != rewardScriptPubKey) {
                return state.Invalid(ValidationInvalidReason::BLOCK_INVALID_HEADER, false, REJECT_INVALID, "bad-rewardaddress", "proof of stake failed");
            }
        }
    }

    unsigned int nSigOps = 0;
    for (const auto& tx : block.vtx)
    {
        nSigOps += GetLegacySigOpCount(*tx);
    }
    if (nSigOps * WITNESS_SCALE_FACTOR > MAX_BLOCK_SIGOPS_COST)
        return state.Invalid(ValidationInvalidReason::CONSENSUS, false, REJECT_INVALID, "bad-blk-sigops", "out-of-bounds SigOpCount");

    if (fCheckPOS && fCheckMerkleRoot)
        block.fChecked = true;

    return true;
}

bool IsWitnessEnabled(const CBlockIndex* pindexPrev, const Consensus::Params& params)
{
    int height = pindexPrev == nullptr ? 0 : pindexPrev->nHeight + 1;
    return (height >= params.SegwitHeight);
}

// Compute at which vout of the block's coinbase transaction the witness
// commitment occurs, or -1 if not found.
static int GetWitnessCommitmentIndex(const CBlock& block)
{
    int commitpos = -1;
    if (!block.vtx.empty()) {
        for (size_t o = 0; o < block.vtx[0]->vout.size(); o++) {
            if (block.vtx[0]->vout[o].scriptPubKey.size() >= 38 && block.vtx[0]->vout[o].scriptPubKey[0] == OP_RETURN && block.vtx[0]->vout[o].scriptPubKey[1] == 0x24 && block.vtx[0]->vout[o].scriptPubKey[2] == 0xaa && block.vtx[0]->vout[o].scriptPubKey[3] == 0x21 && block.vtx[0]->vout[o].scriptPubKey[4] == 0xa9 && block.vtx[0]->vout[o].scriptPubKey[5] == 0xed) {
                commitpos = o;
            }
        }
    }
    return commitpos;
}

void UpdateUncommittedBlockStructures(CBlock& block, const CBlockIndex* pindexPrev, const Consensus::Params& consensusParams)
{
    int commitpos = GetWitnessCommitmentIndex(block);
    static const std::vector<unsigned char> nonce(32, 0x00);
    if (commitpos != -1 && IsWitnessEnabled(pindexPrev, consensusParams) && !block.vtx[0]->HasWitness()) {
        CMutableTransaction tx(*block.vtx[0]);
        tx.vin[0].scriptWitness.stack.resize(1);
        tx.vin[0].scriptWitness.stack[0] = nonce;
        block.vtx[0] = MakeTransactionRef(std::move(tx));
    }
}

std::vector<unsigned char> GenerateCoinbaseCommitment(CBlock& block, const CBlockIndex* pindexPrev, const Consensus::Params& consensusParams)
{
    std::vector<unsigned char> commitment;
    int commitpos = GetWitnessCommitmentIndex(block);
    std::vector<unsigned char> ret(32, 0x00);
    if (consensusParams.SegwitHeight != std::numeric_limits<int>::max()) {
        if (commitpos == -1) {
            uint256 witnessroot = BlockWitnessMerkleRoot(block, nullptr);
            CHash256().Write(witnessroot.begin(), 32).Write(ret.data(), 32).Finalize(witnessroot.begin());
            CTxOut out;
            out.nValue = 0;
            out.scriptPubKey.resize(38);
            out.scriptPubKey[0] = OP_RETURN;
            out.scriptPubKey[1] = 0x24;
            out.scriptPubKey[2] = 0xaa;
            out.scriptPubKey[3] = 0x21;
            out.scriptPubKey[4] = 0xa9;
            out.scriptPubKey[5] = 0xed;
            memcpy(&out.scriptPubKey[6], witnessroot.begin(), 32);
            commitment = std::vector<unsigned char>(out.scriptPubKey.begin(), out.scriptPubKey.end());
            CMutableTransaction tx(*block.vtx[0]);
            tx.vout.push_back(out);
            block.vtx[0] = MakeTransactionRef(std::move(tx));
        }
    }
    UpdateUncommittedBlockStructures(block, pindexPrev, consensusParams);
    return commitment;
}

/** Context-dependent validity checks.
 *  By "context", we mean only the previous block headers, but not the UTXO
 *  set; UTXO-related validity checks are done in ConnectBlock().
 *  NOTE: This function is not currently invoked by ConnectBlock(), so we
 *  should consider upgrade issues if we change which consensus rules are
 *  enforced in this function (eg by adding a new consensus rule). See comment
 *  in ConnectBlock().
 *  Note that -reindex-chainstate skips the validation that happens here!
 */
static bool ContextualCheckBlockHeader(const CBlockHeader& block, CValidationState& state, const CChainParams& params, const CBlockIndex* pindexPrev, int64_t nAdjustedTime) EXCLUSIVE_LOCKS_REQUIRED(cs_main)
{
    assert(pindexPrev != nullptr);
    const int nHeight = pindexPrev->nHeight + 1;

    if (nHeight >= params.GetConsensus().FortCanningMuseumHeight && nHeight != static_cast<int>(block.deprecatedHeight)) {
        return state.Invalid(ValidationInvalidReason::BLOCK_INVALID_HEADER, false, REJECT_INVALID, "incorrect-height", "incorrect height set in block header");
    }

    // Check proof of work
    const Consensus::Params& consensusParams = params.GetConsensus();
    if (block.nBits != pos::GetNextWorkRequired(pindexPrev, block.nTime, consensusParams))
        return state.Invalid(ValidationInvalidReason::BLOCK_INVALID_HEADER, false, REJECT_INVALID, "bad-diffbits", "incorrect proof of work");

    // Check against checkpoints
    // Don't accept any forks from the main chain prior to last checkpoint.
    // GetLastCheckpoint finds the last checkpoint in MapCheckpoints that's in our
    // g_blockman.m_block_index.
    CBlockIndex* pcheckpoint = GetLastCheckpoint(params.Checkpoints());
    if (pcheckpoint && nHeight <= pcheckpoint->nHeight)
        return state.Invalid(ValidationInvalidReason::BLOCK_CHECKPOINT, error("%s: forked chain older than last checkpoint (height %d)", __func__, nHeight), REJECT_CHECKPOINT, "bad-fork-prior-to-checkpoint");

    // Check timestamp against prev
    if (block.GetBlockTime() <= pindexPrev->GetMedianTimePast())
        return state.Invalid(ValidationInvalidReason::BLOCK_INVALID_HEADER, false, REJECT_INVALID, "time-too-old", strprintf("block's timestamp is too early. Block time: %d Min time: %d", block.GetBlockTime(), pindexPrev->GetMedianTimePast()));

    // Check timestamp
    if (Params().NetworkIDString() != CBaseChainParams::REGTEST && nHeight >= consensusParams.EunosPayaHeight) {
        if (block.GetBlockTime() > GetTime() + MAX_FUTURE_BLOCK_TIME_EUNOSPAYA)
            return state.Invalid(ValidationInvalidReason::BLOCK_TIME_FUTURE, false, REJECT_INVALID, "time-too-new", strprintf("block timestamp too far in the future. Block time: %d Max time: %d", block.GetBlockTime(), GetTime() + MAX_FUTURE_BLOCK_TIME_EUNOSPAYA));
    }

    if (block.GetBlockTime() > nAdjustedTime + MAX_FUTURE_BLOCK_TIME)
        return state.Invalid(ValidationInvalidReason::BLOCK_TIME_FUTURE, false, REJECT_INVALID, "time-too-new", "block timestamp too far in the future");

    if (nHeight >= consensusParams.DakotaCrescentHeight) {
        if (block.GetBlockTime() > GetTime() + MAX_FUTURE_BLOCK_TIME_DAKOTACRESCENT)
            return state.Invalid(ValidationInvalidReason::BLOCK_TIME_FUTURE, false, REJECT_INVALID, "time-too-new", strprintf("block timestamp too far in the future. Block time: %d Max time: %d", block.GetBlockTime(), GetTime() + MAX_FUTURE_BLOCK_TIME_DAKOTACRESCENT));
    }

    // Reject outdated version blocks when 95% (75% on testnet) of the network has upgraded:
    // check for version 2, 3 and 4 upgrades
    if((block.nVersion < 2 && nHeight >= consensusParams.BIP34Height) ||
       (block.nVersion < 3 && nHeight >= consensusParams.BIP66Height) ||
       (block.nVersion < 4 && nHeight >= consensusParams.BIP65Height))
            return state.Invalid(ValidationInvalidReason::BLOCK_INVALID_HEADER, false, REJECT_OBSOLETE, strprintf("bad-version(0x%08x)", block.nVersion),
                                 strprintf("rejected nVersion=0x%08x block", block.nVersion));

    return true;
}

/** NOTE: This function is not currently invoked by ConnectBlock(), so we
 *  should consider upgrade issues if we change which consensus rules are
 *  enforced in this function (eg by adding a new consensus rule). See comment
 *  in ConnectBlock().
 *  Note that -reindex-chainstate skips the validation that happens here!
 */
static bool ContextualCheckBlock(const CBlock& block, CValidationState& state, const Consensus::Params& consensusParams, const CBlockIndex* pindexPrev)
{
    const int nHeight = pindexPrev == nullptr ? 0 : pindexPrev->nHeight + 1;
    //std::cout << "!!!ContextualCheckBlock  : " << nHeight << std::endl;
    // Start enforcing BIP113 (Median Time Past).
    int nLockTimeFlags = 0;
    if (nHeight >= consensusParams.CSVHeight) {
        assert(pindexPrev != nullptr);
        nLockTimeFlags |= LOCKTIME_MEDIAN_TIME_PAST;
    }

    int64_t nLockTimeCutoff = (nLockTimeFlags & LOCKTIME_MEDIAN_TIME_PAST)
                              ? pindexPrev->GetMedianTimePast()
                              : block.GetBlockTime();

    // Check that all transactions are finalized
    for (const auto& tx : block.vtx) {
        if (!IsFinalTx(*tx, nHeight, nLockTimeCutoff)) {
            return state.Invalid(ValidationInvalidReason::CONSENSUS, false, REJECT_INVALID, "bad-txns-nonfinal", "non-final transaction");
        }
    }

    // Enforce rule that the coinbase starts with serialized block height
    if (nHeight >= consensusParams.BIP34Height)
    {
        CScript expect = CScript() << nHeight;
        if (block.vtx[0]->vin[0].scriptSig.size() < expect.size() ||
            !std::equal(expect.begin(), expect.end(), block.vtx[0]->vin[0].scriptSig.begin())) {
            return state.Invalid(ValidationInvalidReason::CONSENSUS, false, REJECT_INVALID, "bad-cb-height", "block height mismatch in coinbase");
        }
    }

    // Validation for witness commitments.
    // * We compute the witness hash (which is the hash including witnesses) of all the block's transactions, except the
    //   coinbase (where 0x0000....0000 is used instead).
    // * The coinbase scriptWitness is a stack of a single 32-byte vector, containing a witness reserved value (unconstrained).
    // * We build a merkle tree with all those witness hashes as leaves (similar to the hashMerkleRoot in the block header).
    // * There must be at least one output whose scriptPubKey is a single 36-byte push, the first 4 bytes of which are
    //   {0xaa, 0x21, 0xa9, 0xed}, and the following 32 bytes are SHA256^2(witness root, witness reserved value). In case there are
    //   multiple, the last one is used.
    bool fHaveWitness = false;
    if (nHeight >= consensusParams.SegwitHeight) {
        int commitpos = GetWitnessCommitmentIndex(block);
        if (commitpos != -1) {
            bool malleated = false;
            uint256 hashWitness = BlockWitnessMerkleRoot(block, &malleated);
            // The malleation check is ignored; as the transaction tree itself
            // already does not permit it, it is impossible to trigger in the
            // witness tree.
            if (block.vtx[0]->vin[0].scriptWitness.stack.size() != 1 || block.vtx[0]->vin[0].scriptWitness.stack[0].size() != 32) {
                return state.Invalid(ValidationInvalidReason::BLOCK_MUTATED, false, REJECT_INVALID, "bad-witness-nonce-size", strprintf("%s : invalid witness reserved value size", __func__));
            }
            CHash256().Write(hashWitness.begin(), 32).Write(&block.vtx[0]->vin[0].scriptWitness.stack[0][0], 32).Finalize(hashWitness.begin());
            if (memcmp(hashWitness.begin(), &block.vtx[0]->vout[commitpos].scriptPubKey[6], 32)) {
                return state.Invalid(ValidationInvalidReason::BLOCK_MUTATED, false, REJECT_INVALID, "bad-witness-merkle-match", strprintf("%s : witness merkle commitment mismatch", __func__));
            }
            fHaveWitness = true;
        }
    }

    // No witness data is allowed in blocks that don't commit to witness data, as this would otherwise leave room for spam
    if (!fHaveWitness) {
      for (const auto& tx : block.vtx) {
            if (tx->HasWitness()) {
                return state.Invalid(ValidationInvalidReason::BLOCK_MUTATED, false, REJECT_INVALID, "unexpected-witness", strprintf("%s : unexpected witness data found", __func__));
            }
        }
    }

    // After the coinbase witness reserved value and commitment are verified,
    // we can check if the block weight passes (before we've checked the
    // coinbase witness, it would be possible for the weight to be too
    // large by filling up the coinbase witness, which doesn't change
    // the block hash, so we couldn't mark the block as permanently
    // failed).
    if (GetBlockWeight(block) > MAX_BLOCK_WEIGHT) {
        return state.Invalid(ValidationInvalidReason::CONSENSUS, false, REJECT_INVALID, "bad-blk-weight", strprintf("%s : weight limit failed", __func__));
    }

    return true;
}

bool BlockManager::AcceptBlockHeader(const CBlockHeader& block, CValidationState& state, const CChainParams& chainparams, CBlockIndex** ppindex)
{
    AssertLockHeld(cs_main);
    // Check for duplicate
    uint256 hash = block.GetHash();
    BlockMap::iterator miSelf = m_block_index.find(hash);
    CBlockIndex *pindex = nullptr;
    if (hash != chainparams.GetConsensus().hashGenesisBlock) {
        if (miSelf != m_block_index.end()) {
            // Block header is already known.
            pindex = miSelf->second;
            if (ppindex)
                *ppindex = pindex;
            if (pindex->nStatus & BLOCK_FAILED_MASK) {
                return state.Invalid(ValidationInvalidReason::CACHED_INVALID, error("%s: block %s is marked invalid", __func__, hash.ToString()), 0, "duplicate");
            }
            return true;
        }

        if (!fIsFakeNet && !pos::CheckHeaderSignature(block)) {
            return state.Invalid(ValidationInvalidReason::BLOCK_INVALID_HEADER, error("%s: Consensus::CheckHeaderSignature: block %s: bad-pos-header-signature", __func__, hash.ToString()), REJECT_INVALID, "bad-pos-header-signature");
        }

        // Get prev block index
        CBlockIndex* pindexPrev = nullptr;
        BlockMap::iterator mi = m_block_index.find(block.hashPrevBlock);
        if (mi == m_block_index.end())
            return state.Invalid(ValidationInvalidReason::BLOCK_MISSING_PREV, error("%s: prev block not found", __func__), 0, "prev-blk-not-found");
        pindexPrev = (*mi).second;
        if (pindexPrev->nStatus & BLOCK_FAILED_MASK)
            return state.Invalid(ValidationInvalidReason::BLOCK_INVALID_PREV, error("%s: prev block invalid", __func__), REJECT_INVALID, "bad-prevblk");
        if (!ContextualCheckBlockHeader(block, state, chainparams, pindexPrev, GetAdjustedTime()))
            return error("%s: Consensus::ContextualCheckBlockHeader: %s, %s", __func__, hash.ToString(), FormatStateMessage(state));

        // Now with pindexPrev we can check stake modifier
        if (!fIsFakeNet && !pos::CheckStakeModifier(pindexPrev, block)) {
            return state.Invalid(ValidationInvalidReason::BLOCK_INVALID_HEADER, error("%s: block %s: bad PoS stake modifier", __func__, hash.ToString()), REJECT_INVALID, "bad-stakemodifier");
        }

        /* Determine if this block descends from any block which has been found
         * invalid (m_failed_blocks), then mark pindexPrev and any blocks between
         * them as failed. For example:
         *
         *                D3
         *              /
         *      B2 - C2
         *    /         \
         *  A             D2 - E2 - F2
         *    \
         *      B1 - C1 - D1 - E1
         *
         * In the case that we attempted to reorg from E1 to F2, only to find
         * C2 to be invalid, we would mark D2, E2, and F2 as BLOCK_FAILED_CHILD
         * but NOT D3 (it was not in any of our candidate sets at the time).
         *
         * In any case D3 will also be marked as BLOCK_FAILED_CHILD at restart
         * in LoadBlockIndex.
         */
        if (!pindexPrev->IsValid(BLOCK_VALID_SCRIPTS)) {
            // The above does not mean "invalid": it checks if the previous block
            // hasn't been validated up to BLOCK_VALID_SCRIPTS. This is a performance
            // optimization, in the common case of adding a new block to the tip,
            // we don't need to iterate over the failed blocks list.
            for (const CBlockIndex* failedit : m_failed_blocks) {
                if (pindexPrev->GetAncestor(failedit->nHeight) == failedit) {
                    assert(failedit->nStatus & BLOCK_FAILED_VALID);
                    CBlockIndex* invalid_walk = pindexPrev;
                    while (invalid_walk != failedit) {
                        invalid_walk->nStatus |= BLOCK_FAILED_CHILD;
                        setDirtyBlockIndex.insert(invalid_walk);
                        invalid_walk = invalid_walk->pprev;
                    }
                    return state.Invalid(ValidationInvalidReason::BLOCK_INVALID_PREV, error("%s: prev block invalid", __func__), REJECT_INVALID, "bad-prevblk");
                }
            }
        }
    }
    if (pindex == nullptr)
        pindex = AddToBlockIndex(block);

    if (ppindex)
        *ppindex = pindex;

    return true;
}

// Exposed wrapper for AcceptBlockHeader
bool ProcessNewBlockHeaders(const std::vector<CBlockHeader>& headers, CValidationState& state, const CChainParams& chainparams, const CBlockIndex** ppindex, CBlockHeader *first_invalid)
{
    if (first_invalid != nullptr) first_invalid->SetNull();
    {
        LOCK(cs_main);

        for (const CBlockHeader& header : headers) {
            CBlockIndex *pindex = nullptr; // Use a temp pindex instead of ppindex to avoid a const_cast
            bool accepted = g_blockman.AcceptBlockHeader(header, state, chainparams, &pindex);
            ::ChainstateActive().CheckBlockIndex(chainparams.GetConsensus());

            if (!accepted) {
                if (first_invalid) *first_invalid = header;
                return false;
            }
            if (ppindex) {
                *ppindex = pindex;
            }
        }
    }
    if (NotifyHeaderTip())
    {
        LOCK(cs_main);
        if (::ChainstateActive().IsInitialBlockDownload() && ppindex && *ppindex) {
            LogPrintf("Synchronizing blockheaders, height: %d (~%.2f%%)\n", (*ppindex)->nHeight, 100.0/((*ppindex)->nHeight+(GetAdjustedTime() - (*ppindex)->GetBlockTime()) / Params().GetConsensus().pos.nTargetSpacing) * (*ppindex)->nHeight);
        }
    }
    return true;
}

/** Store block on disk. If dbp is non-nullptr, the file is known to already reside on disk */
static FlatFilePos SaveBlockToDisk(const CBlock& block, int nHeight, const CChainParams& chainparams, const FlatFilePos* dbp) {
    unsigned int nBlockSize = ::GetSerializeSize(block, CLIENT_VERSION);
    FlatFilePos blockPos;
    if (dbp != nullptr)
        blockPos = *dbp;
    if (!FindBlockPos(blockPos, nBlockSize+8, nHeight, block.GetBlockTime(), dbp != nullptr)) {
        error("%s: FindBlockPos failed", __func__);
        return FlatFilePos();
    }
    if (dbp == nullptr) {
        if (!WriteBlockToDisk(block, blockPos, chainparams.MessageStart())) {
            AbortNode("Failed to write block");
            return FlatFilePos();
        }
    }
    return blockPos;
}

/** Store block on disk. If dbp is non-nullptr, the file is known to already reside on disk */
bool CChainState::AcceptBlock(const std::shared_ptr<const CBlock>& pblock, CValidationState& state, const CChainParams& chainparams, CBlockIndex** ppindex, bool fRequested, const FlatFilePos* dbp, bool* fNewBlock)
{
    const CBlock& block = *pblock;

    if (fNewBlock) *fNewBlock = false;
    AssertLockHeld(cs_main);

    CBlockIndex *pindexDummy = nullptr;
    CBlockIndex *&pindex = ppindex ? *ppindex : pindexDummy;

    bool accepted_header = m_blockman.AcceptBlockHeader(block, state, chainparams, &pindex);
    CheckBlockIndex(chainparams.GetConsensus());

    if (!accepted_header)
        return false;

    // Try to process all requested blocks that we don't have, but only
    // process an unrequested block if it's new and has enough work to
    // advance our tip, and isn't too many blocks ahead.
    bool fAlreadyHave = pindex->nStatus & BLOCK_HAVE_DATA;
    bool fHasMoreOrSameWork = (m_chain.Tip() ? pindex->nChainWork >= m_chain.Tip()->nChainWork : true);
    // Blocks that are too out-of-order needlessly limit the effectiveness of
    // pruning, because pruning will not delete block files that contain any
    // blocks which are too close in height to the tip.  Apply this test
    // regardless of whether pruning is enabled; it should generally be safe to
    // not process unrequested blocks.
    bool fTooFarAhead = (pindex->nHeight > int(m_chain.Height() + MIN_BLOCKS_TO_KEEP));

    // TODO: Decouple this function from the block download logic by removing fRequested
    // This requires some new chain data structure to efficiently look up if a
    // block is in a chain leading to a candidate for best tip, despite not
    // being such a candidate itself.

    // TODO: deal better with return value and error conditions for duplicate
    // and unrequested blocks.
    if (fAlreadyHave) return true;
    if (!fRequested) {  // If we didn't ask for it:
        if (pindex->nTx != 0) return true;    // This is a previously-processed block that was pruned
        if (!fHasMoreOrSameWork) return true; // Don't process less-work chains
        if (fTooFarAhead) return true;        // Block height is too high

        // Protect against DoS attacks from low-work chains.
        // If our tip is behind, a peer could try to send us
        // low-work blocks on a fake chain that we would never
        // request; don't process these.
        if (pindex->nChainWork < nMinimumChainWork) return true;
    }

    CheckContextState ctxState;
    if (!CheckBlock(block, state, chainparams.GetConsensus(), ctxState, false, pindex->nHeight) || // false cause we can check pos context only on ConnectBlock
        !ContextualCheckBlock(block, state, chainparams.GetConsensus(), pindex->pprev)) {
        assert(IsBlockReason(state.GetReason()));
        if (state.IsInvalid() && state.GetReason() != ValidationInvalidReason::BLOCK_MUTATED) {
            pindex->nStatus |= BLOCK_FAILED_VALID;
            setDirtyBlockIndex.insert(pindex);
        }
        return error("%s: %s", __func__, FormatStateMessage(state));
    }

    // Header is valid/has work, merkle tree and segwit merkle tree are good...RELAY NOW
    // (but if it does not build on our best tip, let the SendMessages loop relay it)
    if (!IsInitialBlockDownload() && m_chain.Tip() == pindex->pprev)
        GetMainSignals().NewPoWValidBlock(pindex, pblock);

    // Write block to history file
    if (fNewBlock) *fNewBlock = true;
    try {
        FlatFilePos blockPos = SaveBlockToDisk(block, pindex->nHeight, chainparams, dbp);
        if (blockPos.IsNull()) {
            state.Error(strprintf("%s: Failed to find position to write new block to disk", __func__));
            return false;
        }
        ReceivedBlockTransactions(block, pindex, blockPos, chainparams.GetConsensus());
    } catch (const std::runtime_error& e) {
        return AbortNode(state, std::string("System error: ") + e.what());
    }

    FlushStateToDisk(chainparams, state, FlushStateMode::NONE);

    CheckBlockIndex(chainparams.GetConsensus());

    return true;
}

void ProcessAuthsIfTipChanged(CBlockIndex const * oldTip, CBlockIndex const * tip, Consensus::Params const & consensus)
{
    AssertLockNotHeld(cs_main);
    assert(oldTip);
    assert(tip);
    assert(tip != oldTip);

    LOCK(cs_main);

    auto topAnchor = panchors->GetActiveAnchor();
    CTeamView::CTeam team;
    int teamChange = tip->nHeight;
    auto const teamDakota = pcustomcsview->GetAuthTeam(tip->nHeight);
    if (!teamDakota || teamDakota->empty()) {
        return;
    }
    team = *teamDakota;

    // Calc how far back team changes, do not generate auths below that height.
    teamChange = teamChange % Params().GetConsensus().mn.anchoringTeamChange;

    int topAnchorHeight = topAnchor ? topAnchor->anchor.height : 0;
    // we have no need to ask for auths at all if we have topAnchor higher than current chain
    if (tip->nHeight <= topAnchorHeight) {
        return;
    }

    CBlockIndex const * pindexFork = ::ChainActive().FindFork(oldTip);
    auto forkHeight = pindexFork && pindexFork->nHeight >= consensus.mn.anchoringFrequency ? pindexFork->nHeight - consensus.mn.anchoringFrequency : 0;
    // limit fork height - trim it by the top anchor, if any
    forkHeight = std::max(forkHeight, topAnchorHeight);
    pindexFork = ::ChainActive()[forkHeight];

    if (tip->pprev != oldTip) {
        // asking all auths that may be skipped (rather we have switch the chain or not)
        LogPrint(BCLog::ANCHORING, "request getauths from %d to %d\n", pindexFork->nHeight, tip->nHeight);
        RelayGetAnchorAuths(pindexFork->GetBlockHash(), tip->GetBlockHash(), *g_connman);
    }

    // masternode key and operator auth address
    auto operatorDetails = AmISignerNow(tip->nHeight, team);

    if (operatorDetails.empty()) {
        return;
    }

    // trying to create auths between pindexFork and new tip (descending)
    std::vector<CInv> vInv;
    for (CBlockIndex const * pindex = tip; pindex && pindex != pindexFork && teamChange >= 0; pindex = pindex->pprev, --teamChange) {

        // Only anchor by specified frequency
        if (pindex->nHeight % consensus.mn.anchoringFrequency != 0) {
            continue;
        }

        // Get start anchor height
        int anchorHeight = static_cast<int>(pindex->nHeight) - consensus.mn.anchoringFrequency;

        // Get anchor block from specified time depth
        int64_t timeDepth = consensus.mn.anchoringTimeDepth;
        while (anchorHeight > 0 && ::ChainActive()[anchorHeight]->nTime + timeDepth > pindex->nTime) {
            --anchorHeight;
        }

        // Select a block further back to avoid Anchor too new error.
        if (pindex->nHeight >= consensus.FortCanningHeight) {
            timeDepth += consensus.mn.anchoringAdditionalTimeDepth;
            while (anchorHeight > 0 && ::ChainActive()[anchorHeight]->nTime + timeDepth > pindex->nTime) {
                --anchorHeight;
            }
        }

        // Rollback to height consistent with anchoringFrequency
        while (anchorHeight > 0 && anchorHeight % consensus.mn.anchoringFrequency != 0) {
            --anchorHeight;
        }

        if (anchorHeight <= 0 || (topAnchor && topAnchor->anchor.height >= (THeight)anchorHeight)) { // important to check prev anchor height!
            break;
        }

        auto const anchorBlock = ::ChainActive()[anchorHeight];

        // Create team data
        CTeamView::CTeam team;
        std::vector<unsigned char> teamDetailsVector;

        // Embed height and partial hash into CKeyID to find team later and validate chain
        size_t prefixLength{CKeyID().size() - spv::BtcAnchorMarker.size() - sizeof(uint64_t)};
        std::vector<unsigned char> hashPrefix{pindex->GetBlockHash().begin(), pindex->GetBlockHash().begin() + prefixLength};
        teamDetailsVector.insert(teamDetailsVector.end(), spv::BtcAnchorMarker.begin(), spv::BtcAnchorMarker.end()); // 3 Bytes
        uint64_t anchorCreationHeight = pindex->nHeight;
        teamDetailsVector.insert(teamDetailsVector.end(), reinterpret_cast<unsigned char*>(&anchorCreationHeight),
                                 reinterpret_cast<unsigned char*>(&anchorCreationHeight) + sizeof(uint64_t)); // 8 Bytes
        teamDetailsVector.insert(teamDetailsVector.end(), hashPrefix.begin(), hashPrefix.end()); // 9 Bytes

        CKeyID teamDetails{uint160{teamDetailsVector}};
        team.insert(teamDetails);

        // trying to create and sign new auth
        CAnchorAuthMessage auth({topAnchor ? topAnchor->txHash : uint256(), static_cast<THeight>(anchorHeight), anchorBlock->GetBlockHash(), team});

        for (const auto& keys : operatorDetails) {
            if (!panchorauths->GetVote(auth.GetSignHash(), keys.first))
            {
                auth.SignWithKey(keys.second);
                LogPrint(BCLog::ANCHORING, "Anchor auth message signed, hash: %s, height: %d, prev: %s, teamSize: %ld, signHash: %s\n",
                          auth.GetHash().ToString(),
                          auth.height,
                          auth.previousAnchor.ToString(),
                          auth.heightAndHash.size(),
                          auth.GetSignHash().ToString()
                          );

                panchorauths->AddAuth(auth);
                vInv.push_back(CInv(MSG_ANCHOR_AUTH, auth.GetHash()));
            }
        }
    }
    if (vInv.size() > 0) {
        RelayAnchorAuths(vInv, *g_connman);
    }
}


bool ProcessNewBlock(const CChainParams& chainparams, const std::shared_ptr<const CBlock> pblock, bool fForceProcessing, bool *fNewBlock)
{
    AssertLockNotHeld(cs_main);

    bool isInitialBlockDownload = false;
    {
        CBlockIndex *pindex = nullptr;
        if (fNewBlock) *fNewBlock = false;
        CValidationState state;

        // CheckBlock() does not support multi-threaded block validation because CBlock::fChecked can cause data race.
        // Therefore, the following critical section must include the CheckBlock() call as well.
        LOCK(cs_main);

        // Get previous block index
        bool ret{true};
        const auto prevIndex = LookupBlockIndex(pblock->hashPrevBlock);
        if (!prevIndex) {
            ret = false;
            state.Invalid(ValidationInvalidReason::BLOCK_MISSING_PREV, error("%s: prev block not found", __func__), 0, "prev-blk-not-found");
        }

        // Ensure that CheckBlock() passes before calling AcceptBlock, as
        // belt-and-suspenders.
        // reverts a011b9db38ce6d3d5c1b67c1e3bad9365b86f2ce
        // we can end up in isolation banning all other nodes
        CheckContextState ctxState;
        if (ret) {
            ret = CheckBlock(*pblock, state, chainparams.GetConsensus(), ctxState, false, prevIndex->nHeight + 1); // false cause we can check pos context only on ConnectBlock
        }
        if (ret) {
            // Store to disk
            ret = ::ChainstateActive().AcceptBlock(pblock, state, chainparams, &pindex, fForceProcessing, nullptr, fNewBlock);
        }
        if (!ret) {
            GetMainSignals().BlockChecked(*pblock, state);
            return error("%s: AcceptBlock FAILED (%s)", __func__, FormatStateMessage(state));
        }

        isInitialBlockDownload = ::ChainstateActive().IsInitialBlockDownload();
    }

    NotifyHeaderTip();

    CBlockIndex *oldTip = nullptr, *tip = nullptr;

    // save old tip
    if (!isInitialBlockDownload)
        oldTip = WITH_LOCK(cs_main, return ::ChainActive().Tip());

    CValidationState state; // Only used to report errors, not invalidity - ignore it
    if (!::ChainstateActive().ActivateBestChain(state, chainparams, pblock))
        return error("%s: ActivateBestChain failed (%s)", __func__, FormatStateMessage(state));

    if (!isInitialBlockDownload)
        tip = WITH_LOCK(cs_main, return ::ChainActive().Tip());

    // special case for the first run after IBD
    static std::atomic_bool firstRunAfterIBD{true};
    if (!isInitialBlockDownload && tip && firstRunAfterIBD && spv::pspv) // spv::pspv not necessary here, but for disabling in old tests
    {
        LOCK(cs_main);
        int sinceHeight = std::max(::ChainActive().Height() - chainparams.GetConsensus().mn.anchoringFrequency * 5, 0);
        LogPrint(BCLog::ANCHORING, "Trying to request some auths after IBD, since %i...\n", sinceHeight);
        RelayGetAnchorAuths(::ChainActive()[sinceHeight]->GetBlockHash(), tip->GetBlockHash(), *g_connman);
        firstRunAfterIBD = false;
    }
    // only if tip was changed
    if (!isInitialBlockDownload && tip && tip != oldTip && spv::pspv) // spv::pspv not necessary here, but for disabling in old tests
    {
        ProcessAuthsIfTipChanged(oldTip, tip, chainparams.GetConsensus());

        if (tip->nHeight >= chainparams.GetConsensus().DakotaHeight) {
            uint32_t height = spv::pspv->GetLastBlockHeight();
            LOCK(cs_main);
            panchors->CheckPendingAnchors(height);
        }
    }

    return true;
}

bool TestBlockValidity(CValidationState& state, const CChainParams& chainparams, const CBlock& block, CBlockIndex* pindexPrev, bool fCheckMerkleRoot)
{
    AssertLockHeld(cs_main);
    assert(pindexPrev && pindexPrev == ::ChainActive().Tip());
    CCoinsViewCache viewNew(&::ChainstateActive().CoinsTip());
    std::vector<uint256> dummyRewardedAnchors;
    CCustomCSView mnview(*pcustomcsview);
    uint256 block_hash(block.GetHash());
    CBlockIndex indexDummy(block);
    indexDummy.pprev = pindexPrev;
    indexDummy.nHeight = pindexPrev->nHeight + 1;
    indexDummy.phashBlock = &block_hash;
    CheckContextState ctxState;

    // NOTE: ContextualCheckProofOfStake is called by CheckBlock
    if (!ContextualCheckBlockHeader(block, state, chainparams, pindexPrev, GetAdjustedTime()))
        return error("%s: Consensus::ContextualCheckBlockHeader: %s", __func__, FormatStateMessage(state));
    if (!CheckBlock(block, state, chainparams.GetConsensus(), ctxState, false, indexDummy.nHeight, fCheckMerkleRoot))
        return error("%s: Consensus::CheckBlock: %s", __func__, FormatStateMessage(state));
    if (!ContextualCheckBlock(block, state, chainparams.GetConsensus(), pindexPrev))
        return error("%s: Consensus::ContextualCheckBlock: %s", __func__, FormatStateMessage(state));
    if (!::ChainstateActive().ConnectBlock(block, state, &indexDummy, viewNew, mnview, chainparams, dummyRewardedAnchors, true))
        return false;
    assert(state.IsValid());

    return true;
}

/**
 * BLOCK PRUNING CODE
 */

/* Calculate the amount of disk space the block & undo files currently use */
uint64_t CalculateCurrentUsage()
{
    LOCK(cs_LastBlockFile);

    uint64_t retval = 0;
    for (const CBlockFileInfo &file : vinfoBlockFile) {
        retval += file.nSize + file.nUndoSize;
    }
    return retval;
}

/* Prune a block file (modify associated database entries)*/
void PruneOneBlockFile(const int fileNumber)
{
    LOCK(cs_LastBlockFile);

    for (const auto& entry : g_blockman.m_block_index) {
        CBlockIndex* pindex = entry.second;
        if (pindex->nFile == fileNumber) {
            pindex->nStatus &= ~BLOCK_HAVE_DATA;
            pindex->nStatus &= ~BLOCK_HAVE_UNDO;
            pindex->nFile = 0;
            pindex->nDataPos = 0;
            pindex->nUndoPos = 0;
            setDirtyBlockIndex.insert(pindex);

            // Prune from m_blocks_unlinked -- any block we prune would have
            // to be downloaded again in order to consider its chain, at which
            // point it would be considered as a candidate for
            // m_blocks_unlinked or setBlockIndexCandidates.
            auto range = g_blockman.m_blocks_unlinked.equal_range(pindex->pprev);
            while (range.first != range.second) {
                std::multimap<CBlockIndex *, CBlockIndex *>::iterator _it = range.first;
                range.first++;
                if (_it->second == pindex) {
                    g_blockman.m_blocks_unlinked.erase(_it);
                }
            }
        }
    }

    vinfoBlockFile[fileNumber].SetNull();
    setDirtyFileInfo.insert(fileNumber);
}


void UnlinkPrunedFiles(const std::set<int>& setFilesToPrune)
{
    for (std::set<int>::iterator it = setFilesToPrune.begin(); it != setFilesToPrune.end(); ++it) {
        FlatFilePos pos(*it, 0);
        fs::remove(BlockFileSeq().FileName(pos));
        fs::remove(UndoFileSeq().FileName(pos));
        LogPrintf("Prune: %s deleted blk/rev (%05u)\n", __func__, *it);
    }
}

/* Calculate the block/rev files to delete based on height specified by user with RPC command pruneblockchain */
static void FindFilesToPruneManual(std::set<int>& setFilesToPrune, int nManualPruneHeight)
{
    assert(fPruneMode && nManualPruneHeight > 0);

    LOCK2(cs_main, cs_LastBlockFile);
    if (::ChainActive().Tip() == nullptr)
        return;

    // last block to prune is the lesser of (user-specified height, MIN_BLOCKS_TO_KEEP from the tip)
    unsigned int nLastBlockWeCanPrune = std::min((unsigned)nManualPruneHeight, ::ChainActive().Tip()->nHeight - MIN_BLOCKS_TO_KEEP);
    int count=0;
    for (int fileNumber = 0; fileNumber < nLastBlockFile; fileNumber++) {
        if (vinfoBlockFile[fileNumber].nSize == 0 || vinfoBlockFile[fileNumber].nHeightLast > nLastBlockWeCanPrune)
            continue;
        PruneOneBlockFile(fileNumber);
        setFilesToPrune.insert(fileNumber);
        count++;
    }
    LogPrintf("Prune (Manual): prune_height=%d removed %d blk/rev pairs\n", nLastBlockWeCanPrune, count);
}

/* This function is called from the RPC code for pruneblockchain */
void PruneBlockFilesManual(int nManualPruneHeight)
{
    CValidationState state;
    const CChainParams& chainparams = Params();
    if (!::ChainstateActive().FlushStateToDisk(
            chainparams, state, FlushStateMode::NONE, nManualPruneHeight)) {
        LogPrintf("%s: failed to flush state (%s)\n", __func__, FormatStateMessage(state));
    }
}

/**
 * Prune block and undo files (blk???.dat and undo???.dat) so that the disk space used is less than a user-defined target.
 * The user sets the target (in MB) on the command line or in config file.  This will be run on startup and whenever new
 * space is allocated in a block or undo file, staying below the target. Changing back to unpruned requires a reindex
 * (which in this case means the blockchain must be re-downloaded.)
 *
 * Pruning functions are called from FlushStateToDisk when the global fCheckForPruning flag has been set.
 * Block and undo files are deleted in lock-step (when blk00003.dat is deleted, so is rev00003.dat.)
 * Pruning cannot take place until the longest chain is at least a certain length (100000 on mainnet, 1000 on testnet, 1000 on regtest).
 * Pruning will never delete a block within a defined distance (currently 288) from the active chain's tip.
 * The block index is updated by unsetting HAVE_DATA and HAVE_UNDO for any blocks that were stored in the deleted files.
 * A db flag records the fact that at least some block files have been pruned.
 *
 * @param[out]   setFilesToPrune   The set of file indices that can be unlinked will be returned
 */
static void FindFilesToPrune(std::set<int>& setFilesToPrune, uint64_t nPruneAfterHeight)
{
    LOCK2(cs_main, cs_LastBlockFile);
    if (::ChainActive().Tip() == nullptr || nPruneTarget == 0) {
        return;
    }
    if ((uint64_t)::ChainActive().Tip()->nHeight <= nPruneAfterHeight) {
        return;
    }

    unsigned int nLastBlockWeCanPrune = ::ChainActive().Tip()->nHeight - MIN_BLOCKS_TO_KEEP;
    uint64_t nCurrentUsage = CalculateCurrentUsage();
    // We don't check to prune until after we've allocated new space for files
    // So we should leave a buffer under our target to account for another allocation
    // before the next pruning.
    uint64_t nBuffer = BLOCKFILE_CHUNK_SIZE + UNDOFILE_CHUNK_SIZE;
    uint64_t nBytesToPrune;
    int count=0;

    if (nCurrentUsage + nBuffer >= nPruneTarget) {
        // On a prune event, the chainstate DB is flushed.
        // To avoid excessive prune events negating the benefit of high dbcache
        // values, we should not prune too rapidly.
        // So when pruning in IBD, increase the buffer a bit to avoid a re-prune too soon.
        if (::ChainstateActive().IsInitialBlockDownload()) {
            // Since this is only relevant during IBD, we use a fixed 10%
            nBuffer += nPruneTarget / 10;
        }

        for (int fileNumber = 0; fileNumber < nLastBlockFile; fileNumber++) {
            nBytesToPrune = vinfoBlockFile[fileNumber].nSize + vinfoBlockFile[fileNumber].nUndoSize;

            if (vinfoBlockFile[fileNumber].nSize == 0)
                continue;

            if (nCurrentUsage + nBuffer < nPruneTarget)  // are we below our target?
                break;

            // don't prune files that could have a block within MIN_BLOCKS_TO_KEEP of the main chain's tip but keep scanning
            if (vinfoBlockFile[fileNumber].nHeightLast > nLastBlockWeCanPrune)
                continue;

            PruneOneBlockFile(fileNumber);
            // Queue up the files for removal
            setFilesToPrune.insert(fileNumber);
            nCurrentUsage -= nBytesToPrune;
            count++;
        }
    }

    LogPrint(BCLog::PRUNE, "Prune: target=%dMiB actual=%dMiB diff=%dMiB max_prune_height=%d removed %d blk/rev pairs\n",
           nPruneTarget/1024/1024, nCurrentUsage/1024/1024,
           ((int64_t)nPruneTarget - (int64_t)nCurrentUsage)/1024/1024,
           nLastBlockWeCanPrune, count);
}

static FlatFileSeq BlockFileSeq()
{
    return FlatFileSeq(GetBlocksDir(), "blk", BLOCKFILE_CHUNK_SIZE);
}

static FlatFileSeq UndoFileSeq()
{
    return FlatFileSeq(GetBlocksDir(), "rev", UNDOFILE_CHUNK_SIZE);
}

FILE* OpenBlockFile(const FlatFilePos &pos, bool fReadOnly) {
    return BlockFileSeq().Open(pos, fReadOnly);
}

/** Open an undo file (rev?????.dat) */
static FILE* OpenUndoFile(const FlatFilePos &pos, bool fReadOnly) {
    return UndoFileSeq().Open(pos, fReadOnly);
}

fs::path GetBlockPosFilename(const FlatFilePos &pos)
{
    return BlockFileSeq().FileName(pos);
}

CBlockIndex * BlockManager::InsertBlockIndex(const uint256& hash)
{
    AssertLockHeld(cs_main);

    if (hash.IsNull())
        return nullptr;

    // Return existing
    BlockMap::iterator mi = m_block_index.find(hash);
    if (mi != m_block_index.end())
        return (*mi).second;

    // Create new
    CBlockIndex* pindexNew = new CBlockIndex();
    mi = m_block_index.insert(std::make_pair(hash, pindexNew)).first;
    pindexNew->phashBlock = &((*mi).first);

    return pindexNew;
}

bool BlockManager::LoadBlockIndex(
    const Consensus::Params& consensus_params,
    CBlockTreeDB& blocktree,
    std::set<CBlockIndex*, CBlockIndexWorkComparator>& block_index_candidates)
{
    if (!blocktree.LoadBlockIndexGuts(consensus_params, [this](const uint256& hash) EXCLUSIVE_LOCKS_REQUIRED(cs_main) { return this->InsertBlockIndex(hash); }, fIsFakeNet))
         return false;

    // Calculate nChainWork
    std::vector<std::pair<int, CBlockIndex*> > vSortedByHeight;
    vSortedByHeight.reserve(m_block_index.size());
    for (const std::pair<const uint256, CBlockIndex*>& item : m_block_index)
    {
        CBlockIndex* pindex = item.second;
        vSortedByHeight.push_back(std::make_pair(pindex->nHeight, pindex));
    }
    sort(vSortedByHeight.begin(), vSortedByHeight.end());
    for (const std::pair<int, CBlockIndex*>& item : vSortedByHeight)
    {
        if (ShutdownRequested()) return false;
        CBlockIndex* pindex = item.second;
        pindex->nChainWork = (pindex->pprev ? pindex->pprev->nChainWork : 0) + GetBlockProof(*pindex);
        pindex->nTimeMax = (pindex->pprev ? std::max(pindex->pprev->nTimeMax, pindex->nTime) : pindex->nTime);
        // We can link the chain of blocks for which we've received transactions at some point.
        // Pruned nodes may have deleted the block.
        if (pindex->nTx > 0) {
            if (pindex->pprev) {
                if (pindex->pprev->HaveTxsDownloaded()) {
                    pindex->nChainTx = pindex->pprev->nChainTx + pindex->nTx;
                } else {
                    pindex->nChainTx = 0;
                    m_blocks_unlinked.insert(std::make_pair(pindex->pprev, pindex));
                }
            } else {
                pindex->nChainTx = pindex->nTx;
            }
        }
        if (!(pindex->nStatus & BLOCK_FAILED_MASK) && pindex->pprev && (pindex->pprev->nStatus & BLOCK_FAILED_MASK)) {
            pindex->nStatus |= BLOCK_FAILED_CHILD;
            setDirtyBlockIndex.insert(pindex);
        }
        if (pindex->IsValid(BLOCK_VALID_TRANSACTIONS) && (pindex->HaveTxsDownloaded() || pindex->pprev == nullptr)) {
            block_index_candidates.insert(pindex);
        }
        if (pindex->nStatus & BLOCK_FAILED_MASK && (!pindexBestInvalid || pindex->nChainWork > pindexBestInvalid->nChainWork))
            pindexBestInvalid = pindex;
        if (pindex->pprev)
            pindex->BuildSkip();
        if (pindex->IsValid(BLOCK_VALID_TREE) && (pindexBestHeader == nullptr || CBlockIndexWorkComparator()(pindexBestHeader, pindex)))
            pindexBestHeader = pindex;
    }

    return true;
}

void BlockManager::Unload() {
    m_failed_blocks.clear();
    m_blocks_unlinked.clear();

    for (const BlockMap::value_type& entry : m_block_index) {
        delete entry.second;
    }

    m_block_index.clear();
}

bool static LoadBlockIndexDB(const CChainParams& chainparams) EXCLUSIVE_LOCKS_REQUIRED(cs_main)
{
    if (!g_blockman.LoadBlockIndex(
            chainparams.GetConsensus(), *pblocktree, ::ChainstateActive().setBlockIndexCandidates))
        return false;

    // Load block file info
    pblocktree->ReadLastBlockFile(nLastBlockFile);
    vinfoBlockFile.resize(nLastBlockFile + 1);
    LogPrintf("%s: last block file = %i\n", __func__, nLastBlockFile);
    for (int nFile = 0; nFile <= nLastBlockFile; nFile++) {
        pblocktree->ReadBlockFileInfo(nFile, vinfoBlockFile[nFile]);
    }
    LogPrintf("%s: last block file info: %s\n", __func__, vinfoBlockFile[nLastBlockFile].ToString());
    for (int nFile = nLastBlockFile + 1; true; nFile++) {
        CBlockFileInfo info;
        if (pblocktree->ReadBlockFileInfo(nFile, info)) {
            vinfoBlockFile.push_back(info);
        } else {
            break;
        }
    }

    // Check presence of blk files
    LogPrintf("Checking all blk files are present...\n");
    std::set<int> setBlkDataFiles;
    for (const std::pair<const uint256, CBlockIndex*>& item : g_blockman.m_block_index)
    {
        CBlockIndex* pindex = item.second;
        if (pindex->nStatus & BLOCK_HAVE_DATA) {
            setBlkDataFiles.insert(pindex->nFile);
        }
    }
    for (std::set<int>::iterator it = setBlkDataFiles.begin(); it != setBlkDataFiles.end(); it++)
    {
        FlatFilePos pos(*it, 0);
        if (CAutoFile(OpenBlockFile(pos, true), SER_DISK, CLIENT_VERSION).IsNull()) {
            return false;
        }
    }

    // Check whether we have ever pruned block & undo files
    pblocktree->ReadFlag("prunedblockfiles", fHavePruned);
    if (fHavePruned)
        LogPrintf("LoadBlockIndexDB(): Block files have previously been pruned\n");

    // Check whether we need to continue reindexing
    bool fReindexing = false;
    pblocktree->ReadReindexing(fReindexing);
    if(fReindexing) fReindex = true;

    return true;
}

bool LoadChainTip(const CChainParams& chainparams)
{
    AssertLockHeld(cs_main);
    const CCoinsViewCache& coins_cache = ::ChainstateActive().CoinsTip();
    assert(!coins_cache.GetBestBlock().IsNull()); // Never called when the coins view is empty

    if (::ChainActive().Tip() &&
        ::ChainActive().Tip()->GetBlockHash() == coins_cache.GetBestBlock()) return true;

    // Load pointer to end of best chain
    CBlockIndex* pindex = LookupBlockIndex(coins_cache.GetBestBlock());
    if (!pindex) {
        return false;
    }
    ::ChainActive().SetTip(pindex);

    ::ChainstateActive().PruneBlockIndexCandidates();

    LogPrintf("Loaded best chain: hashBestChain=%s height=%d date=%s progress=%f\n",
        ::ChainActive().Tip()->GetBlockHash().ToString(), ::ChainActive().Height(),
        FormatISO8601DateTime(::ChainActive().Tip()->GetBlockTime()),
        GuessVerificationProgress(chainparams.TxData(), ::ChainActive().Tip()));
    return true;
}

CVerifyDB::CVerifyDB()
{
    uiInterface.ShowProgress(_("Verifying blocks...").translated, 0, false);
}

CVerifyDB::~CVerifyDB()
{
    uiInterface.ShowProgress("", 100, false);
}

bool CVerifyDB::VerifyDB(const CChainParams& chainparams, CCoinsView *coinsview, int nCheckLevel, int nCheckDepth)
{
    LOCK(cs_main);
    if (::ChainActive().Tip() == nullptr || ::ChainActive().Tip()->pprev == nullptr)
        return true;

    // Verify blocks in the best chain
    if (nCheckDepth <= 0 || nCheckDepth > ::ChainActive().Height())
        nCheckDepth = ::ChainActive().Height();
    nCheckLevel = std::max(0, std::min(4, nCheckLevel));
    LogPrintf("Verifying last %i blocks at level %i\n", nCheckDepth, nCheckLevel);
    CCoinsViewCache coins(coinsview);
    CCustomCSView mnview(*pcustomcsview);
    CBlockIndex* pindex;
    CBlockIndex* pindexFailure = nullptr;
    int nGoodTransactions = 0;
    CValidationState state;
    int reportDone = 0;
    LogPrintf("[0%%]..."); /* Continued */
    for (pindex = ::ChainActive().Tip(); pindex && pindex->pprev; pindex = pindex->pprev) {
        const int percentageDone = std::max(1, std::min(99, (int)(((double)(::ChainActive().Height() - pindex->nHeight)) / (double)nCheckDepth * (nCheckLevel >= 4 ? 50 : 100))));
        if (reportDone < percentageDone/10) {
            // report every 10% step
            LogPrintf("[%d%%]...", percentageDone); /* Continued */
            reportDone = percentageDone/10;
        }
        uiInterface.ShowProgress(_("Verifying blocks...").translated, percentageDone, false);
        if (pindex->nHeight <= ::ChainActive().Height()-nCheckDepth)
            break;
        if (fPruneMode && !(pindex->nStatus & BLOCK_HAVE_DATA)) {
            // If pruning, only go back as far as we have data.
            LogPrintf("VerifyDB(): block verification stopping at height %d (pruning, no data)\n", pindex->nHeight);
            break;
        }
        CBlock block;
        CheckContextState ctxState;

        // check level 0: read from disk
        if (!ReadBlockFromDisk(block, pindex, chainparams.GetConsensus()))
            return error("VerifyDB(): *** ReadBlockFromDisk failed at %d, hash=%s", pindex->nHeight, pindex->GetBlockHash().ToString());
        // check level 1: verify block validity
        if (nCheckLevel >= 1 && !CheckBlock(block, state, chainparams.GetConsensus(), ctxState, false, pindex->nHeight)) // false cause we can check pos context only on ConnectBlock
            return error("%s: *** found bad block at %d, hash=%s (%s)\n", __func__,
                         pindex->nHeight, pindex->GetBlockHash().ToString(), FormatStateMessage(state));
        // check level 2: verify undo validity
        if (nCheckLevel >= 2 && pindex) {
            CBlockUndo undo;
            if (!pindex->GetUndoPos().IsNull()) {
                if (!UndoReadFromDisk(undo, pindex)) {
                    return error("VerifyDB(): *** found bad undo data at %d, hash=%s\n", pindex->nHeight, pindex->GetBlockHash().ToString());
                }
            }
        }
        // check level 3: check for inconsistencies during memory-only disconnect of tip blocks
        if (nCheckLevel >= 3 && (coins.DynamicMemoryUsage() + ::ChainstateActive().CoinsTip().DynamicMemoryUsage()) <= nCoinCacheUsage) {
            assert(coins.GetBestBlock() == pindex->GetBlockHash());
            std::vector<CAnchorConfirmMessage> disconnectedConfirms; // dummy
            DisconnectResult res = ::ChainstateActive().DisconnectBlock(block, pindex, coins, mnview, disconnectedConfirms);
            if (res == DISCONNECT_FAILED) {
                return error("VerifyDB(): *** irrecoverable inconsistency in block data at %d, hash=%s", pindex->nHeight, pindex->GetBlockHash().ToString());
            }
            if (res == DISCONNECT_UNCLEAN) {
                nGoodTransactions = 0;
                pindexFailure = pindex;
            } else {
                nGoodTransactions += block.vtx.size();
            }
        }
        if (ShutdownRequested())
            return true;
    }
    if (pindexFailure)
        return error("VerifyDB(): *** coin database inconsistencies found (last %i blocks, %i good transactions before that)\n", ::ChainActive().Height() - pindexFailure->nHeight + 1, nGoodTransactions);

    // store block count as we move pindex at check level >= 4
    int block_count = ::ChainActive().Height() - pindex->nHeight;

    // check level 4: try reconnecting blocks
    if (nCheckLevel >= 4) {
        while (pindex != ::ChainActive().Tip()) {
            const int percentageDone = std::max(1, std::min(99, 100 - (int)(((double)(::ChainActive().Height() - pindex->nHeight)) / (double)nCheckDepth * 50)));
            if (reportDone < percentageDone/10) {
                // report every 10% step
                LogPrintf("[%d%%]...", percentageDone); /* Continued */
                reportDone = percentageDone/10;
            }
            uiInterface.ShowProgress(_("Verifying blocks...").translated, percentageDone, false);
            pindex = ::ChainActive().Next(pindex);
            CBlock block;
            if (!ReadBlockFromDisk(block, pindex, chainparams.GetConsensus()))
                return error("VerifyDB(): *** ReadBlockFromDisk failed at %d, hash=%s", pindex->nHeight, pindex->GetBlockHash().ToString());
            std::vector<uint256> dummyRewardedAnchors;
            if (!::ChainstateActive().ConnectBlock(block, state, pindex, coins, mnview, chainparams, dummyRewardedAnchors))
                return error("VerifyDB(): *** found unconnectable block at %d, hash=%s (%s)", pindex->nHeight, pindex->GetBlockHash().ToString(), FormatStateMessage(state));
            if (ShutdownRequested()) return true;
        }
    }

    LogPrintf("[DONE].\n");
    LogPrintf("No coin database inconsistencies in last %i blocks (%i transactions)\n", block_count, nGoodTransactions);

    return true;
}

/** Apply the effects of a block on the utxo cache, ignoring that it may already have been applied. */
bool CChainState::RollforwardBlock(const CBlockIndex* pindex, CCoinsViewCache& inputs, CCustomCSView& mnview, const CChainParams& params)
{
    // TODO: merge with ConnectBlock
    CBlock block;
    if (!ReadBlockFromDisk(block, pindex, params.GetConsensus())) {
        return error("ReplayBlock(): ReadBlockFromDisk failed at %d, hash=%s", pindex->nHeight, pindex->GetBlockHash().ToString());
    }

    for (const CTransactionRef& tx : block.vtx) {
        if (!tx->IsCoinBase()) {
            for (const CTxIn &txin : tx->vin) {
                inputs.SpendCoin(txin.prevout);
            }
        }
        // Pass check = true as every addition may be an overwrite.
        AddCoins(inputs, *tx, pindex->nHeight, true);

        /// @todo turn it on when you are sure it is safe
//        CheckCustomTx(mnview, inputs, *tx, params.GetConsensus(), pindex->nHeight, i, false);
    }
    return true;
}

bool CChainState::ReplayBlocks(const CChainParams& params, CCoinsView* view, CCustomCSView* mnview)
{
    LOCK(cs_main);

    CCoinsViewCache cache(view);
    CCustomCSView mncache(*mnview);

    std::vector<uint256> hashHeads = view->GetHeadBlocks();
    if (hashHeads.empty()) return true; // We're already in a consistent state.
    if (hashHeads.size() != 2) return error("ReplayBlocks(): unknown inconsistent state");

    /// @todo may be it is possible to keep it run? how to safely connect blocks for mndb?
    return error("ReplayBlocks() turned off for safety reasons. Make reindex!");

    uiInterface.ShowProgress(_("Replaying blocks...").translated, 0, false);
    LogPrintf("Replaying blocks\n");

    const CBlockIndex* pindexOld = nullptr;  // Old tip during the interrupted flush.
    const CBlockIndex* pindexNew;            // New tip during the interrupted flush.
    const CBlockIndex* pindexFork = nullptr; // Latest block common to both the old and the new tip.

    if (m_blockman.m_block_index.count(hashHeads[0]) == 0) {
        return error("ReplayBlocks(): reorganization to unknown block requested");
    }
    pindexNew = m_blockman.m_block_index[hashHeads[0]];

    if (!hashHeads[1].IsNull()) { // The old tip is allowed to be 0, indicating it's the first flush.
        if (m_blockman.m_block_index.count(hashHeads[1]) == 0) {
            return error("ReplayBlocks(): reorganization from unknown block requested");
        }
        pindexOld = m_blockman.m_block_index[hashHeads[1]];
        pindexFork = LastCommonAncestor(pindexOld, pindexNew);
        assert(pindexFork != nullptr);
    }

    // Rollback along the old branch.
    while (pindexOld != pindexFork) {
        if (pindexOld->nHeight > 0) { // Never disconnect the genesis block.
            CBlock block;
            if (!ReadBlockFromDisk(block, pindexOld, params.GetConsensus())) {
                return error("RollbackBlock(): ReadBlockFromDisk() failed at %d, hash=%s", pindexOld->nHeight, pindexOld->GetBlockHash().ToString());
            }
            LogPrintf("Rolling back %s (%i)\n", pindexOld->GetBlockHash().ToString(), pindexOld->nHeight);
            std::vector<CAnchorConfirmMessage> disconnectedConfirms; // dummy
            DisconnectResult res = DisconnectBlock(block, pindexOld, cache, mncache, disconnectedConfirms);
            if (res == DISCONNECT_FAILED) {
                return error("RollbackBlock(): DisconnectBlock failed at %d, hash=%s", pindexOld->nHeight, pindexOld->GetBlockHash().ToString());
            }
            // If DISCONNECT_UNCLEAN is returned, it means a non-existing UTXO was deleted, or an existing UTXO was
            // overwritten. It corresponds to cases where the block-to-be-disconnect never had all its operations
            // applied to the UTXO set. However, as both writing a UTXO and deleting a UTXO are idempotent operations,
            // the result is still a version of the UTXO set with the effects of that block undone.
        }
        pindexOld = pindexOld->pprev;
    }

    // Roll forward from the forking point to the new tip.
    int nForkHeight = pindexFork ? pindexFork->nHeight : 0;
    for (int nHeight = nForkHeight + 1; nHeight <= pindexNew->nHeight; ++nHeight) {
        const CBlockIndex* pindex = pindexNew->GetAncestor(nHeight);
        LogPrintf("Rolling forward %s (%i)\n", pindex->GetBlockHash().ToString(), nHeight);
        uiInterface.ShowProgress(_("Replaying blocks...").translated, (int) ((nHeight - nForkHeight) * 100.0 / (pindexNew->nHeight - nForkHeight)) , false);
        if (!RollforwardBlock(pindex, cache, mncache, params)) return false;
    }

    cache.SetBestBlock(pindexNew->GetBlockHash());
    cache.Flush();
    mncache.Flush();
    uiInterface.ShowProgress("", 100, false);
    return true;
}

bool ReplayBlocks(const CChainParams& params, CCoinsView* view, CCustomCSView* mnview) {
    return ::ChainstateActive().ReplayBlocks(params, view, mnview);
}

//! Helper for CChainState::RewindBlockIndex
void CChainState::EraseBlockData(CBlockIndex* index)
{
    AssertLockHeld(cs_main);
    assert(!m_chain.Contains(index)); // Make sure this block isn't active

    // Reduce validity
    index->nStatus = std::min<unsigned int>(index->nStatus & BLOCK_VALID_MASK, BLOCK_VALID_TREE) | (index->nStatus & ~BLOCK_VALID_MASK);
    // Remove have-data flags.
    index->nStatus &= ~(BLOCK_HAVE_DATA | BLOCK_HAVE_UNDO);
    // Remove storage location.
    index->nFile = 0;
    index->nDataPos = 0;
    index->nUndoPos = 0;
    // Remove various other things
    index->nTx = 0;
    index->nChainTx = 0;
    index->nSequenceId = 0;
    // Make sure it gets written.
    setDirtyBlockIndex.insert(index);
    // Update indexes
    setBlockIndexCandidates.erase(index);
    auto ret = m_blockman.m_blocks_unlinked.equal_range(index->pprev);
    while (ret.first != ret.second) {
        if (ret.first->second == index) {
            m_blockman.m_blocks_unlinked.erase(ret.first++);
        } else {
            ++ret.first;
        }
    }
    // Mark parent as eligible for main chain again
    if (index->pprev && index->pprev->IsValid(BLOCK_VALID_TRANSACTIONS) && index->pprev->HaveTxsDownloaded()) {
        setBlockIndexCandidates.insert(index->pprev);
    }
}

bool CChainState::RewindBlockIndex(const CChainParams& params)
{
    // Note that during -reindex-chainstate we are called with an empty m_chain!

    // First erase all post-segwit blocks without witness not in the main chain,
    // as this can we done without costly DisconnectTip calls. Active
    // blocks will be dealt with below (releasing cs_main in between).
    {
        LOCK(cs_main);
        for (const auto& entry : m_blockman.m_block_index) {
            if (IsWitnessEnabled(entry.second->pprev, params.GetConsensus()) && !(entry.second->nStatus & BLOCK_OPT_WITNESS) && !m_chain.Contains(entry.second)) {
                EraseBlockData(entry.second);
            }
        }
    }

    // Find what height we need to reorganize to.
    CBlockIndex *tip;
    int nHeight = 1;
    {
        LOCK(cs_main);
        while (nHeight <= m_chain.Height()) {
            // Although SCRIPT_VERIFY_WITNESS is now generally enforced on all
            // blocks in ConnectBlock, we don't need to go back and
            // re-download/re-verify blocks from before segwit actually activated.
            if (IsWitnessEnabled(m_chain[nHeight - 1], params.GetConsensus()) && !(m_chain[nHeight]->nStatus & BLOCK_OPT_WITNESS)) {
                break;
            }
            nHeight++;
        }

        tip = m_chain.Tip();
    }
    // nHeight is now the height of the first insufficiently-validated block, or tipheight + 1

    CValidationState state;
    // Loop until the tip is below nHeight, or we reach a pruned block.
    while (!ShutdownRequested()) {
        {
            LOCK2(cs_main, ::mempool.cs);
            // Make sure nothing changed from under us (this won't happen because RewindBlockIndex runs before importing/network are active)
            assert(tip == m_chain.Tip());
            if (tip == nullptr || tip->nHeight < nHeight) break;
            if (fPruneMode && !(tip->nStatus & BLOCK_HAVE_DATA)) {
                // If pruning, don't try rewinding past the HAVE_DATA point;
                // since older blocks can't be served anyway, there's
                // no need to walk further, and trying to DisconnectTip()
                // will fail (and require a needless reindex/redownload
                // of the blockchain).
                break;
            }

            // Disconnect block
            if (!DisconnectTip(state, params, nullptr)) {
                return error("RewindBlockIndex: unable to disconnect block at height %i (%s)", tip->nHeight, FormatStateMessage(state));
            }

            // Reduce validity flag and have-data flags.
            // We do this after actual disconnecting, otherwise we'll end up writing the lack of data
            // to disk before writing the chainstate, resulting in a failure to continue if interrupted.
            // Note: If we encounter an insufficiently validated block that
            // is on m_chain, it must be because we are a pruning node, and
            // this block or some successor doesn't HAVE_DATA, so we were unable to
            // rewind all the way.  Blocks remaining on m_chain at this point
            // must not have their validity reduced.
            EraseBlockData(tip);

            tip = tip->pprev;
        }
        // Make sure the queue of validation callbacks doesn't grow unboundedly.
        LimitValidationInterfaceQueue();

        // Occasionally flush state to disk.
        if (!FlushStateToDisk(params, state, FlushStateMode::PERIODIC)) {
            LogPrintf("RewindBlockIndex: unable to flush state to disk (%s)\n", FormatStateMessage(state));
            return false;
        }
    }

    {
        LOCK(cs_main);
        if (m_chain.Tip() != nullptr) {
            // We can't prune block index candidates based on our tip if we have
            // no tip due to m_chain being empty!
            PruneBlockIndexCandidates();

            CheckBlockIndex(params.GetConsensus());
        }
    }

    return true;
}

bool RewindBlockIndex(const CChainParams& params) {
    if (!::ChainstateActive().RewindBlockIndex(params)) {
        return false;
    }

    LOCK(cs_main);
    if (::ChainActive().Tip() != nullptr) {
        // FlushStateToDisk can possibly read ::ChainActive(). Be conservative
        // and skip it here, we're about to -reindex-chainstate anyway, so
        // it'll get called a bunch real soon.
        CValidationState state;
        if (!::ChainstateActive().FlushStateToDisk(params, state, FlushStateMode::ALWAYS)) {
            LogPrintf("RewindBlockIndex: unable to flush state to disk (%s)\n", FormatStateMessage(state));
            return false;
        }
    }

    return true;
}

void CChainState::UnloadBlockIndex() {
    nBlockSequenceId = 1;
    setBlockIndexCandidates.clear();
}

// May NOT be used after any connections are up as much
// of the peer-processing logic assumes a consistent
// block index state
void UnloadBlockIndex()
{
    LOCK(cs_main);
    ::ChainActive().SetTip(nullptr);
    g_blockman.Unload();
    pindexBestInvalid = nullptr;
    pindexBestHeader = nullptr;
    mempool.clear();
    vinfoBlockFile.clear();
    nLastBlockFile = 0;
    setDirtyBlockIndex.clear();
    setDirtyFileInfo.clear();
    versionbitscache.Clear();
    for (int b = 0; b < VERSIONBITS_NUM_BITS; b++) {
        warningcache[b].clear();
    }
    fHavePruned = false;

    ::ChainstateActive().UnloadBlockIndex();
}

bool LoadBlockIndex(const CChainParams& chainparams)
{
    // Load block index from databases
    bool needs_init = fReindex;
    if (!fReindex) {
        bool ret = LoadBlockIndexDB(chainparams);
        if (!ret) return false;
        needs_init = g_blockman.m_block_index.empty();
    }

    if (needs_init) {
        // Everything here is for *new* reindex/DBs. Thus, though
        // LoadBlockIndexDB may have set fReindex if we shut down
        // mid-reindex previously, we don't check fReindex and
        // instead only check it prior to LoadBlockIndexDB to set
        // needs_init.

        LogPrintf("Initializing databases...\n");
    }
    return true;
}

bool CChainState::LoadGenesisBlock(const CChainParams& chainparams)
{
    LOCK(cs_main);

    // Check whether we're already initialized by checking for genesis in
    // m_blockman.m_block_index. Note that we can't use m_chain here, since it is
    // set based on the coins db, not the block index db, which is the only
    // thing loaded at this point.
    if (m_blockman.m_block_index.count(chainparams.GenesisBlock().GetHash()))
        return true;

    try {
        const CBlock& block = chainparams.GenesisBlock();
        FlatFilePos blockPos = SaveBlockToDisk(block, 0, chainparams, nullptr);
        if (blockPos.IsNull())
            return error("%s: writing genesis block to disk failed", __func__);
        CBlockIndex *pindex = m_blockman.AddToBlockIndex(block);
        ReceivedBlockTransactions(block, pindex, blockPos, chainparams.GetConsensus());
    } catch (const std::runtime_error& e) {
        return error("%s: failed to write genesis block: %s", __func__, e.what());
    }

    return true;
}

bool LoadGenesisBlock(const CChainParams& chainparams)
{
    return ::ChainstateActive().LoadGenesisBlock(chainparams);
}

void LoadExternalBlockFile(const CChainParams& chainparams, FILE* fileIn, FlatFilePos *dbp)
{
    // Map of disk positions for blocks with unknown parent (only used for reindex)
    static std::multimap<uint256, FlatFilePos> mapBlocksUnknownParent;
    int64_t nStart = GetTimeMillis();

    int nLoaded = 0;
    try {
        // This takes over fileIn and calls fclose() on it in the CBufferedFile destructor
        CBufferedFile blkdat(fileIn, 2*MAX_BLOCK_SERIALIZED_SIZE, MAX_BLOCK_SERIALIZED_SIZE+8, SER_DISK, CLIENT_VERSION);
        uint64_t nRewind = blkdat.GetPos();
        while (!blkdat.eof()) {
            if (ShutdownRequested()) return;

            blkdat.SetPos(nRewind);
            nRewind++; // start one byte further next time, in case of failure
            blkdat.SetLimit(); // remove former limit
            unsigned int nSize = 0;
            try {
                // locate a header
                unsigned char buf[CMessageHeader::MESSAGE_START_SIZE];
                blkdat.FindByte(chainparams.MessageStart()[0]);
                nRewind = blkdat.GetPos()+1;
                blkdat >> buf;
                if (memcmp(buf, chainparams.MessageStart(), CMessageHeader::MESSAGE_START_SIZE))
                    continue;
                // read size
                blkdat >> nSize;
                if (nSize < 80 || nSize > MAX_BLOCK_SERIALIZED_SIZE)
                    continue;
            } catch (const std::exception&) {
                // no valid block header found; don't complain
                break;
            }
            try {
                // read block
                uint64_t nBlockPos = blkdat.GetPos();
                if (dbp)
                    dbp->nPos = nBlockPos;
                blkdat.SetLimit(nBlockPos + nSize);
                blkdat.SetPos(nBlockPos);
                std::shared_ptr<CBlock> pblock = std::make_shared<CBlock>();
                CBlock& block = *pblock;
                blkdat >> block;
                nRewind = blkdat.GetPos();

                uint256 hash = block.GetHash();
                {
                    LOCK(cs_main);
                    // detect out of order blocks, and store them for later
                    if (hash != chainparams.GetConsensus().hashGenesisBlock && !LookupBlockIndex(block.hashPrevBlock)) {
                        LogPrint(BCLog::REINDEX, "%s: Out of order block %s, parent %s not known\n", __func__, hash.ToString(),
                                block.hashPrevBlock.ToString());
                        if (dbp)
                            mapBlocksUnknownParent.insert(std::make_pair(block.hashPrevBlock, *dbp));
                        continue;
                    }

                    // process in case the block isn't known yet
                    CBlockIndex* pindex = LookupBlockIndex(hash);
                    if (!pindex || (pindex->nStatus & BLOCK_HAVE_DATA) == 0) {
                      CValidationState state;
                      if (::ChainstateActive().AcceptBlock(pblock, state, chainparams, nullptr, true, dbp, nullptr)) {
                          nLoaded++;
                      }
                      if (state.IsError()) {
                          break;
                      }
                    } else if (hash != chainparams.GetConsensus().hashGenesisBlock && pindex->nHeight % 1000 == 0) {
                      LogPrint(BCLog::REINDEX, "Block Import: already had block %s at height %d\n", hash.ToString(), pindex->nHeight);
                    }
                }

                // Activate the genesis block so normal node progress can continue
                if (hash == chainparams.GetConsensus().hashGenesisBlock) {
                    CValidationState state;
                    if (!ActivateBestChain(state, chainparams)) {
                        break;
                    }
                }

                NotifyHeaderTip();

                // Recursively process earlier encountered successors of this block
                std::deque<uint256> queue;
                queue.push_back(hash);
                while (!queue.empty()) {
                    uint256 head = queue.front();
                    queue.pop_front();
                    std::pair<std::multimap<uint256, FlatFilePos>::iterator, std::multimap<uint256, FlatFilePos>::iterator> range = mapBlocksUnknownParent.equal_range(head);
                    while (range.first != range.second) {
                        std::multimap<uint256, FlatFilePos>::iterator it = range.first;
                        std::shared_ptr<CBlock> pblockrecursive = std::make_shared<CBlock>();
                        if (ReadBlockFromDisk(*pblockrecursive, it->second, chainparams.GetConsensus()))
                        {
                            LogPrint(BCLog::REINDEX, "%s: Processing out of order child %s of %s\n", __func__, pblockrecursive->GetHash().ToString(),
                                    head.ToString());
                            LOCK(cs_main);
                            CValidationState dummy;
                            if (::ChainstateActive().AcceptBlock(pblockrecursive, dummy, chainparams, nullptr, true, &it->second, nullptr))
                            {
                                nLoaded++;
                                queue.push_back(pblockrecursive->GetHash());
                            }
                        }
                        range.first++;
                        mapBlocksUnknownParent.erase(it);
                        NotifyHeaderTip();
                    }
                }
            } catch (const std::exception& e) {
                LogPrintf("%s: Deserialize or I/O error - %s\n", __func__, e.what());
            }
        }
    } catch (const std::runtime_error& e) {
        AbortNode(std::string("System error: ") + e.what());
    }
    LogPrintf("Loaded %i blocks from external file in %dms\n", nLoaded, GetTimeMillis() - nStart);
}

void CChainState::CheckBlockIndex(const Consensus::Params& consensusParams)
{
    if (!fCheckBlockIndex) {
        return;
    }

    LOCK(cs_main);

    // During a reindex, we read the genesis block and call CheckBlockIndex before ActivateBestChain,
    // so we have the genesis block in m_blockman.m_block_index but no active chain. (A few of the
    // tests when iterating the block tree require that m_chain has been initialized.)
    if (m_chain.Height() < 0) {
        assert(m_blockman.m_block_index.size() <= 1);
        return;
    }

    // Build forward-pointing map of the entire block tree.
    std::multimap<CBlockIndex*,CBlockIndex*> forward;
    for (const std::pair<const uint256, CBlockIndex*>& entry : m_blockman.m_block_index) {
        forward.insert(std::make_pair(entry.second->pprev, entry.second));
    }

    assert(forward.size() == m_blockman.m_block_index.size());

    std::pair<std::multimap<CBlockIndex*,CBlockIndex*>::iterator,std::multimap<CBlockIndex*,CBlockIndex*>::iterator> rangeGenesis = forward.equal_range(nullptr);
    CBlockIndex *pindex = rangeGenesis.first->second;
    rangeGenesis.first++;
    assert(rangeGenesis.first == rangeGenesis.second); // There is only one index entry with parent nullptr.

    // Iterate over the entire block tree, using depth-first search.
    // Along the way, remember whether there are blocks on the path from genesis
    // block being explored which are the first to have certain properties.
    size_t nNodes = 0;
    int nHeight = 0;
    CBlockIndex* pindexFirstInvalid = nullptr; // Oldest ancestor of pindex which is invalid.
    CBlockIndex* pindexFirstMissing = nullptr; // Oldest ancestor of pindex which does not have BLOCK_HAVE_DATA.
    CBlockIndex* pindexFirstNeverProcessed = nullptr; // Oldest ancestor of pindex for which nTx == 0.
    CBlockIndex* pindexFirstNotTreeValid = nullptr; // Oldest ancestor of pindex which does not have BLOCK_VALID_TREE (regardless of being valid or not).
    CBlockIndex* pindexFirstNotTransactionsValid = nullptr; // Oldest ancestor of pindex which does not have BLOCK_VALID_TRANSACTIONS (regardless of being valid or not).
    CBlockIndex* pindexFirstNotChainValid = nullptr; // Oldest ancestor of pindex which does not have BLOCK_VALID_CHAIN (regardless of being valid or not).
    CBlockIndex* pindexFirstNotScriptsValid = nullptr; // Oldest ancestor of pindex which does not have BLOCK_VALID_SCRIPTS (regardless of being valid or not).
    while (pindex != nullptr) {
        nNodes++;
        if (pindexFirstInvalid == nullptr && pindex->nStatus & BLOCK_FAILED_VALID) pindexFirstInvalid = pindex;
        if (pindexFirstMissing == nullptr && !(pindex->nStatus & BLOCK_HAVE_DATA)) pindexFirstMissing = pindex;
        if (pindexFirstNeverProcessed == nullptr && pindex->nTx == 0) pindexFirstNeverProcessed = pindex;
        if (pindex->pprev != nullptr && pindexFirstNotTreeValid == nullptr && (pindex->nStatus & BLOCK_VALID_MASK) < BLOCK_VALID_TREE) pindexFirstNotTreeValid = pindex;
        if (pindex->pprev != nullptr && pindexFirstNotTransactionsValid == nullptr && (pindex->nStatus & BLOCK_VALID_MASK) < BLOCK_VALID_TRANSACTIONS) pindexFirstNotTransactionsValid = pindex;
        if (pindex->pprev != nullptr && pindexFirstNotChainValid == nullptr && (pindex->nStatus & BLOCK_VALID_MASK) < BLOCK_VALID_CHAIN) pindexFirstNotChainValid = pindex;
        if (pindex->pprev != nullptr && pindexFirstNotScriptsValid == nullptr && (pindex->nStatus & BLOCK_VALID_MASK) < BLOCK_VALID_SCRIPTS) pindexFirstNotScriptsValid = pindex;

        // Begin: actual consistency checks.
        if (pindex->pprev == nullptr) {
            // Genesis block checks.
            assert(pindex->GetBlockHash() == consensusParams.hashGenesisBlock); // Genesis block's hash must match.
            assert(pindex == m_chain.Genesis()); // The current active chain's genesis block must be this block.
        }
        if (!pindex->HaveTxsDownloaded()) assert(pindex->nSequenceId <= 0); // nSequenceId can't be set positive for blocks that aren't linked (negative is used for preciousblock)
        // VALID_TRANSACTIONS is equivalent to nTx > 0 for all nodes (whether or not pruning has occurred).
        // HAVE_DATA is only equivalent to nTx > 0 (or VALID_TRANSACTIONS) if no pruning has occurred.
        if (!fHavePruned) {
            // If we've never pruned, then HAVE_DATA should be equivalent to nTx > 0
            assert(!(pindex->nStatus & BLOCK_HAVE_DATA) == (pindex->nTx == 0));
            assert(pindexFirstMissing == pindexFirstNeverProcessed);
        } else {
            // If we have pruned, then we can only say that HAVE_DATA implies nTx > 0
            if (pindex->nStatus & BLOCK_HAVE_DATA) assert(pindex->nTx > 0);
        }
        if (pindex->nStatus & BLOCK_HAVE_UNDO) assert(pindex->nStatus & BLOCK_HAVE_DATA);
        assert(((pindex->nStatus & BLOCK_VALID_MASK) >= BLOCK_VALID_TRANSACTIONS) == (pindex->nTx > 0)); // This is pruning-independent.
        // All parents having had data (at some point) is equivalent to all parents being VALID_TRANSACTIONS, which is equivalent to HaveTxsDownloaded().
        assert((pindexFirstNeverProcessed == nullptr) == pindex->HaveTxsDownloaded());
        assert((pindexFirstNotTransactionsValid == nullptr) == pindex->HaveTxsDownloaded());
        assert(pindex->nHeight == nHeight); // nHeight must be consistent.
        assert(pindex->pprev == nullptr || pindex->nChainWork >= pindex->pprev->nChainWork); // For every block except the genesis block, the chainwork must be larger than the parent's.
        assert(nHeight < 2 || (pindex->pskip && (pindex->pskip->nHeight < nHeight))); // The pskip pointer must point back for all but the first 2 blocks.
        assert(pindexFirstNotTreeValid == nullptr); // All m_blockman.m_block_index entries must at least be TREE valid
        if ((pindex->nStatus & BLOCK_VALID_MASK) >= BLOCK_VALID_TREE) assert(pindexFirstNotTreeValid == nullptr); // TREE valid implies all parents are TREE valid
        if ((pindex->nStatus & BLOCK_VALID_MASK) >= BLOCK_VALID_CHAIN) assert(pindexFirstNotChainValid == nullptr); // CHAIN valid implies all parents are CHAIN valid
        if ((pindex->nStatus & BLOCK_VALID_MASK) >= BLOCK_VALID_SCRIPTS) assert(pindexFirstNotScriptsValid == nullptr); // SCRIPTS valid implies all parents are SCRIPTS valid
        if (pindexFirstInvalid == nullptr) {
            // Checks for not-invalid blocks.
            assert((pindex->nStatus & BLOCK_FAILED_MASK) == 0); // The failed mask cannot be set for blocks without invalid parents.
        }
        if (!CBlockIndexWorkComparator()(pindex, m_chain.Tip()) && pindexFirstNeverProcessed == nullptr) {
            if (pindexFirstInvalid == nullptr) {
                // If this block sorts at least as good as the current tip and
                // is valid and we have all data for its parents, it must be in
                // setBlockIndexCandidates.  m_chain.Tip() must also be there
                // even if some data has been pruned.
                if (pindexFirstMissing == nullptr || pindex == m_chain.Tip()) {
                     assert(setBlockIndexCandidates.count(pindex));
                }
                // If some parent is missing, then it could be that this block was in
                // setBlockIndexCandidates but had to be removed because of the missing data.
                // In this case it must be in m_blocks_unlinked -- see test below.
            }
        } else { // If this block sorts worse than the current tip or some ancestor's block has never been seen, it cannot be in setBlockIndexCandidates.
            assert(setBlockIndexCandidates.count(pindex) == 0);
        }
        // Check whether this block is in m_blocks_unlinked.
        std::pair<std::multimap<CBlockIndex*,CBlockIndex*>::iterator,std::multimap<CBlockIndex*,CBlockIndex*>::iterator> rangeUnlinked = m_blockman.m_blocks_unlinked.equal_range(pindex->pprev);
        bool foundInUnlinked = false;
        while (rangeUnlinked.first != rangeUnlinked.second) {
            assert(rangeUnlinked.first->first == pindex->pprev);
            if (rangeUnlinked.first->second == pindex) {
                foundInUnlinked = true;
                break;
            }
            rangeUnlinked.first++;
        }
        if (pindex->pprev && (pindex->nStatus & BLOCK_HAVE_DATA) && pindexFirstNeverProcessed != nullptr && pindexFirstInvalid == nullptr) {
            // If this block has block data available, some parent was never received, and has no invalid parents, it must be in m_blocks_unlinked.
            assert(foundInUnlinked);
        }
        if (!(pindex->nStatus & BLOCK_HAVE_DATA)) assert(!foundInUnlinked); // Can't be in m_blocks_unlinked if we don't HAVE_DATA
        if (pindexFirstMissing == nullptr) assert(!foundInUnlinked); // We aren't missing data for any parent -- cannot be in m_blocks_unlinked.
        if (pindex->pprev && (pindex->nStatus & BLOCK_HAVE_DATA) && pindexFirstNeverProcessed == nullptr && pindexFirstMissing != nullptr) {
            // We HAVE_DATA for this block, have received data for all parents at some point, but we're currently missing data for some parent.
            assert(fHavePruned); // We must have pruned.
            // This block may have entered m_blocks_unlinked if:
            //  - it has a descendant that at some point had more work than the
            //    tip, and
            //  - we tried switching to that descendant but were missing
            //    data for some intermediate block between m_chain and the
            //    tip.
            // So if this block is itself better than m_chain.Tip() and it wasn't in
            // setBlockIndexCandidates, then it must be in m_blocks_unlinked.
            if (!CBlockIndexWorkComparator()(pindex, m_chain.Tip()) && setBlockIndexCandidates.count(pindex) == 0) {
                if (pindexFirstInvalid == nullptr) {
                    assert(foundInUnlinked);
                }
            }
        }
        // assert(pindex->GetBlockHash() == pindex->GetBlockHeader().GetHash()); // Perhaps too slow
        // End: actual consistency checks.

        // Try descending into the first subnode.
        std::pair<std::multimap<CBlockIndex*,CBlockIndex*>::iterator,std::multimap<CBlockIndex*,CBlockIndex*>::iterator> range = forward.equal_range(pindex);
        if (range.first != range.second) {
            // A subnode was found.
            pindex = range.first->second;
            nHeight++;
            continue;
        }
        // This is a leaf node.
        // Move upwards until we reach a node of which we have not yet visited the last child.
        while (pindex) {
            // We are going to either move to a parent or a sibling of pindex.
            // If pindex was the first with a certain property, unset the corresponding variable.
            if (pindex == pindexFirstInvalid) pindexFirstInvalid = nullptr;
            if (pindex == pindexFirstMissing) pindexFirstMissing = nullptr;
            if (pindex == pindexFirstNeverProcessed) pindexFirstNeverProcessed = nullptr;
            if (pindex == pindexFirstNotTreeValid) pindexFirstNotTreeValid = nullptr;
            if (pindex == pindexFirstNotTransactionsValid) pindexFirstNotTransactionsValid = nullptr;
            if (pindex == pindexFirstNotChainValid) pindexFirstNotChainValid = nullptr;
            if (pindex == pindexFirstNotScriptsValid) pindexFirstNotScriptsValid = nullptr;
            // Find our parent.
            CBlockIndex* pindexPar = pindex->pprev;
            // Find which child we just visited.
            std::pair<std::multimap<CBlockIndex*,CBlockIndex*>::iterator,std::multimap<CBlockIndex*,CBlockIndex*>::iterator> rangePar = forward.equal_range(pindexPar);
            while (rangePar.first->second != pindex) {
                assert(rangePar.first != rangePar.second); // Our parent must have at least the node we're coming from as child.
                rangePar.first++;
            }
            // Proceed to the next one.
            rangePar.first++;
            if (rangePar.first != rangePar.second) {
                // Move to the sibling.
                pindex = rangePar.first->second;
                break;
            } else {
                // Move up further.
                pindex = pindexPar;
                nHeight--;
                continue;
            }
        }
    }

    // Check that we actually traversed the entire map.
    assert(nNodes == forward.size());
}

std::string CBlockFileInfo::ToString() const
{
    return strprintf("CBlockFileInfo(blocks=%u, size=%u, heights=%u...%u, time=%s...%s)", nBlocks, nSize, nHeightFirst, nHeightLast, FormatISO8601Date(nTimeFirst), FormatISO8601Date(nTimeLast));
}

CBlockFileInfo* GetBlockFileInfo(size_t n)
{
    LOCK(cs_LastBlockFile);

    return &vinfoBlockFile.at(n);
}

ThresholdState VersionBitsTipState(const Consensus::Params& params, Consensus::DeploymentPos pos)
{
    LOCK(cs_main);
    return VersionBitsState(::ChainActive().Tip(), params, pos, versionbitscache);
}

BIP9Stats VersionBitsTipStatistics(const Consensus::Params& params, Consensus::DeploymentPos pos)
{
    LOCK(cs_main);
    return VersionBitsStatistics(::ChainActive().Tip(), params, pos);
}

int VersionBitsTipStateSinceHeight(const Consensus::Params& params, Consensus::DeploymentPos pos)
{
    LOCK(cs_main);
    return VersionBitsStateSinceHeight(::ChainActive().Tip(), params, pos, versionbitscache);
}

static const uint64_t MEMPOOL_DUMP_VERSION = 1;

bool LoadMempool(CTxMemPool& pool)
{
    const CChainParams& chainparams = Params();
    int64_t nExpiryTimeout = gArgs.GetArg("-mempoolexpiry", DEFAULT_MEMPOOL_EXPIRY) * 60 * 60;
    FILE* filestr = fsbridge::fopen(GetDataDir() / "mempool.dat", "rb");
    CAutoFile file(filestr, SER_DISK, CLIENT_VERSION);
    if (file.IsNull()) {
        LogPrintf("Failed to open mempool file from disk. Continuing anyway.\n");
        return false;
    }

    int64_t count = 0;
    int64_t expired = 0;
    int64_t failed = 0;
    int64_t already_there = 0;
    int64_t nNow = GetTime();

    try {
        uint64_t version;
        file >> version;
        if (version != MEMPOOL_DUMP_VERSION) {
            return false;
        }
        uint64_t num;
        file >> num;
        while (num--) {
            CTransactionRef tx;
            int64_t nTime;
            int64_t nFeeDelta;
            file >> tx;
            file >> nTime;
            file >> nFeeDelta;

            CAmount amountdelta = nFeeDelta;
            if (amountdelta) {
                pool.PrioritiseTransaction(tx->GetHash(), amountdelta);
            }
            CValidationState state;
            if (nTime + nExpiryTimeout > nNow) {
                LOCK(cs_main);
                AcceptToMemoryPoolWithTime(chainparams, pool, state, tx, nullptr /* pfMissingInputs */, nTime,
                                           nullptr /* plTxnReplaced */, false /* bypass_limits */, 0 /* nAbsurdFee */,
                                           false /* test_accept */);
                if (state.IsValid()) {
                    ++count;
                } else {
                    // mempool may contain the transaction already, e.g. from
                    // wallet(s) having loaded it while we were processing
                    // mempool transactions; consider these as valid, instead of
                    // failed, but mark them as 'already there'
                    if (pool.exists(tx->GetHash())) {
                        ++already_there;
                    } else {
                        ++failed;
                    }
                }
            } else {
                ++expired;
            }
            if (ShutdownRequested())
                return false;
        }
        std::map<uint256, CAmount> mapDeltas;
        file >> mapDeltas;

        for (const auto& i : mapDeltas) {
            pool.PrioritiseTransaction(i.first, i.second);
        }
    } catch (const std::exception& e) {
        LogPrintf("Failed to deserialize mempool data on disk: %s. Continuing anyway.\n", e.what());
        return false;
    }

    LogPrintf("Imported mempool transactions from disk: %i succeeded, %i failed, %i expired, %i already there\n", count, failed, expired, already_there);
    return true;
}

bool DumpMempool(const CTxMemPool& pool)
{
    int64_t start = GetTimeMicros();

    std::map<uint256, CAmount> mapDeltas;
    std::vector<TxMempoolInfo> vinfo;

    static Mutex dump_mutex;
    LOCK(dump_mutex);

    {
        LOCK(pool.cs);
        for (const auto &i : pool.mapDeltas) {
            mapDeltas[i.first] = i.second;
        }
        vinfo = pool.infoAll();
    }

    int64_t mid = GetTimeMicros();

    try {
        FILE* filestr = fsbridge::fopen(GetDataDir() / "mempool.dat.new", "wb");
        if (!filestr) {
            return false;
        }

        CAutoFile file(filestr, SER_DISK, CLIENT_VERSION);

        uint64_t version = MEMPOOL_DUMP_VERSION;
        file << version;

        file << (uint64_t)vinfo.size();
        for (const auto& i : vinfo) {
            file << *(i.tx);
            file << (int64_t)i.nTime;
            file << (int64_t)i.nFeeDelta;
            mapDeltas.erase(i.tx->GetHash());
        }

        file << mapDeltas;
        if (!FileCommit(file.Get()))
            throw std::runtime_error("FileCommit failed");
        file.fclose();
        RenameOver(GetDataDir() / "mempool.dat.new", GetDataDir() / "mempool.dat");
        int64_t last = GetTimeMicros();
        LogPrintf("Dumped mempool: %gs to copy, %gs to dump\n", (mid-start)*MICRO, (last-mid)*MICRO);
    } catch (const std::exception& e) {
        LogPrintf("Failed to dump mempool: %s. Continuing anyway.\n", e.what());
        return false;
    }
    return true;
}

//! Guess how far we are in the verification process at the given block index
//! require cs_main if pindex has not been validated yet (because nChainTx might be unset)
double GuessVerificationProgress(const ChainTxData& data, const CBlockIndex *pindex) {
    if (pindex == nullptr)
        return 0.0;

    int64_t nNow = time(nullptr);

    double fTxTotal;

    if (pindex->nChainTx <= data.nTxCount) {
        fTxTotal = data.nTxCount + (nNow - data.nTime) * data.dTxRate;
    } else {
        fTxTotal = pindex->nChainTx + (nNow - pindex->GetBlockTime()) * data.dTxRate;
    }

    return pindex->nChainTx / fTxTotal;
}

class CMainCleanup
{
public:
    CMainCleanup() {}
    ~CMainCleanup() {
        // block headers
        BlockMap::iterator it1 = g_blockman.m_block_index.begin();
        for (; it1 != g_blockman.m_block_index.end(); it1++)
            delete (*it1).second;
        g_blockman.m_block_index.clear();
    }
};
static CMainCleanup instance_of_cmaincleanup;<|MERGE_RESOLUTION|>--- conflicted
+++ resolved
@@ -2690,40 +2690,27 @@
     ProcessGovEvents(pindex, cache, chainparams);
 
 
-<<<<<<< HEAD
-        if (pindex->nHeight >= chainparams.GetConsensus().GreatWorldHeight) {
-            // Apply any pending masternode owner changes
-            cache.ForEachNewCollateral([&](const uint256& key, const MNNewOwnerHeightValue& value){
-                if (value.blockHeight == pindex->nHeight) {
-                    auto node = cache.GetMasternode(value.masternodeID);
-                    assert(node);
-                    assert(key == node->collateralTx);
-                    const auto& coin = view.AccessCoin({node->collateralTx, 1});
-                    assert(!coin.IsSpent());
-                    CTxDestination dest;
-                    assert(ExtractDestination(coin.out.scriptPubKey, dest));
-                    const CKeyID keyId = dest.index() == PKHashType ? CKeyID(std::get<PKHash>(dest)) : CKeyID(std::get<WitnessV0KeyHash>(dest));
-                    cache.UpdateMasternodeOwner(value.masternodeID, *node, dest.index(), keyId);
-                }
-                return true;
-            });
-        }
-
-        // construct undo
-        auto& flushable = cache.GetStorage();
-        auto undo = CUndo::Construct(mnview.GetStorage(), flushable.GetRaw());
-        // flush changes to underlying view
-        cache.Flush();
-        // write undo
-        if (!undo.before.empty()) {
-            mnview.SetUndo(UndoKey{static_cast<uint32_t>(pindex->nHeight), uint256() }, undo); // "zero hash"
-        }
-    }
-=======
     // Migrate loan and collateral tokens to Gov vars.
     ProcessTokenToGovVar(pindex, cache, chainparams);
->>>>>>> 349bbe98
-
+
+    if (pindex->nHeight >= chainparams.GetConsensus().GreatWorldHeight) {
+        // Apply any pending masternode owner changes
+        cache.ForEachNewCollateral([&](const uint256& key, const MNNewOwnerHeightValue& value){
+            if (value.blockHeight == pindex->nHeight) {
+                auto node = cache.GetMasternode(value.masternodeID);
+                assert(node);
+                assert(key == node->collateralTx);
+                const auto& coin = view.AccessCoin({node->collateralTx, 1});
+                assert(!coin.IsSpent());
+                CTxDestination dest;
+                assert(ExtractDestination(coin.out.scriptPubKey, dest));
+                const CKeyID keyId = dest.index() == PKHashType ? CKeyID(std::get<PKHash>(dest)) : CKeyID(std::get<WitnessV0KeyHash>(dest));
+                cache.UpdateMasternodeOwner(value.masternodeID, *node, dest.index(), keyId);
+            }
+            return true;
+        });
+    }
+        
     mnview.AddUndo(cache, {}, pindex->nHeight);
     cache.Flush();
 
