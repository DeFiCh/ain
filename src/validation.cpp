// Copyright (c) 2009-2010 Satoshi Nakamoto
// Copyright (c) 2009-2018 The Bitcoin Core developers
// Distributed under the MIT software license, see the accompanying
// file LICENSE or http://www.opensource.org/licenses/mit-license.php.

#include <validation.h>

#include <arith_uint256.h>
#include <chain.h>
#include <chainparams.h>
#include <checkqueue.h>
#include <consensus/consensus.h>
#include <consensus/merkle.h>
#include <consensus/tx_check.h>
#include <consensus/tx_verify.h>
#include <consensus/validation.h>
#include <core_io.h> /// ValueFromAmount
#include <cuckoocache.h>
#include <flatfile.h>
#include <hash.h>
#include <index/txindex.h>
#include <ain_rs_exports.h>
#include <masternodes/accountshistory.h>
#include <masternodes/govvariables/attributes.h>
#include <masternodes/historywriter.h>
#include <masternodes/mn_checks.h>
#include <masternodes/validation.h>
#include <masternodes/vaulthistory.h>
#include <policy/fees.h>
#include <policy/policy.h>
#include <policy/settings.h>
#include <pos.h>
#include <pos_kernel.h>
#include <primitives/block.h>
#include <primitives/transaction.h>
#include <random.h>
#include <reverse_iterator.h>
#include <script/script.h>
#include <script/sigcache.h>
#include <script/standard.h>
#include <spv/spv_wrapper.h>
#include <shutdown.h>
#include <timedata.h>
#include <tinyformat.h>
#include <txdb.h>
#include <txmempool.h>
#include <ui_interface.h>
#include <uint256.h>
#include <undo.h>
#include <util/moneystr.h>
#include <util/rbf.h>
#include <util/strencodings.h>
#include <util/system.h>
#include <util/translation.h>
#include <util/validation.h>
#include <validationinterface.h>
#include <warnings.h>

#include <wallet/wallet.h>
#include <net_processing.h>

#include <future>
#include <string>

#include <boost/algorithm/string/replace.hpp>

#if defined(NDEBUG)
# error "Defi cannot be compiled without assertions."
#endif

#define MICRO 0.000001
#define MILLI 0.001

bool CBlockIndexWorkComparator::operator()(const CBlockIndex *pa, const CBlockIndex *pb) const {
    // First sort by most total work, ...
    if (pa->nChainWork > pb->nChainWork) return false;
    if (pa->nChainWork < pb->nChainWork) return true;

    // ... then by earliest time received, ...
    if (pa->nSequenceId < pb->nSequenceId) return false;
    if (pa->nSequenceId > pb->nSequenceId) return true;

    // Use pointer address as tie breaker (should only happen with blocks
    // loaded from disk, as those all have id 0).
    if (pa < pb) return false;
    if (pa > pb) return true;

    // Identical blocks.
    return false;
}

namespace {
BlockManager g_blockman;

// Store subsidy at each reduction
std::map<uint32_t, CAmount> subsidyReductions;
} // anon namespace

std::unique_ptr<CChainState> g_chainstate;

CChainState& ChainstateActive() {
    assert(g_chainstate);
    return *g_chainstate;
}

CChain& ChainActive() {
    assert(g_chainstate);
    return g_chainstate->m_chain;
}

/**
 * Mutex to guard access to validation specific variables, such as reading
 * or changing the chainstate.
 *
 * This may also need to be locked when updating the transaction pool, e.g. on
 * AcceptToMemoryPool. See CTxMemPool::cs comment for details.
 *
 * The transaction pool has a separate lock to allow reading from it and the
 * chainstate at the same time.
 */
RecursiveMutex cs_main;

CBlockIndex *pindexBestHeader = nullptr;
Mutex g_best_block_mutex;
std::condition_variable g_best_block_cv;
uint256 g_best_block;
bool g_parallel_script_checks{false};
std::atomic_bool fImporting(false);
std::atomic_bool fReindex(false);
bool fHavePruned = false;
bool fPruneMode = false;
bool fRequireStandard = true;
bool fCheckBlockIndex = false;

bool fStopOrInterrupt = false;
std::string fInterruptBlockHash = "";
int fInterruptBlockHeight = -1;
std::string fStopBlockHash = "";
int fStopBlockHeight = -1;

size_t nCoinCacheUsage = 5000 * 300;
size_t nCustomMemUsage = nDefaultDbCache << 10;
uint64_t nPruneTarget = 0;
bool fIsFakeNet = false;
int64_t nMaxTipAge = DEFAULT_MAX_TIP_AGE;

uint256 hashAssumeValid;
arith_uint256 nMinimumChainWork;

CFeeRate minRelayTxFee = CFeeRate(DEFAULT_MIN_RELAY_TX_FEE);

CBlockPolicyEstimator feeEstimator;
CTxMemPool mempool(&feeEstimator);

/** Constant stuff for coinbase transactions we create: */
CScript COINBASE_FLAGS;

// used for db compacting
TBytes compactBegin;
TBytes compactEnd;

// Internal stuff
namespace {
    CBlockIndex* pindexBestInvalid = nullptr;

    CCriticalSection cs_LastBlockFile;
    std::vector<CBlockFileInfo> vinfoBlockFile;
    int nLastBlockFile = 0;
    /** Global flag to indicate we should check to see if there are
     *  block/undo files that should be deleted.  Set on startup
     *  or if we allocate more file space when we're in prune mode
     */
    bool fCheckForPruning = false;

    /** Dirty block index entries. */
    std::set<CBlockIndex*> setDirtyBlockIndex;

    /** Dirty block file entries. */
    std::set<int> setDirtyFileInfo;
} // anon namespace

extern std::string ScriptToString(CScript const& script);

CBlockIndex* LookupBlockIndex(const uint256& hash)
{
    //std::cout << "!!!LookupBlockIndex : " << hash.ToString() << std::endl;
    AssertLockHeld(cs_main);
    BlockMap::const_iterator it = g_blockman.m_block_index.find(hash);
    return it == g_blockman.m_block_index.end() ? nullptr : it->second;
}

CBlockIndex* FindForkInGlobalIndex(const CChain& chain, const CBlockLocator& locator)
{
    AssertLockHeld(cs_main);

    // Find the latest block common to locator and chain - we expect that
    // locator.vHave is sorted descending by height.
    for (const uint256& hash : locator.vHave) {
        CBlockIndex* pindex = LookupBlockIndex(hash);
        if (pindex) {
            if (chain.Contains(pindex))
                return pindex;
            if (pindex->GetAncestor(chain.Height()) == chain.Tip()) {
                return chain.Tip();
            }
        }
    }
    return chain.Genesis();
}

std::unique_ptr<CBlockTreeDB> pblocktree;

// See definition for documentation
static void FindFilesToPruneManual(std::set<int>& setFilesToPrune, int nManualPruneHeight);
static void FindFilesToPrune(std::set<int>& setFilesToPrune, uint64_t nPruneAfterHeight);
bool CheckInputs(const CTransaction& tx, CValidationState &state, const CCoinsViewCache &inputs, bool fScriptChecks, unsigned int flags, bool cacheSigStore, bool cacheFullScriptStore, PrecomputedTransactionData& txdata, std::vector<CScriptCheck> *pvChecks = nullptr);
static FILE* OpenUndoFile(const FlatFilePos &pos, bool fReadOnly = false);
static FlatFileSeq BlockFileSeq();
static FlatFileSeq UndoFileSeq();

bool CheckFinalTx(const CTransaction &tx, int flags)
{
    AssertLockHeld(cs_main);

    // By convention a negative value for flags indicates that the
    // current network-enforced consensus rules should be used. In
    // a future soft-fork scenario that would mean checking which
    // rules would be enforced for the next block and setting the
    // appropriate flags. At the present time no soft-forks are
    // scheduled, so no flags are set.
    flags = std::max(flags, 0);

    // CheckFinalTx() uses ::ChainActive().Height()+1 to evaluate
    // nLockTime because when IsFinalTx() is called within
    // CBlock::AcceptBlock(), the height of the block *being*
    // evaluated is what is used. Thus if we want to know if a
    // transaction can be part of the *next* block, we need to call
    // IsFinalTx() with one more than ::ChainActive().Height().
    const int nBlockHeight = ::ChainActive().Height() + 1;

    // BIP113 requires that time-locked transactions have nLockTime set to
    // less than the median time of the previous block they're contained in.
    // When the next block is created its previous block will be the current
    // chain tip, so we use that to calculate the median time passed to
    // IsFinalTx() if LOCKTIME_MEDIAN_TIME_PAST is set.
    const int64_t nBlockTime = (flags & LOCKTIME_MEDIAN_TIME_PAST)
                             ? ::ChainActive().Tip()->GetMedianTimePast()
                             : GetAdjustedTime();

    return IsFinalTx(tx, nBlockHeight, nBlockTime);
}

bool TestLockPointValidity(const LockPoints* lp)
{
    AssertLockHeld(cs_main);
    assert(lp);
    // If there are relative lock times then the maxInputBlock will be set
    // If there are no relative lock times, the LockPoints don't depend on the chain
    if (lp->maxInputBlock) {
        // Check whether ::ChainActive() is an extension of the block at which the LockPoints
        // calculation was valid.  If not LockPoints are no longer valid
        if (!::ChainActive().Contains(lp->maxInputBlock)) {
            return false;
        }
    }

    // LockPoints still valid
    return true;
}

bool CheckSequenceLocks(const CTxMemPool& pool, const CTransaction& tx, int flags, LockPoints* lp, bool useExistingLockPoints)
{
    AssertLockHeld(cs_main);
    AssertLockHeld(pool.cs);

    CBlockIndex* tip = ::ChainActive().Tip();
    assert(tip != nullptr);

    CBlockIndex index;
    index.pprev = tip;
    // CheckSequenceLocks() uses ::ChainActive().Height()+1 to evaluate
    // height based locks because when SequenceLocks() is called within
    // ConnectBlock (), the height of the block *being*
    // evaluated is what is used.
    // Thus if we want to know if a transaction can be part of the
    // *next* block, we need to use one more than ::ChainActive().Height()
    index.nHeight = tip->nHeight + 1;

    std::pair<int, int64_t> lockPair;
    if (useExistingLockPoints) {
        assert(lp);
        lockPair.first = lp->height;
        lockPair.second = lp->time;
    }
    else {
        // CoinsTip() contains the UTXO set for ::ChainActive().Tip()
        CCoinsViewMemPool viewMemPool(&::ChainstateActive().CoinsTip(), pool);
        std::vector<int> prevheights;
        prevheights.resize(tx.vin.size());
        for (size_t txinIndex = 0; txinIndex < tx.vin.size(); txinIndex++) {
            const CTxIn& txin = tx.vin[txinIndex];
            Coin coin;
            if (!viewMemPool.GetCoin(txin.prevout, coin)) {
                return error("%s: Missing input", __func__);
            }
            if (coin.nHeight == MEMPOOL_HEIGHT) {
                // Assume all mempool transaction confirm in the next block
                prevheights[txinIndex] = tip->nHeight + 1;
            } else {
                prevheights[txinIndex] = coin.nHeight;
            }
        }
        lockPair = CalculateSequenceLocks(tx, flags, &prevheights, index);
        if (lp) {
            lp->height = lockPair.first;
            lp->time = lockPair.second;
            // Also store the hash of the block with the highest height of
            // all the blocks which have sequence locked prevouts.
            // This hash needs to still be on the chain
            // for these LockPoint calculations to be valid
            // Note: It is impossible to correctly calculate a maxInputBlock
            // if any of the sequence locked inputs depend on unconfirmed txs,
            // except in the special case where the relative lock time/height
            // is 0, which is equivalent to no sequence lock. Since we assume
            // input height of tip+1 for mempool txs and test the resulting
            // lockPair from CalculateSequenceLocks against tip+1.  We know
            // EvaluateSequenceLocks will fail if there was a non-zero sequence
            // lock on a mempool input, so we can use the return value of
            // CheckSequenceLocks to indicate the LockPoints validity
            int maxInputHeight = 0;
            for (const int height : prevheights) {
                // Can ignore mempool inputs since we'll fail if they had non-zero locks
                if (height != tip->nHeight+1) {
                    maxInputHeight = std::max(maxInputHeight, height);
                }
            }
            lp->maxInputBlock = tip->GetAncestor(maxInputHeight);
        }
    }
    return EvaluateSequenceLocks(index, lockPair);
}

// Returns the script flags which should be checked for a given block
static unsigned int GetBlockScriptFlags(const CBlockIndex* pindex, const Consensus::Params& chainparams);

static void LimitMempoolSize(CTxMemPool& pool, size_t limit, unsigned long age)
    EXCLUSIVE_LOCKS_REQUIRED(pool.cs, ::cs_main)
{
    int expired = pool.Expire(GetTime() - age);
    if (expired != 0) {
        LogPrint(BCLog::MEMPOOL, "Expired %i transactions from the memory pool\n", expired);
    }

    std::vector<COutPoint> vNoSpendsRemaining;
    pool.TrimToSize(limit, &vNoSpendsRemaining);
    for (const COutPoint& removed : vNoSpendsRemaining)
        ::ChainstateActive().CoinsTip().Uncache(removed);
}

static bool IsCurrentForFeeEstimation() EXCLUSIVE_LOCKS_REQUIRED(cs_main)
{
    AssertLockHeld(cs_main);
    if (::ChainstateActive().IsInitialBlockDownload())
        return false;
    if (::ChainActive().Tip()->GetBlockTime() < (GetTime() - MAX_FEE_ESTIMATION_TIP_AGE))
        return false;
    if (::ChainActive().Height() < pindexBestHeader->nHeight - 1)
        return false;
    return true;
}

/* Make mempool consistent after a reorg, by re-adding or recursively erasing
 * disconnected block transactions from the mempool, and also removing any
 * other transactions from the mempool that are no longer valid given the new
 * tip/height.
 *
 * Note: we assume that disconnectpool only contains transactions that are NOT
 * confirmed in the current chain nor already in the mempool (otherwise,
 * in-mempool descendants of such transactions would be removed).
 *
 * Passing fAddToMempool=false will skip trying to add the transactions back,
 * and instead just erase from the mempool as needed.
 */

static void UpdateMempoolForReorg(DisconnectedBlockTransactions& disconnectpool, bool fAddToMempool) EXCLUSIVE_LOCKS_REQUIRED(cs_main, ::mempool.cs)
{
    AssertLockHeld(cs_main);
    AssertLockHeld(::mempool.cs);
    std::vector<uint256> vHashUpdate;
    // disconnectpool's insertion_order index sorts the entries from
    // oldest to newest, but the oldest entry will be the last tx from the
    // latest mined block that was disconnected.
    // Iterate disconnectpool in reverse, so that we add transactions
    // back to the mempool starting with the earliest transaction that had
    // been previously seen in a block.
    bool possibleMintTokenAffected{false};
    auto it = disconnectpool.queuedTx.get<insertion_order>().rbegin();
    while (it != disconnectpool.queuedTx.get<insertion_order>().rend()) {
        TBytes dummy;
        if (GuessCustomTxType(**it, dummy) == CustomTxType::CreateToken) // regardless of fAddToMempool and prooven CreateTokenTx
            possibleMintTokenAffected = true;

        // ignore validation errors in resurrected transactions
        CValidationState stateDummy;
        if (!fAddToMempool || (*it)->IsCoinBase() ||
            !AcceptToMemoryPool(mempool, stateDummy, *it, nullptr /* pfMissingInputs */,
                                nullptr /* plTxnReplaced */, true /* bypass_limits */, 0 /* nAbsurdFee */)) {
            // If the transaction doesn't make it in to the mempool, remove any
            // transactions that depend on it (which would now be orphans).
            mempool.removeRecursive(**it, MemPoolRemovalReason::REORG);
        } else if (mempool.exists((*it)->GetHash())) {
            vHashUpdate.push_back((*it)->GetHash());
        }
        ++it;
    }
    disconnectpool.queuedTx.clear();

    // remove affected MintTokenTxs
    /// @todo tokens: refactor to mempool method?
    if (possibleMintTokenAffected) {
        std::vector<uint256> mintTokensToRemove; // not sure about tx refs safety while recursive deletion, so hashes
        for (const CTxMemPoolEntry& e : mempool.mapTx) {
            auto tx = e.GetTx();
            if (IsMintTokenTx(tx)) {
                auto values = tx.GetValuesOut();
                for (auto const & pair : values) {
                    if (pair.first == DCT_ID{0})
                        continue;
                    // remove only if token does not exist any more
                    if (!pcustomcsview->GetToken(pair.first)) {
                        mintTokensToRemove.push_back(tx.GetHash());
                    }
                }
            }
        }
        for (uint256 const & hash : mintTokensToRemove) {
            CTransactionRef tx = mempool.get(hash);
            if (tx)
                mempool.removeRecursive(*tx, MemPoolRemovalReason::REORG);
        }
    }

    // AcceptToMemoryPool/addUnchecked all assume that new mempool entries have
    // no in-mempool children, which is generally not true when adding
    // previously-confirmed transactions back to the mempool.
    // UpdateTransactionsFromBlock finds descendants of any transactions in
    // the disconnectpool that were added back and cleans up the mempool state.
    mempool.UpdateTransactionsFromBlock(vHashUpdate);

    // We also need to remove any now-immature transactions
    mempool.removeForReorg(&::ChainstateActive().CoinsTip(), ::ChainActive().Tip()->nHeight + 1, STANDARD_LOCKTIME_VERIFY_FLAGS);
    // Re-limit mempool size, in case we added any transactions
    LimitMempoolSize(mempool, gArgs.GetArg("-maxmempool", DEFAULT_MAX_MEMPOOL_SIZE) * 1000000, gArgs.GetArg("-mempoolexpiry", DEFAULT_MEMPOOL_EXPIRY) * 60 * 60);
}

// Used to avoid mempool polluting consensus critical paths if CCoinsViewMempool
// were somehow broken and returning the wrong scriptPubKeys
static bool CheckInputsFromMempoolAndCache(const CTransaction& tx, CValidationState& state, const CCoinsViewCache& view, const CTxMemPool& pool,
                 unsigned int flags, bool cacheSigStore, PrecomputedTransactionData& txdata) EXCLUSIVE_LOCKS_REQUIRED(cs_main) {
    AssertLockHeld(cs_main);

    // pool.cs should be locked already, but go ahead and re-take the lock here
    // to enforce that mempool doesn't change between when we check the view
    // and when we actually call through to CheckInputs
    LOCK(pool.cs);

    assert(!tx.IsCoinBase());
    for (const CTxIn& txin : tx.vin) {
        const Coin& coin = view.AccessCoin(txin.prevout);

        // At this point we haven't actually checked if the coins are all
        // available (or shouldn't assume we have, since CheckInputs does).
        // So we just return failure if the inputs are not available here,
        // and then only have to check equivalence for available inputs.
        if (coin.IsSpent()) return false;

        const CTransactionRef& txFrom = pool.get(txin.prevout.hash);
        if (txFrom) {
            assert(txFrom->GetHash() == txin.prevout.hash);
            assert(txFrom->vout.size() > txin.prevout.n);
            assert(txFrom->vout[txin.prevout.n] == coin.out);
        } else {
            const Coin& coinFromDisk = ::ChainstateActive().CoinsTip().AccessCoin(txin.prevout);
            assert(!coinFromDisk.IsSpent());
            assert(coinFromDisk.out == coin.out);
        }
    }

    return CheckInputs(tx, state, view, true, flags, cacheSigStore, true, txdata);
}

/**
 * @param[out] coins_to_uncache   Return any outpoints which were not previously present in the
 *                                coins cache, but were added as a result of validating the tx
 *                                for mempool acceptance. This allows the caller to optionally
 *                                remove the cache additions if the associated transaction ends
 *                                up being rejected by the mempool.
 */
static bool AcceptToMemoryPoolWorker(const CChainParams& chainparams, CTxMemPool& pool, CValidationState& state, const CTransactionRef& ptx,
                              bool* pfMissingInputs, int64_t nAcceptTime, std::list<CTransactionRef>* plTxnReplaced,
                              bool bypass_limits, const CAmount& nAbsurdFee, std::vector<COutPoint>& coins_to_uncache, bool test_accept) EXCLUSIVE_LOCKS_REQUIRED(cs_main)
{
    const CTransaction& tx = *ptx;
    const uint256 hash = tx.GetHash();
    AssertLockHeld(cs_main);
    LOCK(pool.cs); // mempool "read lock" (held through GetMainSignals().TransactionAddedToMempool())
    if (pfMissingInputs) {
        *pfMissingInputs = false;
    }

    if (!CheckTransaction(tx, state))
        return false; // state filled in by CheckTransaction

    // Coinbase is only valid in a block, not as a loose transaction
    if (tx.IsCoinBase())
        return state.Invalid(ValidationInvalidReason::CONSENSUS, false, REJECT_INVALID, "coinbase");

    // Rather not work on nonstandard transactions (unless -testnet/-regtest)
    std::string reason;
    const auto isStandard{IsStandardTx(tx, reason)};
    if (reason == "eth-scriptpubkey" || (fRequireStandard && !isStandard))
        return state.Invalid(ValidationInvalidReason::TX_NOT_STANDARD, false, REJECT_NONSTANDARD, reason);

    // Do not work on transactions that are too small.
    // A transaction with 1 segwit input and 1 P2WPHK output has non-witness size of 82 bytes.
    // Transactions smaller than this are not relayed to reduce unnecessary malloc overhead.
    if (::GetSerializeSize(tx, PROTOCOL_VERSION | SERIALIZE_TRANSACTION_NO_WITNESS) < MIN_STANDARD_TX_NONWITNESS_SIZE)
        return state.Invalid(ValidationInvalidReason::TX_NOT_STANDARD, false, REJECT_NONSTANDARD, "tx-size-small");

    // Only accept nLockTime-using transactions that can be mined in the next
    // block; we don't want our mempool filled up with transactions that can't
    // be mined yet.
    if (!CheckFinalTx(tx, STANDARD_LOCKTIME_VERIFY_FLAGS))
        return state.Invalid(ValidationInvalidReason::TX_PREMATURE_SPEND, false, REJECT_NONSTANDARD, "non-final");

    // is it already in the memory pool?
    if (pool.exists(hash)) {
        return state.Invalid(ValidationInvalidReason::TX_CONFLICT, false, REJECT_DUPLICATE, "txn-already-in-mempool");
    }

    auto isEVMTx = IsEVMTx(tx);

    // Check for conflicts with in-memory transactions
    std::set<uint256> setConflicts;
    if (!isEVMTx) {
        for (const CTxIn &txin : tx.vin)
        {
            const CTransaction* ptxConflicting = pool.GetConflictTx(txin.prevout);
            if (ptxConflicting) {
                if (!setConflicts.count(ptxConflicting->GetHash()))
                {
                    // Allow opt-out of transaction replacement by setting
                    // nSequence > MAX_BIP125_RBF_SEQUENCE (SEQUENCE_FINAL-2) on all inputs.
                    //
                    // SEQUENCE_FINAL-1 is picked to still allow use of nLockTime by
                    // non-replaceable transactions. All inputs rather than just one
                    // is for the sake of multi-party protocols, where we don't
                    // want a single party to be able to disable replacement.
                    //
                    // The opt-out ignores descendants as anyone relying on
                    // first-seen mempool behavior should be checking all
                    // unconfirmed ancestors anyway; doing otherwise is hopelessly
                    // insecure.
                    bool fReplacementOptOut = true;
                    for (const CTxIn &_txin : ptxConflicting->vin)
                    {
                        if (_txin.nSequence <= MAX_BIP125_RBF_SEQUENCE)
                        {
                            fReplacementOptOut = false;
                            break;
                        }
                    }
                    if (fReplacementOptOut) {
                        return state.Invalid(ValidationInvalidReason::TX_MEMPOOL_POLICY, false, REJECT_DUPLICATE, "txn-mempool-conflict");
                    }

                    setConflicts.insert(ptxConflicting->GetHash());
                }
            }
        }
    }

    {
        CCoinsView dummy;
        CCoinsViewCache view(&dummy);
        CCustomCSView mnview(pool.accountsView());

        LockPoints lp;
        CCoinsViewCache& coins_cache = ::ChainstateActive().CoinsTip();
        CCoinsViewMemPool viewMemPool(&coins_cache, pool);
        view.SetBackend(viewMemPool);

        // do all inputs exist?
        if (!isEVMTx) {
            for (const CTxIn& txin : tx.vin) {
                if (!coins_cache.HaveCoinInCache(txin.prevout)) {
                    coins_to_uncache.push_back(txin.prevout);
                }

                // Note: this call may add txin.prevout to the coins cache
                // (CoinsTip().cacheCoins) by way of FetchCoin(). It should be removed
                // later (via coins_to_uncache) if this tx turns out to be invalid.
                if (!view.HaveCoin(txin.prevout)) {
                    // Are inputs missing because we already have the tx?
                    for (size_t out = 0; out < tx.vout.size(); out++) {
                        // Optimistically just do efficient check of cache for outputs
                        if (coins_cache.HaveCoinInCache(COutPoint(hash, out))) {
                            return state.Invalid(ValidationInvalidReason::TX_CONFLICT, false, REJECT_DUPLICATE, "txn-already-known");
                        }
                    }
                    // Otherwise assume this might be an orphan tx for which we just haven't seen parents yet
                    if (pfMissingInputs) {
                        *pfMissingInputs = true;
                    }
                    return false; // fMissingInputs and !state.IsInvalid() is used to detect this condition, don't set state.Invalid()
                }

                // Special check of collateral spending for _not_created_ mn or token (cheating?), those creation tx yet in mempool. CMasternode::CanSpend() (and CheckTxInputs()) will skip this situation
                if (txin.prevout.n == 1 && IsMempooledCustomTxCreate(pool, txin.prevout.hash)) {
                    return state.Invalid(ValidationInvalidReason::CONSENSUS, false, REJECT_INVALID, "collateral-locked-in-mempool",
                                         strprintf("tried to spend collateral of non-created mn or token %s, cheater?", txin.prevout.hash.ToString()));
                }
            }
        }

        // Bring the best block into scope
        view.GetBestBlock();

        const auto height = GetSpendHeight(view);

        // rebuild accounts view if dirty
        pool.rebuildAccountsView(height, view);

        CAmount nFees = 0;
        if (!Consensus::CheckTxInputs(tx, state, view, mnview, height, nFees, chainparams)) {
            return error("%s: Consensus::CheckTxInputs: %s, %s", __func__, tx.GetHash().ToString(), FormatStateMessage(state));
        }

        if (nAbsurdFee && nFees > nAbsurdFee) {
            return state.Invalid(ValidationInvalidReason::TX_NOT_STANDARD, false, REJECT_HIGHFEE, "absurdly-high-fee", strprintf("%d > %d", nFees, nAbsurdFee));
        }

        // let make sure we have needed coins
        if (!isEVMTx && view.GetValueIn(tx) < nFees) {
            return state.Invalid(ValidationInvalidReason::TX_MEMPOOL_POLICY, false, REJECT_INVALID, "bad-txns-inputs-below-tx-fee");
        }

        auto res = ApplyCustomTx(mnview, view, tx, chainparams.GetConsensus(), height, nAcceptTime);
        if (!res.ok || (res.code & CustomTxErrCodes::Fatal)) {
            return state.Invalid(ValidationInvalidReason::TX_MEMPOOL_POLICY, false, REJECT_INVALID, res.msg);
        }

        // we have all inputs cached now, so switch back to dummy, so we don't need to keep lock on mempool
        view.SetBackend(dummy);

        // Only accept BIP68 sequence locked transactions that can be mined in the next
        // block; we don't want our mempool filled up with transactions that can't
        // be mined yet.
        // Must keep pool.cs for this unless we change CheckSequenceLocks to take a
        // CoinsViewCache instead of create its own
        if (!isEVMTx && !CheckSequenceLocks(pool, tx, STANDARD_LOCKTIME_VERIFY_FLAGS, &lp))
            return state.Invalid(ValidationInvalidReason::TX_PREMATURE_SPEND, false, REJECT_NONSTANDARD, "non-BIP68-final");

        // Check for non-standard pay-to-script-hash in inputs
        if (fRequireStandard && !isEVMTx && !AreInputsStandard(tx, view))
            return state.Invalid(ValidationInvalidReason::TX_NOT_STANDARD, false, REJECT_NONSTANDARD, "bad-txns-nonstandard-inputs");

        // Check for non-standard witness in P2WSH
        if (tx.HasWitness() && fRequireStandard && !IsWitnessStandard(tx, view))
            return state.Invalid(ValidationInvalidReason::TX_WITNESS_MUTATED, false, REJECT_NONSTANDARD, "bad-witness-nonstandard");

        int64_t nSigOpsCost = GetTransactionSigOpCost(tx, view, STANDARD_SCRIPT_VERIFY_FLAGS);

        // nModifiedFees includes any fee deltas from PrioritiseTransaction
        CAmount nModifiedFees = nFees;
        pool.ApplyDelta(hash, nModifiedFees);

        // Keep track of transactions that spend a coinbase, which we re-scan
        // during reorgs to ensure COINBASE_MATURITY is still met.
        bool fSpendsCoinbase = false;
        for (const CTxIn &txin : tx.vin) {
            const Coin &coin = view.AccessCoin(txin.prevout);
            if (coin.IsCoinBase()) {
                fSpendsCoinbase = true;
                break;
            }
        }

        CTxMemPoolEntry entry(ptx, nFees, nAcceptTime, ::ChainActive().Height(),
                              fSpendsCoinbase, nSigOpsCost, lp);
        unsigned int nSize = entry.GetTxSize();

        if (nSigOpsCost > MAX_STANDARD_TX_SIGOPS_COST)
            return state.Invalid(ValidationInvalidReason::TX_NOT_STANDARD, false, REJECT_NONSTANDARD, "bad-txns-too-many-sigops",
                strprintf("%d", nSigOpsCost));

        CAmount mempoolRejectFee = pool.GetMinFee(gArgs.GetArg("-maxmempool", DEFAULT_MAX_MEMPOOL_SIZE) * 1000000).GetFee(nSize);
        if (!bypass_limits && mempoolRejectFee > 0 && nModifiedFees < mempoolRejectFee) {
            return state.Invalid(ValidationInvalidReason::TX_MEMPOOL_POLICY, false, REJECT_INSUFFICIENTFEE, "mempool min fee not met", strprintf("%d < %d", nModifiedFees, mempoolRejectFee));
        }

        // No transactions are allowed below minRelayTxFee except from disconnected blocks
        if (!isEVMTx && !bypass_limits && nModifiedFees < ::minRelayTxFee.GetFee(nSize)) {
            return state.Invalid(ValidationInvalidReason::TX_MEMPOOL_POLICY, false, REJECT_INSUFFICIENTFEE, "min relay fee not met", strprintf("%d < %d", nModifiedFees, ::minRelayTxFee.GetFee(nSize)));
        }

        // Calculate in-mempool ancestors, up to a limit.
        CTxMemPool::setEntries setAncestors;
        size_t nLimitAncestors = gArgs.GetArg("-limitancestorcount", DEFAULT_ANCESTOR_LIMIT);
        size_t nLimitAncestorSize = gArgs.GetArg("-limitancestorsize", DEFAULT_ANCESTOR_SIZE_LIMIT)*1000;
        size_t nLimitDescendants = gArgs.GetArg("-limitdescendantcount", DEFAULT_DESCENDANT_LIMIT);
        size_t nLimitDescendantSize = gArgs.GetArg("-limitdescendantsize", DEFAULT_DESCENDANT_SIZE_LIMIT)*1000;
        std::string errString;
        if (!pool.CalculateMemPoolAncestors(entry, setAncestors, nLimitAncestors, nLimitAncestorSize, nLimitDescendants, nLimitDescendantSize, errString)) {
            setAncestors.clear();
            // If CalculateMemPoolAncestors fails second time, we want the original error string.
            std::string dummy_err_string;
            // If the new transaction is relatively small (up to 40k weight)
            // and has at most one ancestor (ie ancestor limit of 2, including
            // the new transaction), allow it if its parent has exactly the
            // descendant limit descendants.
            //
            // This allows protocols which rely on distrusting counterparties
            // being able to broadcast descendants of an unconfirmed transaction
            // to be secure by simply only having two immediately-spendable
            // outputs - one for each counterparty. For more info on the uses for
            // this, see https://lists.linuxfoundation.org/pipermail/defi-dev/2018-November/016518.html
            if (nSize >  EXTRA_DESCENDANT_TX_SIZE_LIMIT ||
                    !pool.CalculateMemPoolAncestors(entry, setAncestors, 2, nLimitAncestorSize, nLimitDescendants + 1, nLimitDescendantSize + EXTRA_DESCENDANT_TX_SIZE_LIMIT, dummy_err_string)) {
                return state.Invalid(ValidationInvalidReason::TX_MEMPOOL_POLICY, false, REJECT_NONSTANDARD, "too-long-mempool-chain", errString);
            }
        }

        // A transaction that spends outputs that would be replaced by it is invalid. Now
        // that we have the set of all ancestors we can detect this
        // pathological case by making sure setConflicts and setAncestors don't
        // intersect.
        for (CTxMemPool::txiter ancestorIt : setAncestors)
        {
            const uint256 &hashAncestor = ancestorIt->GetTx().GetHash();
            if (setConflicts.count(hashAncestor))
            {
                return state.Invalid(ValidationInvalidReason::CONSENSUS, false, REJECT_INVALID, "bad-txns-spends-conflicting-tx",
                                 strprintf("%s spends conflicting transaction %s",
                                           hash.ToString(),
                                           hashAncestor.ToString()));
            }
        }

        // Check if it's economically rational to mine this transaction rather
        // than the ones it replaces.
        CAmount nConflictingFees = 0;
        size_t nConflictingSize = 0;
        uint64_t nConflictingCount = 0;
        CTxMemPool::setEntries allConflicting;

        // If we don't hold the lock allConflicting might be incomplete; the
        // subsequent RemoveStaged() and addUnchecked() calls don't guarantee
        // mempool consistency for us.
        const bool fReplacementTransaction = setConflicts.size();
        if (fReplacementTransaction)
        {
            CFeeRate newFeeRate(nModifiedFees, nSize);
            std::set<uint256> setConflictsParents;
            const int maxDescendantsToVisit = 100;
            const CTxMemPool::setEntries setIterConflicting = pool.GetIterSet(setConflicts);
            for (const auto& mi : setIterConflicting) {
                // Don't allow the replacement to reduce the feerate of the
                // mempool.
                //
                // We usually don't want to accept replacements with lower
                // feerates than what they replaced as that would lower the
                // feerate of the next block. Requiring that the feerate always
                // be increased is also an easy-to-reason about way to prevent
                // DoS attacks via replacements.
                //
                // We only consider the feerates of transactions being directly
                // replaced, not their indirect descendants. While that does
                // mean high feerate children are ignored when deciding whether
                // or not to replace, we do require the replacement to pay more
                // overall fees too, mitigating most cases.
                CFeeRate oldFeeRate(mi->GetModifiedFee(), mi->GetTxSize());
                if (newFeeRate <= oldFeeRate)
                {
                    return state.Invalid(ValidationInvalidReason::TX_MEMPOOL_POLICY, false, REJECT_INSUFFICIENTFEE, "insufficient fee",
                            strprintf("rejecting replacement %s; new feerate %s <= old feerate %s",
                                  hash.ToString(),
                                  newFeeRate.ToString(),
                                  oldFeeRate.ToString()));
                }

                for (const CTxIn &txin : mi->GetTx().vin)
                {
                    setConflictsParents.insert(txin.prevout.hash);
                }

                nConflictingCount += mi->GetCountWithDescendants();
            }
            // This potentially overestimates the number of actual descendants
            // but we just want to be conservative to avoid doing too much
            // work.
            if (nConflictingCount <= maxDescendantsToVisit) {
                // If not too many to replace, then calculate the set of
                // transactions that would have to be evicted
                for (CTxMemPool::txiter it : setIterConflicting) {
                    pool.CalculateDescendants(it, allConflicting);
                }
                for (CTxMemPool::txiter it : allConflicting) {
                    nConflictingFees += it->GetModifiedFee();
                    nConflictingSize += it->GetTxSize();
                }
            } else {
                return state.Invalid(ValidationInvalidReason::TX_MEMPOOL_POLICY, false, REJECT_NONSTANDARD, "too many potential replacements",
                        strprintf("rejecting replacement %s; too many potential replacements (%d > %d)\n",
                            hash.ToString(),
                            nConflictingCount,
                            maxDescendantsToVisit));
            }

            for (unsigned int j = 0; j < tx.vin.size(); j++)
            {
                // We don't want to accept replacements that require low
                // feerate junk to be mined first. Ideally we'd keep track of
                // the ancestor feerates and make the decision based on that,
                // but for now requiring all new inputs to be confirmed works.
                if (!setConflictsParents.count(tx.vin[j].prevout.hash))
                {
                    // Rather than check the UTXO set - potentially expensive -
                    // it's cheaper to just check if the new input refers to a
                    // tx that's in the mempool.
                    if (pool.exists(tx.vin[j].prevout.hash)) {
                        return state.Invalid(ValidationInvalidReason::TX_MEMPOOL_POLICY, false, REJECT_NONSTANDARD, "replacement-adds-unconfirmed",
                                         strprintf("replacement %s adds unconfirmed input, idx %d",
                                                  hash.ToString(), j));
                    }
                }
            }

            // The replacement must pay greater fees than the transactions it
            // replaces - if we did the bandwidth used by those conflicting
            // transactions would not be paid for.
            if (nModifiedFees < nConflictingFees)
            {
                return state.Invalid(ValidationInvalidReason::TX_MEMPOOL_POLICY, false, REJECT_INSUFFICIENTFEE, "insufficient fee",
                                 strprintf("rejecting replacement %s, less fees than conflicting txs; %s < %s",
                                          hash.ToString(), FormatMoney(nModifiedFees), FormatMoney(nConflictingFees)));
            }

            // Finally in addition to paying more fees than the conflicts the
            // new transaction must pay for its own bandwidth.
            CAmount nDeltaFees = nModifiedFees - nConflictingFees;
            if (nDeltaFees < ::incrementalRelayFee.GetFee(nSize))
            {
                return state.Invalid(ValidationInvalidReason::TX_MEMPOOL_POLICY, false, REJECT_INSUFFICIENTFEE, "insufficient fee",
                        strprintf("rejecting replacement %s, not enough additional fees to relay; %s < %s",
                              hash.ToString(),
                              FormatMoney(nDeltaFees),
                              FormatMoney(::incrementalRelayFee.GetFee(nSize))));
            }
        }

        constexpr unsigned int scriptVerifyFlags = STANDARD_SCRIPT_VERIFY_FLAGS;

        // Check against previous transactions
        // This is done last to help prevent CPU exhaustion denial-of-service attacks.
        PrecomputedTransactionData txdata(tx);
        if (!CheckInputs(tx, state, view, true, scriptVerifyFlags, true, false, txdata)) {
            // SCRIPT_VERIFY_CLEANSTACK requires SCRIPT_VERIFY_WITNESS, so we
            // need to turn both off, and compare against just turning off CLEANSTACK
            // to see if the failure is specifically due to witness validation.
            CValidationState stateDummy; // Want reported failures to be from first CheckInputs
            if (!tx.HasWitness() && CheckInputs(tx, stateDummy, view, true, scriptVerifyFlags & ~(SCRIPT_VERIFY_WITNESS | SCRIPT_VERIFY_CLEANSTACK), true, false, txdata) &&
                !CheckInputs(tx, stateDummy, view, true, scriptVerifyFlags & ~SCRIPT_VERIFY_CLEANSTACK, true, false, txdata)) {
                // Only the witness is missing, so the transaction itself may be fine.
                state.Invalid(ValidationInvalidReason::TX_WITNESS_MUTATED, false,
                        state.GetRejectCode(), state.GetRejectReason(), state.GetDebugMessage());
            }
            assert(IsTransactionReason(state.GetReason()));
            return false; // state filled in by CheckInputs
        }

        // Check again against the current block tip's script verification
        // flags to cache our script execution flags. This is, of course,
        // useless if the next block has different script flags from the
        // previous one, but because the cache tracks script flags for us it
        // will auto-invalidate and we'll just have a few blocks of extra
        // misses on soft-fork activation.
        //
        // This is also useful in case of bugs in the standard flags that cause
        // transactions to pass as valid when they're actually invalid. For
        // instance the STRICTENC flag was incorrectly allowing certain
        // CHECKSIG NOT scripts to pass, even though they were invalid.
        //
        // There is a similar check in CreateNewBlock() to prevent creating
        // invalid blocks (using TestBlockValidity), however allowing such
        // transactions into the mempool can be exploited as a DoS attack.
        unsigned int currentBlockScriptVerifyFlags = GetBlockScriptFlags(::ChainActive().Tip(), chainparams.GetConsensus());

        // TODO: We do multiple guess and parses. Streamline this later.
        // We also have IsEvmTx,  but we need the metadata here.
        std::vector<unsigned char> metadata;
        CustomTxType txType = GuessCustomTxType(tx, metadata, true);
        auto isEvmTx = txType == CustomTxType::EvmTx;

        if (!isEvmTx && !CheckInputsFromMempoolAndCache(tx, state, view, pool, currentBlockScriptVerifyFlags, true, txdata)) {
            return error("%s: BUG! PLEASE REPORT THIS! CheckInputs failed against latest-block but not STANDARD flags %s, %s",
                    __func__, hash.ToString(), FormatStateMessage(state));
        }

        std::optional<std::array<::std::uint8_t, 20>> ethSender;

        if (isEvmTx) {
            auto txMessage = customTypeToMessage(txType);
            auto res = CustomMetadataParse(height, chainparams.GetConsensus(), metadata, txMessage);
            if (!res) {
                return state.Invalid(ValidationInvalidReason::TX_NOT_STANDARD, error("Failed to parse EVM tx metadata"), REJECT_INVALID, "failed-to-parse-evm-tx-metadata");
            }

            const auto obj = std::get<CEvmTxMessage>(txMessage);
            CrossBoundaryResult result;
            const auto txResult = evm_try_prevalidate_raw_tx(result, HexStr(obj.evmTx), false, 0u);
            if (!result.ok) {
                return state.Invalid(ValidationInvalidReason::CONSENSUS, error("evm tx failed to validate %s", result.reason.c_str()), REJECT_INVALID, "evm-validate-failed");
            }
            const auto sender = pool.ethTxsBySender.find(txResult.sender);
            if (sender != pool.ethTxsBySender.end() && sender->second.size() >= MEMPOOL_MAX_ETH_TXS) {
                return state.Invalid(ValidationInvalidReason::TX_MEMPOOL_POLICY, error("Too many Eth trransaction from the same sender in mempool. Limit %d.", MEMPOOL_MAX_ETH_TXS), REJECT_INVALID, "too-many-eth-txs-by-sender");
            } else {
                ethSender = txResult.sender;
            }
        }

        if (test_accept) {
            // Tx was accepted, but not added
            return true;
        }

        // Remove conflicting transactions from the mempool
        for (CTxMemPool::txiter it : allConflicting)
        {
            LogPrint(BCLog::MEMPOOL, "replacing tx %s with %s for %s DFI additional fees, %d delta bytes\n",
                    it->GetTx().GetHash().ToString(),
                    hash.ToString(),
                    FormatMoney(nModifiedFees - nConflictingFees),
                    (int)nSize - (int)nConflictingSize);
            if (plTxnReplaced)
                plTxnReplaced->push_back(it->GetSharedTx());
        }
        pool.RemoveStaged(allConflicting, false, MemPoolRemovalReason::REPLACED);

        // This transaction should only count for fee estimation if:
        // - it isn't a BIP 125 replacement transaction (may not be widely supported)
        // - it's not being re-added during a reorg which bypasses typical mempool fee limits
        // - the node is not behind
        // - the transaction is not dependent on any other transactions in the mempool
        bool validForFeeEstimation = !fReplacementTransaction && !bypass_limits && IsCurrentForFeeEstimation() && pool.HasNoInputsOf(tx);

        // Store transaction in memory
        pool.addUnchecked(entry, setAncestors, validForFeeEstimation, ethSender);
        mnview.Flush();

        // trim mempool and check if tx was trimmed
        if (!bypass_limits) {
            LimitMempoolSize(pool, gArgs.GetArg("-maxmempool", DEFAULT_MAX_MEMPOOL_SIZE) * 1000000, gArgs.GetArg("-mempoolexpiry", DEFAULT_MEMPOOL_EXPIRY) * 60 * 60);
            if (!pool.exists(hash))
                return state.Invalid(ValidationInvalidReason::TX_MEMPOOL_POLICY, false, REJECT_INSUFFICIENTFEE, "mempool full");
        }
    }

    GetMainSignals().TransactionAddedToMempool(ptx);

    return true;
}

/** (try to) add transaction to memory pool with a specified acceptance time **/
static bool AcceptToMemoryPoolWithTime(const CChainParams& chainparams, CTxMemPool& pool, CValidationState &state, const CTransactionRef &tx,
                        bool* pfMissingInputs, int64_t nAcceptTime, std::list<CTransactionRef>* plTxnReplaced,
                        bool bypass_limits, const CAmount nAbsurdFee, bool test_accept) EXCLUSIVE_LOCKS_REQUIRED(cs_main)
{
    std::vector<COutPoint> coins_to_uncache;
    bool res = AcceptToMemoryPoolWorker(chainparams, pool, state, tx, pfMissingInputs, nAcceptTime, plTxnReplaced, bypass_limits, nAbsurdFee, coins_to_uncache, test_accept);
    if (!res) {
        // Remove coins that were not present in the coins cache before calling ATMPW;
        // this is to prevent memory DoS in case we receive a large number of
        // invalid transactions that attempt to overrun the in-memory coins cache
        // (`CCoinsViewCache::cacheCoins`).

        for (const COutPoint& hashTx : coins_to_uncache)
            ::ChainstateActive().CoinsTip().Uncache(hashTx);
    }
    // After we've (potentially) uncached entries, ensure our coins cache is still within its size limits
    CValidationState stateDummy;
    ::ChainstateActive().FlushStateToDisk(chainparams, stateDummy, FlushStateMode::PERIODIC);
    return res;
}

bool AcceptToMemoryPool(CTxMemPool& pool, CValidationState &state, const CTransactionRef &tx,
                        bool* pfMissingInputs, std::list<CTransactionRef>* plTxnReplaced,
                        bool bypass_limits, const CAmount nAbsurdFee, bool test_accept)
{
    const CChainParams& chainparams = Params();
    return AcceptToMemoryPoolWithTime(chainparams, pool, state, tx, pfMissingInputs, GetTime(), plTxnReplaced, bypass_limits, nAbsurdFee, test_accept);
}

/**
 * Return transaction in txOut, and if it was found inside a block, its hash is placed in hashBlock.
 * If blockIndex is provided, the transaction is fetched from the corresponding block.
 */
bool GetTransaction(const uint256& hash, CTransactionRef& txOut, const Consensus::Params& consensusParams, uint256& hashBlock, const CBlockIndex* const block_index)
{
    for (auto && genesisTx : Params().GenesisBlock().vtx) {
        if (genesisTx->GetHash() == hash) {
            // Return genesis tx
            hashBlock = consensusParams.hashGenesisBlock;
            txOut = genesisTx;
            return true;
        }
    }

    LOCK(cs_main);

    if (!block_index) {
        CTransactionRef ptx = mempool.get(hash);
        if (ptx) {
            txOut = ptx;
            return true;
        }

        if (g_txindex) {
            return g_txindex->FindTx(hash, hashBlock, txOut);
        }
    } else {
        CBlock block;
        if (ReadBlockFromDisk(block, block_index, consensusParams)) {
            for (const auto& tx : block.vtx) {
                if (tx->GetHash() == hash) {
                    txOut = tx;
                    hashBlock = block_index->GetBlockHash();
                    return true;
                }
            }
        }
    }

    return false;
}

//////////////////////////////////////////////////////////////////////////////
//
// CBlock and CBlockIndex
//

static bool WriteBlockToDisk(const CBlock& block, FlatFilePos& pos, const CMessageHeader::MessageStartChars& messageStart)
{
    // Open history file to append
    CAutoFile fileout(OpenBlockFile(pos), SER_DISK, CLIENT_VERSION);
    if (fileout.IsNull())
        return error("WriteBlockToDisk: OpenBlockFile failed");

    // Write index header
    unsigned int nSize = GetSerializeSize(block, fileout.GetVersion());
    fileout << messageStart << nSize;

    // Write block
    long fileOutPos = ftell(fileout.Get());
    if (fileOutPos < 0)
        return error("WriteBlockToDisk: ftell failed");
    pos.nPos = (unsigned int)fileOutPos;
    fileout << block;

    return true;
}

bool ReadBlockFromDisk(CBlock& block, const FlatFilePos& pos, const Consensus::Params& consensusParams)
{
    block.SetNull();

    // Open history file to read
    CAutoFile filein(OpenBlockFile(pos, true), SER_DISK, CLIENT_VERSION);
    if (filein.IsNull())
        return error("ReadBlockFromDisk: OpenBlockFile failed for %s", pos.ToString());

    // Read block
    try {
        filein >> block;
    }
    catch (const std::exception& e) {
        return error("%s: Deserialize or I/O error - %s at %s", __func__, e.what(), pos.ToString());
    }

    // Check the header
    if (!pos::CheckHeaderSignature(block))
        return error("ReadBlockFromDisk: Errors in block header at %s", pos.ToString());

    return true;
}

bool ReadBlockFromDisk(CBlock& block, const CBlockIndex* pindex, const Consensus::Params& consensusParams)
{
    if (pindex->GetBlockHash() == consensusParams.hashGenesisBlock) {
        // Return genesis block
        block = Params().GenesisBlock();
        return true;
    }

    FlatFilePos blockPos;
    {
        LOCK(cs_main);
        blockPos = pindex->GetBlockPos();
    }

    if (!ReadBlockFromDisk(block, blockPos, consensusParams))
        return false;
    if (block.GetHash() != pindex->GetBlockHash())
        return error("ReadBlockFromDisk(CBlock&, CBlockIndex*): GetHash() doesn't match index for %s at %s",
                pindex->ToString(), pindex->GetBlockPos().ToString());
    return true;
}

bool ReadRawBlockFromDisk(std::vector<uint8_t>& block, const FlatFilePos& pos, const CMessageHeader::MessageStartChars& message_start)
{
    FlatFilePos hpos = pos;
    hpos.nPos -= 8; // Seek back 8 bytes for meta header
    CAutoFile filein(OpenBlockFile(hpos, true), SER_DISK, CLIENT_VERSION);
    if (filein.IsNull()) {
        return error("%s: OpenBlockFile failed for %s", __func__, pos.ToString());
    }

    try {
        CMessageHeader::MessageStartChars blk_start;
        unsigned int blk_size;

        filein >> blk_start >> blk_size;

        if (memcmp(blk_start, message_start, CMessageHeader::MESSAGE_START_SIZE)) {
            return error("%s: Block magic mismatch for %s: %s versus expected %s", __func__, pos.ToString(),
                    HexStr(blk_start, blk_start + CMessageHeader::MESSAGE_START_SIZE),
                    HexStr(message_start, message_start + CMessageHeader::MESSAGE_START_SIZE));
        }

        if (blk_size > MAX_DESER_SIZE) {
            return error("%s: Block data is larger than maximum deserialization size for %s: %s versus %s", __func__, pos.ToString(),
                    blk_size, MAX_DESER_SIZE);
        }

        block.resize(blk_size); // Zeroing of memory is intentional here
        filein.read((char*)block.data(), blk_size);
    } catch(const std::exception& e) {
        return error("%s: Read from block file failed: %s for %s", __func__, e.what(), pos.ToString());
    }

    return true;
}

bool ReadRawBlockFromDisk(std::vector<uint8_t>& block, const CBlockIndex* pindex, const CMessageHeader::MessageStartChars& message_start)
{
    FlatFilePos block_pos;
    {
        LOCK(cs_main);
        block_pos = pindex->GetBlockPos();
    }

    return ReadRawBlockFromDisk(block, block_pos, message_start);
}

CAmount GetBlockSubsidy(int nHeight, const Consensus::Params& consensusParams)
{
    CAmount nSubsidy = consensusParams.baseBlockSubsidy;

    if (Params().NetworkIDString() != CBaseChainParams::REGTEST ||
            (Params().NetworkIDString() == CBaseChainParams::REGTEST && gArgs.GetBoolArg("-subsidytest", false)))
    {
        if (nHeight >= consensusParams.EunosHeight)
        {
            nSubsidy = consensusParams.newBaseBlockSubsidy;
            const size_t reductions = (nHeight - consensusParams.EunosHeight) / consensusParams.emissionReductionPeriod;

            // See if we already have this reduction calculated and return if found.
            if (subsidyReductions.find(reductions) != subsidyReductions.end())
            {
                return subsidyReductions[reductions];
            }

            CAmount reductionAmount;
            for (size_t i = reductions; i > 0; --i)
            {
                reductionAmount = (nSubsidy * consensusParams.emissionReductionAmount) / 100000;
                if (!reductionAmount) {
                    nSubsidy = 0;
                    break;
                }

                nSubsidy -= reductionAmount;
            }

            // Store subsidy.
            subsidyReductions[reductions] = nSubsidy;
        }

        return nSubsidy;
    }

    int halvings = nHeight / consensusParams.nSubsidyHalvingInterval;
    // Force block reward to zero when right shift is undefined.
    if (halvings >= 64)
        return 0;

    // Subsidy is cut in half every 210,000 blocks which will occur approximately every 4 years.
    nSubsidy >>= halvings;
    return nSubsidy;
}

CoinsViews::CoinsViews(
    std::string ldb_name,
    size_t cache_size_bytes,
    bool in_memory,
    bool should_wipe) : m_dbview(
                            GetDataDir() / ldb_name, cache_size_bytes, in_memory, should_wipe),
                        m_catcherview(&m_dbview) {}

void CoinsViews::InitCache()
{
    m_cacheview = std::make_unique<CCoinsViewCache>(&m_catcherview);
}

// NOTE: for now m_blockman is set to a global, but this will be changed
// in a future commit.
CChainState::CChainState() : m_blockman(g_blockman) {}


void CChainState::InitCoinsDB(
    size_t cache_size_bytes,
    bool in_memory,
    bool should_wipe,
    std::string leveldb_name)
{
    m_coins_views = std::make_unique<CoinsViews>(
        leveldb_name, cache_size_bytes, in_memory, should_wipe);
}

void CChainState::InitCoinsCache()
{
    assert(m_coins_views != nullptr);
    m_coins_views->InitCache();
}

// Note that though this is marked const, we may end up modifying `m_cached_finished_ibd`, which
// is a performance-related implementation detail. This function must be marked
// `const` so that `CValidationInterface` clients (which are given a `const CChainState*`)
// can call it.
//
bool CChainState::IsInitialBlockDownload() const
{
    // Optimization: pre-test latch before taking the lock.
    if (m_cached_finished_ibd.load(std::memory_order_relaxed))
        return false;

    if (gArgs.GetBoolArg("-mocknet", false)) {
        return false;
    }

    LOCK(cs_main);
    if (m_cached_finished_ibd.load(std::memory_order_relaxed))
        return false;
    if (fImporting || fReindex)
        return true;
    if (m_chain.Tip() == nullptr)
        return true;
    if (m_chain.Tip()->nChainWork < nMinimumChainWork)
        return true;
    if (m_chain.Tip()->GetBlockTime() < (GetTime() - nMaxTipAge))
        return true;
    LogPrintf("Leaving InitialBlockDownload (latching to false)\n");
    m_cached_finished_ibd.store(true, std::memory_order_relaxed);
    return false;
}

bool CChainState::IsDisconnectingTip() const
{
    return m_disconnectTip;
}

static CBlockIndex *pindexBestForkTip = nullptr, *pindexBestForkBase = nullptr;

BlockMap& BlockIndex()
{
    return g_blockman.m_block_index;
}

static void AlertNotify(const std::string& strMessage)
{
    uiInterface.NotifyAlertChanged();
#if HAVE_SYSTEM
    std::string strCmd = gArgs.GetArg("-alertnotify", "");
    if (strCmd.empty()) return;

    // Alert text should be plain ascii coming from a trusted source, but to
    // be safe we first strip anything not in safeChars, then add single quotes around
    // the whole string before passing it to the shell:
    std::string singleQuote("'");
    std::string safeStatus = SanitizeString(strMessage);
    safeStatus = singleQuote+safeStatus+singleQuote;
    boost::replace_all(strCmd, "%s", safeStatus);

    std::thread t(runCommand, strCmd);
    t.detach(); // thread runs free
#endif
}

static void CheckForkWarningConditions() EXCLUSIVE_LOCKS_REQUIRED(cs_main)
{
    AssertLockHeld(cs_main);
    // Before we get past initial download, we cannot reliably alert about forks
    // (we assume we don't get stuck on a fork before finishing our initial sync)
    if (::ChainstateActive().IsInitialBlockDownload())
        return;

    // If our best fork is no longer within 1440 blocks (+/- 12 hours if no one mines it)
    // of our head, drop it
    if (pindexBestForkTip && ::ChainActive().Height() - pindexBestForkTip->nHeight >= 1440)
        pindexBestForkTip = nullptr;

    if (pindexBestForkTip || (pindexBestInvalid && pindexBestInvalid->nChainWork > ::ChainActive().Tip()->nChainWork + (GetBlockProof(*::ChainActive().Tip()) * 120)))
    {
        if (!GetfLargeWorkForkFound() && pindexBestForkBase)
        {
            std::string warning = std::string("'Warning: Large-work fork detected, forking after block ") +
                pindexBestForkBase->phashBlock->ToString() + std::string("'");
            AlertNotify(warning);
        }
        if (pindexBestForkTip && pindexBestForkBase)
        {
            LogPrintf("%s: Warning: Large valid fork found\n  forking the chain at height %d (%s)\n  lasting to height %d (%s).\nChain state database corruption likely.\n", __func__,
                   pindexBestForkBase->nHeight, pindexBestForkBase->phashBlock->ToString(),
                   pindexBestForkTip->nHeight, pindexBestForkTip->phashBlock->ToString());
            SetfLargeWorkForkFound(true);
        }
        else
        {
            LogPrintf("%s: Warning: Found invalid chain at least ~120 blocks longer than our best chain.\nChain state database corruption likely.\n", __func__);
            SetfLargeWorkInvalidChainFound(true);
        }
    }
    else
    {
        SetfLargeWorkForkFound(false);
        SetfLargeWorkInvalidChainFound(false);
    }
}

static void CheckForkWarningConditionsOnNewFork(CBlockIndex* pindexNewForkTip) EXCLUSIVE_LOCKS_REQUIRED(cs_main)
{
    AssertLockHeld(cs_main);
    // If we are on a fork that is sufficiently large, set a warning flag
    CBlockIndex* pfork = pindexNewForkTip;
    CBlockIndex* plonger = ::ChainActive().Tip();
    while (pfork && pfork != plonger)
    {
        while (plonger && plonger->nHeight > pfork->nHeight)
            plonger = plonger->pprev;
        if (pfork == plonger)
            break;
        pfork = pfork->pprev;
    }

    // We define a condition where we should warn the user about as a fork of at least 144 blocks
    // with a tip within 1440 blocks (+/- 12 hours if no one mines it) of ours
    // We use 144 blocks rather arbitrarily as it represents just under 10% of sustained network
    // hash rate operating on the fork.
    // or a chain that is entirely longer than ours and invalid (note that this should be detected by both)
    // We define it this way because it allows us to only store the highest fork tip (+ base) which meets
    // the 144-block condition and from this always have the most-likely-to-cause-warning fork
    if (pfork && (!pindexBestForkTip || pindexNewForkTip->nHeight > pindexBestForkTip->nHeight) &&
            pindexNewForkTip->nChainWork - pfork->nChainWork > (GetBlockProof(*pfork) * 144) &&
            ::ChainActive().Height() - pindexNewForkTip->nHeight < 1440)
    {
        pindexBestForkTip = pindexNewForkTip;
        pindexBestForkBase = pfork;
    }

    CheckForkWarningConditions();
}

void static InvalidChainFound(CBlockIndex* pindexNew) EXCLUSIVE_LOCKS_REQUIRED(cs_main)
{
    if (!pindexBestInvalid || pindexNew->nChainWork > pindexBestInvalid->nChainWork)
        pindexBestInvalid = pindexNew;

    LogPrintf("%s: invalid block=%s  height=%d  log2_work=%.8g  date=%s\n", __func__,
      pindexNew->GetBlockHash().ToString(), pindexNew->nHeight,
      log(pindexNew->nChainWork.getdouble())/log(2.0), FormatISO8601DateTime(pindexNew->GetBlockTime()));
    CBlockIndex *tip = ::ChainActive().Tip();
    assert (tip);
    LogPrintf("%s:  current best=%s  height=%d  log2_work=%.8g  date=%s\n", __func__,
      tip->GetBlockHash().ToString(), ::ChainActive().Height(), log(tip->nChainWork.getdouble())/log(2.0),
      FormatISO8601DateTime(tip->GetBlockTime()));
    CheckForkWarningConditions();
}

void CChainState::InvalidBlockFound(CBlockIndex *pindex, const CValidationState &state) {
    if (state.GetReason() != ValidationInvalidReason::BLOCK_MUTATED) {
        pindex->nStatus |= BLOCK_FAILED_VALID;
        m_blockman.m_failed_blocks.insert(pindex);
        setDirtyBlockIndex.insert(pindex);
        setBlockIndexCandidates.erase(pindex);
        InvalidChainFound(pindex);
    }
}

void UpdateCoins(const CTransaction& tx, CCoinsViewCache& inputs, CTxUndo &txundo, int nHeight)
{
    if (IsEVMTx(tx)) {
        return;
    }
    // mark inputs spent
    if (!tx.IsCoinBase()) {
        txundo.vprevout.reserve(tx.vin.size());
        for (const CTxIn &txin : tx.vin) {
            txundo.vprevout.emplace_back();
            bool is_spent = inputs.SpendCoin(txin.prevout, &txundo.vprevout.back());
            assert(is_spent);
        }
    }
    // add outputs
    AddCoins(inputs, tx, nHeight);
}

void UpdateCoins(const CTransaction& tx, CCoinsViewCache& inputs, int nHeight)
{
    CTxUndo txundo;
    UpdateCoins(tx, inputs, txundo, nHeight);
}

bool CScriptCheck::operator()() {
    const CScript &scriptSig = ptxTo->vin[nIn].scriptSig;
    const CScriptWitness *witness = &ptxTo->vin[nIn].scriptWitness;
    return VerifyScript(scriptSig, m_tx_out.scriptPubKey, witness, nFlags, CachingTransactionSignatureChecker(ptxTo, nIn, m_tx_out.nValue, cacheStore, *txdata), &error);
}

int GetSpendHeight(const CCoinsViewCache& inputs)
{
    LOCK(cs_main);
    CBlockIndex* pindexPrev = LookupBlockIndex(inputs.GetBestBlock());
    return pindexPrev->nHeight + 1;
}


static CuckooCache::cache<uint256, SignatureCacheHasher> scriptExecutionCache;
static uint256 scriptExecutionCacheNonce(GetRandHash());

void InitScriptExecutionCache() {
    // nMaxCacheSize is unsigned. If -maxsigcachesize is set to zero,
    // setup_bytes creates the minimum possible cache (2 elements).
    size_t nMaxCacheSize = std::min(std::max((int64_t)0, gArgs.GetArg("-maxsigcachesize", DEFAULT_MAX_SIG_CACHE_SIZE) / 2), MAX_MAX_SIG_CACHE_SIZE) * ((size_t) 1 << 20);
    size_t nElems = scriptExecutionCache.setup_bytes(nMaxCacheSize);
    LogPrintf("Using %zu MiB out of %zu/2 requested for script execution cache, able to store %zu elements\n",
            (nElems*sizeof(uint256)) >>20, (nMaxCacheSize*2)>>20, nElems);
}

bool CheckBurnSpend(const CTransaction &tx, const CCoinsViewCache &inputs)
{
    Coin coin;
    for(size_t i = 0; i < tx.vin.size(); ++i)
    {
        if (inputs.GetCoin(tx.vin[i].prevout, coin)
        && coin.out.scriptPubKey == Params().GetConsensus().burnAddress)
        {
            return false;
        }
    }

    return true;
}

/**
 * Check whether all inputs of this transaction are valid (no double spends, scripts & sigs, amounts)
 * This does not modify the UTXO set.
 *
 * If pvChecks is not nullptr, script checks are pushed onto it instead of being performed inline. Any
 * script checks which are not necessary (eg due to script execution cache hits) are, obviously,
 * not pushed onto pvChecks/run.
 *
 * Setting cacheSigStore/cacheFullScriptStore to false will remove elements from the corresponding cache
 * which are matched. This is useful for checking blocks where we will likely never need the cache
 * entry again.
 *
 * Note that we may set state.reason to NOT_STANDARD for extra soft-fork flags in flags, block-checking
 * callers should probably reset it to CONSENSUS in such cases.
 *
 * Non-static (and re-declared) in src/test/txvalidationcache_tests.cpp
 */
bool CheckInputs(const CTransaction& tx, CValidationState &state, const CCoinsViewCache &inputs, bool fScriptChecks, unsigned int flags, bool cacheSigStore, bool cacheFullScriptStore, PrecomputedTransactionData& txdata, std::vector<CScriptCheck> *pvChecks) EXCLUSIVE_LOCKS_REQUIRED(cs_main)
{
    if (!CheckBurnSpend(tx, inputs))
    {
        return(state.Invalid(ValidationInvalidReason::CONSENSUS, error("CheckBurnSpend: Trying to spend burnt outputs"), REJECT_INVALID, "burnt-output"));
    }

    if (!tx.IsCoinBase() && !IsEVMTx(tx))
    {
        if (pvChecks)
            pvChecks->reserve(tx.vin.size());

        // The first loop above does all the inexpensive checks.
        // Only if ALL inputs pass do we perform expensive ECDSA signature checks.
        // Helps prevent CPU exhaustion attacks.

        // Skip script verification when connecting blocks under the
        // assumevalid block. Assuming the assumevalid block is valid this
        // is safe because block merkle hashes are still computed and checked,
        // Of course, if an assumed valid block is invalid due to false scriptSigs
        // this optimization would allow an invalid chain to be accepted.
        if (fScriptChecks) {
            // First check if script executions have been cached with the same
            // flags. Note that this assumes that the inputs provided are
            // correct (ie that the transaction hash which is in tx's prevouts
            // properly commits to the scriptPubKey in the inputs view of that
            // transaction).
            uint256 hashCacheEntry;
            // We only use the first 19 bytes of nonce to avoid a second SHA
            // round - giving us 19 + 32 + 4 = 55 bytes (+ 8 + 1 = 64)
            static_assert(55 - sizeof(flags) - 32 >= 128/8, "Want at least 128 bits of nonce for script execution cache");
            CSHA256().Write(scriptExecutionCacheNonce.begin(), 55 - sizeof(flags) - 32).Write(tx.GetWitnessHash().begin(), 32).Write((unsigned char*)&flags, sizeof(flags)).Finalize(hashCacheEntry.begin());
            AssertLockHeld(cs_main); //TODO: Remove this requirement by making CuckooCache not require external locks
            if (scriptExecutionCache.contains(hashCacheEntry, !cacheFullScriptStore)) {
                return true;
            }

            for (unsigned int i = 0; i < tx.vin.size(); i++) {
                const COutPoint &prevout = tx.vin[i].prevout;
                const Coin& coin = inputs.AccessCoin(prevout);
                assert(!coin.IsSpent());

                // We very carefully only pass in things to CScriptCheck which
                // are clearly committed to by tx' witness hash. This provides
                // a sanity check that our caching is not introducing consensus
                // failures through additional data in, eg, the coins being
                // spent being checked as a part of CScriptCheck.

                // Verify signature
                CScriptCheck check(coin.out, tx, i, flags, cacheSigStore, &txdata);
                if (pvChecks) {
                    pvChecks->push_back(CScriptCheck());
                    check.swap(pvChecks->back());
                } else if (!check()) {
                    if (flags & STANDARD_NOT_MANDATORY_VERIFY_FLAGS) {
                        // Check whether the failure was caused by a
                        // non-mandatory script verification check, such as
                        // non-standard DER encodings or non-null dummy
                        // arguments; if so, ensure we return NOT_STANDARD
                        // instead of CONSENSUS to avoid downstream users
                        // splitting the network between upgraded and
                        // non-upgraded nodes by banning CONSENSUS-failing
                        // data providers.
                        CScriptCheck check2(coin.out, tx, i,
                                flags & ~STANDARD_NOT_MANDATORY_VERIFY_FLAGS, cacheSigStore, &txdata);
                        if (check2())
                            return state.Invalid(ValidationInvalidReason::TX_NOT_STANDARD, false, REJECT_NONSTANDARD, strprintf("non-mandatory-script-verify-flag (%s)", ScriptErrorString(check.GetScriptError())));
                    }
                    // MANDATORY flag failures correspond to
                    // ValidationInvalidReason::CONSENSUS. Because CONSENSUS
                    // failures are the most serious case of validation
                    // failures, we may need to consider using
                    // RECENT_CONSENSUS_CHANGE for any script failure that
                    // could be due to non-upgraded nodes which we may want to
                    // support, to avoid splitting the network (but this
                    // depends on the details of how net_processing handles
                    // such errors).
                    return state.Invalid(ValidationInvalidReason::CONSENSUS, false, REJECT_INVALID, strprintf("mandatory-script-verify-flag-failed (%s)", ScriptErrorString(check.GetScriptError())));
                }
            }

            if (cacheFullScriptStore && !pvChecks) {
                // We executed all of the provided scripts, and were told to
                // cache the result. Do so now.
                scriptExecutionCache.insert(hashCacheEntry);
            }
        }
    }

    return true;
}

static bool UndoWriteToDisk(const CBlockUndo& blockundo, FlatFilePos& pos, const uint256& hashBlock, const CMessageHeader::MessageStartChars& messageStart)
{
    // Open history file to append
    CAutoFile fileout(OpenUndoFile(pos), SER_DISK, CLIENT_VERSION);
    if (fileout.IsNull())
        return error("%s: OpenUndoFile failed", __func__);

    // Write index header
    unsigned int nSize = GetSerializeSize(blockundo, fileout.GetVersion());
    fileout << messageStart << nSize;

    // Write undo data
    long fileOutPos = ftell(fileout.Get());
    if (fileOutPos < 0)
        return error("%s: ftell failed", __func__);
    pos.nPos = (unsigned int)fileOutPos;
    fileout << blockundo;

    // calculate & write checksum
    CHashWriter hasher(SER_GETHASH, PROTOCOL_VERSION);
    hasher << hashBlock;
    hasher << blockundo;
    fileout << hasher.GetHash();

    return true;
}

bool UndoReadFromDisk(CBlockUndo& blockundo, const CBlockIndex* pindex)
{
    FlatFilePos pos = pindex->GetUndoPos();
    if (pos.IsNull()) {
        return error("%s: no undo data available", __func__);
    }

    // Open history file to read
    CAutoFile filein(OpenUndoFile(pos, true), SER_DISK, CLIENT_VERSION);
    if (filein.IsNull())
        return error("%s: OpenUndoFile failed", __func__);

    // Read block
    uint256 hashChecksum;
    CHashVerifier<CAutoFile> verifier(&filein); // We need a CHashVerifier as reserializing may lose data
    try {
        verifier << pindex->pprev->GetBlockHash();
        verifier >> blockundo;
        filein >> hashChecksum;
    }
    catch (const std::exception& e) {
        return error("%s: Deserialize or I/O error - %s", __func__, e.what());
    }

    // Verify checksum
    if (hashChecksum != verifier.GetHash())
        return error("%s: Checksum mismatch", __func__);

    return true;
}

/** Abort with a message */
static bool AbortNode(const std::string& strMessage, const std::string& userMessage = "", unsigned int prefix = 0)
{
    SetMiscWarning(strMessage);
    LogPrintf("*** %s\n", strMessage);
    if (!userMessage.empty()) {
        uiInterface.ThreadSafeMessageBox(userMessage, "", CClientUIInterface::MSG_ERROR | prefix);
    } else {
        uiInterface.ThreadSafeMessageBox(_("Error: A fatal internal error occurred, see debug.log for details").translated, "", CClientUIInterface::MSG_ERROR | CClientUIInterface::MSG_NOPREFIX);
    }
    StartShutdown();
    return false;
}

static bool AbortNode(CValidationState& state, const std::string& strMessage, const std::string& userMessage = "", unsigned int prefix = 0)
{
    AbortNode(strMessage, userMessage, prefix);
    return state.Error(strMessage);
}

/**
 * Restore the UTXO in a Coin at a given COutPoint
 * @param undo The Coin to be restored.
 * @param view The coins view to which to apply the changes.
 * @param out The out point that corresponds to the tx input.
 * @return A DisconnectResult as an int
 */
int ApplyTxInUndo(Coin&& undo, CCoinsViewCache& view, const COutPoint& out)
{
    bool fClean = true;

    if (view.HaveCoin(out)) fClean = false; // overwriting transaction output

    if (undo.nHeight == 0) {
        // Missing undo metadata (height and coinbase). Older versions included this
        // information only in undo records for the last spend of a transactions'
        // outputs. This implies that it must be present for some other output of the same tx.
        const Coin& alternate = AccessByTxid(view, out.hash);
        if (!alternate.IsSpent()) {
            undo.nHeight = alternate.nHeight;
            undo.fCoinBase = alternate.fCoinBase;
        } else {
            return DISCONNECT_FAILED; // adding output for transaction without known metadata
        }
    }
    // The potential_overwrite parameter to AddCoin is only allowed to be false if we know for
    // sure that the coin did not already exist in the cache. As we have queried for that above
    // using HaveCoin, we don't need to guess. When fClean is false, a coin already existed and
    // it is an overwrite.
    view.AddCoin(out, std::move(undo), !fClean);

    return fClean ? DISCONNECT_OK : DISCONNECT_UNCLEAN;
}

static bool GetCreationTransactions(const CBlock& block, const uint32_t id, const int32_t multiplier, uint256& tokenCreationTx, std::vector<uint256>& poolCreationTx) {
    bool opcodes{false};
    std::vector<unsigned char> metadata;
    uint32_t type;
    uint32_t metaId;
    int32_t metaMultiplier;

    for (const auto& tx : block.vtx) {
        if (ParseScriptByMarker(tx->vout[0].scriptPubKey, DfTokenSplitMarker, metadata, opcodes)) {
            try {
                CDataStream ss(metadata, SER_NETWORK, PROTOCOL_VERSION);
                ss >> type;
                ss >> metaId;
                ss >> metaMultiplier;

                if (id == metaId && multiplier == metaMultiplier) {
                    if (type == 0) {
                        tokenCreationTx = tx->GetHash();
                    } else if (type > 0) {
                        poolCreationTx.push_back(tx->GetHash());
                    }
                }
            } catch (const std::ios_base::failure&) {
                LogPrintf("Failed to read ID and multiplier from token split coinbase TXs. TX: %s\n", tx->GetHash().ToString());
            }
        }
    }

    if (tokenCreationTx == uint256{}) {
        LogPrintf("%s: Token split failed. Coinbase TX for new token not found.\n", __func__);
        return false;
    }

    return true;
}

/** Undo the effects of this block (with given index) on the UTXO set represented by coins.
 *  When FAILED is returned, view is left in an indeterminate state. */
DisconnectResult CChainState::DisconnectBlock(const CBlock& block, const CBlockIndex* pindex, CCoinsViewCache& view, CCustomCSView& mnview, std::vector<CAnchorConfirmMessage> & disconnectedAnchorConfirms)
{
    bool fClean = true;

    CBlockUndo blockUndo;
    if (!UndoReadFromDisk(blockUndo, pindex)) {
        error("%s: failure reading undo data", __func__);
        return DISCONNECT_FAILED;
    }

    if (blockUndo.vtxundo.size() + 1 != block.vtx.size()) {
        error("%s: block and undo data inconsistent", __func__);
        return DISCONNECT_FAILED;
    }

    if (mnview.GetLastHeight() != pindex->nHeight) {
        error("%s: mnview: wrong last processed block hash (view: %d, current: %d)", __func__, mnview.GetLastHeight(), pindex->nHeight);
        return DISCONNECT_FAILED;
    }

    // special case: possible undo (first) of custom 'complex changes' for the whole block (expired orders and/or prices)
    mnview.OnUndoTx(uint256(), (uint32_t) pindex->nHeight); // undo for "zero hash"

    // Undo community balance increments
    ReverseGeneralCoinbaseTx(mnview, pindex->nHeight, Params().GetConsensus());

    CKeyID minterKey;
    std::optional<uint256> nodeId;

    if (!fIsFakeNet) {
        minterKey = pindex->minterKey();

        // Get node id and node now from mnview before undo
        nodeId = mnview.GetMasternodeIdByOperator(minterKey);
        assert(nodeId);
    }

    std::vector<AccountHistoryKey> eraseBurnEntries;

    // undo transactions in reverse order
    for (int i = block.vtx.size() - 1; i >= 0; i--) {
        const CTransaction &tx = *(block.vtx[i]);
        uint256 hash = tx.GetHash();
        bool is_coinbase = tx.IsCoinBase();

        if (is_coinbase) {
            std::vector<unsigned char> metadata;
            if (IsAnchorRewardTxPlus(tx, metadata))
            {
                LogPrint(BCLog::ANCHORING, "%s: disconnecting finalization tx: %s block: %d\n", __func__, tx.GetHash().GetHex(), pindex->nHeight);
                CDataStream ss(metadata, SER_NETWORK, PROTOCOL_VERSION);
                CAnchorFinalizationMessagePlus finMsg;
                ss >> finMsg;

                LogPrint(BCLog::ANCHORING, "%s: Add community balance %d\n", __func__, tx.GetValueOut());
                mnview.AddCommunityBalance(CommunityAccountType::AnchorReward, tx.GetValueOut());
                mnview.RemoveRewardForAnchor(finMsg.btcTxHash);
                mnview.EraseAnchorConfirmData(finMsg.btcTxHash);

                CAnchorConfirmMessage message(static_cast<CAnchorConfirmDataPlus &>(finMsg));
                for (auto && sig : finMsg.sigs) {
                    message.signature = sig;
                    disconnectedAnchorConfirms.push_back(message);
                }

                LogPrint(BCLog::ANCHORING, "%s: disconnected finalization tx: %s block: %d\n", __func__, tx.GetHash().GetHex(), pindex->nHeight);
            }
            else if (IsAnchorRewardTx(tx, metadata))
            {
                LogPrint(BCLog::ANCHORING, "%s: disconnecting finalization tx: %s block: %d\n", __func__, tx.GetHash().GetHex(), pindex->nHeight);
                CDataStream ss(metadata, SER_NETWORK, PROTOCOL_VERSION);
                CAnchorFinalizationMessage finMsg;
                ss >> finMsg;

                mnview.SetTeam(finMsg.currentTeam);

                if (pindex->nHeight >= Params().GetConsensus().AMKHeight) {
                    mnview.AddCommunityBalance(CommunityAccountType::AnchorReward, tx.GetValueOut()); // or just 'Set..'
                    LogPrint(BCLog::ANCHORING, "%s: post AMK logic, add community balance %d\n", __func__, tx.GetValueOut());
                }
                else { // pre-AMK logic:
                    assert(mnview.GetFoundationsDebt() >= tx.GetValueOut());
                    mnview.SetFoundationsDebt(mnview.GetFoundationsDebt() - tx.GetValueOut());
                }
                mnview.RemoveRewardForAnchor(finMsg.btcTxHash);
                mnview.EraseAnchorConfirmData(finMsg.btcTxHash);

                LogPrint(BCLog::ANCHORING, "%s: disconnected finalization tx: %s block: %d\n", __func__, tx.GetHash().GetHex(), pindex->nHeight);
            }
        }

        // Check that all outputs are available and match the outputs in the block itself
        // exactly.
        for (size_t o = 0; o < tx.vout.size(); o++) {
            if (!tx.vout[o].scriptPubKey.IsUnspendable()) {
                COutPoint out(hash, o);
                Coin coin;
                bool is_spent = view.SpendCoin(out, &coin);
                if (!is_spent || tx.vout[o] != coin.out || pindex->nHeight != coin.nHeight || is_coinbase != coin.fCoinBase) {
                    fClean = false; // transaction output mismatch
                }

                // Check for burn outputs
                if (tx.vout[o].scriptPubKey == Params().GetConsensus().burnAddress)
                {
                    eraseBurnEntries.push_back({tx.vout[o].scriptPubKey, static_cast<uint32_t>(pindex->nHeight), static_cast<uint32_t>(i)});
                }
            }
        }

        // restore inputs
        TBytes dummy;
        if (i > 0 && !IsAnchorRewardTx(tx, dummy) && !IsAnchorRewardTxPlus(tx, dummy) && !IsTokenSplitTx(tx, dummy) && !IsEVMTx(tx)) { // not coinbases or EVM TX
            CTxUndo &txundo = blockUndo.vtxundo[i-1];
            if (txundo.vprevout.size() != tx.vin.size()) {
                error("%s: transaction and undo data inconsistent", __func__);
                return DISCONNECT_FAILED;
            }
            for (unsigned int j = tx.vin.size(); j-- > 0;) {
                const COutPoint &out = tx.vin[j].prevout;
                int res = ApplyTxInUndo(std::move(txundo.vprevout[j]), view, out);
                if (res == DISCONNECT_FAILED) return DISCONNECT_FAILED;
                fClean = fClean && res != DISCONNECT_UNCLEAN;
            }
            // At this point, all of txundo.vprevout should have been moved out.
        }

        // process transactions revert for masternodes
        mnview.OnUndoTx(tx.GetHash(), (uint32_t) pindex->nHeight);
    }

    // one time downgrade to revert CInterestRateV2 structure
    if (pindex->nHeight == Params().GetConsensus().FortCanningHillHeight) {
        auto time = GetTimeMillis();
        LogPrintf("Interest rate reverting ...\n");
        mnview.RevertInterestRateToV1();
        LogPrint(BCLog::BENCH, "    - Interest rate reverting took: %dms\n", GetTimeMillis() - time);
    }

    // one time downgrade to revert CInterestRateV3 structure
    if (pindex->nHeight == Params().GetConsensus().FortCanningGreatWorldHeight) {
        auto time = GetTimeMillis();
        LogPrintf("Interest rate reverting ...\n");
        mnview.RevertInterestRateToV2();
        LogPrint(BCLog::BENCH, "    - Interest rate reverting took: %dms\n", GetTimeMillis() - time);
    }

    mnview.GetHistoryWriters().EraseHistory(pindex->nHeight, eraseBurnEntries);

    // move best block pointer to prevout block
    view.SetBestBlock(pindex->pprev->GetBlockHash());

    if (!fIsFakeNet) {
        mnview.DecrementMintedBy(*nodeId);
        if (pindex->nHeight >= Params().GetConsensus().EunosPayaHeight) {
            mnview.EraseSubNodesLastBlockTime(*nodeId, static_cast<uint32_t>(pindex->nHeight));
        } else {
            mnview.EraseMasternodeLastBlockTime(*nodeId, static_cast<uint32_t>(pindex->nHeight));
        }
    }

    mnview.SetLastHeight(pindex->pprev->nHeight);

    return fClean ? DISCONNECT_OK : DISCONNECT_UNCLEAN;
}

void static FlushBlockFile(bool fFinalize = false)
{
    LOCK(cs_LastBlockFile);

    FlatFilePos block_pos_old(nLastBlockFile, vinfoBlockFile[nLastBlockFile].nSize);
    FlatFilePos undo_pos_old(nLastBlockFile, vinfoBlockFile[nLastBlockFile].nUndoSize);

    bool status = true;
    status &= BlockFileSeq().Flush(block_pos_old, fFinalize);
    status &= UndoFileSeq().Flush(undo_pos_old, fFinalize);
    if (!status) {
        AbortNode("Flushing block file to disk failed. This is likely the result of an I/O error.");
    }
}

static bool FindUndoPos(CValidationState &state, int nFile, FlatFilePos &pos, unsigned int nAddSize);

static bool WriteUndoDataForBlock(const CBlockUndo& blockundo, CValidationState& state, CBlockIndex* pindex, const CChainParams& chainparams)
{
    // Write undo information to disk
    if (pindex->GetUndoPos().IsNull()) {
        FlatFilePos _pos;
        if (!FindUndoPos(state, pindex->nFile, _pos, ::GetSerializeSize(blockundo, CLIENT_VERSION) + 40))
            return error("%s: FindUndoPos failed", __func__);
        if (!UndoWriteToDisk(blockundo, _pos, pindex->pprev->GetBlockHash(), chainparams.MessageStart()))
            return AbortNode(state, "Failed to write undo data");

        // update nUndoPos in block index
        pindex->nUndoPos = _pos.nPos;
        pindex->nStatus |= BLOCK_HAVE_UNDO;
        setDirtyBlockIndex.insert(pindex);
    }

    return true;
}

static CCheckQueue<CScriptCheck> scriptcheckqueue(128);

void StartScriptCheckWorkerThreads(int threads_num)
{
    scriptcheckqueue.StartWorkerThreads(threads_num);
}

void StopScriptCheckWorkerThreads()
{
    scriptcheckqueue.StopWorkerThreads();
}

VersionBitsCache versionbitscache GUARDED_BY(cs_main);

int32_t ComputeBlockVersion(const CBlockIndex* pindexPrev, const Consensus::Params& params)
{
    LOCK(cs_main);
    int32_t nVersion = VERSIONBITS_TOP_BITS;

    for (int i = 0; i < (int)Consensus::MAX_VERSION_BITS_DEPLOYMENTS; i++) {
        ThresholdState state = VersionBitsState(pindexPrev, params, static_cast<Consensus::DeploymentPos>(i), versionbitscache);
        if (state == ThresholdState::LOCKED_IN || state == ThresholdState::STARTED) {
            nVersion |= VersionBitsMask(params, static_cast<Consensus::DeploymentPos>(i));
        }
    }

    return nVersion;
}

/**
 * Threshold condition checker that triggers when unknown versionbits are seen on the network.
 */
class WarningBitsConditionChecker : public AbstractThresholdConditionChecker
{
private:
    int bit;

public:
    explicit WarningBitsConditionChecker(int bitIn) : bit(bitIn) {}

    int64_t BeginTime(const Consensus::Params& params) const override { return 0; }
    int64_t EndTime(const Consensus::Params& params) const override { return std::numeric_limits<int64_t>::max(); }
    int Period(const Consensus::Params& params) const override { return params.nMinerConfirmationWindow; }
    int Threshold(const Consensus::Params& params) const override { return params.nRuleChangeActivationThreshold; }

    bool Condition(const CBlockIndex* pindex, const Consensus::Params& params) const override
    {
        return ((pindex->nVersion & VERSIONBITS_TOP_MASK) == VERSIONBITS_TOP_BITS) &&
               ((pindex->nVersion >> bit) & 1) != 0 &&
               ((ComputeBlockVersion(pindex->pprev, params) >> bit) & 1) == 0;
    }
};

static ThresholdConditionCache warningcache[VERSIONBITS_NUM_BITS] GUARDED_BY(cs_main);

// 0.13.0 was shipped with a segwit deployment defined for testnet, but not for
// mainnet. We no longer need to support disabling the segwit deployment
// except for testing purposes, due to limitations of the functional test
// environment. See test/functional/p2p-segwit.py.
static bool IsScriptWitnessEnabled(const Consensus::Params& params)
{
    return params.SegwitHeight != std::numeric_limits<int>::max();
}

static unsigned int GetBlockScriptFlags(const CBlockIndex* pindex, const Consensus::Params& consensusparams) EXCLUSIVE_LOCKS_REQUIRED(cs_main) {
    AssertLockHeld(cs_main);

    unsigned int flags = SCRIPT_VERIFY_NONE;

    // BIP16 didn't become active until Apr 1 2012 (on mainnet, and
    // retroactively applied to testnet)
    // However, only one historical block violated the P2SH rules (on both
    // mainnet and testnet), so for simplicity, always leave P2SH
    // on except for the one violating block.
    if (consensusparams.BIP16Exception.IsNull() || // no bip16 exception on this chain
        pindex->phashBlock == nullptr || // this is a new candidate block, eg from TestBlockValidity()
        *pindex->phashBlock != consensusparams.BIP16Exception) // this block isn't the historical exception
    {
        flags |= SCRIPT_VERIFY_P2SH;
    }

    // Enforce WITNESS rules whenever P2SH is in effect (and the segwit
    // deployment is defined).
    if (flags & SCRIPT_VERIFY_P2SH && IsScriptWitnessEnabled(consensusparams)) {
        flags |= SCRIPT_VERIFY_WITNESS;
    }

    // Start enforcing the DERSIG (BIP66) rule
    if (pindex->nHeight >= consensusparams.BIP66Height) {
        flags |= SCRIPT_VERIFY_DERSIG;
    }

    // Start enforcing CHECKLOCKTIMEVERIFY (BIP65) rule
    if (pindex->nHeight >= consensusparams.BIP65Height) {
        flags |= SCRIPT_VERIFY_CHECKLOCKTIMEVERIFY;
    }

    // Start enforcing BIP112 (CHECKSEQUENCEVERIFY)
    if (pindex->nHeight >= consensusparams.CSVHeight) {
        flags |= SCRIPT_VERIFY_CHECKSEQUENCEVERIFY;
    }

    // Start enforcing BIP147 NULLDUMMY (activated simultaneously with segwit)
    if (IsWitnessEnabled(pindex->pprev, consensusparams)) {
        flags |= SCRIPT_VERIFY_NULLDUMMY;
    }

    return flags;
}

Res ApplyGeneralCoinbaseTx(CCustomCSView & mnview, CTransaction const & tx, int height, CAmount nFees, const Consensus::Params& consensus)
{
    TAmounts const cbValues = tx.GetValuesOut();
    CAmount blockReward = GetBlockSubsidy(height, consensus);
    if (cbValues.size() != 1 || cbValues.begin()->first != DCT_ID{0})
        return Res::ErrDbg("bad-cb-wrong-tokens", "coinbase should pay only Defi coins");


    if (height >= consensus.AMKHeight)
    {
        CAmount foundationReward{0};
        if (height >= consensus.GrandCentralHeight)
        {
            // no foundation utxo reward check anymore
        }
        else if (height >= consensus.EunosHeight)
        {
            foundationReward = CalculateCoinbaseReward(blockReward, consensus.dist.community);
        }
        else if (!consensus.foundationShareScript.empty() && consensus.foundationShareDFIP1)
        {
            foundationReward = blockReward * consensus.foundationShareDFIP1 / COIN;
        }

        if (foundationReward)
        {
            bool foundationsRewardfound = false;
            for (auto& txout : tx.vout)
            {
                if (txout.scriptPubKey == consensus.foundationShareScript)
                {
                    if (txout.nValue < foundationReward)
                    {
                        return Res::ErrDbg("bad-cb-foundation-reward", "coinbase doesn't pay proper foundation reward! (actual=%d vs expected=%d", txout.nValue, foundationReward);
                    }

                    foundationsRewardfound = true;
                    break;
                }
            }

            if (!foundationsRewardfound)
            {
                return Res::ErrDbg("bad-cb-foundation-reward", "coinbase doesn't pay foundation reward!");
            }
        }

        // count and subtract for non-UTXO community rewards
        CAmount nonUtxoTotal = 0;
        if (height >= consensus.EunosHeight)
        {
            CAmount subsidy;
            for (const auto& kv : consensus.newNonUTXOSubsidies)
            {
                if (kv.first == CommunityAccountType::CommunityDevFunds) {
                    if (height < consensus.GrandCentralHeight) {
                        continue;
                    }
                }

                subsidy = CalculateCoinbaseReward(blockReward, kv.second);

                Res res = Res::Ok();

                // Loan below FC and Options are unused and all go to Unallocated (burnt) pot.
                if ((height < consensus.FortCanningHeight && kv.first == CommunityAccountType::Loan) ||
                    (height < consensus.GrandCentralHeight && kv.first == CommunityAccountType::Options))
                {
                    res = mnview.AddCommunityBalance(CommunityAccountType::Unallocated, subsidy);
                    if (res)
                        LogPrint(BCLog::ACCOUNTCHANGE, "AccountChange: hash=%s fund=%s change=%s\n", tx.GetHash().ToString(), GetCommunityAccountName(CommunityAccountType::Unallocated), (CBalances{{{{0}, subsidy}}}.ToString()));
                }
                else
                {
                    if (height >= consensus.GrandCentralHeight)
                    {
                        const auto attributes = mnview.GetAttributes();
                        assert(attributes);

                        if (kv.first == CommunityAccountType::CommunityDevFunds) {
                            CDataStructureV0 enabledKey{AttributeTypes::Param, ParamIDs::Feature, DFIPKeys::GovernanceEnabled};

                            if (!attributes->GetValue(enabledKey, false))
                            {
                                res = mnview.AddBalance(consensus.foundationShareScript, {DCT_ID{0}, subsidy});
                                LogPrint(BCLog::ACCOUNTCHANGE, "AccountChange: hash=%s fund=%s change=%s\n",
                                         tx.GetHash().ToString(), ScriptToString(consensus.foundationShareScript),
                                         (CBalances{{{{0}, subsidy}}}.ToString()));
                                nonUtxoTotal += subsidy;

                                continue;
                            }
                        } else if (kv.first == CommunityAccountType::Unallocated || kv.first == CommunityAccountType::Options) {
                            CDataStructureV0 enabledKey{AttributeTypes::Param, ParamIDs::Feature, DFIPKeys::EmissionUnusedFund};

                            if (attributes->GetValue(enabledKey, false)) {
                                res = mnview.AddBalance(consensus.unusedEmission, {DCT_ID{0}, subsidy});
                                if (res) {
                                    LogPrint(BCLog::ACCOUNTCHANGE, "AccountChange: hash=%s fund=%s change=%s\n",
                                             tx.GetHash().ToString(), ScriptToString(consensus.unusedEmission),
                                             (CBalances{{{{0}, subsidy}}}.ToString()));
                                }
                            } else {
                                // Previous behaviour was for Options and Unallocated to go to Unallocated
                                res = mnview.AddCommunityBalance(CommunityAccountType::Unallocated, subsidy);
                                if (res)
                                    LogPrint(BCLog::ACCOUNTCHANGE, "AccountChange: hash=%s fund=%s change=%s\n", tx.GetHash().ToString(), GetCommunityAccountName(CommunityAccountType::Unallocated), (CBalances{{{{0}, subsidy}}}.ToString()));
                            }

                            nonUtxoTotal += subsidy;

                            continue;
                        }
                    }

                    res = mnview.AddCommunityBalance(kv.first, subsidy);
                    if (res)
                        LogPrint(BCLog::ACCOUNTCHANGE, "AccountChange: hash=%s fund=%s change=%s\n", tx.GetHash().ToString(), GetCommunityAccountName(kv.first), (CBalances{{{{0}, subsidy}}}.ToString()));
                }

                if (!res.ok)
                {
                    return Res::ErrDbg("bad-cb-community-rewards", "Cannot take non-UTXO community share from coinbase");
                }

                nonUtxoTotal += subsidy;
            }
        }
        else
        {
            for (const auto& kv : consensus.nonUtxoBlockSubsidies) {
                CAmount subsidy = blockReward * kv.second / COIN;
                Res res = mnview.AddCommunityBalance(kv.first, subsidy);
                if (!res.ok) {
                    return Res::ErrDbg("bad-cb-community-rewards", "can't take non-UTXO community share from coinbase");
                } else {
                    LogPrint(BCLog::ACCOUNTCHANGE, "AccountChange: hash=%s fund=%s change=%s\n", tx.GetHash().ToString(), GetCommunityAccountName(kv.first), (CBalances{{{{0}, subsidy}}}.ToString()));
                }
                nonUtxoTotal += subsidy;
            }
        }

        blockReward -= nonUtxoTotal;
    }

    // pre-AMK logic, compatible after prev blockReward mod:
    if (cbValues.at(DCT_ID{0}) > blockReward + nFees)
        return Res::ErrDbg("bad-cb-amount", "coinbase pays too much (actual=%d vs limit=%d)", cbValues.at(DCT_ID{0}), blockReward + nFees);

    return Res::Ok();
}


void ReverseGeneralCoinbaseTx(CCustomCSView & mnview, int height, const Consensus::Params& consensus)
{
    CAmount blockReward = GetBlockSubsidy(height, Params().GetConsensus());

    if (height >= Params().GetConsensus().AMKHeight)
    {
        if (height >= Params().GetConsensus().EunosHeight)
        {
            for (const auto& kv : Params().GetConsensus().newNonUTXOSubsidies)
            {
                if (kv.first == CommunityAccountType::CommunityDevFunds) {
                    if (height < Params().GetConsensus().GrandCentralHeight) {
                        continue;
                    }
                }

                CAmount subsidy = CalculateCoinbaseReward(blockReward, kv.second);

                // Remove Loan and Options balances from Unallocated
                if ((height < Params().GetConsensus().FortCanningHeight && kv.first == CommunityAccountType::Loan) ||
                    (height < consensus.GrandCentralHeight && kv.first == CommunityAccountType::Options))
                {
                    mnview.SubCommunityBalance(CommunityAccountType::Unallocated, subsidy);
                }
                else
                {
                    if (height >= consensus.GrandCentralHeight)
                    {
                        const auto attributes = mnview.GetAttributes();
                        assert(attributes);

                        if (kv.first == CommunityAccountType::CommunityDevFunds) {
                            CDataStructureV0 enabledKey{AttributeTypes::Param, ParamIDs::Feature, DFIPKeys::GovernanceEnabled};

                            if (!attributes->GetValue(enabledKey, false))
                            {
                                mnview.SubBalance(consensus.foundationShareScript, {DCT_ID{0}, subsidy});

                                continue;
                            }
                        } else if (kv.first == CommunityAccountType::Unallocated || kv.first == CommunityAccountType::Options) {
                            CDataStructureV0 enabledKey{AttributeTypes::Param, ParamIDs::Feature, DFIPKeys::EmissionUnusedFund};

                            if (attributes->GetValue(enabledKey, false)) {
                                mnview.SubBalance(consensus.unusedEmission, {DCT_ID{0}, subsidy});
                            } else {
                                mnview.SubCommunityBalance(CommunityAccountType::Unallocated, subsidy);
                            }

                            continue;
                        }
                    }

                    mnview.SubCommunityBalance(kv.first, subsidy);
                }
            }
        }
        else
        {
            for (const auto& kv : Params().GetConsensus().nonUtxoBlockSubsidies)
            {
                CAmount subsidy = blockReward * kv.second / COIN;
                mnview.SubCommunityBalance(kv.first, subsidy);
            }
        }
    }
}



static int64_t nTimeCheck = 0;
static int64_t nTimeForks = 0;
static int64_t nTimeVerify = 0;
static int64_t nTimeConnect = 0;
static int64_t nTimeIndex = 0;
static int64_t nTimeCallbacks = 0;
static int64_t nTimeTotal = 0;
static int64_t nBlocksTotal = 0;

// Holds position for burn TXs appended to block in burn history
std::vector<CTransactionRef>::size_type nPhantomBurnTx{};
static uint32_t nPhantomAccTx{};

std::map<CScript, CBalances> mapBurnAmounts;

uint32_t GetNextAccPosition() {
    return nPhantomAccTx--;
}

bool StopOrInterruptConnect(const CBlockIndex *pIndex, CValidationState& state) {
    if (!fStopOrInterrupt)
        return false;

    const auto checkMatch = [](const CBlockIndex *index, const int height, const std::string& hash) {
        return height == index->nHeight || (!hash.empty() && hash == index->phashBlock->ToString());
    };

    // Stop is processed first. So, if a block has both stop and interrupt
    // stop will take priority.
    if (checkMatch(pIndex, fStopBlockHeight, fStopBlockHash) || checkMatch(pIndex, fInterruptBlockHeight, fInterruptBlockHash)) {
        if (pIndex->nHeight == fStopBlockHeight) {
            StartShutdown();
        }
        state.Invalid(
            ValidationInvalidReason::CONSENSUS,
            error("%s: user interrupt", __func__),
            REJECT_INVALID,
            "user-interrupt-request");
        return true;
    }

    return false;
}

static void LogApplyCustomTx(const CTransaction &tx, const int64_t start) {
    // Only log once for one of the following categories. Log BENCH first for consistent formatting.
    if (LogAcceptCategory(BCLog::BENCH)) {
        std::vector<unsigned char> metadata;
        LogPrint(BCLog::BENCH, "    - ApplyCustomTx: %s Type: %s Time: %.2fms\n", tx.GetHash().ToString(), ToString(GuessCustomTxType(tx, metadata, false)), (GetTimeMicros() - start) * MILLI);
    } else if (LogAcceptCategory(BCLog::CUSTOMTXBENCH)) {
        std::vector<unsigned char> metadata;
        LogPrint(BCLog::CUSTOMTXBENCH, "Bench::ApplyCustomTx: %s Type: %s Time: %.2fms\n", tx.GetHash().ToString(), ToString(GuessCustomTxType(tx, metadata, false)), (GetTimeMicros() - start) * MILLI);
    }
}

/** Apply the effects of this block (with given index) on the UTXO set represented by coins.
 *  Validity checks that depend on the UTXO set are also done; ConnectBlock ()
 *  can fail if those validity checks fail (among other reasons). */
bool CChainState::ConnectBlock(const CBlock& block, CValidationState& state, CBlockIndex* pindex,
                  CCoinsViewCache& view, CCustomCSView& mnview, const CChainParams& chainparams, bool & rewardedAnchors, std::array<uint8_t, 20>& beneficiary, bool fJustCheck, const int64_t evmContext)
{
    AssertLockHeld(cs_main);
    assert(pindex);
    assert(*pindex->phashBlock == block.GetHash());
    int64_t nTimeStart = GetTimeMicros();

    // Interrupt on hash or height requested. Invalidate the block.
    if (StopOrInterruptConnect(pindex, state))
        return false;

    // Reset phanton TX to block TX count
    nPhantomBurnTx = block.vtx.size();

    // Reset phantom TX to end of block TX count
    nPhantomAccTx = std::numeric_limits<uint32_t>::max();

    // Wipe burn map, we only want TXs added during ConnectBlock
    mapBurnAmounts.clear();

    // Check it again in case a previous version let a bad block in
    // NOTE: We don't currently (re-)invoke ContextualCheckBlock() or
    // ContextualCheckBlockHeader() here. This means that if we add a new
    // consensus rule that is enforced in one of those two functions, then we
    // may have let in a block that violates the rule prior to updating the
    // software, and we would NOT be enforcing the rule here. Fully solving
    // upgrade from one software version to the next after a consensus rule
    // change is potentially tricky and issue-specific (see RewindBlockIndex()
    // for one general approach that was used for BIP 141 deployment).
    // Also, currently the rule against blocks more than 2 hours in the future
    // is enforced in ContextualCheckBlockHeader(); we wouldn't want to
    // re-enforce that rule here (at least until we make it impossible for
    // GetAdjustedTime() to go backward).

    CheckContextState ctxState;

    if (!CheckBlock(block, state, chainparams.GetConsensus(), ctxState, !fJustCheck, pindex->nHeight, !fJustCheck)) {
        if (state.GetReason() == ValidationInvalidReason::BLOCK_MUTATED) {
            // We don't write down blocks to disk if they may have been
            // corrupted, so this should be impossible unless we're having hardware
            // problems.
            return AbortNode(state, "Corrupt block found indicating potential hardware failure; shutting down");
        }

        // Add sleep here to avoid hot looping over failed but not invalidated block.
        std::this_thread::sleep_for(std::chrono::milliseconds(100));
        return error("%s: Consensus::CheckBlock: %s", __func__, FormatStateMessage(state));
    }

    // verify that the view's current state corresponds to the previous block
    uint256 hashPrevBlock = pindex->pprev == nullptr ? uint256() : pindex->pprev->GetBlockHash();
    assert(hashPrevBlock == view.GetBestBlock());

    // verify that the mn view's current state corresponds to the previous block
    if (pindex->nHeight != 0) {
        if (mnview.GetLastHeight() != pindex->nHeight-1)
            return AbortNode(state, "Masternodes database is corrupted (height mismatch)! DB prev block = " + std::to_string(mnview.GetLastHeight()) +
                             ", current block = " + std::to_string(pindex->nHeight) + ". Please restart with -reindex to recover.");
    }

    // Special case for the genesis block
    if (block.GetHash() == chainparams.GetConsensus().hashGenesisBlock) {
        if (!fJustCheck) {
            view.SetBestBlock(pindex->GetBlockHash());
            mnview.CreateDFIToken();
            // Do not track burns in genesis
            mnview.GetHistoryWriters().GetBurnView() = nullptr;
            for (size_t i = 0; i < block.vtx.size(); ++i) {
                const auto res = ApplyCustomTx(mnview, view, *block.vtx[i], chainparams.GetConsensus(), pindex->nHeight, pindex->GetBlockTime(), nullptr, i);
                if (!res.ok) {
                    return error("%s: Genesis block ApplyCustomTx failed. TX: %s Error: %s",
                                 __func__, block.vtx[i]->GetHash().ToString(), res.msg);
                }
                AddCoins(view, *block.vtx[i], 0);
            }
        }
        return true;
    }

    // one time upgrade to convert the old CInterestRate data structure
    // we don't neeed it in undos
    if (pindex->nHeight == chainparams.GetConsensus().FortCanningHillHeight) {
        auto time = GetTimeMillis();
        LogPrintf("Interest rate migration ...\n");
        mnview.MigrateInterestRateToV2(mnview,(uint32_t)pindex->nHeight);
        LogPrint(BCLog::BENCH, "    - Interest rate migration took: %dms\n", GetTimeMillis() - time);
    }

    if (pindex->nHeight == chainparams.GetConsensus().FortCanningGreatWorldHeight) {
        auto time = GetTimeMillis();
        LogPrintf("Interest rate migration ...\n");
        mnview.MigrateInterestRateToV3(mnview, static_cast<uint32_t>(pindex->nHeight));
        LogPrint(BCLog::BENCH, "    - Interest rate migration took: %dms\n", GetTimeMillis() - time);
    }

    CKeyID minterKey;
    std::optional<uint256> nodeId;
    std::optional<CMasternode> nodePtr;

    // We are forced not to check this due to the block wasn't signed yet if called by TestBlockValidity()
    if (!fJustCheck && !fIsFakeNet) {
        // Check only that mintedBlocks counter is correct (MN existence and activation was partially checked before in checkblock()->contextualcheckproofofstake(), but not in the case of fJustCheck)
        minterKey = pindex->minterKey();
        nodeId = mnview.GetMasternodeIdByOperator(minterKey);
        assert(nodeId);
        nodePtr = mnview.GetMasternode(*nodeId);
        assert(nodePtr);

        if (nodePtr->mintedBlocks + 1 != block.mintedBlocks)
        {
            return state.Invalid(ValidationInvalidReason::CONSENSUS, error("%s: masternode's %s mintedBlocks should be %d, got %d!",
                                                                           __func__, nodeId->ToString(), nodePtr->mintedBlocks + 1, block.mintedBlocks), REJECT_INVALID, "bad-minted-blocks");
        }
        uint256 stakeModifierPrevBlock = pindex->pprev == nullptr ? uint256() : pindex->pprev->stakeModifier;
        const auto stakeModifier = pos::ComputeStakeModifier(stakeModifierPrevBlock, nodePtr->operatorAuthAddress);
        if (block.stakeModifier != stakeModifier) {
            return state.Invalid(
                    ValidationInvalidReason::CONSENSUS,
                    error("%s: block's stake Modifier should be %d, got %d!",
                            __func__, block.stakeModifier.ToString(), pos::ComputeStakeModifier(stakeModifierPrevBlock, nodePtr->operatorAuthAddress).ToString()),
                    REJECT_INVALID,
                    "bad-minted-blocks");
        }
    }

    nBlocksTotal++;

    bool fScriptChecks = true;
    if (!hashAssumeValid.IsNull()) {
        // We've been configured with the hash of a block which has been externally verified to have a valid history.
        // A suitable default value is included with the software and updated from time to time.  Because validity
        //  relative to a piece of software is an objective fact these defaults can be easily reviewed.
        // This setting doesn't force the selection of any particular chain but makes validating some faster by
        //  effectively caching the result of part of the verification.
        BlockMap::const_iterator  it = m_blockman.m_block_index.find(hashAssumeValid);
        if (it != m_blockman.m_block_index.end()) {
            if (it->second->GetAncestor(pindex->nHeight) == pindex &&
                pindexBestHeader->GetAncestor(pindex->nHeight) == pindex &&
                pindexBestHeader->nChainWork >= nMinimumChainWork) {
                // This block is a member of the assumed verified chain and an ancestor of the best header.
                // The equivalent time check discourages hash power from extorting the network via DOS attack
                //  into accepting an invalid block through telling users they must manually set assumevalid.
                //  Requiring a software change or burying the invalid block, regardless of the setting, makes
                //  it hard to hide the implication of the demand.  This also avoids having release candidates
                //  that are hardly doing any signature verification at all in testing without having to
                //  artificially set the default assumed verified block further back.
                // The test against nMinimumChainWork prevents the skipping when denied access to any chain at
                //  least as good as the expected chain.
                fScriptChecks = (GetBlockProofEquivalentTime(*pindexBestHeader, *pindex, *pindexBestHeader, chainparams.GetConsensus()) <= 60 * 60 * 24 * 7 * 2);
            }
        }
    }

    int64_t nTime1 = GetTimeMicros(); nTimeCheck += nTime1 - nTimeStart;
    LogPrint(BCLog::BENCH, "    - Sanity checks: %.2fms [%.2fs (%.2fms/blk)]\n", MILLI * (nTime1 - nTimeStart), nTimeCheck * MICRO, nTimeCheck * MILLI / nBlocksTotal);

    // Do not allow blocks that contain transactions which 'overwrite' older transactions,
    // unless those are already completely spent.
    // If such overwrites are allowed, coinbases and transactions depending upon those
    // can be duplicated to remove the ability to spend the first instance -- even after
    // being sent to another address.
    // See BIP30 and http://r6.ca/blog/20120206T005236Z.html for more information.
    // This logic is not necessary for memory pool transactions, as AcceptToMemoryPool
    // already refuses previously-known transaction ids entirely.
    // This rule was originally applied to all blocks with a timestamp after March 15, 2012, 0:00 UTC.
    // Now that the whole chain is irreversibly beyond that time it is applied to all blocks except the
    // two in the chain that violate it. This prevents exploiting the issue against nodes during their
    // initial block download.
    bool fEnforceBIP30 = !((pindex->nHeight==91842 && pindex->GetBlockHash() == uint256S("0x00000000000a4d0a398161ffc163c503763b1f4360639393e0e4c8e300e0caec")) ||
                           (pindex->nHeight==91880 && pindex->GetBlockHash() == uint256S("0x00000000000743f190a18c5577a3c2d2a1f610ae9601ac046a38084ccb7cd721")));

    // Once BIP34 activated it was not possible to create new duplicate coinbases and thus other than starting
    // with the 2 existing duplicate coinbase pairs, not possible to create overwriting txs.  But by the
    // time BIP34 activated, in each of the existing pairs the duplicate coinbase had overwritten the first
    // before the first had been spent.  Since those coinbases are sufficiently buried it's no longer possible to create further
    // duplicate transactions descending from the known pairs either.
    // If we're on the known chain at height greater than where BIP34 activated, we can save the db accesses needed for the BIP30 check.

    // BIP34 requires that a block at height X (block X) has its coinbase
    // scriptSig start with a CScriptNum of X (indicated height X).  The above
    // logic of no longer requiring BIP30 once BIP34 activates is flawed in the
    // case that there is a block X before the BIP34 height of 227,931 which has
    // an indicated height Y where Y is greater than X.  The coinbase for block
    // X would also be a valid coinbase for block Y, which could be a BIP30
    // violation.  An exhaustive search of all mainnet coinbases before the
    // BIP34 height which have an indicated height greater than the block height
    // reveals many occurrences. The 3 lowest indicated heights found are
    // 209,921, 490,897, and 1,983,702 and thus coinbases for blocks at these 3
    // heights would be the first opportunity for BIP30 to be violated.

    // The search reveals a great many blocks which have an indicated height
    // greater than 1,983,702, so we simply remove the optimization to skip
    // BIP30 checking for blocks at height 1,983,702 or higher.  Before we reach
    // that block in another 25 years or so, we should take advantage of a
    // future consensus change to do a new and improved version of BIP34 that
    // will actually prevent ever creating any duplicate coinbases in the
    // future.
    static constexpr int BIP34_IMPLIES_BIP30_LIMIT = 1983702;

    // There is no potential to create a duplicate coinbase at block 209,921
    // because this is still before the BIP34 height and so explicit BIP30
    // checking is still active.

    // The final case is block 176,684 which has an indicated height of
    // 490,897. Unfortunately, this issue was not discovered until about 2 weeks
    // before block 490,897 so there was not much opportunity to address this
    // case other than to carefully analyze it and determine it would not be a
    // problem. Block 490,897 was, in fact, mined with a different coinbase than
    // block 176,684, but it is important to note that even if it hadn't been or
    // is remined on an alternate fork with a duplicate coinbase, we would still
    // not run into a BIP30 violation.  This is because the coinbase for 176,684
    // is spent in block 185,956 in transaction
    // d4f7fbbf92f4a3014a230b2dc70b8058d02eb36ac06b4a0736d9d60eaa9e8781.  This
    // spending transaction can't be duplicated because it also spends coinbase
    // 0328dd85c331237f18e781d692c92de57649529bd5edf1d01036daea32ffde29.  This
    // coinbase has an indicated height of over 4.2 billion, and wouldn't be
    // duplicatable until that height, and it's currently impossible to create a
    // chain that long. Nevertheless we may wish to consider a future soft fork
    // which retroactively prevents block 490,897 from creating a duplicate
    // coinbase. The two historical BIP30 violations often provide a confusing
    // edge case when manipulating the UTXO and it would be simpler not to have
    // another edge case to deal with.

    // testnet3 has no blocks before the BIP34 height with indicated heights
    // post BIP34 before approximately height 486,000,000 and presumably will
    // be reset before it reaches block 1,983,702 and starts doing unnecessary
    // BIP30 checking again.
    assert(pindex->pprev);
    CBlockIndex *pindexBIP34height = pindex->pprev->GetAncestor(chainparams.GetConsensus().BIP34Height);
    //Only continue to enforce if we're below BIP34 activation height or the block hash at that height doesn't correspond.
    fEnforceBIP30 = fEnforceBIP30 && (!pindexBIP34height || !(pindexBIP34height->GetBlockHash() == chainparams.GetConsensus().BIP34Hash));

    // TODO: Remove BIP30 checking from block height 1,983,702 on, once we have a
    // consensus change that ensures coinbases at those heights can not
    // duplicate earlier coinbases.
    if (fEnforceBIP30 || pindex->nHeight >= BIP34_IMPLIES_BIP30_LIMIT) {
        for (const auto& tx : block.vtx) {
            for (size_t o = 0; o < tx->vout.size(); o++) {
                if (view.HaveCoin(COutPoint(tx->GetHash(), o))) {
                    return state.Invalid(ValidationInvalidReason::CONSENSUS, error("%s: tried to overwrite transaction", __func__), REJECT_INVALID, "bad-txns-BIP30");
                }
            }
        }
    }

    // Start enforcing BIP68 (sequence locks)
    int nLockTimeFlags = 0;
    if (pindex->nHeight >= chainparams.GetConsensus().CSVHeight) {
        nLockTimeFlags |= LOCKTIME_VERIFY_SEQUENCE;
    }

    // Get the script flags for this block
    unsigned int flags = GetBlockScriptFlags(pindex, chainparams.GetConsensus());

    int64_t nTime2 = GetTimeMicros(); nTimeForks += nTime2 - nTime1;
    LogPrint(BCLog::BENCH, "    - Fork checks: %.2fms [%.2fs (%.2fms/blk)]\n", MILLI * (nTime2 - nTime1), nTimeForks * MICRO, nTimeForks * MILLI / nBlocksTotal);

    CBlockUndo blockundo;

    CCheckQueueControl<CScriptCheck> control(fScriptChecks && g_parallel_script_checks ? &scriptcheckqueue : nullptr);

    std::vector<std::pair<AccountHistoryKey, AccountHistoryValue>> writeBurnEntries;
    std::vector<int> prevheights;
    CAmount nFees = 0;
    int nInputs = 0;
    int64_t nSigOpsCost = 0;
    // it's used for account changes by the block
    // to calculate their merkle root in isolation
    CCustomCSView accountsView(mnview);
    blockundo.vtxundo.reserve(block.vtx.size() - 1);
    std::vector<PrecomputedTransactionData> txdata;

    txdata.reserve(block.vtx.size()); // Required so that pointers to individual PrecomputedTransactionData don't get invalidated

    // Variable to tally total gas used in the block
    uint64_t totalGas{};

    // Execute TXs
    for (unsigned int i = 0; i < block.vtx.size(); i++)
    {
        const CTransaction &tx = *(block.vtx[i]);
        nInputs += tx.vin.size();

        if (!tx.IsCoinBase())
        {
            CAmount txfee = 0;
            if (!Consensus::CheckTxInputs(tx, state, view, accountsView, pindex->nHeight, txfee, chainparams)) {
                if (!IsBlockReason(state.GetReason())) {
                    // CheckTxInputs may return MISSING_INPUTS or
                    // PREMATURE_SPEND but we can't return that, as it's not
                    // defined for a block, so we reset the reason flag to
                    // CONSENSUS here.
                    state.Invalid(ValidationInvalidReason::CONSENSUS, false,
                            state.GetRejectCode(), state.GetRejectReason(), state.GetDebugMessage());
                }
                return error("%s: Consensus::CheckTxInputs: %s, %s", __func__, tx.GetHash().ToString(), FormatStateMessage(state));
            }
            nFees += txfee;
            if (!MoneyRange(nFees)) {
                return state.Invalid(ValidationInvalidReason::CONSENSUS, error("%s: accumulated fee in the block out of range.", __func__),
                                 REJECT_INVALID, "bad-txns-accumulated-fee-outofrange");
            }

            // Check that transaction is BIP68 final
            // BIP68 lock checks (as opposed to nLockTime checks) must
            // be in ConnectBlock because they require the UTXO set
            prevheights.resize(tx.vin.size());
            for (size_t j = 0; j < tx.vin.size(); j++) {
                prevheights[j] = view.AccessCoin(tx.vin[j].prevout).nHeight;
            }

            if (!SequenceLocks(tx, nLockTimeFlags, &prevheights, *pindex)) {
                return state.Invalid(ValidationInvalidReason::CONSENSUS, error("%s: contains a non-BIP68-final transaction", __func__),
                                 REJECT_INVALID, "bad-txns-nonfinal");
            }
        }

        // GetTransactionSigOpCost counts 3 types of sigops:
        // * legacy (always)
        // * p2sh (when P2SH enabled in flags and excludes coinbase)
        // * witness (when witness enabled in flags and excludes coinbase)
        nSigOpsCost += GetTransactionSigOpCost(tx, view, flags);
        if (nSigOpsCost > MAX_BLOCK_SIGOPS_COST)
            return state.Invalid(ValidationInvalidReason::CONSENSUS, error("%s: too many sigops", __func__),
                             REJECT_INVALID, "bad-blk-sigops");

        txdata.emplace_back(tx);
        if (!tx.IsCoinBase())
        {
            std::vector<CScriptCheck> vChecks;
            bool fCacheResults = fJustCheck; /* Don't cache results if we're actually connecting blocks (still consult the cache, though) */
            if (!CheckInputs(tx, state, view, fScriptChecks, flags, fCacheResults, fCacheResults, txdata[i], g_parallel_script_checks ? &vChecks : nullptr)) {
                if (state.GetReason() == ValidationInvalidReason::TX_NOT_STANDARD) {
                    // CheckInputs may return NOT_STANDARD for extra flags we passed,
                    // but we can't return that, as it's not defined for a block, so
                    // we reset the reason flag to CONSENSUS here.
                    // In the event of a future soft-fork, we may need to
                    // consider whether rewriting to CONSENSUS or
                    // RECENT_CONSENSUS_CHANGE would be more appropriate.
                    state.Invalid(ValidationInvalidReason::CONSENSUS, false,
                              state.GetRejectCode(), state.GetRejectReason(), state.GetDebugMessage());
                }
                return error("%s: CheckInputs on %s failed with %s",
                    __func__, tx.GetHash().ToString(), FormatStateMessage(state));
            }

            const auto applyCustomTxTime = GetTimeMicros();
<<<<<<< HEAD
            uint64_t gasUsed{};
            const auto res = ApplyCustomTx(accountsView, view, tx, chainparams.GetConsensus(), pindex->nHeight, gasUsed, pindex->GetBlockTime(), nullptr, i, evmContext, !fJustCheck);

            totalGas += gasUsed;
            if (totalGas > MAX_BLOCK_GAS_LIMIT) {
                return state.Invalid(ValidationInvalidReason::CONSENSUS,
                                     error("%s: ApplyCustomTx failed. Gas limit: %d Gas used: %d", __func__, MAX_BLOCK_GAS_LIMIT, totalGas),
                                     REJECT_CUSTOMTX, "over-gas-limit");
            }
=======
            const auto res = ApplyCustomTx(accountsView, view, tx, chainparams.GetConsensus(), pindex->nHeight, pindex->GetBlockTime(), nullptr, i, evmContext);
>>>>>>> 47b08e22

            LogApplyCustomTx(tx, applyCustomTxTime);
            if (!res.ok && (res.code & CustomTxErrCodes::Fatal)) {
                if (pindex->nHeight >= chainparams.GetConsensus().EunosHeight) {
                    return state.Invalid(ValidationInvalidReason::CONSENSUS,
                                         error("%s: ApplyCustomTx on %s failed with %s",
                                               __func__, tx.GetHash().ToString(), res.msg), REJECT_CUSTOMTX, "bad-custom-tx");
                } else {
                    // we will never fail, but skip, unless transaction mints UTXOs
                    return error("%s: ApplyCustomTx on %s failed with %s",
                                __func__, tx.GetHash().ToString(), res.msg);
                }
            }
            // log
            if (!fJustCheck && !res.msg.empty()) {
                if (res.ok) {
                    LogPrintf("applied tx %s: %s\n", block.vtx[i]->GetHash().GetHex(), res.msg);
                } else {
                    LogPrintf("skipped tx %s: %s\n", block.vtx[i]->GetHash().GetHex(), res.msg);
                }
            }

            control.Add(vChecks);
        } else {
            std::vector<unsigned char> metadata;
            if (IsAnchorRewardTxPlus(tx, metadata)) {
                if (!fJustCheck) {
                    LogPrint(BCLog::ANCHORING, "%s: connecting finalization tx: %s block: %d\n", __func__, tx.GetHash().GetHex(), pindex->nHeight);
                }
                ResVal<uint256> res = ApplyAnchorRewardTxPlus(mnview, tx, pindex->nHeight, metadata, chainparams.GetConsensus());
                if (!res.ok) {
                    return state.Invalid(ValidationInvalidReason::CONSENSUS,
                                         error("%s: %s", __func__, res.msg),
                                         REJECT_INVALID, res.dbgMsg);
                }
                rewardedAnchors = true;
                if (!fJustCheck) {
                    LogPrint(BCLog::ANCHORING, "%s: connected finalization tx: %s block: %d\n", __func__, tx.GetHash().GetHex(), pindex->nHeight);
                }
            } else if (IsAnchorRewardTx(tx, metadata)) {
                if (!fJustCheck) {
                    LogPrint(BCLog::ANCHORING, "%s: connecting finalization tx: %s block: %d\n", __func__, tx.GetHash().GetHex(), pindex->nHeight);
                }
                ResVal<uint256> res = ApplyAnchorRewardTx(mnview, tx, pindex->nHeight, pindex->pprev ? pindex->pprev->stakeModifier : uint256(), metadata, chainparams.GetConsensus());
                if (!res.ok) {
                    return state.Invalid(ValidationInvalidReason::CONSENSUS,
                                         error("%s: %s", __func__, res.msg),
                                         REJECT_INVALID, res.dbgMsg);
                }
                rewardedAnchors = true;
                if (!fJustCheck) {
                    LogPrint(BCLog::ANCHORING, "%s: connected finalization tx: %s block: %d\n", __func__, tx.GetHash().GetHex(), pindex->nHeight);
                }
            }
        }

        // Search for burn outputs
        for (uint32_t j = 0; j < tx.vout.size(); ++j)
        {
            if (tx.vout[j].scriptPubKey == Params().GetConsensus().burnAddress)
            {
                writeBurnEntries.push_back({{tx.vout[j].scriptPubKey, static_cast<uint32_t>(pindex->nHeight), i},
                                            {block.vtx[i]->GetHash(), static_cast<uint8_t>(CustomTxType::None), {{DCT_ID{0}, tx.vout[j].nValue}}}});
            }
        }

        CTxUndo undoDummy;
        if (i > 0) {
            blockundo.vtxundo.push_back(CTxUndo());
        }
        UpdateCoins(tx, view, i == 0 ? undoDummy : blockundo.vtxundo.back(), pindex->nHeight);
    }

    int64_t nTime3 = GetTimeMicros(); nTimeConnect += nTime3 - nTime2;
    LogPrint(BCLog::BENCH, "      - Connect %u transactions: %.2fms (%.3fms/tx, %.3fms/txin) [%.2fs (%.2fms/blk)]\n", (unsigned)block.vtx.size(), MILLI * (nTime3 - nTime2), MILLI * (nTime3 - nTime2) / block.vtx.size(), nInputs <= 1 ? 0 : MILLI * (nTime3 - nTime2) / (nInputs-1), nTimeConnect * MICRO, nTimeConnect * MILLI / nBlocksTotal);

    // check main coinbase
    Res res = ApplyGeneralCoinbaseTx(accountsView, *block.vtx[0], pindex->nHeight, nFees, chainparams.GetConsensus());
    if (!res.ok) {
        return state.Invalid(ValidationInvalidReason::CONSENSUS,
                             error("%s: %s", __func__, res.msg),
                             REJECT_INVALID, res.dbgMsg);
    }

    if (!control.Wait())
        return state.Invalid(ValidationInvalidReason::CONSENSUS, error("%s: CheckQueue failed", __func__), REJECT_INVALID, "block-validation-failed");

    int64_t nTime4 = GetTimeMicros(); nTimeVerify += nTime4 - nTime2;
    LogPrint(BCLog::BENCH, "    - Verify %u txins: %.2fms (%.3fms/txin) [%.2fs (%.2fms/blk)]\n", nInputs - 1, MILLI * (nTime4 - nTime2), nInputs <= 1 ? 0 : MILLI * (nTime4 - nTime2) / (nInputs-1), nTimeVerify * MICRO, nTimeVerify * MILLI / nBlocksTotal);

    // Reject block without token split coinbase TX outputs.
    const auto attributes = accountsView.GetAttributes();
    assert(attributes);

    CDataStructureV0 splitKey{AttributeTypes::Oracles, OracleIDs::Splits, static_cast<uint32_t>(pindex->nHeight)};
    const auto splits = attributes->GetValue(splitKey, OracleSplits{});

    const auto isSplitsBlock = splits.size() > 0;

    CreationTxs creationTxs;
    auto counter_n = 1;
    for (const auto& [id, multiplier] : splits) {
        LogPrintf("Preparing for token split (id=%d, mul=%d, n=%d/%d, height: %d)\n",
        id, multiplier, counter_n++, splits.size(), pindex->nHeight);
        uint256 tokenCreationTx{};
        std::vector<uint256> poolCreationTx;
        if (!GetCreationTransactions(block, id, multiplier, tokenCreationTx, poolCreationTx)) {
            return state.Invalid(ValidationInvalidReason::CONSENSUS, error("%s: coinbase missing split token creation TX", __func__), REJECT_INVALID, "bad-cb-token-split");
        }

        std::vector<DCT_ID> poolsToMigrate;
        accountsView.ForEachPoolPair([&, id = id](DCT_ID const & poolId, const CPoolPair& pool){
            if (pool.idTokenA.v == id || pool.idTokenB.v == id) {
                const auto tokenA = accountsView.GetToken(pool.idTokenA);
                const auto tokenB = accountsView.GetToken(pool.idTokenB);
                assert(tokenA);
                assert(tokenB);
                if ((tokenA->destructionHeight == -1 && tokenA->destructionTx == uint256{}) &&
                    (tokenB->destructionHeight == -1 && tokenB->destructionTx == uint256{})) {
                    poolsToMigrate.push_back(poolId);
                }
            }
            return true;
        });

        std::stringstream poolIdStr;
        for (size_t i{0}; i < poolsToMigrate.size(); i++) {
            if  (i != 0) poolIdStr << ", ";
            poolIdStr << poolsToMigrate[i].ToString();
        }

        LogPrintf("Pools to migrate for token %d: (count: %d, ids: %s)\n", id, poolsToMigrate.size(), poolIdStr.str());

        if (poolsToMigrate.size() != poolCreationTx.size()) {
            return state.Invalid(ValidationInvalidReason::CONSENSUS, error("%s: coinbase missing split pool creation TX", __func__), REJECT_INVALID, "bad-cb-pool-split");
        }

        std::vector<std::pair<DCT_ID, uint256>> poolPairs;
        poolPairs.reserve(poolsToMigrate.size());
        std::transform(poolsToMigrate.begin(), poolsToMigrate.end(),
            poolCreationTx.begin(), std::back_inserter(poolPairs),
            [](DCT_ID a, uint256 b) { return std::make_pair(a, b); });

        creationTxs.emplace(id, std::make_pair(tokenCreationTx, poolPairs));
    }

    if (fJustCheck)
        return accountsView.Flush(); // keeps compatibility

    // validates account changes as well
    if (pindex->nHeight >= chainparams.GetConsensus().EunosHeight
    && pindex->nHeight < chainparams.GetConsensus().EunosKampungHeight) {
        bool mutated;
        uint256 hashMerkleRoot2 = BlockMerkleRoot(block, &mutated);
        if (block.hashMerkleRoot != Hash2(hashMerkleRoot2, accountsView.MerkleRoot())) {
            return state.Invalid(ValidationInvalidReason::BLOCK_MUTATED, false, REJECT_INVALID, "bad-txnmrklroot", "hashMerkleRoot mismatch");
        }

        // Check for merkle tree malleability (CVE-2012-2459): repeating sequences
        // of transactions in a block without affecting the merkle root of a block,
        // while still invalidating it.
        if (mutated)
            return state.Invalid(ValidationInvalidReason::BLOCK_MUTATED, false, REJECT_INVALID, "bad-txns-duplicate", "duplicate transaction");
    }

    // account changes are validated
    accountsView.Flush();

    if (!WriteUndoDataForBlock(blockundo, state, pindex, chainparams))
        return false;

    if (!pindex->IsValid(BLOCK_VALID_SCRIPTS)) {
        pindex->RaiseValidity(BLOCK_VALID_SCRIPTS);
        setDirtyBlockIndex.insert(pindex);
    }

    assert(pindex->phashBlock);
    // add this block to the view's block chain
    view.SetBestBlock(pindex->GetBlockHash());

    ProcessDeFiEvent(block, pindex, mnview, view, chainparams, creationTxs, evmContext, beneficiary);

    // Write any UTXO burns
    for (const auto& [key, value] : writeBurnEntries)
    {
        mnview.GetHistoryWriters().WriteAccountHistory(key, value);
    }

    if (!fIsFakeNet) {
        mnview.IncrementMintedBy(*nodeId);

        // Store block staker height for use in coinage
        if (pindex->nHeight >= Params().GetConsensus().EunosPayaHeight) {
            mnview.SetSubNodesBlockTime(minterKey, static_cast<uint32_t>(pindex->nHeight), ctxState.subNode, pindex->GetBlockTime());
        } else if (pindex->nHeight >= Params().GetConsensus().DakotaCrescentHeight) {
            mnview.SetMasternodeLastBlockTime(minterKey, static_cast<uint32_t>(pindex->nHeight), pindex->GetBlockTime());
        }
    }
    mnview.SetLastHeight(pindex->nHeight);

    auto &checkpoints = chainparams.Checkpoints().mapCheckpoints;
    auto it = checkpoints.lower_bound(pindex->nHeight);
    if (it != checkpoints.begin()) {
        --it;
        bool pruneStarted = false;
        auto time = GetTimeMillis();
        CCustomCSView pruned(mnview);
        mnview.ForEachUndo([&](UndoKey const & key, CLazySerialize<CUndo>) {
            if (key.height >= static_cast<uint32_t>(it->first)) { // don't erase checkpoint height
                return false;
            }
            if (!pruneStarted) {
                pruneStarted = true;
                LogPrintf("Pruning undo data prior %d, it can take a while...\n", it->first);
            }
            return pruned.DelUndo(key).ok;
        });
        if (pruneStarted) {
            auto& map = pruned.GetStorage().GetRaw();
            compactBegin = map.begin()->first;
            compactEnd = map.rbegin()->first;
            pruned.Flush();
            LogPrintf("Pruning undo data finished.\n");
            LogPrint(BCLog::BENCH, "    - Pruning undo data takes: %dms\n", GetTimeMillis() - time);
        }
        // we can safety delete old interest keys
        if (it->first > chainparams.GetConsensus().FortCanningHillHeight) {
            CCustomCSView view(mnview);
            mnview.ForEachVaultInterest([&](const CVaultId& vaultId, DCT_ID tokenId, CInterestRate) {
                view.EraseBy<CLoanView::LoanInterestByVault>(std::make_pair(vaultId, tokenId));
                return true;
            });
            view.Flush();
        }
    }

    if (isSplitsBlock) {
        LogPrintf("Token split block validation time: %.2fms\n", MILLI * (GetTimeMicros() - nTime1));
    }

    int64_t nTime5 = GetTimeMicros(); nTimeIndex += nTime5 - nTime4;
    LogPrint(BCLog::BENCH, "    - Index writing: %.2fms [%.2fs (%.2fms/blk)]\n", MILLI * (nTime5 - nTime4), nTimeIndex * MICRO, nTimeIndex * MILLI / nBlocksTotal);

    int64_t nTime6 = GetTimeMicros(); nTimeCallbacks += nTime6 - nTime5;
    LogPrint(BCLog::BENCH, "    - Callbacks: %.2fms [%.2fs (%.2fms/blk)]\n", MILLI * (nTime6 - nTime5), nTimeCallbacks * MICRO, nTimeCallbacks * MILLI / nBlocksTotal);

    return true;
}

bool CChainState::FlushStateToDisk(
    const CChainParams& chainparams,
    CValidationState &state,
    FlushStateMode mode,
    int nManualPruneHeight)
{
    int64_t nMempoolUsage = mempool.DynamicMemoryUsage();
    LOCK2(cs_main, cs_LastBlockFile);
    assert(this->CanFlushToDisk());
    static int64_t nLastWrite = 0;
    static int64_t nLastFlush = 0;
    std::set<int> setFilesToPrune;
    bool full_flush_completed = false;
    try {
    {
        bool fFlushForPrune = false;
        bool fDoFullFlush = false;
        if (fPruneMode && (fCheckForPruning || nManualPruneHeight > 0) && !fReindex) {
            if (nManualPruneHeight > 0) {
                FindFilesToPruneManual(setFilesToPrune, nManualPruneHeight);
            } else {
                FindFilesToPrune(setFilesToPrune, chainparams.PruneAfterHeight());
                fCheckForPruning = false;
            }
            if (!setFilesToPrune.empty()) {
                fFlushForPrune = true;
                if (!fHavePruned) {
                    pblocktree->WriteFlag("prunedblockfiles", true);
                    fHavePruned = true;
                }
            }
        }
        int64_t nNow = GetTimeMicros();
        // Avoid writing/flushing immediately after startup.
        if (nLastWrite == 0) {
            nLastWrite = nNow;
        }
        if (nLastFlush == 0) {
            nLastFlush = nNow;
        }
        int64_t nMempoolSizeMax = gArgs.GetArg("-maxmempool", DEFAULT_MAX_MEMPOOL_SIZE) * 1000000;
        int64_t cacheSize = CoinsTip().DynamicMemoryUsage();
        int64_t nTotalSpace = nCoinCacheUsage + std::max<int64_t>(nMempoolSizeMax - nMempoolUsage, 0);
        // The cache is large and we're within 10% and 10 MiB of the limit, but we have time now (not in the middle of a block processing).
        bool fCacheLarge = mode == FlushStateMode::PERIODIC && cacheSize > std::max((9 * nTotalSpace) / 10, nTotalSpace - MAX_BLOCK_COINSDB_USAGE * 1024 * 1024);
        // The cache is over the limit, we have to write now.
        bool fCacheCritical = mode == FlushStateMode::IF_NEEDED && cacheSize > nTotalSpace;
        // It's been a while since we wrote the block index to disk. Do this frequently, so we don't need to redownload after a crash.
        bool fPeriodicWrite = mode == FlushStateMode::PERIODIC && nNow > nLastWrite + (int64_t)DATABASE_WRITE_INTERVAL * 1000000;
        // It's been very long since we flushed the cache. Do this infrequently, to optimize cache usage.
        bool fPeriodicFlush = mode == FlushStateMode::PERIODIC && nNow > nLastFlush + (int64_t)DATABASE_FLUSH_INTERVAL * 1000000;
        // Combine all conditions that result in a full cache flush.
        fDoFullFlush = (mode == FlushStateMode::ALWAYS) || fCacheLarge || fCacheCritical || fPeriodicFlush || fFlushForPrune;
        // Write blocks and block index to disk.
        if (fDoFullFlush || fPeriodicWrite) {
            // Depend on nMinDiskSpace to ensure we can write block index
            if (!CheckDiskSpace(GetBlocksDir())) {
                return AbortNode(state, "Disk space is too low!", _("Error: Disk space is too low!").translated, CClientUIInterface::MSG_NOPREFIX);
            }
            // First make sure all block and undo data is flushed to disk.
            FlushBlockFile();
            // Then update all block file information (which may refer to block and undo files).
            {
                std::vector<std::pair<int, const CBlockFileInfo*> > vFiles;
                vFiles.reserve(setDirtyFileInfo.size());
                for (std::set<int>::iterator it = setDirtyFileInfo.begin(); it != setDirtyFileInfo.end(); ) {
                    vFiles.push_back(std::make_pair(*it, &vinfoBlockFile[*it]));
                    setDirtyFileInfo.erase(it++);
                }
                std::vector<const CBlockIndex*> vBlocks;
                vBlocks.reserve(setDirtyBlockIndex.size());
                for (std::set<CBlockIndex*>::iterator it = setDirtyBlockIndex.begin(); it != setDirtyBlockIndex.end(); ) {
                    vBlocks.push_back(*it);
                    setDirtyBlockIndex.erase(it++);
                }
                if (!pblocktree->WriteBatchSync(vFiles, nLastBlockFile, vBlocks)) {
                    return AbortNode(state, "Failed to write to block index database");
                }
            }
            // Finally remove any pruned files
            if (fFlushForPrune)
                UnlinkPrunedFiles(setFilesToPrune);
            nLastWrite = nNow;
        }
        // use a bit more memory in normal usage
        const size_t memoryCacheSizeMax = IsInitialBlockDownload() ? nCustomMemUsage : (nCustomMemUsage << 1);
        bool fMemoryCacheLarge = fDoFullFlush || (mode == FlushStateMode::IF_NEEDED && pcustomcsview->SizeEstimate() > memoryCacheSizeMax);
        // Flush best chain related state. This can only be done if the blocks / block index write was also done.
        if (fMemoryCacheLarge && !CoinsTip().GetBestBlock().IsNull()) {
            // Flush view first to estimate size on disk later
            if (!pcustomcsview->Flush()) {
                return AbortNode(state, "Failed to write db batch");
            }
            // Typical Coin structures on disk are around 48 bytes in size.
            // Pushing a new one to the database can cause it to be written
            // twice (once in the log, and once in the tables). This is already
            // an overestimation, as most will delete an existing entry or
            // overwrite one. Still, use a conservative safety factor of 2.
            if (!CheckDiskSpace(GetDataDir(), 48 * 2 * 2 * CoinsTip().GetCacheSize() + pcustomcsDB->SizeEstimate())) {
                return AbortNode(state, "Disk space is too low!", _("Error: Disk space is too low!").translated, CClientUIInterface::MSG_NOPREFIX);
            }
            // Flush the chainstate (which may refer to block index entries).
            if (!CoinsTip().Flush() || !pcustomcsDB->Flush()) {
                return AbortNode(state, "Failed to write to coin or masternode db to disk");
            }
            if (!compactBegin.empty() && !compactEnd.empty()) {
                auto time = GetTimeMillis();
                pcustomcsDB->Compact(compactBegin, compactEnd);
                compactBegin.clear();
                compactEnd.clear();
                LogPrint(BCLog::BENCH, "    - DB compacting takes: %dms\n", GetTimeMillis() - time);
            }
            nLastFlush = nNow;
            full_flush_completed = true;
        }
    }
    if (full_flush_completed) {
        // Update best block in wallet (so we can detect restored wallets).
        GetMainSignals().ChainStateFlushed(m_chain.GetLocator());
    }
    } catch (const std::runtime_error& e) {
        return AbortNode(state, std::string("System error while flushing: ") + e.what());
    }
    return true;
}

void CChainState::ForceFlushStateToDisk() {
    CValidationState state;
    const CChainParams& chainparams = Params();
    if (!this->FlushStateToDisk(chainparams, state, FlushStateMode::ALWAYS)) {
        LogPrintf("%s: failed to flush state (%s)\n", __func__, FormatStateMessage(state));
    }
}

void CChainState::PruneAndFlush() {
    CValidationState state;
    fCheckForPruning = true;
    const CChainParams& chainparams = Params();

    if (!this->FlushStateToDisk(chainparams, state, FlushStateMode::NONE)) {
        LogPrintf("%s: failed to flush state (%s)\n", __func__, FormatStateMessage(state));
    }
}

static void DoWarning(const std::string& strWarning)
{
    static bool fWarned = false;
    SetMiscWarning(strWarning);
    if (!fWarned) {
        AlertNotify(strWarning);
        fWarned = true;
    }
}

/** Private helper function that concatenates warning messages. */
static void AppendWarning(std::string& res, const std::string& warn)
{
    if (!res.empty()) res += ", ";
    res += warn;
}

/** Check warning conditions and do some notifications on new chain tip set. */
void static UpdateTip(const CBlockIndex* pindexNew, const CChainParams& chainParams)
    EXCLUSIVE_LOCKS_REQUIRED(::cs_main)
{
    // New best block
    mempool.AddTransactionsUpdated(1);

    {
        LOCK(g_best_block_mutex);
        g_best_block = pindexNew->GetBlockHash();
        g_best_block_cv.notify_all();
    }

    std::string warningMessages;
    if (!::ChainstateActive().IsInitialBlockDownload())
    {
        int nUpgraded = 0;
        const CBlockIndex* pindex = pindexNew;
        for (int bit = 0; bit < VERSIONBITS_NUM_BITS; bit++) {
            WarningBitsConditionChecker checker(bit);
            ThresholdState state = checker.GetStateFor(pindex, chainParams.GetConsensus(), warningcache[bit]);
            if (state == ThresholdState::ACTIVE || state == ThresholdState::LOCKED_IN) {
                const std::string strWarning = strprintf(_("Warning: unknown new rules activated (versionbit %i)").translated, bit);
                if (state == ThresholdState::ACTIVE) {
                    DoWarning(strWarning);
                } else {
                    AppendWarning(warningMessages, strWarning);
                }
            }
        }
        // Check the version of the last 100 blocks to see if we need to upgrade:
        for (int i = 0; i < 100 && pindex != nullptr; i++)
        {
            int32_t nExpectedVersion = ComputeBlockVersion(pindex->pprev, chainParams.GetConsensus());
            if (pindex->nVersion > VERSIONBITS_LAST_OLD_BLOCK_VERSION && (pindex->nVersion & ~nExpectedVersion) != 0)
                ++nUpgraded;
            pindex = pindex->pprev;
        }
        if (nUpgraded > 0)
            AppendWarning(warningMessages, strprintf(_("%d of last 100 blocks have unexpected version").translated, nUpgraded));
    }

    static int64_t lastTipTime = 0;
    auto currentTime = GetSystemTimeInSeconds();
    if (!warningMessages.empty() || !::ChainstateActive().IsInitialBlockDownload() || lastTipTime < currentTime - 20) {
        lastTipTime = currentTime;
        LogPrintf("%s: new best=%s height=%d version=0x%08x log2_work=%.8g tx=%lu date='%s' progress=%f cache=%.1fMiB(%utxo)", __func__, /* Continued */
            pindexNew->GetBlockHash().ToString(), pindexNew->nHeight, pindexNew->nVersion,
            log(pindexNew->nChainWork.getdouble())/log(2.0), (unsigned long)pindexNew->nChainTx,
            FormatISO8601DateTime(pindexNew->GetBlockTime()),
            GuessVerificationProgress(chainParams.TxData(), pindexNew), ::ChainstateActive().CoinsTip().DynamicMemoryUsage() * (1.0 / (1<<20)), ::ChainstateActive().CoinsTip().GetCacheSize());
        if (!warningMessages.empty())
            LogPrintf(" warning='%s'", warningMessages); /* Continued */
        LogPrintf("\n");
    }
}

/** Disconnect m_chain's tip.
  * After calling, the mempool will be in an inconsistent state, with
  * transactions from disconnected blocks being added to disconnectpool.  You
  * should make the mempool consistent again by calling UpdateMempoolForReorg.
  * with cs_main held.
  *
  * If disconnectpool is nullptr, then no disconnected transactions are added to
  * disconnectpool (note that the caller is responsible for mempool consistency
  * in any case).
  */
bool CChainState::DisconnectTip(CValidationState& state, const CChainParams& chainparams, DisconnectedBlockTransactions *disconnectpool)
{
    m_disconnectTip = true;
    CBlockIndex *pindexDelete = m_chain.Tip();
    assert(pindexDelete);
    // Read block from disk.
    std::shared_ptr<CBlock> pblock = std::make_shared<CBlock>();
    CBlock& block = *pblock;
    if (!ReadBlockFromDisk(block, pindexDelete, chainparams.GetConsensus())) {
        m_disconnectTip = false;
        return error("DisconnectTip(): Failed to read block");
    }
    // Apply the block atomically to the chain state.
    int64_t nStart = GetTimeMicros();
    {
        CCoinsViewCache view(&CoinsTip());
        CCustomCSView mnview(*pcustomcsview, paccountHistoryDB.get(), pburnHistoryDB.get(), pvaultHistoryDB.get());
        assert(view.GetBestBlock() == pindexDelete->GetBlockHash());
        std::vector<CAnchorConfirmMessage> disconnectedConfirms;
        if (DisconnectBlock(block, pindexDelete, view, mnview, disconnectedConfirms) != DISCONNECT_OK) {
            m_disconnectTip = false;
            mnview.GetHistoryWriters().DiscardDB();
            return error("DisconnectTip(): DisconnectBlock %s failed", pindexDelete->GetBlockHash().ToString());
        }
        evm_disconnect_latest_block();
        bool flushed = view.Flush() && mnview.Flush();
        assert(flushed);
        mnview.GetHistoryWriters().FlushDB();

        if (!disconnectedConfirms.empty()) {
            for (auto const & confirm : disconnectedConfirms) {
                panchorAwaitingConfirms->Add(confirm);
            }
            // we do not clear ALL votes (even they are stale) for the case of rapid tip changing. At least, they'll be deleted after their rewards
            if (!IsInitialBlockDownload()) {
                panchorAwaitingConfirms->ReVote();
            }
        }
    }
    LogPrint(BCLog::BENCH, "- Disconnect block: %.2fms\n", (GetTimeMicros() - nStart) * MILLI);
    // Write the chain state to disk, if necessary.
    if (!FlushStateToDisk(chainparams, state, FlushStateMode::IF_NEEDED)) {
        m_disconnectTip = false;
        return false;
    }

    if (disconnectpool) {
        // Save transactions to re-add to mempool at end of reorg
        for (auto it = block.vtx.rbegin(); it != block.vtx.rend(); ++it) {
            disconnectpool->addTransaction(*it);
        }
        while (disconnectpool->DynamicMemoryUsage() > MAX_DISCONNECTED_TX_POOL_SIZE * 1000) {
            // Drop the earliest entry, and remove its children from the mempool.
            auto it = disconnectpool->queuedTx.get<insertion_order>().begin();
            mempool.removeRecursive(**it, MemPoolRemovalReason::REORG);
            disconnectpool->removeEntry(it);
        }
    }

    m_chain.SetTip(pindexDelete->pprev);

    UpdateTip(pindexDelete->pprev, chainparams);
    // Let wallets know transactions went from 1-confirmed to
    // 0-confirmed or conflicted:
    GetMainSignals().BlockDisconnected(pblock);
    m_disconnectTip = false;
    return true;
}

static int64_t nTimeReadFromDisk = 0;
static int64_t nTimeConnectTotal = 0;
static int64_t nTimeFlush = 0;
static int64_t nTimeChainState = 0;
static int64_t nTimePostConnect = 0;

struct PerBlockConnectTrace {
    CBlockIndex* pindex = nullptr;
    std::shared_ptr<const CBlock> pblock;
    std::shared_ptr<std::vector<CTransactionRef>> conflictedTxs;
    PerBlockConnectTrace() : conflictedTxs(std::make_shared<std::vector<CTransactionRef>>()) {}
};
/**
 * Used to track blocks whose transactions were applied to the UTXO state as a
 * part of a single ActivateBestChainStep call.
 *
 * This class also tracks transactions that are removed from the mempool as
 * conflicts (per block) and can be used to pass all those transactions
 * through SyncTransaction.
 *
 * This class assumes (and asserts) that the conflicted transactions for a given
 * block are added via mempool callbacks prior to the BlockConnected() associated
 * with those transactions. If any transactions are marked conflicted, it is
 * assumed that an associated block will always be added.
 *
 * This class is single-use, once you call GetBlocksConnected() you have to throw
 * it away and make a new one.
 */
class ConnectTrace {
private:
    std::vector<PerBlockConnectTrace> blocksConnected;
    CTxMemPool &pool;
    boost::signals2::scoped_connection m_connNotifyEntryRemoved;

public:
    explicit ConnectTrace(CTxMemPool &_pool) : blocksConnected(1), pool(_pool) {
        m_connNotifyEntryRemoved = pool.NotifyEntryRemoved.connect(std::bind(&ConnectTrace::NotifyEntryRemoved, this, std::placeholders::_1, std::placeholders::_2));
    }

    void BlockConnected(CBlockIndex* pindex, std::shared_ptr<const CBlock> pblock) {
        assert(!blocksConnected.back().pindex);
        assert(pindex);
        assert(pblock);
        blocksConnected.back().pindex = pindex;
        blocksConnected.back().pblock = std::move(pblock);
        blocksConnected.emplace_back();
    }

    std::vector<PerBlockConnectTrace>& GetBlocksConnected() {
        // We always keep one extra block at the end of our list because
        // blocks are added after all the conflicted transactions have
        // been filled in. Thus, the last entry should always be an empty
        // one waiting for the transactions from the next block. We pop
        // the last entry here to make sure the list we return is sane.
        assert(!blocksConnected.back().pindex);
        assert(blocksConnected.back().conflictedTxs->empty());
        blocksConnected.pop_back();
        return blocksConnected;
    }

    void NotifyEntryRemoved(CTransactionRef txRemoved, MemPoolRemovalReason reason) {
        assert(!blocksConnected.back().pindex);
        if (reason == MemPoolRemovalReason::CONFLICT) {
            blocksConnected.back().conflictedTxs->emplace_back(std::move(txRemoved));
        }
    }
};

/**
 * Connect a new block to m_chain. pblock is either nullptr or a pointer to a CBlock
 * corresponding to pindexNew, to bypass loading it again from disk.
 *
 * The block is added to connectTrace if connection succeeds.
 */
bool CChainState::ConnectTip(CValidationState& state, const CChainParams& chainparams, CBlockIndex* pindexNew, const std::shared_ptr<const CBlock>& pblock, ConnectTrace& connectTrace, DisconnectedBlockTransactions &disconnectpool)
{
    assert(pindexNew->pprev == m_chain.Tip());
    // Read block from disk.
    int64_t nTime1 = GetTimeMicros();
    std::shared_ptr<const CBlock> pthisBlock;
    if (!pblock) {
        std::shared_ptr<CBlock> pblockNew = std::make_shared<CBlock>();
        if (!ReadBlockFromDisk(*pblockNew, pindexNew, chainparams.GetConsensus()))
            return AbortNode(state, "Failed to read block");
        pthisBlock = pblockNew;
    } else {
        pthisBlock = pblock;
    }
    const CBlock& blockConnecting = *pthisBlock;
    // Apply the block atomically to the chain state.
    int64_t nTime2 = GetTimeMicros(); nTimeReadFromDisk += nTime2 - nTime1;
    int64_t nTime3;
    LogPrint(BCLog::BENCH, "  - Load block from disk: %.2fms [%.2fs]\n", (nTime2 - nTime1) * MILLI, nTimeReadFromDisk * MICRO);
    {
        CCoinsViewCache view(&CoinsTip());
        CCustomCSView mnview(*pcustomcsview, paccountHistoryDB.get(), pburnHistoryDB.get(), pvaultHistoryDB.get());
        bool rewardedAnchors{};
        std::array<uint8_t, 20> beneficiary{};
        const auto evmContext = evm_get_context();
        bool rv = ConnectBlock(blockConnecting, state, pindexNew, view, mnview, chainparams, rewardedAnchors, beneficiary, false, evmContext);
        GetMainSignals().BlockChecked(blockConnecting, state);
        if (!rv) {
            evm_discard_context(evmContext);
            if (state.IsInvalid()) {
                InvalidBlockFound(pindexNew, state);
            }
            mnview.GetHistoryWriters().DiscardDB();
            return error("%s: ConnectBlock %s failed, %s", __func__, pindexNew->GetBlockHash().ToString(), FormatStateMessage(state));
        }
        nTime3 = GetTimeMicros(); nTimeConnectTotal += nTime3 - nTime2;
        LogPrint(BCLog::BENCH, "  - Connect total: %.2fms [%.2fs (%.2fms/blk)]\n", (nTime3 - nTime2) * MILLI, nTimeConnectTotal * MICRO, nTimeConnectTotal * MILLI / nBlocksTotal);
        if (IsEVMEnabled(pindexNew->nHeight, mnview, chainparams.GetConsensus())) {
            CrossBoundaryResult result;
            LogPrintf("finalize evmcontext: %s", evmContext);
            evm_try_finalize(result, evmContext, true, blockConnecting.nBits, beneficiary, blockConnecting.GetBlockTime());
            if (!result.ok && pindexNew->nHeight >= Params().GetConsensus().ChangiIntermediateHeight4) {
                return error("%s: ConnectBlock %s failed, %s", __func__, pindexNew->GetBlockHash().ToString(), result.reason.c_str());
            }

        }
        bool flushed = view.Flush() && mnview.Flush();
        assert(flushed);
        mnview.GetHistoryWriters().FlushDB();

        // Delete all other confirms from memory
        if (rewardedAnchors) {
            std::vector<uint256> oldConfirms;
            panchorAwaitingConfirms->ForEachConfirm([&oldConfirms](const CAnchorConfirmMessage &confirm) {
                oldConfirms.push_back(confirm.btcTxHash);
                return true;
            });

            for (const auto &confirm: oldConfirms) {
                panchorAwaitingConfirms->EraseAnchor(confirm);
            }
        }
    }
    int64_t nTime4 = GetTimeMicros(); nTimeFlush += nTime4 - nTime3;
    LogPrint(BCLog::BENCH, "  - Flush: %.2fms [%.2fs (%.2fms/blk)]\n", (nTime4 - nTime3) * MILLI, nTimeFlush * MICRO, nTimeFlush * MILLI / nBlocksTotal);
    // Write the chain state to disk, if necessary.
    if (!FlushStateToDisk(chainparams, state, FlushStateMode::IF_NEEDED))
        return false;
    int64_t nTime5 = GetTimeMicros(); nTimeChainState += nTime5 - nTime4;
    LogPrint(BCLog::BENCH, "  - Writing chainstate: %.2fms [%.2fs (%.2fms/blk)]\n", (nTime5 - nTime4) * MILLI, nTimeChainState * MICRO, nTimeChainState * MILLI / nBlocksTotal);
    // Remove conflicting transactions from the mempool.;
    mempool.removeForBlock(blockConnecting.vtx, pindexNew->nHeight);
    disconnectpool.removeForBlock(blockConnecting.vtx);
    // Update m_chain & related variables.
    m_chain.SetTip(pindexNew);
    UpdateTip(pindexNew, chainparams);

    // Update teams every anchoringTeamChange number of blocks
    if (pindexNew->nHeight >= Params().GetConsensus().DakotaHeight &&
            pindexNew->nHeight % Params().GetConsensus().mn.anchoringTeamChange == 0) {
        pcustomcsview->CalcAnchoringTeams(blockConnecting.stakeModifier, pindexNew);

        // Delete old and now invalid anchor confirms
        panchorAwaitingConfirms->Clear();

        // Revote to pay any unrewarded anchor confirms
        if (!IsInitialBlockDownload()) {
            panchorAwaitingConfirms->ReVote();
        }
    }

    int64_t nTime6 = GetTimeMicros(); nTimePostConnect += nTime6 - nTime5; nTimeTotal += nTime6 - nTime1;
    LogPrint(BCLog::BENCH, "  - Connect postprocess: %.2fms [%.2fs (%.2fms/blk)]\n", (nTime6 - nTime5) * MILLI, nTimePostConnect * MICRO, nTimePostConnect * MILLI / nBlocksTotal);
    LogPrint(BCLog::BENCH, "- Connect block: %.2fms [%.2fs (%.2fms/blk)]\n", (nTime6 - nTime1) * MILLI, nTimeTotal * MICRO, nTimeTotal * MILLI / nBlocksTotal);

    connectTrace.BlockConnected(pindexNew, std::move(pthisBlock));
    return true;
}

/**
 * Return the tip of the chain with the most work in it, that isn't
 * known to be invalid (it's however far from certain to be valid).
 */
CBlockIndex* CChainState::FindMostWorkChain() {
    do {
        CBlockIndex *pindexNew = nullptr;

        // Find the best candidate header.
        {
            std::set<CBlockIndex*, CBlockIndexWorkComparator>::reverse_iterator it = setBlockIndexCandidates.rbegin();
            if (it == setBlockIndexCandidates.rend())
                return nullptr;
            pindexNew = *it;
        }

        // Check whether all blocks on the path between the currently active chain and the candidate are valid.
        // Just going until the active chain is an optimization, as we know all blocks in it are valid already.
        CBlockIndex *pindexTest = pindexNew;
        bool fInvalidAncestor = false;
        while (pindexTest && !m_chain.Contains(pindexTest)) {
            assert(pindexTest->HaveTxsDownloaded() || pindexTest->nHeight == 0);

            // Pruned nodes may have entries in setBlockIndexCandidates for
            // which block files have been deleted.  Remove those as candidates
            // for the most work chain if we come across them; we can't switch
            // to a chain unless we have all the non-active-chain parent blocks.
            bool fFailedChain = pindexTest->nStatus & BLOCK_FAILED_MASK;
            bool fMissingData = !(pindexTest->nStatus & BLOCK_HAVE_DATA);
            if (fFailedChain || fMissingData) {
                // Candidate chain is not usable (either invalid or missing data)
                if (fFailedChain && (pindexBestInvalid == nullptr || pindexNew->nChainWork > pindexBestInvalid->nChainWork))
                    pindexBestInvalid = pindexNew;
                CBlockIndex *pindexFailed = pindexNew;
                // Remove the entire chain from the set.
                while (pindexTest != pindexFailed) {
                    if (fFailedChain) {
                        pindexFailed->nStatus |= BLOCK_FAILED_CHILD;
                    } else if (fMissingData) {
                        // If we're missing data, then add back to m_blocks_unlinked,
                        // so that if the block arrives in the future we can try adding
                        // to setBlockIndexCandidates again.
                        m_blockman.m_blocks_unlinked.insert(
                            std::make_pair(pindexFailed->pprev, pindexFailed));
                    }
                    setBlockIndexCandidates.erase(pindexFailed);
                    pindexFailed = pindexFailed->pprev;
                }
                setBlockIndexCandidates.erase(pindexTest);
                fInvalidAncestor = true;
                break;
            }
            pindexTest = pindexTest->pprev;
        }
        if (!fInvalidAncestor)
            return pindexNew;
    } while(true);
}

/** Delete all entries in setBlockIndexCandidates that are worse than the current tip. */
void CChainState::PruneBlockIndexCandidates() {
    // Note that we can't delete the current block itself, as we may need to return to it later in case a
    // reorganization to a better block fails.
    std::set<CBlockIndex*, CBlockIndexWorkComparator>::iterator it = setBlockIndexCandidates.begin();
    while (it != setBlockIndexCandidates.end() && setBlockIndexCandidates.value_comp()(*it, m_chain.Tip())) {
        setBlockIndexCandidates.erase(it++);
    }
    // Either the current tip or a successor of it we're working towards is left in setBlockIndexCandidates.
    if (setBlockIndexCandidates.empty()) {
        throw std::runtime_error("ERROR:: Data corruption detected. Please resync or use a snapshot");
    }
//    LogPrintf("TRACE PruneBlockIndexCandidates() after: setBlockIndexCandidates: %i\n", setBlockIndexCandidates.size());
}

//! Returns last CBlockIndex* that is a checkpoint
static CBlockIndex* GetLastCheckpoint(const CCheckpointData& data) EXCLUSIVE_LOCKS_REQUIRED(cs_main)
{
    const MapCheckpoints& checkpoints = data.mapCheckpoints;

    for (const MapCheckpoints::value_type& i : reverse_iterate(checkpoints))
    {
        const uint256& hash = i.second;
        CBlockIndex* pindex = LookupBlockIndex(hash);
        if (pindex) {
            return pindex;
        }
    }
    return nullptr;
}

/**
 * Try to make some progress towards making pindexMostWork the active block.
 * pblock is either nullptr or a pointer to a CBlock corresponding to pindexMostWork.
 */
bool CChainState::ActivateBestChainStep(CValidationState& state, const CChainParams& chainparams, CBlockIndex* pindexMostWork, const std::shared_ptr<const CBlock>& pblock, bool& fInvalidFound, ConnectTrace& connectTrace)
{
    AssertLockHeld(cs_main);

    const CBlockIndex *pindexOldTip = m_chain.Tip();
    const CBlockIndex *pindexFork = m_chain.FindFork(pindexMostWork);

    // Disconnect active blocks which are no longer in the best chain.
    bool fBlocksDisconnected = false;
    DisconnectedBlockTransactions disconnectpool;
    auto disconnectBlocksTo = [&](const CBlockIndex *pindex) -> bool {
        while (m_chain.Tip() && m_chain.Tip() != pindex) {
            if (!DisconnectTip(state, chainparams, &disconnectpool)) {
                // This is likely a fatal error, but keep the mempool consistent,
                // just in case. Only remove from the mempool in this case.
                UpdateMempoolForReorg(disconnectpool, false);

                // If we're unable to disconnect a block during normal operation,
                // then that is a failure of our local system -- we should abort
                // rather than stay on a less work chain.
                return AbortNode(state, "Failed to disconnect block; see debug.log for details");
            }
            fBlocksDisconnected = true;

            if (ShutdownRequested())
                break;
        }
        return true;
    };

    if (!disconnectBlocksTo(pindexFork))
        return false;

    // Build list of new blocks to connect.
    std::vector<CBlockIndex*> vpindexToConnect;
    bool fContinue = true;
    int nHeight = pindexFork ? pindexFork->nHeight : -1;
    while (fContinue && nHeight != pindexMostWork->nHeight) {
        // Don't iterate the entire list of potential improvements toward the best tip, as we likely only need
        // a few blocks along the way.
        int nTargetHeight = std::min(nHeight + 32, pindexMostWork->nHeight);
        vpindexToConnect.clear();
        vpindexToConnect.reserve(nTargetHeight - nHeight);
        CBlockIndex *pindexIter = pindexMostWork->GetAncestor(nTargetHeight);
        while (pindexIter && pindexIter->nHeight != nHeight) {
            vpindexToConnect.push_back(pindexIter);
            pindexIter = pindexIter->pprev;
        }
        nHeight = nTargetHeight;

        // Connect new blocks.
        for (CBlockIndex *pindexConnect : reverse_iterate(vpindexToConnect)) {
            state = CValidationState();
            if (!ConnectTip(state, chainparams, pindexConnect, pindexConnect == pindexMostWork ? pblock : std::shared_ptr<const CBlock>(), connectTrace, disconnectpool)) {
                if (state.IsInvalid()) {
                    fContinue = false;
                    if (state.GetRejectReason() == "high-hash"
                    || (pindexConnect == pindexMostWork
                    && pindexConnect->nHeight >= chainparams.GetConsensus().FortCanningParkHeight
                    && state.GetRejectCode() == REJECT_CUSTOMTX)) {
                        UpdateMempoolForReorg(disconnectpool, false);
                        return false;
                    }
                    fInvalidFound = true;
                    InvalidChainFound(vpindexToConnect.front());
                    if (state.GetReason() == ValidationInvalidReason::BLOCK_MUTATED) {
                        // prior EunosHeight we shoutdown node on mutated block
                        if (ShutdownRequested()) {
                            return false;
                        }
                        // now block cannot be part of blockchain either
                        // but it can be produced by outdated/malicious masternode
                        // so we should not shutdown entire network
                        if (auto blockIndex = ChainActive()[vpindexToConnect.front()->nHeight]) {
                            auto checkPoint = GetLastCheckpoint(chainparams.Checkpoints());
                            if (checkPoint && blockIndex->nHeight > checkPoint->nHeight) {
                                disconnectBlocksTo(blockIndex);
                            }
                        }
                    }
                    if (pindexConnect == pindexMostWork
                    && (pindexConnect->nHeight < chainparams.GetConsensus().EunosHeight
                    || state.GetRejectCode() == REJECT_CUSTOMTX)) {
                        // NOTE: Invalidate blocks back to last checkpoint
                        auto &checkpoints = chainparams.Checkpoints().mapCheckpoints;
                        //calculate the latest suitable checkpoint block height
                        auto checkpointIt = checkpoints.lower_bound(pindexConnect->nHeight);
                        auto fallbackCheckpointBlockHeight = (checkpointIt != checkpoints.begin()) ? (--checkpointIt)->first : 0;

                        CBlockIndex *blockIndex = nullptr;
                        //check spv and anchors are available and try it first
                        if (spv::pspv && panchors) {
                            auto fallbackAnchor = panchors->GetLatestAnchorUpToDeFiHeight(pindexConnect->nHeight);
                            if (fallbackAnchor && (fallbackAnchor->anchor.height > static_cast<THeight>(fallbackCheckpointBlockHeight))) {
                                blockIndex = LookupBlockIndex(fallbackAnchor->anchor.blockHash);
                            }
                        }
                        if (!blockIndex && fallbackCheckpointBlockHeight > 0) {// it doesn't makes sense backward to genesis
                            blockIndex = LookupBlockIndex(checkpointIt->second);
                        }
                        //fallback
                        if (blockIndex) {
                            if (!disconnectBlocksTo(blockIndex))
                                return false;
                        }
                    }
                    break;
                } else {
                    // A system error occurred (disk space, database error, ...).
                    // Make the mempool consistent with the current tip, just in case
                    // any observers try to use it before shutdown.
                    UpdateMempoolForReorg(disconnectpool, false);
                    return false;
                }
            } else {
                PruneBlockIndexCandidates();
                if (!pindexOldTip || m_chain.Tip()->nChainWork > pindexOldTip->nChainWork) {
                    // We're in a better position than we were. Return temporarily to release the lock.
                    fContinue = false;
                    break;
                }
            }
        }
    }

    if (fBlocksDisconnected) {
        // If any blocks were disconnected, disconnectpool may be non empty.  Add
        // any disconnected transactions back to the mempool.
        UpdateMempoolForReorg(disconnectpool, true);
    }
    mempool.xcheck(&CoinsTip(), pcustomcsview.get(), chainparams);

    // Callbacks/notifications for a new best chain.
    if (fInvalidFound)
        CheckForkWarningConditionsOnNewFork(vpindexToConnect.back());
    else
        CheckForkWarningConditions();

    return true;
}

static bool NotifyHeaderTip() LOCKS_EXCLUDED(cs_main) {
    bool fNotify = false;
    bool fInitialBlockDownload = false;
    static CBlockIndex* pindexHeaderOld = nullptr;
    CBlockIndex* pindexHeader = nullptr;
    {
        LOCK(cs_main);
        pindexHeader = pindexBestHeader;

        if (pindexHeader != pindexHeaderOld) {
            fNotify = true;
            fInitialBlockDownload = ::ChainstateActive().IsInitialBlockDownload();
            pindexHeaderOld = pindexHeader;
        }
    }
    // Send block tip changed notifications without cs_main
    if (fNotify) {
        uiInterface.NotifyHeaderTip(fInitialBlockDownload, pindexHeader);
    }
    return fNotify;
}

static void LimitValidationInterfaceQueue() LOCKS_EXCLUDED(cs_main) {
    AssertLockNotHeld(cs_main);

    if (GetMainSignals().CallbacksPending() > 10) {
        SyncWithValidationInterfaceQueue();
    }
}

/**
 * Make the best chain active, in multiple steps. The result is either failure
 * or an activated best chain. pblock is either nullptr or a pointer to a block
 * that is already loaded (to avoid loading it again from disk).
 *
 * ActivateBestChain is split into steps (see ActivateBestChainStep) so that
 * we avoid holding cs_main for an extended period of time; the length of this
 * call may be quite long during reindexing or a substantial reorg.
 */
bool CChainState::ActivateBestChain(CValidationState &state, const CChainParams& chainparams, std::shared_ptr<const CBlock> pblock) {
    // Note that while we're often called here from ProcessNewBlock, this is
    // far from a guarantee. Things in the P2P/RPC will often end up calling
    // us in the middle of ProcessNewBlock - do not assume pblock is set
    // sanely for performance or correctness!
    AssertLockNotHeld(cs_main);

    // ABC maintains a fair degree of expensive-to-calculate internal state
    // because this function periodically releases cs_main so that it does not lock up other threads for too long
    // during large connects - and to allow for e.g. the callback queue to drain
    // we use m_cs_chainstate to enforce mutual exclusion so that only one caller may execute this function at a time
    LOCK(m_cs_chainstate);

    CBlockIndex *pindexMostWork = nullptr;
    CBlockIndex *pindexNewTip = nullptr;
    int nStopAtHeight = gArgs.GetArg("-stopatheight", DEFAULT_STOPATHEIGHT);
    do {
        // Block until the validation queue drains. This should largely
        // never happen in normal operation, however may happen during
        // reindex, causing memory blowup if we run too far ahead.
        // Note that if a validationinterface callback ends up calling
        // ActivateBestChain this may lead to a deadlock! We should
        // probably have a DEBUG_LOCKORDER test for this in the future.
        LimitValidationInterfaceQueue();
        {
            LOCK2(cs_main, ::mempool.cs); // Lock transaction pool for at least as long as it takes for connectTrace to be consumed
            CBlockIndex* starting_tip = m_chain.Tip();
            bool blocks_connected = false;
            do {
                // We absolutely may not unlock cs_main until we've made forward progress
                // (with the exception of shutdown due to hardware issues, low disk space, etc).
                ConnectTrace connectTrace(mempool); // Destructed before cs_main is unlocked

                if (pindexMostWork == nullptr) {
                    pindexMostWork = FindMostWorkChain();
                }

                // Whether we have anything to do at all.
                if (pindexMostWork == nullptr || pindexMostWork == m_chain.Tip()) {
                    break;
                }

                bool fInvalidFound = false;
                std::shared_ptr<const CBlock> nullBlockPtr;
                if (!ActivateBestChainStep(state, chainparams, pindexMostWork, pblock && pblock->GetHash() == pindexMostWork->GetBlockHash() ? pblock : nullBlockPtr, fInvalidFound, connectTrace))
                    return false;
                blocks_connected = true;

                if (fInvalidFound) {
                    // Wipe cache, we may need another branch now.
                    pindexMostWork = nullptr;
                }

                pindexNewTip = m_chain.Tip();

                for (const PerBlockConnectTrace& trace : connectTrace.GetBlocksConnected()) {
                    assert(trace.pblock && trace.pindex);
                    GetMainSignals().BlockConnected(trace.pblock, trace.pindex, trace.conflictedTxs);
                }
            } while (!m_chain.Tip() || (starting_tip && CBlockIndexWorkComparator()(m_chain.Tip(), starting_tip)));
            if (!blocks_connected) return true;

            const CBlockIndex* pindexFork = m_chain.FindFork(starting_tip);
            bool fInitialDownload = IsInitialBlockDownload();

            // Notify external listeners about the new tip.
            // Enqueue while holding cs_main to ensure that UpdatedBlockTip is called in the order in which blocks are connected
            if (pindexFork != pindexNewTip) {
                // Notify ValidationInterface subscribers
                GetMainSignals().UpdatedBlockTip(pindexNewTip, pindexFork, fInitialDownload);

                // Always notify the UI if a new block tip was connected
                uiInterface.NotifyBlockTip(fInitialDownload, pindexNewTip);
            }
        }
        // When we reach this point, we switched to a new tip (stored in pindexNewTip).

        if (nStopAtHeight && pindexNewTip && pindexNewTip->nHeight >= nStopAtHeight) StartShutdown();

        // We check shutdown only after giving ActivateBestChainStep a chance to run once so that we
        // never shutdown before connecting the genesis block during LoadChainTip(). Previously this
        // caused an assert() failure during shutdown in such cases as the UTXO DB flushing checks
        // that the best block hash is non-null.
        if (ShutdownRequested())
            break;
    } while (pindexNewTip != pindexMostWork);
    CheckBlockIndex(chainparams.GetConsensus());

    // Write changes periodically to disk, after relay.
    if (!FlushStateToDisk(chainparams, state, FlushStateMode::PERIODIC)) {
        return false;
    }

    return true;
}

bool ActivateBestChain(CValidationState &state, const CChainParams& chainparams, std::shared_ptr<const CBlock> pblock) {
    return ::ChainstateActive().ActivateBestChain(state, chainparams, std::move(pblock));
}

bool CChainState::PreciousBlock(CValidationState& state, const CChainParams& params, CBlockIndex *pindex)
{
    {
        LOCK(cs_main);
        if (pindex->nChainWork < m_chain.Tip()->nChainWork) {
            // Nothing to do, this block is not at the tip.
            return true;
        }
        if (m_chain.Tip()->nChainWork > nLastPreciousChainwork) {
            // The chain has been extended since the last call, reset the counter.
            nBlockReverseSequenceId = -1;
        }
        nLastPreciousChainwork = m_chain.Tip()->nChainWork;
        setBlockIndexCandidates.erase(pindex);
        pindex->nSequenceId = nBlockReverseSequenceId;
        if (nBlockReverseSequenceId > std::numeric_limits<int32_t>::min()) {
            // We can't keep reducing the counter if somebody really wants to
            // call preciousblock 2**31-1 times on the same set of tips...
            nBlockReverseSequenceId--;
        }
        if (pindex->IsValid(BLOCK_VALID_TRANSACTIONS) && pindex->HaveTxsDownloaded()) {
            setBlockIndexCandidates.insert(pindex);
            PruneBlockIndexCandidates();
        }
    }

    return ActivateBestChain(state, params, std::shared_ptr<const CBlock>());
}
bool PreciousBlock(CValidationState& state, const CChainParams& params, CBlockIndex *pindex) {
    return ::ChainstateActive().PreciousBlock(state, params, pindex);
}

bool CChainState::InvalidateBlock(CValidationState& state, const CChainParams& chainparams, CBlockIndex *pindex)
{
    CBlockIndex* to_mark_failed = pindex;
    bool pindex_was_in_chain = false;
    int disconnected = 0;

    // We do not allow ActivateBestChain() to run while InvalidateBlock() is
    // running, as that could cause the tip to change while we disconnect
    // blocks.
    LOCK(m_cs_chainstate);

    // We'll be acquiring and releasing cs_main below, to allow the validation
    // callbacks to run. However, we should keep the block index in a
    // consistent state as we disconnect blocks -- in particular we need to
    // add equal-work blocks to setBlockIndexCandidates as we disconnect.
    // To avoid walking the block index repeatedly in search of candidates,
    // build a map once so that we can look up candidate blocks by chain
    // work as we go.
    std::multimap<const arith_uint256, CBlockIndex *> candidate_blocks_by_work;

    {
        LOCK(cs_main);
        CBlockIndex* pcheckpoint = GetLastCheckpoint(chainparams.Checkpoints());
        if (pcheckpoint && pindex->nHeight <= pcheckpoint->nHeight)
            return state.Invalid(ValidationInvalidReason::BLOCK_CHECKPOINT, error("Cannot invalidate block prior last checkpoint height %d", pcheckpoint->nHeight), REJECT_CHECKPOINT, "");

        for (const auto& entry : m_blockman.m_block_index) {
            CBlockIndex *candidate = entry.second;
            // We don't need to put anything in our active chain into the
            // multimap, because those candidates will be found and considered
            // as we disconnect.
            // Instead, consider only non-active-chain blocks that have at
            // least as much work as where we expect the new tip to end up.
            if (!m_chain.Contains(candidate) &&
                    !CBlockIndexWorkComparator()(candidate, pindex->pprev) &&
                    candidate->IsValid(BLOCK_VALID_TRANSACTIONS) &&
                    candidate->HaveTxsDownloaded()) {
                candidate_blocks_by_work.insert(std::make_pair(candidate->nChainWork, candidate));
            }
        }
    }

    // Disconnect (descendants of) pindex, and mark them invalid.
    while (true) {
        if (ShutdownRequested()) break;

        // Make sure the queue of validation callbacks doesn't grow unboundedly.
        LimitValidationInterfaceQueue();

        LOCK2(cs_main, ::mempool.cs); // Lock for as long as disconnectpool is in scope to make sure UpdateMempoolForReorg is called after DisconnectTip without unlocking in between
        if (!m_chain.Contains(pindex)) break;
        pindex_was_in_chain = true;
        CBlockIndex *invalid_walk_tip = m_chain.Tip();

        // ActivateBestChain considers blocks already in m_chain
        // unconditionally valid already, so force disconnect away from it.
        DisconnectedBlockTransactions disconnectpool;
        bool ret = DisconnectTip(state, chainparams, &disconnectpool);
        // DisconnectTip will add transactions to disconnectpool.
        // Adjust the mempool to be consistent with the new tip, adding
        // transactions back to the mempool if disconnecting was successful,
        // and we're not doing a very deep invalidation (in which case
        // keeping the mempool up to date is probably futile anyway).
        UpdateMempoolForReorg(disconnectpool, /* fAddToMempool = */ (++disconnected <= 10) && ret);
        if (!ret) return false;
        assert(invalid_walk_tip->pprev == m_chain.Tip());

        // We immediately mark the disconnected blocks as invalid.
        // This prevents a case where pruned nodes may fail to invalidateblock
        // and be left unable to start as they have no tip candidates (as there
        // are no blocks that meet the "have data and are not invalid per
        // nStatus" criteria for inclusion in setBlockIndexCandidates).
        invalid_walk_tip->nStatus |= BLOCK_FAILED_VALID;
        setDirtyBlockIndex.insert(invalid_walk_tip);
        setBlockIndexCandidates.erase(invalid_walk_tip);
        setBlockIndexCandidates.insert(invalid_walk_tip->pprev);
        if (invalid_walk_tip->pprev == to_mark_failed && (to_mark_failed->nStatus & BLOCK_FAILED_VALID)) {
            // We only want to mark the last disconnected block as BLOCK_FAILED_VALID; its children
            // need to be BLOCK_FAILED_CHILD instead.
            to_mark_failed->nStatus = (to_mark_failed->nStatus ^ BLOCK_FAILED_VALID) | BLOCK_FAILED_CHILD;
            setDirtyBlockIndex.insert(to_mark_failed);
        }

        // Add any equal or more work headers to setBlockIndexCandidates
        auto candidate_it = candidate_blocks_by_work.lower_bound(invalid_walk_tip->pprev->nChainWork);
        while (candidate_it != candidate_blocks_by_work.end()) {
            if (!CBlockIndexWorkComparator()(candidate_it->second, invalid_walk_tip->pprev)) {
                setBlockIndexCandidates.insert(candidate_it->second);
                candidate_it = candidate_blocks_by_work.erase(candidate_it);
            } else {
                ++candidate_it;
            }
        }

        // Track the last disconnected block, so we can correct its BLOCK_FAILED_CHILD status in future
        // iterations, or, if it's the last one, call InvalidChainFound on it.
        to_mark_failed = invalid_walk_tip;
    }

    {
        LOCK(cs_main);
        if (m_chain.Contains(to_mark_failed)) {
            // If the to-be-marked invalid block is in the active chain, something is interfering and we can't proceed.
            return false;
        }

        // Mark pindex (or the last disconnected block) as invalid, even when it never was in the main chain
        to_mark_failed->nStatus |= BLOCK_FAILED_VALID;
        setDirtyBlockIndex.insert(to_mark_failed);
        setBlockIndexCandidates.erase(to_mark_failed);
        m_blockman.m_failed_blocks.insert(to_mark_failed);

        // The resulting new best tip may not be in setBlockIndexCandidates anymore, so
        // add it again.
        BlockMap::iterator it = m_blockman.m_block_index.begin();
        while (it != m_blockman.m_block_index.end()) {
            if (it->second->IsValid(BLOCK_VALID_TRANSACTIONS) && it->second->HaveTxsDownloaded() && !setBlockIndexCandidates.value_comp()(it->second, m_chain.Tip())) {
                setBlockIndexCandidates.insert(it->second);
            }
            it++;
        }

        InvalidChainFound(to_mark_failed);
    }

    // Only notify about a new block tip if the active chain was modified.
    if (pindex_was_in_chain) {
        uiInterface.NotifyBlockTip(IsInitialBlockDownload(), to_mark_failed->pprev);
    }
    return true;
}

bool InvalidateBlock(CValidationState& state, const CChainParams& chainparams, CBlockIndex *pindex) {
    return ::ChainstateActive().InvalidateBlock(state, chainparams, pindex);
}

void CChainState::ResetBlockFailureFlags(CBlockIndex *pindex) {
    AssertLockHeld(cs_main);

    int nHeight = pindex->nHeight;

    // Remove the invalidity flag from this block and all its descendants.
    BlockMap::iterator it = m_blockman.m_block_index.begin();
    while (it != m_blockman.m_block_index.end()) {
        if (!it->second->IsValid() && it->second->GetAncestor(nHeight) == pindex) {
            it->second->nStatus &= ~BLOCK_FAILED_MASK;
            setDirtyBlockIndex.insert(it->second);
            if (it->second->IsValid(BLOCK_VALID_TRANSACTIONS) && it->second->HaveTxsDownloaded() && setBlockIndexCandidates.value_comp()(m_chain.Tip(), it->second)) {
                setBlockIndexCandidates.insert(it->second);
            }
            if (it->second == pindexBestInvalid) {
                // Reset invalid block marker if it was pointing to one of those.
                pindexBestInvalid = nullptr;
            }
            m_blockman.m_failed_blocks.erase(it->second);
        }
        it++;
    }

    // Remove the invalidity flag from all ancestors too.
    while (pindex != nullptr) {
        if (pindex->nStatus & BLOCK_FAILED_MASK) {
            pindex->nStatus &= ~BLOCK_FAILED_MASK;
            setDirtyBlockIndex.insert(pindex);
            m_blockman.m_failed_blocks.erase(pindex);
        }
        pindex = pindex->pprev;
    }
}

void ResetBlockFailureFlags(CBlockIndex *pindex) {
    return ::ChainstateActive().ResetBlockFailureFlags(pindex);
}

CBlockIndex* BlockManager::AddToBlockIndex(const CBlockHeader& block)
{
    AssertLockHeld(cs_main);

    // Check for duplicate
    uint256 hash = block.GetHash();
    BlockMap::iterator it = m_block_index.find(hash);
    if (it != m_block_index.end())
        return it->second;

    // Construct new block index object
    CBlockIndex* pindexNew = new CBlockIndex(block);
    // We assign the sequence id to blocks only when the full data is available,
    // to avoid miners withholding blocks but broadcasting headers, to get a
    // competitive advantage.
    pindexNew->nSequenceId = 0;
    BlockMap::iterator mi = m_block_index.insert(std::make_pair(hash, pindexNew)).first;
    pindexNew->phashBlock = &((*mi).first);
    BlockMap::iterator miPrev = m_block_index.find(block.hashPrevBlock);
    if (miPrev != m_block_index.end())
    {
        pindexNew->pprev = (*miPrev).second;
        pindexNew->nHeight = pindexNew->pprev->nHeight + 1;
        pindexNew->BuildSkip();
    }
    pindexNew->nTimeMax = (pindexNew->pprev ? std::max(pindexNew->pprev->nTimeMax, pindexNew->nTime) : pindexNew->nTime);
    pindexNew->nChainWork = (pindexNew->pprev ? pindexNew->pprev->nChainWork : 0) + GetBlockProof(*pindexNew);
    pindexNew->RaiseValidity(BLOCK_VALID_TREE);
    if (pindexBestHeader == nullptr || pindexBestHeader->nChainWork < pindexNew->nChainWork)
        pindexBestHeader = pindexNew;

    setDirtyBlockIndex.insert(pindexNew);

    return pindexNew;
}

/** Mark a block as having its data received and checked (up to BLOCK_VALID_TRANSACTIONS). */
void CChainState::ReceivedBlockTransactions(const CBlock& block, CBlockIndex* pindexNew, const FlatFilePos& pos, const Consensus::Params& consensusParams)
{
    pindexNew->nTx = block.vtx.size();
    pindexNew->nChainTx = 0;
    pindexNew->nFile = pos.nFile;
    pindexNew->nDataPos = pos.nPos;
    pindexNew->nUndoPos = 0;
    pindexNew->nStatus |= BLOCK_HAVE_DATA;
    if (IsWitnessEnabled(pindexNew->pprev, consensusParams)) {
        pindexNew->nStatus |= BLOCK_OPT_WITNESS;
    }
    pindexNew->RaiseValidity(BLOCK_VALID_TRANSACTIONS);
    setDirtyBlockIndex.insert(pindexNew);

    if (pindexNew->pprev == nullptr || pindexNew->pprev->HaveTxsDownloaded()) {
        // If pindexNew is the genesis block or all parents are BLOCK_VALID_TRANSACTIONS.
        std::deque<CBlockIndex*> queue;
        queue.push_back(pindexNew);

        // Recursively process any descendant blocks that now may be eligible to be connected.
        while (!queue.empty()) {
            CBlockIndex *pindex = queue.front();
            queue.pop_front();
            pindex->nChainTx = (pindex->pprev ? pindex->pprev->nChainTx : 0) + pindex->nTx;
            {
                LOCK(cs_nBlockSequenceId);
                pindex->nSequenceId = nBlockSequenceId++;
            }
            if (m_chain.Tip() == nullptr || !setBlockIndexCandidates.value_comp()(pindex, m_chain.Tip())) {
                setBlockIndexCandidates.insert(pindex);
//                LogPrintf("TRACE ReceivedBlockTransactions() after: setBlockIndexCandidates: %i\n", setBlockIndexCandidates.size());
            }
            std::pair<std::multimap<CBlockIndex*, CBlockIndex*>::iterator, std::multimap<CBlockIndex*, CBlockIndex*>::iterator> range = m_blockman.m_blocks_unlinked.equal_range(pindex);
            while (range.first != range.second) {
                std::multimap<CBlockIndex*, CBlockIndex*>::iterator it = range.first;
                queue.push_back(it->second);
                range.first++;
                m_blockman.m_blocks_unlinked.erase(it);
            }
        }
    } else {
        if (pindexNew->pprev && pindexNew->pprev->IsValid(BLOCK_VALID_TREE)) {
            m_blockman.m_blocks_unlinked.insert(std::make_pair(pindexNew->pprev, pindexNew));
        }
    }
}

static bool FindBlockPos(FlatFilePos &pos, unsigned int nAddSize, unsigned int nHeight, uint64_t nTime, bool fKnown = false)
{
    LOCK(cs_LastBlockFile);

    unsigned int nFile = fKnown ? pos.nFile : nLastBlockFile;
    if (vinfoBlockFile.size() <= nFile) {
        vinfoBlockFile.resize(nFile + 1);
    }

    if (!fKnown) {
        while (vinfoBlockFile[nFile].nSize + nAddSize >= MAX_BLOCKFILE_SIZE) {
            nFile++;
            if (vinfoBlockFile.size() <= nFile) {
                vinfoBlockFile.resize(nFile + 1);
            }
        }
        pos.nFile = nFile;
        pos.nPos = vinfoBlockFile[nFile].nSize;
    }

    if ((int)nFile != nLastBlockFile) {
        if (!fKnown) {
            LogPrintf("Leaving block file %i: %s\n", nLastBlockFile, vinfoBlockFile[nLastBlockFile].ToString());
        }
        FlushBlockFile(!fKnown);
        nLastBlockFile = nFile;
    }

    vinfoBlockFile[nFile].AddBlock(nHeight, nTime);
    if (fKnown)
        vinfoBlockFile[nFile].nSize = std::max(pos.nPos + nAddSize, vinfoBlockFile[nFile].nSize);
    else
        vinfoBlockFile[nFile].nSize += nAddSize;

    if (!fKnown) {
        bool out_of_space;
        size_t bytes_allocated = BlockFileSeq().Allocate(pos, nAddSize, out_of_space);
        if (out_of_space) {
            return AbortNode("Disk space is too low!", _("Error: Disk space is too low!").translated, CClientUIInterface::MSG_NOPREFIX);
        }
        if (bytes_allocated != 0 && fPruneMode) {
            fCheckForPruning = true;
        }
    }

    setDirtyFileInfo.insert(nFile);
    return true;
}

static bool FindUndoPos(CValidationState &state, int nFile, FlatFilePos &pos, unsigned int nAddSize)
{
    pos.nFile = nFile;

    LOCK(cs_LastBlockFile);

    pos.nPos = vinfoBlockFile[nFile].nUndoSize;
    vinfoBlockFile[nFile].nUndoSize += nAddSize;
    setDirtyFileInfo.insert(nFile);

    bool out_of_space;
    size_t bytes_allocated = UndoFileSeq().Allocate(pos, nAddSize, out_of_space);
    if (out_of_space) {
        return AbortNode(state, "Disk space is too low!", _("Error: Disk space is too low!").translated, CClientUIInterface::MSG_NOPREFIX);
    }
    if (bytes_allocated != 0 && fPruneMode) {
        fCheckForPruning = true;
    }

    return true;
}

bool CheckBlock(const CBlock& block, CValidationState& state, const Consensus::Params& consensusParams, CheckContextState& ctxState, bool fCheckPOS, const int height, bool fCheckMerkleRoot)
{
    // These are checks that are independent of context.

    if (block.fChecked)
        return true;

    // Check that the header is valid (particularly PoW).  This is mostly
    // redundant with the call in AcceptBlockHeader.
    if (!fIsFakeNet && fCheckPOS && !pos::ContextualCheckProofOfStake(block, consensusParams, pcustomcsview.get(), ctxState, height))
        return state.Invalid(ValidationInvalidReason::BLOCK_INVALID_HEADER, false, REJECT_INVALID, "high-hash", "proof of stake failed");

    // Check the merkle root.
    // block merkle root is delayed to ConnectBlock to ensure account changes
    if (fCheckMerkleRoot && (height < consensusParams.EunosHeight
    || height >= consensusParams.EunosKampungHeight)) {
        bool mutated;
        uint256 hashMerkleRoot2 = BlockMerkleRoot(block, &mutated);
        if (block.hashMerkleRoot != hashMerkleRoot2)
            return state.Invalid(ValidationInvalidReason::BLOCK_MUTATED, false, REJECT_INVALID, "bad-txnmrklroot", "hashMerkleRoot mismatch");

        // Check for merkle tree malleability (CVE-2012-2459): repeating sequences
        // of transactions in a block without affecting the merkle root of a block,
        // while still invalidating it.
        if (mutated)
            return state.Invalid(ValidationInvalidReason::BLOCK_MUTATED, false, REJECT_INVALID, "bad-txns-duplicate", "duplicate transaction");
    }

    // All potential-corruption validation must be done before we do any
    // transaction validation, as otherwise we may mark the header as invalid
    // because we receive the wrong transactions for it.
    // Note that witness malleability is checked in ContextualCheckBlock, so no
    // checks that use witness data may be performed here.

    // Size limits
    if (block.vtx.empty() || block.vtx.size() * WITNESS_SCALE_FACTOR > MAX_BLOCK_WEIGHT || ::GetSerializeSize(block, PROTOCOL_VERSION | SERIALIZE_TRANSACTION_NO_WITNESS) * WITNESS_SCALE_FACTOR > MAX_BLOCK_WEIGHT)
        return state.Invalid(ValidationInvalidReason::CONSENSUS, false, REJECT_INVALID, "bad-blk-length", "size limits failed");

    // First transaction must be coinbase, the rest must not be
    if (block.vtx.empty() || !block.vtx[0]->IsCoinBase())
        return state.Invalid(ValidationInvalidReason::CONSENSUS, false, REJECT_INVALID, "bad-cb-missing", "first tx is not coinbase");

    // skip this validation if it is Genesis (due to mn creation txs)
    if (block.GetHash() != consensusParams.hashGenesisBlock) {
        TBytes dummy;
        for (unsigned int i = 1; i < block.vtx.size(); i++) {
            if (block.vtx[i]->IsCoinBase() &&
                !IsAnchorRewardTx(*block.vtx[i], dummy, height >= consensusParams.FortCanningHeight) &&
                !IsAnchorRewardTxPlus(*block.vtx[i], dummy, height >= consensusParams.FortCanningHeight) &&
                !IsTokenSplitTx(*block.vtx[i], dummy, height >= consensusParams.FortCanningCrunchHeight))
                return state.Invalid(ValidationInvalidReason::CONSENSUS, false, REJECT_INVALID, "bad-cb-multiple", "more than one coinbase");
        }
    }

    // Check transactions
    // skip this validation if it is Genesis (due to mn creation txs)
    if (block.GetHash() != consensusParams.hashGenesisBlock) {
        for (const auto& tx : block.vtx)
            if (!CheckTransaction(*tx, state, true))
                return state.Invalid(state.GetReason(), false, state.GetRejectCode(), state.GetRejectReason(),
                                     strprintf("Transaction check failed (tx hash %s) %s", tx->GetHash().ToString(), state.GetDebugMessage()));
    }

    if (!fIsFakeNet && fCheckPOS && height >= consensusParams.FortCanningHeight) {
        CKeyID minter;
        // this is safe cause pos::ContextualCheckProofOfStake checked
        block.ExtractMinterKey(minter);
        auto nodeId = pcustomcsview->GetMasternodeIdByOperator(minter);
        auto node = pcustomcsview->GetMasternode(*nodeId);
        if (node->rewardAddressType != 0) {
            CTxDestination destination;
            if (height < consensusParams.ChangiIntermediateHeight) {
                destination = FromOrDefaultKeyIDToDestination(node->rewardAddressType, node->rewardAddress, KeyType::MNOwnerKeyType);
            }
            else {
                destination = FromOrDefaultKeyIDToDestination(node->rewardAddressType, node->rewardAddress, KeyType::MNRewardKeyType);
            }

            if (block.vtx[0]->vout[0].scriptPubKey != GetScriptForDestination(destination)) {
                return state.Invalid(ValidationInvalidReason::BLOCK_INVALID_HEADER, false, REJECT_INVALID, "bad-rewardaddress", "proof of stake failed");
            }
        }
    }

    unsigned int nSigOps = 0;
    for (const auto& tx : block.vtx)
    {
        nSigOps += GetLegacySigOpCount(*tx);
    }
    if (nSigOps * WITNESS_SCALE_FACTOR > MAX_BLOCK_SIGOPS_COST)
        return state.Invalid(ValidationInvalidReason::CONSENSUS, false, REJECT_INVALID, "bad-blk-sigops", "out-of-bounds SigOpCount");

    if (fCheckPOS && fCheckMerkleRoot)
        block.fChecked = true;

    return true;
}

bool IsWitnessEnabled(const CBlockIndex* pindexPrev, const Consensus::Params& params)
{
    int height = pindexPrev == nullptr ? 0 : pindexPrev->nHeight + 1;
    return (height >= params.SegwitHeight);
}

// Compute at which vout of the block's coinbase transaction the witness
// commitment occurs, or -1 if not found.
static int GetWitnessCommitmentIndex(const CBlock& block)
{
    int commitpos = -1;
    if (!block.vtx.empty()) {
        for (size_t o = 0; o < block.vtx[0]->vout.size(); o++) {
            if (block.vtx[0]->vout[o].scriptPubKey.size() >= 38 && block.vtx[0]->vout[o].scriptPubKey[0] == OP_RETURN && block.vtx[0]->vout[o].scriptPubKey[1] == 0x24 && block.vtx[0]->vout[o].scriptPubKey[2] == 0xaa && block.vtx[0]->vout[o].scriptPubKey[3] == 0x21 && block.vtx[0]->vout[o].scriptPubKey[4] == 0xa9 && block.vtx[0]->vout[o].scriptPubKey[5] == 0xed) {
                commitpos = o;
            }
        }
    }
    return commitpos;
}

void UpdateUncommittedBlockStructures(CBlock& block, const CBlockIndex* pindexPrev, const Consensus::Params& consensusParams)
{
    int commitpos = GetWitnessCommitmentIndex(block);
    static const std::vector<unsigned char> nonce(32, 0x00);
    if (commitpos != -1 && IsWitnessEnabled(pindexPrev, consensusParams) && !block.vtx[0]->HasWitness()) {
        CMutableTransaction tx(*block.vtx[0]);
        tx.vin[0].scriptWitness.stack.resize(1);
        tx.vin[0].scriptWitness.stack[0] = nonce;
        block.vtx[0] = MakeTransactionRef(std::move(tx));
    }
}

std::vector<unsigned char> GenerateCoinbaseCommitment(CBlock& block, const CBlockIndex* pindexPrev, const Consensus::Params& consensusParams)
{
    std::vector<unsigned char> commitment;
    int commitpos = GetWitnessCommitmentIndex(block);
    std::vector<unsigned char> ret(32, 0x00);
    if (consensusParams.SegwitHeight != std::numeric_limits<int>::max()) {
        if (commitpos == -1) {
            uint256 witnessroot = BlockWitnessMerkleRoot(block, nullptr);
            CHash256().Write(witnessroot.begin(), 32).Write(ret.data(), 32).Finalize(witnessroot.begin());
            CTxOut out;
            out.nValue = 0;
            out.scriptPubKey.resize(38);
            out.scriptPubKey[0] = OP_RETURN;
            out.scriptPubKey[1] = 0x24;
            out.scriptPubKey[2] = 0xaa;
            out.scriptPubKey[3] = 0x21;
            out.scriptPubKey[4] = 0xa9;
            out.scriptPubKey[5] = 0xed;
            memcpy(&out.scriptPubKey[6], witnessroot.begin(), 32);
            commitment = std::vector<unsigned char>(out.scriptPubKey.begin(), out.scriptPubKey.end());
            CMutableTransaction tx(*block.vtx[0]);
            tx.vout.push_back(out);
            block.vtx[0] = MakeTransactionRef(std::move(tx));
        }
    }
    UpdateUncommittedBlockStructures(block, pindexPrev, consensusParams);
    return commitment;
}

/** Context-dependent validity checks.
 *  By "context", we mean only the previous block headers, but not the UTXO
 *  set; UTXO-related validity checks are done in ConnectBlock ().
 *  NOTE: This function is not currently invoked by ConnectBlock (), so we
 *  should consider upgrade issues if we change which consensus rules are
 *  enforced in this function (eg by adding a new consensus rule). See comment
 *  in ConnectBlock ().
 *  Note that -reindex-chainstate skips the validation that happens here!
 */
static bool ContextualCheckBlockHeader(const CBlockHeader& block, CValidationState& state, const CChainParams& params, const CBlockIndex* pindexPrev, int64_t nAdjustedTime) EXCLUSIVE_LOCKS_REQUIRED(cs_main)
{
    assert(pindexPrev != nullptr);
    const int nHeight = pindexPrev->nHeight + 1;

    if (nHeight >= params.GetConsensus().FortCanningMuseumHeight && static_cast<uint64_t>(nHeight) != block.deprecatedHeight) {
        return state.Invalid(ValidationInvalidReason::BLOCK_INVALID_HEADER, false, REJECT_INVALID, "incorrect-height", "incorrect height set in block header");
    }

    // Check proof of work
    const Consensus::Params& consensusParams = params.GetConsensus();
    if (block.nBits != pos::GetNextWorkRequired(pindexPrev, block.nTime, consensusParams))
        return state.Invalid(ValidationInvalidReason::BLOCK_INVALID_HEADER, false, REJECT_INVALID, "bad-diffbits", "incorrect proof of work");

    // Check against checkpoints
    // Don't accept any forks from the main chain prior to last checkpoint.
    // GetLastCheckpoint finds the last checkpoint in MapCheckpoints that's in our
    // g_blockman.m_block_index.
    CBlockIndex* pcheckpoint = GetLastCheckpoint(params.Checkpoints());
    if (pcheckpoint && nHeight <= pcheckpoint->nHeight)
        return state.Invalid(ValidationInvalidReason::BLOCK_CHECKPOINT, error("%s: forked chain older than last checkpoint (height %d)", __func__, nHeight), REJECT_CHECKPOINT, "bad-fork-prior-to-checkpoint");

    // Check timestamp against prev
    if (block.GetBlockTime() <= pindexPrev->GetMedianTimePast())
        return state.Invalid(ValidationInvalidReason::BLOCK_INVALID_HEADER, false, REJECT_INVALID, "time-too-old", strprintf("block's timestamp is too early. Block time: %d Min time: %d", block.GetBlockTime(), pindexPrev->GetMedianTimePast()));

    // Check timestamp
    if (Params().NetworkIDString() != CBaseChainParams::REGTEST && nHeight >= consensusParams.EunosPayaHeight) {
        if (block.GetBlockTime() > GetTime() + MAX_FUTURE_BLOCK_TIME_EUNOSPAYA)
            return state.Invalid(ValidationInvalidReason::BLOCK_TIME_FUTURE, false, REJECT_INVALID, "time-too-new", strprintf("block timestamp too far in the future. Block time: %d Max time: %d", block.GetBlockTime(), GetTime() + MAX_FUTURE_BLOCK_TIME_EUNOSPAYA));
    }

    if (block.GetBlockTime() > nAdjustedTime + MAX_FUTURE_BLOCK_TIME)
        return state.Invalid(ValidationInvalidReason::BLOCK_TIME_FUTURE, false, REJECT_INVALID, "time-too-new", "block timestamp too far in the future");

    if (nHeight >= consensusParams.DakotaCrescentHeight) {
        if (block.GetBlockTime() > GetTime() + MAX_FUTURE_BLOCK_TIME_DAKOTACRESCENT)
            return state.Invalid(ValidationInvalidReason::BLOCK_TIME_FUTURE, false, REJECT_INVALID, "time-too-new", strprintf("block timestamp too far in the future. Block time: %d Max time: %d", block.GetBlockTime(), GetTime() + MAX_FUTURE_BLOCK_TIME_DAKOTACRESCENT));
    }

    // Reject outdated version blocks when 95% (75% on testnet) of the network has upgraded:
    // check for version 2, 3 and 4 upgrades
    if((block.nVersion < 2 && nHeight >= consensusParams.BIP34Height) ||
       (block.nVersion < 3 && nHeight >= consensusParams.BIP66Height) ||
       (block.nVersion < 4 && nHeight >= consensusParams.BIP65Height))
            return state.Invalid(ValidationInvalidReason::BLOCK_INVALID_HEADER, false, REJECT_OBSOLETE, strprintf("bad-version(0x%08x)", block.nVersion),
                                 strprintf("rejected nVersion=0x%08x block", block.nVersion));

    return true;
}

/** NOTE: This function is not currently invoked by ConnectBlock (), so we
 *  should consider upgrade issues if we change which consensus rules are
 *  enforced in this function (eg by adding a new consensus rule). See comment
 *  in ConnectBlock ().
 *  Note that -reindex-chainstate skips the validation that happens here!
 */
static bool ContextualCheckBlock(const CBlock& block, CValidationState& state, const Consensus::Params& consensusParams, const CBlockIndex* pindexPrev)
{
    const int nHeight = pindexPrev == nullptr ? 0 : pindexPrev->nHeight + 1;
    //std::cout << "!!!ContextualCheckBlock  : " << nHeight << std::endl;
    // Start enforcing BIP113 (Median Time Past).
    int nLockTimeFlags = 0;
    if (nHeight >= consensusParams.CSVHeight) {
        assert(pindexPrev != nullptr);
        nLockTimeFlags |= LOCKTIME_MEDIAN_TIME_PAST;
    }

    int64_t nLockTimeCutoff = (nLockTimeFlags & LOCKTIME_MEDIAN_TIME_PAST)
                              ? pindexPrev->GetMedianTimePast()
                              : block.GetBlockTime();

    // Check that all transactions are finalized
    for (const auto& tx : block.vtx) {
        if (!IsFinalTx(*tx, nHeight, nLockTimeCutoff)) {
            return state.Invalid(ValidationInvalidReason::CONSENSUS, false, REJECT_INVALID, "bad-txns-nonfinal", "non-final transaction");
        }
    }

    // Enforce rule that the coinbase starts with serialized block height
    if (nHeight >= consensusParams.BIP34Height)
    {
        CScript expect = CScript() << nHeight;
        if (block.vtx[0]->vin[0].scriptSig.size() < expect.size() ||
            !std::equal(expect.begin(), expect.end(), block.vtx[0]->vin[0].scriptSig.begin())) {
            return state.Invalid(ValidationInvalidReason::CONSENSUS, false, REJECT_INVALID, "bad-cb-height", "block height mismatch in coinbase");
        }
    }

    // Validation for witness commitments.
    // * We compute the witness hash (which is the hash including witnesses) of all the block's transactions, except the
    //   coinbase (where 0x0000....0000 is used instead).
    // * The coinbase scriptWitness is a stack of a single 32-byte vector, containing a witness reserved value (unconstrained).
    // * We build a merkle tree with all those witness hashes as leaves (similar to the hashMerkleRoot in the block header).
    // * There must be at least one output whose scriptPubKey is a single 36-byte push, the first 4 bytes of which are
    //   {0xaa, 0x21, 0xa9, 0xed}, and the following 32 bytes are SHA256^2(witness root, witness reserved value). In case there are
    //   multiple, the last one is used.
    bool fHaveWitness = false;
    if (nHeight >= consensusParams.SegwitHeight) {
        int commitpos = GetWitnessCommitmentIndex(block);
        if (commitpos != -1) {
            bool malleated = false;
            uint256 hashWitness = BlockWitnessMerkleRoot(block, &malleated);
            // The malleation check is ignored; as the transaction tree itself
            // already does not permit it, it is impossible to trigger in the
            // witness tree.
            if (block.vtx[0]->vin[0].scriptWitness.stack.size() != 1 || block.vtx[0]->vin[0].scriptWitness.stack[0].size() != 32) {
                return state.Invalid(ValidationInvalidReason::BLOCK_MUTATED, false, REJECT_INVALID, "bad-witness-nonce-size", strprintf("%s : invalid witness reserved value size", __func__));
            }
            CHash256().Write(hashWitness.begin(), 32).Write(&block.vtx[0]->vin[0].scriptWitness.stack[0][0], 32).Finalize(hashWitness.begin());
            if (memcmp(hashWitness.begin(), &block.vtx[0]->vout[commitpos].scriptPubKey[6], 32)) {
                return state.Invalid(ValidationInvalidReason::BLOCK_MUTATED, false, REJECT_INVALID, "bad-witness-merkle-match", strprintf("%s : witness merkle commitment mismatch", __func__));
            }
            fHaveWitness = true;
        }
    }

    // No witness data is allowed in blocks that don't commit to witness data, as this would otherwise leave room for spam
    if (!fHaveWitness) {
      for (const auto& tx : block.vtx) {
            if (tx->HasWitness()) {
                return state.Invalid(ValidationInvalidReason::BLOCK_MUTATED, false, REJECT_INVALID, "unexpected-witness", strprintf("%s : unexpected witness data found", __func__));
            }
        }
    }

    // After the coinbase witness reserved value and commitment are verified,
    // we can check if the block weight passes (before we've checked the
    // coinbase witness, it would be possible for the weight to be too
    // large by filling up the coinbase witness, which doesn't change
    // the block hash, so we couldn't mark the block as permanently
    // failed).
    if (GetBlockWeight(block) > MAX_BLOCK_WEIGHT) {
        return state.Invalid(ValidationInvalidReason::CONSENSUS, false, REJECT_INVALID, "bad-blk-weight", strprintf("%s : weight limit failed", __func__));
    }

    return true;
}

bool BlockManager::AcceptBlockHeader(const CBlockHeader& block, CValidationState& state, const CChainParams& chainparams, CBlockIndex** ppindex)
{
    AssertLockHeld(cs_main);
    // Check for duplicate
    uint256 hash = block.GetHash();
    BlockMap::iterator miSelf = m_block_index.find(hash);
    CBlockIndex *pindex = nullptr;
    if (hash != chainparams.GetConsensus().hashGenesisBlock) {
        if (miSelf != m_block_index.end()) {
            // Block header is already known.
            pindex = miSelf->second;
            if (ppindex)
                *ppindex = pindex;
            if (pindex->nStatus & BLOCK_FAILED_MASK) {
                return state.Invalid(ValidationInvalidReason::CACHED_INVALID, error("%s: block %s is marked invalid", __func__, hash.ToString()), 0, "duplicate");
            }
            return true;
        }

        if (!fIsFakeNet && !pos::CheckHeaderSignature(block)) {
            return state.Invalid(ValidationInvalidReason::BLOCK_INVALID_HEADER, error("%s: Consensus::CheckHeaderSignature: block %s: bad-pos-header-signature", __func__, hash.ToString()), REJECT_INVALID, "bad-pos-header-signature");
        }

        // Get prev block index
        CBlockIndex* pindexPrev = nullptr;
        BlockMap::iterator mi = m_block_index.find(block.hashPrevBlock);
        if (mi == m_block_index.end())
            return state.Invalid(ValidationInvalidReason::BLOCK_MISSING_PREV, error("%s: prev block not found", __func__), 0, "prev-blk-not-found");
        pindexPrev = (*mi).second;
        if (pindexPrev->nStatus & BLOCK_FAILED_MASK)
            return state.Invalid(ValidationInvalidReason::BLOCK_INVALID_PREV, error("%s: prev block invalid", __func__), REJECT_INVALID, "bad-prevblk");
        if (!ContextualCheckBlockHeader(block, state, chainparams, pindexPrev, GetAdjustedTime()))
            return error("%s: Consensus::ContextualCheckBlockHeader: %s, %s", __func__, hash.ToString(), FormatStateMessage(state));

        // Now with pindexPrev we can check stake modifier
        if (!fIsFakeNet && !pos::CheckStakeModifier(pindexPrev, block)) {
            return state.Invalid(ValidationInvalidReason::BLOCK_INVALID_HEADER, error("%s: block %s: bad PoS stake modifier", __func__, hash.ToString()), REJECT_INVALID, "bad-stakemodifier");
        }

        /* Determine if this block descends from any block which has been found
         * invalid (m_failed_blocks), then mark pindexPrev and any blocks between
         * them as failed. For example:
         *
         *                D3
         *              /
         *      B2 - C2
         *    /         \
         *  A             D2 - E2 - F2
         *    \
         *      B1 - C1 - D1 - E1
         *
         * In the case that we attempted to reorg from E1 to F2, only to find
         * C2 to be invalid, we would mark D2, E2, and F2 as BLOCK_FAILED_CHILD
         * but NOT D3 (it was not in any of our candidate sets at the time).
         *
         * In any case D3 will also be marked as BLOCK_FAILED_CHILD at restart
         * in LoadBlockIndex.
         */
        if (!pindexPrev->IsValid(BLOCK_VALID_SCRIPTS)) {
            // The above does not mean "invalid": it checks if the previous block
            // hasn't been validated up to BLOCK_VALID_SCRIPTS. This is a performance
            // optimization, in the common case of adding a new block to the tip,
            // we don't need to iterate over the failed blocks list.
            for (const CBlockIndex* failedit : m_failed_blocks) {
                if (pindexPrev->GetAncestor(failedit->nHeight) == failedit) {
                    assert(failedit->nStatus & BLOCK_FAILED_VALID);
                    CBlockIndex* invalid_walk = pindexPrev;
                    while (invalid_walk != failedit) {
                        invalid_walk->nStatus |= BLOCK_FAILED_CHILD;
                        setDirtyBlockIndex.insert(invalid_walk);
                        invalid_walk = invalid_walk->pprev;
                    }
                    return state.Invalid(ValidationInvalidReason::BLOCK_INVALID_PREV, error("%s: prev block invalid", __func__), REJECT_INVALID, "bad-prevblk");
                }
            }
        }
    }
    if (pindex == nullptr)
        pindex = AddToBlockIndex(block);

    if (ppindex)
        *ppindex = pindex;

    return true;
}

// Exposed wrapper for AcceptBlockHeader
bool ProcessNewBlockHeaders(const std::vector<CBlockHeader>& headers, CValidationState& state, const CChainParams& chainparams, const CBlockIndex** ppindex, CBlockHeader *first_invalid)
{
    if (first_invalid != nullptr) first_invalid->SetNull();
    {
        LOCK(cs_main);

        for (const CBlockHeader& header : headers) {
            CBlockIndex *pindex = nullptr; // Use a temp pindex instead of ppindex to avoid a const_cast
            bool accepted = g_blockman.AcceptBlockHeader(header, state, chainparams, &pindex);
            ::ChainstateActive().CheckBlockIndex(chainparams.GetConsensus());

            if (!accepted) {
                if (first_invalid) *first_invalid = header;
                return false;
            }
            if (ppindex) {
                *ppindex = pindex;
            }
        }
    }
    if (NotifyHeaderTip())
    {
        LOCK(cs_main);
        if (::ChainstateActive().IsInitialBlockDownload() && ppindex && *ppindex) {
            LogPrintf("Synchronizing blockheaders, height: %d (~%.2f%%)\n", (*ppindex)->nHeight, 100.0/((*ppindex)->nHeight+(GetAdjustedTime() - (*ppindex)->GetBlockTime()) / Params().GetConsensus().pos.nTargetSpacing) * (*ppindex)->nHeight);
        }
    }
    return true;
}

/** Store block on disk. If dbp is non-nullptr, the file is known to already reside on disk */
static FlatFilePos SaveBlockToDisk(const CBlock& block, int nHeight, const CChainParams& chainparams, const FlatFilePos* dbp) {
    unsigned int nBlockSize = ::GetSerializeSize(block, CLIENT_VERSION);
    FlatFilePos blockPos;
    if (dbp != nullptr)
        blockPos = *dbp;
    if (!FindBlockPos(blockPos, nBlockSize+8, nHeight, block.GetBlockTime(), dbp != nullptr)) {
        error("%s: FindBlockPos failed", __func__);
        return FlatFilePos();
    }
    if (dbp == nullptr) {
        if (!WriteBlockToDisk(block, blockPos, chainparams.MessageStart())) {
            AbortNode("Failed to write block");
            return FlatFilePos();
        }
    }
    return blockPos;
}

/** Store block on disk. If dbp is non-nullptr, the file is known to already reside on disk */
bool CChainState::AcceptBlock(const std::shared_ptr<const CBlock>& pblock, CValidationState& state, const CChainParams& chainparams, CBlockIndex** ppindex, bool fRequested, const FlatFilePos* dbp, bool* fNewBlock)
{
    const CBlock& block = *pblock;

    if (fNewBlock) *fNewBlock = false;
    AssertLockHeld(cs_main);

    CBlockIndex *pindexDummy = nullptr;
    CBlockIndex *&pindex = ppindex ? *ppindex : pindexDummy;

    bool accepted_header = m_blockman.AcceptBlockHeader(block, state, chainparams, &pindex);
    CheckBlockIndex(chainparams.GetConsensus());

    if (!accepted_header)
        return false;

    // Try to process all requested blocks that we don't have, but only
    // process an unrequested block if it's new and has enough work to
    // advance our tip, and isn't too many blocks ahead.
    bool fAlreadyHave = pindex->nStatus & BLOCK_HAVE_DATA;
    bool fHasMoreOrSameWork = (m_chain.Tip() ? pindex->nChainWork >= m_chain.Tip()->nChainWork : true);
    // Blocks that are too out-of-order needlessly limit the effectiveness of
    // pruning, because pruning will not delete block files that contain any
    // blocks which are too close in height to the tip.  Apply this test
    // regardless of whether pruning is enabled; it should generally be safe to
    // not process unrequested blocks.
    bool fTooFarAhead = (pindex->nHeight > int(m_chain.Height() + MIN_BLOCKS_TO_KEEP));

    // TODO: Decouple this function from the block download logic by removing fRequested
    // This requires some new chain data structure to efficiently look up if a
    // block is in a chain leading to a candidate for best tip, despite not
    // being such a candidate itself.

    // TODO: deal better with return value and error conditions for duplicate
    // and unrequested blocks.
    if (fAlreadyHave) return true;
    if (!fRequested) {  // If we didn't ask for it:
        if (pindex->nTx != 0) return true;    // This is a previously-processed block that was pruned
        if (!fHasMoreOrSameWork) return true; // Don't process less-work chains
        if (fTooFarAhead) return true;        // Block height is too high

        // Protect against DoS attacks from low-work chains.
        // If our tip is behind, a peer could try to send us
        // low-work blocks on a fake chain that we would never
        // request; don't process these.
        if (pindex->nChainWork < nMinimumChainWork) return true;
    }

    CheckContextState ctxState;
    if (!CheckBlock(block, state, chainparams.GetConsensus(), ctxState, false, pindex->nHeight) || // false cause we can check pos context only on ConnectBlock
        !ContextualCheckBlock(block, state, chainparams.GetConsensus(), pindex->pprev)) {
        assert(IsBlockReason(state.GetReason()));
        if (state.IsInvalid() && state.GetReason() != ValidationInvalidReason::BLOCK_MUTATED) {
            pindex->nStatus |= BLOCK_FAILED_VALID;
            setDirtyBlockIndex.insert(pindex);
        }
        return error("%s: %s", __func__, FormatStateMessage(state));
    }

    // Header is valid/has work, merkle tree and segwit merkle tree are good...RELAY NOW
    // (but if it does not build on our best tip, let the SendMessages loop relay it)
    if (!IsInitialBlockDownload() && m_chain.Tip() == pindex->pprev)
        GetMainSignals().NewPoWValidBlock(pindex, pblock);

    // Write block to history file
    if (fNewBlock) *fNewBlock = true;
    try {
        FlatFilePos blockPos = SaveBlockToDisk(block, pindex->nHeight, chainparams, dbp);
        if (blockPos.IsNull()) {
            state.Error(strprintf("%s: Failed to find position to write new block to disk", __func__));
            return false;
        }
        ReceivedBlockTransactions(block, pindex, blockPos, chainparams.GetConsensus());
    } catch (const std::runtime_error& e) {
        return AbortNode(state, std::string("System error: ") + e.what());
    }

    FlushStateToDisk(chainparams, state, FlushStateMode::NONE);

    CheckBlockIndex(chainparams.GetConsensus());

    return true;
}

void ProcessAuthsIfTipChanged(CBlockIndex const * oldTip, CBlockIndex const * tip, Consensus::Params const & consensus)
{
    AssertLockNotHeld(cs_main);
    assert(oldTip);
    assert(tip);
    assert(tip != oldTip);

    LOCK(cs_main);

    auto topAnchor = panchors->GetActiveAnchor();
    CTeamView::CTeam team;
    int teamChange = tip->nHeight;
    auto const teamDakota = pcustomcsview->GetAuthTeam(tip->nHeight);
    if (!teamDakota || teamDakota->empty()) {
        return;
    }
    team = *teamDakota;

    // Calc how far back team changes, do not generate auths below that height.
    teamChange = teamChange % Params().GetConsensus().mn.anchoringTeamChange;

    int topAnchorHeight = topAnchor ? static_cast<uint64_t>(topAnchor->anchor.height) : 0;
    // we have no need to ask for auths at all if we have topAnchor higher than current chain
    if (tip->nHeight <= topAnchorHeight) {
        return;
    }

    CBlockIndex const * pindexFork = ::ChainActive().FindFork(oldTip);
    auto forkHeight = pindexFork && pindexFork->nHeight >= consensus.mn.anchoringFrequency ? pindexFork->nHeight - consensus.mn.anchoringFrequency : 0;
    // limit fork height - trim it by the top anchor, if any
    forkHeight = std::max(forkHeight, topAnchorHeight);
    pindexFork = ::ChainActive()[forkHeight];

    if (tip->pprev != oldTip) {
        // asking all auths that may be skipped (rather we have switch the chain or not)
        LogPrint(BCLog::ANCHORING, "request getauths from %d to %d\n", pindexFork->nHeight, tip->nHeight);
        RelayGetAnchorAuths(pindexFork->GetBlockHash(), tip->GetBlockHash(), *g_connman);
    }

    // masternode key and operator auth address
    auto operatorDetails = AmISignerNow(tip->nHeight, team);

    if (operatorDetails.empty()) {
        return;
    }

    // trying to create auths between pindexFork and new tip (descending)
    std::vector<CInv> vInv;
    for (CBlockIndex const * pindex = tip; pindex && pindex != pindexFork && teamChange >= 0; pindex = pindex->pprev, --teamChange) {

        // Only anchor by specified frequency
        if (pindex->nHeight % consensus.mn.anchoringFrequency != 0) {
            continue;
        }

        // Get start anchor height
        int anchorHeight = static_cast<int>(pindex->nHeight) - consensus.mn.anchoringFrequency;

        // Get anchor block from specified time depth
        int64_t timeDepth = consensus.mn.anchoringTimeDepth;
        while (anchorHeight > 0 && ::ChainActive()[anchorHeight]->nTime + timeDepth > pindex->nTime) {
            --anchorHeight;
        }

        // Select a block further back to avoid Anchor too new error.
        if (pindex->nHeight >= consensus.FortCanningHeight) {
            timeDepth += consensus.mn.anchoringAdditionalTimeDepth;
            while (anchorHeight > 0 && ::ChainActive()[anchorHeight]->nTime + timeDepth > pindex->nTime) {
                --anchorHeight;
            }
        }

        // Rollback to height consistent with anchoringFrequency
        while (anchorHeight > 0 && anchorHeight % consensus.mn.anchoringFrequency != 0) {
            --anchorHeight;
        }

        if (anchorHeight <= 0 || (topAnchor && topAnchor->anchor.height >= (THeight)anchorHeight)) { // important to check prev anchor height!
            break;
        }

        auto const anchorBlock = ::ChainActive()[anchorHeight];

        // Create team data
        CTeamView::CTeam team;
        std::vector<unsigned char> teamDetailsVector;

        // Embed height and partial hash into CKeyID to find team later and validate chain
        size_t prefixLength{CKeyID().size() - spv::BtcAnchorMarker.size() - sizeof(uint64_t)};
        std::vector<unsigned char> hashPrefix{pindex->GetBlockHash().begin(), pindex->GetBlockHash().begin() + prefixLength};
        teamDetailsVector.insert(teamDetailsVector.end(), spv::BtcAnchorMarker.begin(), spv::BtcAnchorMarker.end()); // 3 Bytes
        uint64_t anchorCreationHeight = pindex->nHeight;
        teamDetailsVector.insert(teamDetailsVector.end(), reinterpret_cast<unsigned char*>(&anchorCreationHeight),
                                 reinterpret_cast<unsigned char*>(&anchorCreationHeight) + sizeof(uint64_t)); // 8 Bytes
        teamDetailsVector.insert(teamDetailsVector.end(), hashPrefix.begin(), hashPrefix.end()); // 9 Bytes

        CKeyID teamDetails{uint160{teamDetailsVector}};
        team.insert(teamDetails);

        // trying to create and sign new auth
        CAnchorAuthMessage auth({topAnchor ? topAnchor->txHash : uint256(), static_cast<THeight>(anchorHeight), anchorBlock->GetBlockHash(), team});

        for (const auto& keys : operatorDetails) {
            if (!panchorauths->GetVote(auth.GetSignHash(), keys.first))
            {
                auth.SignWithKey(keys.second);
                LogPrint(BCLog::ANCHORING, "Anchor auth message signed, hash: %s, height: %d, prev: %s, teamSize: %ld, signHash: %s\n",
                          auth.GetHash().ToString(),
                          auth.height,
                          auth.previousAnchor.ToString(),
                          auth.nextTeam.size(),
                          auth.GetSignHash().ToString()
                          );

                panchorauths->AddAuth(auth);
                vInv.push_back(CInv(MSG_ANCHOR_AUTH, auth.GetHash()));
            }
        }
    }
    if (vInv.size() > 0) {
        RelayAnchorAuths(vInv, *g_connman);
    }
}


bool ProcessNewBlock(const CChainParams& chainparams, const std::shared_ptr<const CBlock> pblock, bool fForceProcessing, bool *fNewBlock)
{
    AssertLockNotHeld(cs_main);

    {
        CBlockIndex *pindex = nullptr;
        if (fNewBlock) *fNewBlock = false;
        CValidationState state;

        // CheckBlock() does not support multi-threaded block validation because CBlock::fChecked can cause data race.
        // Therefore, the following critical section must include the CheckBlock() call as well.
        LOCK(cs_main);

        // Get previous block index
        bool ret{true};
        const auto prevIndex = LookupBlockIndex(pblock->hashPrevBlock);
        if (!prevIndex) {
            ret = false;
            state.Invalid(ValidationInvalidReason::BLOCK_MISSING_PREV, error("%s: prev block not found", __func__), 0, "prev-blk-not-found");
        }

        // Ensure that CheckBlock() passes before calling AcceptBlock, as
        // belt-and-suspenders.
        // reverts a011b9db38ce6d3d5c1b67c1e3bad9365b86f2ce
        // we can end up in isolation banning all other nodes
        CheckContextState ctxState;
        if (ret) {
            ret = CheckBlock(*pblock, state, chainparams.GetConsensus(), ctxState, false, prevIndex->nHeight + 1); // false cause we can check pos context only on ConnectBlock
        }
        if (ret) {
            // Store to disk
            ret = ::ChainstateActive().AcceptBlock(pblock, state, chainparams, &pindex, fForceProcessing, nullptr, fNewBlock);
        }
        if (!ret) {
            GetMainSignals().BlockChecked(*pblock, state);
            return error("%s: AcceptBlock FAILED (%s)", __func__, FormatStateMessage(state));
        }
    }

    NotifyHeaderTip();

    // save old tip
    auto const oldTip = ::ChainActive().Tip();

    CValidationState state; // Only used to report errors, not invalidity - ignore it
    if (!::ChainstateActive().ActivateBestChain(state, chainparams, pblock))
        return error("%s: ActivateBestChain failed (%s)", __func__, FormatStateMessage(state));

    auto const tip = ::ChainActive().Tip();

    // special case for the first run after IBD
    static bool firstRunAfterIBD = true;
    if (!::ChainstateActive().IsInitialBlockDownload() && tip && firstRunAfterIBD && spv::pspv) // spv::pspv not necessary here, but for disabling in old tests
    {
        int sinceHeight = std::max(::ChainActive().Height() - chainparams.GetConsensus().mn.anchoringFrequency * 5, 0);
        LogPrint(BCLog::ANCHORING, "Trying to request some auths after IBD, since %i...\n", sinceHeight);
        RelayGetAnchorAuths(::ChainActive()[sinceHeight]->GetBlockHash(), tip->GetBlockHash(), *g_connman);
        firstRunAfterIBD = false;
    }
    // only if tip was changed
    if (!::ChainstateActive().IsInitialBlockDownload() && tip && tip != oldTip && spv::pspv) // spv::pspv not necessary here, but for disabling in old tests
    {
        ProcessAuthsIfTipChanged(oldTip, tip, chainparams.GetConsensus());

        if (tip->nHeight >= chainparams.GetConsensus().DakotaHeight) {
            panchors->CheckPendingAnchors();
        }
    }

    return true;
}

bool TestBlockValidity(CValidationState& state, const CChainParams& chainparams, const CBlock& block, CBlockIndex* pindexPrev, bool fCheckMerkleRoot)
{
    AssertLockHeld(cs_main);
    assert(pindexPrev && pindexPrev == ::ChainActive().Tip());
    CCoinsViewCache viewNew(&::ChainstateActive().CoinsTip());
    bool dummyRewardedAnchors{};
    std::array<uint8_t, 20> dummyBeneficiary{};
    CCustomCSView mnview(*pcustomcsview);
    uint256 block_hash(block.GetHash());
    CBlockIndex indexDummy(block);
    indexDummy.pprev = pindexPrev;
    indexDummy.nHeight = pindexPrev->nHeight + 1;
    indexDummy.phashBlock = &block_hash;
    CheckContextState ctxState;

    // NOTE: ContextualCheckProofOfStake is called by CheckBlock
    if (!ContextualCheckBlockHeader(block, state, chainparams, pindexPrev, GetAdjustedTime()))
        return error("%s: Consensus::ContextualCheckBlockHeader: %s", __func__, FormatStateMessage(state));
    if (!CheckBlock(block, state, chainparams.GetConsensus(), ctxState, false, indexDummy.nHeight, fCheckMerkleRoot))
        return error("%s: Consensus::CheckBlock: %s", __func__, FormatStateMessage(state));
    if (!ContextualCheckBlock(block, state, chainparams.GetConsensus(), pindexPrev))
        return error("%s: Consensus::ContextualCheckBlock: %s", __func__, FormatStateMessage(state));
    if (!::ChainstateActive().ConnectBlock(block, state, &indexDummy, viewNew, mnview, chainparams, dummyRewardedAnchors, dummyBeneficiary, true))
        return false;
    assert(state.IsValid());

    return true;
}

/**
 * BLOCK PRUNING CODE
 */

/* Calculate the amount of disk space the block & undo files currently use */
uint64_t CalculateCurrentUsage()
{
    LOCK(cs_LastBlockFile);

    uint64_t retval = 0;
    for (const CBlockFileInfo &file : vinfoBlockFile) {
        retval += file.nSize + file.nUndoSize;
    }
    return retval;
}

/* Prune a block file (modify associated database entries)*/
void PruneOneBlockFile(const int fileNumber)
{
    LOCK(cs_LastBlockFile);

    for (const auto& entry : g_blockman.m_block_index) {
        CBlockIndex* pindex = entry.second;
        if (pindex->nFile == fileNumber) {
            pindex->nStatus &= ~BLOCK_HAVE_DATA;
            pindex->nStatus &= ~BLOCK_HAVE_UNDO;
            pindex->nFile = 0;
            pindex->nDataPos = 0;
            pindex->nUndoPos = 0;
            setDirtyBlockIndex.insert(pindex);

            // Prune from m_blocks_unlinked -- any block we prune would have
            // to be downloaded again in order to consider its chain, at which
            // point it would be considered as a candidate for
            // m_blocks_unlinked or setBlockIndexCandidates.
            auto range = g_blockman.m_blocks_unlinked.equal_range(pindex->pprev);
            while (range.first != range.second) {
                std::multimap<CBlockIndex *, CBlockIndex *>::iterator _it = range.first;
                range.first++;
                if (_it->second == pindex) {
                    g_blockman.m_blocks_unlinked.erase(_it);
                }
            }
        }
    }

    vinfoBlockFile[fileNumber].SetNull();
    setDirtyFileInfo.insert(fileNumber);
}


void UnlinkPrunedFiles(const std::set<int>& setFilesToPrune)
{
    for (std::set<int>::iterator it = setFilesToPrune.begin(); it != setFilesToPrune.end(); ++it) {
        FlatFilePos pos(*it, 0);
        fs::remove(BlockFileSeq().FileName(pos));
        fs::remove(UndoFileSeq().FileName(pos));
        LogPrintf("Prune: %s deleted blk/rev (%05u)\n", __func__, *it);
    }
}

/* Calculate the block/rev files to delete based on height specified by user with RPC command pruneblockchain */
static void FindFilesToPruneManual(std::set<int>& setFilesToPrune, int nManualPruneHeight)
{
    assert(fPruneMode && nManualPruneHeight > 0);

    LOCK2(cs_main, cs_LastBlockFile);
    if (::ChainActive().Tip() == nullptr)
        return;

    // last block to prune is the lesser of (user-specified height, MIN_BLOCKS_TO_KEEP from the tip)
    unsigned int nLastBlockWeCanPrune = std::min((unsigned)nManualPruneHeight, ::ChainActive().Tip()->nHeight - MIN_BLOCKS_TO_KEEP);
    int count=0;
    for (int fileNumber = 0; fileNumber < nLastBlockFile; fileNumber++) {
        if (vinfoBlockFile[fileNumber].nSize == 0 || vinfoBlockFile[fileNumber].nHeightLast > nLastBlockWeCanPrune)
            continue;
        PruneOneBlockFile(fileNumber);
        setFilesToPrune.insert(fileNumber);
        count++;
    }
    LogPrintf("Prune (Manual): prune_height=%d removed %d blk/rev pairs\n", nLastBlockWeCanPrune, count);
}

/* This function is called from the RPC code for pruneblockchain */
void PruneBlockFilesManual(int nManualPruneHeight)
{
    CValidationState state;
    const CChainParams& chainparams = Params();
    if (!::ChainstateActive().FlushStateToDisk(
            chainparams, state, FlushStateMode::NONE, nManualPruneHeight)) {
        LogPrintf("%s: failed to flush state (%s)\n", __func__, FormatStateMessage(state));
    }
}

/**
 * Prune block and undo files (blk???.dat and undo???.dat) so that the disk space used is less than a user-defined target.
 * The user sets the target (in MB) on the command line or in config file.  This will be run on startup and whenever new
 * space is allocated in a block or undo file, staying below the target. Changing back to unpruned requires a reindex
 * (which in this case means the blockchain must be re-downloaded.)
 *
 * Pruning functions are called from FlushStateToDisk when the global fCheckForPruning flag has been set.
 * Block and undo files are deleted in lock-step (when blk00003.dat is deleted, so is rev00003.dat.)
 * Pruning cannot take place until the longest chain is at least a certain length (100000 on mainnet, 1000 on testnet, 1000 on regtest).
 * Pruning will never delete a block within a defined distance (currently 288) from the active chain's tip.
 * The block index is updated by unsetting HAVE_DATA and HAVE_UNDO for any blocks that were stored in the deleted files.
 * A db flag records the fact that at least some block files have been pruned.
 *
 * @param[out]   setFilesToPrune   The set of file indices that can be unlinked will be returned
 */
static void FindFilesToPrune(std::set<int>& setFilesToPrune, uint64_t nPruneAfterHeight)
{
    LOCK2(cs_main, cs_LastBlockFile);
    if (::ChainActive().Tip() == nullptr || nPruneTarget == 0) {
        return;
    }
    if ((uint64_t)::ChainActive().Tip()->nHeight <= nPruneAfterHeight) {
        return;
    }

    unsigned int nLastBlockWeCanPrune = ::ChainActive().Tip()->nHeight - MIN_BLOCKS_TO_KEEP;
    uint64_t nCurrentUsage = CalculateCurrentUsage();
    // We don't check to prune until after we've allocated new space for files
    // So we should leave a buffer under our target to account for another allocation
    // before the next pruning.
    uint64_t nBuffer = BLOCKFILE_CHUNK_SIZE + UNDOFILE_CHUNK_SIZE;
    uint64_t nBytesToPrune;
    int count=0;

    if (nCurrentUsage + nBuffer >= nPruneTarget) {
        // On a prune event, the chainstate DB is flushed.
        // To avoid excessive prune events negating the benefit of high dbcache
        // values, we should not prune too rapidly.
        // So when pruning in IBD, increase the buffer a bit to avoid a re-prune too soon.
        if (::ChainstateActive().IsInitialBlockDownload()) {
            // Since this is only relevant during IBD, we use a fixed 10%
            nBuffer += nPruneTarget / 10;
        }

        for (int fileNumber = 0; fileNumber < nLastBlockFile; fileNumber++) {
            nBytesToPrune = vinfoBlockFile[fileNumber].nSize + vinfoBlockFile[fileNumber].nUndoSize;

            if (vinfoBlockFile[fileNumber].nSize == 0)
                continue;

            if (nCurrentUsage + nBuffer < nPruneTarget)  // are we below our target?
                break;

            // don't prune files that could have a block within MIN_BLOCKS_TO_KEEP of the main chain's tip but keep scanning
            if (vinfoBlockFile[fileNumber].nHeightLast > nLastBlockWeCanPrune)
                continue;

            PruneOneBlockFile(fileNumber);
            // Queue up the files for removal
            setFilesToPrune.insert(fileNumber);
            nCurrentUsage -= nBytesToPrune;
            count++;
        }
    }

    LogPrint(BCLog::PRUNE, "Prune: target=%dMiB actual=%dMiB diff=%dMiB max_prune_height=%d removed %d blk/rev pairs\n",
           nPruneTarget/1024/1024, nCurrentUsage/1024/1024,
           ((int64_t)nPruneTarget - (int64_t)nCurrentUsage)/1024/1024,
           nLastBlockWeCanPrune, count);
}

static FlatFileSeq BlockFileSeq()
{
    return FlatFileSeq(GetBlocksDir(), "blk", BLOCKFILE_CHUNK_SIZE);
}

static FlatFileSeq UndoFileSeq()
{
    return FlatFileSeq(GetBlocksDir(), "rev", UNDOFILE_CHUNK_SIZE);
}

FILE* OpenBlockFile(const FlatFilePos &pos, bool fReadOnly) {
    return BlockFileSeq().Open(pos, fReadOnly);
}

/** Open an undo file (rev?????.dat) */
static FILE* OpenUndoFile(const FlatFilePos &pos, bool fReadOnly) {
    return UndoFileSeq().Open(pos, fReadOnly);
}

fs::path GetBlockPosFilename(const FlatFilePos &pos)
{
    return BlockFileSeq().FileName(pos);
}

CBlockIndex * BlockManager::InsertBlockIndex(const uint256& hash)
{
    AssertLockHeld(cs_main);

    if (hash.IsNull())
        return nullptr;

    // Return existing
    BlockMap::iterator mi = m_block_index.find(hash);
    if (mi != m_block_index.end())
        return (*mi).second;

    // Create new
    CBlockIndex* pindexNew = new CBlockIndex();
    mi = m_block_index.insert(std::make_pair(hash, pindexNew)).first;
    pindexNew->phashBlock = &((*mi).first);

    return pindexNew;
}

bool BlockManager::LoadBlockIndex(
    const Consensus::Params& consensus_params,
    CBlockTreeDB& blocktree,
    std::set<CBlockIndex*, CBlockIndexWorkComparator>& block_index_candidates)
{
    if (!blocktree.LoadBlockIndexGuts(consensus_params, [this](const uint256& hash) EXCLUSIVE_LOCKS_REQUIRED(cs_main) { return this->InsertBlockIndex(hash); }, fIsFakeNet))
         return false;

    // Calculate nChainWork
    std::vector<std::pair<int, CBlockIndex*> > vSortedByHeight;
    vSortedByHeight.reserve(m_block_index.size());
    for (const std::pair<const uint256, CBlockIndex*>& item : m_block_index)
    {
        CBlockIndex* pindex = item.second;
        vSortedByHeight.push_back(std::make_pair(pindex->nHeight, pindex));
    }
    sort(vSortedByHeight.begin(), vSortedByHeight.end());
    for (const std::pair<int, CBlockIndex*>& item : vSortedByHeight)
    {
        if (ShutdownRequested()) return false;
        CBlockIndex* pindex = item.second;
        pindex->nChainWork = (pindex->pprev ? pindex->pprev->nChainWork : 0) + GetBlockProof(*pindex);
        pindex->nTimeMax = (pindex->pprev ? std::max(pindex->pprev->nTimeMax, pindex->nTime) : pindex->nTime);
        // We can link the chain of blocks for which we've received transactions at some point.
        // Pruned nodes may have deleted the block.
        if (pindex->nTx > 0) {
            if (pindex->pprev) {
                if (pindex->pprev->HaveTxsDownloaded()) {
                    pindex->nChainTx = pindex->pprev->nChainTx + pindex->nTx;
                } else {
                    pindex->nChainTx = 0;
                    m_blocks_unlinked.insert(std::make_pair(pindex->pprev, pindex));
                }
            } else {
                pindex->nChainTx = pindex->nTx;
            }
        }
        if (!(pindex->nStatus & BLOCK_FAILED_MASK) && pindex->pprev && (pindex->pprev->nStatus & BLOCK_FAILED_MASK)) {
            pindex->nStatus |= BLOCK_FAILED_CHILD;
            setDirtyBlockIndex.insert(pindex);
        }
        if (pindex->IsValid(BLOCK_VALID_TRANSACTIONS) && (pindex->HaveTxsDownloaded() || pindex->pprev == nullptr)) {
            block_index_candidates.insert(pindex);
        }
        if (pindex->nStatus & BLOCK_FAILED_MASK && (!pindexBestInvalid || pindex->nChainWork > pindexBestInvalid->nChainWork))
            pindexBestInvalid = pindex;
        if (pindex->pprev)
            pindex->BuildSkip();
        if (pindex->IsValid(BLOCK_VALID_TREE) && (pindexBestHeader == nullptr || CBlockIndexWorkComparator()(pindexBestHeader, pindex)))
            pindexBestHeader = pindex;
    }

    return true;
}

void BlockManager::Unload() {
    m_failed_blocks.clear();
    m_blocks_unlinked.clear();

    for (const BlockMap::value_type& entry : m_block_index) {
        delete entry.second;
    }

    m_block_index.clear();
}

bool static LoadBlockIndexDB(const CChainParams& chainparams) EXCLUSIVE_LOCKS_REQUIRED(cs_main)
{
    if (!g_blockman.LoadBlockIndex(
            chainparams.GetConsensus(), *pblocktree, ::ChainstateActive().setBlockIndexCandidates))
        return false;

    // Load block file info
    pblocktree->ReadLastBlockFile(nLastBlockFile);
    vinfoBlockFile.resize(nLastBlockFile + 1);
    LogPrintf("%s: last block file = %i\n", __func__, nLastBlockFile);
    for (int nFile = 0; nFile <= nLastBlockFile; nFile++) {
        pblocktree->ReadBlockFileInfo(nFile, vinfoBlockFile[nFile]);
    }
    LogPrintf("%s: last block file info: %s\n", __func__, vinfoBlockFile[nLastBlockFile].ToString());
    for (int nFile = nLastBlockFile + 1; true; nFile++) {
        CBlockFileInfo info;
        if (pblocktree->ReadBlockFileInfo(nFile, info)) {
            vinfoBlockFile.push_back(info);
        } else {
            break;
        }
    }

    // Check presence of blk files
    LogPrintf("Checking all blk files are present...\n");
    std::set<int> setBlkDataFiles;
    for (const std::pair<const uint256, CBlockIndex*>& item : g_blockman.m_block_index)
    {
        CBlockIndex* pindex = item.second;
        if (pindex->nStatus & BLOCK_HAVE_DATA) {
            setBlkDataFiles.insert(pindex->nFile);
        }
    }
    for (std::set<int>::iterator it = setBlkDataFiles.begin(); it != setBlkDataFiles.end(); it++)
    {
        FlatFilePos pos(*it, 0);
        if (CAutoFile(OpenBlockFile(pos, true), SER_DISK, CLIENT_VERSION).IsNull()) {
            return false;
        }
    }

    // Check whether we have ever pruned block & undo files
    pblocktree->ReadFlag("prunedblockfiles", fHavePruned);
    if (fHavePruned)
        LogPrintf("LoadBlockIndexDB(): Block files have previously been pruned\n");

    // Check whether we need to continue reindexing
    bool fReindexing = false;
    pblocktree->ReadReindexing(fReindexing);
    if(fReindexing) fReindex = true;

    return true;
}

bool LoadChainTip(const CChainParams& chainparams)
{
    AssertLockHeld(cs_main);
    const CCoinsViewCache& coins_cache = ::ChainstateActive().CoinsTip();
    assert(!coins_cache.GetBestBlock().IsNull()); // Never called when the coins view is empty

    if (::ChainActive().Tip() &&
        ::ChainActive().Tip()->GetBlockHash() == coins_cache.GetBestBlock()) return true;

    // Load pointer to end of best chain
    CBlockIndex* pindex = LookupBlockIndex(coins_cache.GetBestBlock());
    if (!pindex) {
        return false;
    }
    ::ChainActive().SetTip(pindex);

    ::ChainstateActive().PruneBlockIndexCandidates();

    LogPrintf("Loaded best chain: hashBestChain=%s height=%d date=%s progress=%f\n",
        ::ChainActive().Tip()->GetBlockHash().ToString(), ::ChainActive().Height(),
        FormatISO8601DateTime(::ChainActive().Tip()->GetBlockTime()),
        GuessVerificationProgress(chainparams.TxData(), ::ChainActive().Tip()));
    return true;
}

CVerifyDB::CVerifyDB()
{
    uiInterface.ShowProgress(_("Verifying blocks...").translated, 0, false);
}

CVerifyDB::~CVerifyDB()
{
    uiInterface.ShowProgress("", 100, false);
}

bool CVerifyDB::VerifyDB(const CChainParams& chainparams, CCoinsView *coinsview, int nCheckLevel, int nCheckDepth)
{
    LOCK(cs_main);
    if (::ChainActive().Tip() == nullptr || ::ChainActive().Tip()->pprev == nullptr)
        return true;

    // Verify blocks in the best chain
    if (nCheckDepth <= 0 || nCheckDepth > ::ChainActive().Height())
        nCheckDepth = ::ChainActive().Height();
    nCheckLevel = std::max(0, std::min(4, nCheckLevel));
    LogPrintf("Verifying last %i blocks at level %i\n", nCheckDepth, nCheckLevel);
    CCoinsViewCache coins(coinsview);
    CCustomCSView mnview(*pcustomcsview);
    CBlockIndex* pindex;
    CBlockIndex* pindexFailure = nullptr;
    int nGoodTransactions = 0;
    CValidationState state;
    int reportDone = 0;
    LogPrintf("[0%%]..."); /* Continued */
    for (pindex = ::ChainActive().Tip(); pindex && pindex->pprev; pindex = pindex->pprev) {
        const int percentageDone = std::max(1, std::min(99, (int)(((double)(::ChainActive().Height() - pindex->nHeight)) / (double)nCheckDepth * (nCheckLevel >= 4 ? 50 : 100))));
        if (reportDone < percentageDone/10) {
            // report every 10% step
            LogPrintf("[%d%%]...", percentageDone); /* Continued */
            reportDone = percentageDone/10;
        }
        uiInterface.ShowProgress(_("Verifying blocks...").translated, percentageDone, false);
        if (pindex->nHeight <= ::ChainActive().Height()-nCheckDepth)
            break;
        if (fPruneMode && !(pindex->nStatus & BLOCK_HAVE_DATA)) {
            // If pruning, only go back as far as we have data.
            LogPrintf("VerifyDB(): block verification stopping at height %d (pruning, no data)\n", pindex->nHeight);
            break;
        }
        CBlock block;
        CheckContextState ctxState;

        // check level 0: read from disk
        if (!ReadBlockFromDisk(block, pindex, chainparams.GetConsensus()))
            return error("VerifyDB(): *** ReadBlockFromDisk failed at %d, hash=%s", pindex->nHeight, pindex->GetBlockHash().ToString());
        // check level 1: verify block validity
        if (nCheckLevel >= 1 && !CheckBlock(block, state, chainparams.GetConsensus(), ctxState, false, pindex->nHeight)) // false cause we can check pos context only on ConnectBlock
            return error("%s: *** found bad block at %d, hash=%s (%s)\n", __func__,
                         pindex->nHeight, pindex->GetBlockHash().ToString(), FormatStateMessage(state));
        // check level 2: verify undo validity
        if (nCheckLevel >= 2 && pindex) {
            CBlockUndo undo;
            if (!pindex->GetUndoPos().IsNull()) {
                if (!UndoReadFromDisk(undo, pindex)) {
                    return error("VerifyDB(): *** found bad undo data at %d, hash=%s\n", pindex->nHeight, pindex->GetBlockHash().ToString());
                }
            }
        }
        // check level 3: check for inconsistencies during memory-only disconnect of tip blocks
        if (nCheckLevel >= 3 && (coins.DynamicMemoryUsage() + ::ChainstateActive().CoinsTip().DynamicMemoryUsage()) <= nCoinCacheUsage) {
            assert(coins.GetBestBlock() == pindex->GetBlockHash());
            std::vector<CAnchorConfirmMessage> disconnectedConfirms; // dummy
            DisconnectResult res = ::ChainstateActive().DisconnectBlock(block, pindex, coins, mnview, disconnectedConfirms);
            if (res == DISCONNECT_FAILED) {
                return error("VerifyDB(): *** irrecoverable inconsistency in block data at %d, hash=%s", pindex->nHeight, pindex->GetBlockHash().ToString());
            }
            if (res == DISCONNECT_UNCLEAN) {
                nGoodTransactions = 0;
                pindexFailure = pindex;
            } else {
                nGoodTransactions += block.vtx.size();
            }
        }
        if (ShutdownRequested())
            return true;
    }
    if (pindexFailure)
        return error("VerifyDB(): *** coin database inconsistencies found (last %i blocks, %i good transactions before that)\n", ::ChainActive().Height() - pindexFailure->nHeight + 1, nGoodTransactions);

    // store block count as we move pindex at check level >= 4
    int block_count = ::ChainActive().Height() - pindex->nHeight;

    // check level 4: try reconnecting blocks
    if (nCheckLevel >= 4) {
        while (pindex != ::ChainActive().Tip()) {
            const int percentageDone = std::max(1, std::min(99, 100 - (int)(((double)(::ChainActive().Height() - pindex->nHeight)) / (double)nCheckDepth * 50)));
            if (reportDone < percentageDone/10) {
                // report every 10% step
                LogPrintf("[%d%%]...", percentageDone); /* Continued */
                reportDone = percentageDone/10;
            }
            uiInterface.ShowProgress(_("Verifying blocks...").translated, percentageDone, false);
            pindex = ::ChainActive().Next(pindex);
            CBlock block;
            if (!ReadBlockFromDisk(block, pindex, chainparams.GetConsensus()))
                return error("VerifyDB(): *** ReadBlockFromDisk failed at %d, hash=%s", pindex->nHeight, pindex->GetBlockHash().ToString());
            bool dummyRewardedAnchors{};
            std::array<uint8_t, 20> dummyBeneficiary{};
            if (!::ChainstateActive().ConnectBlock(block, state, pindex, coins, mnview, chainparams, dummyRewardedAnchors, dummyBeneficiary))
                return error("VerifyDB(): *** found unconnectable block at %d, hash=%s (%s)", pindex->nHeight, pindex->GetBlockHash().ToString(), FormatStateMessage(state));
            if (ShutdownRequested()) return true;
        }
    }

    LogPrintf("[DONE].\n");
    LogPrintf("No coin database inconsistencies in last %i blocks (%i transactions)\n", block_count, nGoodTransactions);

    return true;
}

/** Apply the effects of a block on the utxo cache, ignoring that it may already have been applied. */
bool CChainState::RollforwardBlock(const CBlockIndex* pindex, CCoinsViewCache& inputs, CCustomCSView& mnview, const CChainParams& params)
{
    // TODO: merge with ConnectBlock
    CBlock block;
    if (!ReadBlockFromDisk(block, pindex, params.GetConsensus())) {
        return error("ReplayBlock(): ReadBlockFromDisk failed at %d, hash=%s", pindex->nHeight, pindex->GetBlockHash().ToString());
    }

    for (const CTransactionRef& tx : block.vtx) {
        if (!tx->IsCoinBase()) {
            for (const CTxIn &txin : tx->vin) {
                inputs.SpendCoin(txin.prevout);
            }
        }
        // Pass check = true as every addition may be an overwrite.
        AddCoins(inputs, *tx, pindex->nHeight, true);

        /// @todo turn it on when you are sure it is safe
//        CheckCustomTx(mnview, inputs, *tx, params.GetConsensus(), pindex->nHeight, i, false);
    }
    return true;
}

bool CChainState::ReplayBlocks(const CChainParams& params, CCoinsView* view, CCustomCSView* mnview)
{
    LOCK(cs_main);

    CCoinsViewCache cache(view);
    CCustomCSView mncache(*mnview, paccountHistoryDB.get(), pburnHistoryDB.get(), pvaultHistoryDB.get());

    std::vector<uint256> hashHeads = view->GetHeadBlocks();
    if (hashHeads.empty()) return true; // We're already in a consistent state.
    if (hashHeads.size() != 2) return error("ReplayBlocks(): unknown inconsistent state");

    /// @todo may be it is possible to keep it run? how to safely connect blocks for mndb?
    return error("ReplayBlocks() turned off for safety reasons. Make reindex!");

    uiInterface.ShowProgress(_("Replaying blocks...").translated, 0, false);
    LogPrintf("Replaying blocks\n");

    const CBlockIndex* pindexOld = nullptr;  // Old tip during the interrupted flush.
    const CBlockIndex* pindexNew;            // New tip during the interrupted flush.
    const CBlockIndex* pindexFork = nullptr; // Latest block common to both the old and the new tip.

    if (m_blockman.m_block_index.count(hashHeads[0]) == 0) {
        return error("ReplayBlocks(): reorganization to unknown block requested");
    }
    pindexNew = m_blockman.m_block_index[hashHeads[0]];

    if (!hashHeads[1].IsNull()) { // The old tip is allowed to be 0, indicating it's the first flush.
        if (m_blockman.m_block_index.count(hashHeads[1]) == 0) {
            return error("ReplayBlocks(): reorganization from unknown block requested");
        }
        pindexOld = m_blockman.m_block_index[hashHeads[1]];
        pindexFork = LastCommonAncestor(pindexOld, pindexNew);
        assert(pindexFork != nullptr);
    }

    // Rollback along the old branch.
    while (pindexOld != pindexFork) {
        if (pindexOld->nHeight > 0) { // Never disconnect the genesis block.
            CBlock block;
            if (!ReadBlockFromDisk(block, pindexOld, params.GetConsensus())) {
                return error("RollbackBlock(): ReadBlockFromDisk() failed at %d, hash=%s", pindexOld->nHeight, pindexOld->GetBlockHash().ToString());
            }
            LogPrintf("Rolling back %s (%i)\n", pindexOld->GetBlockHash().ToString(), pindexOld->nHeight);
            std::vector<CAnchorConfirmMessage> disconnectedConfirms; // dummy
            DisconnectResult res = DisconnectBlock(block, pindexOld, cache, mncache, disconnectedConfirms);
            if (res == DISCONNECT_FAILED) {
                mncache.GetHistoryWriters().DiscardDB();
                return error("RollbackBlock(): DisconnectBlock failed at %d, hash=%s", pindexOld->nHeight, pindexOld->GetBlockHash().ToString());
            }
            // If DISCONNECT_UNCLEAN is returned, it means a non-existing UTXO was deleted, or an existing UTXO was
            // overwritten. It corresponds to cases where the block-to-be-disconnect never had all its operations
            // applied to the UTXO set. However, as both writing a UTXO and deleting a UTXO are idempotent operations,
            // the result is still a version of the UTXO set with the effects of that block undone.
        }
        pindexOld = pindexOld->pprev;
    }

    // Roll forward from the forking point to the new tip.
    int nForkHeight = pindexFork ? pindexFork->nHeight : 0;
    for (int nHeight = nForkHeight + 1; nHeight <= pindexNew->nHeight; ++nHeight) {
        const CBlockIndex* pindex = pindexNew->GetAncestor(nHeight);
        LogPrintf("Rolling forward %s (%i)\n", pindex->GetBlockHash().ToString(), nHeight);
        uiInterface.ShowProgress(_("Replaying blocks...").translated, (int) ((nHeight - nForkHeight) * 100.0 / (pindexNew->nHeight - nForkHeight)) , false);
        if (!RollforwardBlock(pindex, cache, mncache, params)) {
            mncache.GetHistoryWriters().DiscardDB();
            return false;
        }
    }

    cache.SetBestBlock(pindexNew->GetBlockHash());
    cache.Flush();
    mncache.Flush();
    mncache.GetHistoryWriters().FlushDB();
    uiInterface.ShowProgress("", 100, false);
    return true;
}

bool ReplayBlocks(const CChainParams& params, CCoinsView* view, CCustomCSView* mnview) {
    return ::ChainstateActive().ReplayBlocks(params, view, mnview);
}

//! Helper for CChainState::RewindBlockIndex
void CChainState::EraseBlockData(CBlockIndex* index)
{
    AssertLockHeld(cs_main);
    assert(!m_chain.Contains(index)); // Make sure this block isn't active

    // Reduce validity
    index->nStatus = std::min<unsigned int>(index->nStatus & BLOCK_VALID_MASK, BLOCK_VALID_TREE) | (index->nStatus & ~BLOCK_VALID_MASK);
    // Remove have-data flags.
    index->nStatus &= ~(BLOCK_HAVE_DATA | BLOCK_HAVE_UNDO);
    // Remove storage location.
    index->nFile = 0;
    index->nDataPos = 0;
    index->nUndoPos = 0;
    // Remove various other things
    index->nTx = 0;
    index->nChainTx = 0;
    index->nSequenceId = 0;
    // Make sure it gets written.
    setDirtyBlockIndex.insert(index);
    // Update indexes
    setBlockIndexCandidates.erase(index);
    auto ret = m_blockman.m_blocks_unlinked.equal_range(index->pprev);
    while (ret.first != ret.second) {
        if (ret.first->second == index) {
            m_blockman.m_blocks_unlinked.erase(ret.first++);
        } else {
            ++ret.first;
        }
    }
    // Mark parent as eligible for main chain again
    if (index->pprev && index->pprev->IsValid(BLOCK_VALID_TRANSACTIONS) && index->pprev->HaveTxsDownloaded()) {
        setBlockIndexCandidates.insert(index->pprev);
    }
}

bool CChainState::RewindBlockIndex(const CChainParams& params)
{
    // Note that during -reindex-chainstate we are called with an empty m_chain!

    // First erase all post-segwit blocks without witness not in the main chain,
    // as this can we done without costly DisconnectTip calls. Active
    // blocks will be dealt with below (releasing cs_main in between).
    {
        LOCK(cs_main);
        for (const auto& entry : m_blockman.m_block_index) {
            if (IsWitnessEnabled(entry.second->pprev, params.GetConsensus()) && !(entry.second->nStatus & BLOCK_OPT_WITNESS) && !m_chain.Contains(entry.second)) {
                EraseBlockData(entry.second);
            }
        }
    }

    // Find what height we need to reorganize to.
    CBlockIndex *tip;
    int nHeight = 1;
    {
        LOCK(cs_main);
        while (nHeight <= m_chain.Height()) {
            // Although SCRIPT_VERIFY_WITNESS is now generally enforced on all
            // blocks in ConnectBlock, we don't need to go back and
            // re-download/re-verify blocks from before segwit actually activated.
            if (IsWitnessEnabled(m_chain[nHeight - 1], params.GetConsensus()) && !(m_chain[nHeight]->nStatus & BLOCK_OPT_WITNESS)) {
                break;
            }
            nHeight++;
        }

        tip = m_chain.Tip();
    }
    // nHeight is now the height of the first insufficiently-validated block, or tipheight + 1

    CValidationState state;
    // Loop until the tip is below nHeight, or we reach a pruned block.
    while (!ShutdownRequested()) {
        {
            LOCK2(cs_main, ::mempool.cs);
            // Make sure nothing changed from under us (this won't happen because RewindBlockIndex runs before importing/network are active)
            assert(tip == m_chain.Tip());
            if (tip == nullptr || tip->nHeight < nHeight) break;
            if (fPruneMode && !(tip->nStatus & BLOCK_HAVE_DATA)) {
                // If pruning, don't try rewinding past the HAVE_DATA point;
                // since older blocks can't be served anyway, there's
                // no need to walk further, and trying to DisconnectTip()
                // will fail (and require a needless reindex/redownload
                // of the blockchain).
                break;
            }

            // Disconnect block
            if (!DisconnectTip(state, params, nullptr)) {
                return error("RewindBlockIndex: unable to disconnect block at height %i (%s)", tip->nHeight, FormatStateMessage(state));
            }

            // Reduce validity flag and have-data flags.
            // We do this after actual disconnecting, otherwise we'll end up writing the lack of data
            // to disk before writing the chainstate, resulting in a failure to continue if interrupted.
            // Note: If we encounter an insufficiently validated block that
            // is on m_chain, it must be because we are a pruning node, and
            // this block or some successor doesn't HAVE_DATA, so we were unable to
            // rewind all the way.  Blocks remaining on m_chain at this point
            // must not have their validity reduced.
            EraseBlockData(tip);

            tip = tip->pprev;
        }
        // Make sure the queue of validation callbacks doesn't grow unboundedly.
        LimitValidationInterfaceQueue();

        // Occasionally flush state to disk.
        if (!FlushStateToDisk(params, state, FlushStateMode::PERIODIC)) {
            LogPrintf("RewindBlockIndex: unable to flush state to disk (%s)\n", FormatStateMessage(state));
            return false;
        }
    }

    {
        LOCK(cs_main);
        if (m_chain.Tip() != nullptr) {
            // We can't prune block index candidates based on our tip if we have
            // no tip due to m_chain being empty!
            PruneBlockIndexCandidates();

            CheckBlockIndex(params.GetConsensus());
        }
    }

    return true;
}

bool RewindBlockIndex(const CChainParams& params) {
    if (!::ChainstateActive().RewindBlockIndex(params)) {
        return false;
    }

    LOCK(cs_main);
    if (::ChainActive().Tip() != nullptr) {
        // FlushStateToDisk can possibly read ::ChainActive(). Be conservative
        // and skip it here, we're about to -reindex-chainstate anyway, so
        // it'll get called a bunch real soon.
        CValidationState state;
        if (!::ChainstateActive().FlushStateToDisk(params, state, FlushStateMode::ALWAYS)) {
            LogPrintf("RewindBlockIndex: unable to flush state to disk (%s)\n", FormatStateMessage(state));
            return false;
        }
    }

    return true;
}

void CChainState::UnloadBlockIndex() {
    nBlockSequenceId = 1;
    setBlockIndexCandidates.clear();
}

// May NOT be used after any connections are up as much
// of the peer-processing logic assumes a consistent
// block index state
void UnloadBlockIndex()
{
    LOCK(cs_main);
    ::ChainActive().SetTip(nullptr);
    g_blockman.Unload();
    pindexBestInvalid = nullptr;
    pindexBestHeader = nullptr;
    mempool.clear();
    vinfoBlockFile.clear();
    nLastBlockFile = 0;
    setDirtyBlockIndex.clear();
    setDirtyFileInfo.clear();
    versionbitscache.Clear();
    for (int b = 0; b < VERSIONBITS_NUM_BITS; b++) {
        warningcache[b].clear();
    }
    fHavePruned = false;

    ::ChainstateActive().UnloadBlockIndex();
}

bool LoadBlockIndex(const CChainParams& chainparams)
{
    // Load block index from databases
    bool needs_init = fReindex;
    if (!fReindex) {
        bool ret = LoadBlockIndexDB(chainparams);
        if (!ret) return false;
        needs_init = g_blockman.m_block_index.empty();
    }

    if (needs_init) {
        // Everything here is for *new* reindex/DBs. Thus, though
        // LoadBlockIndexDB may have set fReindex if we shut down
        // mid-reindex previously, we don't check fReindex and
        // instead only check it prior to LoadBlockIndexDB to set
        // needs_init.

        LogPrintf("Initializing databases...\n");
    }
    return true;
}

bool CChainState::LoadGenesisBlock(const CChainParams& chainparams)
{
    LOCK(cs_main);

    // Check whether we're already initialized by checking for genesis in
    // m_blockman.m_block_index. Note that we can't use m_chain here, since it is
    // set based on the coins db, not the block index db, which is the only
    // thing loaded at this point.
    if (m_blockman.m_block_index.count(chainparams.GenesisBlock().GetHash()))
        return true;

    try {
        const CBlock& block = chainparams.GenesisBlock();
        FlatFilePos blockPos = SaveBlockToDisk(block, 0, chainparams, nullptr);
        if (blockPos.IsNull())
            return error("%s: writing genesis block to disk failed", __func__);
        CBlockIndex *pindex = m_blockman.AddToBlockIndex(block);
        ReceivedBlockTransactions(block, pindex, blockPos, chainparams.GetConsensus());
    } catch (const std::runtime_error& e) {
        return error("%s: failed to write genesis block: %s", __func__, e.what());
    }

    return true;
}

bool LoadGenesisBlock(const CChainParams& chainparams)
{
    return ::ChainstateActive().LoadGenesisBlock(chainparams);
}

void LoadExternalBlockFile(const CChainParams& chainparams, FILE* fileIn, FlatFilePos *dbp)
{
    // Map of disk positions for blocks with unknown parent (only used for reindex)
    static std::multimap<uint256, FlatFilePos> mapBlocksUnknownParent;
    int64_t nStart = GetTimeMillis();

    int nLoaded = 0;
    try {
        // This takes over fileIn and calls fclose() on it in the CBufferedFile destructor
        CBufferedFile blkdat(fileIn, 2*MAX_BLOCK_SERIALIZED_SIZE, MAX_BLOCK_SERIALIZED_SIZE+8, SER_DISK, CLIENT_VERSION);
        uint64_t nRewind = blkdat.GetPos();
        while (!blkdat.eof()) {
            if (ShutdownRequested()) return;

            blkdat.SetPos(nRewind);
            nRewind++; // start one byte further next time, in case of failure
            blkdat.SetLimit(); // remove former limit
            unsigned int nSize = 0;
            try {
                // locate a header
                unsigned char buf[CMessageHeader::MESSAGE_START_SIZE];
                blkdat.FindByte(chainparams.MessageStart()[0]);
                nRewind = blkdat.GetPos()+1;
                blkdat >> buf;
                if (memcmp(buf, chainparams.MessageStart(), CMessageHeader::MESSAGE_START_SIZE))
                    continue;
                // read size
                blkdat >> nSize;
                if (nSize < 80 || nSize > MAX_BLOCK_SERIALIZED_SIZE)
                    continue;
            } catch (const std::exception&) {
                // no valid block header found; don't complain
                break;
            }
            try {
                // read block
                uint64_t nBlockPos = blkdat.GetPos();
                if (dbp)
                    dbp->nPos = nBlockPos;
                blkdat.SetLimit(nBlockPos + nSize);
                blkdat.SetPos(nBlockPos);
                std::shared_ptr<CBlock> pblock = std::make_shared<CBlock>();
                CBlock& block = *pblock;
                blkdat >> block;
                nRewind = blkdat.GetPos();

                uint256 hash = block.GetHash();
                {
                    LOCK(cs_main);
                    // detect out of order blocks, and store them for later
                    if (hash != chainparams.GetConsensus().hashGenesisBlock && !LookupBlockIndex(block.hashPrevBlock)) {
                        LogPrint(BCLog::REINDEX, "%s: Out of order block %s, parent %s not known\n", __func__, hash.ToString(),
                                block.hashPrevBlock.ToString());
                        if (dbp)
                            mapBlocksUnknownParent.insert(std::make_pair(block.hashPrevBlock, *dbp));
                        continue;
                    }

                    // process in case the block isn't known yet
                    CBlockIndex* pindex = LookupBlockIndex(hash);
                    if (!pindex || (pindex->nStatus & BLOCK_HAVE_DATA) == 0) {
                      CValidationState state;
                      if (::ChainstateActive().AcceptBlock(pblock, state, chainparams, nullptr, true, dbp, nullptr)) {
                          nLoaded++;
                      }
                      if (state.IsError()) {
                          break;
                      }
                    } else if (hash != chainparams.GetConsensus().hashGenesisBlock && pindex->nHeight % 1000 == 0) {
                      LogPrint(BCLog::REINDEX, "Block Import: already had block %s at height %d\n", hash.ToString(), pindex->nHeight);
                    }
                }

                // Activate the genesis block so normal node progress can continue
                if (hash == chainparams.GetConsensus().hashGenesisBlock) {
                    CValidationState state;
                    if (!ActivateBestChain(state, chainparams)) {
                        break;
                    }
                }

                NotifyHeaderTip();

                // Recursively process earlier encountered successors of this block
                std::deque<uint256> queue;
                queue.push_back(hash);
                while (!queue.empty()) {
                    uint256 head = queue.front();
                    queue.pop_front();
                    std::pair<std::multimap<uint256, FlatFilePos>::iterator, std::multimap<uint256, FlatFilePos>::iterator> range = mapBlocksUnknownParent.equal_range(head);
                    while (range.first != range.second) {
                        std::multimap<uint256, FlatFilePos>::iterator it = range.first;
                        std::shared_ptr<CBlock> pblockrecursive = std::make_shared<CBlock>();
                        if (ReadBlockFromDisk(*pblockrecursive, it->second, chainparams.GetConsensus()))
                        {
                            LogPrint(BCLog::REINDEX, "%s: Processing out of order child %s of %s\n", __func__, pblockrecursive->GetHash().ToString(),
                                    head.ToString());
                            LOCK(cs_main);
                            CValidationState dummy;
                            if (::ChainstateActive().AcceptBlock(pblockrecursive, dummy, chainparams, nullptr, true, &it->second, nullptr))
                            {
                                nLoaded++;
                                queue.push_back(pblockrecursive->GetHash());
                            }
                        }
                        range.first++;
                        mapBlocksUnknownParent.erase(it);
                        NotifyHeaderTip();
                    }
                }
            } catch (const std::exception& e) {
                LogPrintf("%s: Deserialize or I/O error - %s\n", __func__, e.what());
            }
        }
    } catch (const std::runtime_error& e) {
        AbortNode(std::string("System error: ") + e.what());
    }
    LogPrintf("Loaded %i blocks from external file in %dms\n", nLoaded, GetTimeMillis() - nStart);
}

void CChainState::CheckBlockIndex(const Consensus::Params& consensusParams)
{
    if (!fCheckBlockIndex) {
        return;
    }

    LOCK(cs_main);

    // During a reindex, we read the genesis block and call CheckBlockIndex before ActivateBestChain,
    // so we have the genesis block in m_blockman.m_block_index but no active chain. (A few of the
    // tests when iterating the block tree require that m_chain has been initialized.)
    if (m_chain.Height() < 0) {
        assert(m_blockman.m_block_index.size() <= 1);
        return;
    }

    // Build forward-pointing map of the entire block tree.
    std::multimap<CBlockIndex*,CBlockIndex*> forward;
    for (const std::pair<const uint256, CBlockIndex*>& entry : m_blockman.m_block_index) {
        forward.insert(std::make_pair(entry.second->pprev, entry.second));
    }

    assert(forward.size() == m_blockman.m_block_index.size());

    std::pair<std::multimap<CBlockIndex*,CBlockIndex*>::iterator,std::multimap<CBlockIndex*,CBlockIndex*>::iterator> rangeGenesis = forward.equal_range(nullptr);
    CBlockIndex *pindex = rangeGenesis.first->second;
    rangeGenesis.first++;
    assert(rangeGenesis.first == rangeGenesis.second); // There is only one index entry with parent nullptr.

    // Iterate over the entire block tree, using depth-first search.
    // Along the way, remember whether there are blocks on the path from genesis
    // block being explored which are the first to have certain properties.
    size_t nNodes = 0;
    int nHeight = 0;
    CBlockIndex* pindexFirstInvalid = nullptr; // Oldest ancestor of pindex which is invalid.
    CBlockIndex* pindexFirstMissing = nullptr; // Oldest ancestor of pindex which does not have BLOCK_HAVE_DATA.
    CBlockIndex* pindexFirstNeverProcessed = nullptr; // Oldest ancestor of pindex for which nTx == 0.
    CBlockIndex* pindexFirstNotTreeValid = nullptr; // Oldest ancestor of pindex which does not have BLOCK_VALID_TREE (regardless of being valid or not).
    CBlockIndex* pindexFirstNotTransactionsValid = nullptr; // Oldest ancestor of pindex which does not have BLOCK_VALID_TRANSACTIONS (regardless of being valid or not).
    CBlockIndex* pindexFirstNotChainValid = nullptr; // Oldest ancestor of pindex which does not have BLOCK_VALID_CHAIN (regardless of being valid or not).
    CBlockIndex* pindexFirstNotScriptsValid = nullptr; // Oldest ancestor of pindex which does not have BLOCK_VALID_SCRIPTS (regardless of being valid or not).
    while (pindex != nullptr) {
        nNodes++;
        if (pindexFirstInvalid == nullptr && pindex->nStatus & BLOCK_FAILED_VALID) pindexFirstInvalid = pindex;
        if (pindexFirstMissing == nullptr && !(pindex->nStatus & BLOCK_HAVE_DATA)) pindexFirstMissing = pindex;
        if (pindexFirstNeverProcessed == nullptr && pindex->nTx == 0) pindexFirstNeverProcessed = pindex;
        if (pindex->pprev != nullptr && pindexFirstNotTreeValid == nullptr && (pindex->nStatus & BLOCK_VALID_MASK) < BLOCK_VALID_TREE) pindexFirstNotTreeValid = pindex;
        if (pindex->pprev != nullptr && pindexFirstNotTransactionsValid == nullptr && (pindex->nStatus & BLOCK_VALID_MASK) < BLOCK_VALID_TRANSACTIONS) pindexFirstNotTransactionsValid = pindex;
        if (pindex->pprev != nullptr && pindexFirstNotChainValid == nullptr && (pindex->nStatus & BLOCK_VALID_MASK) < BLOCK_VALID_CHAIN) pindexFirstNotChainValid = pindex;
        if (pindex->pprev != nullptr && pindexFirstNotScriptsValid == nullptr && (pindex->nStatus & BLOCK_VALID_MASK) < BLOCK_VALID_SCRIPTS) pindexFirstNotScriptsValid = pindex;

        // Begin: actual consistency checks.
        if (pindex->pprev == nullptr) {
            // Genesis block checks.
            assert(pindex->GetBlockHash() == consensusParams.hashGenesisBlock); // Genesis block's hash must match.
            assert(pindex == m_chain.Genesis()); // The current active chain's genesis block must be this block.
        }
        if (!pindex->HaveTxsDownloaded()) assert(pindex->nSequenceId <= 0); // nSequenceId can't be set positive for blocks that aren't linked (negative is used for preciousblock)
        // VALID_TRANSACTIONS is equivalent to nTx > 0 for all nodes (whether or not pruning has occurred).
        // HAVE_DATA is only equivalent to nTx > 0 (or VALID_TRANSACTIONS) if no pruning has occurred.
        if (!fHavePruned) {
            // If we've never pruned, then HAVE_DATA should be equivalent to nTx > 0
            assert(!(pindex->nStatus & BLOCK_HAVE_DATA) == (pindex->nTx == 0));
            assert(pindexFirstMissing == pindexFirstNeverProcessed);
        } else {
            // If we have pruned, then we can only say that HAVE_DATA implies nTx > 0
            if (pindex->nStatus & BLOCK_HAVE_DATA) assert(pindex->nTx > 0);
        }
        if (pindex->nStatus & BLOCK_HAVE_UNDO) assert(pindex->nStatus & BLOCK_HAVE_DATA);
        assert(((pindex->nStatus & BLOCK_VALID_MASK) >= BLOCK_VALID_TRANSACTIONS) == (pindex->nTx > 0)); // This is pruning-independent.
        // All parents having had data (at some point) is equivalent to all parents being VALID_TRANSACTIONS, which is equivalent to HaveTxsDownloaded().
        assert((pindexFirstNeverProcessed == nullptr) == pindex->HaveTxsDownloaded());
        assert((pindexFirstNotTransactionsValid == nullptr) == pindex->HaveTxsDownloaded());
        assert(pindex->nHeight == nHeight); // nHeight must be consistent.
        assert(pindex->pprev == nullptr || pindex->nChainWork >= pindex->pprev->nChainWork); // For every block except the genesis block, the chainwork must be larger than the parent's.
        assert(nHeight < 2 || (pindex->pskip && (pindex->pskip->nHeight < nHeight))); // The pskip pointer must point back for all but the first 2 blocks.
        assert(pindexFirstNotTreeValid == nullptr); // All m_blockman.m_block_index entries must at least be TREE valid
        if ((pindex->nStatus & BLOCK_VALID_MASK) >= BLOCK_VALID_TREE) assert(pindexFirstNotTreeValid == nullptr); // TREE valid implies all parents are TREE valid
        if ((pindex->nStatus & BLOCK_VALID_MASK) >= BLOCK_VALID_CHAIN) assert(pindexFirstNotChainValid == nullptr); // CHAIN valid implies all parents are CHAIN valid
        if ((pindex->nStatus & BLOCK_VALID_MASK) >= BLOCK_VALID_SCRIPTS) assert(pindexFirstNotScriptsValid == nullptr); // SCRIPTS valid implies all parents are SCRIPTS valid
        if (pindexFirstInvalid == nullptr) {
            // Checks for not-invalid blocks.
            assert((pindex->nStatus & BLOCK_FAILED_MASK) == 0); // The failed mask cannot be set for blocks without invalid parents.
        }
        if (!CBlockIndexWorkComparator()(pindex, m_chain.Tip()) && pindexFirstNeverProcessed == nullptr) {
            if (pindexFirstInvalid == nullptr) {
                // If this block sorts at least as good as the current tip and
                // is valid and we have all data for its parents, it must be in
                // setBlockIndexCandidates.  m_chain.Tip() must also be there
                // even if some data has been pruned.
                if (pindexFirstMissing == nullptr || pindex == m_chain.Tip()) {
                     assert(setBlockIndexCandidates.count(pindex));
                }
                // If some parent is missing, then it could be that this block was in
                // setBlockIndexCandidates but had to be removed because of the missing data.
                // In this case it must be in m_blocks_unlinked -- see test below.
            }
        } else { // If this block sorts worse than the current tip or some ancestor's block has never been seen, it cannot be in setBlockIndexCandidates.
            assert(setBlockIndexCandidates.count(pindex) == 0);
        }
        // Check whether this block is in m_blocks_unlinked.
        std::pair<std::multimap<CBlockIndex*,CBlockIndex*>::iterator,std::multimap<CBlockIndex*,CBlockIndex*>::iterator> rangeUnlinked = m_blockman.m_blocks_unlinked.equal_range(pindex->pprev);
        bool foundInUnlinked = false;
        while (rangeUnlinked.first != rangeUnlinked.second) {
            assert(rangeUnlinked.first->first == pindex->pprev);
            if (rangeUnlinked.first->second == pindex) {
                foundInUnlinked = true;
                break;
            }
            rangeUnlinked.first++;
        }
        if (pindex->pprev && (pindex->nStatus & BLOCK_HAVE_DATA) && pindexFirstNeverProcessed != nullptr && pindexFirstInvalid == nullptr) {
            // If this block has block data available, some parent was never received, and has no invalid parents, it must be in m_blocks_unlinked.
            assert(foundInUnlinked);
        }
        if (!(pindex->nStatus & BLOCK_HAVE_DATA)) assert(!foundInUnlinked); // Can't be in m_blocks_unlinked if we don't HAVE_DATA
        if (pindexFirstMissing == nullptr) assert(!foundInUnlinked); // We aren't missing data for any parent -- cannot be in m_blocks_unlinked.
        if (pindex->pprev && (pindex->nStatus & BLOCK_HAVE_DATA) && pindexFirstNeverProcessed == nullptr && pindexFirstMissing != nullptr) {
            // We HAVE_DATA for this block, have received data for all parents at some point, but we're currently missing data for some parent.
            assert(fHavePruned); // We must have pruned.
            // This block may have entered m_blocks_unlinked if:
            //  - it has a descendant that at some point had more work than the
            //    tip, and
            //  - we tried switching to that descendant but were missing
            //    data for some intermediate block between m_chain and the
            //    tip.
            // So if this block is itself better than m_chain.Tip() and it wasn't in
            // setBlockIndexCandidates, then it must be in m_blocks_unlinked.
            if (!CBlockIndexWorkComparator()(pindex, m_chain.Tip()) && setBlockIndexCandidates.count(pindex) == 0) {
                if (pindexFirstInvalid == nullptr) {
                    assert(foundInUnlinked);
                }
            }
        }
        // assert(pindex->GetBlockHash() == pindex->GetBlockHeader().GetHash()); // Perhaps too slow
        // End: actual consistency checks.

        // Try descending into the first subnode.
        std::pair<std::multimap<CBlockIndex*,CBlockIndex*>::iterator,std::multimap<CBlockIndex*,CBlockIndex*>::iterator> range = forward.equal_range(pindex);
        if (range.first != range.second) {
            // A subnode was found.
            pindex = range.first->second;
            nHeight++;
            continue;
        }
        // This is a leaf node.
        // Move upwards until we reach a node of which we have not yet visited the last child.
        while (pindex) {
            // We are going to either move to a parent or a sibling of pindex.
            // If pindex was the first with a certain property, unset the corresponding variable.
            if (pindex == pindexFirstInvalid) pindexFirstInvalid = nullptr;
            if (pindex == pindexFirstMissing) pindexFirstMissing = nullptr;
            if (pindex == pindexFirstNeverProcessed) pindexFirstNeverProcessed = nullptr;
            if (pindex == pindexFirstNotTreeValid) pindexFirstNotTreeValid = nullptr;
            if (pindex == pindexFirstNotTransactionsValid) pindexFirstNotTransactionsValid = nullptr;
            if (pindex == pindexFirstNotChainValid) pindexFirstNotChainValid = nullptr;
            if (pindex == pindexFirstNotScriptsValid) pindexFirstNotScriptsValid = nullptr;
            // Find our parent.
            CBlockIndex* pindexPar = pindex->pprev;
            // Find which child we just visited.
            std::pair<std::multimap<CBlockIndex*,CBlockIndex*>::iterator,std::multimap<CBlockIndex*,CBlockIndex*>::iterator> rangePar = forward.equal_range(pindexPar);
            while (rangePar.first->second != pindex) {
                assert(rangePar.first != rangePar.second); // Our parent must have at least the node we're coming from as child.
                rangePar.first++;
            }
            // Proceed to the next one.
            rangePar.first++;
            if (rangePar.first != rangePar.second) {
                // Move to the sibling.
                pindex = rangePar.first->second;
                break;
            } else {
                // Move up further.
                pindex = pindexPar;
                nHeight--;
                continue;
            }
        }
    }

    // Check that we actually traversed the entire map.
    assert(nNodes == forward.size());
}

std::string CBlockFileInfo::ToString() const
{
    return strprintf("CBlockFileInfo(blocks=%u, size=%u, heights=%u...%u, time=%s...%s)", nBlocks, nSize, nHeightFirst, nHeightLast, FormatISO8601Date(nTimeFirst), FormatISO8601Date(nTimeLast));
}

CBlockFileInfo* GetBlockFileInfo(size_t n)
{
    LOCK(cs_LastBlockFile);

    return &vinfoBlockFile.at(n);
}

ThresholdState VersionBitsTipState(const Consensus::Params& params, Consensus::DeploymentPos pos)
{
    LOCK(cs_main);
    return VersionBitsState(::ChainActive().Tip(), params, pos, versionbitscache);
}

BIP9Stats VersionBitsTipStatistics(const Consensus::Params& params, Consensus::DeploymentPos pos)
{
    LOCK(cs_main);
    return VersionBitsStatistics(::ChainActive().Tip(), params, pos);
}

int VersionBitsTipStateSinceHeight(const Consensus::Params& params, Consensus::DeploymentPos pos)
{
    LOCK(cs_main);
    return VersionBitsStateSinceHeight(::ChainActive().Tip(), params, pos, versionbitscache);
}

static const uint64_t MEMPOOL_DUMP_VERSION = 1;

bool LoadMempool(CTxMemPool& pool)
{
    const CChainParams& chainparams = Params();
    int64_t nExpiryTimeout = gArgs.GetArg("-mempoolexpiry", DEFAULT_MEMPOOL_EXPIRY) * 60 * 60;
    FILE* filestr = fsbridge::fopen(GetDataDir() / "mempool.dat", "rb");
    CAutoFile file(filestr, SER_DISK, CLIENT_VERSION);
    if (file.IsNull()) {
        LogPrintf("Failed to open mempool file from disk. Continuing anyway.\n");
        return false;
    }

    int64_t count = 0;
    int64_t expired = 0;
    int64_t failed = 0;
    int64_t already_there = 0;
    int64_t nNow = GetTime();

    try {
        uint64_t version;
        file >> version;
        if (version != MEMPOOL_DUMP_VERSION) {
            return false;
        }
        uint64_t num;
        file >> num;
        while (num--) {
            CTransactionRef tx;
            int64_t nTime;
            int64_t nFeeDelta;
            file >> tx;
            file >> nTime;
            file >> nFeeDelta;

            CAmount amountdelta = nFeeDelta;
            if (amountdelta) {
                pool.PrioritiseTransaction(tx->GetHash(), amountdelta);
            }
            CValidationState state;
            if (nTime + nExpiryTimeout > nNow) {
                LOCK(cs_main);
                AcceptToMemoryPoolWithTime(chainparams, pool, state, tx, nullptr /* pfMissingInputs */, nTime,
                                           nullptr /* plTxnReplaced */, false /* bypass_limits */, 0 /* nAbsurdFee */,
                                           false /* test_accept */);
                if (state.IsValid()) {
                    ++count;
                } else {
                    // mempool may contain the transaction already, e.g. from
                    // wallet(s) having loaded it while we were processing
                    // mempool transactions; consider these as valid, instead of
                    // failed, but mark them as 'already there'
                    if (pool.exists(tx->GetHash())) {
                        ++already_there;
                    } else {
                        ++failed;
                    }
                }
            } else {
                ++expired;
            }
            if (ShutdownRequested())
                return false;
        }
        std::map<uint256, CAmount> mapDeltas;
        file >> mapDeltas;

        for (const auto& i : mapDeltas) {
            pool.PrioritiseTransaction(i.first, i.second);
        }
    } catch (const std::exception& e) {
        LogPrintf("Failed to deserialize mempool data on disk: %s. Continuing anyway.\n", e.what());
        return false;
    }

    LogPrintf("Imported mempool transactions from disk: %i succeeded, %i failed, %i expired, %i already there\n", count, failed, expired, already_there);
    return true;
}

bool DumpMempool(const CTxMemPool& pool)
{
    int64_t start = GetTimeMicros();

    std::map<uint256, CAmount> mapDeltas;
    std::vector<TxMempoolInfo> vinfo;

    static Mutex dump_mutex;
    LOCK(dump_mutex);

    {
        LOCK(pool.cs);
        for (const auto &i : pool.mapDeltas) {
            mapDeltas[i.first] = i.second;
        }
        vinfo = pool.infoAll();
    }

    int64_t mid = GetTimeMicros();

    try {
        FILE* filestr = fsbridge::fopen(GetDataDir() / "mempool.dat.new", "wb");
        if (!filestr) {
            return false;
        }

        CAutoFile file(filestr, SER_DISK, CLIENT_VERSION);

        uint64_t version = MEMPOOL_DUMP_VERSION;
        file << version;

        file << (uint64_t)vinfo.size();
        for (const auto& i : vinfo) {
            file << *(i.tx);
            file << (int64_t)i.nTime;
            file << (int64_t)i.nFeeDelta;
            mapDeltas.erase(i.tx->GetHash());
        }

        file << mapDeltas;
        if (!FileCommit(file.Get()))
            throw std::runtime_error("FileCommit failed");
        file.fclose();
        RenameOver(GetDataDir() / "mempool.dat.new", GetDataDir() / "mempool.dat");
        int64_t last = GetTimeMicros();
        LogPrintf("Dumped mempool: %gs to copy, %gs to dump\n", (mid-start)*MICRO, (last-mid)*MICRO);
    } catch (const std::exception& e) {
        LogPrintf("Failed to dump mempool: %s. Continuing anyway.\n", e.what());
        return false;
    }
    return true;
}

//! Guess how far we are in the verification process at the given block index
//! require cs_main if pindex has not been validated yet (because nChainTx might be unset)
double GuessVerificationProgress(const ChainTxData& data, const CBlockIndex *pindex) {
    if (pindex == nullptr)
        return 0.0;

    int64_t nNow = time(nullptr);

    double fTxTotal;

    if (pindex->nChainTx <= data.nTxCount) {
        fTxTotal = data.nTxCount + (nNow - data.nTime) * data.dTxRate;
    } else {
        fTxTotal = pindex->nChainTx + (nNow - pindex->GetBlockTime()) * data.dTxRate;
    }

    return pindex->nChainTx / fTxTotal;
}

class CMainCleanup
{
public:
    CMainCleanup() {}
    ~CMainCleanup() {
        // block headers
        BlockMap::iterator it1 = g_blockman.m_block_index.begin();
        for (; it1 != g_blockman.m_block_index.end(); it1++)
            delete (*it1).second;
        g_blockman.m_block_index.clear();
    }
};
static CMainCleanup instance_of_cmaincleanup;<|MERGE_RESOLUTION|>--- conflicted
+++ resolved
@@ -2672,19 +2672,7 @@
             }
 
             const auto applyCustomTxTime = GetTimeMicros();
-<<<<<<< HEAD
-            uint64_t gasUsed{};
-            const auto res = ApplyCustomTx(accountsView, view, tx, chainparams.GetConsensus(), pindex->nHeight, gasUsed, pindex->GetBlockTime(), nullptr, i, evmContext, !fJustCheck);
-
-            totalGas += gasUsed;
-            if (totalGas > MAX_BLOCK_GAS_LIMIT) {
-                return state.Invalid(ValidationInvalidReason::CONSENSUS,
-                                     error("%s: ApplyCustomTx failed. Gas limit: %d Gas used: %d", __func__, MAX_BLOCK_GAS_LIMIT, totalGas),
-                                     REJECT_CUSTOMTX, "over-gas-limit");
-            }
-=======
             const auto res = ApplyCustomTx(accountsView, view, tx, chainparams.GetConsensus(), pindex->nHeight, pindex->GetBlockTime(), nullptr, i, evmContext);
->>>>>>> 47b08e22
 
             LogApplyCustomTx(tx, applyCustomTxTime);
             if (!res.ok && (res.code & CustomTxErrCodes::Fatal)) {
@@ -3344,7 +3332,6 @@
         LogPrint(BCLog::BENCH, "  - Connect total: %.2fms [%.2fs (%.2fms/blk)]\n", (nTime3 - nTime2) * MILLI, nTimeConnectTotal * MICRO, nTimeConnectTotal * MILLI / nBlocksTotal);
         if (IsEVMEnabled(pindexNew->nHeight, mnview, chainparams.GetConsensus())) {
             CrossBoundaryResult result;
-            LogPrintf("finalize evmcontext: %s", evmContext);
             evm_try_finalize(result, evmContext, true, blockConnecting.nBits, beneficiary, blockConnecting.GetBlockTime());
             if (!result.ok && pindexNew->nHeight >= Params().GetConsensus().ChangiIntermediateHeight4) {
                 return error("%s: ConnectBlock %s failed, %s", __func__, pindexNew->GetBlockHash().ToString(), result.reason.c_str());
